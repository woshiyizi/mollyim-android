--- conflicted
+++ resolved
@@ -2,11 +2,7 @@
 org.gradle.parallel=true
 kotlin.daemon.jvmargs=-Xmx6g -XX:+UseG1GC
 android.useAndroidX=true
-<<<<<<< HEAD
-=======
-android.experimental.androidTest.numManagedDeviceShards=4
 org.gradle.configuration-cache=false
->>>>>>> 7f42f358
 # We never want to use auto-provisioning, as it breaks reproducible builds.
 # This should not be a problem, because we never configure a "javaRepositories"
 # item to tell Gradle where to auto-provision the toolchain from, but adding
