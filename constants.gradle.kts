--- conflicted
+++ resolved
@@ -1,15 +1,7 @@
-<<<<<<< HEAD
 val signalBuildToolsVersion by extra("35.0.0")      // MOLLY: Dockerfile must match this version
 val signalCompileSdkVersion by extra("android-35")  // MOLLY: Dockerfile must match this version
-val signalTargetSdkVersion by extra(34)
+val signalTargetSdkVersion by extra(35)
 val signalMinSdkVersion by extra(27)
 val signalNdkVersion by extra("28.0.13004108")      // MOLLY: Dockerfile must match this version
-=======
-val signalBuildToolsVersion by extra("35.0.0")
-val signalCompileSdkVersion by extra("android-35")
-val signalTargetSdkVersion by extra(35)
-val signalMinSdkVersion by extra(21)
-val signalNdkVersion by extra("28.0.13004108")
->>>>>>> 50ed4557
 val signalJavaVersion by extra(JavaVersion.VERSION_17)
 val signalKotlinJvmTarget by extra("17")