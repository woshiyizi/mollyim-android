plugins {
<<<<<<< HEAD
    id("org.jetbrains.kotlin.jvm")
    id("java-library")
=======
  id("org.jetbrains.kotlin.jvm")
  id("java-library")
  id("org.jlleitschuh.gradle.ktlint") version "11.4.2"
>>>>>>> 9d8501cd
}

java {
  sourceCompatibility = JavaVersion.VERSION_11
  targetCompatibility = JavaVersion.VERSION_11
}

<<<<<<< HEAD
=======
// NOTE: For now, in order to run ktlint on this project, you have to manually run ./gradlew :build-logic:tools:ktlintFormat
//       Gotta figure out how to get it auto-included in the normal ./gradlew ktlintFormat
ktlint {
  version.set("0.49.1")
}

>>>>>>> 9d8501cd
dependencies {
  implementation(libs.dnsjava)
  testImplementation(testLibs.junit.junit)
  testImplementation(testLibs.mockk)
}<|MERGE_RESOLUTION|>--- conflicted
+++ resolved
@@ -1,12 +1,6 @@
 plugins {
-<<<<<<< HEAD
-    id("org.jetbrains.kotlin.jvm")
-    id("java-library")
-=======
   id("org.jetbrains.kotlin.jvm")
   id("java-library")
-  id("org.jlleitschuh.gradle.ktlint") version "11.4.2"
->>>>>>> 9d8501cd
 }
 
 java {
@@ -14,15 +8,6 @@
   targetCompatibility = JavaVersion.VERSION_11
 }
 
-<<<<<<< HEAD
-=======
-// NOTE: For now, in order to run ktlint on this project, you have to manually run ./gradlew :build-logic:tools:ktlintFormat
-//       Gotta figure out how to get it auto-included in the normal ./gradlew ktlintFormat
-ktlint {
-  version.set("0.49.1")
-}
-
->>>>>>> 9d8501cd
 dependencies {
   implementation(libs.dnsjava)
   testImplementation(testLibs.junit.junit)
