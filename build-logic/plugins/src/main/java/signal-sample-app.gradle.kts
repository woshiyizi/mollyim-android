--- conflicted
+++ resolved
@@ -20,11 +20,6 @@
 plugins {
   id("com.android.application")
   id("kotlin-android")
-<<<<<<< HEAD
-  id("android-constants")
-=======
-  id("ktlint")
->>>>>>> acb24fd2
 }
 
 android {
