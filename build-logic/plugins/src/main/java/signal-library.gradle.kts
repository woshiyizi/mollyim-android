--- conflicted
+++ resolved
@@ -18,11 +18,6 @@
 plugins {
   id("com.android.library")
   id("kotlin-android")
-<<<<<<< HEAD
-  id("android-constants")
-=======
-  id("ktlint")
->>>>>>> acb24fd2
 }
 
 android {
