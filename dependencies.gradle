--- conflicted
+++ resolved
@@ -104,15 +104,9 @@
             alias('libsignal-client').to('org.signal', 'libsignal-client').versionRef('libsignal-client')
             alias('libsignal-android').to('org.signal', 'libsignal-android').versionRef('libsignal-client')
             alias('signal-aesgcmprovider').to('org.signal:aesgcmprovider:0.0.3')
-<<<<<<< HEAD
             alias('molly-argon2').to('im.molly:argon2:13.1-1')
             alias('molly-ringrtc').to('im.molly:ringrtc-android:2.26.1-1')
-            alias('signal-android-database-sqlcipher').to('org.signal:sqlcipher-android:4.5.3-FTS-S3')
-=======
-            alias('signal-argon2').to('org.signal:argon2:13.1')
-            alias('signal-ringrtc').to('org.signal:ringrtc-android:2.26.3')
             alias('signal-android-database-sqlcipher').to('org.signal:sqlcipher-android:4.5.4-S1')
->>>>>>> a3f432dc
 
             // MOLLY
             alias('gosimple-nbvcxz').to('me.gosimple:nbvcxz:1.5.0')
