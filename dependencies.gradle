--- conflicted
+++ resolved
@@ -85,13 +85,8 @@
             alias('libsignal-client').to('org.signal', 'libsignal-client').versionRef('libsignal-client')
             alias('libsignal-android').to('org.signal', 'libsignal-android').versionRef('libsignal-client')
             alias('signal-aesgcmprovider').to('org.signal:aesgcmprovider:0.0.3')
-<<<<<<< HEAD
             alias('molly-argon2').to('im.molly:argon2:13.1-1')
-            alias('molly-ringrtc').to('im.molly:ringrtc-android:2.21.2-1')
-=======
-            alias('signal-argon2').to('org.signal:argon2:13.1')
-            alias('signal-ringrtc').to('org.signal:ringrtc-android:2.22.0')
->>>>>>> cb0e7ade
+            alias('molly-ringrtc').to('im.molly:ringrtc-android:2.22.0-1')
             alias('signal-android-database-sqlcipher').to('org.signal:android-database-sqlcipher:4.4.3-S8')
 
             // MOLLY
