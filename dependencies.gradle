--- conflicted
+++ resolved
@@ -70,13 +70,8 @@
             alias('signal-client-java').to('org.whispersystems', 'signal-client-java').versionRef('signal-client')
             alias('signal-client-android').to('org.whispersystems', 'signal-client-android').versionRef('signal-client')
             alias('signal-aesgcmprovider').to('org.signal:aesgcmprovider:0.0.3')
-<<<<<<< HEAD
             alias('molly-argon2').to('im.molly:argon2:13.1-1')
-            alias('molly-ringrtc').to('im.molly:ringrtc-android:2.14.3-1')
-=======
-            alias('signal-argon2').to('org.signal:argon2:13.1')
-            alias('signal-ringrtc').to('org.signal:ringrtc-android:2.16.0')
->>>>>>> a0235cbc
+            alias('molly-ringrtc').to('im.molly:ringrtc-android:2.16.0-1')
             alias('signal-android-database-sqlcipher').to('org.signal:android-database-sqlcipher:4.4.3-S8')
 
             // MOLLY
