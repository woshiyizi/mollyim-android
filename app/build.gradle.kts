import org.gradle.api.tasks.testing.logging.TestExceptionFormat
import java.io.ByteArrayOutputStream

plugins {
  id("com.android.application")
  id("kotlin-android")
  id("androidx.navigation.safeargs")
  id("org.jetbrains.kotlin.android")
  id("app.cash.exhaustive")
  id("kotlin-parcelize")
  id("com.squareup.wire")
  id("molly")
}

// Sort baseline.profm for reproducible builds
// See issue: https://issuetracker.google.com/issues/231837768
apply {
  from("fix-profm.gradle")
}

<<<<<<< HEAD
val canonicalVersionCode = 1443
val canonicalVersionName = "7.13.4"
val currentHotfixVersion = 1
=======
val canonicalVersionCode = 1451
val canonicalVersionName = "7.15.4"
val currentHotfixVersion = 0
>>>>>>> 204fcc28
val maxHotfixVersions = 100
val mollyRevision = 1

val sourceVersionNameWithRevision = "${canonicalVersionName}-${mollyRevision}"

val selectableVariants = listOf(
  "prodFossWebsiteDebug",
  "prodFossWebsiteRelease",
  "prodFossStoreDebug",
  "prodFossStoreRelease",
  "prodGmsWebsiteDebug",
  "prodGmsWebsiteRelease",
  "prodGmsWebsiteInstrumentation",
  "prodGmsWebsiteSpinner",
  "stagingFossWebsiteDebug",
  "stagingFossWebsiteRelease",
  "stagingGmsWebsiteDebug",
  "stagingGmsWebsiteRelease",
)

val signalBuildToolsVersion: String by rootProject.extra
val signalCompileSdkVersion: String by rootProject.extra
val signalTargetSdkVersion: Int by rootProject.extra
val signalMinSdkVersion: Int by rootProject.extra
val signalJavaVersion: JavaVersion by rootProject.extra
val signalKotlinJvmTarget: String by rootProject.extra

// Override build config via env vars when project property 'CI' is set
val ciEnabled = project.hasProperty("CI")

val baseAppTitle = getCiEnv("CI_APP_TITLE") ?: properties["baseAppTitle"] as String
val baseAppFileName = getCiEnv("CI_APP_FILENAME") ?: properties["baseAppFileName"] as String
val basePackageId = getCiEnv("CI_PACKAGE_ID") ?: properties["basePackageId"] as String
val buildVariants = getCiEnv("CI_BUILD_VARIANTS") ?: properties["buildVariants"] as String
val forceInternalUserFlag = getCiEnv("CI_FORCE_INTERNAL_USER_FLAG") ?: properties["forceInternalUserFlag"] as String
val mapsApiKey = getCiEnv("CI_MAPS_API_KEY") ?: properties["mapsApiKey"] as String

fun getCiEnv(name: String) = if (ciEnabled) System.getenv(name).takeUnless { it.isNullOrBlank() } else null

wire {
  kotlin {
    javaInterop = true
  }

  sourcePath {
    srcDir("src/main/protowire")
  }

  protoPath {
    srcDir("${project.rootDir}/libsignal-service/src/main/protowire")
  }
}

android {
  namespace = "org.thoughtcrime.securesms"

  buildToolsVersion = signalBuildToolsVersion
  compileSdkVersion = signalCompileSdkVersion

  flavorDimensions += listOf("environment", "license", "distribution")
  useLibrary("org.apache.http.legacy")
  testBuildType = "instrumentation"

  android.bundle.language.enableSplit = false

  kotlinOptions {
    jvmTarget = signalKotlinJvmTarget
  }

  signingConfigs {
    System.getenv("CI_KEYSTORE_PATH")?.let { path ->
      create("ci") {
        println("Signing release build with keystore: '$path'")
        storeFile = file(path)
        storePassword = System.getenv("CI_KEYSTORE_PASSWORD")
        keyAlias = System.getenv("CI_KEYSTORE_ALIAS")
        keyPassword = System.getenv("CI_KEYSTORE_PASSWORD")
        enableV4Signing = false
      }
    }
  }

  testOptions {
    execution = "ANDROIDX_TEST_ORCHESTRATOR"

    unitTests {
      isIncludeAndroidResources = true
    }
  }

  sourceSets {
    getByName("test") {
      java.srcDir("$projectDir/src/testShared")
    }

    getByName("androidTest") {
      java.srcDir("$projectDir/src/testShared")
    }
  }

  compileOptions {
    isCoreLibraryDesugaringEnabled = true
    sourceCompatibility = signalJavaVersion
    targetCompatibility = signalJavaVersion
  }

  packaging {
    jniLibs {
      excludes += setOf(
        "**/*.dylib",
        "**/*.dll"
      )
    }
    resources {
      excludes += setOf(
        "LICENSE.txt",
        "LICENSE",
        "NOTICE",
        "asm-license.txt",
        "META-INF/LICENSE",
        "META-INF/LICENSE.md",
        "META-INF/NOTICE",
        "META-INF/LICENSE-notice.md",
        "META-INF/proguard/androidx-annotations.pro",
        "**/*.dylib",
        "**/*.dll"
      )
    }
    jniLibs {
      // MOLLY: Compress native libs by default as APK is not split on ABIs
      useLegacyPackaging = true
    }
  }

  buildFeatures {
    viewBinding = true
    compose = true
  }

  composeOptions {
    kotlinCompilerExtensionVersion = "1.5.4"
  }

  if (mollyRevision < 0 || currentHotfixVersion < 0 || (mollyRevision + currentHotfixVersion) >= maxHotfixVersions) {
    throw GradleException("Molly revision $mollyRevision or Hotfix version $currentHotfixVersion out of range")
  }

  defaultConfig {
    versionCode = (canonicalVersionCode * maxHotfixVersions) + mollyRevision + currentHotfixVersion
    versionName = if (ciEnabled) getCommitTag() else sourceVersionNameWithRevision

    minSdk = signalMinSdkVersion
    targetSdk = signalTargetSdkVersion

    applicationId = basePackageId

    multiDexEnabled = true

    buildConfigField("String", "SIGNAL_PACKAGE_NAME", "\"org.thoughtcrime.securesms\"")
    buildConfigField("String", "SIGNAL_CANONICAL_VERSION_NAME", "\"$canonicalVersionName\"")
    buildConfigField("int", "SIGNAL_CANONICAL_VERSION_CODE", "$canonicalVersionCode")
    buildConfigField("String", "BACKUP_FILENAME", "\"${baseAppFileName.lowercase()}\"")
    buildConfigField("boolean", "FORCE_INTERNAL_USER_FLAG", forceInternalUserFlag)

    vectorDrawables.useSupportLibrary = true

    // MOLLY: BUILD_TIMESTAMP may be zero in debug builds.
    buildConfigField("long", "BUILD_OR_ZERO_TIMESTAMP", getLastCommitTimestamp() + "L")
    buildConfigField("String", "GIT_HASH", "\"${getGitHash()}\"")
    // MOLLY: Ensure to add any new URLs to SignalServiceNetworkAccess.HOSTNAMES list
    buildConfigField("String", "SIGNAL_URL", "\"https://chat.signal.org\"")
    buildConfigField("String", "STORAGE_URL", "\"https://storage.signal.org\"")
    buildConfigField("String", "SIGNAL_CDN_URL", "\"https://cdn.signal.org\"")
    buildConfigField("String", "SIGNAL_CDN2_URL", "\"https://cdn2.signal.org\"")
    buildConfigField("String", "SIGNAL_CDN3_URL", "\"https://cdn3.signal.org\"")
    buildConfigField("String", "SIGNAL_CDSI_URL", "\"https://cdsi.signal.org\"")
    buildConfigField("String", "SIGNAL_SERVICE_STATUS_URL", "\"uptime.signal.org\"")
    buildConfigField("String", "SIGNAL_SVR2_URL", "\"https://svr2.signal.org\"")
    buildConfigField("String", "SIGNAL_SFU_URL", "\"https://sfu.voip.signal.org\"")
    buildConfigField("String", "SIGNAL_STAGING_SFU_URL", "\"https://sfu.staging.voip.signal.org\"")
    buildConfigField("String[]", "SIGNAL_SFU_INTERNAL_NAMES", "new String[]{\"Test\", \"Staging\", \"Development\"}")
    buildConfigField("String[]", "SIGNAL_SFU_INTERNAL_URLS", "new String[]{\"https://sfu.test.voip.signal.org\", \"https://sfu.staging.voip.signal.org\", \"https://sfu.staging.test.voip.signal.org\"}")
    buildConfigField("String", "CONTENT_PROXY_HOST", "\"contentproxy.signal.org\"")
    buildConfigField("int", "CONTENT_PROXY_PORT", "443")
    buildConfigField("String", "SIGNAL_AGENT", "\"OWA\"")
    buildConfigField("String", "CDSI_MRENCLAVE", "\"0f6fd79cdfdaa5b2e6337f534d3baf999318b0c462a7ac1f41297a3e4b424a57\"")
    buildConfigField("String", "SVR2_MRENCLAVE", "\"a6622ad4656e1abcd0bc0ff17c229477747d2ded0495c4ebee7ed35c1789fa97\"")
    buildConfigField("String", "UNIDENTIFIED_SENDER_TRUST_ROOT", "\"BXu6QIKVz5MA8gstzfOgRQGqyLqOwNKHL6INkv3IHWMF\"")
    buildConfigField("String", "ZKGROUP_SERVER_PUBLIC_PARAMS", "\"AMhf5ywVwITZMsff/eCyudZx9JDmkkkbV6PInzG4p8x3VqVJSFiMvnvlEKWuRob/1eaIetR31IYeAbm0NdOuHH8Qi+Rexi1wLlpzIo1gstHWBfZzy1+qHRV5A4TqPp15YzBPm0WSggW6PbSn+F4lf57VCnHF7p8SvzAA2ZZJPYJURt8X7bbg+H3i+PEjH9DXItNEqs2sNcug37xZQDLm7X36nOoGPs54XsEGzPdEV+itQNGUFEjY6X9Uv+Acuks7NpyGvCoKxGwgKgE5XyJ+nNKlyHHOLb6N1NuHyBrZrgtY/JYJHRooo5CEqYKBqdFnmbTVGEkCvJKxLnjwKWf+fEPoWeQFj5ObDjcKMZf2Jm2Ae69x+ikU5gBXsRmoF94GXTLfN0/vLt98KDPnxwAQL9j5V1jGOY8jQl6MLxEs56cwXN0dqCnImzVH3TZT1cJ8SW1BRX6qIVxEzjsSGx3yxF3suAilPMqGRp4ffyopjMD1JXiKR2RwLKzizUe5e8XyGOy9fplzhw3jVzTRyUZTRSZKkMLWcQ/gv0E4aONNqs4P+NameAZYOD12qRkxosQQP5uux6B2nRyZ7sAV54DgFyLiRcq1FvwKw2EPQdk4HDoePrO/RNUbyNddnM/mMgj4FW65xCoT1LmjrIjsv/Ggdlx46ueczhMgtBunx1/w8k8V+l8LVZ8gAT6wkU5J+DPQalQguMg12Jzug3q4TbdHiGCmD9EunCwOmsLuLJkz6EcSYXtrlDEnAM+hicw7iergYLLlMXpfTdGxJCWJmP4zqUFeTTmsmhsjGBt7NiEB/9pFFEB3pSbf4iiUukw63Eo8Aqnf4iwob6X1QviCWuc8t0LUlT9vALgh/f2DPVOOmR0RW6bgRvc7DSF20V/omg+YBw==\"")
    buildConfigField("String", "GENERIC_SERVER_PUBLIC_PARAMS", "\"AByD873dTilmOSG0TjKrvpeaKEsUmIO8Vx9BeMmftwUs9v7ikPwM8P3OHyT0+X3EUMZrSe9VUp26Wai51Q9I8mdk0hX/yo7CeFGJyzoOqn8e/i4Ygbn5HoAyXJx5eXfIbqpc0bIxzju4H/HOQeOpt6h742qii5u/cbwOhFZCsMIbElZTaeU+BWMBQiZHIGHT5IE0qCordQKZ5iPZom0HeFa8Yq0ShuEyAl0WINBiY6xE3H/9WnvzXBbMuuk//eRxXgzO8ieCeK8FwQNxbfXqZm6Ro1cMhCOF3u7xoX83QhpN\"")
    buildConfigField("String", "BACKUP_SERVER_PUBLIC_PARAMS", "\"AJwNSU55fsFCbgaxGRD11wO1juAs8Yr5GF8FPlGzzvdJJIKH5/4CC7ZJSOe3yL2vturVaRU2Cx0n751Vt8wkj1bozK3CBV1UokxV09GWf+hdVImLGjXGYLLhnI1J2TWEe7iWHyb553EEnRb5oxr9n3lUbNAJuRmFM7hrr0Al0F0wrDD4S8lo2mGaXe0MJCOM166F8oYRQqpFeEHfiLnxA1O8ZLh7vMdv4g9jI5phpRBTsJ5IjiJrWeP0zdIGHEssUeprDZ9OUJ14m0v61eYJMKsf59Bn+mAT2a7YfB+Don9O\"")
    buildConfigField("String[]", "LANGUAGES", "new String[]{ ${languageList().map { "\"$it\"" }.joinToString(separator = ", ")} }")
    buildConfigField("String", "DEFAULT_CURRENCIES", "\"EUR,AUD,GBP,CAD,CNY\"")
    buildConfigField("String", "GIPHY_API_KEY", "\"3o6ZsYH6U6Eri53TXy\"")
    buildConfigField("String", "SIGNAL_CAPTCHA_URL", "\"https://signalcaptchas.org/registration/generate.html\"")
    buildConfigField("String", "RECAPTCHA_PROOF_URL", "\"https://signalcaptchas.org/challenge/generate.html\"")
    buildConfigField("org.signal.libsignal.net.Network.Environment", "LIBSIGNAL_NET_ENV", "org.signal.libsignal.net.Network.Environment.PRODUCTION")
    buildConfigField("int", "LIBSIGNAL_LOG_LEVEL", "org.signal.libsignal.protocol.logging.SignalProtocolLogger.INFO")

    // MOLLY: Rely on the built-in variables FLAVOR and BUILD_TYPE instead of BUILD_*_TYPE
    buildConfigField("String", "BADGE_STATIC_ROOT", "\"https://updates2.signal.org/static/badges/\"")
    buildConfigField("String", "STRIPE_PUBLISHABLE_KEY", "\"pk_live_6cmGZopuTsV8novGgJJW9JpC00vLIgtQ1D\"")
    buildConfigField("boolean", "TRACING_ENABLED", "false")

    ndk {
      //noinspection ChromeOsAbiSupport
      abiFilters += listOf("armeabi-v7a", "arm64-v8a", "x86_64")
    }

    resourceConfigurations += listOf()

    testInstrumentationRunner = "org.thoughtcrime.securesms.testing.SignalTestRunner"
    testInstrumentationRunnerArguments["clearPackageData"] = "true"
  }

  buildTypes {
    getByName("debug") {
      isDefault = true
      isMinifyEnabled = false
      proguardFiles(
        getDefaultProguardFile("proguard-android.txt"),
        "proguard/proguard-firebase-messaging.pro",
        "proguard/proguard-google-play-services.pro",
        "proguard/proguard-jackson.pro",
        "proguard/proguard-sqlite.pro",
        "proguard/proguard-appcompat-v7.pro",
        "proguard/proguard-square-okhttp.pro",
        "proguard/proguard-square-okio.pro",
        "proguard/proguard-rounded-image-view.pro",
        "proguard/proguard-glide.pro",
        "proguard/proguard-shortcutbadger.pro",
        "proguard/proguard-retrofit.pro",
        "proguard/proguard-webrtc.pro",
        "proguard/proguard-klinker.pro",
        "proguard/proguard-mobilecoin.pro",
        "proguard/proguard-retrolambda.pro",
        "proguard/proguard-okhttp.pro",
        "proguard/proguard-ez-vcard.pro",
        "proguard/proguard.cfg"
      )
      testProguardFiles(
        "proguard/proguard-automation.pro",
        "proguard/proguard.cfg"
      )

      buildConfigField("long", "BUILD_OR_ZERO_TIMESTAMP", "0L")
      buildConfigField("String", "GIT_HASH", "\"abc123def456\"")
    }

    getByName("release") {
      isMinifyEnabled = true
      isShrinkResources = true
      signingConfig = signingConfigs.findByName("ci")
      proguardFiles(*buildTypes["debug"].proguardFiles.toTypedArray())
    }

    create("instrumentation") {
      initWith(getByName("debug"))
      isDefault = false
      isMinifyEnabled = false
      matchingFallbacks += "debug"
      applicationIdSuffix = ".instrumentation"
    }

    create("spinner") {
      initWith(getByName("debug"))
      isDefault = false
      isMinifyEnabled = false
      matchingFallbacks += "debug"
    }
  }

  productFlavors {
    create("store") {
      dimension = "distribution"
      buildConfigField("boolean", "MANAGES_MOLLY_UPDATES", "false")
    }

    create("website") {
      dimension = "distribution"
      isDefault = true
      buildConfigField("boolean", "MANAGES_MOLLY_UPDATES", "true")
    }

    create("gms") {
      dimension = "license"
      isDefault = true
      manifestPlaceholders["mapsApiKey"] = mapsApiKey
      buildConfigField("boolean", "USE_PLAY_SERVICES", "true")
      buildConfigField("boolean", "USE_OSM", "false")
      buildConfigField("String", "FDROID_UPDATE_URL", "\"https://molly.im/fdroid/repo\"")
    }

    create("foss") {
      dimension = "license"
      versionNameSuffix = "-FOSS"
      buildConfigField("boolean", "USE_PLAY_SERVICES", "false")
      buildConfigField("boolean", "USE_OSM", "true")
      buildConfigField("String", "FDROID_UPDATE_URL", "\"https://molly.im/fdroid/foss/repo\"")
    }

    create("prod") {
      dimension = "environment"

      isDefault = true

      buildConfigField("String", "MOBILE_COIN_ENVIRONMENT", "\"mainnet\"")
    }

    create("staging") {
      dimension = "environment"

      applicationIdSuffix = ".staging"

      buildConfigField("String", "SIGNAL_PACKAGE_NAME", "\"org.thoughtcrime.securesms.staging\"")

      buildConfigField("String", "SIGNAL_URL", "\"https://chat.staging.signal.org\"")
      buildConfigField("String", "STORAGE_URL", "\"https://storage-staging.signal.org\"")
      buildConfigField("String", "SIGNAL_CDN_URL", "\"https://cdn-staging.signal.org\"")
      buildConfigField("String", "SIGNAL_CDN2_URL", "\"https://cdn2-staging.signal.org\"")
      buildConfigField("String", "SIGNAL_CDN3_URL", "\"https://cdn3-staging.signal.org\"")
      buildConfigField("String", "SIGNAL_CDSI_URL", "\"https://cdsi.staging.signal.org\"")
      buildConfigField("String", "SIGNAL_SVR2_URL", "\"https://svr2.staging.signal.org\"")
      buildConfigField("String", "SVR2_MRENCLAVE", "\"acb1973aa0bbbd14b3b4e06f145497d948fd4a98efc500fcce363b3b743ec482\"")
      buildConfigField("String", "UNIDENTIFIED_SENDER_TRUST_ROOT", "\"BbqY1DzohE4NUZoVF+L18oUPrK3kILllLEJh2UnPSsEx\"")
      buildConfigField("String", "ZKGROUP_SERVER_PUBLIC_PARAMS", "\"ABSY21VckQcbSXVNCGRYJcfWHiAMZmpTtTELcDmxgdFbtp/bWsSxZdMKzfCp8rvIs8ocCU3B37fT3r4Mi5qAemeGeR2X+/YmOGR5ofui7tD5mDQfstAI9i+4WpMtIe8KC3wU5w3Inq3uNWVmoGtpKndsNfwJrCg0Hd9zmObhypUnSkfYn2ooMOOnBpfdanRtrvetZUayDMSC5iSRcXKpdlukrpzzsCIvEwjwQlJYVPOQPj4V0F4UXXBdHSLK05uoPBCQG8G9rYIGedYsClJXnbrgGYG3eMTG5hnx4X4ntARBgELuMWWUEEfSK0mjXg+/2lPmWcTZWR9nkqgQQP0tbzuiPm74H2wMO4u1Wafe+UwyIlIT9L7KLS19Aw8r4sPrXZSSsOZ6s7M1+rTJN0bI5CKY2PX29y5Ok3jSWufIKcgKOnWoP67d5b2du2ZVJjpjfibNIHbT/cegy/sBLoFwtHogVYUewANUAXIaMPyCLRArsKhfJ5wBtTminG/PAvuBdJ70Z/bXVPf8TVsR292zQ65xwvWTejROW6AZX6aqucUjlENAErBme1YHmOSpU6tr6doJ66dPzVAWIanmO/5mgjNEDeK7DDqQdB1xd03HT2Qs2TxY3kCK8aAb/0iM0HQiXjxZ9HIgYhbtvGEnDKW5ILSUydqH/KBhW4Pb0jZWnqN/YgbWDKeJxnDbYcUob5ZY5Lt5ZCMKuaGUvCJRrCtuugSMaqjowCGRempsDdJEt+cMaalhZ6gczklJB/IbdwENW9KeVFPoFNFzhxWUIS5ML9riVYhAtE6JE5jX0xiHNVIIPthb458cfA8daR0nYfYAUKogQArm0iBezOO+mPk5vCNWI+wwkyFCqNDXz/qxl1gAntuCJtSfq9OC3NkdhQlgYQ==\"")
      buildConfigField("String", "GENERIC_SERVER_PUBLIC_PARAMS", "\"AHILOIrFPXX9laLbalbA9+L1CXpSbM/bTJXZGZiuyK1JaI6dK5FHHWL6tWxmHKYAZTSYmElmJ5z2A5YcirjO/yfoemE03FItyaf8W1fE4p14hzb5qnrmfXUSiAIVrhaXVwIwSzH6RL/+EO8jFIjJ/YfExfJ8aBl48CKHgu1+A6kWynhttonvWWx6h7924mIzW0Czj2ROuh4LwQyZypex4GuOPW8sgIT21KNZaafgg+KbV7XM1x1tF3XA17B4uGUaDbDw2O+nR1+U5p6qHPzmJ7ggFjSN6Utu+35dS1sS0P9N\"")
      buildConfigField("String", "BACKUP_SERVER_PUBLIC_PARAMS", "\"AHYrGb9IfugAAJiPKp+mdXUx+OL9zBolPYHYQz6GI1gWjpEu5me3zVNSvmYY4zWboZHif+HG1sDHSuvwFd0QszSwuSF4X4kRP3fJREdTZ5MCR0n55zUppTwfHRW2S4sdQ0JGz7YDQIJCufYSKh0pGNEHL6hv79Agrdnr4momr3oXdnkpVBIp3HWAQ6IbXQVSG18X36GaicI1vdT0UFmTwU2KTneluC2eyL9c5ff8PcmiS+YcLzh0OKYQXB5ZfQ06d6DiINvDQLy75zcfUOniLAj0lGJiHxGczin/RXisKSR8\"")
      buildConfigField("String", "MOBILE_COIN_ENVIRONMENT", "\"testnet\"")
      buildConfigField("String", "SIGNAL_CAPTCHA_URL", "\"https://signalcaptchas.org/staging/registration/generate.html\"")
      buildConfigField("String", "RECAPTCHA_PROOF_URL", "\"https://signalcaptchas.org/staging/challenge/generate.html\"")
      buildConfigField("org.signal.libsignal.net.Network.Environment", "LIBSIGNAL_NET_ENV", "org.signal.libsignal.net.Network.Environment.STAGING")
      buildConfigField("int", "LIBSIGNAL_LOG_LEVEL", "org.signal.libsignal.protocol.logging.SignalProtocolLogger.DEBUG")

      buildConfigField("String", "BUILD_ENVIRONMENT_TYPE", "\"Staging\"")
      buildConfigField("String", "STRIPE_PUBLISHABLE_KEY", "\"pk_test_sngOd8FnXNkpce9nPXawKrJD00kIDngZkD\"")
    }
  }

  lint {
    abortOnError = true
    baseline = file("lint-baseline.xml")
    disable += "LintError"
  }

  applicationVariants.all {
    val isStaging = productFlavors.any { it.name == "staging" }

    resValue("string", "app_name", baseAppTitle + if (isStaging) " Staging" else "")
    resValue("string", "package_name", applicationId)

    outputs
      .map { it as com.android.build.gradle.internal.api.ApkVariantOutputImpl }
      .forEach { output ->
        val flavors = "-$baseName"
          .replace("-prod", "")
          .replace(Regex("-(foss|gms)"), "")
          .replace("-website", "")
          .replace("-release", "")
        val unsigned = if (isSigningReady) "" else "-unsigned"

        output.outputFileName = "${baseAppFileName}${flavors}${unsigned}-${versionName}.apk"
      }
  }

  androidComponents {
    beforeVariants { variant ->
      val selected = variant.name in selectableVariants
      if (!(selected && buildVariants.toRegex().containsMatchIn(variant.name))) {
        variant.enable = false
      }
    }
    onVariants { variant ->
      // Include the test-only library on debug builds.
      if (variant.buildType != "instrumentation") {
        variant.packaging.jniLibs.excludes.add("**/libsignal_jni_testing.so")
      }
    }
  }

  val releaseDir = "$projectDir/src/release/java"
  val debugDir = "$projectDir/src/debug/java"

  android.buildTypes.configureEach {
    val path = if (name == "release") releaseDir else debugDir
    sourceSets.named(name) {
      java.srcDir(path)
    }
  }
}

dependencies {
  lintChecks(project(":lintchecks"))
  coreLibraryDesugaring(libs.android.tools.desugar)

  implementation(project(":libsignal-service"))
  implementation(project(":paging"))
  implementation(project(":core-util"))
  implementation(project(":glide-config"))
  implementation(project(":video"))
  implementation(project(":device-transfer"))
  implementation(project(":image-editor"))
  implementation(project(":donations"))
  implementation(project(":contacts"))
  implementation(project(":qr"))
  implementation(project(":sticky-header-grid"))
  implementation(project(":photoview"))
  implementation(project(":core-ui"))

  implementation(libs.androidx.fragment.ktx)
  implementation(libs.androidx.appcompat) {
    version {
      strictly("1.6.1")
    }
  }
  implementation(libs.androidx.window.window)
  implementation(libs.androidx.window.java)
  implementation(libs.androidx.recyclerview)
  implementation(libs.material.material)
  implementation(libs.androidx.legacy.support)
  implementation(libs.androidx.preference)
  implementation(libs.androidx.legacy.preference)
  implementation(libs.androidx.gridlayout)
  implementation(libs.androidx.exifinterface)
  implementation(libs.androidx.compose.rxjava3)
  implementation(libs.androidx.compose.runtime.livedata)
  implementation(libs.androidx.activity.compose)
  implementation(libs.androidx.constraintlayout)
  implementation(libs.androidx.multidex)
  implementation(libs.androidx.navigation.fragment.ktx)
  implementation(libs.androidx.navigation.ui.ktx)
  implementation(libs.androidx.navigation.compose)
  implementation(libs.androidx.lifecycle.viewmodel.ktx)
  implementation(libs.androidx.lifecycle.livedata.ktx)
  implementation(libs.androidx.lifecycle.process)
  implementation(libs.androidx.lifecycle.viewmodel.savedstate)
  implementation(libs.androidx.lifecycle.common.java8)
  implementation(libs.androidx.lifecycle.reactivestreams.ktx)
  implementation(libs.androidx.lifecycle.runtime.compose)
  implementation(libs.androidx.activity.compose)
  implementation(libs.androidx.camera.core)
  implementation(libs.androidx.camera.camera2)
  implementation(libs.androidx.camera.extensions)
  implementation(libs.androidx.camera.lifecycle)
  implementation(libs.androidx.camera.view)
  implementation(libs.androidx.concurrent.futures)
  implementation(libs.androidx.autofill)
  implementation(libs.androidx.biometric)
  implementation(libs.androidx.sharetarget)
  implementation(libs.androidx.profileinstaller)
  implementation(libs.androidx.asynclayoutinflater)
  implementation(libs.androidx.asynclayoutinflater.appcompat)
  implementation(libs.androidx.emoji2)
  implementation(libs.androidx.webkit)
  "gmsImplementation"(libs.firebase.messaging) {
    exclude(group = "com.google.firebase", module = "firebase-core")
    exclude(group = "com.google.firebase", module = "firebase-analytics")
    exclude(group = "com.google.firebase", module = "firebase-measurement-connector")
  }
  "gmsImplementation"(libs.google.play.services.maps)
  "gmsImplementation"(libs.google.play.services.auth)
  "fossImplementation"(project(":libfakegms"))
  implementation(libs.bundles.media3)
  implementation(libs.conscrypt.android)
  implementation(libs.signal.aesgcmprovider)
  implementation(libs.libsignal.android)
  implementation(libs.mobilecoin)
  implementation(libs.molly.ringrtc)
  implementation(libs.leolin.shortcutbadger)
  implementation(libs.emilsjolander.stickylistheaders)
  implementation(libs.apache.httpclient.android)
  implementation(libs.glide.glide)
  implementation(libs.roundedimageview)
  implementation(libs.materialish.progress)
  implementation(libs.greenrobot.eventbus)
  implementation(libs.google.zxing.android.integration)
  implementation(libs.google.zxing.core)
  implementation(libs.google.flexbox)
  implementation(libs.subsampling.scale.image.view) {
    exclude(group = "com.android.support", module = "support-annotations")
  }
  implementation(libs.android.tooltips) {
    exclude(group = "com.android.support", module = "appcompat-v7")
  }
  implementation(libs.stream)
  implementation(libs.lottie)
  implementation(libs.lottie.compose)
  implementation(libs.signal.android.database.sqlcipher)
  implementation(libs.androidx.sqlite)
  implementation(libs.google.ez.vcard) {
    exclude(group = "com.fasterxml.jackson.core")
    exclude(group = "org.freemarker")
  }
  implementation(libs.dnsjava)
  implementation(libs.kotlinx.collections.immutable)
  implementation(libs.accompanist.permissions)
  implementation(libs.kotlin.stdlib.jdk8)
  implementation(libs.kotlin.reflect)
<<<<<<< HEAD
  "gmsImplementation"(libs.kotlinx.coroutines.play.services)
=======
  implementation(libs.kotlinx.coroutines.play.services)
  implementation(libs.kotlinx.coroutines.rx3)
>>>>>>> 204fcc28
  implementation(libs.jackson.module.kotlin)
  implementation(libs.rxjava3.rxandroid)
  implementation(libs.rxjava3.rxkotlin)
  implementation(libs.rxdogtag)

<<<<<<< HEAD
  implementation(project(":libnetcipher"))
  implementation(libs.molly.argon2) { artifact { type = "aar" } }
  implementation(libs.molly.native.utils)
  implementation(libs.molly.glide.webp.decoder)
  implementation(libs.gosimple.nbvcxz)
  "fossImplementation"("org.osmdroid:osmdroid-android:6.1.16")
=======
  "playImplementation"(project(":billing"))
  "nightlyImplementation"(project(":billing"))

  "spinnerImplementation"(project(":spinner"))
>>>>>>> 204fcc28

  "spinnerImplementation"(project(":spinner"))

  "instrumentationImplementation"(libs.androidx.fragment.testing) {
    exclude(group = "androidx.test", module = "core")
  }

  testImplementation(testLibs.junit.junit)
  testImplementation(testLibs.assertj.core)
  testImplementation(testLibs.mockito.core)
  testImplementation(testLibs.mockito.kotlin)
  testImplementation(testLibs.androidx.test.core)
  testImplementation(testLibs.robolectric.robolectric) {
    exclude(group = "com.google.protobuf", module = "protobuf-java")
  }
  testImplementation(testLibs.robolectric.shadows.multidex)
  testImplementation(testLibs.bouncycastle.bcprov.jdk15on) {
    version {
      strictly("1.70")
    }
  }
  testImplementation(testLibs.bouncycastle.bcpkix.jdk15on) {
    version {
      strictly("1.70")
    }
  }
  testImplementation(testLibs.conscrypt.openjdk.uber)
  testImplementation(testLibs.hamcrest.hamcrest)
  testImplementation(testLibs.mockk)
  testImplementation(testFixtures(project(":libsignal-service")))
  testImplementation(testLibs.espresso.core)

  androidTestImplementation(testLibs.androidx.test.ext.junit)
  androidTestImplementation(testLibs.espresso.core)
  androidTestImplementation(testLibs.androidx.test.core)
  androidTestImplementation(testLibs.androidx.test.core.ktx)
  androidTestImplementation(testLibs.androidx.test.ext.junit.ktx)
  androidTestImplementation(testLibs.mockito.android)
  androidTestImplementation(testLibs.mockito.kotlin)
  androidTestImplementation(testLibs.mockk.android)
  androidTestImplementation(testLibs.square.okhttp.mockserver)
  androidTestImplementation(testLibs.diff.utils)

  androidTestUtil(testLibs.androidx.test.orchestrator)
}

fun assertIsGitRepo() {
  if (!file("${project.rootDir}/.git").exists()) {
    throw IllegalStateException("Must be a git repository to guarantee reproducible builds! (git hash is part of APK)")
  }
}

fun getLastCommitTimestamp(): String {
  val stdout = ByteArrayOutputStream()
  return try {
    exec {
      commandLine = listOf("git", "log", "-1", "--pretty=format:%ct000")
      standardOutput = stdout
    }
    stdout.toString().trim()
  } catch (e: Throwable) {
    logger.warn("Failed to get Git commit timestamp: ${e.message}. Using mtime of current build script.")
    buildFile.lastModified().toString()
  }
}

fun getGitHash(): String {
  val stdout = ByteArrayOutputStream()
  return try {
    exec {
      commandLine = listOf("git", "rev-parse", "--short=12", "HEAD")
      standardOutput = stdout
    }
    stdout.toString().trim()
  } catch (e: Throwable) {
    logger.warn("Failed to get Git commit hash: ${e.message}. Using default value.")
    "abc123def456"
  }
}

fun getCommitTag(): String {
  assertIsGitRepo()

  val stdout = ByteArrayOutputStream()
  exec {
    commandLine = listOf("git", "describe", "--tags", "--exact-match")
    standardOutput = stdout
  }
  return stdout.toString().trim().takeIf { it.isNotEmpty() } ?: "untagged"
}

tasks.withType<Test>().configureEach {
  testLogging {
    events("failed")
    exceptionFormat = TestExceptionFormat.FULL
    showCauses = true
    showExceptions = true
    showStackTraces = true
  }
}

fun Project.languageList(): List<String> {
  return fileTree("src/main/res") { include("**/strings.xml") }
    .map { stringFile -> stringFile.parentFile.name }
    .map { valuesFolderName -> valuesFolderName.replace("values-", "") }
    .filter { valuesFolderName -> valuesFolderName != "values" }
    .map { languageCode -> languageCode.replace("-r", "_") }
    .distinct()
    .sorted() + "en"
}

fun String.capitalize(): String {
  return this.replaceFirstChar { it.uppercase() }
}<|MERGE_RESOLUTION|>--- conflicted
+++ resolved
@@ -18,15 +18,9 @@
   from("fix-profm.gradle")
 }
 
-<<<<<<< HEAD
-val canonicalVersionCode = 1443
-val canonicalVersionName = "7.13.4"
-val currentHotfixVersion = 1
-=======
 val canonicalVersionCode = 1451
 val canonicalVersionName = "7.15.4"
 val currentHotfixVersion = 0
->>>>>>> 204fcc28
 val maxHotfixVersions = 100
 val mollyRevision = 1
 
@@ -139,6 +133,8 @@
         "**/*.dylib",
         "**/*.dll"
       )
+      // MOLLY: Compress native libs by default as APK is not split on ABIs
+      useLegacyPackaging = true
     }
     resources {
       excludes += setOf(
@@ -154,10 +150,6 @@
         "**/*.dylib",
         "**/*.dll"
       )
-    }
-    jniLibs {
-      // MOLLY: Compress native libs by default as APK is not split on ABIs
-      useLegacyPackaging = true
     }
   }
 
@@ -525,30 +517,21 @@
   implementation(libs.accompanist.permissions)
   implementation(libs.kotlin.stdlib.jdk8)
   implementation(libs.kotlin.reflect)
-<<<<<<< HEAD
   "gmsImplementation"(libs.kotlinx.coroutines.play.services)
-=======
-  implementation(libs.kotlinx.coroutines.play.services)
   implementation(libs.kotlinx.coroutines.rx3)
->>>>>>> 204fcc28
   implementation(libs.jackson.module.kotlin)
   implementation(libs.rxjava3.rxandroid)
   implementation(libs.rxjava3.rxkotlin)
   implementation(libs.rxdogtag)
 
-<<<<<<< HEAD
   implementation(project(":libnetcipher"))
   implementation(libs.molly.argon2) { artifact { type = "aar" } }
   implementation(libs.molly.native.utils)
   implementation(libs.molly.glide.webp.decoder)
   implementation(libs.gosimple.nbvcxz)
   "fossImplementation"("org.osmdroid:osmdroid-android:6.1.16")
-=======
-  "playImplementation"(project(":billing"))
-  "nightlyImplementation"(project(":billing"))
-
-  "spinnerImplementation"(project(":spinner"))
->>>>>>> 204fcc28
+
+  "gmsImplementation"(project(":billing"))
 
   "spinnerImplementation"(project(":spinner"))
 
