--- conflicted
+++ resolved
@@ -19,14 +19,9 @@
   from("fix-profm.gradle")
 }
 
-<<<<<<< HEAD
-val canonicalVersionCode = 1406
-val canonicalVersionName = "7.3.0"
-val mollyRevision = 1
-=======
 val canonicalVersionCode = 1407
 val canonicalVersionName = "7.3.1"
->>>>>>> 7adb5812
+val mollyRevision = 1
 
 val postFixSize = 100
 
