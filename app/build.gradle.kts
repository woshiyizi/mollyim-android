--- conflicted
+++ resolved
@@ -19,14 +19,9 @@
   from("fix-profm.gradle")
 }
 
-<<<<<<< HEAD
-val canonicalVersionCode = 1405
-val canonicalVersionName = "7.2.4"
-val mollyRevision = 1
-=======
 val canonicalVersionCode = 1406
 val canonicalVersionName = "7.3.0"
->>>>>>> 91f8d607
+val mollyRevision = 1
 
 val postFixSize = 100
 
