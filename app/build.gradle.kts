import org.gradle.api.tasks.testing.logging.TestExceptionFormat
import java.io.ByteArrayOutputStream

plugins {
  id("com.android.application")
  id("kotlin-android")
  id("androidx.navigation.safeargs")
  id("org.jetbrains.kotlin.android")
  id("app.cash.exhaustive")
  id("kotlin-parcelize")
  id("com.squareup.wire")
  id("molly")
  id("licenses")
}

// Sort baseline.profm for reproducible builds
// See issue: https://issuetracker.google.com/issues/231837768
apply {
  from("fix-profm.gradle")
}

<<<<<<< HEAD
val canonicalVersionCode = 1419
val canonicalVersionName = "7.7.2"
val mollyRevision = 1
=======
val canonicalVersionCode = 1421
val canonicalVersionName = "7.8.1"
>>>>>>> eb114de5

val postFixSize = 100

val selectableVariants = listOf(
  "prodFossWebsiteDebug",
  "prodFossWebsiteRelease",
  "prodFossStoreDebug",
  "prodFossStoreRelease",
  "prodGmsWebsiteDebug",
  "prodGmsWebsiteRelease",
  "prodGmsWebsiteCanary",
  "prodGmsWebsiteInstrumentation",
  "prodGmsWebsiteSpinner",
  "stagingFossWebsiteDebug",
  "stagingFossWebsiteRelease",
  "stagingGmsWebsiteDebug",
  "stagingGmsWebsiteRelease",
)

val signalBuildToolsVersion: String by rootProject.extra
val signalCompileSdkVersion: String by rootProject.extra
val signalTargetSdkVersion: Int by rootProject.extra
val signalMinSdkVersion: Int by rootProject.extra
val signalJavaVersion: JavaVersion by rootProject.extra
val signalKotlinJvmTarget: String by rootProject.extra

// Override build config via env vars when project property 'CI' is set
val ciEnabled = project.hasProperty("CI")

val baseAppTitle = getCiEnv("CI_APP_TITLE") ?: properties["baseAppTitle"] as String
val baseAppFileName = getCiEnv("CI_APP_FILENAME") ?: properties["baseAppFileName"] as String
val basePackageId = getCiEnv("CI_PACKAGE_ID") ?: properties["basePackageId"] as String
val buildVariants = getCiEnv("CI_BUILD_VARIANTS") ?: properties["buildVariants"] as String
val forceInternalUserFlag = getCiEnv("CI_FORCE_INTERNAL_USER_FLAG") ?: properties["forceInternalUserFlag"] as String
val mapsApiKey = getCiEnv("CI_MAPS_API_KEY") ?: properties["mapsApiKey"] as String

fun getCiEnv(name: String) = if (ciEnabled) System.getenv(name).takeUnless { it.isNullOrBlank() } else null

wire {
  kotlin {
    javaInterop = true
  }

  sourcePath {
    srcDir("src/main/protowire")
  }

  protoPath {
    srcDir("${project.rootDir}/libsignal-service/src/main/protowire")
  }
}

android {
  namespace = "org.thoughtcrime.securesms"

  buildToolsVersion = signalBuildToolsVersion
  compileSdkVersion = signalCompileSdkVersion

  flavorDimensions += listOf("environment", "license", "distribution")
  useLibrary("org.apache.http.legacy")
  testBuildType = "instrumentation"

  kotlinOptions {
    jvmTarget = signalKotlinJvmTarget
  }

  signingConfigs {
    System.getenv("CI_KEYSTORE_PATH")?.let { path ->
      create("ci") {
        println("Signing release build with keystore: '$path'")
        storeFile = file(path)
        storePassword = System.getenv("CI_KEYSTORE_PASSWORD")
        keyAlias = System.getenv("CI_KEYSTORE_ALIAS")
        keyPassword = System.getenv("CI_KEYSTORE_PASSWORD")
        enableV4Signing = false
      }
    }
  }

  testOptions {
    execution = "ANDROIDX_TEST_ORCHESTRATOR"

    unitTests {
      isIncludeAndroidResources = true
    }
  }

  sourceSets {
    getByName("test") {
      java.srcDir("$projectDir/src/testShared")
    }

    getByName("androidTest") {
      java.srcDir("$projectDir/src/testShared")
    }
  }

  compileOptions {
    isCoreLibraryDesugaringEnabled = true
    sourceCompatibility = signalJavaVersion
    targetCompatibility = signalJavaVersion
  }

  packagingOptions {
    resources {
      excludes += setOf("LICENSE.txt", "LICENSE", "NOTICE", "asm-license.txt", "META-INF/LICENSE", "META-INF/LICENSE.md", "META-INF/NOTICE", "META-INF/LICENSE-notice.md", "META-INF/proguard/androidx-annotations.pro", "libsignal_jni.dylib", "signal_jni.dll")
    }
    jniLibs {
      // MOLLY: Compress native libs by default as APK is not split on ABIs
      useLegacyPackaging = true
    }
  }

  buildFeatures {
    viewBinding = true
    compose = true
  }

  composeOptions {
    kotlinCompilerExtensionVersion = "1.4.4"
  }

  if (mollyRevision < 0 || mollyRevision >= postFixSize) {
    throw GradleException("Molly revision $mollyRevision out of range")
  }

  defaultConfig {
    versionCode = canonicalVersionCode * postFixSize + mollyRevision
    versionName = if (ciEnabled) getCommitTag() else canonicalVersionName

    minSdk = signalMinSdkVersion
    targetSdk = signalTargetSdkVersion

    applicationId = basePackageId

    multiDexEnabled = true

    buildConfigField("String", "SIGNAL_PACKAGE_NAME", "\"org.thoughtcrime.securesms\"")
    buildConfigField("String", "SIGNAL_CANONICAL_VERSION_NAME", "\"$canonicalVersionName\"")
    buildConfigField("int", "SIGNAL_CANONICAL_VERSION_CODE", "$canonicalVersionCode")
    buildConfigField("String", "BACKUP_FILENAME", "\"${baseAppFileName.lowercase()}\"")
    buildConfigField("boolean", "FORCE_INTERNAL_USER_FLAG", forceInternalUserFlag)

    vectorDrawables.useSupportLibrary = true

    // MOLLY: Ensure to add any new URLs to SignalServiceNetworkAccess.HOSTNAMES list
    buildConfigField("long", "BUILD_TIMESTAMP", getLastCommitTimestamp() + "L")
    buildConfigField("String", "GIT_HASH", "\"${getGitHash()}\"")
    buildConfigField("String", "SIGNAL_URL", "\"https://chat.signal.org\"")
    buildConfigField("String", "STORAGE_URL", "\"https://storage.signal.org\"")
    buildConfigField("String", "SIGNAL_CDN_URL", "\"https://cdn.signal.org\"")
    buildConfigField("String", "SIGNAL_CDN2_URL", "\"https://cdn2.signal.org\"")
    buildConfigField("String", "SIGNAL_CDN3_URL", "\"https://cdn3.signal.org\"")
    buildConfigField("String", "SIGNAL_CDSI_URL", "\"https://cdsi.signal.org\"")
    buildConfigField("String", "SIGNAL_SERVICE_STATUS_URL", "\"uptime.signal.org\"")
    buildConfigField("String", "SIGNAL_SVR2_URL", "\"https://svr2.signal.org\"")
    buildConfigField("String", "SIGNAL_SFU_URL", "\"https://sfu.voip.signal.org\"")
    buildConfigField("String", "SIGNAL_STAGING_SFU_URL", "\"https://sfu.staging.voip.signal.org\"")
    buildConfigField("String[]", "SIGNAL_SFU_INTERNAL_NAMES", "new String[]{\"Test\", \"Staging\", \"Development\"}")
    buildConfigField("String[]", "SIGNAL_SFU_INTERNAL_URLS", "new String[]{\"https://sfu.test.voip.signal.org\", \"https://sfu.staging.voip.signal.org\", \"https://sfu.staging.test.voip.signal.org\"}")
    buildConfigField("String", "CONTENT_PROXY_HOST", "\"contentproxy.signal.org\"")
    buildConfigField("int", "CONTENT_PROXY_PORT", "443")
    buildConfigField("String", "SIGNAL_AGENT", "\"OWA\"")
    buildConfigField("String", "CDSI_MRENCLAVE", "\"0f6fd79cdfdaa5b2e6337f534d3baf999318b0c462a7ac1f41297a3e4b424a57\"")
    buildConfigField("String", "SVR2_MRENCLAVE", "\"a6622ad4656e1abcd0bc0ff17c229477747d2ded0495c4ebee7ed35c1789fa97\"")
    buildConfigField("String", "UNIDENTIFIED_SENDER_TRUST_ROOT", "\"BXu6QIKVz5MA8gstzfOgRQGqyLqOwNKHL6INkv3IHWMF\"")
    buildConfigField("String", "ZKGROUP_SERVER_PUBLIC_PARAMS", "\"AMhf5ywVwITZMsff/eCyudZx9JDmkkkbV6PInzG4p8x3VqVJSFiMvnvlEKWuRob/1eaIetR31IYeAbm0NdOuHH8Qi+Rexi1wLlpzIo1gstHWBfZzy1+qHRV5A4TqPp15YzBPm0WSggW6PbSn+F4lf57VCnHF7p8SvzAA2ZZJPYJURt8X7bbg+H3i+PEjH9DXItNEqs2sNcug37xZQDLm7X36nOoGPs54XsEGzPdEV+itQNGUFEjY6X9Uv+Acuks7NpyGvCoKxGwgKgE5XyJ+nNKlyHHOLb6N1NuHyBrZrgtY/JYJHRooo5CEqYKBqdFnmbTVGEkCvJKxLnjwKWf+fEPoWeQFj5ObDjcKMZf2Jm2Ae69x+ikU5gBXsRmoF94GXTLfN0/vLt98KDPnxwAQL9j5V1jGOY8jQl6MLxEs56cwXN0dqCnImzVH3TZT1cJ8SW1BRX6qIVxEzjsSGx3yxF3suAilPMqGRp4ffyopjMD1JXiKR2RwLKzizUe5e8XyGOy9fplzhw3jVzTRyUZTRSZKkMLWcQ/gv0E4aONNqs4P+NameAZYOD12qRkxosQQP5uux6B2nRyZ7sAV54DgFyLiRcq1FvwKw2EPQdk4HDoePrO/RNUbyNddnM/mMgj4FW65xCoT1LmjrIjsv/Ggdlx46ueczhMgtBunx1/w8k8V+l8LVZ8gAT6wkU5J+DPQalQguMg12Jzug3q4TbdHiGCmD9EunCwOmsLuLJkz6EcSYXtrlDEnAM+hicw7iergYLLlMXpfTdGxJCWJmP4zqUFeTTmsmhsjGBt7NiEB/9pFFEB3pSbf4iiUukw63Eo8Aqnf4iwob6X1QviCWuc8t0LUlT9vALgh/f2DPVOOmR0RW6bgRvc7DSF20V/omg+YBw==\"")
    buildConfigField("String", "GENERIC_SERVER_PUBLIC_PARAMS", "\"AByD873dTilmOSG0TjKrvpeaKEsUmIO8Vx9BeMmftwUs9v7ikPwM8P3OHyT0+X3EUMZrSe9VUp26Wai51Q9I8mdk0hX/yo7CeFGJyzoOqn8e/i4Ygbn5HoAyXJx5eXfIbqpc0bIxzju4H/HOQeOpt6h742qii5u/cbwOhFZCsMIbElZTaeU+BWMBQiZHIGHT5IE0qCordQKZ5iPZom0HeFa8Yq0ShuEyAl0WINBiY6xE3H/9WnvzXBbMuuk//eRxXgzO8ieCeK8FwQNxbfXqZm6Ro1cMhCOF3u7xoX83QhpN\"")
    buildConfigField("String", "BACKUP_SERVER_PUBLIC_PARAMS", "\"AJwNSU55fsFCbgaxGRD11wO1juAs8Yr5GF8FPlGzzvdJJIKH5/4CC7ZJSOe3yL2vturVaRU2Cx0n751Vt8wkj1bozK3CBV1UokxV09GWf+hdVImLGjXGYLLhnI1J2TWEe7iWHyb553EEnRb5oxr9n3lUbNAJuRmFM7hrr0Al0F0wrDD4S8lo2mGaXe0MJCOM166F8oYRQqpFeEHfiLnxA1O8ZLh7vMdv4g9jI5phpRBTsJ5IjiJrWeP0zdIGHEssUeprDZ9OUJ14m0v61eYJMKsf59Bn+mAT2a7YfB+Don9O\"")
    buildConfigField("String[]", "LANGUAGES", "new String[]{ ${languageList().map { "\"$it\"" }.joinToString(separator = ", ")} }")
    buildConfigField("String", "DEFAULT_CURRENCIES", "\"EUR,AUD,GBP,CAD,CNY\"")
    buildConfigField("String", "GIPHY_API_KEY", "\"3o6ZsYH6U6Eri53TXy\"")
    buildConfigField("String", "SIGNAL_CAPTCHA_URL", "\"https://signalcaptchas.org/registration/generate.html\"")
    buildConfigField("String", "RECAPTCHA_PROOF_URL", "\"https://signalcaptchas.org/challenge/generate.html\"")
    buildConfigField("org.signal.libsignal.net.Network.Environment", "LIBSIGNAL_NET_ENV", "org.signal.libsignal.net.Network.Environment.PRODUCTION")

    // MOLLY: Rely on the built-in variables FLAVOR and BUILD_TYPE instead of BUILD_*_TYPE
    buildConfigField("String", "BADGE_STATIC_ROOT", "\"https://updates2.signal.org/static/badges/\"")
    buildConfigField("boolean", "TRACING_ENABLED", "false")
    buildConfigField("boolean", "MESSAGE_BACKUP_RESTORE_ENABLED", "false")

    ndk {
      //noinspection ChromeOsAbiSupport
      abiFilters += listOf("armeabi-v7a", "arm64-v8a", "x86_64")
    }

    resourceConfigurations += listOf()

    bundle {
      language {
        enableSplit = false
      }
    }

    testInstrumentationRunner = "org.thoughtcrime.securesms.testing.SignalTestRunner"
    testInstrumentationRunnerArguments["clearPackageData"] = "true"
  }

  buildTypes {
    getByName("debug") {
      isDefault = true
      isMinifyEnabled = false
      proguardFiles(
        getDefaultProguardFile("proguard-android.txt"),
        "proguard/proguard-firebase-messaging.pro",
        "proguard/proguard-google-play-services.pro",
        "proguard/proguard-jackson.pro",
        "proguard/proguard-sqlite.pro",
        "proguard/proguard-appcompat-v7.pro",
        "proguard/proguard-square-okhttp.pro",
        "proguard/proguard-square-okio.pro",
        "proguard/proguard-rounded-image-view.pro",
        "proguard/proguard-glide.pro",
        "proguard/proguard-shortcutbadger.pro",
        "proguard/proguard-retrofit.pro",
        "proguard/proguard-webrtc.pro",
        "proguard/proguard-klinker.pro",
        "proguard/proguard-mobilecoin.pro",
        "proguard/proguard-retrolambda.pro",
        "proguard/proguard-okhttp.pro",
        "proguard/proguard-ez-vcard.pro",
        "proguard/proguard.cfg"
      )
      testProguardFiles(
        "proguard/proguard-automation.pro",
        "proguard/proguard.cfg"
      )
    }

    getByName("release") {
      isMinifyEnabled = true
      isShrinkResources = true
      signingConfig = signingConfigs.findByName("ci")
      proguardFiles(*buildTypes["debug"].proguardFiles.toTypedArray())
    }

    create("instrumentation") {
      initWith(getByName("debug"))
      isDefault = false
      isMinifyEnabled = false
      matchingFallbacks += "debug"
      applicationIdSuffix = ".instrumentation"
    }

    create("spinner") {
      initWith(getByName("debug"))
      isDefault = false
      isMinifyEnabled = false
      matchingFallbacks += "debug"
    }

    create("canary") {
      initWith(getByName("debug"))
      isDefault = false
      isMinifyEnabled = false
      matchingFallbacks += "debug"
    }
  }

  productFlavors {
    create("store") {
      dimension = "distribution"
      buildConfigField("boolean", "MANAGES_MOLLY_UPDATES", "false")
    }

    create("website") {
      dimension = "distribution"
      isDefault = true
      buildConfigField("boolean", "MANAGES_MOLLY_UPDATES", "true")
    }

    create("gms") {
      dimension = "license"
      isDefault = true
      manifestPlaceholders["mapsApiKey"] = mapsApiKey
      buildConfigField("boolean", "USE_PLAY_SERVICES", "true")
      buildConfigField("boolean", "USE_OSM", "false")
      buildConfigField("String", "FDROID_UPDATE_URL", "\"https://molly.im/fdroid/repo\"")
    }

    create("foss") {
      dimension = "license"
      versionNameSuffix = "-FOSS"
      buildConfigField("boolean", "USE_PLAY_SERVICES", "false")
      buildConfigField("boolean", "USE_OSM", "true")
      buildConfigField("String", "FDROID_UPDATE_URL", "\"https://molly.im/fdroid/foss/repo\"")
    }

    create("prod") {
      dimension = "environment"

      isDefault = true

      buildConfigField("String", "MOBILE_COIN_ENVIRONMENT", "\"mainnet\"")
    }

    create("staging") {
      dimension = "environment"

      applicationIdSuffix = ".staging"

      buildConfigField("String", "SIGNAL_PACKAGE_NAME", "\"org.thoughtcrime.securesms.staging\"")

      buildConfigField("String", "SIGNAL_URL", "\"https://chat.staging.signal.org\"")
      buildConfigField("String", "STORAGE_URL", "\"https://storage-staging.signal.org\"")
      buildConfigField("String", "SIGNAL_CDN_URL", "\"https://cdn-staging.signal.org\"")
      buildConfigField("String", "SIGNAL_CDN2_URL", "\"https://cdn2-staging.signal.org\"")
      buildConfigField("String", "SIGNAL_CDN3_URL", "\"https://cdn3-staging.signal.org\"")
      buildConfigField("String", "SIGNAL_CDSI_URL", "\"https://cdsi.staging.signal.org\"")
      buildConfigField("String", "SIGNAL_SVR2_URL", "\"https://svr2.staging.signal.org\"")
      buildConfigField("String", "SVR2_MRENCLAVE", "\"acb1973aa0bbbd14b3b4e06f145497d948fd4a98efc500fcce363b3b743ec482\"")
      buildConfigField("String", "UNIDENTIFIED_SENDER_TRUST_ROOT", "\"BbqY1DzohE4NUZoVF+L18oUPrK3kILllLEJh2UnPSsEx\"")
      buildConfigField("String", "ZKGROUP_SERVER_PUBLIC_PARAMS", "\"ABSY21VckQcbSXVNCGRYJcfWHiAMZmpTtTELcDmxgdFbtp/bWsSxZdMKzfCp8rvIs8ocCU3B37fT3r4Mi5qAemeGeR2X+/YmOGR5ofui7tD5mDQfstAI9i+4WpMtIe8KC3wU5w3Inq3uNWVmoGtpKndsNfwJrCg0Hd9zmObhypUnSkfYn2ooMOOnBpfdanRtrvetZUayDMSC5iSRcXKpdlukrpzzsCIvEwjwQlJYVPOQPj4V0F4UXXBdHSLK05uoPBCQG8G9rYIGedYsClJXnbrgGYG3eMTG5hnx4X4ntARBgELuMWWUEEfSK0mjXg+/2lPmWcTZWR9nkqgQQP0tbzuiPm74H2wMO4u1Wafe+UwyIlIT9L7KLS19Aw8r4sPrXZSSsOZ6s7M1+rTJN0bI5CKY2PX29y5Ok3jSWufIKcgKOnWoP67d5b2du2ZVJjpjfibNIHbT/cegy/sBLoFwtHogVYUewANUAXIaMPyCLRArsKhfJ5wBtTminG/PAvuBdJ70Z/bXVPf8TVsR292zQ65xwvWTejROW6AZX6aqucUjlENAErBme1YHmOSpU6tr6doJ66dPzVAWIanmO/5mgjNEDeK7DDqQdB1xd03HT2Qs2TxY3kCK8aAb/0iM0HQiXjxZ9HIgYhbtvGEnDKW5ILSUydqH/KBhW4Pb0jZWnqN/YgbWDKeJxnDbYcUob5ZY5Lt5ZCMKuaGUvCJRrCtuugSMaqjowCGRempsDdJEt+cMaalhZ6gczklJB/IbdwENW9KeVFPoFNFzhxWUIS5ML9riVYhAtE6JE5jX0xiHNVIIPthb458cfA8daR0nYfYAUKogQArm0iBezOO+mPk5vCNWI+wwkyFCqNDXz/qxl1gAntuCJtSfq9OC3NkdhQlgYQ==\"")
      buildConfigField("String", "GENERIC_SERVER_PUBLIC_PARAMS", "\"AHILOIrFPXX9laLbalbA9+L1CXpSbM/bTJXZGZiuyK1JaI6dK5FHHWL6tWxmHKYAZTSYmElmJ5z2A5YcirjO/yfoemE03FItyaf8W1fE4p14hzb5qnrmfXUSiAIVrhaXVwIwSzH6RL/+EO8jFIjJ/YfExfJ8aBl48CKHgu1+A6kWynhttonvWWx6h7924mIzW0Czj2ROuh4LwQyZypex4GuOPW8sgIT21KNZaafgg+KbV7XM1x1tF3XA17B4uGUaDbDw2O+nR1+U5p6qHPzmJ7ggFjSN6Utu+35dS1sS0P9N\"")
      buildConfigField("String", "BACKUP_SERVER_PUBLIC_PARAMS", "\"AHYrGb9IfugAAJiPKp+mdXUx+OL9zBolPYHYQz6GI1gWjpEu5me3zVNSvmYY4zWboZHif+HG1sDHSuvwFd0QszSwuSF4X4kRP3fJREdTZ5MCR0n55zUppTwfHRW2S4sdQ0JGz7YDQIJCufYSKh0pGNEHL6hv79Agrdnr4momr3oXdnkpVBIp3HWAQ6IbXQVSG18X36GaicI1vdT0UFmTwU2KTneluC2eyL9c5ff8PcmiS+YcLzh0OKYQXB5ZfQ06d6DiINvDQLy75zcfUOniLAj0lGJiHxGczin/RXisKSR8\"")
      buildConfigField("String", "MOBILE_COIN_ENVIRONMENT", "\"testnet\"")
      buildConfigField("String", "SIGNAL_CAPTCHA_URL", "\"https://signalcaptchas.org/staging/registration/generate.html\"")
      buildConfigField("String", "RECAPTCHA_PROOF_URL", "\"https://signalcaptchas.org/staging/challenge/generate.html\"")
      buildConfigField("org.signal.libsignal.net.Network.Environment", "LIBSIGNAL_NET_ENV", "org.signal.libsignal.net.Network.Environment.STAGING")

      buildConfigField("String", "BUILD_ENVIRONMENT_TYPE", "\"Staging\"")
      buildConfigField("String", "STRIPE_PUBLISHABLE_KEY", "\"pk_test_sngOd8FnXNkpce9nPXawKrJD00kIDngZkD\"")
      buildConfigField("boolean", "MESSAGE_BACKUP_RESTORE_ENABLED", "true")
    }
  }

  lint {
    abortOnError = true
    baseline = file("lint-baseline.xml")
    disable += "LintError"
  }

  applicationVariants.all {
    val isStaging = productFlavors.any { it.name == "staging" }

    resValue("string", "app_name", baseAppTitle + if (isStaging) " Staging" else "")
    resValue("string", "package_name", applicationId)

    outputs
      .map { it as com.android.build.gradle.internal.api.ApkVariantOutputImpl }
      .forEach { output ->
        val flavors = "-$baseName"
          .replace("-prod", "")
          .replace(Regex("-(foss|gms)"), "")
          .replace("-website", "")
          .replace("-release", "")
        val unsigned = if (isSigningReady) "" else "-unsigned"

        output.outputFileName = "${baseAppFileName}${flavors}${unsigned}-${versionName}.apk"
      }
  }

  androidComponents {
    beforeVariants { variant ->
      val selected = variant.name in selectableVariants
      if (!(selected && buildVariants.toRegex().containsMatchIn(variant.name))) {
        variant.enable = false
      }
    }
  }

  val releaseDir = "$projectDir/src/release/java"
  val debugDir = "$projectDir/src/debug/java"

  android.buildTypes.configureEach {
    val path = if (name == "release") releaseDir else debugDir
    sourceSets.named(name) {
      java.srcDir(path)
    }
  }
}

dependencies {
  lintChecks(project(":lintchecks"))
  coreLibraryDesugaring(libs.android.tools.desugar)

  implementation(project(":libsignal-service"))
  implementation(project(":paging"))
  implementation(project(":core-util"))
  implementation(project(":glide-config"))
  implementation(project(":video"))
  implementation(project(":device-transfer"))
  implementation(project(":image-editor"))
  implementation(project(":contacts"))
  implementation(project(":qr"))
  implementation(project(":sticky-header-grid"))
  implementation(project(":photoview"))
  implementation(project(":core-ui"))

  implementation(libs.androidx.fragment.ktx)
  implementation(libs.androidx.appcompat) {
    version {
      strictly("1.6.1")
    }
  }
  implementation(libs.androidx.window.window)
  implementation(libs.androidx.window.java)
  implementation(libs.androidx.recyclerview)
  implementation(libs.material.material)
  implementation(libs.androidx.legacy.support)
  implementation(libs.androidx.preference)
  implementation(libs.androidx.legacy.preference)
  implementation(libs.androidx.gridlayout)
  implementation(libs.androidx.exifinterface)
  implementation(libs.androidx.compose.rxjava3)
  implementation(libs.androidx.compose.runtime.livedata)
  implementation(libs.androidx.activity.compose)
  implementation(libs.androidx.constraintlayout)
  implementation(libs.androidx.multidex)
  implementation(libs.androidx.navigation.fragment.ktx)
  implementation(libs.androidx.navigation.ui.ktx)
  implementation(libs.androidx.navigation.compose)
  implementation(libs.androidx.lifecycle.viewmodel.ktx)
  implementation(libs.androidx.lifecycle.livedata.ktx)
  implementation(libs.androidx.lifecycle.process)
  implementation(libs.androidx.lifecycle.viewmodel.savedstate)
  implementation(libs.androidx.lifecycle.common.java8)
  implementation(libs.androidx.lifecycle.reactivestreams.ktx)
  implementation(libs.androidx.activity.compose)
  implementation(libs.androidx.camera.core)
  implementation(libs.androidx.camera.camera2)
  implementation(libs.androidx.camera.extensions)
  implementation(libs.androidx.camera.lifecycle)
  implementation(libs.androidx.camera.view)
  implementation(libs.androidx.concurrent.futures)
  implementation(libs.androidx.autofill)
  implementation(libs.androidx.biometric)
  implementation(libs.androidx.sharetarget)
  implementation(libs.androidx.profileinstaller)
  implementation(libs.androidx.asynclayoutinflater)
  implementation(libs.androidx.asynclayoutinflater.appcompat)
  implementation(libs.androidx.webkit)
  "gmsImplementation"(libs.firebase.messaging) {
    exclude(group = "com.google.firebase", module = "firebase-core")
    exclude(group = "com.google.firebase", module = "firebase-analytics")
    exclude(group = "com.google.firebase", module = "firebase-measurement-connector")
  }
  "gmsImplementation"(libs.google.play.services.maps)
  "gmsImplementation"(libs.google.play.services.auth)
  implementation(libs.bundles.media3)
  implementation(libs.conscrypt.android)
  implementation(libs.signal.aesgcmprovider)
  implementation(libs.libsignal.android)
  implementation(libs.mobilecoin)
  implementation(libs.molly.ringrtc)
  implementation(libs.leolin.shortcutbadger)
  implementation(libs.emilsjolander.stickylistheaders)
  implementation(libs.apache.httpclient.android)
  implementation(libs.glide.glide)
  implementation(libs.roundedimageview)
  implementation(libs.materialish.progress)
  implementation(libs.greenrobot.eventbus)
  implementation(libs.google.zxing.android.integration)
  implementation(libs.google.zxing.core)
  implementation(libs.google.flexbox)
  implementation(libs.subsampling.scale.image.view) {
    exclude(group = "com.android.support", module = "support-annotations")
  }
  implementation(libs.android.tooltips) {
    exclude(group = "com.android.support", module = "appcompat-v7")
  }
  implementation(libs.stream)
  implementation(libs.lottie)
  implementation(libs.signal.android.database.sqlcipher)
  implementation(libs.androidx.sqlite)
  implementation(libs.google.ez.vcard) {
    exclude(group = "com.fasterxml.jackson.core")
    exclude(group = "org.freemarker")
  }
  implementation(libs.dnsjava)
  implementation(libs.kotlinx.collections.immutable)
  implementation(libs.accompanist.permissions)
  implementation(libs.kotlin.stdlib.jdk8)
  implementation(libs.rxjava3.rxandroid)
  implementation(libs.rxjava3.rxkotlin)
  implementation(libs.rxdogtag)

  implementation(project(":libnetcipher"))
  implementation(libs.molly.argon2) { artifact { type = "aar" } }
  implementation(libs.molly.native.utils)
  implementation(libs.molly.glide.webp.decoder)
  implementation(libs.gosimple.nbvcxz)
  "fossImplementation"("org.osmdroid:osmdroid-android:6.1.16")
  "fossImplementation"(project(":libfakegms"))

  "spinnerImplementation"(project(":spinner"))

  "canaryImplementation"(libs.square.leakcanary)

  "instrumentationImplementation"(libs.androidx.fragment.testing) {
    exclude(group = "androidx.test", module = "core")
  }

  testImplementation(testLibs.junit.junit)
  testImplementation(testLibs.assertj.core)
  testImplementation(testLibs.mockito.core)
  testImplementation(testLibs.mockito.kotlin)
  testImplementation(testLibs.androidx.test.core)
  testImplementation(testLibs.robolectric.robolectric) {
    exclude(group = "com.google.protobuf", module = "protobuf-java")
  }
  testImplementation(testLibs.robolectric.shadows.multidex)
  testImplementation(testLibs.bouncycastle.bcprov.jdk15on) {
    version {
      strictly("1.70")
    }
  }
  testImplementation(testLibs.bouncycastle.bcpkix.jdk15on) {
    version {
      strictly("1.70")
    }
  }
  testImplementation(testLibs.conscrypt.openjdk.uber)
  testImplementation(testLibs.hamcrest.hamcrest)
  testImplementation(testLibs.mockk)
  testImplementation(testFixtures(project(":libsignal-service")))
  testImplementation(testLibs.espresso.core)

  androidTestImplementation(testLibs.androidx.test.ext.junit)
  androidTestImplementation(testLibs.espresso.core)
  androidTestImplementation(testLibs.androidx.test.core)
  androidTestImplementation(testLibs.androidx.test.core.ktx)
  androidTestImplementation(testLibs.androidx.test.ext.junit.ktx)
  androidTestImplementation(testLibs.mockito.android)
  androidTestImplementation(testLibs.mockito.kotlin)
  androidTestImplementation(testLibs.mockk.android)
  androidTestImplementation(testLibs.square.okhttp.mockserver)

  androidTestUtil(testLibs.androidx.test.orchestrator)
}

fun assertIsGitRepo() {
  if (!file("${project.rootDir}/.git").exists()) {
    throw IllegalStateException("Must be a git repository to guarantee reproducible builds! (git hash is part of APK)")
  }
}

fun getLastCommitTimestamp(): String {
  assertIsGitRepo()

  ByteArrayOutputStream().use { stdout ->
    exec {
      commandLine = listOf("git", "log", "-1", "--pretty=format:%ct000")
      standardOutput = stdout
    }

    return stdout.toString().trim()
  }
}

fun getGitHash(): String {
  assertIsGitRepo()

  ByteArrayOutputStream().use { stdout ->
    exec {
      commandLine = listOf("git", "rev-parse", "--short=12", "HEAD")
      standardOutput = stdout
    }

    return stdout.toString().trim()
  }
}

fun getCommitTag(): String {
  assertIsGitRepo()

  ByteArrayOutputStream().use { stdout ->
    exec {
      commandLine = listOf("git", "describe", "--tags", "--exact-match")
      standardOutput = stdout
    }

    return stdout.toString().trim().takeIf { it.isNotEmpty() } ?: "untagged"
  }
}

tasks.withType<Test>().configureEach {
  testLogging {
    events("failed")
    exceptionFormat = TestExceptionFormat.FULL
    showCauses = true
    showExceptions = true
    showStackTraces = true
  }
}

fun Project.languageList(): List<String> {
  return fileTree("src/main/res") { include("**/strings.xml") }
    .map { stringFile -> stringFile.parentFile.name }
    .map { valuesFolderName -> valuesFolderName.replace("values-", "") }
    .filter { valuesFolderName -> valuesFolderName != "values" }
    .map { languageCode -> languageCode.replace("-r", "_") }
    .distinct() + "en"
}

fun String.capitalize(): String {
  return this.replaceFirstChar { it.uppercase() }
}<|MERGE_RESOLUTION|>--- conflicted
+++ resolved
@@ -19,14 +19,9 @@
   from("fix-profm.gradle")
 }
 
-<<<<<<< HEAD
-val canonicalVersionCode = 1419
-val canonicalVersionName = "7.7.2"
-val mollyRevision = 1
-=======
 val canonicalVersionCode = 1421
 val canonicalVersionName = "7.8.1"
->>>>>>> eb114de5
+val mollyRevision = 1
 
 val postFixSize = 100
 
