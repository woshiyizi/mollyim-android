--- conflicted
+++ resolved
@@ -56,25 +56,11 @@
     MAPS_API_KEY = getEnv('CI_MAPS_API_KEY') ?: mapsApiKey
 }
 
-<<<<<<< HEAD
-def canonicalVersionCode = 1266
-def canonicalVersionName = "6.21.3"
-def mollyRevision = 0
-
-def postFixSize = 100
-=======
 def canonicalVersionCode = 1272
 def canonicalVersionName = "6.22.8"
+def mollyRevision = 0
 
 def postFixSize = 100
-def abiPostFix = ['universal'   : 15,
-                  'armeabi-v7a' : 16,
-                  'arm64-v8a'   : 17,
-                  'x86'         : 18,
-                  'x86_64'      : 19]
-
-def keystores = [ 'debug'  : loadKeystoreProperties('keystore.debug.properties') ]
->>>>>>> c3e9f982
 
 def selectableVariants = [
         'prodFossWebsiteDebug',
