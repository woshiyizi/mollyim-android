--- conflicted
+++ resolved
@@ -21,19 +21,8 @@
             includeModule 'com.github.dmytrodanylyk.circular-progress-button', 'library'
         }
     }
-<<<<<<< HEAD
-    maven {
-        url "https://raw.github.com/signalapp/maven/master/sqlcipher/release/"
-        content {
-            includeModule 'org.signal', 'android-database-sqlcipher'
-        }
-    }
     maven {
         url "https://raw.github.com/mollyim/maven/master/argon2/releases/"
-=======
-    maven { // textdrawable
-        url 'https://dl.bintray.com/amulyakhare/maven'
->>>>>>> 2029ea37
         content {
             includeModule 'im.molly', 'argon2'
         }
@@ -90,7 +79,7 @@
     try {
         return "git rev-parse HEAD".execute().text.trim()
     } catch (ignored) {
-        return ""
+        return "abcd1234"
     }
 }
 
@@ -385,11 +374,7 @@
 
     implementation 'im.molly:argon2:13.1-1@aar'
 
-<<<<<<< HEAD
-    implementation 'im.molly:ringrtc-android:2.9.6-1'
-=======
-    implementation 'org.signal:ringrtc-android:2.10.1.1'
->>>>>>> 2029ea37
+    implementation 'im.molly:ringrtc-android:2.10.1-1'
 
     implementation "me.leolin:ShortcutBadger:1.1.22"
     implementation 'se.emilsjolander:stickylistheaders:2.7.0'
@@ -437,12 +422,7 @@
     }
     implementation 'dnsjava:dnsjava:2.1.9'
 
-<<<<<<< HEAD
     implementation 'me.gosimple:nbvcxz:1.5.0'
-=======
-    flipperImplementation 'com.facebook.flipper:flipper:0.91.0'
-    flipperImplementation 'com.facebook.soloader:soloader:0.10.1'
->>>>>>> 2029ea37
 
     testImplementation 'junit:junit:4.12'
     testImplementation 'org.assertj:assertj-core:3.11.1'
@@ -467,101 +447,7 @@
 }
 
 dependencyVerification {
-<<<<<<< HEAD
     configuration = '(free|nonFree)(Staging|Production)(Debug|Release)RuntimeClasspath'
-=======
-    configuration = '(play|website)(Prod|Staging)(Debug|Release)RuntimeClasspath'
-}
-
-def assembleWebsiteDescriptor = { variant, file ->
-    if (file.exists()) {
-        MessageDigest md = MessageDigest.getInstance("SHA-256");
-        file.eachByte 4096, {bytes, size ->
-            md.update(bytes, 0, size);
-        }
-
-        String digest  = md.digest().collect {String.format "%02x", it}.join();
-        String url     = variant.productFlavors.get(0).ext.websiteUpdateUrl
-        String apkName = file.getName()
-
-        String descriptor = "{" +
-                "\"versionCode\" : ${canonicalVersionCode * postFixSize + abiPostFix['universal']}," +
-                "\"versionName\" : \"$canonicalVersionName\"," +
-                "\"sha256sum\" : \"$digest\"," +
-                "\"url\" : \"$url/$apkName\"" +
-                "}"
-
-        File descriptorFile = new File(file.getParent(), apkName.replace(".apk", ".json"))
-
-        descriptorFile.write(descriptor)
-    }
-}
-
-def signProductionRelease = { variant ->
-    variant.outputs.collect { output ->
-        String apkName    = output.outputFile.name
-        File   inputFile  = new File(output.outputFile.path)
-        File   outputFile = new File(output.outputFile.parent, apkName.replace('-unsigned', ''))
-
-        new ApkSignerUtil('sun.security.pkcs11.SunPKCS11',
-                          'pkcs11.config',
-                          'PKCS11',
-                          'file:pkcs11.password').calculateSignature(inputFile.getAbsolutePath(),
-                                                                     outputFile.getAbsolutePath())
-
-        inputFile.delete()
-        outputFile
-    }
-}
-
-task signProductionPlayRelease {
-    doLast {
-        signProductionRelease(android.applicationVariants.find { (it.name == 'playProdRelease') })
-    }
-}
-
-task signProductionInternalRelease {
-    doLast {
-        signProductionRelease(android.applicationVariants.find { (it.name == 'internalProdRelease') })
-    }
-}
-
-task signProductionWebsiteRelease {
-    doLast {
-        def  variant       = android.applicationVariants.find { (it.name == 'websiteProdRelease') }
-        File signedRelease = signProductionRelease(variant).find { it.name.contains('universal') }
-        assembleWebsiteDescriptor(variant, signedRelease)
-    }
-}
-
-def getLastCommitTimestamp() {
-    if (!(new File('.git').exists())) {
-        return System.currentTimeMillis().toString()
-    }
-
-    new ByteArrayOutputStream().withStream { os ->
-        def result = exec {
-            executable = 'git'
-            args = ['log', '-1', '--pretty=format:%ct']
-            standardOutput = os
-        }
-
-        return os.toString() + "000"
-    }
-}
-
-def getGitHash() {
-    if (!(new File('.git').exists())) {
-        return "abcd1234"
-    }
-
-    def stdout = new ByteArrayOutputStream()
-    exec {
-        commandLine 'git', 'rev-parse', '--short', 'HEAD'
-        standardOutput = stdout
-    }
-    return stdout.toString().trim()
->>>>>>> 2029ea37
 }
 
 tasks.withType(Test) {
