--- conflicted
+++ resolved
@@ -78,11 +78,6 @@
     }
 }
 
-<<<<<<< HEAD
-def canonicalVersionCode = 985
-def canonicalVersionName = "5.29.1"
-def mollyRevision = 0
-=======
 ktlint {
     // Use a newer version to resolve https://github.com/JLLeitschuh/ktlint-gradle/issues/507
     version = "0.43.2"
@@ -90,7 +85,7 @@
 
 def canonicalVersionCode = 986
 def canonicalVersionName = "5.29.2"
->>>>>>> c0008f73
+def mollyRevision = 0
 
 def postFixSize = 100
 
