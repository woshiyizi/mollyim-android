apply plugin: 'com.android.application'
apply plugin: 'kotlin-android'
apply plugin: 'com.google.protobuf'
apply plugin: 'androidx.navigation.safeargs'
apply plugin: 'org.jlleitschuh.gradle.ktlint'
apply from: 'translations.gradle'
apply plugin: 'org.jetbrains.kotlin.android'
apply plugin: 'app.cash.exhaustive'
apply plugin: 'kotlin-parcelize'

repositories {
    maven {
        url "https://raw.github.com/signalapp/maven/master/circular-progress-button/releases/"
        content {
            includeModule 'com.github.dmytrodanylyk.circular-progress-button', 'library'
        }
    }
    maven {
        url "https://raw.github.com/signalapp/maven/master/sqlcipher/release/"
        content {
            includeModule 'org.signal', 'android-database-sqlcipher'
        }
    }
    maven {
        url "https://raw.github.com/mollyim/maven/master/argon2/releases/"
        content {
            includeModule 'im.molly', 'argon2'
        }
    }
    maven {
        url "https://raw.github.com/mollyim/maven/master/ringrtc/releases/"
        content {
            includeModule 'im.molly', 'ringrtc-android'
        }
    }
    maven {
        url "https://raw.github.com/mollyim/maven/master/native-utils/releases/"
        content {
            includeModule 'im.molly', 'native-utils'
        }
    }
    maven {
        url "https://www.jitpack.io"
        content {
            includeModule 'com.github.chrisbanes', 'PhotoView'
        }
    }

    google()
    mavenCentral()
    mavenLocal()
    maven {
        url "https://dl.cloudsmith.io/qxAgwaeEE1vN8aLU/mobilecoin/mobilecoin/maven/"
    }
    jcenter {
        content {
            includeVersion "mobi.upod", "time-duration-picker", "1.1.3"
            includeVersion "cn.carbswang.android", "NumberPickerView", "1.0.9"
            includeVersion "com.takisoft.fix", "colorpicker", "0.9.1"
            includeVersion "com.codewaves.stickyheadergrid", "stickyheadergrid", "0.9.4"
            includeVersion "com.google.android", "flexbox", "0.3.0"
        }
    }
}

protobuf {
    protoc {
        artifact = 'com.google.protobuf:protoc:3.18.0'
    }
    generateProtoTasks {
        all().each { task ->
            task.builtins {
                java {
                    option "lite"
                }
            }
        }
    }
}

ktlint {
    // Use a newer version to resolve https://github.com/JLLeitschuh/ktlint-gradle/issues/507
    version = "0.43.2"
}

<<<<<<< HEAD
def canonicalVersionCode = 987
def canonicalVersionName = "5.29.3"
def mollyRevision = 0
=======
def canonicalVersionCode = 988
def canonicalVersionName = "5.29.4"
>>>>>>> 4984cc8e

def postFixSize = 100

android {
    buildToolsVersion BUILD_TOOL_VERSION
    compileSdkVersion COMPILE_SDK

    flavorDimensions 'environment', 'distribution'
    useLibrary 'org.apache.http.legacy'

    kotlinOptions {
        jvmTarget = "1.8"
        freeCompilerArgs = ["-Xallow-result-return-type"]
    }

    dexOptions {
        javaMaxHeapSize "4g"
    }

    signingConfigs {
        ci {
            if (System.getenv('CI_KEYSTORE_PATH')) {
                storeFile file("${System.env.CI_KEYSTORE_PATH}")
                storePassword "${System.env.CI_KEYSTORE_PASSWORD}"
                keyAlias "${System.env.CI_KEYSTORE_ALIAS}"
                keyPassword "${System.env.CI_KEYSTORE_PASSWORD}"
                enableV4Signing false
            }
        }
    }

    if (mollyRevision < 0 || mollyRevision >= postFixSize) {
        throw new GradleException("Molly revision $mollyRevision out of range")
    }

    defaultConfig {
        versionCode canonicalVersionCode * postFixSize + mollyRevision
        versionName project.hasProperty('ci') ? getCommitTag() : canonicalVersionName

        minSdkVersion MINIMUM_SDK
        targetSdkVersion TARGET_SDK

        multiDexEnabled true

        applicationId basePackageId

        buildConfigField "String", "SIGNAL_PACKAGE_NAME", "\"org.thoughtcrime.securesms\""
        buildConfigField "String", "SIGNAL_CANONICAL_VERSION_NAME", "\"$canonicalVersionName\""
        buildConfigField "int", "SIGNAL_CANONICAL_VERSION_CODE", "$canonicalVersionCode"
        buildConfigField "String", "FDROID_UPDATE_URL", "\"https://molly.im/fdroid/repo\""
        buildConfigField "String", "BACKUP_FILENAME", "\"" + baseApkFileName.toLowerCase() + "\""

        vectorDrawables.useSupportLibrary = true

        buildConfigField "long", "BUILD_TIMESTAMP", getBuildTimestamp() + "L"
        buildConfigField "String", "GIT_HASH", "\"${getCommitHash()}\""
        buildConfigField "String", "SIGNAL_URL", "\"https://chat.signal.org\""
        buildConfigField "String", "STORAGE_URL", "\"https://storage.signal.org\""
        buildConfigField "String", "SIGNAL_CDN_URL", "\"https://cdn.signal.org\""
        buildConfigField "String", "SIGNAL_CDN2_URL", "\"https://cdn2.signal.org\""
        buildConfigField "String", "SIGNAL_CONTACT_DISCOVERY_URL", "\"https://api.directory.signal.org\""
        buildConfigField "String", "SIGNAL_CDSH_URL", "\"https://cdsh.staging.signal.org\""
        buildConfigField "String", "SIGNAL_SERVICE_STATUS_URL", "\"uptime.signal.org\""
        buildConfigField "String", "SIGNAL_KEY_BACKUP_URL", "\"https://api.backup.signal.org\""
        buildConfigField "String", "SIGNAL_SFU_URL", "\"https://sfu.voip.signal.org\""
        buildConfigField "String[]", "SIGNAL_SFU_INTERNAL_NAMES", "new String[]{\"Test\", \"Staging\"}"
        buildConfigField "String[]", "SIGNAL_SFU_INTERNAL_URLS", "new String[]{\"https://sfu.test.voip.signal.org\", \"https://sfu.staging.voip.signal.org\"}"
        buildConfigField "String", "CONTENT_PROXY_HOST", "\"contentproxy.signal.org\""
        buildConfigField "int", "CONTENT_PROXY_PORT", "443"
        buildConfigField "String", "SIGNAL_AGENT", "\"OWA\""
        buildConfigField "String", "CDSH_PUBLIC_KEY", "\"2fe57da347cd62431528daac5fbb290730fff684afc4cfc2ed90995f58cb3b74\""
        buildConfigField "String", "CDSH_CODE_HASH", "\"ec58c0d7561de8d5657f3a4b22a635eaa305204e9359dcc80a99dfd0c5f1cbf2\""
        buildConfigField "String", "CDS_MRENCLAVE", "\"c98e00a4e3ff977a56afefe7362a27e4961e4f19e211febfbb19b897e6b80b15\""
        buildConfigField "org.thoughtcrime.securesms.KbsEnclave", "KBS_ENCLAVE", "new org.thoughtcrime.securesms.KbsEnclave(\"fe7c1bfae98f9b073d220366ea31163ee82f6d04bead774f71ca8e5c40847bfe\"," +
                                                                                                "\"fe7c1bfae98f9b073d220366ea31163ee82f6d04bead774f71ca8e5c40847bfe\", " +
                                                                                                "\"a3baab19ef6ce6f34ab9ebb25ba722725ae44a8872dc0ff08ad6d83a9489de87\")";
        buildConfigField "org.thoughtcrime.securesms.KbsEnclave[]", "KBS_FALLBACKS", "new org.thoughtcrime.securesms.KbsEnclave[0]"
        buildConfigField "String", "UNIDENTIFIED_SENDER_TRUST_ROOT", "\"BXu6QIKVz5MA8gstzfOgRQGqyLqOwNKHL6INkv3IHWMF\""
        buildConfigField "String", "ZKGROUP_SERVER_PUBLIC_PARAMS", "\"AMhf5ywVwITZMsff/eCyudZx9JDmkkkbV6PInzG4p8x3VqVJSFiMvnvlEKWuRob/1eaIetR31IYeAbm0NdOuHH8Qi+Rexi1wLlpzIo1gstHWBfZzy1+qHRV5A4TqPp15YzBPm0WSggW6PbSn+F4lf57VCnHF7p8SvzAA2ZZJPYJURt8X7bbg+H3i+PEjH9DXItNEqs2sNcug37xZQDLm7X36nOoGPs54XsEGzPdEV+itQNGUFEjY6X9Uv+Acuks7NpyGvCoKxGwgKgE5XyJ+nNKlyHHOLb6N1NuHyBrZrgtY/JYJHRooo5CEqYKBqdFnmbTVGEkCvJKxLnjwKWf+fEPoWeQFj5ObDjcKMZf2Jm2Ae69x+ikU5gBXsRmoF94GXQ==\""
        buildConfigField "String[]", "LANGUAGES", "new String[]{\"" + autoResConfig().collect { s -> s.replace('-r', '_') }.join('", "') + '"}'
        buildConfigField "String", "DEFAULT_CURRENCIES", "\"EUR,AUD,GBP,CAD,CNY\""
        buildConfigField "int[]", "MOBILE_COIN_BLACKLIST", "new int[]{98,963,53,850,7}"
        buildConfigField "String", "GIPHY_API_KEY", "\"3o6ZsYH6U6Eri53TXy\""
        buildConfigField "String", "RECAPTCHA_PROOF_URL", "\"https://signalcaptchas.org/challenge/generate.html\""

        // MOLLY: Use FLAVOR_distribution instead
        // buildConfigField "String", "BUILD_DISTRIBUTION_TYPE", "\"unset\""
        buildConfigField "String", "BUILD_ENVIRONMENT_TYPE", "\"unset\""
        buildConfigField "String", "BUILD_VARIANT_TYPE", "\"unset\""
        buildConfigField "String", "BADGE_STATIC_ROOT", "\"https://updates2.signal.org/static/badges/\""

        ndk {
            abiFilters 'armeabi-v7a', 'arm64-v8a', 'x86_64'
        }

        resConfigs autoResConfig()

        testInstrumentationRunner "androidx.test.runner.AndroidJUnitRunner"
        testInstrumentationRunnerArguments clearPackageData: 'true'
    }

    testOptions {
        execution 'ANDROIDX_TEST_ORCHESTRATOR'
    }

    sourceSets {
        test {
            java.srcDirs += "$projectDir/src/testShared"
        }

        androidTest {
            java.srcDirs += "$projectDir/src/testShared"
        }
    }

    compileOptions {
        coreLibraryDesugaringEnabled true
        sourceCompatibility JAVA_VERSION
        targetCompatibility JAVA_VERSION
    }

    packagingOptions {
        exclude 'LICENSE.txt'
        exclude 'LICENSE'
        exclude 'NOTICE'
        exclude 'asm-license.txt'
        exclude 'META-INF/LICENSE'
        exclude 'META-INF/NOTICE'
        exclude 'META-INF/proguard/androidx-annotations.pro'
        exclude '**/*.proto'
        exclude '/org/spongycastle/x509/CertPathReviewerMessages.properties'
        exclude '/org/spongycastle/x509/CertPathReviewerMessages_de.properties'
    }

    productFlavors {
        prod {
            dimension 'environment'

            isDefault true

            buildConfigField "String", "MOBILE_COIN_ENVIRONMENT", "\"mainnet\""
            buildConfigField "String", "BUILD_ENVIRONMENT_TYPE", "\"Prod\""
        }

        staging {
            dimension 'environment'

            applicationIdSuffix ".staging"
            buildConfigField "String", "SIGNAL_PACKAGE_NAME", "\"org.thoughtcrime.securesms.staging\""

            buildConfigField "String", "SIGNAL_URL", "\"https://chat.staging.signal.org\""
            buildConfigField "String", "STORAGE_URL", "\"https://storage-staging.signal.org\""
            buildConfigField "String", "SIGNAL_CDN_URL", "\"https://cdn-staging.signal.org\""
            buildConfigField "String", "SIGNAL_CDN2_URL", "\"https://cdn2-staging.signal.org\""
            buildConfigField "String", "SIGNAL_CONTACT_DISCOVERY_URL", "\"https://api-staging.directory.signal.org\""
            buildConfigField "String", "SIGNAL_KEY_BACKUP_URL", "\"https://api-staging.backup.signal.org\""
            buildConfigField "String", "CDS_MRENCLAVE", "\"c98e00a4e3ff977a56afefe7362a27e4961e4f19e211febfbb19b897e6b80b15\""
            buildConfigField "org.thoughtcrime.securesms.KbsEnclave", "KBS_ENCLAVE", "new org.thoughtcrime.securesms.KbsEnclave(\"823a3b2c037ff0cbe305cc48928cfcc97c9ed4a8ca6d49af6f7d6981fb60a4e9\", " +
                                                                                                    "\"16b94ac6d2b7f7b9d72928f36d798dbb35ed32e7bb14c42b4301ad0344b46f29\", " +
                                                                                                    "\"a3baab19ef6ce6f34ab9ebb25ba722725ae44a8872dc0ff08ad6d83a9489de87\")"
            buildConfigField "org.thoughtcrime.securesms.KbsEnclave[]", "KBS_FALLBACKS", "new org.thoughtcrime.securesms.KbsEnclave[0]"
            buildConfigField "String", "UNIDENTIFIED_SENDER_TRUST_ROOT", "\"BbqY1DzohE4NUZoVF+L18oUPrK3kILllLEJh2UnPSsEx\""
            buildConfigField "String", "ZKGROUP_SERVER_PUBLIC_PARAMS", "\"ABSY21VckQcbSXVNCGRYJcfWHiAMZmpTtTELcDmxgdFbtp/bWsSxZdMKzfCp8rvIs8ocCU3B37fT3r4Mi5qAemeGeR2X+/YmOGR5ofui7tD5mDQfstAI9i+4WpMtIe8KC3wU5w3Inq3uNWVmoGtpKndsNfwJrCg0Hd9zmObhypUnSkfYn2ooMOOnBpfdanRtrvetZUayDMSC5iSRcXKpdlukrpzzsCIvEwjwQlJYVPOQPj4V0F4UXXBdHSLK05uoPBCQG8G9rYIGedYsClJXnbrgGYG3eMTG5hnx4X4ntARBgELuMWWUEEfSK0mjXg+/2lPmWcTZWR9nkqgQQP0tbzuiPm74H2wMO4u1Wafe+UwyIlIT9L7KLS19Aw8r4sPrXQ==\""
            buildConfigField "String", "MOBILE_COIN_ENVIRONMENT", "\"testnet\""
            buildConfigField "String", "RECAPTCHA_PROOF_URL", "\"https://signalcaptchas.org/staging/challenge/generate.html\""

            buildConfigField "String", "BUILD_ENVIRONMENT_TYPE", "\"Staging\""
        }

        free {
            dimension 'distribution'
            versionNameSuffix '-FOSS'
            buildConfigField "String", "FDROID_UPDATE_URL", "\"https://molly.im/fdroid/foss/repo\""
        }

        nonFree {
            dimension 'distribution'
            isDefault true
        }
    }

    buildTypes {
        debug {
            isDefault true
            minifyEnabled false
            proguardFiles getDefaultProguardFile('proguard-android.txt'),
                    'proguard/proguard-firebase-messaging.pro',
                    'proguard/proguard-google-play-services.pro',
                    'proguard/proguard-jackson.pro',
                    'proguard/proguard-sqlite.pro',
                    'proguard/proguard-appcompat-v7.pro',
                    'proguard/proguard-square-okhttp.pro',
                    'proguard/proguard-square-okio.pro',
                    'proguard/proguard-rounded-image-view.pro',
                    'proguard/proguard-glide.pro',
                    'proguard/proguard-shortcutbadger.pro',
                    'proguard/proguard-retrofit.pro',
                    'proguard/proguard-klinker.pro',
                    'proguard/proguard-retrolambda.pro',
                    'proguard/proguard-okhttp.pro',
                    'proguard/proguard-ez-vcard.pro',
                    'proguard/proguard.cfg'
            testProguardFiles 'proguard/proguard-automation.pro',
                    'proguard/proguard.cfg'

            buildConfigField "String", "BUILD_VARIANT_TYPE", "\"Debug\""
        }

        release {
            signingConfig signingConfigs.ci.storeFile ? signingConfigs.ci : null
            minifyEnabled true
            shrinkResources true
            proguardFiles = buildTypes.debug.proguardFiles
            buildConfigField "String", "BUILD_VARIANT_TYPE", "\"Release\""
        }
    }

    android.applicationVariants.all { variant ->
        def isStaging = variant.productFlavors*.name.contains("staging")
        def hasSigningConfig = buildType.signingConfig || variant.signingConfig

        variant.resValue 'string', 'app_name', baseAppTitle + (isStaging ? " Staging" : "")
        variant.resValue "string", 'package_name', variant.applicationId

        variant.outputs.all {
            def flavors = variant.baseName - ~/-(free|nonFree)/ - ~/-release/ + (hasSigningConfig ? "" : "-unsigned")
            outputFileName = "${baseApkFileName}-${flavors}-${versionName}.apk"
        }
    }

    lintOptions {
        abortOnError true
        baseline file("lint-baseline.xml")
        disable "LintError"
    }

    testOptions {
        unitTests {
            includeAndroidResources = true
        }
    }
}

tasks.withType(JavaCompile) {
    options.compilerArgs << "-Xmaxerrs" << "1000"
}

dependencies {
    implementation libs.androidx.core.ktx
    implementation libs.androidx.fragment.ktx
    lintChecks project(':lintchecks')

    coreLibraryDesugaring libs.android.tools.desugar

    implementation (libs.androidx.appcompat) {
        version {
            strictly '1.2.0'
        }
    }
    implementation libs.androidx.window
    implementation libs.androidx.recyclerview
    implementation libs.material.material
    implementation libs.androidx.legacy.support
    implementation libs.androidx.cardview
    implementation libs.androidx.preference
    implementation libs.androidx.legacy.preference
    implementation libs.androidx.gridlayout
    implementation libs.androidx.exifinterface
    implementation libs.androidx.constraintlayout
    implementation libs.androidx.multidex
    implementation libs.androidx.navigation.fragment.ktx
    implementation libs.androidx.navigation.ui.ktx
    implementation libs.androidx.lifecycle.extensions
    implementation libs.androidx.lifecycle.viewmodel.savedstate
    implementation libs.androidx.lifecycle.common.java8
    implementation libs.androidx.lifecycle.reactivestreams.ktx
    implementation libs.androidx.camera.core
    implementation libs.androidx.camera.camera2
    implementation libs.androidx.camera.lifecycle
    implementation libs.androidx.camera.view
    implementation libs.androidx.concurrent.futures
    implementation libs.androidx.autofill
    implementation libs.androidx.webkit
    implementation libs.androidx.sharetarget

    nonFreeImplementation (libs.firebase.messaging) {
        exclude group: 'com.google.firebase', module: 'firebase-core'
        exclude group: 'com.google.firebase', module: 'firebase-analytics'
        exclude group: 'com.google.firebase', module: 'firebase-measurement-connector'
    }

    nonFreeImplementation libs.google.play.services.maps
    nonFreeImplementation libs.google.play.services.auth

    implementation libs.bundles.exoplayer

    implementation libs.conscrypt.android
    implementation libs.signal.aesgcmprovider

    implementation project(':libsignal-service')
    implementation project(':paging')
    implementation project(':core-util')
    implementation project(':glide-config')
    implementation project(':video')
    implementation project(':device-transfer')
    implementation project(':image-editor')
    freeImplementation project(':libfakegms')
    implementation project(":libnetcipher")

    implementation libs.signal.client.android
    implementation libs.google.protobuf.javalite

    implementation(libs.mobilecoin) {
        exclude group: 'com.google.protobuf'
    }

    implementation(libs.molly.argon2) {
        artifact {
            type = "aar"
        }
    }

    implementation libs.molly.ringrtc

    implementation libs.leolin.shortcutbadger
    implementation libs.emilsjolander.stickylistheaders
    implementation libs.jpardogo.materialtabstrip
    implementation libs.apache.httpclient.android
    implementation libs.photoview
    implementation libs.glide.glide
    implementation libs.roundedimageview
    implementation libs.materialish.progress
    implementation libs.greenrobot.eventbus
    implementation libs.waitingdots
    implementation libs.floatingactionbutton
    implementation libs.google.zxing.android.integration
    implementation libs.time.duration.picker
    implementation libs.google.zxing.core
    implementation (libs.subsampling.scale.image.view) {
        exclude group: 'com.android.support', module: 'support-annotations'
    }
    implementation (libs.numberpickerview) {
        exclude group: 'com.android.support', module: 'appcompat-v7'
    }
    implementation (libs.android.tooltips) {
        exclude group: 'com.android.support', module: 'appcompat-v7'
    }
    implementation libs.stream
    implementation (libs.colorpicker) {
        exclude group: 'com.android.support', module: 'appcompat-v7'
        exclude group: 'com.android.support', module: 'recyclerview-v7'
    }

    implementation libs.lottie

    implementation libs.stickyheadergrid
    implementation libs.circular.progress.button

    implementation libs.signal.android.database.sqlcipher
    implementation libs.androidx.sqlite

    implementation (libs.google.ez.vcard) {
        exclude group: 'com.fasterxml.jackson.core'
        exclude group: 'org.freemarker'
    }
    implementation libs.dnsjava

    implementation libs.gosimple.nbvcxz
    implementation libs.molly.native.utils

    testImplementation testLibs.junit.junit
    testImplementation testLibs.assertj.core
    testImplementation testLibs.mockito.core
    testImplementation testLibs.powermock.api.mockito
    testImplementation testLibs.powermock.module.junit4.core
    testImplementation testLibs.powermock.module.junit4.rule
    testImplementation testLibs.powermock.classloading.xstream

    testImplementation testLibs.androidx.test.core
    testImplementation (testLibs.robolectric.robolectric) {
        exclude group: 'com.google.protobuf', module: 'protobuf-java'
    }
    testImplementation testLibs.robolectric.shadows.multidex
    testImplementation testLibs.hamcrest.hamcrest

    testImplementation(testFixtures(project(":libsignal-service")))

    androidTestImplementation testLibs.androidx.test.ext.junit
    androidTestImplementation testLibs.espresso.core

    testImplementation testLibs.espresso.core

    implementation libs.kotlin.stdlib.jdk8

    implementation libs.rxjava3.rxandroid
    implementation libs.rxjava3.rxkotlin
    implementation libs.rxdogtag

    androidTestUtil 'androidx.test:orchestrator:1.4.0'
}

static def getCommitTag() {
    return "git describe --tags --exact-match".execute().text.trim() ?: "untagged"
}

static def getCommitTimestamp() {
    return "git log -1 --pretty=format:%ct000".execute().text.trim()
}

static def getCommitHash() {
    try {
        return "git rev-parse HEAD".execute().text.trim()
    } catch (ignored) {
        return "abcd1234"
    }
}

static def getBuildTimestamp() {
    try {
        return getCommitTimestamp()
    } catch (ignored) {
        return new Date().getTime()
    }
}

tasks.withType(Test) {
    testLogging {
        events "failed"
        exceptionFormat "full"
        showCauses true
        showExceptions true
        showStackTraces true
    }
}<|MERGE_RESOLUTION|>--- conflicted
+++ resolved
@@ -83,14 +83,9 @@
     version = "0.43.2"
 }
 
-<<<<<<< HEAD
-def canonicalVersionCode = 987
-def canonicalVersionName = "5.29.3"
-def mollyRevision = 0
-=======
 def canonicalVersionCode = 988
 def canonicalVersionName = "5.29.4"
->>>>>>> 4984cc8e
+def mollyRevision = 0
 
 def postFixSize = 100
 
