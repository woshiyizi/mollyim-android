apply plugin: 'com.android.application'
apply plugin: 'kotlin-android'
apply plugin: 'kotlin-kapt'
apply plugin: 'com.google.protobuf'
apply plugin: 'androidx.navigation.safeargs'
apply plugin: 'witness'
apply plugin: 'org.jlleitschuh.gradle.ktlint'
apply from: 'translations.gradle'
apply from: 'witness-verifications.gradle'
apply plugin: 'org.jetbrains.kotlin.android'
apply plugin: 'app.cash.exhaustive'

repositories {
    maven {
        url "https://raw.github.com/signalapp/maven/master/photoview/releases/"
        content {
            includeModule 'com.github.chrisbanes', 'PhotoView'
        }
    }
    maven {
        url "https://raw.github.com/signalapp/maven/master/circular-progress-button/releases/"
        content {
            includeModule 'com.github.dmytrodanylyk.circular-progress-button', 'library'
        }
    }
    maven {
        url "https://raw.github.com/mollyim/maven/master/argon2/releases/"
        content {
            includeModule 'im.molly', 'argon2'
        }
    }
    maven {
        url "https://raw.github.com/mollyim/maven/master/ringrtc/releases/"
        content {
            includeModule 'im.molly', 'ringrtc-android'
        }
    }
    google()
    mavenCentral()
    jcenter()
    mavenLocal()
    maven {
        url "https://dl.cloudsmith.io/qxAgwaeEE1vN8aLU/mobilecoin/mobilecoin/maven/"
    }
}

protobuf {
    protoc {
        artifact = 'com.google.protobuf:protoc:3.10.0'
    }
    generateProtoTasks {
        all().each { task ->
            task.builtins {
                java {
                    option "lite"
                }
            }
        }
    }
}

<<<<<<< HEAD
def canonicalVersionCode = 878
def canonicalVersionName = "5.16.3"
=======
def canonicalVersionCode = 891
def canonicalVersionName = "5.19.4"
>>>>>>> e374f3af

def postFixSize = 100
def abiPostFix = ['universal'   : 0,
                  'armeabi-v7a' : 1,
                  'arm64-v8a'   : 2,
                  'x86'         : 3,
                  'x86_64'      : 4]

static def getCommitTag() {
    return "git describe --tags --exact-match".execute().text.trim() ?: "untagged"
}

static def getCommitTimestamp() {
    return "git log -1 --pretty=format:%ct000".execute().text.trim()
}

static def getCommitHash() {
    try {
        return "git rev-parse HEAD".execute().text.trim()
    } catch (ignored) {
        return "abcd1234"
    }
}

static def getBuildTimestamp() {
    try {
        return getCommitTimestamp()
    } catch (ignored) {
        return new Date().getTime()
    }
}

def keystores = [ 'debug'  : loadKeystoreProperties('keystore.debug.properties') ]

android {
    buildToolsVersion BUILD_TOOL_VERSION
    compileSdkVersion COMPILE_SDK

    flavorDimensions 'distribution', 'environment'
    useLibrary 'org.apache.http.legacy'

    kotlinOptions {
        jvmTarget = "1.8"
        freeCompilerArgs = ["-Xallow-result-return-type"]
    }

    dexOptions {
        javaMaxHeapSize "4g"
    }

    signingConfigs {
        if (keystores.debug != null) {
            debug {
                storeFile file("${project.rootDir}/${keystores.debug.storeFile}")
                storePassword keystores.debug.storePassword
                keyAlias keystores.debug.keyAlias
                keyPassword keystores.debug.keyPassword
            }
        }
    }

    defaultConfig {
        versionCode canonicalVersionCode * postFixSize + abiPostFix['universal']
        versionName project.hasProperty('ci') ? getCommitTag() : canonicalVersionName

        minSdkVersion MINIMUM_SDK
        targetSdkVersion TARGET_SDK

        multiDexEnabled true

        applicationId basePackageId

        buildConfigField "String", "SIGNAL_PACKAGE_NAME", "\"org.thoughtcrime.securesms\""
        buildConfigField "String", "CANONICAL_VERSION_NAME", "\"$canonicalVersionName\""
        buildConfigField "String", "FDROID_UPDATE_URL", "\"https://molly.im/fdroid/repo\""
        buildConfigField "String", "BACKUP_FILENAME", "\"" + appName.toLowerCase() + "\""

        vectorDrawables.useSupportLibrary = true

        buildConfigField "long", "BUILD_TIMESTAMP", getBuildTimestamp() + "L"
        buildConfigField "String", "GIT_HASH", "\"${getCommitHash()}\""
        buildConfigField "String", "SIGNAL_URL", "\"https://textsecure-service.whispersystems.org\""
        buildConfigField "String", "STORAGE_URL", "\"https://storage.signal.org\""
        buildConfigField "String", "SIGNAL_CDN_URL", "\"https://cdn.signal.org\""
        buildConfigField "String", "SIGNAL_CDN2_URL", "\"https://cdn2.signal.org\""
        buildConfigField "String", "SIGNAL_CONTACT_DISCOVERY_URL", "\"https://api.directory.signal.org\""
        buildConfigField "String", "SIGNAL_SERVICE_STATUS_URL", "\"uptime.signal.org\""
        buildConfigField "String", "SIGNAL_KEY_BACKUP_URL", "\"https://api.backup.signal.org\""
        buildConfigField "String", "SIGNAL_SFU_URL", "\"https://sfu.voip.signal.org\""
        buildConfigField "String[]", "SIGNAL_SFU_INTERNAL_NAMES", "new String[]{\"Test\", \"Staging\"}"
        buildConfigField "String[]", "SIGNAL_SFU_INTERNAL_URLS", "new String[]{\"https://sfu.test.voip.signal.org\", \"https://sfu.staging.voip.signal.org\"}"
        buildConfigField "String", "CONTENT_PROXY_HOST", "\"contentproxy.signal.org\""
        buildConfigField "int", "CONTENT_PROXY_PORT", "443"
        buildConfigField "String", "SIGNAL_AGENT", "\"OWA\""
        buildConfigField "String", "CDS_MRENCLAVE", "\"c98e00a4e3ff977a56afefe7362a27e4961e4f19e211febfbb19b897e6b80b15\""
        buildConfigField "KbsEnclave", "KBS_ENCLAVE", "new KbsEnclave(\"fe7c1bfae98f9b073d220366ea31163ee82f6d04bead774f71ca8e5c40847bfe\"," +
                                                                     "\"fe7c1bfae98f9b073d220366ea31163ee82f6d04bead774f71ca8e5c40847bfe\", " +
                                                                     "\"a3baab19ef6ce6f34ab9ebb25ba722725ae44a8872dc0ff08ad6d83a9489de87\")";
        buildConfigField "KbsEnclave[]", "KBS_FALLBACKS", "new KbsEnclave[0]"
        buildConfigField "String", "UNIDENTIFIED_SENDER_TRUST_ROOT", "\"BXu6QIKVz5MA8gstzfOgRQGqyLqOwNKHL6INkv3IHWMF\""
        buildConfigField "String", "ZKGROUP_SERVER_PUBLIC_PARAMS", "\"AMhf5ywVwITZMsff/eCyudZx9JDmkkkbV6PInzG4p8x3VqVJSFiMvnvlEKWuRob/1eaIetR31IYeAbm0NdOuHH8Qi+Rexi1wLlpzIo1gstHWBfZzy1+qHRV5A4TqPp15YzBPm0WSggW6PbSn+F4lf57VCnHF7p8SvzAA2ZZJPYJURt8X7bbg+H3i+PEjH9DXItNEqs2sNcug37xZQDLm7X0=\""
        buildConfigField "String[]", "LANGUAGES", "new String[]{\"" + autoResConfig().collect { s -> s.replace('-r', '_') }.join('", "') + '"}'
        buildConfigField "int", "CANONICAL_VERSION_CODE", "$canonicalVersionCode"
        buildConfigField "String", "DEFAULT_CURRENCIES", "\"EUR,AUD,GBP,CAD,CNY\""
        buildConfigField "int[]", "MOBILE_COIN_REGIONS", "new int[]{44}"
        buildConfigField "String", "GIPHY_API_KEY", "\"3o6ZsYH6U6Eri53TXy\""
        buildConfigField "String", "RECAPTCHA_PROOF_URL", "\"https://signalcaptchas.org/challenge/generate.html\""

        // MOLLY: Replace BUILD_DISTRIBUTION_TYPE by FLAVOR_distribution
        buildConfigField "String", "BUILD_ENVIRONMENT_TYPE", "\"unset\""
        buildConfigField "String", "BUILD_VARIANT_TYPE", "\"unset\""

        ndk {
            abiFilters 'armeabi-v7a', 'arm64-v8a', 'x86_64'
        }

        resConfigs autoResConfig()

        ndkVersion "21.4.7075529"

        testInstrumentationRunner "androidx.test.runner.AndroidJUnitRunner"
    }

    externalNativeBuild {
        ndkBuild {
            path file("jni/Android.mk")
        }
    }

    compileOptions {
        coreLibraryDesugaringEnabled true
        sourceCompatibility JAVA_VERSION
        targetCompatibility JAVA_VERSION
    }

    packagingOptions {
        exclude 'LICENSE.txt'
        exclude 'LICENSE'
        exclude 'NOTICE'
        exclude 'asm-license.txt'
        exclude 'META-INF/LICENSE'
        exclude 'META-INF/NOTICE'
        exclude 'META-INF/proguard/androidx-annotations.pro'
        exclude '**/*.proto'
        exclude '/org/spongycastle/x509/CertPathReviewerMessages.properties'
        exclude '/org/spongycastle/x509/CertPathReviewerMessages_de.properties'
    }

    buildTypes {
        debug {
            if (keystores['debug'] != null) {
                signingConfig signingConfigs.debug
            }
            isDefault true
            minifyEnabled false
            proguardFiles getDefaultProguardFile('proguard-android.txt'),
                    'proguard/proguard-firebase-messaging.pro',
                    'proguard/proguard-google-play-services.pro',
                    'proguard/proguard-jackson.pro',
                    'proguard/proguard-sqlite.pro',
                    'proguard/proguard-appcompat-v7.pro',
                    'proguard/proguard-square-okhttp.pro',
                    'proguard/proguard-square-okio.pro',
                    'proguard/proguard-rounded-image-view.pro',
                    'proguard/proguard-glide.pro',
                    'proguard/proguard-shortcutbadger.pro',
                    'proguard/proguard-retrofit.pro',
                    'proguard/proguard-klinker.pro',
                    'proguard/proguard-retrolambda.pro',
                    'proguard/proguard-okhttp.pro',
                    'proguard/proguard-ez-vcard.pro',
                    'proguard/proguard.cfg'
            testProguardFiles 'proguard/proguard-automation.pro',
                    'proguard/proguard.cfg'

            buildConfigField "String", "BUILD_VARIANT_TYPE", "\"Debug\""
        }

        release {
            minifyEnabled true
            shrinkResources true
            proguardFiles = buildTypes.debug.proguardFiles
            buildConfigField "String", "BUILD_VARIANT_TYPE", "\"Release\""
        }
    }

    productFlavors {
<<<<<<< HEAD
=======
        play {
            dimension 'distribution'
            isDefault true
            ext.websiteUpdateUrl = "null"
            buildConfigField "boolean", "PLAY_STORE_DISABLED", "false"
            buildConfigField "String", "NOPLAY_UPDATE_URL", "$ext.websiteUpdateUrl"
            buildConfigField "String", "BUILD_DISTRIBUTION_TYPE", "\"play\""
        }

        website {
            dimension 'distribution'
            ext.websiteUpdateUrl = "https://updates.signal.org/android"
            buildConfigField "boolean", "PLAY_STORE_DISABLED", "true"
            buildConfigField "String", "NOPLAY_UPDATE_URL", "\"$ext.websiteUpdateUrl\""
            buildConfigField "String", "BUILD_DISTRIBUTION_TYPE", "\"website\""
        }

        internal {
            dimension 'distribution'
            ext.websiteUpdateUrl = "null"
            buildConfigField "boolean", "PLAY_STORE_DISABLED", "false"
            buildConfigField "String", "NOPLAY_UPDATE_URL", "$ext.websiteUpdateUrl"
            buildConfigField "String", "BUILD_DISTRIBUTION_TYPE", "\"internal\""
        }

        nightly {
            dimension 'distribution'
            versionNameSuffix "-nightly-untagged-${getDateSuffix()}"
            ext.websiteUpdateUrl = "null"
            buildConfigField "boolean", "PLAY_STORE_DISABLED", "false"
            buildConfigField "String", "NOPLAY_UPDATE_URL", "$ext.websiteUpdateUrl"
            buildConfigField "String", "BUILD_DISTRIBUTION_TYPE", "\"nightly\""
        }

        study {
            dimension 'distribution'

            applicationIdSuffix ".study"
            ext.websiteUpdateUrl = "null"
            buildConfigField "boolean", "PLAY_STORE_DISABLED", "false"
            buildConfigField "String", "NOPLAY_UPDATE_URL", "$ext.websiteUpdateUrl"
            buildConfigField "String", "BUILD_DISTRIBUTION_TYPE", "\"study\""
        }

>>>>>>> e374f3af
        prod {
            dimension 'environment'

            isDefault true

            buildConfigField "String", "MOBILE_COIN_ENVIRONMENT", "\"mainnet\""
            buildConfigField "String", "BUILD_ENVIRONMENT_TYPE", "\"Prod\""
        }

        staging {
            dimension 'environment'

            applicationIdSuffix ".staging"
            buildConfigField "String", "SIGNAL_PACKAGE_NAME", "\"org.thoughtcrime.securesms.staging\""

            buildConfigField "String", "SIGNAL_URL", "\"https://textsecure-service-staging.whispersystems.org\""
            buildConfigField "String", "STORAGE_URL", "\"https://storage-staging.signal.org\""
            buildConfigField "String", "SIGNAL_CDN_URL", "\"https://cdn-staging.signal.org\""
            buildConfigField "String", "SIGNAL_CDN2_URL", "\"https://cdn2-staging.signal.org\""
            buildConfigField "String", "SIGNAL_CONTACT_DISCOVERY_URL", "\"https://api-staging.directory.signal.org\""
            buildConfigField "String", "SIGNAL_KEY_BACKUP_URL", "\"https://api-staging.backup.signal.org\""
            buildConfigField "String", "CDS_MRENCLAVE", "\"c98e00a4e3ff977a56afefe7362a27e4961e4f19e211febfbb19b897e6b80b15\""
            buildConfigField "KbsEnclave", "KBS_ENCLAVE", "new KbsEnclave(\"823a3b2c037ff0cbe305cc48928cfcc97c9ed4a8ca6d49af6f7d6981fb60a4e9\", " +
                                                                         "\"51a56084c0b21c6b8f62b1bc792ec9bedac4c7c3964bb08ddcab868158c09982\", " +
                                                                         "\"a3baab19ef6ce6f34ab9ebb25ba722725ae44a8872dc0ff08ad6d83a9489de87\")"
            buildConfigField "KbsEnclave[]", "KBS_FALLBACKS", "new KbsEnclave[0]"
            buildConfigField "String", "UNIDENTIFIED_SENDER_TRUST_ROOT", "\"BbqY1DzohE4NUZoVF+L18oUPrK3kILllLEJh2UnPSsEx\""
            buildConfigField "String", "ZKGROUP_SERVER_PUBLIC_PARAMS", "\"ABSY21VckQcbSXVNCGRYJcfWHiAMZmpTtTELcDmxgdFbtp/bWsSxZdMKzfCp8rvIs8ocCU3B37fT3r4Mi5qAemeGeR2X+/YmOGR5ofui7tD5mDQfstAI9i+4WpMtIe8KC3wU5w3Inq3uNWVmoGtpKndsNfwJrCg0Hd9zmObhypUnSkfYn2ooMOOnBpfdanRtrvetZUayDMSC5iSRcXKpdls=\""
            buildConfigField "String", "MOBILE_COIN_ENVIRONMENT", "\"testnet\""
            buildConfigField "String", "RECAPTCHA_PROOF_URL", "\"https://signalcaptchas.org/staging/challenge/generate.html\""

            buildConfigField "String", "BUILD_ENVIRONMENT_TYPE", "\"Staging\""
        }
<<<<<<< HEAD
=======
    }

    android.applicationVariants.all { variant ->
        variant.outputs.each { output ->
            if (output.baseName.contains('nightly')) {
                output.versionCodeOverride = canonicalVersionCode * postFixSize + 5
                def tag = getCurrentGitTag()
                if (tag != null && tag.length() > 0) {
                    output.versionNameOverride = tag
                }
            } else {
                output.outputFileName = output.outputFileName.replace(".apk", "-${variant.versionName}.apk")
                def abiName = output.getFilter("ABI") ?: 'universal'
                def postFix = abiPostFix.get(abiName, 0)
>>>>>>> e374f3af

        free {
            dimension 'distribution'
            versionNameSuffix '-FOSS'
            buildConfigField "String", "FDROID_UPDATE_URL", "\"https://molly.im/fdroid/foss/repo\""
        }

        nonFree {
            dimension 'distribution'
            isDefault true
        }
    }

    android.applicationVariants.all { variant ->
        def isStaging = variant.productFlavors*.name.contains("staging");

        variant.resValue 'string', 'app_name', isStaging ? appName + " Staging" : appName
        variant.resValue "string", 'package_name', variant.applicationId

        variant.outputs.all {
            def flavors = variant.baseName - ~/(free|nonFree)-/ + (buildType.signingConfig ? "" : "-unsigned")
            outputFileName = "${appName}-${flavors}-${versionName}.apk"
        }
    }

    lintOptions {
        abortOnError true
        baseline file("lint-baseline.xml")
        disable "LintError"
    }

    testOptions {
        unitTests {
            includeAndroidResources = true
        }
    }
}

tasks.withType(JavaCompile) {
    options.compilerArgs << "-Xmaxerrs" << "1000"
}

dependencies {
    implementation 'androidx.core:core-ktx:1.5.0'
    implementation 'androidx.fragment:fragment-ktx:1.3.5'
    lintChecks project(':lintchecks')

    coreLibraryDesugaring 'com.android.tools:desugar_jdk_libs:1.1.5'

    implementation ('androidx.appcompat:appcompat:1.2.0') {
        force = true
    }
    implementation "androidx.window:window:1.0.0-alpha09"
    implementation 'androidx.recyclerview:recyclerview:1.1.0'
    implementation 'com.google.android.material:material:1.3.0'
    implementation 'androidx.legacy:legacy-support-v13:1.0.0'
    implementation 'androidx.cardview:cardview:1.0.0'
    implementation 'androidx.preference:preference:1.1.1'
    implementation 'androidx.webkit:webkit:1.4.0'
    implementation 'androidx.legacy:legacy-preference-v14:1.0.0'
    implementation 'androidx.gridlayout:gridlayout:1.0.0'
    implementation 'androidx.exifinterface:exifinterface:1.0.0'
    implementation 'androidx.constraintlayout:constraintlayout:2.0.4'
    implementation 'androidx.multidex:multidex:2.0.1'
    implementation 'androidx.navigation:navigation-fragment:2.1.0'
    implementation 'androidx.navigation:navigation-ui:2.1.0'
<<<<<<< HEAD
    implementation 'androidx.lifecycle:lifecycle-extensions:2.2.0'
    implementation 'androidx.lifecycle:lifecycle-viewmodel-savedstate:2.2.0'
    implementation 'androidx.lifecycle:lifecycle-common-java8:2.2.0'
=======
    implementation 'androidx.lifecycle:lifecycle-extensions:2.1.0'
    implementation 'androidx.lifecycle:lifecycle-viewmodel-savedstate:1.0.0-alpha05'
    implementation 'androidx.lifecycle:lifecycle-common-java8:2.1.0'
    implementation 'androidx.lifecycle:lifecycle-reactivestreams-ktx:2.1.0'
>>>>>>> e374f3af
    implementation "androidx.camera:camera-core:1.0.0-beta11"
    implementation "androidx.camera:camera-camera2:1.0.0-beta11"
    implementation "androidx.camera:camera-lifecycle:1.0.0-beta11"
    implementation "androidx.camera:camera-view:1.0.0-alpha18"
    implementation "androidx.concurrent:concurrent-futures:1.0.0"
    implementation "androidx.autofill:autofill:1.0.0"
<<<<<<< HEAD
=======
    implementation "androidx.biometric:biometric:1.1.0"
    implementation "androidx.sharetarget:sharetarget:1.1.0"
>>>>>>> e374f3af

    nonFreeImplementation ('com.google.firebase:firebase-messaging:22.0.0') {
        exclude group: 'com.google.firebase', module: 'firebase-core'
        exclude group: 'com.google.firebase', module: 'firebase-analytics'
        exclude group: 'com.google.firebase', module: 'firebase-measurement-connector'
    }

    nonFreeImplementation 'com.google.android.gms:play-services-maps:16.1.0'
    nonFreeImplementation 'com.google.android.gms:play-services-auth:16.0.1'

    implementation 'com.google.android.exoplayer:exoplayer-core:2.9.1'
    implementation 'com.google.android.exoplayer:exoplayer-ui:2.9.1'
    implementation 'com.google.android.exoplayer:extension-mediasession:2.9.1'

    implementation 'org.conscrypt:conscrypt-android:2.0.0'
    implementation 'org.signal:aesgcmprovider:0.0.3'

    implementation project(':libsignal-service')
    implementation project(':paging')
    implementation project(':core-util')
    freeImplementation project(':libfakegms')
    implementation project(":libnetcipher")
    implementation project(':video')
    implementation project(':device-transfer')

    implementation 'org.signal:zkgroup-android:0.7.0'
    implementation 'org.whispersystems:signal-client-android:0.8.3'
    implementation 'com.google.protobuf:protobuf-javalite:3.10.0'

    implementation('com.mobilecoin:android-sdk:1.1.0') {
        exclude group: 'com.google.protobuf'
    }

    implementation 'im.molly:argon2:13.1-1@aar'

<<<<<<< HEAD
    implementation 'im.molly:ringrtc-android:2.10.6-1'
=======
    implementation 'org.signal:ringrtc-android:2.10.7'
>>>>>>> e374f3af

    implementation "me.leolin:ShortcutBadger:1.1.22"
    implementation 'se.emilsjolander:stickylistheaders:2.7.0'
    implementation 'com.jpardogo.materialtabstrip:library:1.0.9'
    implementation 'org.apache.httpcomponents:httpclient-android:4.3.5'
    implementation 'com.github.chrisbanes:PhotoView:2.1.3'
    implementation 'com.github.bumptech.glide:glide:4.11.0'
    kapt 'com.github.bumptech.glide:compiler:4.11.0'
    kapt 'androidx.annotation:annotation:1.1.0'
    implementation 'com.makeramen:roundedimageview:2.1.0'
    implementation 'com.pnikosis:materialish-progress:1.5'
    implementation 'org.greenrobot:eventbus:3.0.0'
    implementation 'pl.tajchert:waitingdots:0.1.0'
    implementation 'com.melnykov:floatingactionbutton:1.3.0'
    implementation 'com.google.zxing:android-integration:3.1.0'
    implementation 'mobi.upod:time-duration-picker:1.1.3'
    implementation 'com.amulyakhare:com.amulyakhare.textdrawable:1.0.1'
    implementation 'com.google.zxing:core:3.2.1'
    implementation ('com.davemorrissey.labs:subsampling-scale-image-view:3.6.0') {
        exclude group: 'com.android.support', module: 'support-annotations'
    }
    implementation ('cn.carbswang.android:NumberPickerView:1.0.9') {
        exclude group: 'com.android.support', module: 'appcompat-v7'
    }
    implementation ('com.tomergoldst.android:tooltips:1.0.6') {
        exclude group: 'com.android.support', module: 'appcompat-v7'
    }
    implementation 'com.annimon:stream:1.1.8'
    implementation ('com.takisoft.fix:colorpicker:0.9.1') {
        exclude group: 'com.android.support', module: 'appcompat-v7'
        exclude group: 'com.android.support', module: 'recyclerview-v7'
    }

    implementation 'com.airbnb.android:lottie:3.6.0'

    implementation 'com.codewaves.stickyheadergrid:stickyheadergrid:0.9.4'
    implementation 'com.github.dmytrodanylyk.circular-progress-button:library:1.1.3-S2'

    implementation "net.zetetic:android-database-sqlcipher:4.4.3"
    implementation "androidx.sqlite:sqlite:2.1.0"

    implementation ('com.googlecode.ez-vcard:ez-vcard:0.9.11') {
        exclude group: 'com.fasterxml.jackson.core'
        exclude group: 'org.freemarker'
    }
    implementation 'dnsjava:dnsjava:2.1.9'

    implementation 'me.gosimple:nbvcxz:1.5.0'

    testImplementation 'junit:junit:4.12'
    testImplementation 'org.assertj:assertj-core:3.11.1'
    testImplementation 'org.mockito:mockito-core:2.8.9'
    testImplementation 'org.powermock:powermock-api-mockito2:1.7.4'
    testImplementation 'org.powermock:powermock-module-junit4:1.7.4'
    testImplementation 'org.powermock:powermock-module-junit4-rule:1.7.4'
    testImplementation 'org.powermock:powermock-classloading-xstream:1.7.4'

    testImplementation 'androidx.test:core:1.2.0'
    testImplementation ('org.robolectric:robolectric:4.4') {
        exclude group: 'com.google.protobuf', module: 'protobuf-java'
    }
    testImplementation 'org.robolectric:shadows-multidex:4.4'
    testImplementation 'org.hamcrest:hamcrest:2.2'

    testImplementation(testFixtures(project(":libsignal-service")))

    androidTestImplementation 'androidx.test.ext:junit:1.1.1'
    androidTestImplementation 'androidx.test.espresso:espresso-core:3.2.0'

    implementation "org.jetbrains.kotlin:kotlin-stdlib-jdk7:$kotlin_version"
    implementation "com.fasterxml.jackson.module:jackson-module-kotlin:2.12.0"

    implementation 'io.reactivex.rxjava3:rxandroid:3.0.0'
    implementation 'io.reactivex.rxjava3:rxkotlin:3.0.1'
}

dependencyVerification {
    configuration = '(free|nonFree)(Staging|Prod)(Debug|Release)RuntimeClasspath'
}

def getCurrentGitTag() {
    if (!(new File('.git').exists())) {
        return ''
    }

    def stdout = new ByteArrayOutputStream()
    exec {
        commandLine 'git', 'tag', '--points-at', 'HEAD'
        standardOutput = stdout
    }

    def output = stdout.toString().trim()

    if (output != null && output.size() > 0) {
        return output.split('\n')[0];
    } else {
        return null
    }
}

tasks.withType(Test) {
    testLogging {
        events "failed"
        exceptionFormat "full"
        showCauses true
        showExceptions true
        showStackTraces true
    }
}

def loadKeystoreProperties(filename) {
    def keystorePropertiesFile = file("${project.rootDir}/${filename}")
    if (keystorePropertiesFile.exists()) {
        def keystoreProperties = new Properties()
        keystoreProperties.load(new FileInputStream(keystorePropertiesFile))
        return keystoreProperties;
    } else {
        return null;
    }
}

def getDateSuffix() {
    def date = new Date()
    def formattedDate = date.format('yyyy-MM-dd-HH:mm')
    return formattedDate
}<|MERGE_RESOLUTION|>--- conflicted
+++ resolved
@@ -59,13 +59,8 @@
     }
 }
 
-<<<<<<< HEAD
-def canonicalVersionCode = 878
-def canonicalVersionName = "5.16.3"
-=======
 def canonicalVersionCode = 891
 def canonicalVersionName = "5.19.4"
->>>>>>> e374f3af
 
 def postFixSize = 100
 def abiPostFix = ['universal'   : 0,
@@ -253,53 +248,6 @@
     }
 
     productFlavors {
-<<<<<<< HEAD
-=======
-        play {
-            dimension 'distribution'
-            isDefault true
-            ext.websiteUpdateUrl = "null"
-            buildConfigField "boolean", "PLAY_STORE_DISABLED", "false"
-            buildConfigField "String", "NOPLAY_UPDATE_URL", "$ext.websiteUpdateUrl"
-            buildConfigField "String", "BUILD_DISTRIBUTION_TYPE", "\"play\""
-        }
-
-        website {
-            dimension 'distribution'
-            ext.websiteUpdateUrl = "https://updates.signal.org/android"
-            buildConfigField "boolean", "PLAY_STORE_DISABLED", "true"
-            buildConfigField "String", "NOPLAY_UPDATE_URL", "\"$ext.websiteUpdateUrl\""
-            buildConfigField "String", "BUILD_DISTRIBUTION_TYPE", "\"website\""
-        }
-
-        internal {
-            dimension 'distribution'
-            ext.websiteUpdateUrl = "null"
-            buildConfigField "boolean", "PLAY_STORE_DISABLED", "false"
-            buildConfigField "String", "NOPLAY_UPDATE_URL", "$ext.websiteUpdateUrl"
-            buildConfigField "String", "BUILD_DISTRIBUTION_TYPE", "\"internal\""
-        }
-
-        nightly {
-            dimension 'distribution'
-            versionNameSuffix "-nightly-untagged-${getDateSuffix()}"
-            ext.websiteUpdateUrl = "null"
-            buildConfigField "boolean", "PLAY_STORE_DISABLED", "false"
-            buildConfigField "String", "NOPLAY_UPDATE_URL", "$ext.websiteUpdateUrl"
-            buildConfigField "String", "BUILD_DISTRIBUTION_TYPE", "\"nightly\""
-        }
-
-        study {
-            dimension 'distribution'
-
-            applicationIdSuffix ".study"
-            ext.websiteUpdateUrl = "null"
-            buildConfigField "boolean", "PLAY_STORE_DISABLED", "false"
-            buildConfigField "String", "NOPLAY_UPDATE_URL", "$ext.websiteUpdateUrl"
-            buildConfigField "String", "BUILD_DISTRIBUTION_TYPE", "\"study\""
-        }
-
->>>>>>> e374f3af
         prod {
             dimension 'environment'
 
@@ -333,23 +281,6 @@
 
             buildConfigField "String", "BUILD_ENVIRONMENT_TYPE", "\"Staging\""
         }
-<<<<<<< HEAD
-=======
-    }
-
-    android.applicationVariants.all { variant ->
-        variant.outputs.each { output ->
-            if (output.baseName.contains('nightly')) {
-                output.versionCodeOverride = canonicalVersionCode * postFixSize + 5
-                def tag = getCurrentGitTag()
-                if (tag != null && tag.length() > 0) {
-                    output.versionNameOverride = tag
-                }
-            } else {
-                output.outputFileName = output.outputFileName.replace(".apk", "-${variant.versionName}.apk")
-                def abiName = output.getFilter("ABI") ?: 'universal'
-                def postFix = abiPostFix.get(abiName, 0)
->>>>>>> e374f3af
 
         free {
             dimension 'distribution'
@@ -416,27 +347,17 @@
     implementation 'androidx.multidex:multidex:2.0.1'
     implementation 'androidx.navigation:navigation-fragment:2.1.0'
     implementation 'androidx.navigation:navigation-ui:2.1.0'
-<<<<<<< HEAD
     implementation 'androidx.lifecycle:lifecycle-extensions:2.2.0'
     implementation 'androidx.lifecycle:lifecycle-viewmodel-savedstate:2.2.0'
     implementation 'androidx.lifecycle:lifecycle-common-java8:2.2.0'
-=======
-    implementation 'androidx.lifecycle:lifecycle-extensions:2.1.0'
-    implementation 'androidx.lifecycle:lifecycle-viewmodel-savedstate:1.0.0-alpha05'
-    implementation 'androidx.lifecycle:lifecycle-common-java8:2.1.0'
-    implementation 'androidx.lifecycle:lifecycle-reactivestreams-ktx:2.1.0'
->>>>>>> e374f3af
+    implementation 'androidx.lifecycle:lifecycle-reactivestreams-ktx:2.2.0'
     implementation "androidx.camera:camera-core:1.0.0-beta11"
     implementation "androidx.camera:camera-camera2:1.0.0-beta11"
     implementation "androidx.camera:camera-lifecycle:1.0.0-beta11"
     implementation "androidx.camera:camera-view:1.0.0-alpha18"
     implementation "androidx.concurrent:concurrent-futures:1.0.0"
     implementation "androidx.autofill:autofill:1.0.0"
-<<<<<<< HEAD
-=======
-    implementation "androidx.biometric:biometric:1.1.0"
     implementation "androidx.sharetarget:sharetarget:1.1.0"
->>>>>>> e374f3af
 
     nonFreeImplementation ('com.google.firebase:firebase-messaging:22.0.0') {
         exclude group: 'com.google.firebase', module: 'firebase-core'
@@ -472,11 +393,7 @@
 
     implementation 'im.molly:argon2:13.1-1@aar'
 
-<<<<<<< HEAD
-    implementation 'im.molly:ringrtc-android:2.10.6-1'
-=======
-    implementation 'org.signal:ringrtc-android:2.10.7'
->>>>>>> e374f3af
+    implementation 'im.molly:ringrtc-android:2.10.7-1'
 
     implementation "me.leolin:ShortcutBadger:1.1.22"
     implementation 'se.emilsjolander:stickylistheaders:2.7.0'
@@ -557,26 +474,6 @@
     configuration = '(free|nonFree)(Staging|Prod)(Debug|Release)RuntimeClasspath'
 }
 
-def getCurrentGitTag() {
-    if (!(new File('.git').exists())) {
-        return ''
-    }
-
-    def stdout = new ByteArrayOutputStream()
-    exec {
-        commandLine 'git', 'tag', '--points-at', 'HEAD'
-        standardOutput = stdout
-    }
-
-    def output = stdout.toString().trim()
-
-    if (output != null && output.size() > 0) {
-        return output.split('\n')[0];
-    } else {
-        return null
-    }
-}
-
 tasks.withType(Test) {
     testLogging {
         events "failed"
