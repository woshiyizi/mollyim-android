--- conflicted
+++ resolved
@@ -87,10 +87,18 @@
     return "git log -1 --pretty=format:%ct000".execute().text.trim()
 }
 
+def getCommitHash() {
+    try {
+        return "git rev-parse --short HEAD".execute().text.trim()
+    } catch (ignored) {
+        return ""
+    }
+}
+
 def getBuildTimestamp() {
     try {
         return getCommitTimestamp()
-    } catch (e) {
+    } catch (ignored) {
         return new Date().getTime()
     }
 }
@@ -135,12 +143,8 @@
 
         vectorDrawables.useSupportLibrary = true
 
-<<<<<<< HEAD
         buildConfigField "long", "BUILD_TIMESTAMP", getBuildTimestamp() + "L"
-=======
-        buildConfigField "long", "BUILD_TIMESTAMP", getLastCommitTimestamp() + "L"
-        buildConfigField "String", "GIT_HASH", "\"${getGitHash()}\""
->>>>>>> 2be30686
+        buildConfigField "String", "GIT_HASH", "\"${getCommitHash()}\""
         buildConfigField "String", "SIGNAL_URL", "\"https://textsecure-service.whispersystems.org\""
         buildConfigField "String", "STORAGE_URL", "\"https://storage.signal.org\""
         buildConfigField "String", "SIGNAL_CDN_URL", "\"https://cdn.signal.org\""
@@ -330,7 +334,6 @@
     implementation "androidx.camera:camera-view:1.0.0-alpha18"
     implementation "androidx.concurrent:concurrent-futures:1.0.0"
     implementation "androidx.autofill:autofill:1.0.0"
-    implementation "androidx.biometric:biometric:1.1.0"
 
     nonFreeImplementation ('com.google.firebase:firebase-messaging:20.2.0') {
         exclude group: 'com.google.firebase', module: 'firebase-core'
@@ -360,11 +363,7 @@
     implementation 'com.google.protobuf:protobuf-javalite:3.10.0'
     implementation 'im.molly:argon2:13.1-1@aar'
 
-<<<<<<< HEAD
-    implementation 'im.molly:ringrtc-android:2.9.0-1'
-=======
-    implementation 'org.signal:ringrtc-android:2.9.2'
->>>>>>> 2be30686
+    implementation 'im.molly:ringrtc-android:2.9.2-1'
 
     implementation "me.leolin:ShortcutBadger:1.1.16"
     implementation 'se.emilsjolander:stickylistheaders:2.7.0'
@@ -434,15 +433,6 @@
     configuration = '(free|nonFree)(Staging|Production)(Debug|Release)RuntimeClasspath'
 }
 
-def getGitHash() {
-    def stdout = new ByteArrayOutputStream()
-    exec {
-        commandLine 'git', 'rev-parse', '--short', 'HEAD'
-        standardOutput = stdout
-    }
-    return stdout.toString().trim()
-}
-
 tasks.withType(Test) {
     testLogging {
         events "failed"
