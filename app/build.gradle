import com.android.build.api.dsl.ManagedVirtualDevice

plugins {
    id 'com.android.application'
    id 'kotlin-android'
    id 'com.google.protobuf'
    id 'androidx.navigation.safeargs'
    id 'org.jetbrains.kotlin.android'
    id 'app.cash.exhaustive'
    id 'kotlin-parcelize'
    id 'com.squareup.wire'
    id 'android-constants'
    id 'translations'
}

// Sort baseline.profm for reproducible builds
// See issue: https://issuetracker.google.com/issues/231837768
apply from: 'fix-profm.gradle'

protobuf {
    protoc {
        artifact = 'com.google.protobuf:protoc:3.18.0'
    }
    generateProtoTasks {
        all().each { task ->
            task.builtins {
                java {
                    option "lite"
                }
            }
        }
    }
}

wire {
    kotlin {
        javaInterop = true
    }

    sourcePath {
        srcDir 'src/main/protowire'
    }
}

def getEnv(String name) {
    return project.hasProperty('CI') ? System.getenv(name) : null
}

// Override build config via env vars when project property 'CI' is set
ext {
    BASE_APP_TITLE = getEnv('CI_APP_TITLE') ?: baseAppTitle
    BASE_APP_FILENAME = getEnv('CI_APP_FILENAME') ?: baseAppFileName
    BASE_PACKAGE_ID = getEnv('CI_PACKAGE_ID') ?: basePackageId
    BUILD_VARIANTS = getEnv('CI_BUILD_VARIANTS') ?: buildVariants
    FORCE_INTERNAL_USER_FLAG = getEnv('CI_FORCE_INTERNAL_USER_FLAG') ?: forceInternalUserFlag
    MAPS_API_KEY = getEnv('CI_MAPS_API_KEY') ?: mapsApiKey
}

<<<<<<< HEAD
def canonicalVersionCode = 1232
def canonicalVersionName = "6.14.5"
def mollyRevision = 1
=======
def canonicalVersionCode = 1235
def canonicalVersionName = "6.15.3"
def mollyRevision = 0
>>>>>>> 8a61b61d

def postFixSize = 100

def selectableVariants = [
        'prodFossWebsiteDebug',
        'prodFossWebsiteRelease',
        'prodFossStoreDebug',
        'prodFossStoreRelease',
        'prodGmsWebsiteDebug',
        'prodGmsWebsiteRelease',
        'prodGmsWebsiteInstrumentation',
        'prodGmsWebsiteSpinner',
        'stagingFossWebsiteDebug',
        'stagingFossWebsiteRelease',
        'stagingGmsWebsiteDebug',
        'stagingGmsWebsiteRelease',
]

android {
    namespace 'org.thoughtcrime.securesms'

    buildToolsVersion = signalBuildToolsVersion
    compileSdkVersion = signalCompileSdkVersion

    flavorDimensions 'environment', 'license', 'distribution'
    useLibrary 'org.apache.http.legacy'
    testBuildType 'instrumentation'

    kotlinOptions {
        jvmTarget = "11"
        freeCompilerArgs = ["-Xallow-result-return-type"]
    }

    signingConfigs {
        ci {
            def storeFilePath = getEnv('CI_KEYSTORE_PATH')
            if (storeFilePath) {
                println("Signing release build with keystore: '$storeFilePath'")
                storeFile file(storeFilePath)
                storePassword "${System.env.CI_KEYSTORE_PASSWORD}"
                keyAlias "${System.env.CI_KEYSTORE_ALIAS}"
                keyPassword "${System.env.CI_KEYSTORE_PASSWORD}"
                enableV4Signing false
            }
        }
    }

    testOptions {
        execution 'ANDROIDX_TEST_ORCHESTRATOR'

        unitTests {
            includeAndroidResources = true
        }

        managedDevices {
            devices {
                pixel3api30 (ManagedVirtualDevice) {
                    device = "Pixel 3"
                    apiLevel = 30
                    systemImageSource = "google-atd"
                    require64Bit = false
                }
            }
        }
    }


    sourceSets {
        test {
            java.srcDirs += "$projectDir/src/testShared"
        }

        androidTest {
            java.srcDirs += "$projectDir/src/testShared"
        }
    }

    compileOptions {
        coreLibraryDesugaringEnabled true
        sourceCompatibility signalJavaVersion
        targetCompatibility signalJavaVersion
    }

    packagingOptions {
        resources {
            excludes += ['LICENSE.txt', 'LICENSE', 'NOTICE', 'asm-license.txt', 'META-INF/LICENSE', 'META-INF/LICENSE.md', 'META-INF/NOTICE', 'META-INF/LICENSE-notice.md', 'META-INF/proguard/androidx-annotations.pro', 'libsignal_jni.dylib', 'signal_jni.dll', '**/*.proto']
        }
        jniLibs {
            // MOLLY: Compress native libs by default as APK is not split on ABIs
            useLegacyPackaging true
        }    }


    buildFeatures {
        viewBinding true
        compose true
    }

    composeOptions {
        kotlinCompilerExtensionVersion = '1.3.2'
    }

    if (mollyRevision < 0 || mollyRevision >= postFixSize) {
        throw new GradleException("Molly revision $mollyRevision out of range")
    }

    defaultConfig {
        versionCode canonicalVersionCode * postFixSize + mollyRevision
        versionName project.hasProperty('CI') ? getCommitTag() : canonicalVersionName

        minSdkVersion signalMinSdkVersion
        targetSdkVersion signalTargetSdkVersion

        multiDexEnabled true

        applicationId BASE_PACKAGE_ID

        buildConfigField "String", "SIGNAL_PACKAGE_NAME", "\"org.thoughtcrime.securesms\""
        buildConfigField "String", "SIGNAL_CANONICAL_VERSION_NAME", "\"$canonicalVersionName\""
        buildConfigField "int", "SIGNAL_CANONICAL_VERSION_CODE", "$canonicalVersionCode"
        buildConfigField "String", "BACKUP_FILENAME", "\"" + BASE_APP_FILENAME.toLowerCase() + "\""
        buildConfigField "boolean", "FORCE_INTERNAL_USER_FLAG", "$FORCE_INTERNAL_USER_FLAG"

        vectorDrawables.useSupportLibrary = true

        manifestPlaceholders = [mapsApiKey:MAPS_API_KEY]

        buildConfigField "long", "BUILD_TIMESTAMP", "${getBuildTimestamp()}L"
        buildConfigField "String", "GIT_HASH", "\"${getCommitHashOrNull()}\""
        buildConfigField "String", "SIGNAL_URL", "\"https://chat.signal.org\""
        buildConfigField "String", "STORAGE_URL", "\"https://storage.signal.org\""
        buildConfigField "String", "SIGNAL_CDN_URL", "\"https://cdn.signal.org\""
        buildConfigField "String", "SIGNAL_CDN2_URL", "\"https://cdn2.signal.org\""
        buildConfigField "String", "SIGNAL_CONTACT_DISCOVERY_URL", "\"https://api.directory.signal.org\""
        buildConfigField "String", "SIGNAL_CDSI_URL", "\"https://cdsi.signal.org\""
        buildConfigField "String", "SIGNAL_SERVICE_STATUS_URL", "\"uptime.signal.org\""
        buildConfigField "String", "SIGNAL_KEY_BACKUP_URL", "\"https://api.backup.signal.org\""
        buildConfigField "String", "SIGNAL_SFU_URL", "\"https://sfu.voip.signal.org\""
        buildConfigField "String", "SIGNAL_STAGING_SFU_URL", "\"https://sfu.staging.voip.signal.org\""
        buildConfigField "String[]", "SIGNAL_SFU_INTERNAL_NAMES", "new String[]{\"Test\", \"Staging\", \"Development\"}"
        buildConfigField "String[]", "SIGNAL_SFU_INTERNAL_URLS", "new String[]{\"https://sfu.test.voip.signal.org\", \"https://sfu.staging.voip.signal.org\", \"https://sfu.staging.test.voip.signal.org\"}"
        buildConfigField "String", "CONTENT_PROXY_HOST", "\"contentproxy.signal.org\""
        buildConfigField "int", "CONTENT_PROXY_PORT", "443"
        buildConfigField "String", "SIGNAL_AGENT", "\"OWA\""
        buildConfigField "String", "CDSI_MRENCLAVE", "\"0f6fd79cdfdaa5b2e6337f534d3baf999318b0c462a7ac1f41297a3e4b424a57\""
        buildConfigField "org.thoughtcrime.securesms.KbsEnclave", "KBS_ENCLAVE", "new org.thoughtcrime.securesms.KbsEnclave(\"e18376436159cda3ad7a45d9320e382e4a497f26b0dca34d8eab0bd0139483b5\", " +
                                                                                                                           "\"3a485adb56e2058ef7737764c738c4069dd62bc457637eafb6bbce1ce29ddb89\", " +
                                                                                                                           "\"45627094b2ea4a66f4cf0b182858a8dcf4b8479122c3820fe7fd0551a6d4cf5c\")"
        buildConfigField "org.thoughtcrime.securesms.KbsEnclave[]", "KBS_FALLBACKS", "new org.thoughtcrime.securesms.KbsEnclave[] { new org.thoughtcrime.securesms.KbsEnclave(\"0cedba03535b41b67729ce9924185f831d7767928a1d1689acb689bc079c375f\", " +
                                                                                                                                                                             "\"187d2739d22be65e74b65f0055e74d31310e4267e5fac2b1246cc8beba81af39\", " +
                                                                                                                                                                             "\"ee19f1965b1eefa3dc4204eb70c04f397755f771b8c1909d080c04dad2a6a9ba\") }"
        buildConfigField "String", "UNIDENTIFIED_SENDER_TRUST_ROOT", "\"BXu6QIKVz5MA8gstzfOgRQGqyLqOwNKHL6INkv3IHWMF\""
        buildConfigField "String", "ZKGROUP_SERVER_PUBLIC_PARAMS", "\"AMhf5ywVwITZMsff/eCyudZx9JDmkkkbV6PInzG4p8x3VqVJSFiMvnvlEKWuRob/1eaIetR31IYeAbm0NdOuHH8Qi+Rexi1wLlpzIo1gstHWBfZzy1+qHRV5A4TqPp15YzBPm0WSggW6PbSn+F4lf57VCnHF7p8SvzAA2ZZJPYJURt8X7bbg+H3i+PEjH9DXItNEqs2sNcug37xZQDLm7X36nOoGPs54XsEGzPdEV+itQNGUFEjY6X9Uv+Acuks7NpyGvCoKxGwgKgE5XyJ+nNKlyHHOLb6N1NuHyBrZrgtY/JYJHRooo5CEqYKBqdFnmbTVGEkCvJKxLnjwKWf+fEPoWeQFj5ObDjcKMZf2Jm2Ae69x+ikU5gBXsRmoF94GXTLfN0/vLt98KDPnxwAQL9j5V1jGOY8jQl6MLxEs56cwXN0dqCnImzVH3TZT1cJ8SW1BRX6qIVxEzjsSGx3yxF3suAilPMqGRp4ffyopjMD1JXiKR2RwLKzizUe5e8XyGOy9fplzhw3jVzTRyUZTRSZKkMLWcQ/gv0E4aONNqs4P\""
        buildConfigField "String[]", "LANGUAGES", "new String[]{\"" + autoResConfig().collect { s -> s.replace('-r', '_') }.join('", "') + '"}'
        buildConfigField "String", "DEFAULT_CURRENCIES", "\"EUR,AUD,GBP,CAD,CNY\""
        buildConfigField "String", "GIPHY_API_KEY", "\"3o6ZsYH6U6Eri53TXy\""
        buildConfigField "String", "SIGNAL_CAPTCHA_URL", "\"https://signalcaptchas.org/registration/generate.html\""
        buildConfigField "String", "RECAPTCHA_PROOF_URL", "\"https://signalcaptchas.org/challenge/generate.html\""

        // MOLLY: Rely on the built-in variables FLAVOR and BUILD_TYPE instead
        // buildConfigField "String", "BUILD_DISTRIBUTION_TYPE", "\"unset\""
        // buildConfigField "String", "BUILD_ENVIRONMENT_TYPE", "\"unset\""
        // buildConfigField "String", "BUILD_VARIANT_TYPE", "\"unset\""
        buildConfigField "String", "BADGE_STATIC_ROOT", "\"https://updates2.signal.org/static/badges/\""
        buildConfigField "boolean", "TRACING_ENABLED", "false"

        ndk {
            abiFilters 'armeabi-v7a', 'arm64-v8a', 'x86_64'
        }

        resConfigs autoResConfig()

        testInstrumentationRunner "org.thoughtcrime.securesms.testing.SignalTestRunner"
        testInstrumentationRunnerArguments clearPackageData: 'true'
    }

    buildTypes {
        debug {
            isDefault true
            minifyEnabled false
            proguardFiles getDefaultProguardFile('proguard-android.txt'),
                    'proguard/proguard-firebase-messaging.pro',
                    'proguard/proguard-google-play-services.pro',
                    'proguard/proguard-jackson.pro',
                    'proguard/proguard-sqlite.pro',
                    'proguard/proguard-appcompat-v7.pro',
                    'proguard/proguard-square-okhttp.pro',
                    'proguard/proguard-square-okio.pro',
                    'proguard/proguard-rounded-image-view.pro',
                    'proguard/proguard-glide.pro',
                    'proguard/proguard-shortcutbadger.pro',
                    'proguard/proguard-retrofit.pro',
                    'proguard/proguard-webrtc.pro',
                    'proguard/proguard-klinker.pro',
                    'proguard/proguard-mobilecoin.pro',
                    'proguard/proguard-retrolambda.pro',
                    'proguard/proguard-okhttp.pro',
                    'proguard/proguard-ez-vcard.pro',
                    'proguard/proguard.cfg'
            testProguardFiles 'proguard/proguard-automation.pro',
                    'proguard/proguard.cfg'
        }

        instrumentation {
            initWith debug
            isDefault false
            minifyEnabled false
            matchingFallbacks = ['debug']
            applicationIdSuffix ".instrumentation"
        }

        spinner {
            initWith debug
            isDefault false
            minifyEnabled false
            matchingFallbacks = ['debug']
        }

        release {
            signingConfig signingConfigs.ci.storeFile ? signingConfigs.ci : null
            minifyEnabled true
            shrinkResources true
            proguardFiles = buildTypes.debug.proguardFiles
        }
    }

    productFlavors {
        website {
            dimension 'distribution'
            isDefault true
            buildConfigField "boolean", "ALLOW_INSTALL_SELF_UPDATES", "true"
        }

        store {
            dimension 'distribution'
            buildConfigField "boolean", "ALLOW_INSTALL_SELF_UPDATES", "false"
        }

        gms {
            dimension 'license'
            isDefault true
            buildConfigField "boolean", "USE_PLAY_SERVICES", "true"
            buildConfigField "String", "FDROID_UPDATE_URL", "\"https://molly.im/fdroid/repo\""
        }

        foss {
            dimension 'license'
            versionNameSuffix '-FOSS'
            buildConfigField "boolean", "USE_PLAY_SERVICES", "false"
            buildConfigField "String", "FDROID_UPDATE_URL", "\"https://molly.im/fdroid/foss/repo\""
        }

        prod {
            dimension 'environment'

            isDefault true

            buildConfigField "String", "MOBILE_COIN_ENVIRONMENT", "\"mainnet\""
        }

        staging {
            dimension 'environment'

            applicationIdSuffix ".staging"
            buildConfigField "String", "SIGNAL_PACKAGE_NAME", "\"org.thoughtcrime.securesms.staging\""

            buildConfigField "String", "SIGNAL_URL", "\"https://chat.staging.signal.org\""
            buildConfigField "String", "STORAGE_URL", "\"https://storage-staging.signal.org\""
            buildConfigField "String", "SIGNAL_CDN_URL", "\"https://cdn-staging.signal.org\""
            buildConfigField "String", "SIGNAL_CDN2_URL", "\"https://cdn2-staging.signal.org\""
            buildConfigField "String", "SIGNAL_CONTACT_DISCOVERY_URL", "\"https://api-staging.directory.signal.org\""
            buildConfigField "String", "SIGNAL_CDSI_URL", "\"https://cdsi.staging.signal.org\""
            buildConfigField "String", "SIGNAL_KEY_BACKUP_URL", "\"https://api-staging.backup.signal.org\""
            buildConfigField "org.thoughtcrime.securesms.KbsEnclave", "KBS_ENCLAVE", "new org.thoughtcrime.securesms.KbsEnclave(\"39963b736823d5780be96ab174869a9499d56d66497aa8f9b2244f777ebc366b\", " +
                                                                                                                               "\"9dbc6855c198e04f21b5cc35df839fdcd51b53658454dfa3f817afefaffc95ef\", " +
                                                                                                                               "\"45627094b2ea4a66f4cf0b182858a8dcf4b8479122c3820fe7fd0551a6d4cf5c\")"
            buildConfigField "org.thoughtcrime.securesms.KbsEnclave[]", "KBS_FALLBACKS", "new org.thoughtcrime.securesms.KbsEnclave[] { new org.thoughtcrime.securesms.KbsEnclave(\"dd6f66d397d9e8cf6ec6db238e59a7be078dd50e9715427b9c89b409ffe53f99\", " +
                                                                                                                                                                                 "\"4200003414528c151e2dccafbc87aa6d3d66a5eb8f8c05979a6e97cb33cd493a\", " +
                                                                                                                                                                                 "\"ee19f1965b1eefa3dc4204eb70c04f397755f771b8c1909d080c04dad2a6a9ba\") }"
            buildConfigField "String", "UNIDENTIFIED_SENDER_TRUST_ROOT", "\"BbqY1DzohE4NUZoVF+L18oUPrK3kILllLEJh2UnPSsEx\""
            buildConfigField "String", "ZKGROUP_SERVER_PUBLIC_PARAMS", "\"ABSY21VckQcbSXVNCGRYJcfWHiAMZmpTtTELcDmxgdFbtp/bWsSxZdMKzfCp8rvIs8ocCU3B37fT3r4Mi5qAemeGeR2X+/YmOGR5ofui7tD5mDQfstAI9i+4WpMtIe8KC3wU5w3Inq3uNWVmoGtpKndsNfwJrCg0Hd9zmObhypUnSkfYn2ooMOOnBpfdanRtrvetZUayDMSC5iSRcXKpdlukrpzzsCIvEwjwQlJYVPOQPj4V0F4UXXBdHSLK05uoPBCQG8G9rYIGedYsClJXnbrgGYG3eMTG5hnx4X4ntARBgELuMWWUEEfSK0mjXg+/2lPmWcTZWR9nkqgQQP0tbzuiPm74H2wMO4u1Wafe+UwyIlIT9L7KLS19Aw8r4sPrXZSSsOZ6s7M1+rTJN0bI5CKY2PX29y5Ok3jSWufIKcgKOnWoP67d5b2du2ZVJjpjfibNIHbT/cegy/sBLoFwtHogVYUewANUAXIaMPyCLRArsKhfJ5wBtTminG/PAvuBdJ70Z/bXVPf8TVsR292zQ65xwvWTejROW6AZX6aqucUj\""
            buildConfigField "String", "MOBILE_COIN_ENVIRONMENT", "\"testnet\""
            buildConfigField "String", "SIGNAL_CAPTCHA_URL", "\"https://signalcaptchas.org/staging/registration/generate.html\""
            buildConfigField "String", "RECAPTCHA_PROOF_URL", "\"https://signalcaptchas.org/staging/challenge/generate.html\""
        }
    }

    lint {
        abortOnError true
        baseline file('lint-baseline.xml')
        disable 'LintError'
    }

    android.applicationVariants.all { variant ->
        def isStaging = variant.productFlavors*.name.contains("staging")
        def hasSigningConfig = buildType.signingConfig || variant.signingConfig

        variant.resValue 'string', 'app_name', BASE_APP_TITLE + (isStaging ? " Staging" : "")
        variant.resValue "string", 'package_name', variant.applicationId

        variant.outputs.all {
            def flavors = "-${variant.baseName}" - ~/-prod/ - ~/-(foss|gms)/ - ~/-website/ - ~/-release/
            def unsigned = hasSigningConfig ? "" : "-unsigned"
            outputFileName = "${BASE_APP_FILENAME}${flavors}${unsigned}-${versionName}.apk"
        }
    }

    android.variantFilter { variant ->
        def matches = variant.name =~ BUILD_VARIANTS
        if (!(selectableVariants.contains(variant.name) && matches)) {
            setIgnore(true)
        }
    }
}

tasks.withType(JavaCompile) {
    options.compilerArgs << "-Xmaxerrs" << "1000"
}

dependencies {
    implementation libs.androidx.core.ktx
    implementation libs.androidx.fragment.ktx
    lintChecks project(':lintchecks')

    coreLibraryDesugaring libs.android.tools.desugar

    implementation (libs.androidx.appcompat) {
        version {
            strictly '1.6.1'
        }
    }
    implementation libs.androidx.window.window
    implementation libs.androidx.window.java
    implementation libs.androidx.recyclerview
    implementation libs.material.material
    implementation libs.androidx.legacy.support
    implementation libs.androidx.preference
    implementation libs.androidx.legacy.preference
    implementation libs.androidx.gridlayout
    implementation libs.androidx.exifinterface
    implementation libs.androidx.constraintlayout
    implementation libs.androidx.multidex
    implementation libs.androidx.navigation.fragment.ktx
    implementation libs.androidx.navigation.ui.ktx
    implementation libs.androidx.lifecycle.viewmodel.ktx
    implementation libs.androidx.lifecycle.livedata.ktx
    implementation libs.androidx.lifecycle.process
    implementation libs.androidx.lifecycle.viewmodel.savedstate
    implementation libs.androidx.lifecycle.common.java8
    implementation libs.androidx.lifecycle.reactivestreams.ktx
    implementation libs.androidx.camera.core
    implementation libs.androidx.camera.camera2
    implementation libs.androidx.camera.lifecycle
    implementation libs.androidx.camera.view
    implementation libs.androidx.concurrent.futures
    implementation libs.androidx.autofill
    implementation libs.androidx.biometric
    implementation libs.androidx.sharetarget
    implementation libs.androidx.webkit

    gmsImplementation (libs.firebase.messaging) {
        exclude group: 'com.google.firebase', module: 'firebase-core'
        exclude group: 'com.google.firebase', module: 'firebase-analytics'
        exclude group: 'com.google.firebase', module: 'firebase-measurement-connector'
    }

    gmsImplementation libs.google.play.services.maps
    gmsImplementation libs.google.play.services.auth

    implementation libs.bundles.exoplayer

    implementation libs.conscrypt.android
    implementation libs.signal.aesgcmprovider

    implementation project(':libsignal-service')
    implementation project(':paging')
    implementation project(':core-util')
    implementation project(':glide-config')
    implementation project(':video')
    implementation project(':device-transfer')
    implementation project(':image-editor')
    fossImplementation project(':libfakegms')
    implementation project(":libnetcipher")
    implementation project(':contacts')
    implementation project(':qr')
    implementation project(':sticky-header-grid')
    implementation project(':photoview')

    implementation libs.libsignal.android
    implementation libs.google.protobuf.javalite

    implementation(libs.mobilecoin) {
        exclude group: 'com.google.protobuf'
    }

    implementation(libs.molly.argon2) {
        artifact {
            type = "aar"
        }
    }

    implementation libs.molly.ringrtc

    implementation libs.leolin.shortcutbadger
    implementation libs.emilsjolander.stickylistheaders
    implementation libs.jpardogo.materialtabstrip
    implementation libs.apache.httpclient.android
    implementation libs.glide.glide
    implementation libs.roundedimageview
    implementation libs.materialish.progress
    implementation libs.greenrobot.eventbus
    implementation libs.waitingdots
    implementation libs.google.zxing.android.integration
    implementation libs.google.zxing.core
    implementation libs.google.flexbox
    implementation (libs.subsampling.scale.image.view) {
        exclude group: 'com.android.support', module: 'support-annotations'
    }
    implementation (libs.android.tooltips) {
        exclude group: 'com.android.support', module: 'appcompat-v7'
    }
    implementation libs.stream

    implementation libs.lottie

    implementation libs.signal.android.database.sqlcipher
    implementation libs.androidx.sqlite

    implementation (libs.google.ez.vcard) {
        exclude group: 'com.fasterxml.jackson.core'
        exclude group: 'org.freemarker'
    }
    implementation libs.dnsjava

    implementation libs.gosimple.nbvcxz
    implementation libs.molly.native.utils

    spinnerImplementation project(":spinner")
    spinnerImplementation libs.square.leakcanary

    testImplementation testLibs.junit.junit
    testImplementation testLibs.assertj.core
    testImplementation testLibs.mockito.core
    testImplementation testLibs.mockito.kotlin

    testImplementation testLibs.androidx.test.core
    testImplementation (testLibs.robolectric.robolectric) {
        exclude group: 'com.google.protobuf', module: 'protobuf-java'
    }
    testImplementation testLibs.robolectric.shadows.multidex
    testImplementation (testLibs.bouncycastle.bcprov.jdk15on) {
        force = true
    }
    testImplementation testLibs.hamcrest.hamcrest
    testImplementation testLibs.mockk

    testImplementation(testFixtures(project(":libsignal-service")))

    androidTestImplementation testLibs.androidx.test.ext.junit
    androidTestImplementation testLibs.espresso.core
    androidTestImplementation testLibs.androidx.test.core
    androidTestImplementation testLibs.androidx.test.core.ktx
    androidTestImplementation testLibs.androidx.test.ext.junit.ktx
    androidTestImplementation testLibs.mockito.android
    androidTestImplementation testLibs.mockito.kotlin
    androidTestImplementation testLibs.mockk.android
    androidTestImplementation testLibs.square.okhttp.mockserver

    instrumentationImplementation (libs.androidx.fragment.testing) {
        exclude group: 'androidx.test', module: 'core'
    }

    testImplementation testLibs.espresso.core

    implementation libs.rxjava3.rxandroid
    implementation libs.rxjava3.rxkotlin
    implementation libs.rxdogtag

    androidTestUtil testLibs.androidx.test.orchestrator

    implementation project(':core-ui')
}

static def getCommitTag() {
    return 'git describe --tags --exact-match'.execute().text.trim() ?: 'untagged'
}

static def getCommitTimestamp() {
    return 'git log -1 --pretty=format:%ct000'.execute().text.trim()
}

static def getCommitHashOrNull() {
    try {
        return 'git rev-parse --short=12 HEAD'.execute().text.trim()
    } catch (ignored) {
        return null
    }
}

static def getBuildTimestamp() {
    try {
        return getCommitTimestamp()
    } catch (ignored) {
        return new Date().getTime()
    }
}

tasks.withType(Test) {
    testLogging {
        events "failed"
        exceptionFormat "full"
        showCauses true
        showExceptions true
        showStackTraces true
    }
}<|MERGE_RESOLUTION|>--- conflicted
+++ resolved
@@ -56,15 +56,9 @@
     MAPS_API_KEY = getEnv('CI_MAPS_API_KEY') ?: mapsApiKey
 }
 
-<<<<<<< HEAD
-def canonicalVersionCode = 1232
-def canonicalVersionName = "6.14.5"
-def mollyRevision = 1
-=======
 def canonicalVersionCode = 1235
 def canonicalVersionName = "6.15.3"
 def mollyRevision = 0
->>>>>>> 8a61b61d
 
 def postFixSize = 100
 
