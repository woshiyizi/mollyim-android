apply plugin: 'com.android.application'
apply plugin: 'kotlin-android'
apply plugin: 'com.google.protobuf'
apply plugin: 'androidx.navigation.safeargs'
apply plugin: 'org.jlleitschuh.gradle.ktlint'
apply from: 'translations.gradle'
apply plugin: 'org.jetbrains.kotlin.android'
apply plugin: 'app.cash.exhaustive'
apply plugin: 'kotlin-parcelize'
apply from: 'static-ips.gradle'

repositories {
    maven {
        url "https://raw.github.com/signalapp/maven/master/circular-progress-button/releases/"
        content {
            includeModule 'com.github.dmytrodanylyk.circular-progress-button', 'library'
        }
    }
    maven {
        url "https://raw.github.com/signalapp/maven/master/sqlcipher/release/"
        content {
            includeModule 'org.signal', 'android-database-sqlcipher'
        }
    }
    maven {
        url "https://raw.github.com/mollyim/maven/master/argon2/releases/"
        content {
            includeModule 'im.molly', 'argon2'
        }
    }
    maven {
        url "https://raw.github.com/mollyim/maven/master/ringrtc/releases/"
        content {
            includeModule 'im.molly', 'ringrtc-android'
        }
    }
    maven {
        url "https://raw.github.com/mollyim/maven/master/native-utils/releases/"
        content {
            includeModule 'im.molly', 'native-utils'
        }
    }
    maven {
        url "https://www.jitpack.io"
        content {
            includeModule 'com.github.chrisbanes', 'PhotoView'
        }
    }

    google()
    mavenCentral()
    mavenLocal()
    maven {
        url "https://dl.cloudsmith.io/qxAgwaeEE1vN8aLU/mobilecoin/mobilecoin/maven/"
    }
    jcenter {
        content {
            includeVersion "mobi.upod", "time-duration-picker", "1.1.3"
            includeVersion "cn.carbswang.android", "NumberPickerView", "1.0.9"
            includeVersion "com.takisoft.fix", "colorpicker", "0.9.1"
            includeVersion "com.codewaves.stickyheadergrid", "stickyheadergrid", "0.9.4"
            includeVersion "com.google.android", "flexbox", "0.3.0"
        }
    }
}

protobuf {
    protoc {
        artifact = 'com.google.protobuf:protoc:3.18.0'
    }
    generateProtoTasks {
        all().each { task ->
            task.builtins {
                java {
                    option "lite"
                }
            }
        }
    }
}

ktlint {
    // Use a newer version to resolve https://github.com/JLLeitschuh/ktlint-gradle/issues/507
    version = "0.43.2"
}

<<<<<<< HEAD
def canonicalVersionCode = 1059
def canonicalVersionName = "5.39.3"
def mollyRevision = 0
=======
def canonicalVersionCode = 1064
def canonicalVersionName = "5.40.4"
>>>>>>> 556e480b

def postFixSize = 100

def selectableVariants = [
        'prodFreeDebug',
        'prodFreeRelease',
        //'prodFreeSpinner',
        'prodNonFreeDebug',
        'prodNonFreeRelease',
        'prodNonFreeSpinner',
        'stagingFreeDebug',
        'stagingFreeRelease',
        //'stagingFreeSpinner',
        'stagingNonFreeDebug',
        'stagingNonFreeRelease',
        //'stagingNonFreeSpinner',
]

android {
    buildToolsVersion BUILD_TOOL_VERSION
    compileSdkVersion COMPILE_SDK

    flavorDimensions 'environment', 'distribution'
    useLibrary 'org.apache.http.legacy'

    kotlinOptions {
        jvmTarget = "1.8"
        freeCompilerArgs = ["-Xallow-result-return-type"]
    }

    signingConfigs {
        ci {
            if (System.getenv('CI_KEYSTORE_PATH')) {
                storeFile file("${System.env.CI_KEYSTORE_PATH}")
                storePassword "${System.env.CI_KEYSTORE_PASSWORD}"
                keyAlias "${System.env.CI_KEYSTORE_ALIAS}"
                keyPassword "${System.env.CI_KEYSTORE_PASSWORD}"
                enableV4Signing false
            }
        }
    }

    testOptions {
        execution 'ANDROIDX_TEST_ORCHESTRATOR'

        unitTests {
            includeAndroidResources = true
        }
    }

    lintOptions {
        abortOnError true
        baseline file("lint-baseline.xml")
        disable "LintError"
    }

    sourceSets {
        test {
            java.srcDirs += "$projectDir/src/testShared"
        }

        androidTest {
            java.srcDirs += "$projectDir/src/testShared"
        }
    }

    compileOptions {
        coreLibraryDesugaringEnabled true
        sourceCompatibility JAVA_VERSION
        targetCompatibility JAVA_VERSION
    }

    packagingOptions {
        exclude 'LICENSE.txt'
        exclude 'LICENSE'
        exclude 'NOTICE'
        exclude 'asm-license.txt'
        exclude 'META-INF/LICENSE'
        exclude 'META-INF/NOTICE'
        exclude 'META-INF/proguard/androidx-annotations.pro'
        exclude '**/*.proto'
        jniLibs {
            // MOLLY: Compress native libs by default as APK is not split on ABIs
            useLegacyPackaging true
        }
    }

    if (mollyRevision < 0 || mollyRevision >= postFixSize) {
        throw new GradleException("Molly revision $mollyRevision out of range")
    }

    defaultConfig {
        versionCode canonicalVersionCode * postFixSize + mollyRevision
        versionName project.hasProperty('ci') ? getCommitTag() : canonicalVersionName

        minSdkVersion MINIMUM_SDK
        targetSdkVersion TARGET_SDK

        multiDexEnabled true

        applicationId basePackageId

        buildConfigField "String", "SIGNAL_PACKAGE_NAME", "\"org.thoughtcrime.securesms\""
        buildConfigField "String", "SIGNAL_CANONICAL_VERSION_NAME", "\"$canonicalVersionName\""
        buildConfigField "int", "SIGNAL_CANONICAL_VERSION_CODE", "$canonicalVersionCode"
        buildConfigField "String", "FDROID_UPDATE_URL", "\"https://molly.im/fdroid/repo\""
        buildConfigField "String", "BACKUP_FILENAME", "\"" + baseApkFileName.toLowerCase() + "\""

        vectorDrawables.useSupportLibrary = true

        buildConfigField "long", "BUILD_TIMESTAMP", getBuildTimestamp() + "L"
        buildConfigField "String", "GIT_HASH", "\"${getCommitHash()}\""
        buildConfigField "String", "SIGNAL_URL", "\"https://chat.signal.org\""
        buildConfigField "String", "STORAGE_URL", "\"https://storage.signal.org\""
        buildConfigField "String", "SIGNAL_CDN_URL", "\"https://cdn.signal.org\""
        buildConfigField "String", "SIGNAL_CDN2_URL", "\"https://cdn2.signal.org\""
        buildConfigField "String", "SIGNAL_CONTACT_DISCOVERY_URL", "\"https://api.directory.signal.org\""
        buildConfigField "String", "SIGNAL_CDSI_URL", "\"https://cdsi.staging.signal.org\""
        buildConfigField "String", "SIGNAL_SERVICE_STATUS_URL", "\"uptime.signal.org\""
        buildConfigField "String", "SIGNAL_KEY_BACKUP_URL", "\"https://api.backup.signal.org\""
        buildConfigField "String", "SIGNAL_SFU_URL", "\"https://sfu.voip.signal.org\""
        buildConfigField "String[]", "SIGNAL_SFU_INTERNAL_NAMES", "new String[]{\"Test\", \"Staging\"}"
        buildConfigField "String[]", "SIGNAL_SFU_INTERNAL_URLS", "new String[]{\"https://sfu.test.voip.signal.org\", \"https://sfu.staging.voip.signal.org\"}"
        buildConfigField "String", "CONTENT_PROXY_HOST", "\"contentproxy.signal.org\""
        buildConfigField "int", "CONTENT_PROXY_PORT", "443"
        buildConfigField "String[]", "SIGNAL_SERVICE_IPS", service_ips
        buildConfigField "String[]", "SIGNAL_STORAGE_IPS", storage_ips
        buildConfigField "String[]", "SIGNAL_CDN_IPS", cdn_ips
        buildConfigField "String[]", "SIGNAL_CDN2_IPS", cdn2_ips
        buildConfigField "String[]", "SIGNAL_CDS_IPS", cds_ips
        buildConfigField "String[]", "SIGNAL_KBS_IPS", kbs_ips
        buildConfigField "String[]", "SIGNAL_SFU_IPS", sfu_ips
        buildConfigField "String[]", "SIGNAL_CONTENT_PROXY_IPS", content_proxy_ips
        buildConfigField "String", "SIGNAL_AGENT", "\"OWA\""
        buildConfigField "String", "CDS_MRENCLAVE", "\"c98e00a4e3ff977a56afefe7362a27e4961e4f19e211febfbb19b897e6b80b15\""
        buildConfigField "String", "CDSI_MRENCLAVE", "\"42e36b74794abe612d698308b148ff8a7dc5fdc6ad28d99bc5024ed6ece18dfe\""
        buildConfigField "org.thoughtcrime.securesms.KbsEnclave", "KBS_ENCLAVE", "new org.thoughtcrime.securesms.KbsEnclave(\"0cedba03535b41b67729ce9924185f831d7767928a1d1689acb689bc079c375f\", " +
                                                                                                                           "\"187d2739d22be65e74b65f0055e74d31310e4267e5fac2b1246cc8beba81af39\", " +
                                                                                                                           "\"ee19f1965b1eefa3dc4204eb70c04f397755f771b8c1909d080c04dad2a6a9ba\")"
        buildConfigField "org.thoughtcrime.securesms.KbsEnclave[]", "KBS_FALLBACKS", "new org.thoughtcrime.securesms.KbsEnclave[] {" +
                "new org.thoughtcrime.securesms.KbsEnclave(\"fe7c1bfae98f9b073d220366ea31163ee82f6d04bead774f71ca8e5c40847bfe\", " +
                                                          "\"fe7c1bfae98f9b073d220366ea31163ee82f6d04bead774f71ca8e5c40847bfe\", " +
                                                          "\"a3baab19ef6ce6f34ab9ebb25ba722725ae44a8872dc0ff08ad6d83a9489de87\")" +
            "}"
        buildConfigField "String", "UNIDENTIFIED_SENDER_TRUST_ROOT", "\"BXu6QIKVz5MA8gstzfOgRQGqyLqOwNKHL6INkv3IHWMF\""
        buildConfigField "String", "ZKGROUP_SERVER_PUBLIC_PARAMS", "\"AMhf5ywVwITZMsff/eCyudZx9JDmkkkbV6PInzG4p8x3VqVJSFiMvnvlEKWuRob/1eaIetR31IYeAbm0NdOuHH8Qi+Rexi1wLlpzIo1gstHWBfZzy1+qHRV5A4TqPp15YzBPm0WSggW6PbSn+F4lf57VCnHF7p8SvzAA2ZZJPYJURt8X7bbg+H3i+PEjH9DXItNEqs2sNcug37xZQDLm7X36nOoGPs54XsEGzPdEV+itQNGUFEjY6X9Uv+Acuks7NpyGvCoKxGwgKgE5XyJ+nNKlyHHOLb6N1NuHyBrZrgtY/JYJHRooo5CEqYKBqdFnmbTVGEkCvJKxLnjwKWf+fEPoWeQFj5ObDjcKMZf2Jm2Ae69x+ikU5gBXsRmoF94GXQ==\""
        buildConfigField "String[]", "LANGUAGES", "new String[]{\"" + autoResConfig().collect { s -> s.replace('-r', '_') }.join('", "') + '"}'
        buildConfigField "String", "DEFAULT_CURRENCIES", "\"EUR,AUD,GBP,CAD,CNY\""
        buildConfigField "String", "GIPHY_API_KEY", "\"3o6ZsYH6U6Eri53TXy\""
        buildConfigField "String", "SIGNAL_CAPTCHA_URL", "\"https://signalcaptchas.org/registration/generate.html\""
        buildConfigField "String", "RECAPTCHA_PROOF_URL", "\"https://signalcaptchas.org/challenge/generate.html\""

        // MOLLY: Use FLAVOR_distribution instead
        // buildConfigField "String", "BUILD_DISTRIBUTION_TYPE", "\"unset\""
        buildConfigField "String", "BUILD_ENVIRONMENT_TYPE", "\"unset\""
        buildConfigField "String", "BUILD_VARIANT_TYPE", "\"unset\""
        buildConfigField "String", "BADGE_STATIC_ROOT", "\"https://updates2.signal.org/static/badges/\""

        ndk {
            abiFilters 'armeabi-v7a', 'arm64-v8a', 'x86_64'
        }

        resConfigs autoResConfig()

        testInstrumentationRunner 'org.thoughtcrime.securesms.AppTestRunner'
        testInstrumentationRunnerArguments clearPackageData: 'true'
    }

    buildTypes {
        debug {
            isDefault true
            minifyEnabled false
            proguardFiles getDefaultProguardFile('proguard-android.txt'),
                    'proguard/proguard-firebase-messaging.pro',
                    'proguard/proguard-google-play-services.pro',
                    'proguard/proguard-jackson.pro',
                    'proguard/proguard-sqlite.pro',
                    'proguard/proguard-appcompat-v7.pro',
                    'proguard/proguard-square-okhttp.pro',
                    'proguard/proguard-square-okio.pro',
                    'proguard/proguard-rounded-image-view.pro',
                    'proguard/proguard-glide.pro',
                    'proguard/proguard-shortcutbadger.pro',
                    'proguard/proguard-retrofit.pro',
                    'proguard/proguard-webrtc.pro',
                    'proguard/proguard-klinker.pro',
                    'proguard/proguard-retrolambda.pro',
                    'proguard/proguard-okhttp.pro',
                    'proguard/proguard-ez-vcard.pro',
                    'proguard/proguard.cfg'
            testProguardFiles 'proguard/proguard-automation.pro',
                    'proguard/proguard.cfg'

            buildConfigField "String", "BUILD_VARIANT_TYPE", "\"Debug\""
        }
        spinner {
            initWith debug
            isDefault false
            minifyEnabled false
            matchingFallbacks = ['debug']
            buildConfigField "String", "BUILD_VARIANT_TYPE", "\"Spinner\""
        }
        release {
            signingConfig signingConfigs.ci.storeFile ? signingConfigs.ci : null
            minifyEnabled true
            shrinkResources true
            proguardFiles = buildTypes.debug.proguardFiles
            buildConfigField "String", "BUILD_VARIANT_TYPE", "\"Release\""
        }
    }

    productFlavors {
        free {
            dimension 'distribution'
            versionNameSuffix '-FOSS'
            buildConfigField "String", "FDROID_UPDATE_URL", "\"https://molly.im/fdroid/foss/repo\""
        }

        nonFree {
            dimension 'distribution'
            isDefault true
        }

        prod {
            dimension 'environment'

            isDefault true

            buildConfigField "String", "MOBILE_COIN_ENVIRONMENT", "\"mainnet\""
            buildConfigField "String", "BUILD_ENVIRONMENT_TYPE", "\"Prod\""
        }

        staging {
            dimension 'environment'

            applicationIdSuffix ".staging"
            buildConfigField "String", "SIGNAL_PACKAGE_NAME", "\"org.thoughtcrime.securesms.staging\""

            buildConfigField "String", "SIGNAL_URL", "\"https://chat.staging.signal.org\""
            buildConfigField "String", "STORAGE_URL", "\"https://storage-staging.signal.org\""
            buildConfigField "String", "SIGNAL_CDN_URL", "\"https://cdn-staging.signal.org\""
            buildConfigField "String", "SIGNAL_CDN2_URL", "\"https://cdn2-staging.signal.org\""
            buildConfigField "String", "SIGNAL_CONTACT_DISCOVERY_URL", "\"https://api-staging.directory.signal.org\""
            buildConfigField "String", "SIGNAL_KEY_BACKUP_URL", "\"https://api-staging.backup.signal.org\""
            buildConfigField "String", "CDS_MRENCLAVE", "\"c98e00a4e3ff977a56afefe7362a27e4961e4f19e211febfbb19b897e6b80b15\""
            buildConfigField "org.thoughtcrime.securesms.KbsEnclave", "KBS_ENCLAVE", "new org.thoughtcrime.securesms.KbsEnclave(\"dd6f66d397d9e8cf6ec6db238e59a7be078dd50e9715427b9c89b409ffe53f99\", " +
                                                                                                                               "\"4200003414528c151e2dccafbc87aa6d3d66a5eb8f8c05979a6e97cb33cd493a\", " +
                                                                                                                               "\"ee19f1965b1eefa3dc4204eb70c04f397755f771b8c1909d080c04dad2a6a9ba\")"
            buildConfigField "org.thoughtcrime.securesms.KbsEnclave[]", "KBS_FALLBACKS", "new org.thoughtcrime.securesms.KbsEnclave[] {" +
                    "new org.thoughtcrime.securesms.KbsEnclave(\"823a3b2c037ff0cbe305cc48928cfcc97c9ed4a8ca6d49af6f7d6981fb60a4e9\", " +
                                                              "\"16b94ac6d2b7f7b9d72928f36d798dbb35ed32e7bb14c42b4301ad0344b46f29\", " +
                                                              "\"a3baab19ef6ce6f34ab9ebb25ba722725ae44a8872dc0ff08ad6d83a9489de87\")" +
                "}"
            buildConfigField "String", "UNIDENTIFIED_SENDER_TRUST_ROOT", "\"BbqY1DzohE4NUZoVF+L18oUPrK3kILllLEJh2UnPSsEx\""
            buildConfigField "String", "ZKGROUP_SERVER_PUBLIC_PARAMS", "\"ABSY21VckQcbSXVNCGRYJcfWHiAMZmpTtTELcDmxgdFbtp/bWsSxZdMKzfCp8rvIs8ocCU3B37fT3r4Mi5qAemeGeR2X+/YmOGR5ofui7tD5mDQfstAI9i+4WpMtIe8KC3wU5w3Inq3uNWVmoGtpKndsNfwJrCg0Hd9zmObhypUnSkfYn2ooMOOnBpfdanRtrvetZUayDMSC5iSRcXKpdlukrpzzsCIvEwjwQlJYVPOQPj4V0F4UXXBdHSLK05uoPBCQG8G9rYIGedYsClJXnbrgGYG3eMTG5hnx4X4ntARBgELuMWWUEEfSK0mjXg+/2lPmWcTZWR9nkqgQQP0tbzuiPm74H2wMO4u1Wafe+UwyIlIT9L7KLS19Aw8r4sPrXQ==\""
            buildConfigField "String", "MOBILE_COIN_ENVIRONMENT", "\"testnet\""
            buildConfigField "String", "SIGNAL_CAPTCHA_URL", "\"https://signalcaptchas.org/staging/registration/generate.html\""
            buildConfigField "String", "RECAPTCHA_PROOF_URL", "\"https://signalcaptchas.org/staging/challenge/generate.html\""

            buildConfigField "String", "BUILD_ENVIRONMENT_TYPE", "\"Staging\""
        }
    }

    android.applicationVariants.all { variant ->
        def isStaging = variant.productFlavors*.name.contains("staging")
        def hasSigningConfig = buildType.signingConfig || variant.signingConfig

        variant.resValue 'string', 'app_name', baseAppTitle + (isStaging ? " Staging" : "")
        variant.resValue "string", 'package_name', variant.applicationId

        variant.outputs.all {
            def flavors = variant.baseName - ~/-(free|nonFree)/ - ~/-release/ + (hasSigningConfig ? "" : "-unsigned")
            outputFileName = "${baseApkFileName}-${flavors}-${versionName}.apk"
        }
    }

    android.variantFilter { variant ->
        if (!selectableVariants.contains(variant.name)) {
            setIgnore(true)
        }
    }
}

tasks.withType(JavaCompile) {
    options.compilerArgs << "-Xmaxerrs" << "1000"
}

dependencies {
    implementation libs.androidx.core.ktx
    implementation libs.androidx.fragment.ktx
    lintChecks project(':lintchecks')

    coreLibraryDesugaring libs.android.tools.desugar

    implementation (libs.androidx.appcompat) {
        version {
            strictly '1.2.0'
        }
    }
    implementation libs.androidx.window
    implementation libs.androidx.recyclerview
    implementation libs.material.material
    implementation libs.androidx.legacy.support
    implementation libs.androidx.cardview
    implementation libs.androidx.preference
    implementation libs.androidx.legacy.preference
    implementation libs.androidx.gridlayout
    implementation libs.androidx.exifinterface
    implementation libs.androidx.constraintlayout
    implementation libs.androidx.multidex
    implementation libs.androidx.navigation.fragment.ktx
    implementation libs.androidx.navigation.ui.ktx
    implementation libs.androidx.lifecycle.extensions
    implementation libs.androidx.lifecycle.viewmodel.savedstate
    implementation libs.androidx.lifecycle.common.java8
    implementation libs.androidx.lifecycle.reactivestreams.ktx
    implementation libs.androidx.camera.core
    implementation libs.androidx.camera.camera2
    implementation libs.androidx.camera.lifecycle
    implementation libs.androidx.camera.view
    implementation libs.androidx.concurrent.futures
    implementation libs.androidx.autofill
    implementation libs.androidx.biometric
    implementation libs.androidx.sharetarget
    implementation libs.androidx.webkit

    nonFreeImplementation (libs.firebase.messaging) {
        exclude group: 'com.google.firebase', module: 'firebase-core'
        exclude group: 'com.google.firebase', module: 'firebase-analytics'
        exclude group: 'com.google.firebase', module: 'firebase-measurement-connector'
    }

    nonFreeImplementation libs.google.play.services.maps
    nonFreeImplementation libs.google.play.services.auth

    implementation libs.bundles.exoplayer

    implementation libs.conscrypt.android
    implementation libs.signal.aesgcmprovider

    implementation project(':libsignal-service')
    implementation project(':paging')
    implementation project(':core-util')
    implementation project(':glide-config')
    implementation project(':video')
    implementation project(':device-transfer')
    implementation project(':image-editor')
    freeImplementation project(':libfakegms')
    implementation project(":libnetcipher")
    implementation project(':contacts')
    implementation project(':qr')

    implementation libs.libsignal.android
    implementation libs.google.protobuf.javalite

    implementation(libs.mobilecoin) {
        exclude group: 'com.google.protobuf'
    }

    implementation(libs.molly.argon2) {
        artifact {
            type = "aar"
        }
    }

    implementation libs.molly.ringrtc

    implementation libs.leolin.shortcutbadger
    implementation libs.emilsjolander.stickylistheaders
    implementation libs.jpardogo.materialtabstrip
    implementation libs.apache.httpclient.android
    implementation libs.photoview
    implementation libs.glide.glide
    implementation libs.roundedimageview
    implementation libs.materialish.progress
    implementation libs.greenrobot.eventbus
    implementation libs.waitingdots
    implementation libs.floatingactionbutton
    implementation libs.google.zxing.android.integration
    implementation libs.time.duration.picker
    implementation libs.google.zxing.core
    implementation (libs.subsampling.scale.image.view) {
        exclude group: 'com.android.support', module: 'support-annotations'
    }
    implementation (libs.numberpickerview) {
        exclude group: 'com.android.support', module: 'appcompat-v7'
    }
    implementation (libs.android.tooltips) {
        exclude group: 'com.android.support', module: 'appcompat-v7'
    }
    implementation libs.stream
    implementation (libs.colorpicker) {
        exclude group: 'com.android.support', module: 'appcompat-v7'
        exclude group: 'com.android.support', module: 'recyclerview-v7'
    }

    implementation libs.lottie

    implementation libs.stickyheadergrid
    implementation libs.circular.progress.button

    implementation libs.signal.android.database.sqlcipher
    implementation libs.androidx.sqlite

    implementation (libs.google.ez.vcard) {
        exclude group: 'com.fasterxml.jackson.core'
        exclude group: 'org.freemarker'
    }
    implementation libs.dnsjava

    implementation libs.gosimple.nbvcxz
    implementation libs.molly.native.utils

    spinnerImplementation project(":spinner")
    spinnerImplementation libs.square.leakcanary

    testImplementation testLibs.junit.junit
    testImplementation testLibs.assertj.core
    testImplementation testLibs.mockito.core
    testImplementation testLibs.mockito.kotlin

    testImplementation testLibs.androidx.test.core
    testImplementation (testLibs.robolectric.robolectric) {
        exclude group: 'com.google.protobuf', module: 'protobuf-java'
    }
    testImplementation testLibs.robolectric.shadows.multidex
    testImplementation (testLibs.bouncycastle.bcprov.jdk15on) {
        force = true
    }
    testImplementation testLibs.hamcrest.hamcrest

    testImplementation(testFixtures(project(":libsignal-service")))

    androidTestImplementation testLibs.androidx.test.ext.junit
    androidTestImplementation testLibs.espresso.core
    androidTestImplementation testLibs.androidx.test.core
    androidTestImplementation testLibs.androidx.test.core.ktx
    androidTestImplementation testLibs.androidx.test.ext.junit.ktx

    testImplementation testLibs.espresso.core

    implementation libs.kotlin.stdlib.jdk8

    implementation libs.rxjava3.rxandroid
    implementation libs.rxjava3.rxkotlin
    implementation libs.rxdogtag

    androidTestUtil 'androidx.test:orchestrator:1.4.1'
}

static def getCommitTag() {
    return "git describe --tags --exact-match".execute().text.trim() ?: "untagged"
}

static def getCommitTimestamp() {
    return "git log -1 --pretty=format:%ct000".execute().text.trim()
}

static def getCommitHash() {
    try {
        return "git rev-parse HEAD".execute().text.trim()
    } catch (ignored) {
        return "abcd1234"
    }
}

static def getBuildTimestamp() {
    try {
        return getCommitTimestamp()
    } catch (ignored) {
        return new Date().getTime()
    }
}

tasks.withType(Test) {
    testLogging {
        events "failed"
        exceptionFormat "full"
        showCauses true
        showExceptions true
        showStackTraces true
    }
}<|MERGE_RESOLUTION|>--- conflicted
+++ resolved
@@ -84,14 +84,9 @@
     version = "0.43.2"
 }
 
-<<<<<<< HEAD
-def canonicalVersionCode = 1059
-def canonicalVersionName = "5.39.3"
-def mollyRevision = 0
-=======
 def canonicalVersionCode = 1064
 def canonicalVersionName = "5.40.4"
->>>>>>> 556e480b
+def mollyRevision = 0
 
 def postFixSize = 100
 
