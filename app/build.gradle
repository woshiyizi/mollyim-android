--- conflicted
+++ resolved
@@ -83,14 +83,9 @@
     version = "0.43.2"
 }
 
-<<<<<<< HEAD
-def canonicalVersionCode = 1189
-def canonicalVersionName = "6.7.3"
-def mollyRevision = 0
-=======
 def canonicalVersionCode = 1192
 def canonicalVersionName = "6.7.6"
->>>>>>> 9636aa4d
+def mollyRevision = 0
 
 def postFixSize = 100
 
