--- conflicted
+++ resolved
@@ -9,11 +9,7 @@
 apply plugin: 'org.jetbrains.kotlin.android'
 apply plugin: 'app.cash.exhaustive'
 apply plugin: 'kotlin-parcelize'
-<<<<<<< HEAD
-=======
 apply plugin: 'com.squareup.wire'
-apply from: 'static-ips.gradle'
->>>>>>> a9accfb0
 
 
 repositories {
@@ -70,7 +66,16 @@
     }
 }
 
-<<<<<<< HEAD
+wire {
+    kotlin {
+        javaInterop = true
+    }
+
+    sourcePath {
+        srcDir 'src/main/protowire'
+    }
+}
+
 def getEnv(String name) {
     return project.hasProperty('CI') ? System.getenv(name) : null
 }
@@ -83,16 +88,6 @@
     BUILD_VARIANTS = getEnv('CI_BUILD_VARIANTS') ?: buildVariants
     FORCE_INTERNAL_USER_FLAG = getEnv('CI_FORCE_INTERNAL_USER_FLAG') ?: forceInternalUserFlag
     MAPS_API_KEY = getEnv('CI_MAPS_API_KEY') ?: mapsApiKey
-=======
-wire {
-    kotlin {
-        javaInterop = true
-    }
-
-    sourcePath {
-        srcDir 'src/main/protowire'
-    }
->>>>>>> a9accfb0
 }
 
 ktlint {
@@ -100,14 +95,9 @@
     version = "0.43.2"
 }
 
-<<<<<<< HEAD
-def canonicalVersionCode = 1205
-def canonicalVersionName = "6.10.9"
-def mollyRevision = 0
-=======
 def canonicalVersionCode = 1213
 def canonicalVersionName = "6.11.7"
->>>>>>> a9accfb0
+def mollyRevision = 0
 
 def postFixSize = 100
 
