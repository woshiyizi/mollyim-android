apply plugin: 'com.android.application'
apply plugin: 'kotlin-android'
apply plugin: 'com.google.protobuf'
apply plugin: 'androidx.navigation.safeargs'
apply plugin: 'org.jlleitschuh.gradle.ktlint'
apply from: 'translations.gradle'
apply plugin: 'org.jetbrains.kotlin.android'
apply plugin: 'app.cash.exhaustive'
apply plugin: 'kotlin-parcelize'
apply from: 'static-ips.gradle'

repositories {
    maven {
        url "https://raw.github.com/signalapp/maven/master/sqlcipher/release/"
        content {
            includeModule 'org.signal', 'android-database-sqlcipher'
        }
    }
    maven {
        url "https://raw.github.com/mollyim/maven/master/argon2/releases/"
        content {
            includeModule 'im.molly', 'argon2'
        }
    }
    maven {
        url "https://raw.github.com/mollyim/maven/master/ringrtc/releases/"
        content {
            includeModule 'im.molly', 'ringrtc-android'
        }
    }
    maven {
        url "https://raw.github.com/mollyim/maven/master/native-utils/releases/"
        content {
            includeModule 'im.molly', 'native-utils'
        }
    }
    maven {
        url "https://www.jitpack.io"
        content {
            includeModule 'com.github.chrisbanes', 'PhotoView'
        }
    }

    google()
    mavenCentral()
    mavenLocal()
    maven {
        url "https://dl.cloudsmith.io/qxAgwaeEE1vN8aLU/mobilecoin/mobilecoin/maven/"
    }
    jcenter {
        content {
            includeVersion "mobi.upod", "time-duration-picker", "1.1.3"
            includeVersion "cn.carbswang.android", "NumberPickerView", "1.0.9"
            includeVersion "com.takisoft.fix", "colorpicker", "0.9.1"
            includeVersion "com.codewaves.stickyheadergrid", "stickyheadergrid", "0.9.4"
            includeVersion "com.google.android", "flexbox", "0.3.0"
        }
    }
}

protobuf {
    protoc {
        artifact = 'com.google.protobuf:protoc:3.18.0'
    }
    generateProtoTasks {
        all().each { task ->
            task.builtins {
                java {
                    option "lite"
                }
            }
        }
    }
}

ktlint {
    // Use a newer version to resolve https://github.com/JLLeitschuh/ktlint-gradle/issues/507
    version = "0.43.2"
}

def canonicalVersionCode = 1097
<<<<<<< HEAD
def canonicalVersionName = "5.44.3"
def mollyRevision = 0

def postFixSize = 100
=======
def canonicalVersionName = "5.44.5"

def postFixSize = 100
def abiPostFix = ['universal'   : 10,
                  'armeabi-v7a' : 11,
                  'arm64-v8a'   : 12,
                  'x86'         : 13,
                  'x86_64'      : 14]

def keystores = [ 'debug'  : loadKeystoreProperties('keystore.debug.properties') ]
>>>>>>> 6a57d610

def selectableVariants = [
        'prodFreeDebug',
        'prodFreeRelease',
        'prodNonFreeDebug',
        'prodNonFreeRelease',
        'prodNonFreeInstrumentation',
        'prodNonFreeSpinner',
        'stagingFreeDebug',
        'stagingFreeRelease',
        'stagingNonFreeDebug',
        'stagingNonFreeInstrumentation',
        'stagingNonFreeRelease',
]

android {
    buildToolsVersion BUILD_TOOL_VERSION
    compileSdkVersion COMPILE_SDK

    flavorDimensions 'environment', 'distribution'
    useLibrary 'org.apache.http.legacy'
    testBuildType 'instrumentation'

    kotlinOptions {
        jvmTarget = "1.8"
        freeCompilerArgs = ["-Xallow-result-return-type"]
    }

    signingConfigs {
        ci {
            if (System.getenv('CI_KEYSTORE_PATH')) {
                storeFile file("${System.env.CI_KEYSTORE_PATH}")
                storePassword "${System.env.CI_KEYSTORE_PASSWORD}"
                keyAlias "${System.env.CI_KEYSTORE_ALIAS}"
                keyPassword "${System.env.CI_KEYSTORE_PASSWORD}"
                enableV4Signing false
            }
        }
    }

    testOptions {
        execution 'ANDROIDX_TEST_ORCHESTRATOR'

        unitTests {
            includeAndroidResources = true
        }
    }

    lintOptions {
        abortOnError true
        baseline file("lint-baseline.xml")
        disable "LintError"
    }

    sourceSets {
        test {
            java.srcDirs += "$projectDir/src/testShared"
        }

        androidTest {
            java.srcDirs += "$projectDir/src/testShared"
        }
    }

    compileOptions {
        coreLibraryDesugaringEnabled true
        sourceCompatibility JAVA_VERSION
        targetCompatibility JAVA_VERSION
    }

    packagingOptions {
        exclude 'LICENSE.txt'
        exclude 'LICENSE'
        exclude 'NOTICE'
        exclude 'asm-license.txt'
        exclude 'META-INF/LICENSE'
        exclude 'META-INF/NOTICE'
        exclude 'META-INF/proguard/androidx-annotations.pro'
        exclude 'libsignal_jni.dylib'
        exclude 'signal_jni.dll'
        exclude '**/*.proto'
        jniLibs {
            // MOLLY: Compress native libs by default as APK is not split on ABIs
            useLegacyPackaging true
        }
    }

    if (mollyRevision < 0 || mollyRevision >= postFixSize) {
        throw new GradleException("Molly revision $mollyRevision out of range")
    }

    defaultConfig {
        versionCode canonicalVersionCode * postFixSize + mollyRevision
        versionName project.hasProperty('ci') ? getCommitTag() : canonicalVersionName

        minSdkVersion MINIMUM_SDK
        targetSdkVersion TARGET_SDK

        multiDexEnabled true

        applicationId basePackageId

        buildConfigField "String", "SIGNAL_PACKAGE_NAME", "\"org.thoughtcrime.securesms\""
        buildConfigField "String", "SIGNAL_CANONICAL_VERSION_NAME", "\"$canonicalVersionName\""
        buildConfigField "int", "SIGNAL_CANONICAL_VERSION_CODE", "$canonicalVersionCode"
        buildConfigField "String", "FDROID_UPDATE_URL", "\"https://molly.im/fdroid/repo\""
        buildConfigField "String", "BACKUP_FILENAME", "\"" + baseApkFileName.toLowerCase() + "\""

        vectorDrawables.useSupportLibrary = true

        buildConfigField "long", "BUILD_TIMESTAMP", getBuildTimestamp() + "L"
        buildConfigField "String", "GIT_HASH", "\"${getCommitHash()}\""
        buildConfigField "String", "SIGNAL_URL", "\"https://chat.signal.org\""
        buildConfigField "String", "STORAGE_URL", "\"https://storage.signal.org\""
        buildConfigField "String", "SIGNAL_CDN_URL", "\"https://cdn.signal.org\""
        buildConfigField "String", "SIGNAL_CDN2_URL", "\"https://cdn2.signal.org\""
        buildConfigField "String", "SIGNAL_CONTACT_DISCOVERY_URL", "\"https://api.directory.signal.org\""
        buildConfigField "String", "SIGNAL_CDSI_URL", "\"https://cdsi.staging.signal.org\""
        buildConfigField "String", "SIGNAL_SERVICE_STATUS_URL", "\"uptime.signal.org\""
        buildConfigField "String", "SIGNAL_KEY_BACKUP_URL", "\"https://api.backup.signal.org\""
        buildConfigField "String", "SIGNAL_SFU_URL", "\"https://sfu.voip.signal.org\""
        buildConfigField "String[]", "SIGNAL_SFU_INTERNAL_NAMES", "new String[]{\"Test\", \"Staging\"}"
        buildConfigField "String[]", "SIGNAL_SFU_INTERNAL_URLS", "new String[]{\"https://sfu.test.voip.signal.org\", \"https://sfu.staging.voip.signal.org\"}"
        buildConfigField "String", "CONTENT_PROXY_HOST", "\"contentproxy.signal.org\""
        buildConfigField "int", "CONTENT_PROXY_PORT", "443"
        buildConfigField "String[]", "SIGNAL_SERVICE_IPS", service_ips
        buildConfigField "String[]", "SIGNAL_STORAGE_IPS", storage_ips
        buildConfigField "String[]", "SIGNAL_CDN_IPS", cdn_ips
        buildConfigField "String[]", "SIGNAL_CDN2_IPS", cdn2_ips
        buildConfigField "String[]", "SIGNAL_CDS_IPS", cds_ips
        buildConfigField "String[]", "SIGNAL_KBS_IPS", kbs_ips
        buildConfigField "String[]", "SIGNAL_SFU_IPS", sfu_ips
        buildConfigField "String[]", "SIGNAL_CONTENT_PROXY_IPS", content_proxy_ips
        buildConfigField "String", "SIGNAL_AGENT", "\"OWA\""
        buildConfigField "String", "CDS_MRENCLAVE", "\"c98e00a4e3ff977a56afefe7362a27e4961e4f19e211febfbb19b897e6b80b15\""
        buildConfigField "String", "CDSI_MRENCLAVE", "\"e5eaa62da3514e8b37ccabddb87e52e7f319ccf5120a13f9e1b42b87ec9dd3dd\""
        buildConfigField "org.thoughtcrime.securesms.KbsEnclave", "KBS_ENCLAVE", "new org.thoughtcrime.securesms.KbsEnclave(\"0cedba03535b41b67729ce9924185f831d7767928a1d1689acb689bc079c375f\", " +
                                                                                                                           "\"187d2739d22be65e74b65f0055e74d31310e4267e5fac2b1246cc8beba81af39\", " +
                                                                                                                           "\"ee19f1965b1eefa3dc4204eb70c04f397755f771b8c1909d080c04dad2a6a9ba\")"
        buildConfigField "org.thoughtcrime.securesms.KbsEnclave[]", "KBS_FALLBACKS", "new org.thoughtcrime.securesms.KbsEnclave[0]"
        buildConfigField "String", "UNIDENTIFIED_SENDER_TRUST_ROOT", "\"BXu6QIKVz5MA8gstzfOgRQGqyLqOwNKHL6INkv3IHWMF\""
        buildConfigField "String", "ZKGROUP_SERVER_PUBLIC_PARAMS", "\"AMhf5ywVwITZMsff/eCyudZx9JDmkkkbV6PInzG4p8x3VqVJSFiMvnvlEKWuRob/1eaIetR31IYeAbm0NdOuHH8Qi+Rexi1wLlpzIo1gstHWBfZzy1+qHRV5A4TqPp15YzBPm0WSggW6PbSn+F4lf57VCnHF7p8SvzAA2ZZJPYJURt8X7bbg+H3i+PEjH9DXItNEqs2sNcug37xZQDLm7X36nOoGPs54XsEGzPdEV+itQNGUFEjY6X9Uv+Acuks7NpyGvCoKxGwgKgE5XyJ+nNKlyHHOLb6N1NuHyBrZrgtY/JYJHRooo5CEqYKBqdFnmbTVGEkCvJKxLnjwKWf+fEPoWeQFj5ObDjcKMZf2Jm2Ae69x+ikU5gBXsRmoF94GXTLfN0/vLt98KDPnxwAQL9j5V1jGOY8jQl6MLxEs56cwXN0dqCnImzVH3TZT1cJ8SW1BRX6qIVxEzjsSGx3yxF3suAilPMqGRp4ffyopjMD1JXiKR2RwLKzizUe5e8XyGOy9fplzhw3jVzTRyUZTRSZKkMLWcQ/gv0E4aONNqs4P\""
        buildConfigField "String[]", "LANGUAGES", "new String[]{\"" + autoResConfig().collect { s -> s.replace('-r', '_') }.join('", "') + '"}'
        buildConfigField "String", "DEFAULT_CURRENCIES", "\"EUR,AUD,GBP,CAD,CNY\""
        buildConfigField "String", "GIPHY_API_KEY", "\"3o6ZsYH6U6Eri53TXy\""
        buildConfigField "String", "SIGNAL_CAPTCHA_URL", "\"https://signalcaptchas.org/registration/generate.html\""
        buildConfigField "String", "RECAPTCHA_PROOF_URL", "\"https://signalcaptchas.org/challenge/generate.html\""

        // MOLLY: Use FLAVOR_distribution instead
        // buildConfigField "String", "BUILD_DISTRIBUTION_TYPE", "\"unset\""
        buildConfigField "String", "BUILD_ENVIRONMENT_TYPE", "\"unset\""
        buildConfigField "String", "BUILD_VARIANT_TYPE", "\"unset\""
        buildConfigField "String", "BADGE_STATIC_ROOT", "\"https://updates2.signal.org/static/badges/\""

        ndk {
            abiFilters 'armeabi-v7a', 'arm64-v8a', 'x86_64'
        }

        resConfigs autoResConfig()

        testInstrumentationRunner 'org.thoughtcrime.securesms.AppTestRunner'
        testInstrumentationRunnerArguments clearPackageData: 'true'
    }

    buildTypes {
        debug {
            isDefault true
            minifyEnabled false
            proguardFiles getDefaultProguardFile('proguard-android.txt'),
                    'proguard/proguard-firebase-messaging.pro',
                    'proguard/proguard-google-play-services.pro',
                    'proguard/proguard-jackson.pro',
                    'proguard/proguard-sqlite.pro',
                    'proguard/proguard-appcompat-v7.pro',
                    'proguard/proguard-square-okhttp.pro',
                    'proguard/proguard-square-okio.pro',
                    'proguard/proguard-rounded-image-view.pro',
                    'proguard/proguard-glide.pro',
                    'proguard/proguard-shortcutbadger.pro',
                    'proguard/proguard-retrofit.pro',
                    'proguard/proguard-webrtc.pro',
                    'proguard/proguard-klinker.pro',
                    'proguard/proguard-retrolambda.pro',
                    'proguard/proguard-okhttp.pro',
                    'proguard/proguard-ez-vcard.pro',
                    'proguard/proguard.cfg'
            testProguardFiles 'proguard/proguard-automation.pro',
                    'proguard/proguard.cfg'

            buildConfigField "String", "BUILD_VARIANT_TYPE", "\"Debug\""
        }

        instrumentation {
            initWith debug
            isDefault false
            minifyEnabled false
            matchingFallbacks = ['debug']
            applicationIdSuffix ".instrumentation"

            buildConfigField "String", "BUILD_VARIANT_TYPE", "\"Instrumentation\""
        }

        spinner {
            initWith debug
            isDefault false
            minifyEnabled false
            matchingFallbacks = ['debug']

            buildConfigField "String", "BUILD_VARIANT_TYPE", "\"Spinner\""
        }

        release {
            signingConfig signingConfigs.ci.storeFile ? signingConfigs.ci : null
            minifyEnabled true
            shrinkResources true
            proguardFiles = buildTypes.debug.proguardFiles

            buildConfigField "String", "BUILD_VARIANT_TYPE", "\"Release\""
        }
    }

    productFlavors {
        free {
            dimension 'distribution'
            versionNameSuffix '-FOSS'
            buildConfigField "String", "FDROID_UPDATE_URL", "\"https://molly.im/fdroid/foss/repo\""
        }

        nonFree {
            dimension 'distribution'
            isDefault true
        }

        prod {
            dimension 'environment'

            isDefault true

            buildConfigField "String", "MOBILE_COIN_ENVIRONMENT", "\"mainnet\""
            buildConfigField "String", "BUILD_ENVIRONMENT_TYPE", "\"Prod\""
        }

        staging {
            dimension 'environment'

            applicationIdSuffix ".staging"
            buildConfigField "String", "SIGNAL_PACKAGE_NAME", "\"org.thoughtcrime.securesms.staging\""

            buildConfigField "String", "SIGNAL_URL", "\"https://chat.staging.signal.org\""
            buildConfigField "String", "STORAGE_URL", "\"https://storage-staging.signal.org\""
            buildConfigField "String", "SIGNAL_CDN_URL", "\"https://cdn-staging.signal.org\""
            buildConfigField "String", "SIGNAL_CDN2_URL", "\"https://cdn2-staging.signal.org\""
            buildConfigField "String", "SIGNAL_CONTACT_DISCOVERY_URL", "\"https://api-staging.directory.signal.org\""
            buildConfigField "String", "SIGNAL_KEY_BACKUP_URL", "\"https://api-staging.backup.signal.org\""
            buildConfigField "String", "CDS_MRENCLAVE", "\"c98e00a4e3ff977a56afefe7362a27e4961e4f19e211febfbb19b897e6b80b15\""
            buildConfigField "org.thoughtcrime.securesms.KbsEnclave", "KBS_ENCLAVE", "new org.thoughtcrime.securesms.KbsEnclave(\"dd6f66d397d9e8cf6ec6db238e59a7be078dd50e9715427b9c89b409ffe53f99\", " +
                                                                                                                               "\"4200003414528c151e2dccafbc87aa6d3d66a5eb8f8c05979a6e97cb33cd493a\", " +
                                                                                                                               "\"ee19f1965b1eefa3dc4204eb70c04f397755f771b8c1909d080c04dad2a6a9ba\")"
            buildConfigField "org.thoughtcrime.securesms.KbsEnclave[]", "KBS_FALLBACKS", "new org.thoughtcrime.securesms.KbsEnclave[0]"
            buildConfigField "String", "UNIDENTIFIED_SENDER_TRUST_ROOT", "\"BbqY1DzohE4NUZoVF+L18oUPrK3kILllLEJh2UnPSsEx\""
            buildConfigField "String", "ZKGROUP_SERVER_PUBLIC_PARAMS", "\"ABSY21VckQcbSXVNCGRYJcfWHiAMZmpTtTELcDmxgdFbtp/bWsSxZdMKzfCp8rvIs8ocCU3B37fT3r4Mi5qAemeGeR2X+/YmOGR5ofui7tD5mDQfstAI9i+4WpMtIe8KC3wU5w3Inq3uNWVmoGtpKndsNfwJrCg0Hd9zmObhypUnSkfYn2ooMOOnBpfdanRtrvetZUayDMSC5iSRcXKpdlukrpzzsCIvEwjwQlJYVPOQPj4V0F4UXXBdHSLK05uoPBCQG8G9rYIGedYsClJXnbrgGYG3eMTG5hnx4X4ntARBgELuMWWUEEfSK0mjXg+/2lPmWcTZWR9nkqgQQP0tbzuiPm74H2wMO4u1Wafe+UwyIlIT9L7KLS19Aw8r4sPrXZSSsOZ6s7M1+rTJN0bI5CKY2PX29y5Ok3jSWufIKcgKOnWoP67d5b2du2ZVJjpjfibNIHbT/cegy/sBLoFwtHogVYUewANUAXIaMPyCLRArsKhfJ5wBtTminG/PAvuBdJ70Z/bXVPf8TVsR292zQ65xwvWTejROW6AZX6aqucUj\""
            buildConfigField "String", "MOBILE_COIN_ENVIRONMENT", "\"testnet\""
            buildConfigField "String", "SIGNAL_CAPTCHA_URL", "\"https://signalcaptchas.org/staging/registration/generate.html\""
            buildConfigField "String", "RECAPTCHA_PROOF_URL", "\"https://signalcaptchas.org/staging/challenge/generate.html\""

            buildConfigField "String", "BUILD_ENVIRONMENT_TYPE", "\"Staging\""
        }
    }

    android.applicationVariants.all { variant ->
        def isStaging = variant.productFlavors*.name.contains("staging")
        def hasSigningConfig = buildType.signingConfig || variant.signingConfig

        variant.resValue 'string', 'app_name', baseAppTitle + (isStaging ? " Staging" : "")
        variant.resValue "string", 'package_name', variant.applicationId

        variant.outputs.all {
            def flavors = variant.baseName - ~/-(free|nonFree)/ - ~/-release/ + (hasSigningConfig ? "" : "-unsigned")
            outputFileName = "${baseApkFileName}-${flavors}-${versionName}.apk"
        }
    }

    android.variantFilter { variant ->
        if (!selectableVariants.contains(variant.name)) {
            setIgnore(true)
        }
    }
}

tasks.withType(JavaCompile) {
    options.compilerArgs << "-Xmaxerrs" << "1000"
}

dependencies {
    implementation libs.androidx.core.ktx
    implementation libs.androidx.fragment.ktx
    lintChecks project(':lintchecks')

    coreLibraryDesugaring libs.android.tools.desugar

    implementation (libs.androidx.appcompat) {
        version {
            strictly '1.2.0'
        }
    }
    implementation libs.androidx.window
    implementation libs.androidx.recyclerview
    implementation libs.material.material
    implementation libs.androidx.legacy.support
    implementation libs.androidx.cardview
    implementation libs.androidx.preference
    implementation libs.androidx.legacy.preference
    implementation libs.androidx.gridlayout
    implementation libs.androidx.exifinterface
    implementation libs.androidx.constraintlayout
    implementation libs.androidx.multidex
    implementation libs.androidx.navigation.fragment.ktx
    implementation libs.androidx.navigation.ui.ktx
    implementation libs.androidx.lifecycle.extensions
    implementation libs.androidx.lifecycle.viewmodel.savedstate
    implementation libs.androidx.lifecycle.common.java8
    implementation libs.androidx.lifecycle.reactivestreams.ktx
    implementation libs.androidx.camera.core
    implementation libs.androidx.camera.camera2
    implementation libs.androidx.camera.lifecycle
    implementation libs.androidx.camera.view
    implementation libs.androidx.concurrent.futures
    implementation libs.androidx.autofill
    implementation libs.androidx.biometric
    implementation libs.androidx.sharetarget
    implementation libs.androidx.webkit

    nonFreeImplementation (libs.firebase.messaging) {
        exclude group: 'com.google.firebase', module: 'firebase-core'
        exclude group: 'com.google.firebase', module: 'firebase-analytics'
        exclude group: 'com.google.firebase', module: 'firebase-measurement-connector'
    }

    nonFreeImplementation libs.google.play.services.maps
    nonFreeImplementation libs.google.play.services.auth

    implementation libs.bundles.exoplayer

    implementation libs.conscrypt.android
    implementation libs.signal.aesgcmprovider

    implementation project(':libsignal-service')
    implementation project(':paging')
    implementation project(':core-util')
    implementation project(':glide-config')
    implementation project(':video')
    implementation project(':device-transfer')
    implementation project(':image-editor')
    freeImplementation project(':libfakegms')
    implementation project(":libnetcipher")
    implementation project(':contacts')
    implementation project(':qr')

    implementation libs.libsignal.android
    implementation libs.google.protobuf.javalite

    implementation(libs.mobilecoin) {
        exclude group: 'com.google.protobuf'
    }

    implementation(libs.molly.argon2) {
        artifact {
            type = "aar"
        }
    }

    implementation libs.molly.ringrtc

    implementation libs.leolin.shortcutbadger
    implementation libs.emilsjolander.stickylistheaders
    implementation libs.jpardogo.materialtabstrip
    implementation libs.apache.httpclient.android
    implementation libs.photoview
    implementation libs.glide.glide
    implementation libs.roundedimageview
    implementation libs.materialish.progress
    implementation libs.greenrobot.eventbus
    implementation libs.waitingdots
    implementation libs.google.zxing.android.integration
    implementation libs.time.duration.picker
    implementation libs.google.zxing.core
    implementation (libs.subsampling.scale.image.view) {
        exclude group: 'com.android.support', module: 'support-annotations'
    }
    implementation (libs.numberpickerview) {
        exclude group: 'com.android.support', module: 'appcompat-v7'
    }
    implementation (libs.android.tooltips) {
        exclude group: 'com.android.support', module: 'appcompat-v7'
    }
    implementation libs.stream
    implementation (libs.colorpicker) {
        exclude group: 'com.android.support', module: 'appcompat-v7'
        exclude group: 'com.android.support', module: 'recyclerview-v7'
    }

    implementation libs.lottie

    implementation libs.stickyheadergrid

    implementation libs.signal.android.database.sqlcipher
    implementation libs.androidx.sqlite

    implementation (libs.google.ez.vcard) {
        exclude group: 'com.fasterxml.jackson.core'
        exclude group: 'org.freemarker'
    }
    implementation libs.dnsjava

    implementation libs.gosimple.nbvcxz
    implementation libs.molly.native.utils

    spinnerImplementation project(":spinner")
    spinnerImplementation libs.square.leakcanary

    testImplementation testLibs.junit.junit
    testImplementation testLibs.assertj.core
    testImplementation testLibs.mockito.core
    testImplementation testLibs.mockito.kotlin

    testImplementation testLibs.androidx.test.core
    testImplementation (testLibs.robolectric.robolectric) {
        exclude group: 'com.google.protobuf', module: 'protobuf-java'
    }
    testImplementation testLibs.robolectric.shadows.multidex
    testImplementation (testLibs.bouncycastle.bcprov.jdk15on) {
        force = true
    }
    testImplementation testLibs.hamcrest.hamcrest

    testImplementation(testFixtures(project(":libsignal-service")))

    androidTestImplementation testLibs.androidx.test.ext.junit
    androidTestImplementation testLibs.espresso.core
    androidTestImplementation testLibs.androidx.test.core
    androidTestImplementation testLibs.androidx.test.core.ktx
    androidTestImplementation testLibs.androidx.test.ext.junit.ktx

    testImplementation testLibs.espresso.core

    implementation libs.rxjava3.rxandroid
    implementation libs.rxjava3.rxkotlin
    implementation libs.rxdogtag

    androidTestUtil 'androidx.test:orchestrator:1.4.1'
}

static def getCommitTag() {
    return "git describe --tags --exact-match".execute().text.trim() ?: "untagged"
}

static def getCommitTimestamp() {
    return "git log -1 --pretty=format:%ct000".execute().text.trim()
}

static def getCommitHash() {
    try {
        return "git rev-parse HEAD".execute().text.trim()
    } catch (ignored) {
        return "abcd1234"
    }
}

static def getBuildTimestamp() {
    try {
        return getCommitTimestamp()
    } catch (ignored) {
        return new Date().getTime()
    }
}

tasks.withType(Test) {
    testLogging {
        events "failed"
        exceptionFormat "full"
        showCauses true
        showExceptions true
        showStackTraces true
    }
}<|MERGE_RESOLUTION|>--- conflicted
+++ resolved
@@ -78,24 +78,11 @@
     version = "0.43.2"
 }
 
-def canonicalVersionCode = 1097
-<<<<<<< HEAD
-def canonicalVersionName = "5.44.3"
+def canonicalVersionCode = 1098
+def canonicalVersionName = "5.44.5"
 def mollyRevision = 0
 
 def postFixSize = 100
-=======
-def canonicalVersionName = "5.44.5"
-
-def postFixSize = 100
-def abiPostFix = ['universal'   : 10,
-                  'armeabi-v7a' : 11,
-                  'arm64-v8a'   : 12,
-                  'x86'         : 13,
-                  'x86_64'      : 14]
-
-def keystores = [ 'debug'  : loadKeystoreProperties('keystore.debug.properties') ]
->>>>>>> 6a57d610
 
 def selectableVariants = [
         'prodFreeDebug',
