--- conflicted
+++ resolved
@@ -1,56 +1,5 @@
 import com.android.build.api.dsl.ManagedVirtualDevice
 
-<<<<<<< HEAD
-apply plugin: 'com.android.application'
-apply plugin: 'kotlin-android'
-apply plugin: 'com.google.protobuf'
-apply plugin: 'androidx.navigation.safeargs'
-apply plugin: 'org.jlleitschuh.gradle.ktlint'
-apply from: 'translations.gradle'
-apply plugin: 'org.jetbrains.kotlin.android'
-apply plugin: 'app.cash.exhaustive'
-apply plugin: 'kotlin-parcelize'
-apply plugin: 'com.squareup.wire'
-
-
-repositories {
-    maven {
-        url "https://raw.githubusercontent.com/signalapp/maven/master/sqlcipher/release/"
-        content {
-            includeModule 'org.signal', 'android-database-sqlcipher'
-        }
-    }
-    maven {
-        url "https://raw.githubusercontent.com/mollyim/maven/master/argon2/releases/"
-        content {
-            includeModule 'im.molly', 'argon2'
-        }
-    }
-    maven {
-        url "https://raw.githubusercontent.com/mollyim/maven/master/ringrtc/releases/"
-        content {
-            includeModule 'im.molly', 'ringrtc-android'
-        }
-    }
-    maven {
-        url "https://raw.githubusercontent.com/mollyim/maven/master/native-utils/releases/"
-        content {
-            includeModule 'im.molly', 'native-utils'
-        }
-    }
-
-    google()
-    mavenCentral()
-    mavenLocal()
-    maven {
-        url "https://dl.cloudsmith.io/qxAgwaeEE1vN8aLU/mobilecoin/mobilecoin/maven/"
-    }
-    jcenter {
-        content {
-            includeVersion "mobi.upod", "time-duration-picker", "1.1.3"
-        }
-    }
-=======
 plugins {
     id 'com.android.application'
     id 'kotlin-android'
@@ -63,10 +12,7 @@
     id 'com.squareup.wire'
     id 'android-constants'
     id 'translations'
->>>>>>> f3c6f2e3
-}
-
-apply from: 'static-ips.gradle'
+}
 
 protobuf {
     protoc {
@@ -112,19 +58,13 @@
     version = "0.47.1"
 }
 
-<<<<<<< HEAD
-def canonicalVersionCode = 1213
-def canonicalVersionName = "6.11.7"
-def mollyRevision = 0
-=======
 def canonicalVersionCode = 1231
 def canonicalVersionName = "6.14.4"
->>>>>>> f3c6f2e3
+def mollyRevision = 0
 
 def postFixSize = 100
 
 def selectableVariants = [
-<<<<<<< HEAD
         'prodFossWebsiteDebug',
         'prodFossWebsiteRelease',
         'prodFossStoreDebug',
@@ -136,30 +76,7 @@
         'stagingFossWebsiteDebug',
         'stagingFossWebsiteRelease',
         'stagingGmsWebsiteDebug',
-        'stagingGmsWebsiteInstrumentation',
         'stagingGmsWebsiteRelease',
-=======
-        'nightlyProdSpinner',
-        'nightlyProdPerf',
-        'nightlyProdRelease',
-        'nightlyStagingRelease',
-        'nightlyPnpPerf',
-        'nightlyPnpRelease',
-        'playProdDebug',
-        'playProdSpinner',
-        'playProdPerf',
-        'playProdInstrumentation',
-        'playProdRelease',
-        'playStagingDebug',
-        'playStagingSpinner',
-        'playStagingPerf',
-        'playStagingInstrumentation',
-        'playPnpDebug',
-        'playPnpSpinner',
-        'playStagingRelease',
-        'websiteProdSpinner',
-        'websiteProdRelease',
->>>>>>> f3c6f2e3
 ]
 
 android {
@@ -210,14 +127,6 @@
         }
     }
 
-<<<<<<< HEAD
-    lintOptions {
-        abortOnError true
-        baseline file("lint-baseline.xml")
-        disable "LintError"
-    }
-=======
->>>>>>> f3c6f2e3
 
     sourceSets {
         test {
@@ -236,26 +145,13 @@
     }
 
     packagingOptions {
-<<<<<<< HEAD
-        exclude 'LICENSE.txt'
-        exclude 'LICENSE'
-        exclude 'NOTICE'
-        exclude 'asm-license.txt'
-        exclude 'META-INF/LICENSE'
-        exclude 'META-INF/NOTICE'
-        exclude 'META-INF/proguard/androidx-annotations.pro'
-        exclude 'libsignal_jni.dylib'
-        exclude 'signal_jni.dll'
-        exclude '**/*.proto'
+        resources {
+            excludes += ['LICENSE.txt', 'LICENSE', 'NOTICE', 'asm-license.txt', 'META-INF/LICENSE', 'META-INF/LICENSE.md', 'META-INF/NOTICE', 'META-INF/LICENSE-notice.md', 'META-INF/proguard/androidx-annotations.pro', 'libsignal_jni.dylib', 'signal_jni.dll', '**/*.proto']
+        }
         jniLibs {
             // MOLLY: Compress native libs by default as APK is not split on ABIs
             useLegacyPackaging true
-=======
-        resources {
-            excludes += ['LICENSE.txt', 'LICENSE', 'NOTICE', 'asm-license.txt', 'META-INF/LICENSE', 'META-INF/LICENSE.md', 'META-INF/NOTICE', 'META-INF/LICENSE-notice.md', 'META-INF/proguard/androidx-annotations.pro', 'libsignal_jni.dylib', 'signal_jni.dll']
->>>>>>> f3c6f2e3
-        }
-    }
+        }    }
 
 
     buildFeatures {
@@ -387,19 +283,6 @@
             minifyEnabled true
             shrinkResources true
             proguardFiles = buildTypes.debug.proguardFiles
-<<<<<<< HEAD
-=======
-            buildConfigField "String", "BUILD_VARIANT_TYPE", "\"Release\""
-        }
-
-        perf {
-            initWith debug
-            isDefault false
-            debuggable false
-            minifyEnabled true
-            matchingFallbacks = ['debug']
-            buildConfigField "String", "BUILD_VARIANT_TYPE", "\"Perf\""
->>>>>>> f3c6f2e3
         }
     }
 
@@ -462,21 +345,11 @@
             buildConfigField "String", "SIGNAL_CAPTCHA_URL", "\"https://signalcaptchas.org/staging/registration/generate.html\""
             buildConfigField "String", "RECAPTCHA_PROOF_URL", "\"https://signalcaptchas.org/staging/challenge/generate.html\""
         }
-
-        pnp {
-            dimension 'environment'
-
-            initWith staging
-            applicationIdSuffix ".pnp"
-
-            buildConfigField "String", "BUILD_ENVIRONMENT_TYPE", "\"Pnp\""
-        }
     }
 
     lint {
         abortOnError true
         baseline file('lint-baseline.xml')
-        checkReleaseBuilds false
         disable 'LintError'
     }
 
