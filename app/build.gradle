--- conflicted
+++ resolved
@@ -84,14 +84,9 @@
     version = "0.43.2"
 }
 
-<<<<<<< HEAD
-def canonicalVersionCode = 1040
-def canonicalVersionName = "5.35.3"
-def mollyRevision = 0
-=======
 def canonicalVersionCode = 1044
 def canonicalVersionName = "5.36.3"
->>>>>>> c4bc2162
+def mollyRevision = 0
 
 def postFixSize = 100
 
