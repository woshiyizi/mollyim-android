--- conflicted
+++ resolved
@@ -417,8 +417,8 @@
         ['im.molly:argon2:13.1-1',
          '43542ba5be6540faee564f5f532564f062a02aacd76801dce8bdb931aad4d065'],
 
-        ['im.molly:ringrtc-android:2.9.4-1',
-         '8192ea0b2ce5344b975cd5721b0bc89b3cff5430c41cb590a32ab2538118243c'],
+        ['im.molly:ringrtc-android:2.9.6-1',
+         '5c76f38ca06860860692b30e4eb2fb32c85ba0a867b3fd8e833ac80bf28e3bef'],
 
         ['io.grpc:grpc-api:1.36.0',
          '3226c41a2d08a5158632001760dacb951165548d4a4248062aafa5bf2c00b10f'],
@@ -471,12 +471,9 @@
         ['org.greenrobot:eventbus:3.0.0',
          '180d4212467df06f2fbc9c8d8a2984533ac79c87769ad883bc421612f0b4e17c'],
 
-<<<<<<< HEAD
-=======
         ['org.jetbrains.kotlin:kotlin-reflect:1.4.10',
          '3ab3413ec945f801448360ad97bc6e14fec6d606889ede3c707cc277b4467f45'],
 
->>>>>>> 02c87a4d
         ['org.jetbrains.kotlin:kotlin-stdlib-common:1.4.32',
          'e1ff6f55ee9e7591dcc633f7757bac25a7edb1cc7f738b37ec652f10f66a4145'],
 
@@ -507,15 +504,6 @@
         ['org.signal:android-database-sqlcipher:3.5.9-S3',
          '33d4063336893af00b9d68b418e7b290cace74c20ce8aacffddc0911010d3d73'],
 
-<<<<<<< HEAD
-=======
-        ['org.signal:argon2:13.1',
-         '0f686ccff0d4842bfcc74d92e8dc780a5f159b9376e37a1189fabbcdac458bef'],
-
-        ['org.signal:ringrtc-android:2.9.6',
-         'daa06a2a31fb2c6001319ba30d3f412d8ed8de5eae8b49214a73c507f2d0eee9'],
-
->>>>>>> 02c87a4d
         ['org.signal:zkgroup-android:0.7.0',
          '52b172565bd01526e93ebf1796b834bdc449d4fe3422c1b827e49cb8d4f13fbd'],
 
