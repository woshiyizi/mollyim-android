--- conflicted
+++ resolved
@@ -1,30 +1,4 @@
 package org.thoughtcrime.securesms.testutil;
 
-<<<<<<< HEAD
-public class EmptyLogger extends org.thoughtcrime.securesms.logging.EmptyLogger {
-=======
-import org.signal.core.util.logging.Log;
-
-public class EmptyLogger extends Log.Logger {
-  @Override
-  public void v(String tag, String message, Throwable t) { }
-
-  @Override
-  public void d(String tag, String message, Throwable t) { }
-
-  @Override
-  public void i(String tag, String message, Throwable t) { }
-
-  @Override
-  public void w(String tag, String message, Throwable t) { }
-
-  @Override
-  public void e(String tag, String message, Throwable t) { }
-
-  @Override
-  public void wtf(String tag, String message, Throwable t) { }
-
-  @Override
-  public void blockUntilAllWritesFinished() { }
->>>>>>> e2b6e854
+public class EmptyLogger extends org.signal.core.util.logging.EmptyLogger {
 }