--- conflicted
+++ resolved
@@ -30,9 +30,6 @@
     latch.await()
   }
 
-<<<<<<< HEAD
-  override fun clear() = Unit
-=======
   fun clear() {
     val latch = CountDownLatch(1)
     executor.execute {
@@ -42,7 +39,6 @@
     }
     latch.await()
   }
->>>>>>> f8f70ed3
 
   private fun add(entry: Entry) {
     executor.execute {
