--- conflicted
+++ resolved
@@ -51,25 +51,14 @@
     Spinner.init(
       this,
       mapOf(
-<<<<<<< HEAD
-        "Device" to "${Build.MODEL} (Android ${Build.VERSION.RELEASE}, API ${Build.VERSION.SDK_INT})",
-        "Package" to "$packageName (${AppSignatureUtil.getAppSignature(this)})",
-        "App Version" to "${BuildConfig.VERSION_NAME} (${BuildConfig.SIGNAL_CANONICAL_VERSION_CODE}, ${BuildConfig.GIT_HASH})",
-        "Profile Name" to (if (SignalStore.account().isRegistered) Recipient.self().profileName.toString() else "none"),
-        "E164" to (SignalStore.account().e164 ?: "none"),
-        "ACI" to (SignalStore.account().aci?.toString() ?: "none"),
-        "PNI" to (SignalStore.account().pni?.toString() ?: "none"),
-        Spinner.KEY_ENVIRONMENT to BuildConfig.FLAVOR_environment.toUpperCase(Locale.US)
-=======
         "Device" to { "${Build.MODEL} (Android ${Build.VERSION.RELEASE}, API ${Build.VERSION.SDK_INT})" },
         "Package" to { "$packageName (${AppSignatureUtil.getAppSignature(this)})" },
-        "App Version" to { "${BuildConfig.VERSION_NAME} (${BuildConfig.CANONICAL_VERSION_CODE}, ${BuildConfig.GIT_HASH})" },
+        "App Version" to { "${BuildConfig.VERSION_NAME} (${BuildConfig.SIGNAL_CANONICAL_VERSION_CODE}, ${BuildConfig.GIT_HASH})" },
         "Profile Name" to { (if (SignalStore.account().isRegistered) Recipient.self().profileName.toString() else "none") },
         "E164" to { SignalStore.account().e164 ?: "none" },
         "ACI" to { SignalStore.account().aci?.toString() ?: "none" },
         "PNI" to { SignalStore.account().pni?.toString() ?: "none" },
         Spinner.KEY_ENVIRONMENT to { BuildConfig.FLAVOR_environment.uppercase(Locale.US) }
->>>>>>> cb0e7ade
       ),
       linkedMapOf(
         "signal" to DatabaseConfig(
