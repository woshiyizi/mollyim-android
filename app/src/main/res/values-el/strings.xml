--- conflicted
+++ resolved
@@ -2126,14 +2126,7 @@
   <string name="preferences__slow">Αργό</string>
   <string name="preferences__help">Βοήθεια</string>
   <string name="preferences__advanced">Για προχωρημένους</string>
-<<<<<<< HEAD
   <string name="preferences__donate_to_signal">Κάνε μια δωρεά στο Molly</string>
-  <!--Preference label when someone is already a subscriber-->
-  <string name="preferences__subscription">Συνδρομή</string>
-  <!--Preference label for making a monthly donation to Signal-->
-=======
-  <string name="preferences__donate_to_signal">Κάνε μια δωρεά στο Signal</string>
->>>>>>> ee698951
   <!--Preference label for making one-time donations to Signal-->
   <string name="preferences__one_time_donation">Δωρεά μια φορά</string>
   <string name="preferences__privacy">Ιδιωτικότητα</string>
