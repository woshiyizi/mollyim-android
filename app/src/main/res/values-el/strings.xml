<?xml version='1.0' encoding='UTF-8'?>
<resources>
  <string name="yes">Ναι</string>
  <string name="no">Όχι</string>
  <string name="delete">Διαγραφή</string>
  <string name="please_wait">Παρακαλώ περίμενε…</string>
  <string name="save">Αποθήκευση</string>
  <string name="note_to_self">Μήνυμα σε μένα</string>
  <!--AbstractNotificationBuilder-->
  <string name="AbstractNotificationBuilder_new_message">Νέο μήνυμα</string>
  <!--AlbumThumbnailView-->
  <!--ApplicationMigrationActivity-->
  <string name="ApplicationMigrationActivity__signal_is_updating">Το Molly αναβαθμίζεται…</string>
  <!--ApplicationPreferencesActivity-->
  <string name="ApplicationPreferencesActivity_currently_s">Αυτή τη στιγμή: %s</string>
  <string name="ApplicationPreferenceActivity_you_havent_set_a_passphrase_yet">Δεν έχεις ακόμα ορίσει συνθηματικό!</string>
  <string name="ApplicationPreferencesActivity_disable_passphrase">Απενεργοποίηση συνθηματικού;</string>
  <string name="ApplicationPreferencesActivity_this_will_permanently_unlock_signal_and_message_notifications">Αυτό θα ξεκλειδώσει μόνιμα το Molly και τις ειδοποιήσεις μηνυμάτων.</string>
  <string name="ApplicationPreferencesActivity_disable">Απενεργοποίηση</string>
  <string name="ApplicationPreferencesActivity_unregistering">Απεγγραφή</string>
  <string name="ApplicationPreferencesActivity_unregistering_from_signal_messages_and_calls">Πραγματοποιείται η απεγγραφή απ\' τα μηνύματα και τις κλήσεις Molly…</string>
  <string name="ApplicationPreferencesActivity_disable_signal_messages_and_calls">Απενεργοποίηση μηνυμάτων και κλήσεων Molly;</string>
  <string name="ApplicationPreferencesActivity_disable_signal_messages_and_calls_by_unregistering">Απενεργοποίησε τα μηνύματα και τις κλήσεις Molly, με απεγγραφή απ\' τον διακομιστή. Θα χρειαστεί να επανεγγράψεις τον αριθμό τηλεφώνου σου για να τα ξαναχρησιμοποιήσεις στο μέλλον.</string>
  <string name="ApplicationPreferencesActivity_error_connecting_to_server">Σφάλμα κατά τη σύνδεση με το διακομιστή!</string>
  <string name="ApplicationPreferencesActivity_sms_enabled">SMS ενεργοποιημένα</string>
  <string name="ApplicationPreferencesActivity_touch_to_change_your_default_sms_app">Πάτα για να αλλάξεις την προεπιλεγμένη εφαρμογή για SMS</string>
  <string name="ApplicationPreferencesActivity_sms_disabled">SMS απενεργοποιημένα</string>
  <string name="ApplicationPreferencesActivity_touch_to_make_signal_your_default_sms_app">Πάτα για να γίνει το Signal η προκαθορισμένη εφαρμογή SMS</string>
  <string name="ApplicationPreferencesActivity_on">ενεργό</string>
  <string name="ApplicationPreferencesActivity_On">Ενεργό</string>
  <string name="ApplicationPreferencesActivity_off">ανενεργό</string>
  <string name="ApplicationPreferencesActivity_Off">Ανενεργό</string>
  <string name="ApplicationPreferencesActivity_sms_mms_summary">SMS %1$s, MMS %2$s</string>
  <string name="ApplicationPreferencesActivity_privacy_summary">Κλείδωμα οθόνης %1$s, Κλείδωμα εγγραφής %2$s</string>
  <string name="ApplicationPreferencesActivity_appearance_summary">Θέμα %1$s, Γλώσσα %2$s</string>
  <string name="ApplicationPreferencesActivity_pins_are_required_for_registration_lock">Τα PIN χρειάζονται για το κλείδωμα εγγραφής. Για να απενεργοποιήσεις τα PIN, παρακαλώ πρώτα να απενεργοποιήσεις το κλείδωμα εγγραφής.</string>
  <string name="ApplicationPreferencesActivity_pin_created">Το PIN δημιουργήθηκε.</string>
  <string name="ApplicationPreferencesActivity_pin_disabled">PIN απενεργοποιημένο.</string>
  <string name="ApplicationPreferencesActivity_hide">Απόκρυψη</string>
  <string name="ApplicationPreferencesActivity_hide_reminder">Απόκρυψη υπενθύμισης;</string>
  <!--AppProtectionPreferenceFragment-->
  <plurals name="AppProtectionPreferenceFragment_minutes">
    <item quantity="one">%d λεπτό</item>
    <item quantity="other">%d λεπτά</item>
  </plurals>
  <!--DraftDatabase-->
  <string name="DraftDatabase_Draft_image_snippet">(εικόνα)</string>
  <string name="DraftDatabase_Draft_audio_snippet">(ήχος)</string>
  <string name="DraftDatabase_Draft_video_snippet">(βίντεο)</string>
  <string name="DraftDatabase_Draft_location_snippet">(τοποθεσία)</string>
  <string name="DraftDatabase_Draft_quote_snippet">(απάντηση)</string>
  <string name="DraftDatabase_Draft_voice_note">(Μήνυμα φωνής)</string>
  <!--AttachmentKeyboard-->
  <string name="AttachmentKeyboard_gallery">Πινακοθήκη</string>
  <string name="AttachmentKeyboard_file">Αρχείο</string>
  <string name="AttachmentKeyboard_contact">Επαφή</string>
  <string name="AttachmentKeyboard_location">Τοποθεσία</string>
  <string name="AttachmentKeyboard_Signal_needs_permission_to_show_your_photos_and_videos">Το Molly χρειάζεται άδεια για να εμφανίσει τις φωτογραφίες και τα βίντεό σου.</string>
  <string name="AttachmentKeyboard_give_access">Να δοθεί πρόσβαση</string>
  <string name="AttachmentKeyboard_payment">Πληρωμή</string>
  <!--AttachmentManager-->
  <string name="AttachmentManager_cant_open_media_selection">Δεν μπορεί να βρεθεί εφαρμογή για επιλογή πολυμέσων.</string>
  <string name="AttachmentManager_signal_requires_the_external_storage_permission_in_order_to_attach_photos_videos_or_audio"> Το Molly χρειάζεται τα δικαιώματα Αποθηκευτικού Χώρου για την επισύναψη φωτογραφιών, βίντεο ή κομματιών ήχου, αλλά αυτά δεν έχουν δοθεί μόνιμα. Παρακαλώ πήγαινε στις ρυθμίσεις εφαρμογών, επέλεξε τα \"Δικαιώματα\", και ενεργοποίησε το \"Αποθηκευτικός Χώρος\". </string>
  <string name="AttachmentManager_signal_requires_contacts_permission_in_order_to_attach_contact_information">Το Molly χρειάζεται τα δικαιώματα Επαφών για την επισύναψη πληροφοριών επαφών, αλλά αυτά δεν έχουν δοθεί μόνιμα. Παρακαλώ πήγαινε στις ρυθμίσεις εφαρμογών, επέλεξε τα \"Δικαιώματα\", και ενεργοποίησε τις \"Επαφές\".</string>
  <string name="AttachmentManager_signal_requires_location_information_in_order_to_attach_a_location">Το Molly χρειάζεται τα δικαιώματα Τοποθεσίας για την επισύναψη τοποθεσιών, αλλά αυτά δεν έχουν δοθεί μόνιμα. Παρακαλώ πήγαινε στις ρυθμίσεις εφαρμογών, επέλεξε τα \"Δικαιώματα\", και ενεργοποίησε την \"Τοποθεσία\".</string>
  <!--AttachmentUploadJob-->
  <string name="AttachmentUploadJob_uploading_media">Ανέβασμα πολυμέσου…</string>
  <string name="AttachmentUploadJob_compressing_video_start">Το βίντεο συμπιέζεται…</string>
  <!--BackgroundMessageRetriever-->
  <string name="BackgroundMessageRetriever_checking_for_messages">Ελέγχουμε για μηνύματα…</string>
  <!--BlockedUsersActivity-->
  <string name="BlockedUsersActivity__blocked_users">Αποκλεισμένοι χρήστες/τριες</string>
  <string name="BlockedUsersActivity__add_blocked_user">Προσθήκη αποκλεισμένου/ης χρήστη/τριας</string>
  <string name="BlockedUsersActivity__blocked_users_will">Οι αποκλεισμένοι χρήστες δεν θα μπορούν να σε καλέσουν ή να σου στείλουν μηνύματα.</string>
  <string name="BlockedUsersActivity__no_blocked_users">Δεν υπάρχουν αποκλεισμένοι χρήστες/τριες</string>
  <string name="BlockedUsersActivity__block_user">Αποκλεισμός χρήστη/τριας;</string>
  <string name="BlockedUserActivity__s_will_not_be_able_to">Ο/Η \"%1$s\" δεν θα μπορεί να σε καλέσει ή να σου στείλει μηνύματα.</string>
  <string name="BlockedUsersActivity__block">Φραγή</string>
  <string name="BlockedUsersActivity__unblock_user">Κατάργηση αποκλεισμού χρήστη/τριας;</string>
  <string name="BlockedUsersActivity__do_you_want_to_unblock_s">Κατάργηση αποκλεισμού του/της \"%1$s\";</string>
  <string name="BlockedUsersActivity__unblock">Κατάργηση αποκλεισμού</string>
  <!--BlockUnblockDialog-->
  <string name="BlockUnblockDialog_block_and_leave_s">Αποκλεισμός και αποχώρηση από %1$s;</string>
  <string name="BlockUnblockDialog_block_s">Αποκλεισμός του/της %1$s;</string>
  <string name="BlockUnblockDialog_you_will_no_longer_receive_messages_or_updates">Δεν θα λαμβάνεις άλλα μηνύματα ή ενημερώσεις από αυτή την ομάδα, και τα μέλη της δεν θα μπορούν να σε ξαναπροσθέσουν σε αυτήν.</string>
  <string name="BlockUnblockDialog_group_members_wont_be_able_to_add_you">Τα μέλη της ομάδας δεν θα μπορούν να σε ξαναπροσθέσουν σε αυτήν.</string>
  <string name="BlockUnblockDialog_group_members_will_be_able_to_add_you">Τα μέλη της ομάδας θα μπορούν να σε ξαναπροσθέσουν σε αυτήν.</string>
  <string name="BlockUnblockDialog_you_will_be_able_to_call_and_message_each_other">Θα μπορείτε να στέλνετε μηνύματα και να καλείτε ο ένας τον άλλον, και το όνομα και η φωτογραφία σου θα μοιραστεί μαζί του/της.`</string>
  <string name="BlockUnblockDialog_blocked_people_wont_be_able_to_call_you_or_send_you_messages">Τα αποκλεισμένα άτομα δεν θα μπορούν να σε καλέσουν ή να σου στείλουν μηνύματα.</string>
  <string name="BlockUnblockDialog_unblock_s">Κατάργηση αποκλεισμού του/της %1$s;</string>
  <string name="BlockUnblockDialog_block">Αποκλεισμός</string>
  <string name="BlockUnblockDialog_block_and_leave">Αποκλεισμός και αποχώρηση</string>
  <string name="BlockUnblockDialog_report_spam_and_block">Αναφορά ως ανεπιθύμητο και φραγή</string>
  <!--BucketedThreadMedia-->
  <string name="BucketedThreadMedia_Today">Σήμερα</string>
  <string name="BucketedThreadMedia_Yesterday">Χθες</string>
  <string name="BucketedThreadMedia_This_week">Αυτήν την εβδομάδα</string>
  <string name="BucketedThreadMedia_This_month">Αυτόν το μήνα</string>
  <string name="BucketedThreadMedia_Large">Μεγάλο</string>
  <string name="BucketedThreadMedia_Medium">Μεσαίο</string>
  <string name="BucketedThreadMedia_Small">Μικρό</string>
  <!--CameraXFragment-->
  <string name="CameraXFragment_tap_for_photo_hold_for_video">Πάτα για φωτογραφία, παρατεταμένα για βίντεο</string>
  <string name="CameraXFragment_capture_description">Λήψη</string>
  <string name="CameraXFragment_change_camera_description">Αλλαγή κάμερας</string>
  <string name="CameraXFragment_open_gallery_description">Άνοιγμα πινακοθήκης</string>
  <!--CameraContacts-->
  <string name="CameraContacts_recent_contacts">Πρόσφατες επαφές</string>
  <string name="CameraContacts_signal_contacts">Επαφές Signal</string>
  <string name="CameraContacts_signal_groups">Ομάδες Signal</string>
  <string name="CameraContacts_you_can_share_with_a_maximum_of_n_conversations">Μπορείς να μοιραστείς το πολύ με %d συνομιλίες.</string>
  <string name="CameraContacts_select_signal_recipients">Επιλογή παραληπτών Signal</string>
  <string name="CameraContacts_no_signal_contacts">Δεν υπάρχουν επαφές Signal</string>
  <string name="CameraContacts_you_can_only_use_the_camera_button">Μπορείς να στείλεις φωτογραφίες σε επαφές Signal μόνο χρησιμοποιώντας το κουμπί της κάμερας.</string>
  <string name="CameraContacts_cant_find_who_youre_looking_for">Δεν βρήκες αυτόν ή αυτήν που ψάχνεις;</string>
  <string name="CameraContacts_invite_a_contact_to_join_signal">Προσκάλεσε μια επαφή σου να έρθει στο Molly</string>
  <string name="CameraContacts__menu_search">Αναζήτηση</string>
  <!--ClearProfileActivity-->
  <string name="ClearProfileActivity_remove">Αφαίρεση</string>
  <string name="ClearProfileActivity_remove_profile_photo">Αφαίρεση φωτογραφίας προφίλ;</string>
  <string name="ClearProfileActivity_remove_group_photo">Αφαίρεση φωτογραφίας ομάδας;</string>
  <!--ClientDeprecatedActivity-->
  <string name="ClientDeprecatedActivity_update_signal">Αναβάθμιση του Molly</string>
  <string name="ClientDeprecatedActivity_this_version_of_the_app_is_no_longer_supported">Αυτή η έκδοση της εφαρμογής δεν υποστηρίζεται πιά. Για να συνεχίσεις να στέλνεις και να λαμβάνεις μηνύματα, αναβάθμισε στη πιο πρόσφατη έκδοση.</string>
  <string name="ClientDeprecatedActivity_update">Ενημέρωση</string>
  <string name="ClientDeprecatedActivity_dont_update">Να μην αναβαθμιστεί</string>
  <string name="ClientDeprecatedActivity_warning">Προσοχή</string>
  <string name="ClientDeprecatedActivity_your_version_of_signal_has_expired_you_can_view_your_message_history">Η έκδοση του Signal έχει λήξει. Μπορείς να δεις το ιστορικό μηνυμάτων αλλά δεν θα μπορείς να στείλεις ή να λάβεις μηνύματα μέχρι να την αναβάθμιση.</string>
  <!--CommunicationActions-->
  <string name="CommunicationActions_no_browser_found">Δεν βρέθηκε περιηγητής.</string>
  <string name="CommunicationActions_send_email">Αποστολή email</string>
  <string name="CommunicationActions_a_cellular_call_is_already_in_progress">Κάποια τηλεφωνική κλήση είναι ήδη σε εξέλιξη.</string>
  <string name="CommunicationActions_start_voice_call">Έναρξη κλήσης φωνής;</string>
  <string name="CommunicationActions_cancel">Ακύρωση</string>
  <string name="CommunicationActions_call">Κλήση</string>
  <string name="CommunicationActions_insecure_call">Μη ασφαλής κλήση</string>
  <string name="CommunicationActions_carrier_charges_may_apply">Ενδέχεται να ισχύουν χρεώσεις παρόχου. Ο αριθμός που καλείς δεν έχει εγγραφτεί στο Signal. Η κλήση θα πραγματοποιηθεί μέσω του παρόχου κινητής τηλεφωνίας, όχι μέσω του διαδικτύου.</string>
  <!--ConfirmIdentityDialog-->
  <string name="ConfirmIdentityDialog_your_safety_number_with_s_has_changed">Ο αριθμός ασφαλείας σου με τον/την %1$s άλλαξε. Είτε κάποιος προσπαθεί να υποκλέψει τις επικοινωνίες σου, είτε ο/η %2$s απλά επανεγκατέστησε το Signal.</string>
  <string name="ConfirmIdentityDialog_you_may_wish_to_verify_your_safety_number_with_this_contact">Ίσως να θες να επιβεβαιώσεις τον αριθμό ασφαλείας σου με αυτή την επαφή.</string>
  <string name="ConfirmIdentityDialog_accept">Αποδοχή</string>
  <!--ContactsCursorLoader-->
  <string name="ContactsCursorLoader_recent_chats">Πρόσφατες συνομιλίες</string>
  <string name="ContactsCursorLoader_contacts">Επαφές</string>
  <string name="ContactsCursorLoader_groups">Ομάδες</string>
  <string name="ContactsCursorLoader_phone_number_search">Εύρεση τηλεφωνικού αριθμού</string>
  <string name="ContactsCursorLoader_username_search">Εύρεση ονόματος χρήστη</string>
  <!--ContactsDatabase-->
  <string name="ContactsDatabase_message_s">Μήνυμα %s</string>
  <string name="ContactsDatabase_signal_call_s">Κλήση Signal %s</string>
  <!--ContactNameEditActivity-->
  <string name="ContactNameEditActivity_given_name">Όνομα</string>
  <string name="ContactNameEditActivity_family_name">Επώνυμο</string>
  <string name="ContactNameEditActivity_prefix">Πρόθεμα</string>
  <string name="ContactNameEditActivity_suffix">Κατάληξη</string>
  <string name="ContactNameEditActivity_middle_name">Μεσαίο όνομα</string>
  <!--ContactShareEditActivity-->
  <string name="ContactShareEditActivity_type_home">Σπίτι</string>
  <string name="ContactShareEditActivity_type_mobile">Κινητό</string>
  <string name="ContactShareEditActivity_type_work">Εργασία</string>
  <string name="ContactShareEditActivity_type_missing">Άλλο</string>
  <string name="ContactShareEditActivity_invalid_contact">Η επιλεγμένη επαφή δεν ήταν έγκυρη</string>
  <!--ConversationItem-->
  <string name="ConversationItem_error_not_sent_tap_for_details">Δεν στάλθηκε, πάτα για λεπτομέρειες</string>
  <string name="ConversationItem_error_partially_not_delivered">Στάλθηκε εν μέρει, πάτα για λεπτομέρειες</string>
  <string name="ConversationItem_error_network_not_delivered">Αποτυχία αποστολής</string>
  <string name="ConversationItem_received_key_exchange_message_tap_to_process">Ελήφθη μήνυμα ανταλλαγής κλειδιών, πάτα για να επεξεργαστεί.</string>
  <string name="ConversationItem_group_action_left">Ο/Η %1$s έφυγε απ\' την ομάδα.</string>
  <string name="ConversationItem_send_paused">Η αποστολή βρίσκεται σε αναμονή</string>
  <string name="ConversationItem_click_to_approve_unencrypted">Η αποστολή απέτυχε, πάτα για εναλλακτική, μη ασφαλή αποστολή</string>
  <string name="ConversationItem_click_to_approve_unencrypted_sms_dialog_title">Να σταλεί ΜΗ κρυπτογραφημένο μήνυμα SMS;</string>
  <string name="ConversationItem_click_to_approve_unencrypted_mms_dialog_title">Να σταλεί ΜΗ κρυπτογραφημένο μήνυμα πολυμέσων MMS;</string>
  <string name="ConversationItem_click_to_approve_unencrypted_dialog_message">Αυτό το μήνυμα <b>δε</b> θα κρυπτογραφηθεί, επειδή ο παραλήπτης δεν είναι πλέον χρήστης του Signal.\n\nΝα σταλεί το μήνυμα μη κρυπτογραφημένο;</string>
  <string name="ConversationItem_unable_to_open_media">Δεν μπορεί να βρεθεί κατάλληλη εφαρμογή για το άνοιγμα αυτού του πολυμέσου.</string>
  <string name="ConversationItem_copied_text">Αντιγράφτηκε: %s</string>
  <string name="ConversationItem_from_s">από %s</string>
  <string name="ConversationItem_to_s">προς %s</string>
  <string name="ConversationItem_read_more"> Διάβασε περισσότερα</string>
  <string name="ConversationItem_download_more"> Κατέβασε περισσότερα</string>
  <string name="ConversationItem_pending"> Εκκρεμεί</string>
  <string name="ConversationItem_this_message_was_deleted">Αυτο το μήνυμα διαγράφτηκε.</string>
  <string name="ConversationItem_you_deleted_this_message">Διέγραψες αυτό το μήνυμα.</string>
  <!--ConversationActivity-->
  <string name="ConversationActivity_reset_secure_session_question">Επανεκκίνηση ασφαλούς συνεδρίας;</string>
  <string name="ConversationActivity_this_may_help_if_youre_having_encryption_problems">Αυτό ίσως βοηθήσει αν έχεις πρόβλημα με την κρυπτογράφηση σε αυτή τη συνομιλία. Τα μηνύματα δε θα σβηστούν.</string>
  <string name="ConversationActivity_reset">Επαναφορά</string>
  <string name="ConversationActivity_add_attachment">Προσθήκη συνημμένου</string>
  <string name="ConversationActivity_select_contact_info">Επιλογή πληροφοριών επαφής</string>
  <string name="ConversationActivity_compose_message">Νέο μήνυμα</string>
  <string name="ConversationActivity_sorry_there_was_an_error_setting_your_attachment">Συγγνώμη, υπήρξε κάποιο σφάλμα με τη σύναψη αρχείου.</string>
  <string name="ConversationActivity_recipient_is_not_a_valid_sms_or_email_address_exclamation">Ο παραλήπτης δεν είναι έγκυρη διεύθυνση SMS ή email!</string>
  <string name="ConversationActivity_message_is_empty_exclamation">Το μήνυμα είναι κενό!</string>
  <string name="ConversationActivity_group_members">Μέλη ομάδας</string>
  <string name="ConversationActivity__tap_here_to_start_a_group_call">Πάτα εδώ για να ξεκινήσεις μια ομαδική κλήση</string>
  <string name="ConversationActivity_invalid_recipient">Μη έγκυρος/η παραλήπτης/τρια!</string>
  <string name="ConversationActivity_added_to_home_screen">Προστέθηκε στην κεντρική οθόνη</string>
  <string name="ConversationActivity_calls_not_supported">Οι κλήσεις δεν υποστηρίζονται</string>
  <string name="ConversationActivity_this_device_does_not_appear_to_support_dial_actions">Αυτή η συσκευή δε φαίνεται να υποστηρίζει ενέργειες κλήσης.</string>
  <string name="ConversationActivity_transport_insecure_sms">Μη ασφαλές μήνυμα SMS</string>
  <string name="ConversationActivity_transport_insecure_mms">Μη ασφαλές μήνυμα πολυμέσων MMS</string>
  <string name="ConversationActivity_transport_signal">Signal</string>
  <string name="ConversationActivity_lets_switch_to_signal">Έλα να χρησιμοποιήσουμε το Molly %1$s</string>
  <string name="ConversationActivity_specify_recipient">Παρακαλούμε επέλεξε επαφή</string>
  <string name="ConversationActivity_unblock">Κατάργηση φραγής</string>
  <string name="ConversationActivity_attachment_exceeds_size_limits">Το συνημμένο υπερβαίνει τα όρια μεγέθους για τον τύπο μηνύματος που στέλνεις.</string>
  <string name="ConversationActivity_unable_to_record_audio">Η ηχογράφηση απέτυχε!</string>
  <string name="ConversationActivity_you_cant_send_messages_to_this_group">Δεν μπορείς να στείλεις μηνύματα σε αυτή την ομάδα γιατί δεν είσαι πια μέλος.</string>
  <string name="ConversationActivity_only_s_can_send_messages">Μόνο %1$s μπορούν να στέλνουν μηνύματα.</string>
  <string name="ConversationActivity_admins">διαχειριστές</string>
  <string name="ConversationActivity_message_an_admin">Αποστολή μηνύματος σε διαχειριστή</string>
  <string name="ConversationActivity_cant_start_group_call">Αδυναμία πραγματοποίησης ομαδικής κλήσης</string>
  <string name="ConversationActivity_only_admins_of_this_group_can_start_a_call">Μόνο οι διαχειριστές της ομάδας μπορούν να ξεκινήσουν κλήσεις.</string>
  <string name="ConversationActivity_there_is_no_app_available_to_handle_this_link_on_your_device">Δεν έχεις κάποια εφαρμογή στην συσκευή σου που να μπορεί να διαχειριστεί αυτό τον σύνδεσμο.</string>
  <string name="ConversationActivity_your_request_to_join_has_been_sent_to_the_group_admin">Το αίτημά σου για να μπεις στην ομάδα στάλθηκε στον διαχειριστή/τρια της ομάδας. Θα ενημερωθείς όταν λάβει απόφαση.</string>
  <string name="ConversationActivity_cancel_request">Ακύρωση αιτήματος</string>
  <string name="ConversationActivity_to_send_audio_messages_allow_signal_access_to_your_microphone">Για να στείλεις μηνύματα ήχου, δώσε στο Molly πρόσβαση στο μικρόφωνο.</string>
  <string name="ConversationActivity_signal_requires_the_microphone_permission_in_order_to_send_audio_messages">Το Molly χρειάζεται τα δικαιώματα Μικροφώνου για την αποστολή μηνυμάτων ήχου, αλλά αυτά δεν έχουν δοθεί μόνιμα. Παρακαλώ πήγαινε στις ρυθμίσεις εφαρμογών, επέλεξε τα \"Δικαιώματα\", και ενεργοποίησε το \"Μικρόφωνο\".</string>
  <string name="ConversationActivity_signal_needs_the_microphone_and_camera_permissions_in_order_to_call_s">Το Molly χρειάζεται τα δικαιώματα Μικροφώνου και Κάμερας για να καλέσεις τον/την %s, αλλά αυτά δεν έχουν δοθεί μόνιμα. Παρακαλώ πήγαινε στις ρυθμίσεις εφαρμογών, επέλεξε τα \"Δικαιώματα\", και ενεργοποίησε το \"Μικρόφωνο\" και \"Κάμερα\".</string>
  <string name="ConversationActivity_to_capture_photos_and_video_allow_signal_access_to_the_camera">Για να τραβήξεις φωτογραφίες και βίντεο, δώσε στο Molly πρόσβαση στην κάμερα.</string>
  <string name="ConversationActivity_signal_needs_the_camera_permission_to_take_photos_or_video">Το Molly χρειάζεται τα δικαιώματα Κάμερας για τη λήψη φωτογραφίων και βίντεο, αλλά αυτά δεν έχουν δοθεί μόνιμα. Παρακαλώ πήγαινε στις ρυθμίσεις εφαρμογών, επέλεξε τα \"Δικαιώματα\", και ενεργοποίησε την \"Κάμερα\".</string>
  <string name="ConversationActivity_signal_needs_camera_permissions_to_take_photos_or_video">Το Molly χρειάζεται τα δικαιώματα Κάμερας για λήψη φωτογραφιών ή βίντεο</string>
  <string name="ConversationActivity_enable_the_microphone_permission_to_capture_videos_with_sound">Ενεργοποίησε την άδεια μικροφώνου για λήψη βίντεο με ήχο.</string>
  <string name="ConversationActivity_signal_needs_the_recording_permissions_to_capture_video">Το Molly χρειάζεται τα δικαιώματα μικροφώνου για τη λήψη βίντεο , αλλά αυτά δεν έχουν δοθεί. Παρακαλώ πήγαινε στις ρυθμίσεις εφαρμογών, επέλεξε τα \"Δικαιώματα\", και ενεργοποίησε το \"Μικρόφωνο\" και \"Κάμερα\".</string>
  <string name="ConversationActivity_signal_needs_recording_permissions_to_capture_video">Το Molly χρειάζεται τα δικαιώματα μικροφώνου για να τραβήξει βίντεο. </string>
  <string name="ConversationActivity_quoted_contact_message">%1$s %2$s</string>
  <string name="ConversationActivity_signal_cannot_sent_sms_mms_messages_because_it_is_not_your_default_sms_app">Το Signal δεν μπορεί να στείλει μηνύματα SMS/MMS επειδή δεν είναι η προκαθορισμένη εφαρμογή για SMS. Θέλεις να το αλλάξεις στις ρυθμίσεις Android;</string>
  <string name="ConversationActivity_yes">Ναι</string>
  <string name="ConversationActivity_no">Όχι</string>
  <string name="ConversationActivity_search_position">%1$d από %2$d</string>
  <string name="ConversationActivity_no_results">Δεν υπάρχουν αποτελέσματα</string>
  <string name="ConversationActivity_sticker_pack_installed">Το πακέτο αυτοκολλήτων εγκαταστάθηκε</string>
  <string name="ConversationActivity_new_say_it_with_stickers">Νέο! Πες το με αυτοκόλλητα</string>
  <string name="ConversationActivity_cancel">Ακύρωση</string>
  <string name="ConversationActivity_delete_conversation">Διαγραφή συνομιλίας;</string>
  <string name="ConversationActivity_delete_and_leave_group">Διαγραφή και αποχώρηση απ\' την ομάδα;</string>
  <string name="ConversationActivity_this_conversation_will_be_deleted_from_all_of_your_devices">Η συνομιλία θα διαγραφεί από όλες τις συσκευές σου.</string>
  <string name="ConversationActivity_you_will_leave_this_group_and_it_will_be_deleted_from_all_of_your_devices">Θα αποχωρήσεις από αυτήν την ομάδα, και θα διαγραφεί από όλες τις συσκευές σου.</string>
  <string name="ConversationActivity_delete">Διαγραφή</string>
  <string name="ConversationActivity_delete_and_leave">Διαγραφή και αποχώρηση</string>
  <string name="ConversationActivity__to_call_s_signal_needs_access_to_your_microphone">Για να καλέσεις τον/την %1$s, το Molly χρειάζεται πρόσβαση στο μικρόφωνό σου.</string>
  <string name="ConversationActivity__more_options_now_in_group_settings">Περισσότερες επιλογές στις \"Ρυθμίσεις ομάδας\"</string>
  <string name="ConversationActivity_join">Γίνε μέλος</string>
  <string name="ConversationActivity_full">Γεμάτο</string>
  <string name="ConversationActivity_error_sending_media">Σφάλμα στην αποστολή πολυμέσων</string>
  <string name="ConversationActivity__reported_as_spam_and_blocked">Αναφέρθηκε ως ανεπιθύμητο και είναι σε φραγή</string>
  <!--ConversationAdapter-->
  <plurals name="ConversationAdapter_n_unread_messages">
    <item quantity="one">%d μη αναγνωσμένο μήνυμα</item>
    <item quantity="other">%d μη αναγνωσμένα μηνύματα</item>
  </plurals>
  <!--ConversationFragment-->
  <plurals name="ConversationFragment_delete_selected_messages">
    <item quantity="one">Διαγραφή επιλεγμένου μηνύματος;</item>
    <item quantity="other">Διαγραφή επιλεγμένων μηνυμάτων;</item>
  </plurals>
  <string name="ConversationFragment_save_to_sd_card">Να αποθηκευτεί στη μνήμη;</string>
  <plurals name="ConversationFragment_saving_n_media_to_storage_warning">
    <item quantity="one">Αποθηκεύοντας αυτό το πολυμέσο στην μνήμη θα επιτρέψει σε άλλες εφαρμογές της συσκευής σου να έχουν πρόσβαση σε αυτό.\n\nΣυνέχεια;</item>
    <item quantity="other">Αποθηκεύοντας τα %1$d πολυμέσα στη μνήμη θα επιτρέψει σε άλλες εφαρμογές της συσκευής σου να έχουν πρόσβαση σε αυτά.\n\nΣυνέχεια;</item>
  </plurals>
  <plurals name="ConversationFragment_error_while_saving_attachments_to_sd_card">
    <item quantity="one">Σφάλμα με την αποθήκευση του συνημμένου στην μνήμη!</item>
    <item quantity="other">Σφάλμα κατά την αποθήκευση των συνημμένων στη μνήμη!</item>
  </plurals>
  <string name="ConversationFragment_unable_to_write_to_sd_card_exclamation">Αδύνατη η εγγραφή στη μνήμη!</string>
  <plurals name="ConversationFragment_saving_n_attachments">
    <item quantity="one">Το συνημμένο αποθηκεύεται</item>
    <item quantity="other">%1$d συνημμένα αποθηκεύονται</item>
  </plurals>
  <plurals name="ConversationFragment_saving_n_attachments_to_sd_card">
    <item quantity="one"> Το συνημμένο αποθηκεύεται στην μνήμη…</item>
    <item quantity="other">%1$d συνημμένα αποθηκεύονται στη μνήμη…</item>
  </plurals>
  <string name="ConversationFragment_pending">Εν αναμονή…</string>
  <string name="ConversationFragment_push">Δεδομένων (Signal)</string>
  <string name="ConversationFragment_mms">MMS</string>
  <string name="ConversationFragment_sms">SMS</string>
  <string name="ConversationFragment_deleting">Γίνεται διαγραφή</string>
  <string name="ConversationFragment_deleting_messages">Διαγραφή μηνυμάτων…</string>
  <string name="ConversationFragment_delete_for_me">Διαγραφή για εμένα</string>
  <string name="ConversationFragment_delete_for_everyone">Διαγραφή για όλους</string>
  <string name="ConversationFragment_this_message_will_be_deleted_for_everyone_in_the_conversation">Αυτό το μήνυμα θα διαγραφεί για όλους/ες σε αυτή  τη συνομιλία, αν έχουν μια πρόσφατη έκδοση του Signal. Θα μπορούν να δούν ότι διέγραψες ένα μήνυμα.</string>
  <string name="ConversationFragment_quoted_message_not_found">Το αρχικό μήνυμα δε βρέθηκε</string>
  <string name="ConversationFragment_quoted_message_no_longer_available">Το αρχικό μήνυμα δεν είναι πια διαθέσιμο</string>
  <string name="ConversationFragment_failed_to_open_message">Αποτυχία ανοίγματος μηνύματος</string>
  <string name="ConversationFragment_you_can_swipe_to_the_right_reply">Μπορείς να σύρεις οποιοδήποτε μήνυμα προς τα δεξιά για γρήγορη απάντηση</string>
  <string name="ConversationFragment_you_can_swipe_to_the_left_reply">Μπορείς να σύρεις οποιοδήποτε μήνυμα προς τα αριστερά για γρήγορη απάντηση</string>
  <string name="ConversationFragment_outgoing_view_once_media_files_are_automatically_removed">Τα εξερχόμενα πολυμέσα μιας μόνο προβολής αφαιρούνται αυτόματα αφού αποσταλθούν</string>
  <string name="ConversationFragment_you_already_viewed_this_message">Έχεις ήδη δει αυτό το μήνυμα</string>
  <string name="ConversationFragment__you_can_add_notes_for_yourself_in_this_conversation">Σε αυτή τη συνομιλία, μπορείς να γράψεις προσωπικές σημειώσεις. \nΑν έχεις συνδεμένες συσκευές στο λογαριασμό σου, οι νέες σημειώσεις θα συγχρονίζονται. </string>
  <string name="ConversationFragment__d_group_members_have_the_same_name">%1$d μέλη της ομάδας έχουν το ίδιο όνομα.</string>
  <string name="ConversationFragment__tap_to_review">Πάτα για εξέταση</string>
  <string name="ConversationFragment__review_requests_carefully">Εξέτασε τα αιτήματα προσεκτικά</string>
  <string name="ConversationFragment__signal_found_another_contact_with_the_same_name">Το Molly βρήκε και άλλη επαφή με το ίδιο όνομα.</string>
  <string name="ConversationFragment_contact_us">Επικοινώνησε μαζί μας</string>
  <string name="ConversationFragment_verify">Επιβεβαίωση</string>
  <string name="ConversationFragment_not_now">Όχι τώρα</string>
  <string name="ConversationFragment_your_safety_number_with_s_changed">Ο κωδικός ασφαλείας σου με τον/την %s άλλαξε</string>
  <string name="ConversationFragment_your_safety_number_with_s_changed_likey_because_they_reinstalled_signal">Ο αριθμός ασφαλείας σου με τον/την %s άλλαξε, πιθανώς επειδή επανεγκατέστησε το Signal ή άλλαξε συσκευή. Πάτα Επιβεβαίωση για να επιβεβαιώσεις τον νέο αριθμό ασφαλείας. Αυτό είναι προαιρετικό.</string>
  <plurals name="ConversationListFragment_delete_selected_conversations">
    <item quantity="one">Διαγραφή της επιλεγμένης συνομιλίας;</item>
    <item quantity="other">Διαγραφή των επιλεγμένων συνομιλιών;</item>
  </plurals>
  <plurals name="ConversationListFragment_this_will_permanently_delete_all_n_selected_conversations">
    <item quantity="one">Αυτό θα διαγράψει οριστικά την επιλεγμένη συνομιλία.</item>
    <item quantity="other">Αυτό θα διαγράψει οριστικά τις %1$d επιλεγμένες συνομιλίες.</item>
  </plurals>
  <string name="ConversationListFragment_deleting">Γίνεται διαγραφή</string>
  <string name="ConversationListFragment_deleting_selected_conversations">Διαγραφή επιλεγμένων συνομιλιών…</string>
  <plurals name="ConversationListFragment_conversations_archived">
    <item quantity="one">Η συνομιλία αρχειοθετήθηκε</item>
    <item quantity="other">Αρχειοθετήθηκαν %d συνομιλίες</item>
  </plurals>
  <string name="ConversationListFragment_undo">ΑΝΑΙΡΕΣΗ</string>
  <plurals name="ConversationListFragment_moved_conversations_to_inbox">
    <item quantity="one">Η συνομιλία μεταφέρθηκε στα εισερχόμενα</item>
    <item quantity="other">%d συνομιλίες μεταφέρθηκαν στα εισερχόμενα</item>
  </plurals>
  <!--ConversationListItem-->
  <string name="ConversationListItem_key_exchange_message">Μήνυμα ανταλλαγής κλειδιού</string>
  <!--ConversationListItemAction-->
  <string name="ConversationListItemAction_archived_conversations_d">Αρχειοθετημένες συνομιλίες (%d)</string>
  <!--ConversationTitleView-->
  <string name="ConversationTitleView_verified">Επιβεβαιωμένος</string>
  <string name="ConversationTitleView_you">Εσύ</string>
  <!--ConversationTypingView-->
  <string name="ConversationTypingView__plus_d">+%1$d</string>
  <!--CreateGroupActivity-->
  <string name="CreateGroupActivity_some_contacts_cannot_be_in_legacy_groups">Κάποιες επαφές δεν μπορούν να προστεθούν σε ομάδες παλαιού τύπου.</string>
  <string name="CreateGroupActivity__select_members">Επιλογή μελών</string>
  <!--CreateProfileActivity-->
  <string name="CreateProfileActivity__profile">Προφίλ</string>
  <string name="CreateProfileActivity_error_setting_profile_photo">Σφάλμα κατά τον ορισμό φωτογραφίας προφίλ</string>
  <string name="CreateProfileActivity_problem_setting_profile">Πρόβλημα στον καθορισμό του προφίλ</string>
  <string name="CreateProfileActivity_set_up_your_profile">Δημιούργησε το προφίλ σου</string>
  <string name="CreateProfileActivity_signal_profiles_are_end_to_end_encrypted">Το προφίλ σου είναι κρυπτογραφημένο από άκρο σε άκρο. Το προφίλ σου και οι αλλαγές του θα είναι ορατά στις επαφές σου, όταν ξεκινάς ή αποδέχεσαι νέες συνομιλίες, και όταν μπαίνεις σε νέες ομάδες.</string>
  <string name="CreateProfileActivity_set_avatar_description">Ορισμός εικόνας προφίλ</string>
  <!--ChooseBackupFragment-->
  <string name="ChooseBackupFragment__restore_from_backup">Επαναφορά από αντίγραφο ασφαλείας;</string>
  <string name="ChooseBackupFragment__restore_your_messages_and_media">Επανάφερε τα μηνύματα και τα πολυμέσα σου από ένα τοπικό αντίγραφο ασφαλείας. Αν δεν τα επαναφέρεις τώρα, δε θα μπορείς να τα επαναφέρεις αργότερα.</string>
  <string name="ChooseBackupFragment__icon_content_description">Εικονίδιο ανάκτησης από αντίγραφο ασφαλείας</string>
  <string name="ChooseBackupFragment__choose_backup">Επιλογή αντιγράφου ασφαλείας</string>
  <string name="ChooseBackupFragment__learn_more">Μάθε περισσότερα</string>
  <string name="ChooseBackupFragment__no_file_browser_available">Δεν υπάρχει διαθέσιμη εφαρμογή περιήγησης αρχείων</string>
  <!--RestoreBackupFragment-->
  <string name="RestoreBackupFragment__restore_complete">Η ανάκτηση ολοκληρώθηκε</string>
  <string name="RestoreBackupFragment__to_continue_using_backups_please_choose_a_folder">Για να συνεχίσεις να χρησιμοποιείς τα αντίγραφα ασφαλείας, παρακαλώ επέλεξε ένα φάκελο. Τα νέα αντίγραφα θα αποθηκεύονται σε αυτή την τοποθεσία.</string>
  <string name="RestoreBackupFragment__choose_folder">Επιλογή φακέλου</string>
  <string name="RestoreBackupFragment__not_now">Όχι τώρα</string>
  <!--BackupsPreferenceFragment-->
  <string name="BackupsPreferenceFragment__chat_backups">Αντίγραφα ασφαλείας συνομιλιών</string>
  <string name="BackupsPreferenceFragment__backups_are_encrypted_with_a_passphrase">Τα αντίγραφα ασφαλείας κρυπτογραφούνται με ένα συνθηματικό και αποθηκεύονται στη συσκευή σου.</string>
  <string name="BackupsPreferenceFragment__create_backup">Δημιουργία αντίγραφου ασφαλείας</string>
  <string name="BackupsPreferenceFragment__last_backup">Τελευταίο αντίγραφο ασφαλείας: %1$s</string>
  <string name="BackupsPreferenceFragment__backup_folder">Φάκελος αντίγραφου ασφαλείας</string>
  <string name="BackupsPreferenceFragment__verify_backup_passphrase">Επιβεβαίωση συνθηματικού αντιγράφου ασφαλείας</string>
  <string name="BackupsPreferenceFragment__test_your_backup_passphrase">Δοκίμασε το συνθηματικό του αντιγράφου ασφαλείας σου και επιβεβαίωσε ότι ταιριάζει.</string>
  <string name="BackupsPreferenceFragment__turn_on">Ενεργοποίηση</string>
  <string name="BackupsPreferenceFragment__turn_off">Απενεργοποίηση</string>
  <string name="BackupsPreferenceFragment__to_restore_a_backup">Για να ανακτήσεις ένα αντίγραφο ασφαλείας, εγκατέστησε από την αρχή το Molly. Άνοιξε την εφαρμογή, πάτα \"Επαναφορά αντίγραφου ασφαλείας\" και εντόπισε ένα αρχείο - αντίγραφο ασφαλείας. %1$s</string>
  <string name="BackupsPreferenceFragment__learn_more">Μάθε περισσότερα</string>
  <string name="BackupsPreferenceFragment__in_progress">Σε εξέλιξη…</string>
  <string name="BackupsPreferenceFragment__d_so_far">%1$d μέχρι τώρα…</string>
  <string name="BackupsPreferenceFragment_signal_requires_external_storage_permission_in_order_to_create_backups">Το Molly χρειάζεται τα δικαιώματα πρόσβασης εξωτερικής μνήμης για τη δημιουργία αντιγράφων ασφαλείας, αλλά αυτά δεν έχουν δοθεί μόνιμα. Παρακαλώ πήγαινε στις ρυθμίσεις εφαρμογών, επέλεξε τα \"Δικαιώματα\", και ενεργοποίησε το \"Αποθηκευτικός Χώρος\".</string>
  <!--CustomDefaultPreference-->
  <string name="CustomDefaultPreference_using_custom">Χρησιμοποιείται το προσαρμοσμένο: %s</string>
  <string name="CustomDefaultPreference_using_default">Χρησιμοποιείται το προκαθορισμένο: %s</string>
  <string name="CustomDefaultPreference_none">Κανένα</string>
  <!--AvatarSelectionBottomSheetDialogFragment-->
  <string name="AvatarSelectionBottomSheetDialogFragment__choose_photo">Επιλογή φωτογραφίας</string>
  <string name="AvatarSelectionBottomSheetDialogFragment__take_photo">Λήψη φωτογραφίας</string>
  <string name="AvatarSelectionBottomSheetDialogFragment__choose_from_gallery">Επιλογή από τη συλλογή</string>
  <string name="AvatarSelectionBottomSheetDialogFragment__remove_photo">Αφαίρεση φωτογραφίας</string>
  <string name="AvatarSelectionBottomSheetDialogFragment__taking_a_photo_requires_the_camera_permission">Η λήψη φωτογραφίας απαιτεί την άδεια της κάμερας.</string>
  <string name="AvatarSelectionBottomSheetDialogFragment__viewing_your_gallery_requires_the_storage_permission">Η προβολή της βιβλιοθήκης σου απαιτεί την άδεια αποθηκευτικού χώρου.</string>
  <!--DateUtils-->
  <string name="DateUtils_just_now">Τώρα</string>
  <string name="DateUtils_minutes_ago">%dλ</string>
  <string name="DateUtils_today">Σήμερα</string>
  <string name="DateUtils_yesterday">Χθες</string>
  <!--DecryptionFailedDialog-->
  <string name="DecryptionFailedDialog_chat_session_refreshed">Η συνομιλία ανανεώθηκε</string>
  <string name="DecryptionFailedDialog_signal_uses_end_to_end_encryption">Το Signal χρησιμοποιεί κρυπτογράφηση από άκρο σε άκρο και ίσως χρειάζεται να ανανεώσει τη συνέδρια της συνομιλίας σου μερικές φορές. Αυτό δεν επηρεάζει την ασφάλεια της συνομιλίας, αλλά ίσως χάσεις κάποιο μήνυμα από αυτή την επαφή, οπότε μπορείς να του/της ζητήσεις να το ξαναστείλει.</string>
  <!--DeviceListActivity-->
  <string name="DeviceListActivity_unlink_s">Αποσύνδεση του \'%s\';</string>
  <string name="DeviceListActivity_by_unlinking_this_device_it_will_no_longer_be_able_to_send_or_receive">Άν αποσυνδεθεί η συσκευή, δε θα μπορεί πλέον να λάβει ή να στείλει μηνύματα.</string>
  <string name="DeviceListActivity_network_connection_failed">Αποτυχία σύνδεσης στο δίκτυο</string>
  <string name="DeviceListActivity_try_again">Ξαναπροσπάθησε</string>
  <string name="DeviceListActivity_unlinking_device">Η συσκευή αποσυνδέεται…</string>
  <string name="DeviceListActivity_unlinking_device_no_ellipsis">Η συσκευή αποσυνδέεται</string>
  <string name="DeviceListActivity_network_failed">Αποτυχία δικτύου!</string>
  <!--DeviceListItem-->
  <string name="DeviceListItem_unnamed_device">Ανώνυμη συσκευή</string>
  <string name="DeviceListItem_linked_s">Συνδέθηκε: %s</string>
  <string name="DeviceListItem_last_active_s">Τελευταία ενεργή: %s</string>
  <string name="DeviceListItem_today">Σήμερα</string>
  <!--DocumentView-->
  <string name="DocumentView_unnamed_file">Ανώνυμο αρχείο</string>
  <!--DonateMegaphone-->
  <string name="DonateMegaphone_donate_to_signal">Κάνε μια δωρεά στο Signal</string>
  <string name="DonateMegaphone_Signal_is_powered_by_people_like_you_show_your_support_today">Το Signal στηρίζεται σε άτομα σαν και σένα. Δείξε την υποστήριξή σου!</string>
  <string name="DonateMegaphone_donate">Δωρεά</string>
  <string name="DonateMegaphone_no_thanks">Όχι ευχαριστώ</string>
  <!--GroupCallingMegaphone-->
  <string name="GroupCallingMegaphone__introducing_group_calls">Ήρθαν οι Ομαδικές κλήσεις</string>
  <string name="GroupCallingMegaphone__open_a_new_group_to_start">Δημιούργησε μια Ομάδα νέου τύπου για να κάνεις μια ελεύθερη, κρυπτογραφημένη ομαδική κλήση.</string>
  <!--DozeReminder-->
  <string name="DozeReminder_optimize_for_missing_play_services">Βελτιστοποίηση για τις υπηρεσίες Play που λείπουν</string>
  <string name="DozeReminder_this_device_does_not_support_play_services_tap_to_disable_system_battery">Αυτή η συσκευή δεν υποστηρίζει τις υπηρεσίες Play. Πάτα για απενεργοποίηση των βελτιστοποιήσεων μπαταρίας του συστήματος που εμποδίζουν το Molly από το να λαμβάνει μηνύματα όταν είναι ανενεργό.</string>
  <!--ExpiredBuildReminder-->
  <string name="ExpiredBuildReminder_this_version_of_signal_has_expired">Αυτή η έκδοση Signal έχει λήξει. Αναβάθμισε τώρα για να στείλεις και να λάβεις μηνύματα.</string>
  <string name="ExpiredBuildReminder_update_now">Αναβάθμιση τώρα</string>
  <!--PendingGroupJoinRequestsReminder-->
  <plurals name="PendingGroupJoinRequestsReminder_d_pending_member_requests">
    <item quantity="one">%d αίτημα μέλους σε εκκρεμότητα</item>
    <item quantity="other">%d αιτήματα μελών σε εκκρεμότητα</item>
  </plurals>
  <string name="PendingGroupJoinRequestsReminder_view">Εμφάνιση</string>
  <!--ShareActivity-->
  <string name="ShareActivity_share_with">Μοιράσου με</string>
  <string name="ShareActivity_multiple_attachments_are_only_supported">Τα πολλαπλά συνημμένα υποστηρίζονται μόνο για εικόνες και βίντεο</string>
  <string name="ShareActivity_you_do_not_have_permission_to_send_to_this_group">Δεν έχεις άδεια να στείλεις σε αυτή την ομάδα</string>
  <!--GcmRefreshJob-->
  <string name="GcmRefreshJob_Permanent_Signal_communication_failure">Μόνιμη αποτυχία επικοινωνίας του Signal!</string>
  <string name="GcmRefreshJob_Signal_was_unable_to_register_with_Google_Play_Services">Το Molly δεν μπόρεσε να εγγραφτεί στις Υπηρεσίες Google Play. Τα μηνύματα και οι κλήσεις του Molly έχουν απενεργοποιηθεί. Παρακαλώ προσπάθησε να επανεγγραφτείς στις Ρυθμίσεις &gt; Προχωρημένες Ρυθμίσεις.</string>
  <!--GiphyActivity-->
  <string name="GiphyActivity_error_while_retrieving_full_resolution_gif">Σφάλμα κατά την ανάκτηση της πλήρους ανάλυσης της εικόνας GIF</string>
  <!--GiphyFragmentPageAdapter-->
  <string name="GiphyFragmentPagerAdapter_gifs">Εικόνες GIF</string>
  <string name="GiphyFragmentPagerAdapter_stickers">Αυτοκόλλητα</string>
  <!--AddToGroupActivity-->
  <string name="AddToGroupActivity_add_member">Προσθήκη μέλους;</string>
  <string name="AddToGroupActivity_add_s_to_s">Προσθήκη του/της \"%1$s\" στο \"%2$s\";</string>
  <string name="AddToGroupActivity_s_added_to_s">Ο/Η \"%1$s\" προστέθηκε στο \"%2$s\".</string>
  <string name="AddToGroupActivity_add_to_group">Προσθήκη σε ομάδα</string>
  <string name="AddToGroupActivity_add_to_groups">Προσθήκη σε ομάδες</string>
  <string name="AddToGroupActivity_this_person_cant_be_added_to_legacy_groups">Αυτό το άτομο δεν μπορεί να προστεθεί σε ομάδες παλαιού τύπου.</string>
  <string name="AddToGroupActivity_add">Προσθήκη</string>
  <string name="AddToGroupActivity_add_to_a_group">Προσθήκη σε μια ομάδα</string>
  <!--ChooseNewAdminActivity-->
  <string name="ChooseNewAdminActivity_choose_new_admin">Επιλογή νέου διαχειριστή</string>
  <string name="ChooseNewAdminActivity_done">Τέλος</string>
  <string name="ChooseNewAdminActivity_you_left">Έφυγες από \"%1$s\".</string>
  <!--GroupMembersDialog-->
  <string name="GroupMembersDialog_you">Εσύ</string>
  <!--GV2 access levels-->
  <string name="GroupManagement_access_level_anyone">Οποιοσδήποτε</string>
  <string name="GroupManagement_access_level_all_members">Όλα τα μέλη</string>
  <string name="GroupManagement_access_level_only_admins">Μόνο διαχειριστές</string>
  <string name="GroupManagement_access_level_no_one">Κανένας</string>
  <!--GV2 invites sent-->
  <plurals name="GroupManagement_invitation_sent">
    <item quantity="one">Η πρόσκληση στάλθηκε</item>
    <item quantity="other">Στάλθηκαν %d προσκλήσεις</item>
  </plurals>
  <string name="GroupManagement_invite_single_user">Δεν μπορείς να προσθέσεις τον/την \"%1$s\"  αυτόματα στην ομάδα.\n\nΈχει λάβει πρόσκληση, και δεν θα βλέπει τα μηνύματα της ομάδας μέχρι να την αποδεχτεί.</string>
  <string name="GroupManagement_invite_multiple_users">Δεν μπορείς να προσθέσεις αυτόματα αυτούς τους χρήστες στην ομάδα.\n\nΈχουν λάβει πρ΄σκληση, και δεν θα βλέπουν τα μηνύματα της ομάδας μέχρι να την αποδεχτούν.</string>
  <!--GroupsV1MigrationLearnMoreBottomSheetDialogFragment-->
  <string name="GroupsV1MigrationLearnMore_what_are_new_groups">Τι είναι οι Ομάδες νέου τύπου;</string>
  <string name="GroupsV1MigrationLearnMore_new_groups_have_features_like_mentions">Οι ομάδες νέου τύπου έχουν δυνατότητες όπως οι @αναφορές και οι διαχειριστές ομάδας, και θα αποκτήσουν παραπάνω δυνατότητες στο μέλλον.</string>
  <string name="GroupsV1MigrationLearnMore_all_message_history_and_media_has_been_kept">Όλο το ιστορικό της συζήτησης και τα πολυμέσα διατηρήθηκαν ως είχαν πριν την αναβάθμιση.</string>
  <string name="GroupsV1MigrationLearnMore_you_will_need_to_accept_an_invite_to_join_this_group_again">Θα χρειαστεί να αποδεχτείς πάλι μια πρόσκληση για να μπεις στην ομάδα, και δεν θα λαμβάνεις μηνύματα της ομάδας μέχρι να αποδεχτείς.</string>
  <plurals name="GroupsV1MigrationLearnMore_these_members_will_need_to_accept_an_invite">
    <item quantity="one">Αυτό το μέλος θα πρέπει να αποδεχτεί την πρόσκληση να ξαναμπεί στην ομάδα, και δεν θα λαμβάνει τα μηνύματα της ομάδας μέχρι να αποδεχτεί:</item>
    <item quantity="other">Αυτά τα μέλη θα πρέπει να αποδεχτούν την πρόσκληση να ξαναμπούν στην ομάδα, και δεν θα λαμβάνουν τα μηνύματα της ομάδας μέχρι να αποδεχτούν:</item>
  </plurals>
  <plurals name="GroupsV1MigrationLearnMore_these_members_were_removed_from_the_group">
    <item quantity="one">Αυτό το μέλος αφαιρέθηκε από την ομάδα και δεν θα μπορέσει να ξαναμπεί μέχρι να αναβαθμίσει:</item>
    <item quantity="other">Αυτά τα μέλη αφαιρέθηκαν από την ομάδα και δεν θα μπορέσουν να ξαναμπούν μέχρι να αναβαθμίσουν:</item>
  </plurals>
  <!--GroupsV1MigrationInitiationBottomSheetDialogFragment-->
  <string name="GroupsV1MigrationInitiation_upgrade_to_new_group">Αναβάθμιση σε Ομάδα νέου τύπου</string>
  <string name="GroupsV1MigrationInitiation_upgrade_this_group">Αναβάθμισε την ομάδα</string>
  <string name="GroupsV1MigrationInitiation_new_groups_have_features_like_mentions">Οι ομάδες νέου τύπου έχουν δυνατότητες όπως οι @αναφορές και οι διαχειριστές ομάδας, και θα αποκτήσουν παραπάνω δυνατότητες στο μέλλον.</string>
  <string name="GroupsV1MigrationInitiation_all_message_history_and_media_will_be_kept">Όλο το ιστορικό των μηνυμάτων και τα πολυμέσα θα διατηρηθούν ως έχουν πριν την αναβάθμιση.</string>
  <string name="GroupsV1MigrationInitiation_encountered_a_network_error">Υπήρξε σφάλμα δικτύου. Δοκίμασε ξανά αργότερα.</string>
  <string name="GroupsV1MigrationInitiation_failed_to_upgrade">Αποτυχία αναβάθμισης.</string>
  <plurals name="GroupsV1MigrationInitiation_these_members_will_need_to_accept_an_invite">
    <item quantity="one">Αυτό το μέλος θα πρέπει να αποδεχτεί την πρόσκληση να ξαναμπεί στην ομάδα, και δεν θα λαμβάνει τα μηνύματα της ομάδας μέχρι να αποδεχτεί:</item>
    <item quantity="other">Αυτά τα μέλη θα πρέπει να αποδεχτούν την πρόσκληση να ξαναμπούν στην ομάδα, και δεν θα λαμβάνουν τα μηνύματα της ομάδας μέχρι να αποδεχτούν:</item>
  </plurals>
  <plurals name="GroupsV1MigrationInitiation_these_members_are_not_capable_of_joining_new_groups">
    <item quantity="one">Αυτό το μέλος δεν μπορεί να μπει σε Ομάδες νέου τύπου, και θα αφαιρεθεί από την ομάδα:</item>
    <item quantity="other">Αυτά τα μέλη δεν μπορούν να μπουν σε Ομάδες νέου τύπου, και θα αφαιρεθούν από την ομάδα:</item>
  </plurals>
  <!--GroupsV1MigrationSuggestionsReminder-->
  <plurals name="GroupsV1MigrationSuggestionsReminder_members_couldnt_be_added_to_the_new_group">
    <item quantity="one">%1$d μέλος δεν μπόρεσε να επαναπροστεθεί στην Ομάδα νέου τύπου. Θέλεις να τον/την προσθέσεις τώρα;</item>
    <item quantity="other">%1$d μέλη δεν μπόρεσαν να επαναπροστεθούν στην Ομάδα νέου τύπου. Θέλεις να τα προσθέσεις τώρα;</item>
  </plurals>
  <plurals name="GroupsV1MigrationSuggestionsReminder_add_members">
    <item quantity="one">Προσθήκη μέλους</item>
    <item quantity="other">Προσθήκη μελών</item>
  </plurals>
  <string name="GroupsV1MigrationSuggestionsReminder_no_thanks">Όχι, ευχαριστώ</string>
  <!--GroupsV1MigrationSuggestionsDialog-->
  <plurals name="GroupsV1MigrationSuggestionsDialog_add_members_question">
    <item quantity="one">Προσθήκη μέλους;</item>
    <item quantity="other">Προσθήκη μελών;</item>
  </plurals>
  <plurals name="GroupsV1MigrationSuggestionsDialog_these_members_couldnt_be_automatically_added">
    <item quantity="one">Αυτό το μέλος δεν μπορεσε να προστεθεί αυτόματα στην Ομάδα νέου τύπου αυτόματα κατά την αναβάθμιση:</item>
    <item quantity="other">Αυτά τα μέλη δεν μπόρεσαν να προστεθούν αυτόματα στην Ομάδα νέου τύπου αυτόματα κατά την αναβάθμιση:</item>
  </plurals>
  <plurals name="GroupsV1MigrationSuggestionsDialog_add_members">
    <item quantity="one">Προσθήκη μέλους</item>
    <item quantity="other">Προσθήκη μελών</item>
  </plurals>
  <plurals name="GroupsV1MigrationSuggestionsDialog_failed_to_add_members_try_again_later">
    <item quantity="one">Αποτυχία προσθήκης μέλους. Προσπάθησε ξανά αργότερα.</item>
    <item quantity="other">Αποτυχία προσθήκης μελών. Προσπάθησε ξανά αργότερα.</item>
  </plurals>
  <plurals name="GroupsV1MigrationSuggestionsDialog_cannot_add_members">
    <item quantity="one">Το μέλος δεν μπορεί να προστεθεί.</item>
    <item quantity="other">Τα μέλη δεν μπορούν να προστεθούν.</item>
  </plurals>
  <!--LeaveGroupDialog-->
  <string name="LeaveGroupDialog_leave_group">Αποχώρηση απ\' την ομάδα;</string>
  <string name="LeaveGroupDialog_you_will_no_longer_be_able_to_send_or_receive_messages_in_this_group">Δε θα μπορείς πια να στείλεις ή να λάβεις μηνύματα σε αυτήν την ομάδα.</string>
  <string name="LeaveGroupDialog_leave">Αποχώρηση</string>
  <string name="LeaveGroupDialog_choose_new_admin">Επιλογή νέου διαχειριστή</string>
  <string name="LeaveGroupDialog_before_you_leave_you_must_choose_at_least_one_new_admin_for_this_group">Πριν αποχωρήσεις, θα πρέπει να επιλέξεις τουλάχιστον έναν νέο διαχειριστή ή διαχειρίστρια για την ομάδα.</string>
  <string name="LeaveGroupDialog_choose_admin">Επιλογή διαχειριστή</string>
  <!--LinkPreviewsMegaphone-->
  <string name="LinkPreviewsMegaphone_disable">Απενεργοποίηση</string>
  <string name="LinkPreviewsMegaphone_preview_any_link">Προεπισκόπηση κάθε συνδέσμου</string>
  <string name="LinkPreviewsMegaphone_you_can_now_retrieve_link_previews_directly_from_any_website">Μπορείς πλέον να λάβεις προεπισκόπεις συνδέσμων απ\' ευθείας από οποιαδήποτε σελίδα για τα μηνύματα που στέλνεις.</string>
  <!--LinkPreviewView-->
  <string name="LinkPreviewView_no_link_preview_available">Δεν υπάρχει διαθέσιμη προεπισκόπιση συνδέσμου</string>
  <string name="LinkPreviewView_this_group_link_is_not_active">Ο σύνδεσμος της ομάδας δεν είναι ενεργός</string>
  <string name="LinkPreviewView_domain_date">%1$s · %2$s</string>
  <!--LinkPreviewRepository-->
  <plurals name="LinkPreviewRepository_d_members">
    <item quantity="one">%1$d μέλος</item>
    <item quantity="other">%1$d μέλη</item>
  </plurals>
  <!--PendingMembersActivity-->
  <string name="PendingMembersActivity_pending_group_invites">Προσκλήσεις σε ομάδες που εκκρεμούν</string>
  <string name="PendingMembersActivity_requests">Αιτήματα</string>
  <string name="PendingMembersActivity_invites">Προσκλήσεις</string>
  <string name="PendingMembersActivity_people_you_invited">Άτομα που έχεις προσκαλέσει</string>
  <string name="PendingMembersActivity_you_have_no_pending_invites">Δεν έχεις προσκλήσεις που εκκρεμούν.</string>
  <string name="PendingMembersActivity_invites_by_other_group_members">Προσκλήσεις από άλλα μέλη της ομάδας</string>
  <string name="PendingMembersActivity_no_pending_invites_by_other_group_members">Δεν υπάρχουν προσκλήσεις που εκκρεμούν από άλλα μέλη της ομάδας.</string>
  <string name="PendingMembersActivity_missing_detail_explanation">Δεν εμφανίζονται λεπτομέρειες των ατόμων που έχουν προσκληθεί από άλλα μέλη της ομάδας. Αν οι προσκεκλημένοι επιλέξουν να δεχτούν την πρόσκληση, οι πληροφορίες τους θα μοιραστούν με την ομάδα εκείνη την ώρα. Δεν θα μπορούν να δουν οποιαδήποτε μηνύματα μέχρι να δεχτούν την πρόσκληση.</string>
  <string name="PendingMembersActivity_revoke_invite">Ανάκληση πρόσκλησης</string>
  <string name="PendingMembersActivity_revoke_invites">Ανάκληση προσκλήσεων</string>
  <plurals name="PendingMembersActivity_revoke_d_invites">
    <item quantity="one">Ανάκληση πρόσκλησης</item>
    <item quantity="other">Ανάκληση %1$d προσκλήσεων</item>
  </plurals>
  <plurals name="PendingMembersActivity_error_revoking_invite">
    <item quantity="one">Σφάλμα στην ανάκληση της πρόσκλησης</item>
    <item quantity="other">Σφάλμα στην ανάκληση προσκλήσεων</item>
  </plurals>
  <!--RequestingMembersFragment-->
  <string name="RequestingMembersFragment_pending_member_requests">Αιτήματα μελών σε εκκρεμότητα</string>
  <string name="RequestingMembersFragment_no_member_requests_to_show">Δεν υπάρχουν αιτήματα μελών.</string>
  <string name="RequestingMembersFragment_explanation">Τα άτομα σε αυτή τη λίστα έχουν προσπαθήσει να μπουν στην ομάδα μέσω του συνδέσμου της ομάδας.</string>
  <string name="RequestingMembersFragment_added_s">Ο/Η \"%1$s\" προστέθηκε</string>
  <string name="RequestingMembersFragment_denied_s">Ο/Η \"%1$s\" απορρίφθηκε</string>
  <!--AddMembersActivity-->
  <string name="AddMembersActivity__done">Τέλος</string>
  <string name="AddMembersActivity__this_person_cant_be_added_to_legacy_groups">Αυτό το άτομο δεν μπορεί να προστεθεί σε ομάδες παλαιού τύπου.</string>
  <string name="AddMembersActivity__this_person_cant_be_added_to_announcement_groups">Αυτό το άτομο δεν μπορεί να προστεθεί στην ομάδα ανακοινώσεων.</string>
  <plurals name="AddMembersActivity__add_d_members_to_s">
    <item quantity="one">Προσθήκη του/της \"%1$s\" στο \"%2$s\";</item>
    <item quantity="other">Προσθήκη %3$d μελών στο \"%2$s\";</item>
  </plurals>
  <string name="AddMembersActivity__add">Προσθήκη</string>
  <string name="AddMembersActivity__add_members">Προσθήκη μελών</string>
  <!--AddGroupDetailsFragment-->
  <string name="AddGroupDetailsFragment__name_this_group">Ονομασία ομάδας</string>
  <string name="AddGroupDetailsFragment__create_group">Δημιουργία ομάδας</string>
  <string name="AddGroupDetailsFragment__create">Δημιουργία</string>
  <string name="AddGroupDetailsFragment__members">Μέλη</string>
  <string name="AddGroupDetailsFragment__you_can_add_or_invite_friends_after_creating_this_group">Μπορείς να προσθέσεις ή να προσκαλέσεις φίλους σου αφού δημιουργήσεις την ομάδα.</string>
  <string name="AddGroupDetailsFragment__group_name_required">Όνομα ομάδας (απαιτείται)</string>
  <string name="AddGroupDetailsFragment__group_name_optional">Όνομα ομάδας (προαιρετικά)</string>
  <string name="AddGroupDetailsFragment__this_field_is_required">Αυτό το πεδίο απαιτείται.</string>
  <string name="AddGroupDetailsFragment__group_creation_failed">Η δημιουργία της ομάδας απέτυχε.</string>
  <string name="AddGroupDetailsFragment__try_again_later">Ξαναδοκίμασε αργότερα.</string>
  <string name="AddGroupDetailsFragment__youve_selected_a_contact_that_doesnt">Επέλεξες μια επαφή που δεν υποστηρίζει τις ομάδες του Signal, οπότε αυτή η ομάδα θα είναι με MMS.</string>
  <string name="AddGroupDetailsFragment_custom_mms_group_names_and_photos_will_only_be_visible_to_you">Τα προσαρμοσμένα ονόματα και φωτογραφίες των ομαδών MMS θα είναι ορατά μόνο σε εσένα.</string>
  <string name="AddGroupDetailsFragment__remove">Αφαίρεση</string>
  <string name="AddGroupDetailsFragment__sms_contact">Επαφή SMS</string>
  <string name="AddGroupDetailsFragment__remove_s_from_this_group">Αφαίρεση του/της %1$s από την ομάδα;</string>
  <plurals name="AddGroupDetailsFragment__d_members_do_not_support_new_groups">
    <item quantity="one">%d μέλος δεν έχει υποστήριξη για νέες ομάδες, οπότε αυτή η ομάδα θα είναι παλαιού τύπου.</item>
    <item quantity="other">%d μέλη δεν έχουν υποστήριξη για Νέες ομάδες, οπότε αυτή η ομάδα θα είναι παλαιού τύπου.</item>
  </plurals>
  <plurals name="AddGroupDetailsFragment__d_members_do_not_support_new_groups_so_this_group_cannot_be_created">
    <item quantity="one">%d μέλος δεν έχει υποστήριξη για Ομάδες νέου τύπου, οπότε η ομάδα δεν μπορεί να δημιουργηθεί.</item>
    <item quantity="other">%d μέλη δεν έχουν υποστήριξη για Ομάδες νέου τύπου,  οπότε η ομάδα δεν μπορεί να δημιουργηθεί.</item>
  </plurals>
  <!--NonGv2MemberDialog-->
  <string name="NonGv2MemberDialog_single_users_are_non_gv2_capable">Θα δημιουργηθεί ομάδα παλαιού τύπου γιατί ο/η \"%1$s\" χρησιμοποιεί μια παλιά έκδοση του Signal. Θα μπορείς να δημιουργήσεις ομάδα νέου τύπου μαζί του/της αφού αναβαθμίσει το Signal, ή αν τον/την αφαιρέσεις πριν δημιουργήσεις την ομάδα.</string>
  <plurals name="NonGv2MemberDialog_d_users_are_non_gv2_capable">
    <item quantity="one">Θα δημιουργηθεί ομάδα παλαιού τύπου γιατί %1$d μέλος χρησιμοποιεί μια παλιά έκδοση του Signal. Θα μπορείς να δημιουργήσεις ομάδα νέου τύπου μαζί του/της αφού αναβαθμίσει το Signal, ή αν τον/την αφαιρέσεις πριν δημιουργήσεις την ομάδα.</item>
    <item quantity="other">Θα δημιουργηθεί ομάδα παλαιού τύπου γιατί %1$d μέλη χρησιμοποιούν μια παλιά έκδοση του Signal. Θα μπορείς να δημιουργήσεις ομάδα νέου τύπου μαζί τους αφού αναβαθμίσουν το Signal, ή αν τους αφαιρέσεις πριν δημιουργήσεις την ομάδα.</item>
  </plurals>
  <string name="NonGv2MemberDialog_single_users_are_non_gv2_capable_forced_migration">Η ομάδα δεν μπορεί να δημιουργηθεί επειδή ο/η \"%1$s\" χρησιμοποιεί μια παλιά έκδοση του Signal. Θα πρέπει να τον/την αφαιρέσεις πριν δημιουργήσεις την ομάδα.</string>
  <plurals name="NonGv2MemberDialog_d_users_are_non_gv2_capable_forced_migration">
    <item quantity="one">Η ομάδα δεν μπορεί να δημιουργηθεί επειδή %1$d μέλος χρησιμοποιεί μια παλιά έκδοση του Signal. Θα πρέπει να τον/την αφαιρέσεις πριν δημιουργήσεις την ομάδα.</item>
    <item quantity="other">Η ομάδα δεν μπορεί να δημιουργηθεί επειδή %1$d μέλη χρησιμοποιούν μια παλιά έκδοση του Signal. Θα πρέπει να τους/τις αφαιρέσεις πριν δημιουργήσεις την ομάδα.</item>
  </plurals>
  <!--ManageGroupActivity-->
  <string name="ManageGroupActivity_member_requests_and_invites">Αιτήματα μελών &amp; προσκλήσεις</string>
  <string name="ManageGroupActivity_add_members">Προσθήκη μελών</string>
  <string name="ManageGroupActivity_edit_group_info">Επεξεργασία πληροφοριών ομάδας</string>
  <string name="ManageGroupActivity_who_can_add_new_members">Ποιοί μπορούν να προσθέσουν νέα μέλη;</string>
  <string name="ManageGroupActivity_who_can_edit_this_groups_info">Ποιοί μπορούν να επεξεργαστούν τις πληροφορίες της ομάδας;</string>
  <string name="ManageGroupActivity_group_link">Σύνδεσμος ομάδας</string>
  <string name="ManageGroupActivity_block_group">Φραγή ομάδας</string>
  <string name="ManageGroupActivity_unblock_group">Κατάργηση φραγής ομάδας</string>
  <string name="ManageGroupActivity_leave_group">Αποχώρηση απ\' την ομάδα</string>
  <string name="ManageGroupActivity_mute_notifications">Σίγαση ειδοποιήσεων</string>
  <string name="ManageGroupActivity_custom_notifications">Προσαρμοσμένες ειδοποιήσεις</string>
  <string name="ManageGroupActivity_mentions">Αναφορές</string>
  <string name="ManageGroupActivity_chat_color_and_wallpaper">Χρώμα και ταπετσαρία συνομιλίας</string>
  <string name="ManageGroupActivity_until_s">Μέχρι %1$s</string>
  <string name="ManageGroupActivity_always">Πάντα</string>
  <string name="ManageGroupActivity_off">Ανενεργό</string>
  <string name="ManageGroupActivity_on">Ενεργό</string>
  <string name="ManageGroupActivity_view_all_members">Προβολή όλων των μελών</string>
  <string name="ManageGroupActivity_see_all">Προβολή όλων</string>
  <plurals name="ManageGroupActivity_added">
    <item quantity="one">Προστέθηκε %d μέλος.</item>
    <item quantity="other">Προστέθηκαν %d μέλη.</item>
  </plurals>
  <string name="ManageGroupActivity_only_admins_can_enable_or_disable_the_sharable_group_link">Μόνο οι διαχειριστές μπορούν να ενεργοποιούν και να απενεργοποιούν τον σύνδεσμο της ομάδας.</string>
  <string name="ManageGroupActivity_only_admins_can_enable_or_disable_the_option_to_approve_new_members">Μόνο οι διαχειριστές μπορούν να ενεργοποιούν και να απενεργοποιούν την επιλογή της έγκρισης νέων μελών.</string>
  <string name="ManageGroupActivity_only_admins_can_reset_the_sharable_group_link">Μόνο οι διαχειριστές μπορούν να επαναφέρουν τον σύνδεσμο της ομάδας.</string>
  <string name="ManageGroupActivity_you_dont_have_the_rights_to_do_this">Δεν έχεις το δικαίωμα να το κάνεις</string>
  <string name="ManageGroupActivity_not_capable">Κάποιος/α που πρόσθεσες δεν υποστηρίζει τις νέες ομάδες και πρέπει να αναβαθμίσει το Signal</string>
  <string name="ManageGroupActivity_not_announcement_capable">Κάποιος που πρόσθεσες δεν έχει υποστήριξη για ομάδες ανακοινώσεων και θα πρέπει να αναβαθμίσει το Signal</string>
  <string name="ManageGroupActivity_failed_to_update_the_group">Αποτυχία ενημέρωσης της ομάδας</string>
  <string name="ManageGroupActivity_youre_not_a_member_of_the_group">Δεν είσαι μέλος της ομάδας</string>
  <string name="ManageGroupActivity_failed_to_update_the_group_please_retry_later">Αποτυχία ανανέωσης της ομάδας, παρακαλώ προσπάθησε ξανά αργότερα</string>
  <string name="ManageGroupActivity_failed_to_update_the_group_due_to_a_network_error_please_retry_later">Αποτυχία ανανέωσης της ομάδας λόγω σφάλματος δικτύου, παρακαλώ προσπάθησε ξανά αργότερα</string>
  <string name="ManageGroupActivity_edit_name_and_picture">Επεξεργασία ονόματος και φωτογραφίας</string>
  <string name="ManageGroupActivity_legacy_group">Ομάδα παλαιού τύπου</string>
  <string name="ManageGroupActivity_legacy_group_learn_more">Αυτή είναι ομάδα παλαιού τύπου. Δυνατότητες όπως οι διαχειριστές ομάδας είναι διαθέσιμα μόνο στις ομάδες νέου τύπου.</string>
  <string name="ManageGroupActivity_legacy_group_upgrade">Αυτή είναι μια ομάδα παλαιού τύπου. Για πρόσβαση σε δυνατότητες όπως οι @αναφορές και οι διαχειριστές ομάδας,</string>
  <string name="ManageGroupActivity_legacy_group_too_large">Αυτή η ομάδα παλαιού τύπου δεν μπορεί να αναβαθμιστεί σε Ομάδα νέου τύπου επειδή είναι πολύ μεγάλη. Το μέγιστο μέγεθος της ομάδας είναι %1$d.</string>
  <string name="ManageGroupActivity_upgrade_this_group">αναβάθμισε την ομάδα.</string>
  <string name="ManageGroupActivity_this_is_an_insecure_mms_group">Αυτή είναι μια ομάδα με μη ασφαλή MMS. Για προστατευμένες ιδιωτικές συνομιλίες, προσκάλεσε τις επαφές σου στο Signal.</string>
  <string name="ManageGroupActivity_invite_now">Πρόσκληση τώρα</string>
  <string name="ManageGroupActivity_more">περισσότερα</string>
  <string name="ManageGroupActivity_add_group_description">Εισαγωγή περιγραφής της ομάδας…</string>
  <!--GroupMentionSettingDialog-->
  <string name="GroupMentionSettingDialog_notify_me_for_mentions">Να ειδοποιούμαι για αναφορές</string>
  <string name="GroupMentionSettingDialog_receive_notifications_when_youre_mentioned_in_muted_chats">Θέλεις να λαμβάνεις ειδοποιήσεις όταν σε αναφέρουν σε σιγασμένες συνομιλίες;</string>
  <string name="GroupMentionSettingDialog_always_notify_me">Να ειδοποιούμαι πάντα</string>
  <string name="GroupMentionSettingDialog_dont_notify_me">Να μην ειδοποιούμαι</string>
  <!--ManageProfileFragment-->
  <string name="ManageProfileFragment_profile_name">Όνομα προφίλ</string>
  <string name="ManageProfileFragment_username">Όνομα χρήστη</string>
  <string name="ManageProfileFragment_about">Πληροφορίες</string>
  <string name="ManageProfileFragment_write_a_few_words_about_yourself">Γράψε μερικές λέξεις για σένα</string>
  <string name="ManageProfileFragment_your_name">Το όνομά σας</string>
  <string name="ManageProfileFragment_your_username">Το όνομα χρήστη σου</string>
  <string name="ManageProfileFragment_failed_to_set_avatar">Αποτυχία ορισμού εικόνας προφίλ</string>
  <!--ManageRecipientActivity-->
  <string name="ManageRecipientActivity_no_groups_in_common">Καμία κοινή ομάδα</string>
  <plurals name="ManageRecipientActivity_d_groups_in_common">
    <item quantity="one">%d κοινή ομάδα</item>
    <item quantity="other">%d κοινές ομάδες</item>
  </plurals>
  <plurals name="GroupMemberList_invited">
    <item quantity="one">Ο/Η %1$s προσκάλεσε 1 άτομο</item>
    <item quantity="other">Ο/Η %1$s προσκάλεσε %2$d άτομα</item>
  </plurals>
  <!--CustomNotificationsDialogFragment-->
  <string name="CustomNotificationsDialogFragment__custom_notifications">Προσαρμογή ειδοποιήσεων</string>
  <string name="CustomNotificationsDialogFragment__messages">Μηνύματα</string>
  <string name="CustomNotificationsDialogFragment__use_custom_notifications">Χρήση προσαρμοσμένων ειδοποιήσεων</string>
  <string name="CustomNotificationsDialogFragment__notification_sound">Ήχος ειδοποίησης</string>
  <string name="CustomNotificationsDialogFragment__vibrate">Δόνηση</string>
  <string name="CustomNotificationsDialogFragment__call_settings">Ρυθμίσεις κλήσεων</string>
  <string name="CustomNotificationsDialogFragment__ringtone">Ήχος κλήσης</string>
  <string name="CustomNotificationsDialogFragment__enabled">Ενεργοποιημένο</string>
  <string name="CustomNotificationsDialogFragment__disabled">Απενεργοποιημένο</string>
  <string name="CustomNotificationsDialogFragment__default">Προκαθορισμένη</string>
  <!--ShareableGroupLinkDialogFragment-->
  <string name="ShareableGroupLinkDialogFragment__shareable_group_link">Σύνδεσμος για είσοδο στην ομάδα</string>
  <string name="ShareableGroupLinkDialogFragment__manage_and_share">Διαχείριση &amp; διαμοιρασμός</string>
  <string name="ShareableGroupLinkDialogFragment__group_link">Σύνδεσμος ομάδας</string>
  <string name="ShareableGroupLinkDialogFragment__share">Μοιράσου</string>
  <string name="ShareableGroupLinkDialogFragment__reset_link">Επαναφορά συνδέσμου</string>
  <string name="ShareableGroupLinkDialogFragment__member_requests">Αιτήματα μελών</string>
  <string name="ShareableGroupLinkDialogFragment__approve_new_members">Έγκριση νέων μελών</string>
  <string name="ShareableGroupLinkDialogFragment__require_an_admin_to_approve_new_members_joining_via_the_group_link">Να απαιτείται η έγκριση απο διαχειριστή/τρια για νέα μέλη που μπαίνουν από το σύνδεσμο της ομάδας.</string>
  <string name="ShareableGroupLinkDialogFragment__are_you_sure_you_want_to_reset_the_group_link">Είσαι σίγουρος/η πως θέλεις να επαναφέρεις το σύνδεσμο της ομάδας; Δεν θα μπορεί να μπει κανένας άλλος στην ομάδα χρησιμοποιώντας τον τωρινό σύνδεσμο.</string>
  <!--GroupLinkShareQrDialogFragment-->
  <string name="GroupLinkShareQrDialogFragment__qr_code">Κωδικός QR</string>
  <string name="GroupLinkShareQrDialogFragment__people_who_scan_this_code_will">Τα άτομα που σκανάρουν αυτό τον κωδικό θα μπορούν να μπουν στην ομάδα. Οι διαχειριστές θα πρέπει να εγκρίνουν τα νέα μέλη αν αυτή η ρύθμιση είναι ενεργοποιημένη.</string>
  <string name="GroupLinkShareQrDialogFragment__share_code">Μοιράσου τον κωδικό</string>
  <!--GV2 Invite Revoke confirmation dialog-->
  <string name="InviteRevokeConfirmationDialog_revoke_own_single_invite">Θέλεις να ανακαλέσεις την πρόσκληση που έστειλες στον/στην %1$s;</string>
  <plurals name="InviteRevokeConfirmationDialog_revoke_others_invites">
    <item quantity="one">Θέλεις να ανακαλέσεις την πρόσκληση που στάλθηκε από τον/την %1$s;</item>
    <item quantity="other">Θέλεις να ανακαλέσεις %2$d προσκλήσεις που στάλθηκαν από τον/την %1$s;</item>
  </plurals>
  <!--GroupJoinBottomSheetDialogFragment-->
  <string name="GroupJoinBottomSheetDialogFragment_you_are_already_a_member">Είσαι ήδη μέλος</string>
  <string name="GroupJoinBottomSheetDialogFragment_join">Γίνε μέλος</string>
  <string name="GroupJoinBottomSheetDialogFragment_request_to_join">Αίτηση εισόδου</string>
  <string name="GroupJoinBottomSheetDialogFragment_unable_to_join_group_please_try_again_later">Αποτυχία εισόδου στην ομάδα. Παρακαλώ ξαναπροσπάθησε αργότερα</string>
  <string name="GroupJoinBottomSheetDialogFragment_encountered_a_network_error">Υπήρξε σφάλμα δικτύου.</string>
  <string name="GroupJoinBottomSheetDialogFragment_this_group_link_is_not_active">Ο σύνδεσμος της ομάδας δεν είναι ενεργός</string>
  <string name="GroupJoinBottomSheetDialogFragment_unable_to_get_group_information_please_try_again_later">Δεν μπορέσαμε να λάβουμε τις πληροφορίες της ομάδας, προσπάθησε ξανά αργότερα</string>
  <string name="GroupJoinBottomSheetDialogFragment_direct_join">Θέλεις να μπεις σε αυτή την ομάδα και να μοιραστείς το όνομα και τη φωτογραφία σου με τα μέλη της;</string>
  <string name="GroupJoinBottomSheetDialogFragment_admin_approval_needed">Κάποιος διαχειριστής/τρια αυτής της ομάδας θα πρέπει να εγκρίνει το αίτημά σου για να μπορέσεις να μπεις στην ομάδα. Όταν ζητήσεις να μπεις, το όνομα και η φωτογραφία σου θα μοιραστούν με τα μέλη της.</string>
  <plurals name="GroupJoinBottomSheetDialogFragment_group_dot_d_members">
    <item quantity="one">Ομάδα · %1$d μέλος</item>
    <item quantity="other">Ομάδα · %1$d μέλη</item>
  </plurals>
  <!--GroupJoinUpdateRequiredBottomSheetDialogFragment-->
  <string name="GroupJoinUpdateRequiredBottomSheetDialogFragment_update_signal_to_use_group_links">Αναβάθμσε το Signal για να χρησιμοποιήσεις συνδέσμους ομαδών.</string>
  <string name="GroupJoinUpdateRequiredBottomSheetDialogFragment_update_message">Η έκδοση Signal που χρησιμοποιείς δεν υποστηρίζει αυτό τον σύνδεσμο ομάδας. Αναβάθμισε στη πιο πρόσφατη έκδοση για να μπεις στην ομάδα μέσω του συνδέσμου.</string>
  <string name="GroupJoinUpdateRequiredBottomSheetDialogFragment_update_signal">Αναβάθμιση του Signal</string>
  <string name="GroupJoinUpdateRequiredBottomSheetDialogFragment_update_linked_device_message">Μια ή παραπάνω από τις συνδεμένες συσκευές σου έχουν κάποια έκδοση του Signal που δεν υποστηρίζει τους συνδέσμους ομάδων. Αναβάθμισε το Signal στη συνδεμένη συσκευή/ές σου για να μπεις σε αυτή την ομάδα.</string>
  <string name="GroupJoinUpdateRequiredBottomSheetDialogFragment_group_link_is_not_valid">Ο σύνδεσμος ομάδας δεν είναι έγκυρος</string>
  <!--GroupInviteLinkEnableAndShareBottomSheetDialogFragment-->
  <string name="GroupInviteLinkEnableAndShareBottomSheetDialogFragment_invite_friends">Πρόσκληση φίλων</string>
  <string name="GroupInviteLinkEnableAndShareBottomSheetDialogFragment_share_a_link_with_friends_to_let_them_quickly_join_this_group">Μοιράσου τον σύνδεσμο με τους φίλους σου, για να μπορέσουν να μπουν γρήγορα στην ομάδα.</string>
  <string name="GroupInviteLinkEnableAndShareBottomSheetDialogFragment_enable_and_share_link">Ενεργοποίηση και διαμοιρασμός συνδέσμου</string>
  <string name="GroupInviteLinkEnableAndShareBottomSheetDialogFragment_share_link">Διαμοιρασμός συνδέσμου</string>
  <string name="GroupInviteLinkEnableAndShareBottomSheetDialogFragment_unable_to_enable_group_link_please_try_again_later">Αποτυχία ενεργοποίησης του συνδέσμου ομάδας. Παρακαλώ ξαναπροσπάθησε αργότερα.</string>
  <string name="GroupInviteLinkEnableAndShareBottomSheetDialogFragment_encountered_a_network_error">Υπήρξε σφάλμα δικτύου.</string>
  <string name="GroupInviteLinkEnableAndShareBottomSheetDialogFragment_you_dont_have_the_right_to_enable_group_link">Δεν έχεις το δικαίωμα να ενεργοποιήσεις το σύνδεσμο της ομάδας. Παρακαλώ ζήτα το από κάποιον/α διαχειριστή/τρια.</string>
  <string name="GroupInviteLinkEnableAndShareBottomSheetDialogFragment_you_are_not_currently_a_member_of_the_group">Δεν είσαι μέλος της ομάδας αυτή τη στιγμή.</string>
  <!--GV2 Request confirmation dialog-->
  <string name="RequestConfirmationDialog_add_s_to_the_group">Προσθήκη του/της \"%1$s\" στην ομάδα;</string>
  <string name="RequestConfirmationDialog_deny_request_from_s">Απόρριψη του αιτήματος του/της \"%1$s\";</string>
  <string name="RequestConfirmationDialog_add">Προσθήκη</string>
  <string name="RequestConfirmationDialog_deny">Απόρριψη</string>
  <!--ImageEditorHud-->
  <string name="ImageEditorHud_blur_faces">Θόλωμα προσώπων</string>
  <string name="ImageEditorHud_new_blur_faces_or_draw_anywhere_to_blur">Νέο: Θόλωσε τα πρόσωπα ή ζωγράφισε οπουδήποτε για να θολώσεις</string>
  <string name="ImageEditorHud_draw_anywhere_to_blur">Ζωγράφισε οπουδήποτε για να θολώσεις</string>
  <string name="ImageEditorHud_draw_to_blur_additional_faces_or_areas">Ζωγράφισε για να θολώσεις επιπλέον πρόσωπα ή περιοχές</string>
  <!--InputPanel-->
  <string name="InputPanel_tap_and_hold_to_record_a_voice_message_release_to_send">Πάτα και κράτα πατημένο για να ηχογραφήσεις ένα μήνυμα φωνής, άφησε το κουμπί για αποστολή</string>
  <!--InviteActivity-->
  <string name="InviteActivity_share">Μοιράσου</string>
  <string name="InviteActivity_share_with_contacts">Μοιράσου με επαφές</string>
  <string name="InviteActivity_share_via">Διαμοιρασμός μέσω…</string>
  <string name="InviteActivity_cancel">Ακύρωση</string>
  <string name="InviteActivity_sending">Στέλνεται…</string>
  <string name="InviteActivity_invitations_sent">Οι προσκλήσεις στάλθηκαν!</string>
<<<<<<< HEAD
  <string name="InviteActivity_invite_to_signal">Πρόσκληση στο Molly</string>
  <plurals name="InviteActivity_send_sms_to_friends">
    <item quantity="one">ΑΠΟΣΤΟΛΗ ΜΗΝΥΜΑΤΟΣ SMS ΣΕ %d ΦΙΛΟ/Η</item>
    <item quantity="other">ΑΠΟΣΤΟΛΗ SMS ΣΕ %d ΦΙΛΟΥΣ/ΕΣ</item>
  </plurals>
=======
  <string name="InviteActivity_invite_to_signal">Πρόσκληση στο Signal</string>
  <string name="InviteActivity_send_sms">Αποστολή SMS (%d)</string>
>>>>>>> 520fe481
  <plurals name="InviteActivity_send_sms_invites">
    <item quantity="one">Αποστολή %d πρόσκλησης με SMS;</item>
    <item quantity="other">Αποστολή %d προσκλήσεων με SMS;</item>
  </plurals>
  <string name="InviteActivity_lets_switch_to_signal">Έλα να χρησιμοποιήσουμε το Molly: %1$s</string>
  <string name="InviteActivity_no_app_to_share_to">Φαίνεται πως δεν έχεις κάποια εφαρμογή στην οποία μπορείς να μοιραστείς.</string>
  <!--LearnMoreTextView-->
  <string name="LearnMoreTextView_learn_more">Μάθε περισσότερα</string>
  <!--LongMessageActivity-->
  <string name="LongMessageActivity_unable_to_find_message">Δεν βρέθηκε μήνυμα</string>
  <string name="LongMessageActivity_message_from_s">Μήνυμα από τον/την %1$s</string>
  <string name="LongMessageActivity_your_message">Το μήνυμά σου</string>
  <!--MessageRetrievalService-->
  <string name="MessageRetrievalService_signal">Molly</string>
  <string name="MessageRetrievalService_background_connection_enabled">Η σύνδεση στο παρασκήνιο ενεργοποιήθηκε</string>
  <!--MmsDownloader-->
  <string name="MmsDownloader_error_reading_mms_settings">Σφάλμα κατά την ανάκτηση ρυθμίσεων από τον πάροχο για τα MMS </string>
  <!--MediaOverviewActivity-->
  <string name="MediaOverviewActivity_Media">Πολυμέσα</string>
  <string name="MediaOverviewActivity_Files">Αρχεία</string>
  <string name="MediaOverviewActivity_Audio">Ήχος</string>
  <string name="MediaOverviewActivity_All">Όλα</string>
  <plurals name="MediaOverviewActivity_Media_delete_confirm_title">
    <item quantity="one">Διαγραφή επιλεγμένου αντικειμένου;</item>
    <item quantity="other">Διαγραφή επιλεγμένων αντικειμένων;</item>
  </plurals>
  <plurals name="MediaOverviewActivity_Media_delete_confirm_message">
    <item quantity="one">Αυτό θα διαγράψει μόνιμα το επιλεγμένο αρχείο. Οποιοδήποτε κείμενο μηνύματος που σχετίζεται με αυτό το αρχείο θα διαγραφτεί επίσης.</item>
    <item quantity="other">Αυτό θα διαγράψει μόνιμα τα %1$d επιλεγμένα αρχεία. Οποιοδήποτε κείμενο μηνύματος που σχετίζεται με αυτά τα αρχεία θα διαγραφτεί επίσης.</item>
  </plurals>
  <string name="MediaOverviewActivity_Media_delete_progress_title">Γίνεται διαγραφή</string>
  <string name="MediaOverviewActivity_Media_delete_progress_message">Διαγραφή μηνυμάτων…</string>
  <string name="MediaOverviewActivity_Select_all">Επιλογή όλων</string>
  <string name="MediaOverviewActivity_collecting_attachments">Τα συνημμένα συλλέγονται…</string>
  <string name="MediaOverviewActivity_Sort_by">Ταξινόμηση ανά</string>
  <string name="MediaOverviewActivity_Newest">Νεότερο</string>
  <string name="MediaOverviewActivity_Oldest">Παλαιότερο</string>
  <string name="MediaOverviewActivity_Storage_used">Χρήση χώρου</string>
  <string name="MediaOverviewActivity_All_storage_use">Όλη η χρήση χώρου</string>
  <string name="MediaOverviewActivity_Grid_view_description">Προβολή σε πλέγμα</string>
  <string name="MediaOverviewActivity_List_view_description">Προβολή σε λίστα</string>
  <string name="MediaOverviewActivity_Selected_description">Επιλεγμένα</string>
  <plurals name="MediaOverviewActivity_d_items_s">
    <item quantity="one">%1$d αντικείμενο %2$s</item>
    <item quantity="other">%1$d αντικείμενα %2$s</item>
  </plurals>
  <plurals name="MediaOverviewActivity_d_items">
    <item quantity="one">%1$d αντικείμενο</item>
    <item quantity="other">%1$d αντικείμενα</item>
  </plurals>
  <string name="MediaOverviewActivity_file">Αρχείο</string>
  <string name="MediaOverviewActivity_audio">Ήχος</string>
  <string name="MediaOverviewActivity_video">Βίντεο</string>
  <string name="MediaOverviewActivity_image">Εικόνα</string>
  <string name="MediaOverviewActivity_voice_message">Μήνυμα φωνής</string>
  <string name="MediaOverviewActivity_sent_by_s">Στάλθηκε από τον/την %1$s</string>
  <string name="MediaOverviewActivity_sent_by_you">Στάλθηκε από εσένα</string>
  <string name="MediaOverviewActivity_sent_by_s_to_s">Στάλθηκε από τον/την %1$s προς τον/την %2$s</string>
  <string name="MediaOverviewActivity_sent_by_you_to_s">Στάλθηκε από εσένα προς τον/την %1$s</string>
  <!--Megaphones-->
  <string name="Megaphones_introducing_reactions">Υποδέξου τις Αντιδράσεις</string>
  <string name="Megaphones_tap_and_hold_any_message_to_quicky_share_how_you_feel">Πάτα παρατεταμένα οποιοδήποτε μήνυμα για να μοιραστείς γρήγορα το πως νιώθεις.</string>
  <string name="Megaphones_remind_me_later">Θύμισέ μου αργότερα</string>
  <string name="Megaphones_verify_your_signal_pin">Επιβεβαίωσε το PIN του Signal σου</string>
  <string name="Megaphones_well_occasionally_ask_you_to_verify_your_pin">Θα σου ζητάμε κάθε τόσο να επιβεβαιώσεις το PIN σου, για να το θυμάσαι.</string>
  <string name="Megaphones_verify_pin">Επιβεβαίωση PIN</string>
  <string name="Megaphones_get_started">Ξεκινήστε</string>
  <string name="Megaphones_new_group">Νέα ομάδα</string>
  <string name="Megaphones_invite_friends">Πρόσκληση φίλων</string>
  <string name="Megaphones_use_sms">Χρήση SMS</string>
  <string name="Megaphones_appearance">Εμφάνιση</string>
  <string name="Megaphones_add_photo">Προσθήκη φωτογραφίας</string>
  <!--NotificationBarManager-->
  <string name="NotificationBarManager_signal_call_in_progress">Κλήση Signal σε εξέλιξη</string>
  <string name="NotificationBarManager__establishing_signal_call">Γίνεται κλήση Signal</string>
  <string name="NotificationBarManager__incoming_signal_call">Εισερχόμενη κλήση Signal</string>
  <string name="NotificationBarManager__incoming_signal_group_call">Εισερχόμενη ομαδική κλήση Signal</string>
  <string name="NotificationBarManager__stopping_signal_call_service">Η υπηρεσία κλήσεων του Signal σταματάει</string>
  <string name="NotificationBarManager__decline_call">Απόρριψη κλήσης</string>
  <string name="NotificationBarManager__answer_call">Απάντηση</string>
  <string name="NotificationBarManager__end_call">Τερματισμός κλήσης</string>
  <string name="NotificationBarManager__cancel_call">Ακύρωση κλήσης</string>
  <string name="NotificationBarManager__join_call">Είσοδος στην κλήση</string>
  <!--NotificationsMegaphone-->
  <string name="NotificationsMegaphone_turn_on_notifications">Ενεργοποίηση Ειδοποιήσεων;</string>
  <string name="NotificationsMegaphone_never_miss_a_message">Μην χάσεις κανένα μήνυμα από τις επαφές και τις ομάδες σου.</string>
  <string name="NotificationsMegaphone_turn_on">Ενεργοποίηση</string>
  <string name="NotificationsMegaphone_not_now">Όχι τώρα</string>
  <!--NotificationMmsMessageRecord-->
  <string name="NotificationMmsMessageRecord_multimedia_message">Μήνυμα πολυμέσων</string>
  <string name="NotificationMmsMessageRecord_downloading_mms_message">Το μήνυμα MMS κατεβαίνει</string>
  <string name="NotificationMmsMessageRecord_error_downloading_mms_message">Σφάλμα κατά τη λήψη μηνύματος MMS, πάτα για να ξαναδοκιμάσουμε</string>
  <!--MediaPickerActivity-->
  <string name="MediaPickerActivity_send_to">Αποστολή σε %s</string>
  <string name="MediaPickerActivity__menu_open_camera">Άνοιγμα κάμερας</string>
  <!--MediaSendActivity-->
  <string name="MediaSendActivity_add_a_caption">Προσθήκη λεζάντας…</string>
  <string name="MediaSendActivity_an_item_was_removed_because_it_exceeded_the_size_limit">Ένα αντικείμενο αφαιρέθηκε επειδή ήταν μεγαλύτερο από το όριο μεγέθους</string>
  <string name="MediaSendActivity_an_item_was_removed_because_it_had_an_unknown_type">Ένα αντικείμενο αφαιρέθηκε επειδή είχε άγνωστο τύπο</string>
  <string name="MediaSendActivity_an_item_was_removed_because_it_exceeded_the_size_limit_or_had_an_unknown_type">Ένα αντικείμενο αφαιρέθηκε επειδή είχε υπερβεί το όριο μεγέθους ή επειδή είχε άγνωστο τύπο</string>
  <string name="MediaSendActivity_camera_unavailable">Η κάμερα δεν είναι διαθέσιμη.</string>
  <string name="MediaSendActivity_message_to_s">Μήνυμα προς τον/την %s</string>
  <string name="MediaSendActivity_message">Μήνυμα</string>
  <string name="MediaSendActivity_select_recipients">Επιλογή παραληπτών</string>
  <string name="MediaSendActivity_signal_needs_access_to_your_contacts">Το Molly χρειάζεται πρόσβαση στις επαφές σου για να μπορέσει να τις εμφανίσει. </string>
  <string name="MediaSendActivity_signal_needs_contacts_permission_in_order_to_show_your_contacts_but_it_has_been_permanently_denied">Το Molly χρειάζεται τα δικαιώματα Επαφών για την εμφάνιση των επαφών σου, αλλά αυτά δεν έχουν δοθεί μόνιμα. Παρακαλώ πήγαινε στις ρυθμίσεις εφαρμογών, επέλεξε τα \"Δικαιώματα\", και ενεργοποίησε τις \"Επαφές\".</string>
  <plurals name="MediaSendActivity_cant_share_more_than_n_items">
    <item quantity="one">Δεν μπορείς να μοιραστείς πάνω από %d αντικείμενο.</item>
    <item quantity="other">Δεν μπορείς να μοιραστείς πάνω από %d αντικείμενα.</item>
  </plurals>
  <string name="MediaSendActivity_select_recipients_description">Επιλογή παραληπτών</string>
  <string name="MediaSendActivity_tap_here_to_make_this_message_disappear_after_it_is_viewed">Πάτα εδώ για να κάνεις αυτό το μήνυμα να εξαφανιστεί αφού διαβαστεί.</string>
  <!--MediaRepository-->
  <string name="MediaRepository_all_media">Όλα τα πολυμέσα</string>
  <string name="MediaRepository__camera">Κάμερα</string>
  <!--MessageDecryptionUtil-->
  <string name="MessageDecryptionUtil_failed_to_decrypt_message">Αποτυχία αποκρυπτογράφησης μηνύματος</string>
  <string name="MessageDecryptionUtil_tap_to_send_a_debug_log">Πάτα για την αποστολή του αρχείου καταγραφής αποσφαλμάτωσης</string>
  <!--MessageRecord-->
  <string name="MessageRecord_unknown">Άγνωστο</string>
  <string name="MessageRecord_message_encrypted_with_a_legacy_protocol_version_that_is_no_longer_supported">Λήφθηκε ένα μήνυμα που είναι κρυπτογραφημένο με μια παλιά έκδοση του Signal που πλέον δεν υποστηρίζεται. Παρακαλώ ζήτα από τον αποστολέα να αναβαθμίσει στην πιο πρόσφατη έκδοση και να σου ξαναστείλει το μήνυμα.</string>
  <string name="MessageRecord_left_group">Αποχώρησες απ\' την ομάδα.</string>
  <string name="MessageRecord_you_updated_group">Ενημέρωσες την ομάδα</string>
  <string name="MessageRecord_the_group_was_updated">Η ομάδα ανανεώθηκε.</string>
  <string name="MessageRecord_you_called_date">Κάλεσες · %1$s</string>
  <string name="MessageRecord_missed_audio_call_date">Αναπάντητη κλήση · %1$s</string>
  <string name="MessageRecord_missed_video_call_date">Αναπάντητη βιντεοκλήση · %1$s</string>
  <string name="MessageRecord_s_updated_group">Ο/Η %s ενημέρωσε την ομάδα.</string>
  <string name="MessageRecord_s_called_you_date">Ο/Η %1$s σε κάλεσε · %2$s</string>
  <string name="MessageRecord_s_joined_signal">Ο/Η %s ήρθε στο Signal!</string>
  <string name="MessageRecord_you_disabled_disappearing_messages">Απενεργοποίησες τα μηνύματα που εξαφανίζονται.</string>
  <string name="MessageRecord_s_disabled_disappearing_messages">Ο/Η %1$s απενεργοποίησε τα μηνύματα που εξαφανίζονται.</string>
  <string name="MessageRecord_you_set_disappearing_message_time_to_s">Όρισες το χρόνο εξαφάνισης των μηνυμάτων σε %1$s.</string>
  <string name="MessageRecord_s_set_disappearing_message_time_to_s">Ο/Η %1$s όρισε το χρόνο εξαφάνισης των μηνυμάτων σε %2$s.</string>
  <string name="MessageRecord_disappearing_message_time_set_to_s">Ο χρόνος εξαφάνισης των μηνυμάτων ορίστηκε σε %1$s.</string>
  <string name="MessageRecord_this_group_was_updated_to_a_new_group">Αυτή η ομάδα αναβαθμίστηκε σε Ομάδα νέου τύπου.</string>
  <string name="MessageRecord_you_couldnt_be_added_to_the_new_group_and_have_been_invited_to_join">Δεν μπόρεσες να προστεθείς στην Ομάδα νέου τύπου, και προσκλήθηκες να μπεις.</string>
  <string name="MessageRecord_chat_session_refreshed">Η συνομιλία ανανεώθηκε</string>
  <plurals name="MessageRecord_members_couldnt_be_added_to_the_new_group_and_have_been_invited">
    <item quantity="one">Ένα μέλος δεν μπόρεσε να προστεθεί στην Ομάδα νέου τύπου και προσκλήθηκε να μπει.</item>
    <item quantity="other">%1$s μέλη δεν μπόρεσαν να προστεθούν στην Ομάδα νέου τύπου, και προσκλήθηκαν να μπουν.</item>
  </plurals>
  <plurals name="MessageRecord_members_couldnt_be_added_to_the_new_group_and_have_been_removed">
    <item quantity="one">Ένα μέλος δεν μπόρεσε να προστεθεί στην Ομάδα νέου τύπου και αφαιρέθηκε.</item>
    <item quantity="other">%1$s δεν μπόρεσαν να προστεθούν στην Ομάδα νέου τύπου και αφαιρέθηκαν.</item>
  </plurals>
  <!--Profile change updates-->
  <string name="MessageRecord_changed_their_profile_name_to">Ο/Η %1$s άλλαξε το όνομα προφίλ του/της σε %2$s.</string>
  <string name="MessageRecord_changed_their_profile_name_from_to">Ο/Η %1$s άλλαξε το όνομα προφίλ του/της από %2$s σε %3$s.</string>
  <string name="MessageRecord_changed_their_profile">Ο/Η %1$s άλλαξε το προφίλ του/της.</string>
  <!--GV2 specific-->
  <string name="MessageRecord_you_created_the_group">Δημιούργησες την ομάδα.</string>
  <string name="MessageRecord_group_updated">Η ομάδα ενημερώθηκε.</string>
  <string name="MessageRecord_invite_friends_to_this_group">Προσκάλεσε φίλους/ες στην ομάδα μέσω ενός συνδέσμου της ομάδας</string>
  <!--GV2 member additions-->
  <string name="MessageRecord_you_added_s">Πρόσθεσες τον/την %1$s.</string>
  <string name="MessageRecord_s_added_s">Ο/Η %1$s πρόσθεσε τον/την %2$s.</string>
  <string name="MessageRecord_s_added_you">Ο/Η %1$s σε πρόσθεσε στην ομάδα</string>
  <string name="MessageRecord_you_joined_the_group">Μπήκες στην ομάδα.</string>
  <string name="MessageRecord_s_joined_the_group">Ο/Η %1$s μπήκε στην ομάδα.</string>
  <!--GV2 member removals-->
  <string name="MessageRecord_you_removed_s">Αφαίρεσες τον/την %1$s.</string>
  <string name="MessageRecord_s_removed_s">Ο/Η %1$s αφαίρεσε τον/την %2$s.</string>
  <string name="MessageRecord_s_removed_you_from_the_group">Ο/Η %1$s σε αφαίρεσε απ\' την ομάδα.</string>
  <string name="MessageRecord_you_left_the_group">Έφυγες απ\' την ομάδα.</string>
  <string name="MessageRecord_s_left_the_group">Ο/Η %1$s έφυγε απ\' την ομαδα.</string>
  <string name="MessageRecord_you_are_no_longer_in_the_group">Δεν είσαι στην ομάδα πια.</string>
  <string name="MessageRecord_s_is_no_longer_in_the_group">Ο/Η %1$s δεν είναι στην ομάδα πια.</string>
  <!--GV2 role change-->
  <string name="MessageRecord_you_made_s_an_admin">Έκανες τον/την %1$s διαχειριστή.</string>
  <string name="MessageRecord_s_made_s_an_admin">Ο/Η %1$s έκανε τον/την %2$s διαχειριστή.</string>
  <string name="MessageRecord_s_made_you_an_admin">Ο/Η %1$s σε έκανε διαχειριστή.</string>
  <string name="MessageRecord_you_revoked_admin_privileges_from_s">Αφαίρεσες τα δικαιώματα διαχείρισης από τον/την %1$s</string>
  <string name="MessageRecord_s_revoked_your_admin_privileges">Ο/Η %1$s αφαίρεσε τα δικαιώματα διαχείρισής σου.</string>
  <string name="MessageRecord_s_revoked_admin_privileges_from_s">Ο/Η %1$s αφαίρεσε τα δικαιώματα διαχείρισης του/της %2$s.</string>
  <string name="MessageRecord_s_is_now_an_admin">Ο/Η %1$s έγινε διαχειριστής.</string>
  <string name="MessageRecord_you_are_now_an_admin">Είσαι πλέον διαχειριστής.</string>
  <string name="MessageRecord_s_is_no_longer_an_admin">Ο/Η %1$s δεν είναι πια διαχειριστής.</string>
  <string name="MessageRecord_you_are_no_longer_an_admin">Δεν είσαι πια διαχειριστής.</string>
  <!--GV2 invitations-->
  <string name="MessageRecord_you_invited_s_to_the_group">Προσκάλεσες τον/την %1$s στην ομάδα.</string>
  <string name="MessageRecord_s_invited_you_to_the_group">Ο/Η %1$s σε προσκάλεσε στην ομάδα.</string>
  <plurals name="MessageRecord_s_invited_members">
    <item quantity="one">Ο/Η %1$s προσκάλεσε 1 άτομο στην ομάδα.</item>
    <item quantity="other">Ο/Η %1$s προσκάλεσε %2$d άτομα στην ομάδα.</item>
  </plurals>
  <string name="MessageRecord_you_were_invited_to_the_group">Σε προσκάλεσαν στην ομάδα.</string>
  <plurals name="MessageRecord_d_people_were_invited_to_the_group">
    <item quantity="one">1 άτομο προσκαλέστηκε στην ομάδα.</item>
    <item quantity="other">%1$d άτομα προσκαλέστηκαν στην ομάδα.</item>
  </plurals>
  <!--GV2 invitation revokes-->
  <plurals name="MessageRecord_you_revoked_invites">
    <item quantity="one">Ανακαλέσατε μια πρόσκληση στον ομάδα.</item>
    <item quantity="other">Ανακάλεσες %1$d προσκλήσεις στην ομάδα.</item>
  </plurals>
  <plurals name="MessageRecord_s_revoked_invites">
    <item quantity="one">Ο/Η %1$s ανακάλεσε μια πρόσκληση στην ομάδα.</item>
    <item quantity="other">Ο/Η %1$s ανακάλεσε %2$d προσκλήσεις στην ομάδα.</item>
  </plurals>
  <string name="MessageRecord_someone_declined_an_invitation_to_the_group">Κάποιος απέρριψε μια πρόσκληση στην ομάδα.</string>
  <string name="MessageRecord_you_declined_the_invitation_to_the_group">Απέρριψες την πρόσκληση στην ομάδα.</string>
  <string name="MessageRecord_s_revoked_your_invitation_to_the_group">Ο/Η %1$s ανακάλεσε την πρόσκλησή σου στην ομάδα.</string>
  <string name="MessageRecord_an_admin_revoked_your_invitation_to_the_group">Ένας διαχειριστής ανακάλεσε την πρόσκλησή σου στην ομάδα.</string>
  <plurals name="MessageRecord_d_invitations_were_revoked">
    <item quantity="one">Μια πρόσκληση στην ομάδα ανακλήθηκε.</item>
    <item quantity="other">%1$d προσκλήσεις στην ομάδα ανακλήθηκαν.</item>
  </plurals>
  <!--GV2 invitation acceptance-->
  <string name="MessageRecord_you_accepted_invite">Δέχτηκες την πρόσκληση στην ομάδα.</string>
  <string name="MessageRecord_s_accepted_invite">Ο/Η %1$s δέχτηκε την πρόσκληση στην ομάδα.</string>
  <string name="MessageRecord_you_added_invited_member_s">Πρόσθεσες το προσκεκλημένο μέλος %1$s.</string>
  <string name="MessageRecord_s_added_invited_member_s">Ο/Η %1$s προσέθεσε το προσκεκλημένο μέλος %2$s.</string>
  <!--GV2 title change-->
  <string name="MessageRecord_you_changed_the_group_name_to_s">Άλλαξες το όνομα της ομάδας σε \"%1$s\".</string>
  <string name="MessageRecord_s_changed_the_group_name_to_s">Ο/Η %1$s άλλαξε το όνομα της ομάδας σε \"%2$s\".</string>
  <string name="MessageRecord_the_group_name_has_changed_to_s">Το όνομα της ομάδας άλλαξε σε \"%1$s\".</string>
  <!--GV2 description change-->
  <string name="MessageRecord_you_changed_the_group_description">Άλλαξες την περιγραφή της ομάδας.</string>
  <string name="MessageRecord_s_changed_the_group_description">Ο/Η %1$s άλλαξε την περιγραφή της ομάδας.</string>
  <string name="MessageRecord_the_group_description_has_changed">Η περιγραφή της ομάδας άλλαξε.</string>
  <!--GV2 avatar change-->
  <string name="MessageRecord_you_changed_the_group_avatar">Άλλαξες το εικονίδιο της ομάδας.</string>
  <string name="MessageRecord_s_changed_the_group_avatar">Ο/Η %1$s άλλαξε το εικονίδιο της ομάδας.</string>
  <string name="MessageRecord_the_group_group_avatar_has_been_changed">Το εικονίδιο της ομάδας άλλαξε.</string>
  <!--GV2 attribute access level change-->
  <string name="MessageRecord_you_changed_who_can_edit_group_info_to_s">Άλλαξες το ποιός μπορεί να επεξεργάζεται τις πληροφορίες της ομάδας σε \"%1$s\".</string>
  <string name="MessageRecord_s_changed_who_can_edit_group_info_to_s">Ο/Η %1$s άλλαξε το ποιός μπορεί να επεξεργάζεται τις πληροφορίες της ομάδας σε \"%2$s\".</string>
  <string name="MessageRecord_who_can_edit_group_info_has_been_changed_to_s">Άλλαξε το ποιός μπορεί να επεξεργάζεται τις πληροφορίες της ομάδας σε \"%1$s\".</string>
  <!--GV2 membership access level change-->
  <string name="MessageRecord_you_changed_who_can_edit_group_membership_to_s">Άλλαξες το ποιός μπορεί να επεξεργάζεται τα μέλη της ομάδας σε \"%1$s\".</string>
  <string name="MessageRecord_s_changed_who_can_edit_group_membership_to_s">Ο/Η %1$s άλλαξε το ποιός μπορεί να επεξεργάζεται τα μέλη της ομάδας σε \"%2$s\".</string>
  <string name="MessageRecord_who_can_edit_group_membership_has_been_changed_to_s">Άλλαξε το ποιός μπορεί να επεξεργάζεται τα μέλη της ομάδας σε \"%1$s\".</string>
  <!--GV2 announcement group change-->
  <string name="MessageRecord_you_allow_all_members_to_send">Άλλαξες τις ρυθμίσεις της ομάδας για να επιτρέπεται σε όλα τα μέλη να στέλνουν μηνύματα.</string>
  <string name="MessageRecord_you_allow_only_admins_to_send">Άλλαξες τις ρυθμίσεις της ομάδας για να επιτρέπεται μόνο σε διαχειριστές να στέλνουν μηνύματα.</string>
  <string name="MessageRecord_s_allow_all_members_to_send">Ο/Η %1$s άλλαξε τις ρυθμίσεις της ομάδας για να επιτρέπεται σε όλα τα μέλη να στέλνουν μηνύματα.</string>
  <string name="MessageRecord_s_allow_only_admins_to_send">O/H %1$s άλλαξε τις ρυθμίσεις της ομάδας για να επιτρέπεται μόνο σε διαχειριστές να στέλνουν μηνύματα.</string>
  <string name="MessageRecord_allow_all_members_to_send">Οι ρυθμίσεις της ομάδας άλλαξαν για να επιτρέπεται σε όλα τα μέλη να στέλνουν μηνύματα.</string>
  <string name="MessageRecord_allow_only_admins_to_send">Οι ρυθμίσεις της ομάδας άλλαξαν για να επιτρέπεται μόνο σε διαχειριστές να στέλνουν μηνύματα.</string>
  <!--GV2 group link invite access level change-->
  <string name="MessageRecord_you_turned_on_the_group_link_with_admin_approval_off">Ενεργοποίησες το σύνδεσμο της ομάδας με απενεργοποιημένη την έγκριση διαχειριστή.</string>
  <string name="MessageRecord_you_turned_on_the_group_link_with_admin_approval_on">Ενεργοποίησες το σύνδεσμο της ομάδας με ενεργοποιημένη την έγκριση διαχειριστή.</string>
  <string name="MessageRecord_you_turned_off_the_group_link">Απενεργοποίησες το σύνδεσμο της ομάδας.</string>
  <string name="MessageRecord_s_turned_on_the_group_link_with_admin_approval_off">Ο/Η %1$s ενεργοποίησε το σύνδεσμο της ομάδας με απενεργοποιημένη την έγκριση διαχειριστή.</string>
  <string name="MessageRecord_s_turned_on_the_group_link_with_admin_approval_on">Ο/Η %1$s ενεργοποίησε το σύνδεσμο της ομάδας με ενεργοποιημένη την έγκριση διαχειριστή.</string>
  <string name="MessageRecord_s_turned_off_the_group_link">Ο/Η %1$s απενεργοποίησε το σύνδεσμο της ομάδας.</string>
  <string name="MessageRecord_the_group_link_has_been_turned_on_with_admin_approval_off">Ενεργοποιήθηκε ο σύνδεσμος της ομάδας με απενεργοποιημένη την έγκριση διαχειριστή.</string>
  <string name="MessageRecord_the_group_link_has_been_turned_on_with_admin_approval_on">Ενεργοποιήθηκε ο σύνδεσμος της ομάδας με ενεργοποιημένη την έγκριση διαχειριστή.</string>
  <string name="MessageRecord_the_group_link_has_been_turned_off">Ο σύνδεσμος της ομάδας απενεργοποιήθηκε.</string>
  <string name="MessageRecord_you_turned_off_admin_approval_for_the_group_link">Απενεργοποίησες την έγκριση διαχειριστή για το σύνδεσμο της ομάδας.</string>
  <string name="MessageRecord_s_turned_off_admin_approval_for_the_group_link">Ο/Η %1$s απενεργοποίησε την έγκριση διαχειριστή για το σύνδεσμο της ομάδας.</string>
  <string name="MessageRecord_the_admin_approval_for_the_group_link_has_been_turned_off">Η έγκριση διαχειριστή για το σύνδεσμο της ομάδας απενεργοποιήθηκε.</string>
  <string name="MessageRecord_you_turned_on_admin_approval_for_the_group_link">Ενεργοποίησες την έγκριση διαχειριστή για το σύνδεσμο της ομάδας.</string>
  <string name="MessageRecord_s_turned_on_admin_approval_for_the_group_link">Ο/Η %1$s ενεργοποίησε την έγκριση διαχειριστή για το σύνδεσμο της ομάδας.</string>
  <string name="MessageRecord_the_admin_approval_for_the_group_link_has_been_turned_on">Η έγκριση διαχειριστή για το σύνδεσμο της ομάδας ενεργοποιήθηκε.</string>
  <!--GV2 group link reset-->
  <string name="MessageRecord_you_reset_the_group_link">Επανέφερες το σύνδεσμο της ομάδας.</string>
  <string name="MessageRecord_s_reset_the_group_link">Ο/Η %1$s επανέφερε το σύνδεσμο της ομάδας.</string>
  <string name="MessageRecord_the_group_link_has_been_reset">Ο σύνδεσμος της ομάδας επαναφέρθηκε.</string>
  <!--GV2 group link joins-->
  <string name="MessageRecord_you_joined_the_group_via_the_group_link">Μπήκες στην ομάδα μέσω του συνδέσμου της ομάδας.</string>
  <string name="MessageRecord_s_joined_the_group_via_the_group_link">Ο/Η %1$s μπήκε στην ομάδα μέσω του συνδέσμου της ομάδας.</string>
  <!--GV2 group link requests-->
  <string name="MessageRecord_you_sent_a_request_to_join_the_group">Έστειλες αίτημα για να μπείς στην ομάδα.</string>
  <string name="MessageRecord_s_requested_to_join_via_the_group_link">Ο/Η %1$s ζήτησε να μπει στην ομάδα μέσω του συνδέσμου της ομάδας.</string>
  <!--GV2 group link approvals-->
  <string name="MessageRecord_s_approved_your_request_to_join_the_group">Ο/Η %1$s ενέκρινε το αίτημά σου να μπεις στην ομάδα.</string>
  <string name="MessageRecord_s_approved_a_request_to_join_the_group_from_s">Ο/Η %1$s ενέκρινε το αίτημα του/της %2$s να μπει στην ομάδα.</string>
  <string name="MessageRecord_you_approved_a_request_to_join_the_group_from_s">Ενέκρινες το αίτημα του/της %1$s να μπει στην ομάδα.</string>
  <string name="MessageRecord_your_request_to_join_the_group_has_been_approved">Το αίτημά σου για να μπεις στην ομάδα εγκρίθηκε.</string>
  <string name="MessageRecord_a_request_to_join_the_group_from_s_has_been_approved">Το αίτημα του/της %1$s να μπει στην ομάδα εγκρίθηκε.</string>
  <!--GV2 group link deny-->
  <string name="MessageRecord_your_request_to_join_the_group_has_been_denied_by_an_admin">Το αίτημά σου να μπεις στην ομάδα απορρίφθηκε από κάποιον διαχειριστή.</string>
  <string name="MessageRecord_s_denied_a_request_to_join_the_group_from_s">Ο/Η %1$s απέρριψε το αίτημα του/της %2$s να μπει στην ομάδα.</string>
  <string name="MessageRecord_a_request_to_join_the_group_from_s_has_been_denied">Το αίτημα του/της %1$s να μπει στην ομάδα απορρίφθηκε.</string>
  <string name="MessageRecord_you_canceled_your_request_to_join_the_group">Ακύρωσες το αίτημά σου για είσοδο στην ομάδα.</string>
  <string name="MessageRecord_s_canceled_their_request_to_join_the_group">Ο/Η %1$s ακύρωσε το αίτημά του/της για είσοδο στην ομάδα.</string>
  <!--End of GV2 specific update messages-->
  <string name="MessageRecord_your_safety_number_with_s_has_changed">Ο αριθμός ασφαλείας σου με τον/την %s έχει αλλάξει.</string>
  <string name="MessageRecord_you_marked_your_safety_number_with_s_verified">Σημείωσες τον αριθμό ασφαλείας σου με τον/την %s ως επιβεβαιωμένο</string>
  <string name="MessageRecord_you_marked_your_safety_number_with_s_verified_from_another_device">Σημείωσες τον αριθμό ασφαλείας σου με τον/την %s ως επιβεβαιωμένο από άλλη συσκευή</string>
  <string name="MessageRecord_you_marked_your_safety_number_with_s_unverified">Σημείωσες τον αριθμό ασφαλείας σου με τον/την %s ως μη επιβεβαιωμένο</string>
  <string name="MessageRecord_you_marked_your_safety_number_with_s_unverified_from_another_device">Σημείωσες τον αριθμό ασφαλείας σου με τον/την %s ως μη επιβεβαιωμένο από άλλη συσκευή</string>
  <string name="MessageRecord_a_message_from_s_couldnt_be_delivered">Ένα μήνυμα από τον/την %s δεν μπόρεσε να παραδοθεί</string>
  <string name="MessageRecord_s_changed_their_number_to_a_new_number">Ο/Η %1$s άλλαξε τον αριθμό τηλεφώνου του/της.</string>
  <!--Group Calling update messages-->
  <string name="MessageRecord_s_started_a_group_call_s">Ο/Η %1$s ξεκίνησε μια ομαδική κλήση · %2$s</string>
  <string name="MessageRecord_s_is_in_the_group_call_s">Ο/Η %1$s είναι στην ομαδική κλήση · %2$s</string>
  <string name="MessageRecord_you_are_in_the_group_call_s1">Είσαι στην ομαδική κλήση · %1$s</string>
  <string name="MessageRecord_s_and_s_are_in_the_group_call_s1">Οι %1$s και %2$s είναι στην ομαδική κλήση · %3$s</string>
  <string name="MessageRecord_group_call_s">Ομαδική κλήση · %1$s</string>
  <string name="MessageRecord_s_started_a_group_call">Ο/Η %1$s ξεκίνησε μια ομαδική κλήση</string>
  <string name="MessageRecord_s_is_in_the_group_call"> Ο/Η %1$s είναι στην ομαδική κλήση</string>
  <string name="MessageRecord_you_are_in_the_group_call">Είσαι στην ομαδική κλήση</string>
  <string name="MessageRecord_s_and_s_are_in_the_group_call">Οι %1$s και %2$s είναι στην ομαδική κλήση</string>
  <string name="MessageRecord_group_call">Ομαδική κλήση</string>
  <string name="MessageRecord_you">Εσύ</string>
  <plurals name="MessageRecord_s_s_and_d_others_are_in_the_group_call_s">
    <item quantity="one">Οι %1$s, %2$s και %3$d ακόμα είναι στην κλήση · %4$s</item>
    <item quantity="other">Οι %1$s, %2$s και %3$d ακόμα είναι στην ομαδική κλήση · %4$s</item>
  </plurals>
  <plurals name="MessageRecord_s_s_and_d_others_are_in_the_group_call">
    <item quantity="one">Οι %1$s, %2$s και %3$d ακόμα είναι στην ομαδική κλήση</item>
    <item quantity="other">Οι %1$s, %2$s και %3$d ακόμα είναι στην ομαδική κλήση </item>
  </plurals>
  <!--MessageRequestBottomView-->
  <string name="MessageRequestBottomView_accept">Αποδοχή</string>
  <string name="MessageRequestBottomView_continue">Συνέχεια</string>
  <string name="MessageRequestBottomView_delete">Διαγραφή</string>
  <string name="MessageRequestBottomView_block">Φραγή</string>
  <string name="MessageRequestBottomView_unblock">Κατάργηση φραγής</string>
  <string name="MessageRequestBottomView_do_you_want_to_let_s_message_you_they_wont_know_youve_seen_their_messages_until_you_accept">Να επιτραπεί στον/στην %1$s να σου στείλει μηνύματα, και να μοιραστεί το όνομα και η φωτογραφία σου μαζί του/της; Δεν θα γνωρίζει ότι έχεις δει τα μηνύματα που έστειλε μέχρι να δεχτείς.</string>
  <string name="MessageRequestBottomView_do_you_want_to_let_s_message_you_wont_receive_any_messages_until_you_unblock_them">Να επιτραπεί στον/στην %1$s να σου στείλει μηνύματα, και να μοιραστεί το όνομα και η φωτογραφία σου μαζί του/της; Δεν θα λάβεις κανένα μήνυμα μέχρι να καταργήσεις τη φραγή του/της.</string>
  <string name="MessageRequestBottomView_continue_your_conversation_with_this_group_and_share_your_name_and_photo">Να συνεχίσεις τη συνομιλία με αυτή την ομάδα, και να μοιραστείς το όνομα και τη φωτογραφία σου με τα μέλη της;</string>
  <string name="MessageRequestBottomView_upgrade_this_group_to_activate_new_features">Αναβάθμισε την ομάδα για να αποκτήσεις νέες δυνατότητες όπως οι @αναφορές και οι διαχειριστές. Τα μέλη που δεν έχουν μοιραστεί τη φωτογραφία ή το όνομά τους με την ομάδα θα προσκληθούν να μπουν.</string>
  <string name="MessageRequestBottomView_this_legacy_group_can_no_longer_be_used">Αυτή η ομάδα παλαιού τύπου δεν μπορεί πλέον να χρησιμοποιηθεί επειδή είναι πολύ μεγάλη. Το μέγιστο μέγεθος της ομάδας είναι %1$d.</string>
  <string name="MessageRequestBottomView_continue_your_conversation_with_s_and_share_your_name_and_photo">Να συνεχίσεις τη συνομιλία σου με τον/την %1$s και να μοιραστείς το όνομα και τη φωτογραφία σου μαζί του/της;</string>
  <string name="MessageRequestBottomView_do_you_want_to_join_this_group_they_wont_know_youve_seen_their_messages_until_you_accept">Θέλεις να μπεις στην ομάδα και να μοιραστείς το όνομα και τη φωτογραφία σου με τα μέλη της; Δεν θα ξέρουν ότι έχεις δει τα μηνύματά τους μέχρι να δεχτείς.</string>
  <string name="MessageRequestBottomView_join_this_group_they_wont_know_youve_seen_their_messages_until_you_accept">Θέλεις να μπεις σε αυτή την ομάδα; Δεν θα γνωρίζουν οτι έχεις δει τα μηνυματά τους μέχρι να δεχτείς.</string>
  <string name="MessageRequestBottomView_unblock_this_group_and_share_your_name_and_photo_with_its_members">Θέλεις να καταργηθεί η φραγή αυτής της ομάδας και να μοιραστεί το όνομα και η φωτογραφία σου με τα μέλη της; Δεν θα λάβεις κανένα μήνυμα μέχρι να καταργήσεις τη φραγή της.</string>
  <string name="MessageRequestProfileView_view">Εμφάνιση</string>
  <string name="MessageRequestProfileView_member_of_one_group">Μέλος του %1$s</string>
  <string name="MessageRequestProfileView_member_of_two_groups">Μέλος των %1$s και %2$s</string>
  <string name="MessageRequestProfileView_member_of_many_groups">Μέλος των %1$s, %2$s, και %3$s</string>
  <plurals name="MessageRequestProfileView_members">
    <item quantity="one"> %1$dμέλος</item>
    <item quantity="other">%1$d μέλη</item>
  </plurals>
  <plurals name="MessageRequestProfileView_members_and_invited">
    <item quantity="one">%1$d μέλος (+%2$d προσκεκλημένοι)</item>
    <item quantity="other">%1$d μέλη (+%2$d προσκεκλημένοι)</item>
  </plurals>
  <plurals name="MessageRequestProfileView_member_of_d_additional_groups">
    <item quantity="one">%d επιπλέον ομάδα</item>
    <item quantity="other">%d επιπλέον ομάδες</item>
  </plurals>
  <!--PassphraseChangeActivity-->
  <string name="PassphraseChangeActivity_passphrases_dont_match_exclamation">Τα συνθηματικά δεν ταιριάζουν!</string>
  <string name="PassphraseChangeActivity_incorrect_old_passphrase_exclamation">Λάθος παλιό συνθηματικό!</string>
  <string name="PassphraseChangeActivity_enter_new_passphrase_exclamation">Εισαγωγή νέου συνθηματικού! </string>
  <!--DeviceProvisioningActivity-->
  <string name="DeviceProvisioningActivity_link_this_device">Σύνδεση αυτής της συσκευής;</string>
  <string name="DeviceProvisioningActivity_continue">ΣΥΝΕΧΕΙΑ</string>
  <string name="DeviceProvisioningActivity_content_intro">Θα μπορεί πλέον να</string>
  <string name="DeviceProvisioningActivity_content_bullets">
• Να διαβάζει όλα τα μηνύματά σου
\n• Να στέλνει μηνύματα σαν να είσαι εσύ</string>
  <string name="DeviceProvisioningActivity_content_progress_title">Σύνδεση συσκευής</string>
  <string name="DeviceProvisioningActivity_content_progress_content">Σύνδεση νέας συσκευής…</string>
  <string name="DeviceProvisioningActivity_content_progress_success">Η συσκευή εγκρίθηκε!</string>
  <string name="DeviceProvisioningActivity_content_progress_no_device">Δεν βρέθηκε συσκευή.</string>
  <string name="DeviceProvisioningActivity_content_progress_network_error">Σφάλμα δικτύου.</string>
  <string name="DeviceProvisioningActivity_content_progress_key_error">Μη έγκυρος QR κωδικός.</string>
  <string name="DeviceProvisioningActivity_sorry_you_have_too_many_devices_linked_already">Δυστυχώς έχεις πάρα πολλές συσκευές συνδεμένες, προσπάθησε να διαγράψεις κάποιες</string>
  <string name="DeviceActivity_sorry_this_is_not_a_valid_device_link_qr_code">Συγγνώμη, αυτός δεν είναι ένας έγκυρος κωδικός QR για σύνδεση συσκευών.</string>
  <string name="DeviceProvisioningActivity_link_a_signal_device">Σύνδεση κάποιας συσκευής Signal;</string>
  <string name="DeviceProvisioningActivity_it_looks_like_youre_trying_to_link_a_signal_device_using_a_3rd_party_scanner">Φαίνεται πως προσπαθείς να συνδέσεις μια συσκευή Signal χρησιμοποιώντας κάποιο άλλο πρόγραμμα σκαναρίσματος. Για την προστασία σου, παρακαλώ σκάναρε ξανά τον κωδικό μέσω του Signal.</string>
  <string name="DeviceActivity_signal_needs_the_camera_permission_in_order_to_scan_a_qr_code">Το Molly χρειάζεται τα δικαιώματα Κάμερας για το σκανάρισμα του κωδικού QR, αλλά αυτά δεν έχουν δοθεί μόνιμα. Παρακαλώ πήγαινε στις ρυθμίσεις εφαρμογών, επέλεξε τα \"Δικαιώματα\", και ενεργοποίησε την \"Κάμερα\".</string>
  <string name="DeviceActivity_unable_to_scan_a_qr_code_without_the_camera_permission">Δεν μπορούμε να σκανάρουμε QR κωδικούς χωρίς τα δικαιώματα Κάμερας</string>
  <!--OutdatedBuildReminder-->
  <string name="OutdatedBuildReminder_update_now">Αναβάθμιση τώρα</string>
  <string name="OutdatedBuildReminder_your_version_of_signal_will_expire_today">Αυτή η έκδοση Signal θα λήξει τώρα. Αναβάθμισε στη πιο πρόσφατη έκδοση.</string>
  <plurals name="OutdatedBuildReminder_your_version_of_signal_will_expire_in_n_days">
    <item quantity="one">Αυτή η έκδοση του Signal θα λήξει αύριο. Αναβάθμισε στη πιο πρόσφατη έκδοση.</item>
    <item quantity="other">Αυτή η έκδοση του Signal θα λήξει σε %d ημέρες. Αναβάθμισε στη πιο πρόσφατη έκδοση.</item>
  </plurals>
  <!--PassphrasePromptActivity-->
  <string name="PassphrasePromptActivity_enter_passphrase">Εισαγωγή συνθηματικού</string>
  <string name="PassphrasePromptActivity_watermark_content_description">Εικονίδιο Molly</string>
  <string name="PassphrasePromptActivity_ok_button_content_description">Καταχώρηση συνθηματικού</string>
  <string name="PassphrasePromptActivity_invalid_passphrase_exclamation">Μη έγκυρο συνθηματικό!</string>
  <string name="PassphrasePromptActivity_unlock_signal">Ξεκλείδωσε το Molly</string>
  <string name="PassphrasePromptActivity_signal_android_lock_screen">Signal Android - Κλείδωμα οθόνης</string>
  <!--PlacePickerActivity-->
  <string name="PlacePickerActivity_title">Χάρτης</string>
  <string name="PlacePickerActivity_drop_pin">Καρφίτσωμα τοποθεσίας</string>
  <string name="PlacePickerActivity_accept_address">Αποδοχή διεύθυνσης</string>
  <!--PlayServicesProblemFragment-->
  <string name="PlayServicesProblemFragment_the_version_of_google_play_services_you_have_installed_is_not_functioning">Η έκδοση των Υπηρεσιών Google Play που έχεις εγκατεστημένη δε λειτουργεί σωστά. Παρακαλούμε επανεγκατέστησε τις Υπηρεσίες Google Play και ξαναδοκίμασε.</string>
  <!--PinRestoreEntryFragment-->
  <string name="PinRestoreEntryFragment_incorrect_pin">Λάθος ΡΙΝ</string>
  <string name="PinRestoreEntryFragment_skip_pin_entry">Παράλειψη της εισαγωγής του PIN;</string>
  <string name="PinRestoreEntryFragment_need_help">Χρειάζεσαι βοήθεια;</string>
  <string name="PinRestoreEntryFragment_your_pin_is_a_d_digit_code">Το PIN σου είναι ένας κωδικός με %1$d ή παραπάνω ψηφία, που μπορεί να είναι αριθμητικός ή αλφαριθμητικός.\n\nΑν δεν μπορείς να θυμηθείς το PIN σου, μπορείς να δημιουργήσεις ένα νέο. Θα έχεις τη δυνατότητα να εγγραφτείς και να χρησιμοποιήσεις τον λογαριασμό σου, αλλά θα χάσεις κάποιες αποθηκευμένες ρυθμίσεις όπως οι πληροφορίες προφίλ σου.</string>
  <string name="PinRestoreEntryFragment_if_you_cant_remember_your_pin">Αν δεν μπορείς να θυμηθείς το PIN σου, μπορείς να δημιουργήσεις ένα νέο. Θα έχεις τη δυνατότητα να εγγραφτείς και να χρησιμοποιήσεις τον λογαριασμό σου, αλλά θα χάσεις κάποιες αποθηκευμένες ρυθμίσεις όπως οι πληροφορίες προφίλ σου.</string>
  <string name="PinRestoreEntryFragment_create_new_pin">Δημιουργία νέου PIN</string>
  <string name="PinRestoreEntryFragment_contact_support">Επικοινωνία με την υποστήριξη</string>
  <string name="PinRestoreEntryFragment_cancel">Ακύρωση</string>
  <string name="PinRestoreEntryFragment_skip">Παράλειψη</string>
  <plurals name="PinRestoreEntryFragment_you_have_d_attempt_remaining">
    <item quantity="one">Έχεις ακόμα %1$d προσπάθεια. Αν τις εξαντλήσεις, θα πρέπει να δημιουργήσεις ένα νέο PIN. Θα έχεις τη δυνατότητα να εγγραφτείς και να χρησιμοποιήσεις τον λογαριασμό σου, αλλά θα χάσεις κάποιες αποθηκευμένες ρυθμίσεις όπως οι πληροφορίες προφίλ σου.</item>
    <item quantity="other">Έχεις ακόμα %1$d προσπάθειες. Αν τις εξαντλήσεις, θα πρέπει να δημιουργήσεις ένα νέο PIN. Θα έχεις τη δυνατότητα να εγγραφτείς και να χρησιμοποιήσεις τον λογαριασμό σου, αλλά θα χάσεις κάποιες αποθηκευμένες ρυθμίσεις όπως οι πληροφορίες προφίλ σου.</item>
  </plurals>
  <string name="PinRestoreEntryFragment_signal_registration_need_help_with_pin">Εγγραφή στο Signal - Βοήθεια με το PIN σε Android</string>
  <string name="PinRestoreEntryFragment_enter_alphanumeric_pin">Εισαγωγή αλφαριθμητικού PIN</string>
  <string name="PinRestoreEntryFragment_enter_numeric_pin">Εισαγωγή αριθμητικού PIN</string>
  <!--PinRestoreLockedFragment-->
  <string name="PinRestoreLockedFragment_create_your_pin">Δημιούργησε το PIN σου</string>
  <string name="PinRestoreLockedFragment_youve_run_out_of_pin_guesses">Ξέμεινες από απόπειρες για το PIN σου, αλλά μπορείς ακόμα να έχεις πρόσβαση στο λογαριασμό Signal σου, δημιουργώντας ένα νέο PIN. Για την ιδιωτικότητα και την ασφάλειά σου, ο λογαριασμός σου θα επαναφερθεί χωρις καμία αποθηκευμένη πληροφορία προφίλ ή ρυθμίσεις.</string>
  <string name="PinRestoreLockedFragment_create_new_pin">Δημιουργία νέου PIN</string>
  <!--PinOptOutDialog-->
  <string name="PinOptOutDialog_warning">Προσοχή</string>
  <string name="PinOptOutDialog_if_you_disable_the_pin_you_will_lose_all_data">Αν απενεργοποιήσεις το PIN, θα χάσεις όλα τα δεδομένα όταν επανεγγραφτείς στο Signal, εκτός εάν δημιουργήσεις χειροκίνητα αντίγραφο ασφαλείας και το ανακτήσεις. Δεν μπορείς να ενεργοποιήσεις το Κλείδωμα Εγγραφής όσο το PIN είναι απενεργοποιημένο.</string>
  <string name="PinOptOutDialog_disable_pin">Απενεργοποίηση PIN</string>
  <!--RatingManager-->
  <string name="RatingManager_rate_this_app">Αξιολόγησε αυτή την εφαρμογή</string>
  <string name="RatingManager_if_you_enjoy_using_this_app_please_take_a_moment">Αν σου αρέσει αυτή η εφαρμογή, βοήθησέ μας βαθμολογώντας την - δε θα σου πάρει πολύ χρόνο.</string>
  <string name="RatingManager_rate_now">Βαθμολόγηση τώρα!</string>
  <string name="RatingManager_no_thanks">Όχι, ευχαριστώ</string>
  <string name="RatingManager_later">Αργότερα</string>
  <!--ReactionsBottomSheetDialogFragment-->
  <string name="ReactionsBottomSheetDialogFragment_all">Όλα · %1$d</string>
  <!--ReactionsConversationView-->
  <string name="ReactionsConversationView_plus">+%1$d</string>
  <!--ReactionsRecipientAdapter-->
  <string name="ReactionsRecipientAdapter_you">Εσύ</string>
  <!--RecaptchaRequiredBottomSheetFragment-->
  <string name="RecaptchaRequiredBottomSheetFragment_verify_to_continue_messaging">Επιβεβαίωσε για να συνεχίσεις να συνομιλείς</string>
  <string name="RecaptchaRequiredBottomSheetFragment_to_help_prevent_spam_on_signal">Για να περιορίσουμε το spam στο Molly, παρακαλούμε ολοκλήρωσε την επιβεβαίωση.</string>
  <string name="RecaptchaRequiredBottomSheetFragment_after_verifying_you_can_continue_messaging">Αφού επιβεβαιώσεις, θα μπορέσεις να συνεχίσεις να στέλνεις μηνύματα. Όσα μηνύματα βρίσκονται σε αναμονή θα αποσταλλούν αυτόματα.</string>
  <!--Recipient-->
  <string name="Recipient_you">Εσύ</string>
  <!--RecipientPreferencesActivity-->
  <string name="RecipientPreferenceActivity_block">Φραγή</string>
  <string name="RecipientPreferenceActivity_unblock">Κατάργηση φραγής</string>
  <!--RecipientProvider-->
  <string name="RecipientProvider_unnamed_group">Ανώνυμη ομάδα</string>
  <!--RedPhone-->
  <string name="RedPhone_answering">Απάντηση…</string>
  <string name="RedPhone_ending_call">Λήξη κλήσης…</string>
  <string name="RedPhone_ringing">Χτυπάει…</string>
  <string name="RedPhone_busy">Απασχολημένος/η</string>
  <string name="RedPhone_recipient_unavailable">Μη διαθέσιμος αποδέκτης</string>
  <string name="RedPhone_network_failed">Αποτυχία δικτύου!</string>
  <string name="RedPhone_number_not_registered">Ο αριθμός δεν είναι εγγεγραμμένος!</string>
  <string name="RedPhone_the_number_you_dialed_does_not_support_secure_voice">Ο αριθμός που κάλεσες δεν υποστηρίζει ασφαλή φωνή!</string>
  <string name="RedPhone_got_it">Εντάξει</string>
  <!--WebRtcCallActivity-->
  <string name="WebRtcCallActivity__tap_here_to_turn_on_your_video">Πάτα εδώ για να ενεργοποιήσεις το βίντεό σου</string>
  <string name="WebRtcCallActivity__to_call_s_signal_needs_access_to_your_camera">Για να καλέσεις τον/την %1$s, το Molly χρειάζεται πρόσβαση στην κάμερά σου</string>
  <string name="WebRtcCallActivity__signal_s">Molly %1$s</string>
  <string name="WebRtcCallActivity__calling">Καλεί…</string>
  <!--WebRtcCallView-->
  <string name="WebRtcCallView__signal_call">Κλήση Signal</string>
  <string name="WebRtcCallView__signal_video_call">Βιντεοκλήση Signal</string>
  <string name="WebRtcCallView__start_call">Έναρξη κλήσης</string>
  <string name="WebRtcCallView__join_call">Είσοδος στην κλήση</string>
  <string name="WebRtcCallView__call_is_full">Η κλήση είναι γεμάτη</string>
  <string name="WebRtcCallView__the_maximum_number_of_d_participants_has_been_Reached_for_this_call">Έχει συμπληρωθεί ο μέγιστος αριθμός %1$d συμμετεχόντων για αυτή την κλήση. Δοκίμασε ξανά αργότερα.</string>
  <string name="WebRtcCallView__view_participants_list">Προβολή συμμετέχοντων</string>
  <string name="WebRtcCallView__your_video_is_off">Το βίντεό σου είναι απενεργοποιημένο</string>
  <string name="WebRtcCallView__reconnecting">Επανασύνδεση…</string>
  <string name="WebRtcCallView__joining">Εισέρχεσαι…</string>
  <string name="WebRtcCallView__disconnected">Αποσυνδέθηκε</string>
  <string name="WebRtcCallView__s_will_be_notified">Ο/Η %1$s θα ειδοποιηθεί</string>
  <string name="WebRtcCallView__s_and_s_will_be_notified">Οι %1$s και %2$s θα ειδοποιηθούν</string>
  <plurals name="WebRtcCallView__s_s_and_d_others_will_be_notified">
    <item quantity="one">Οι %1$s, %2$s και %3$d ακόμα θα ειδοποιηθούν</item>
    <item quantity="other">Οι %1$s, %2$s και %3$d ακόμα θα ειδοποιηθούν</item>
  </plurals>
  <string name="WebRtcCallView__s_is_calling_you">Ο/Η %1$s σε καλεί</string>
  <string name="WebRtcCallView__s_is_calling_you_and_s">Ο/Η %1$s καλεί εσένα και τον/την%2$s</string>
  <string name="WebRtcCallView__s_is_calling_you_s_and_s">Ο/Η %1$s καλεί εσένα και τους %2$s και %3$s</string>
  <plurals name="WebRtcCallView__s_is_calling_you_s_s_and_d_others">
    <item quantity="one">Ο/Η %1$s καλεί εσένα, τους %2$s, %3$s και %4$d ακόμα</item>
    <item quantity="other">Ο/Η %1$s καλεί εσένα, τους %2$s, %3$s και %4$d ακόμα </item>
  </plurals>
  <string name="WebRtcCallView__no_one_else_is_here">Δεν είναι κανένας άλλος εδώ</string>
  <string name="WebRtcCallView__s_is_in_this_call">Ο/Η %1$s είναι στην κλήση</string>
  <string name="WebRtcCallView__s_are_in_this_call">%1$s είσαι στη κλήση</string>
  <string name="WebRtcCallView__s_and_s_are_in_this_call">Οι %1$s και %2$s είναι στην κλήση</string>
  <string name="WebRtcCallView__s_is_presenting">Ο/Η %1$s παρουσιάζει</string>
  <plurals name="WebRtcCallView__s_s_and_d_others_are_in_this_call">
    <item quantity="one">Οι %1$s, %2$s και %3$d ακόμα είναι στην κλήση</item>
    <item quantity="other">Οι %1$s, %2$s και %3$d ακόμα είναι στην κλήση</item>
  </plurals>
  <string name="WebRtcCallView__flip">Εναλλαγή</string>
  <string name="WebRtcCallView__speaker">Μεγάφωνο</string>
  <string name="WebRtcCallView__camera">Κάμερα</string>
  <string name="WebRtcCallView__mute">Σίγαση</string>
  <string name="WebRtcCallView__end_call">Τερματισμός κλήσης</string>
  <!--CallParticipantsListDialog-->
  <plurals name="CallParticipantsListDialog_in_this_call_d_people">
    <item quantity="one">Σε αυτή τη κλήση · %1$d άτομο</item>
    <item quantity="other">Σε αυτή τη κλήση · %1$d άτομα</item>
  </plurals>
  <!--CallParticipantView-->
  <string name="CallParticipantView__s_is_blocked">Ο/Η %1$s έχει φραγεί</string>
  <string name="CallParticipantView__more_info">Περισσότερες πληροφορίες</string>
  <string name="CallParticipantView__you_wont_receive_their_audio_or_video">Δεν θα μπορείς να λάβεις τον ήχο ή την εικόνα του/της και αυτός/ή δεν θα λαμβάνει τα δικά σου.</string>
  <string name="CallParticipantView__cant_receive_audio_video_from_s">Δεν μπορείς να λάβεις ήχο &amp; βίντεο από τον/την %1$s</string>
  <string name="CallParticipantView__cant_receive_audio_and_video_from_s">Δεν μπορείς να λάβεις ήχο και βίντεο από τον/την %1$s</string>
  <string name="CallParticipantView__this_may_be_Because_they_have_not_verified_your_safety_number_change">Αυτό ίσως οφείλεται στο ότι δεν έχει επιβεβαιώσει την αλλαγή του αριθμού ασφαλείας σου, ότι υπάρχει πρόβλημα με τη συσκευή του/της ή ότι σε έχει μπλοκάρει.</string>
  <!--CallToastPopupWindow-->
  <string name="CallToastPopupWindow__swipe_to_view_screen_share">Σύρε για να δεις την διαμοιρασμένη οθόνη</string>
  <!--ProxyBottomSheetFragment-->
  <string name="ProxyBottomSheetFragment_proxy_server">Διακομιστής proxy</string>
  <string name="ProxyBottomSheetFragment_proxy_address">Διεύθυνση proxy</string>
  <string name="ProxyBottomSheetFragment_do_you_want_to_use_this_proxy_address">Θέλεις να χρησιμοποιήσεις αυτή τη διεύθυνση proxy;</string>
  <string name="ProxyBottomSheetFragment_use_proxy">Χρήση proxy</string>
  <string name="ProxyBottomSheetFragment_successfully_connected_to_proxy">Επιτυχής σύνδεση στο proxy.</string>
  <!--RecaptchaProofActivity-->
  <string name="RecaptchaProofActivity_complete_verification">Ολοκλήρωση επιβεβαίωσης</string>
  <!--RegistrationActivity-->
  <string name="RegistrationActivity_select_your_country">Διάλεξε τη χώρα σου</string>
  <string name="RegistrationActivity_you_must_specify_your_country_code">Πρέπει να γράψεις τον
κωδικό της χώρας σου</string>
  <string name="RegistrationActivity_you_must_specify_your_phone_number">Πρέπει να γράψεις τον
αριθμό του κινητού σου</string>
  <string name="RegistrationActivity_invalid_number">Μη έγκυρος αριθμός</string>
  <string name="RegistrationActivity_the_number_you_specified_s_is_invalid">Ο αριθμός που έγραψες (%s)
δεν είναι έγκυρος.</string>
  <string name="RegistrationActivity_a_verification_code_will_be_sent_to">Θα σταλεί κωδικός επαλήθευσης στο:</string>
  <string name="RegistrationActivity_you_will_receive_a_call_to_verify_this_number">Θα λάβεις μια κλήση για την επαλήθευση αυτού του αριθμού.</string>
  <string name="RegistrationActivity_is_your_phone_number_above_correct">Είναι ο παραπάνω αριθμός τηλεφώνου σωστός;</string>
  <string name="RegistrationActivity_edit_number">Επεξεργασία αριθμού</string>
  <string name="RegistrationActivity_missing_google_play_services">Υπηρεσίες Google Play που λείπουν</string>
  <string name="RegistrationActivity_this_device_is_missing_google_play_services">Αυτή η συσκευή δεν έχει τις Υπηρεσίες Google Play. Μπορείς και πάλι να χρησιμοποιήσεις το Molly, αλλά αυτή η διαμόρφωση μπορεί να οδηγήσει σε μειωμένη αξιοπιστία και επιδόσεις.\n\nΑν δεν είσαι προηγμένος/η χρήστης, αν δεν έχεις εγκαταστήσει κάποιο εναλλακτικό Android ROM, ή αν νομίζεις πως βλέπεις αυτό το μήνυμα από λάθος, παρακαλώ επικοινώνησε με το support@molly.im για να σε βοηθήσουμε με την αποσφαλμάτωση.</string>
  <string name="RegistrationActivity_i_understand">Καταλαβαίνω</string>
  <string name="RegistrationActivity_play_services_error">Σφάλμα υπηρεσιών Play</string>
  <string name="RegistrationActivity_google_play_services_is_updating_or_unavailable">Οι υπηρεσίες Google Play αναβαθμίζονται ή είναι προσωρινά μη διαθέσιμες. Παρακαλώ ξαναπροσπάθησε.</string>
  <string name="RegistrationActivity_terms_and_privacy">Όροι &amp; Πολιτική Απορρήτου</string>
  <string name="RegistrationActivity_signal_needs_access_to_your_contacts_and_media_in_order_to_connect_with_friends">Το Molly χρειάζεται πρόσβαση στις επαφές και τα πολυμέσα σου για να μπορέσει να σε συνδέσει με φίλους και φίλες σου, να στείλεις και να λάβεις μηνύματα, και να κάνεις ασφαλείς κλήσεις.</string>
  <string name="RegistrationActivity_signal_needs_access_to_your_contacts_in_order_to_connect_with_friends">Το Molly χρειάζεται πρόσβαση στις επαφές σου για να μπορέσει να σε συνδέσει με φίλους και φίλες σου, να ανταλλάξεις μηνύματα και να κάνεις ασφαλείς κλήσεις</string>
  <string name="RegistrationActivity_rate_limited_to_service">Έχεις προσπαθήσει πάρα πολλές φορές να εγγράψεις αυτόν τον αριθμό. Παρακαλώ ξαναπροσπάθησε αργότερα.</string>
  <string name="RegistrationActivity_unable_to_connect_to_service">Αδυναμία σύνδεσης στην υπηρεσία. Παρακαλώ έλεγξε τη σύνδεση στο δίκτυο και ξαναπροσπάθησε.</string>
  <string name="RegistrationActivity_call_requested">Ζητήθηκε κλήση</string>
  <plurals name="RegistrationActivity_debug_log_hint">
    <item quantity="one">Είσαι %d βήμα μακριά από την καταχώρηση ενός αρχείου αποσφαλμάτωσης.</item>
    <item quantity="other">Είσαι %d βήματα μακριά από την καταχώρηση ενός αρχείου αποσφαλμάτωσης.</item>
  </plurals>
  <string name="RegistrationActivity_we_need_to_verify_that_youre_human">Πρέπει να επιβεβαιώσουμε ότι είσαι άνθρωπος.</string>
  <string name="RegistrationActivity_next">Επόμενο</string>
  <string name="RegistrationActivity_continue">Συνέχεια</string>
  <string name="RegistrationActivity_take_privacy_with_you_be_yourself_in_every_message">Πάρε την ιδιωτικότητα μαζί σου.\nΝα είσαι ο εαυτός σου σε κάθε μήνυμα.</string>
  <string name="RegistrationActivity_enter_your_phone_number_to_get_started">Γράψε τον αριθμό σου για να ξεκινήσεις</string>
  <string name="RegistrationActivity_enter_your_phone_number">Εισαγωγή αριθμού τηλεφώνου</string>
  <string name="RegistrationActivity_you_will_receive_a_verification_code">Θα λάβεις έναν κωδικό επαλήθευσης. Μπορεί να υπάρξουν χρεώσεις παρόχου.</string>
  <string name="RegistrationActivity_enter_the_code_we_sent_to_s">Γράψε τον κωδικό που σου στείλαμε στο %s</string>
  <string name="RegistrationActivity_make_sure_your_phone_has_a_cellular_signal">Επιβεβαίωσε πως το τηλέφωνό σου έχει σήμα κινητής για να λάβεις το SMS ή την κλήση</string>
  <string name="RegistrationActivity_phone_number_description">Αριθμός τηλεφώνου</string>
  <string name="RegistrationActivity_country_code_description">Κωδικός χώρας</string>
  <string name="RegistrationActivity_call">Κλήση</string>
  <!--RegistrationLockV2Dialog-->
  <string name="RegistrationLockV2Dialog_turn_on_registration_lock">Ενεργοποίηση του Κλειδώματος εγγραφής;</string>
  <string name="RegistrationLockV2Dialog_turn_off_registration_lock">Απενεργοποίηση του Κλειδώματος εγγραφής;</string>
  <string name="RegistrationLockV2Dialog_if_you_forget_your_signal_pin_when_registering_again">Αν ξεχάσεις το PIN του Signal σου όταν επανεγγραφτείς στο Signal, θα κλειδωθείς έξω απ\' τον λογαριασμό σου για 7 ημέρες.</string>
  <string name="RegistrationLockV2Dialog_turn_on">Ενεργοποίηση</string>
  <string name="RegistrationLockV2Dialog_turn_off">Απενεργοποίηση</string>
  <!--RevealableMessageView-->
  <string name="RevealableMessageView_view_photo">Προβολή φωτογραφίας</string>
  <string name="RevealableMessageView_view_video">Προβολή βίντεο</string>
  <string name="RevealableMessageView_viewed">Διαβάστηκε</string>
  <string name="RevealableMessageView_media">Πολυμέσα</string>
  <!--Search-->
  <string name="SearchFragment_no_results">Δε βρέθηκαν αποτελέσματα για \"%s\"</string>
  <string name="SearchFragment_header_conversations">Συνομιλίες</string>
  <string name="SearchFragment_header_contacts">Επαφές</string>
  <string name="SearchFragment_header_messages">Μηνύματα</string>
  <!--ShakeToReport-->
  <!--SharedContactDetailsActivity-->
  <string name="SharedContactDetailsActivity_add_to_contacts">Προσθήκη στις επαφές</string>
  <string name="SharedContactDetailsActivity_invite_to_signal">Πρόσκληση στο Molly</string>
  <string name="SharedContactDetailsActivity_signal_message">Μήνυμα Signal</string>
  <string name="SharedContactDetailsActivity_signal_call">Κλήση Signal</string>
  <!--SharedContactView-->
  <string name="SharedContactView_add_to_contacts">Προσθήκη στις επαφές</string>
  <string name="SharedContactView_invite_to_signal">Πρόσκληση στο Molly</string>
  <string name="SharedContactView_message">Μήνυμα Signal</string>
  <!--SignalPinReminders-->
  <string name="SignalPinReminders_well_remind_you_again_later">Θα σ\' το ξαναθυμήσουμε αργότερα.</string>
  <string name="SignalPinReminders_well_remind_you_again_tomorrow">Θα σ\' το ξαναθυμήσουμε αύριο.</string>
  <string name="SignalPinReminders_well_remind_you_again_in_a_few_days">Θα σ\' το ξαναθυμήσουμε σε μερικές μέρες.</string>
  <string name="SignalPinReminders_well_remind_you_again_in_a_week">Θα σ\' το ξαναθυμήσουμε σε μια εβδομάδα.</string>
  <string name="SignalPinReminders_well_remind_you_again_in_a_couple_weeks">Θα σ\' το υπενθυμίσουμε ξανα σε μερικές εβδομάδες.</string>
  <string name="SignalPinReminders_well_remind_you_again_in_a_month">Θα σ\' το ξαναθυμήσουμε σε ένα μήνα.</string>
  <!--Slide-->
  <string name="Slide_image">Εικόνα</string>
  <string name="Slide_sticker">Αυτοκόλλητο</string>
  <string name="Slide_audio">Ήχος</string>
  <string name="Slide_video">Βίντεο</string>
  <!--SmsMessageRecord-->
  <string name="SmsMessageRecord_received_corrupted_key_exchange_message">Ελήφθη προβληματικό μήνυμα
ανταλλαγής κλειδιών!
    </string>
  <string name="SmsMessageRecord_received_key_exchange_message_for_invalid_protocol_version">
Ελήφθη μήνυμα ανταλλαγής κλειδιών για μη έγκυρη έκδοση του πρωτόκολλου.</string>
  <string name="SmsMessageRecord_received_message_with_new_safety_number_tap_to_process">Λάβαμε μήνυμα με καινούργιο αριθμό ασφαλείας. Πάτα για προβολή.</string>
  <string name="SmsMessageRecord_secure_session_reset">Επανεκκίνησες την ασφαλή συνεδρία.</string>
  <string name="SmsMessageRecord_secure_session_reset_s">Ο/Η %s επανεκκίνησε την ασφαλή συνεδρία.</string>
  <string name="SmsMessageRecord_duplicate_message">Διπλότυπο μήνυμα.</string>
  <string name="SmsMessageRecord_this_message_could_not_be_processed_because_it_was_sent_from_a_newer_version">Αυτό το μήνυμα δεν μπόρεσε να επεξεργαστεί γιατί στάλθηκε από νεότερη έκδοση του Signal. Μπορείς να ζητήσεις από την επαφή να σου ξαναστείλει το μήνυμα, αφού την αναβαθμίσεις.</string>
  <string name="SmsMessageRecord_error_handling_incoming_message">Σφάλμα κατά την διαχείριση εισερχόμενου μηνύματος.</string>
  <!--StickerManagementActivity-->
  <string name="StickerManagementActivity_stickers">Αυτοκόλλητα</string>
  <!--StickerManagementAdapter-->
  <string name="StickerManagementAdapter_installed_stickers">Εγκατεστημένα αυτοκόλλητα</string>
  <string name="StickerManagementAdapter_stickers_you_received">Αυτοκόλλητα που έχετε λάβει</string>
  <string name="StickerManagementAdapter_signal_artist_series">Σειρά καλλιτεχνών Signal</string>
  <string name="StickerManagementAdapter_no_stickers_installed">Δεν έχουν εγκατασταθεί αυτοκόλλητα</string>
  <string name="StickerManagementAdapter_stickers_from_incoming_messages_will_appear_here">Αυτοκόλλητα από εισερχόμενα μηνύματα θα εμφανίζονται εδώ</string>
  <string name="StickerManagementAdapter_untitled">Χωρίς τίτλο</string>
  <string name="StickerManagementAdapter_unknown">Άγνωστο</string>
  <!--StickerPackPreviewActivity-->
  <string name="StickerPackPreviewActivity_untitled">Χωρίς τίτλο</string>
  <string name="StickerPackPreviewActivity_unknown">Άγνωστο</string>
  <string name="StickerPackPreviewActivity_install">Εγκατάσταση</string>
  <string name="StickerPackPreviewActivity_remove">Αφαίρεση</string>
  <string name="StickerPackPreviewActivity_stickers">Αυτοκόλλητα</string>
  <string name="StickerPackPreviewActivity_failed_to_load_sticker_pack">Αποτυχία φόρτωσης του πακέτου αυτοκολλήτων</string>
  <!--SubmitDebugLogActivity-->
  <string name="SubmitDebugLogActivity_edit">Eπεξεργασία</string>
  <string name="SubmitDebugLogActivity_done">Τέλος</string>
  <string name="SubmitDebugLogActivity_tap_a_line_to_delete_it">Πάτα πάνω σε μία γραμμή για να τη διαγράψεις</string>
  <string name="SubmitDebugLogActivity_submit">Αποστολή</string>
  <string name="SubmitDebugLogActivity_failed_to_submit_logs">Αποτυχία υποβολής αρχείων καταγραφής</string>
  <string name="SubmitDebugLogActivity_success">Επιτυχία!</string>
  <string name="SubmitDebugLogActivity_copy_this_url_and_add_it_to_your_issue">Αντέγραψε αυτό το URL και προσθεσέ το στην αναφορά σφάλματος ή στο email υποστήριξης:\n\n<b>%1$s</b></string>
  <string name="SubmitDebugLogActivity_share">Διαμοιρασμός</string>
  <string name="SubmitDebugLogActivity_this_log_will_be_posted_publicly_online_for_contributors">Αυτό το αρχείο καταγραφής συμβάντων θα αναρτηθεί δημόσια στο διαδίκτυο για προβολή από τους συνεισφέροντες. Μπορείς να το εξετάσεις πριν το υποβάλλεις.</string>
  <!--SupportEmailUtil-->
  <string name="SupportEmailUtil_filter">Φίλτρο:</string>
  <string name="SupportEmailUtil_device_info">Πληροφορίες συσκευής:</string>
  <string name="SupportEmailUtil_android_version">Έκδοση Android:</string>
  <string name="SupportEmailUtil_signal_version">Έκδοση Molly:</string>
  <string name="SupportEmailUtil_signal_package">Πακέτο Molly:</string>
  <string name="SupportEmailUtil_registration_lock">Κλείδωμα εγγραφής:</string>
  <string name="SupportEmailUtil_locale">Τοπικές ρυθμίσεις:</string>
  <!--ThreadRecord-->
  <string name="ThreadRecord_group_updated">Η ομάδα ενημερώθηκε</string>
  <string name="ThreadRecord_left_the_group">Έφυγες απ\' την ομάδα</string>
  <string name="ThreadRecord_secure_session_reset">Η ασφαλής συνεδρία επανεκκινήθηκε.</string>
  <string name="ThreadRecord_draft">Πρόχειρο:</string>
  <string name="ThreadRecord_called">Τον/την κάλεσες</string>
  <string name="ThreadRecord_called_you">Σε κάλεσε</string>
  <string name="ThreadRecord_missed_audio_call">Αναπάντητη κλήση φωνής</string>
  <string name="ThreadRecord_missed_video_call">Αναπάντητη βιντεοκλήση</string>
  <string name="ThreadRecord_media_message">Μήνυμα πολυμέσων</string>
  <string name="ThreadRecord_sticker">Αυτοκόλλητο</string>
  <string name="ThreadRecord_view_once_photo">Φωτογραφία μιας μόνο προβολής</string>
  <string name="ThreadRecord_view_once_video">Βίντεο μιας μόνο προβολής</string>
  <string name="ThreadRecord_view_once_media">Πολυμέσο μιας μόνο προβολής</string>
  <string name="ThreadRecord_this_message_was_deleted">Αυτο το μήνυμα διαγράφτηκε.</string>
  <string name="ThreadRecord_you_deleted_this_message">Διέγραψες αυτό το μήνυμα.</string>
  <string name="ThreadRecord_s_is_on_signal">Ο/Η %s είναι στο Signal!</string>
  <string name="ThreadRecord_disappearing_messages_disabled">Τα μηνύματα που εξαφανίζονται απενεργοποιήθηκαν</string>
  <string name="ThreadRecord_disappearing_message_time_updated_to_s">Τα μηνύματα εξαφανίζονται σε %s</string>
  <string name="ThreadRecord_safety_number_changed">Ο αριθμός ασφαλείας άλλαξε</string>
  <string name="ThreadRecord_your_safety_number_with_s_has_changed">Ο αριθμός ασφαλείας σου με τον/την %s έχει αλλάξει.</string>
  <string name="ThreadRecord_you_marked_verified">Σημείωσες ως επιβεβαιωμένο</string>
  <string name="ThreadRecord_you_marked_unverified">Σημείωσες ως μη επιβεβαιωμένο</string>
  <string name="ThreadRecord_message_could_not_be_processed">Αποτυχία επεξεργασίας μηνύματος</string>
  <string name="ThreadRecord_delivery_issue">Θέμα κατά τη παράδοση</string>
  <string name="ThreadRecord_message_request">Αίτημα μηνύματος</string>
  <string name="ThreadRecord_photo">Φωτογραφία</string>
  <string name="ThreadRecord_gif">GIF</string>
  <string name="ThreadRecord_voice_message">Μήνυμα φωνής</string>
  <string name="ThreadRecord_file">Αρχείο</string>
  <string name="ThreadRecord_video">Βίντεο</string>
  <string name="ThreadRecord_chat_session_refreshed">Η συνομιλία ανανεώθηκε</string>
  <!--UpdateApkReadyListener-->
  <string name="UpdateApkReadyListener_Signal_update">Αναβάθμιση Molly</string>
  <string name="UpdateApkReadyListener_a_new_version_of_signal_is_available_tap_to_update">Μια νέα έκδοση του Molly είναι διαθέσιμη, πάτα για αναβάθμιση</string>
  <!--UntrustedSendDialog-->
  <string name="UntrustedSendDialog_send_message">Αποστολή μηνύματος;</string>
  <string name="UntrustedSendDialog_send">Αποστολή</string>
  <!--UnverifiedSendDialog-->
  <string name="UnverifiedSendDialog_send_message">Αποστολή μηνύματος;</string>
  <string name="UnverifiedSendDialog_send">Αποστολή</string>
  <!--UsernameEditFragment-->
  <string name="UsernameEditFragment_username">Όνομα χρήστη</string>
  <string name="UsernameEditFragment_delete">Διαγραφή</string>
  <string name="UsernameEditFragment_successfully_set_username">Το όνομα χρήστη ορίστηκε με επιτυχία.</string>
  <string name="UsernameEditFragment_successfully_removed_username">Το όνομα χρήστη αφαιρέθηκε με επιτυχία.</string>
  <string name="UsernameEditFragment_encountered_a_network_error">Υπήρξε σφάλμα δικτύου.</string>
  <string name="UsernameEditFragment_this_username_is_taken">Αυτό το όνομα χρήστη χρησιμοποιείται ήδη.</string>
  <string name="UsernameEditFragment_this_username_is_available">Αυτό το όνομα χρήστη είναι διαθέσιμο.</string>
  <string name="UsernameEditFragment_usernames_can_only_include">Τα ονόματα χρήστη μπορούν να περιέχουν μόνο λατινικούς χαρακτήρες a-Z, αριθμούς 0-9 και κάτω παύλες.</string>
  <string name="UsernameEditFragment_usernames_cannot_begin_with_a_number">Τα ονόματα χρήστη δεν μπορούν να αρχίζουν με αριθμό</string>
  <string name="UsernameEditFragment_username_is_invalid">Το όνομα χρήστη δεν είναι έγκυρο.</string>
  <string name="UsernameEditFragment_usernames_must_be_between_a_and_b_characters">Τα ονόματα χρήστη πρέπει να είναι από %1$d εώς %2$d χαρακτήρες.</string>
  <string name="UsernameEditFragment_usernames_on_signal_are_optional">Τα ονόματα χρήστη στο Signal είναι προαιρετικά. Αν επιλέξεις να δημιουργήσεις ένα όνομα χρήστη, τότε άλλοι χρήστες του Signal θα μπορούν να σε βρουν με αυτό το όνομα και να επικοινωνήσουν μαζί σου χωρίς να γνωρίζουν τον αριθμό τηλεφώνου σου.</string>
  <plurals name="UserNotificationMigrationJob_d_contacts_are_on_signal">
    <item quantity="one">%d επαφή είναι στο Signal!</item>
    <item quantity="other">%d επαφές είναι στο Signal!</item>
  </plurals>
  <!--VerifyIdentityActivity-->
  <string name="VerifyIdentityActivity_your_contact_is_running_an_old_version_of_signal">Η επαφή σου χρησιμοποιεί παλιά έκδοση του Signal. Παρακαλούμε ζήτα του/της να ανανεώσει την εφαρμογή πριν επιβεβαιώσεις τον αριθμό ασφαλείας.</string>
  <string name="VerifyIdentityActivity_your_contact_is_running_a_newer_version_of_Signal">Η επαφή σου χρησιμοποιεί μια νεότερη έκδοση του Signal και ο κώδικας QR δεν έχει συμβατή μορφοποίηση. Παρακαλώ ενημέρωσε την εφαρμογή.</string>
  <string name="VerifyIdentityActivity_the_scanned_qr_code_is_not_a_correctly_formatted_safety_number">Η μορφοποίηση του κώδικα QR που σκάναρες δεν είναι σωστή για την επιβεβαίωση του αριθμού ασφαλείας. Παρακαλώ ξαναδοκίμασε.</string>
  <string name="VerifyIdentityActivity_share_safety_number_via">Μοιράσου τον αριθμό ασφαλείας μέσω…</string>
  <string name="VerifyIdentityActivity_our_signal_safety_number">Ο αριθμός ασφαλείας μας:</string>
  <string name="VerifyIdentityActivity_no_app_to_share_to">Φαινεται πως δεν έχεις κάποια εφαρμογή με την οποία να μπορείς να μοιραστείς.</string>
  <string name="VerifyIdentityActivity_no_safety_number_to_compare_was_found_in_the_clipboard">Δε βρέθηκε αριθμός ασφαλείας στο πρόχειρο για να γίνει σύγκριση</string>
  <string name="VerifyIdentityActivity_signal_needs_the_camera_permission_in_order_to_scan_a_qr_code_but_it_has_been_permanently_denied">Το Molly χρειάζεται τα δικαιώματα Κάμερας για το σκανάρισμα του κωδικού QR, αλλά αυτά δεν έχουν δοθεί μόνιμα. Παρακαλώ πήγαινε στις ρυθμίσεις εφαρμογών, επέλεξε τα \"Δικαιώματα\", και ενεργοποίησε την \"Κάμερα\".</string>
  <string name="VerifyIdentityActivity_unable_to_scan_qr_code_without_camera_permission">Δεν μπορούμε να σκανάρουμε τον QR κωδικό χωρίς τα δικαιώματα Κάμερας</string>
  <string name="VerifyIdentityActivity_you_must_first_exchange_messages_in_order_to_view">Θα πρέπει πρώτα να ανταλλάξετε μηνύματα για να δείς τον αριθμό ασφαλείας του/της %1$s.</string>
  <!--ViewOnceMessageActivity-->
  <!--AudioView-->
  <!--MessageDisplayHelper-->
  <string name="MessageDisplayHelper_message_encrypted_for_non_existing_session">Το μήνυμα κρυπτογραφήθηκε για μη υπάρχουσα συνεδρία</string>
  <!--MmsMessageRecord-->
  <string name="MmsMessageRecord_bad_encrypted_mms_message">Μήνυμα MMS με πρόβλημα στην κρυπτογράφησή του</string>
  <string name="MmsMessageRecord_mms_message_encrypted_for_non_existing_session">Το μήνυμα MMS κρυπτογραφήθηκε για μη υπάρχουσα συνεδρία</string>
  <!--MuteDialog-->
  <string name="MuteDialog_mute_notifications">Σίγαση ειδοποιήσεων</string>
  <!--ApplicationMigrationService-->
  <string name="ApplicationMigrationService_import_in_progress">Εισαγωγή σε εξέλιξη</string>
  <string name="ApplicationMigrationService_importing_text_messages">Εισαγωγή μηνυμάτων κειμένου</string>
  <string name="ApplicationMigrationService_import_complete">Η εισαγωγή ολοκληρώθηκε</string>
  <string name="ApplicationMigrationService_system_database_import_is_complete">Η εισαγωγή της βάσης δεδομένων του συστήματος ολοκληρώθηκε.</string>
  <!--KeyCachingService-->
  <string name="KeyCachingService_signal_passphrase_cached">Πάτα για άνοιγμα.</string>
  <string name="KeyCachingService_passphrase_cached">Το Molly ξεκλειδώθηκε</string>
  <string name="KeyCachingService_lock">Κλείδωμα του Molly</string>
  <!--MediaPreviewActivity-->
  <string name="MediaPreviewActivity_you">Εσύ</string>
  <string name="MediaPreviewActivity_unssuported_media_type">Μη υποστηριζόμενος τύπος πολυμέσων</string>
  <string name="MediaPreviewActivity_draft">Πρόχειρο</string>
  <string name="MediaPreviewActivity_signal_needs_the_storage_permission_in_order_to_write_to_external_storage_but_it_has_been_permanently_denied">Το Molly χρειάζεται τα δικαιώματα Αποθηκευτικού Χώρου για αποθήκευση στην εξωτερική μνήμη, αλλά αυτά δεν έχουν δοθεί μόνιμα. Παρακαλώ πήγαινε στις ρυθμίσεις εφαρμογών, επέλεξε τα \"Δικαιώματα\", και ενεργοποίησε το \"Αποθηκευτικός Χώρος\".</string>
  <string name="MediaPreviewActivity_unable_to_write_to_external_storage_without_permission">Αδυναμία αποθήκευσης στην εξωτερική μνήμη χωρίς δικαιώματα</string>
  <string name="MediaPreviewActivity_media_delete_confirmation_title">Διαγραφή μηνύματος;</string>
  <string name="MediaPreviewActivity_media_delete_confirmation_message">Αυτή η επιλογή θα διαγράψει οριστικά αυτό το μήνυμα.</string>
  <string name="MediaPreviewActivity_s_to_s">%1$s προς %2$s</string>
  <string name="MediaPreviewActivity_media_no_longer_available">Το πολυμέσο δεν είναι πια διαθέσιμο.</string>
  <string name="MediaPreviewActivity_cant_find_an_app_able_to_share_this_media">Δεν βρέθηκε εφαρμογή που να μπορεί να διαμοιραστεί αυτό το πολυμέσο.</string>
  <!--MessageNotifier-->
  <string name="MessageNotifier_d_new_messages_in_d_conversations">%1$d νέα μηνύματα σε %2$d συνομιλίες</string>
  <string name="MessageNotifier_most_recent_from_s">Τελευταίο μήνυμα από: %1$s</string>
  <string name="MessageNotifier_locked_message">Κλειδωμένο μήνυμα</string>
  <string name="MessageNotifier_message_delivery_failed">Η παράδοση του μηνύματος απέτυχε.</string>
  <string name="MessageNotifier_failed_to_deliver_message">Αποτυχία παράδοσης του μηνύματος.</string>
  <string name="MessageNotifier_error_delivering_message">Σφάλμα κατά την παράδοση του μηνύματος.</string>
  <string name="MessageNotifier_mark_all_as_read">Σημείωση όλων ως αναγνωσμένα</string>
  <string name="MessageNotifier_mark_read">Σημείωση ως αναγνωσμένο</string>
  <string name="MessageNotifier_turn_off_these_notifications">Απενεργοποίηση αυτών των ειδοποιήσεων</string>
  <string name="MessageNotifier_view_once_photo">Φωτογραφία μιας μόνο προβολής</string>
  <string name="MessageNotifier_view_once_video">Βίντεο μιας μόνο προβολής</string>
  <string name="MessageNotifier_reply">Απάντηση</string>
  <string name="MessageNotifier_signal_message">Μήνυμα Signal</string>
  <string name="MessageNotifier_unsecured_sms">Μη ασφαλές SMS</string>
  <string name="MessageNotifier_you_may_have_new_messages">Ίσως έχεις νέα μηνύματα</string>
  <string name="MessageNotifier_open_signal_to_check_for_recent_notifications">Ανοιξε το Molly για δεις αν υπάρχουν πρόσφατες ειδοποιήσεις.</string>
  <string name="MessageNotifier_contact_message">%1$s %2$s</string>
  <string name="MessageNotifier_unknown_contact_message">Επαφή</string>
  <string name="MessageNotifier_reacted_s_to_s">Αντέδρασε με %1$s στο \"%2$s\".</string>
  <string name="MessageNotifier_reacted_s_to_your_video">Αντέδρασε με %1$s στο βίντεό σου.</string>
  <string name="MessageNotifier_reacted_s_to_your_image">Αντέδρασε με %1$s στη φωτογραφία σου.</string>
  <string name="MessageNotifier_reacted_s_to_your_file">Αντέδρασε με %1$s στο αρχείο σου.</string>
  <string name="MessageNotifier_reacted_s_to_your_audio">Αντέδρασε με %1$s στο ηχητικό σου.</string>
  <string name="MessageNotifier_reacted_s_to_your_view_once_media">Αντέδρασε με %1$s στο πολυμέσο μιας μόνο προβολής</string>
  <string name="MessageNotifier_reacted_s_to_your_sticker">Αντέδρασε με %1$s στο αυτοκόλλητό σου.</string>
  <string name="MessageNotifier_this_message_was_deleted">Αυτο το μήνυμα διαγράφτηκε.</string>
  <string name="TurnOffContactJoinedNotificationsActivity__turn_off_contact_joined_signal">Απενεργοποίηση των ειδοποιήσεων για επαφές που έρχονται στο Signal; Μπορείς να τις ενεργοποιήσεις ξανά στο Signal &gt; Ρυθμίσεις &gt; Ειδοποιήσεις.</string>
  <!--Notification Channels-->
  <string name="NotificationChannel_channel_messages">Μηνύματα</string>
  <string name="NotificationChannel_calls">Κλήσεις</string>
  <string name="NotificationChannel_failures">Αποτυχίες</string>
  <string name="NotificationChannel_backups">Αντίγραφα ασφαλείας</string>
  <string name="NotificationChannel_locked_status">Κατάσταση κλειδώματος</string>
  <string name="NotificationChannel_app_updates">Αναβαθμίσεις εφαρμογής</string>
  <string name="NotificationChannel_other">Άλλο</string>
  <string name="NotificationChannel_group_chats">Συνομιλίες</string>
  <string name="NotificationChannel_missing_display_name">Άγνωστο</string>
  <string name="NotificationChannel_voice_notes">Ηχητικές σημειώσεις</string>
  <string name="NotificationChannel_contact_joined_signal">Επαφή που εγκατέστησε το Signal</string>
  <!--ProfileEditNameFragment-->
  <!--QuickResponseService-->
  <string name="QuickResponseService_quick_response_unavailable_when_Signal_is_locked">Η γρήγορη απάντηση δεν είναι διαθέσιμη όταν το Molly είναι κλειδωμένο!</string>
  <string name="QuickResponseService_problem_sending_message">Πρόβλημα με την αποστολή μηνύματος!</string>
  <!--SaveAttachmentTask-->
  <string name="SaveAttachmentTask_saved_to">Αποθηκεύτηκε στο %s</string>
  <string name="SaveAttachmentTask_saved">Αποθηκεύτηκε</string>
  <!--SearchToolbar-->
  <string name="SearchToolbar_search">Αναζήτηση</string>
  <string name="SearchToolbar_search_for_conversations_contacts_and_messages">Αναζήτησε συνομιλίες, επαφές και μηνύματα</string>
  <!--ShortcutLauncherActivity-->
  <string name="ShortcutLauncherActivity_invalid_shortcut">Μη έγκυρη συντόμευση</string>
  <!--SingleRecipientNotificationBuilder-->
  <string name="SingleRecipientNotificationBuilder_signal">Molly</string>
  <string name="SingleRecipientNotificationBuilder_new_message">Νέο μήνυμα</string>
  <string name="SingleRecipientNotificationBuilder_message_request">Αίτημα μηνύματος</string>
  <string name="SingleRecipientNotificationBuilder_you">Εσύ</string>
  <!--ThumbnailView-->
  <string name="ThumbnailView_Play_video_description">Αναπαραγωγή βίντεο</string>
  <string name="ThumbnailView_Has_a_caption_description">Έχει λεζάντα</string>
  <!--TransferControlView-->
  <plurals name="TransferControlView_n_items">
    <item quantity="one">%d αντικείμενο</item>
    <item quantity="other">%d αντικείμενα</item>
  </plurals>
  <!--UnauthorizedReminder-->
  <string name="UnauthorizedReminder_device_no_longer_registered">Η συσκευή δεν είναι πλέον εγγεγραμμένη</string>
  <string name="UnauthorizedReminder_this_is_likely_because_you_registered_your_phone_number_with_Signal_on_a_different_device">Αυτό συνέβη μάλλον επειδή καταχώρησες τον αριθμό τηλεφώνου σου στο Signal σε άλλη συσκευή. Πάτα για επανεγγραφή.</string>
  <!--WebRtcCallActivity-->
  <string name="WebRtcCallActivity_to_answer_the_call_from_s_give_signal_access_to_your_microphone">Για να απαντήσεις την κλήση από τον/την %s, δώσε στο Molly πρόσβαση στο μικρόφωνο.</string>
  <string name="WebRtcCallActivity_signal_requires_microphone_and_camera_permissions_in_order_to_make_or_receive_calls">Το Molly χρειάζεται τα δικαιώματα Μικροφώνου και Κάμερας για την πραγματοποίηση κλήσεων, αλλά αυτά δεν έχουν δοθεί μόνιμα. Παρακαλώ πήγαινε στις ρυθμίσεις εφαρμογών, επέλεξε τα \"Δικαιώματα\", και ενεργοποίησε το \"Μικρόφωνο\" και \"Κάμερα\".</string>
  <string name="WebRtcCallActivity__answered_on_a_linked_device">Απαντήθηκε από συνδεμένη συσκευή.</string>
  <string name="WebRtcCallActivity__declined_on_a_linked_device">Απορρίφθηκε απο συνδεμένη συσκευή.</string>
  <string name="WebRtcCallActivity__busy_on_a_linked_device">Απασχολημένος/η από συνδεμένη συσκευή.</string>
  <string name="GroupCallSafetyNumberChangeNotification__someone_has_joined_this_call_with_a_safety_number_that_has_changed">Κάποιος μπήκε στην κλήση με κάποιον αριθμό ασφαλείας που έχει αλλάξει.</string>
  <!--WebRtcCallScreen-->
  <string name="WebRtcCallScreen_swipe_up_to_change_views">Σύρε προς τα πάνω για αλλαγή οπτικής</string>
  <!--WebRtcCallScreen V2-->
  <string name="WebRtcCallScreen__decline">Απόρριψη</string>
  <string name="WebRtcCallScreen__answer">Απάντηση</string>
  <string name="WebRtcCallScreen__answer_without_video">Απάντηση χωρίς βίντεο</string>
  <!--WebRtcAudioOutputToggle-->
  <string name="WebRtcAudioOutputToggle__audio_output">Έξοδος ήχου</string>
  <string name="WebRtcAudioOutputToggle__phone_earpiece">Ακουστικό συσκευής</string>
  <string name="WebRtcAudioOutputToggle__speaker">Μεγάφωνο</string>
  <string name="WebRtcAudioOutputToggle__bluetooth">Bluetooth</string>
  <string name="WebRtcCallControls_answer_call_description">Απάντηση</string>
  <string name="WebRtcCallControls_reject_call_description">Απόρριψη κλήσης</string>
  <!--change_passphrase_activity-->
  <string name="change_passphrase_activity__old_passphrase">Παλιό συνθηματικό</string>
  <string name="change_passphrase_activity__new_passphrase">Νέο συνθηματικό</string>
  <string name="change_passphrase_activity__repeat_new_passphrase">Νέο συνθηματικό (ξανά)</string>
  <!--contact_selection_activity-->
  <string name="contact_selection_activity__enter_name_or_number">Εισαγωγή ονόματος ή αριθμού</string>
  <string name="contact_selection_activity__invite_to_signal">Πρόσκληση στο Molly</string>
  <string name="contact_selection_activity__new_group">Νέα ομάδα</string>
  <!--contact_filter_toolbar-->
  <string name="contact_filter_toolbar__clear_entered_text_description">Καθαρισμός πληκτρολογημένου κειμένου</string>
  <string name="contact_filter_toolbar__show_keyboard_description">Εμφάνιση πληκτρολογίου</string>
  <string name="contact_filter_toolbar__show_dial_pad_description">Εμφάνιση αριθμητικού πληκτρολογίου</string>
  <!--contact_selection_group_activity-->
  <string name="contact_selection_group_activity__no_contacts">Δεν υπάρχουν επαφές.</string>
  <string name="contact_selection_group_activity__finding_contacts">Φόρτωση των επαφών…</string>
  <!--single_contact_selection_activity-->
  <string name="SingleContactSelectionActivity_contact_photo">Φωτογραφία επαφής</string>
  <!--ContactSelectionListFragment-->
  <string name="ContactSelectionListFragment_signal_requires_the_contacts_permission_in_order_to_display_your_contacts">Το Molly χρειάζεται τα δικαιώματα Επαφών για την εμφάνιση των επαφών σου, αλλά αυτά δεν έχουν δοθεί μόνιμα. Παρακαλώ πήγαινε στις ρυθμίσεις εφαρμογών, επέλεξε τα \"Δικαιώματα\", και ενεργοποίησε τις \"Επαφές\".</string>
  <string name="ContactSelectionListFragment_error_retrieving_contacts_check_your_network_connection">Σφάλμα κατά τη λήψη επαφών, έλεγξε τη σύνδεσή σου στο δίκτυο</string>
  <string name="ContactSelectionListFragment_username_not_found">Το όνομα χρήστη δε βρέθηκε</string>
  <string name="ContactSelectionListFragment_s_is_not_a_signal_user">Ο/Η \"%1$s\" δεν είναι χρήστης του Signal. Παρακαλώ επιβεβαίωσε το όνομα χρήστη και ξαναδοκίμασε.</string>
  <string name="ContactSelectionListFragment_you_do_not_need_to_add_yourself_to_the_group">Δεν χρειάζεται να προσθέσεις τον εαυτό σου στην ομάδα</string>
  <string name="ContactSelectionListFragment_maximum_group_size_reached">Έφτασες το μέγιστο όριο μεγέθους ομάδας</string>
  <string name="ContactSelectionListFragment_signal_groups_can_have_a_maximum_of_d_members">Οι ομάδες του Signal μπορούν να έχουν μέχρι %1$d μέλη.</string>
  <string name="ContactSelectionListFragment_recommended_member_limit_reached">Έφτασες το προτεινόμενο όριο μελών</string>
  <string name="ContactSelectionListFragment_signal_groups_perform_best_with_d_members_or_fewer">Οι ομάδες του Signal λειτουργούν καλύτερα με %1$d μέλη ή λιγότερα. Αν προσθέσεις παραπάνω μέλη, θα υπάρξουν καθυστερήσεις στην αποστολή και λήψη μηνυμάτων.</string>
  <plurals name="ContactSelectionListFragment_d_members">
    <item quantity="one">%1$d μέλος</item>
    <item quantity="other">%1$d μέλη</item>
  </plurals>
  <!--contact_selection_list_fragment-->
  <string name="contact_selection_list_fragment__signal_needs_access_to_your_contacts_in_order_to_display_them">Το Molly χρειάζεται πρόσβαση στις επαφές σου για να μπορέσει να τις εμφανίσει. </string>
  <string name="contact_selection_list_fragment__show_contacts">Εμφάνιση επαφών</string>
  <!--contact_selection_list_item-->
  <plurals name="contact_selection_list_item__number_of_members">
    <item quantity="one">%1$d μέλος</item>
    <item quantity="other">%1$d μέλη</item>
  </plurals>
  <!--conversation_activity-->
  <string name="conversation_activity__type_message_push">Μήνυμα Signal</string>
  <string name="conversation_activity__type_message_sms_insecure">Μη ασφαλές SMS</string>
  <string name="conversation_activity__type_message_mms_insecure">Μη ασφαλές MMS</string>
  <string name="conversation_activity__from_sim_name">Από%1$s</string>
  <string name="conversation_activity__sim_n">SIM %1$d</string>
  <string name="conversation_activity__send">Αποστολή</string>
  <string name="conversation_activity__compose_description">Σύνθεση μηνύματος</string>
  <string name="conversation_activity__emoji_toggle_description">Εναλλαγή πληκτρολογίου emoji</string>
  <string name="conversation_activity__attachment_thumbnail">Μικρογραφία συνημμένου</string>
  <string name="conversation_activity__quick_attachment_drawer_toggle_camera_description">Εναλλαγή συρταριού συνημμένων κάμερας</string>
  <string name="conversation_activity__quick_attachment_drawer_record_and_send_audio_description">Ηχογράφησε και στείλε το συνημμένο αρχείο ήχου</string>
  <string name="conversation_activity__quick_attachment_drawer_lock_record_description">Κλείδωσε την ηχογράφηση του συνημμένου αρχείου ήχου</string>
  <string name="conversation_activity__enable_signal_for_sms">Χρήση του Signal για SMS</string>
  <string name="conversation_activity__message_could_not_be_sent">Το μήνυμα δεν στάλθηκε. Έλεγξε τη σύνδεσή σου και ξαναπροσπάθησε.</string>
  <!--conversation_input_panel-->
  <string name="conversation_input_panel__slide_to_cancel">Σύρε για ακύρωση</string>
  <string name="conversation_input_panel__cancel">Ακύρωση</string>
  <!--conversation_item-->
  <string name="conversation_item__mms_image_description">Μήνυμα πολυμέσων</string>
  <string name="conversation_item__secure_message_description">Ασφαλές μήνυμα</string>
  <!--conversation_item_sent-->
  <string name="conversation_item_sent__send_failed_indicator_description">Η αποστολή απέτυχε</string>
  <string name="conversation_item_sent__pending_approval_description">Η έγκριση εκκρεμεί</string>
  <string name="conversation_item_sent__delivered_description">Παραδόθηκε</string>
  <string name="conversation_item_sent__message_read">Το μήνυμα διαβάστηκε</string>
  <!--conversation_item_received-->
  <string name="conversation_item_received__contact_photo_description">Φωτογραφία επαφής</string>
  <!--ConversationUpdateItem-->
  <string name="ConversationUpdateItem_loading">Φορτώνει</string>
  <string name="ConversationUpdateItem_learn_more">Μάθε περισσότερα</string>
  <string name="ConversationUpdateItem_join_call">Είσοδος στην κλήση</string>
  <string name="ConversationUpdateItem_return_to_call">Επιστροφή στην κλήση</string>
  <string name="ConversationUpdateItem_call_is_full">Η κλήση είναι γεμάτη</string>
  <string name="ConversationUpdateItem_invite_friends">Πρόσκληση φίλων</string>
  <string name="ConversationUpdateItem_enable_call_notifications">Ενεργοποίηση ειδοποιήσεων κλήσεων</string>
  <string name="ConversationUpdateItem_update_contact">Ανανέωση επαφής</string>
  <string name="ConversationUpdateItem_no_groups_in_common_review_requests_carefully">Χωρίς κοινές ομάδες. Εξέτασε τα αιτήματα προσεκτικά.</string>
  <string name="ConversationUpdateItem_no_contacts_in_this_group_review_requests_carefully">Ομάδα με καμία γνωστή επαφή. Εξέτασε τα αιτήματα προσεκτικά.</string>
  <string name="ConversationUpdateItem_view">Εμφάνιση</string>
  <string name="ConversationUpdateItem_the_disappearing_message_time_will_be_set_to_s_when_you_message_them">Ο χρόνος εξαφάνισης μηνυμάτων θα οριστεί σε %1$s όταν του/της στείλεις μήνύμα.</string>
  <!--audio_view-->
  <string name="audio_view__play_pause_accessibility_description">Αναπαραγωγή … Παύση</string>
  <string name="audio_view__download_accessibility_description">Λήψη</string>
  <!--QuoteView-->
  <string name="QuoteView_audio">Ήχος</string>
  <string name="QuoteView_video">Βίντεο</string>
  <string name="QuoteView_photo">Φωτογραφία</string>
  <string name="QuoteView_view_once_media">Πολυμέσο μιας μόνο προβολής</string>
  <string name="QuoteView_sticker">Αυτοκόλλητο</string>
  <string name="QuoteView_you">Εσύ</string>
  <string name="QuoteView_original_missing">Το αρχικό μήνυμα δε βρέθηκε</string>
  <!--conversation_fragment-->
  <string name="conversation_fragment__scroll_to_the_bottom_content_description">Πήγαινε στο τέρμα</string>
  <!--safety_number_change_dialog-->
  <string name="safety_number_change_dialog__safety_number_changes">Αλλαγές αριθμού ασφαλείας</string>
  <string name="safety_number_change_dialog__accept">Αποδοχή</string>
  <string name="safety_number_change_dialog__send_anyway">Αποστόλη παρ\' όλα αυτά</string>
  <string name="safety_number_change_dialog__call_anyway">Κλήση παρ\' όλα αυτά</string>
  <string name="safety_number_change_dialog__join_call">Είσοδος στην κλήση</string>
  <string name="safety_number_change_dialog__continue_call">Συνέχεια κλήσης</string>
  <string name="safety_number_change_dialog__leave_call">Αποχώρηση από την κλήση</string>
  <string name="safety_number_change_dialog__the_following_people_may_have_reinstalled_or_changed_devices">Τα παρακάτω άτομα ίσως επανεγκατεστησαν το Signal ή άλλαξαν συσκευή. Επιβεβαίωσε τους αριθμούς ασφαλείας με αυτά, για να διασφαλίσεις την ιδιωτικότητα.</string>
  <string name="safety_number_change_dialog__view">Εμφάνιση</string>
  <string name="safety_number_change_dialog__previous_verified">Προηγουμένως επιβεβαιωμένοι</string>
  <!--EnableCallNotificationSettingsDialog__call_notifications_checklist-->
  <string name="EnableCallNotificationSettingsDialog__call_notifications_enabled">Ειδοποιήσεις κλήσεων ενεργοποιημένες.</string>
  <string name="EnableCallNotificationSettingsDialog__enable_call_notifications">Ενεργοποίηση ειδοποιήσεων κλήσεων</string>
  <string name="EnableCallNotificationSettingsDialog__enable_background_activity">Ενεργοποίηση δραστηριότητας στο υπόβαθρο</string>
  <string name="EnableCallNotificationSettingsDialog__everything_looks_good_now">Τώρα όλα φαίνοντει εντάξει!</string>
  <string name="EnableCallNotificationSettingsDialog__to_receive_call_notifications_tap_here_and_turn_on_show_notifications">Για να λαμβάνεις ειδοποιήσεις κλήσεων, πάτα εδώ και ενεργοποίησε την \"Εμφάνιση ειδοποιήσεων\".</string>
  <string name="EnableCallNotificationSettingsDialog__to_receive_call_notifications_tap_here_and_turn_on_notifications">Για να λαμβάνεις ειδοποιήσεις κλήσεων, πάτα εδώ, ενεργοποίησε τις ειδοποιήσεις και επιβεβαίωσε πως ο Ηχος και τα Pop-up είναι ενεργοποιημένα.</string>
  <string name="EnableCallNotificationSettingsDialog__to_receive_call_notifications_tap_here_and_enable_background_activity_in_battery_settings">Για να λαμβάνεις ειδοποιήσεις κλήσεων, πάτα εδώ και ενεργοποίησε τη δραστηριότητα στο υπόβαθρο στις ρυθμίσεις Μπαταρίας.</string>
  <string name="EnableCallNotificationSettingsDialog__settings">Ρυθμίσεις</string>
  <string name="EnableCallNotificationSettingsDialog__to_receive_call_notifications_tap_settings_and_turn_on_show_notifications">Για να λαμβάνεις ειδοποιήσεις κλήσεων, πάτα στις Ρυθμίσεις και ενεργοποίησε την \"Εμφάνιση ειδοποιήσεων\".</string>
  <string name="EnableCallNotificationSettingsDialog__to_receive_call_notifications_tap_settings_and_turn_on_notifications">Για να λαμβάνεις ειδοποιήσεις κλήσεων, πάτα στις Ρυθμίσεις, ενεργοποίησε τις ειδοποιήσεις και επιβεβαίωσε πως ο Ηχος και τα Pop-up είναι ενεργοποιημένα.</string>
  <string name="EnableCallNotificationSettingsDialog__to_receive_call_notifications_tap_settings_and_enable_background_activity_in_battery_settings">Για να λαμβάνεις ειδοποιήσεις κλήσεων, πάτα στις Ρυθμίσεις και ενεργοποίησε τη δραστηριότητα στο υπόβαθρο στις ρυθμίσεις Μπαταρίας.</string>
  <!--country_selection_fragment-->
  <string name="country_selection_fragment__loading_countries">Γίνεται φόρτωση χωρών…</string>
  <string name="country_selection_fragment__search">Αναζήτηση</string>
  <string name="country_selection_fragment__no_matching_countries">Καμία χώρα που να ταιριάζει</string>
  <!--device_add_fragment-->
  <string name="device_add_fragment__scan_the_qr_code_displayed_on_the_device_to_link">Σκάναρε το QR code που εμφανίζεται στη συσκευή για να γίνει η σύνδεση</string>
  <!--device_link_fragment-->
  <string name="device_link_fragment__link_device">Σύνδεση συσκευής</string>
  <!--device_list_fragment-->
  <string name="device_list_fragment__no_devices_linked">Καμία συνδεμένη συσκευή</string>
  <string name="device_list_fragment__link_new_device">Σύνδεση νέας συσκευής</string>
  <!--expiration-->
  <string name="expiration_off">Ανενεργό</string>
  <plurals name="expiration_seconds">
    <item quantity="one">%d δευτερόλεπτο</item>
    <item quantity="other">%d δευτερόλεπτα</item>
  </plurals>
  <string name="expiration_seconds_abbreviated">%dδ</string>
  <plurals name="expiration_minutes">
    <item quantity="one">%d λεπτό</item>
    <item quantity="other">%d λεπτά</item>
  </plurals>
  <string name="expiration_minutes_abbreviated">%dλ</string>
  <plurals name="expiration_hours">
    <item quantity="one">%d ώρα</item>
    <item quantity="other">%d ώρες</item>
  </plurals>
  <string name="expiration_hours_abbreviated">%dώρ</string>
  <plurals name="expiration_days">
    <item quantity="one">%d ημέρα</item>
    <item quantity="other">%d ημέρες</item>
  </plurals>
  <string name="expiration_days_abbreviated">%dημ</string>
  <plurals name="expiration_weeks">
    <item quantity="one">%d εβδομάδα</item>
    <item quantity="other">%d εβδομάδες</item>
  </plurals>
  <string name="expiration_weeks_abbreviated">%dεβ</string>
  <string name="expiration_combined">%1$s %2$s</string>
  <!--unverified safety numbers-->
  <string name="IdentityUtil_unverified_banner_one">Ο αριθμός ασφαλείας σου με τον/την %s άλλαξε και δεν είναι πια επιβεβαιωμένος</string>
  <string name="IdentityUtil_unverified_banner_two">Οι αριθμοί ασφαλείας σου με τους/τις %1$s και %2$s δεν είναι πια επιβεβαιωμένοι</string>
  <string name="IdentityUtil_unverified_banner_many">Οι αριθμοί ασφαλείας σου με τους/τις %1$s, %2$s και %3$s δεν είναι πια επιβεβαιωμένοι</string>
  <string name="IdentityUtil_unverified_dialog_one">Ο αριθμός ασφαλείας σου με τον/την %1$s άλλαξε και δεν είναι πια επιβεβαιωμένος. Αυτό μπορεί να σημαίνει πως είτε κάποιος προσπαθεί να υποκλέψει τις επικοινωνίες σου, είτε απλά ο/η %1$s επανεγκατέστησε το Signal.</string>
  <string name="IdentityUtil_unverified_dialog_two">Οι αριθμοί ασφαλείας σου με τους/τις %1$s και %2$s δεν είναι πια επιβεβαιωμένοι. Αυτό μπορεί να σημαίνει πως είτε κάποιος προσπαθεί να υποκλέψει τις επικοινωνίες σου, είτε απλά επανεγκατέστησαν το Signal.</string>
  <string name="IdentityUtil_unverified_dialog_many">Οι αριθμοί ασφαλείας σου με τους/τις %1$s, %2$s και %3$s δεν είναι πια επιβεβαιωμένοι. Αυτό μπορεί να σημαίνει πως είτε κάποιος προσπαθεί να υποκλέψει τις επικοινωνίες σου, είτε απλά επανεγκατέστησαν το Signal.</string>
  <string name="IdentityUtil_untrusted_dialog_one">Ο αριθμός ασφαλείας σου με τον/την %s μόλις άλλαξε.</string>
  <string name="IdentityUtil_untrusted_dialog_two">Οι αριθμοί ασφαλείας σου με τους/τις %1$s και %2$s μόλις άλλαξαν.</string>
  <string name="IdentityUtil_untrusted_dialog_many">Οι αριθμοί ασφαλείας σου με τους/τις %1$s, %2$s και %3$s μόλις άλλαξαν.</string>
  <plurals name="identity_others">
    <item quantity="one">%d άλλος/η</item>
    <item quantity="other">%d άλλοι/ες</item>
  </plurals>
  <!--giphy_activity-->
  <string name="giphy_activity_toolbar__search_gifs">Αναζήτηση GIF</string>
  <!--giphy_fragment-->
  <string name="giphy_fragment__nothing_found">Δε βρέθηκε τίποτα</string>
  <!--database_migration_activity-->
  <string name="database_migration_activity__would_you_like_to_import_your_existing_text_messages">Θέλεις να εισάγεις τα υπάρχοντα μηνύματά σου στην κρυπτογραφημένη βάση δεδομένων του Signal;</string>
  <string name="database_migration_activity__the_default_system_database_will_not_be_modified">Η προκαθορισμένη βάση δεδομένων του συστήματος δε θα αλλαχθεί καθόλου.</string>
  <string name="database_migration_activity__skip">Παράλειψη</string>
  <string name="database_migration_activity__import">Εισαγωγή</string>
  <string name="database_migration_activity__this_could_take_a_moment_please_be_patient">Παρακαλώ περίμενε, αυτό μπορεί να πάρει λίγη ώρα. Θα σε ειδοποιήσουμε μόλις ολοκληρωθεί η εισαγωγή.</string>
  <string name="database_migration_activity__importing">ΕΙΣΑΓΩΓΗ</string>
  <!--load_more_header-->
  <string name="load_more_header__see_full_conversation">Προβολή ολόκληρης της συνομιλίας</string>
  <string name="load_more_header__loading">Φορτώνει</string>
  <!--media_overview_activity-->
  <string name="media_overview_activity__no_media">Κανένα πολυμέσο</string>
  <!--message_recipients_list_item-->
  <string name="message_recipients_list_item__view">ΠΡΟΒΟΛΗ</string>
  <string name="message_recipients_list_item__resend">ΕΠΑΝΑΠΟΣΤΟΛΗ</string>
  <!--GroupUtil-->
  <plurals name="GroupUtil_joined_the_group">
    <item quantity="one">Ο/Η %1$s μπήκε στην ομάδα.</item>
    <item quantity="other">Οι %1$s μπήκαν στην ομάδα.</item>
  </plurals>
  <string name="GroupUtil_group_name_is_now">Η ομάδα λέγεται πλέον \'%1$s\'.</string>
  <!--prompt_passphrase_activity-->
  <string name="prompt_passphrase_activity__unlock">Ξεκλείδωμα</string>
  <!--prompt_mms_activity-->
  <string name="prompt_mms_activity__signal_requires_mms_settings_to_deliver_media_and_group_messages">Το Signal χρειάζεται τις ρυθμίσεις MMS για την αποστολή μηνυμάτων πολυμέσων και ομαδικών συνομιλιών μέσω του παρόχου σου. Η συσκευή σου δεν παρέχει αυτές τις πληροφορίες, το οποίο μερικές φορές γίνεται σε κλειδωμένες συσκευές ή λόγω άλλων περιοριστικών ρυθμίσεων.</string>
  <string name="prompt_mms_activity__to_send_media_and_group_messages_tap_ok">Για να στείλεις μηνύματα πολυμέσων, πάτα \'ΟΚ\' και συμπλήρωσε τις ρυθμίσεις. Θα βρεις τις σωστές ρυθμίσεις MMS για τον πάροχό σου ψάχνοντας στο ίντερνετ για \"όνομα του παρόχου σου\" + APN. Αυτές οι ρυθμίσεις πρέπει να γίνουν μόνο μια φορά.</string>
  <!--BadDecryptLearnMoreDialog-->
  <string name="BadDecryptLearnMoreDialog_delivery_issue">Θέμα κατά τη παράδοση</string>
  <string name="BadDecryptLearnMoreDialog_couldnt_be_delivered_individual">Ένα μήνυμα, αυτοκόλλητο, αντίδραση ή αποδεικτικό ανάγνωσης δεν μπόρεσε να σου παραδοθεί από τον/την %s. Είτε προσπάθησαν να σου στείλουν απ\'ευθείας, είτε σε κάποια ομάδα.</string>
  <string name="BadDecryptLearnMoreDialog_couldnt_be_delivered_group">Ένα μήνυμα, αυτοκόλλητο, αντίδραση ή αποδεικτικό ανάγνωσης δεν μπόρεσε να σου παραδοθεί από τον/την %s.</string>
  <!--profile_create_activity-->
  <string name="CreateProfileActivity_first_name_required">Όνομα (απαιτείται)</string>
  <string name="CreateProfileActivity_last_name_optional">Επώνυμο (προαιρετικό)</string>
  <string name="CreateProfileActivity_next">Επόμενο</string>
  <string name="CreateProfileActivity__username">Όνομα χρήστη</string>
  <string name="CreateProfileActivity__create_a_username">Δημιουργία ονόματος χρήστη</string>
  <string name="CreateProfileActivity_custom_mms_group_names_and_photos_will_only_be_visible_to_you">Τα προσαρμοσμένα ονόματα και φωτογραφίες των ομαδών MMS θα είναι ορατά μόνο από εσένα.</string>
  <string name="CreateProfileActivity_group_descriptions_will_be_visible_to_members_of_this_group_and_people_who_have_been_invited">Οι περιγραφές ομάδας θα είναι ορατές στα μέλη της ομάδας και στα άτομα που έχουν προσκληθεί.</string>
  <!--EditAboutFragment-->
  <string name="EditAboutFragment_about">Πληροφορίες</string>
  <string name="EditAboutFragment_write_a_few_words_about_yourself">Γράψε δυο πράγματα για σένα…</string>
  <string name="EditAboutFragment_count">%1$d/%2$d</string>
  <string name="EditAboutFragment_speak_freely">Μίλα ελεύθερα</string>
  <string name="EditAboutFragment_encrypted">Έχει κρυπτογραφηθεί</string>
  <string name="EditAboutFragment_be_kind">Κάνε το καλό και ρίξτο στο γιαλό</string>
  <string name="EditAboutFragment_coffee_lover">Λάτρης του καφέ</string>
  <string name="EditAboutFragment_free_to_chat">Ελάτε να συζητήσουμε</string>
  <string name="EditAboutFragment_taking_a_break">Κάνω διάλειμμα</string>
  <string name="EditAboutFragment_working_on_something_new">Ετοιμάζω κάτι καινούργιο</string>
  <!--EditProfileFragment-->
  <string name="EditProfileFragment__edit_group">Επεξεργασία ομάδας</string>
  <string name="EditProfileFragment__group_name">Όνομα ομάδας</string>
  <string name="EditProfileFragment__group_description">Περιγραφή ομάδας</string>
  <!--EditProfileNameFragment-->
  <string name="EditProfileNameFragment_your_name">Το όνομά σας</string>
  <string name="EditProfileNameFragment_first_name">Όνομα</string>
  <string name="EditProfileNameFragment_last_name_optional">Επώνυμο (προαιρετικό)</string>
  <string name="EditProfileNameFragment_save">Αποθήκευση</string>
  <string name="EditProfileNameFragment_failed_to_save_due_to_network_issues_try_again_later">Αποτυχία αποθήκευσης λόγω προβλημάτων δικτύου. Προσπάθησε ξανά αργότερα.</string>
  <!--recipient_preferences_activity-->
  <string name="recipient_preference_activity__shared_media">Μοιρασμένα πολυμέσα</string>
  <!--recipients_panel-->
  <string name="recipients_panel__to"><small>Εισαγωγή ονόματος ή αριθμού</small></string>
  <!--verify_display_fragment-->
  <string name="verify_display_fragment__to_verify_the_security_of_your_end_to_end_encryption_with_s"><![CDATA[ Για να επιβεβαιώσεις την ασφάλεια της κρυπτογράφησης από άκρο σε άκρο με τον/την %s, σύγκρινε τον παραπάνω αριθμό με αυτόν στη συσκευή του/της. Μπορείς επίσης να σκανάρεις τον κωδικό στο τηλέφωνό του/της. <a href="https://signal.org/redirect/safety-numbers">Μάθε περισσότερα.</a>]]></string>
  <string name="verify_display_fragment__tap_to_scan">Πάτα για σκανάρισμα</string>
  <string name="verify_display_fragment__successful_match">Επιτυχής σύγκριση</string>
  <string name="verify_display_fragment__failed_to_verify_safety_number">Αποτυχία επιβεβαίωσης αριθμού ασφαλείας</string>
  <string name="verify_display_fragment__loading">Φόρτωση…</string>
  <string name="verify_display_fragment__mark_as_verified">Σημείωση ως επιβεβαιωμένο</string>
  <string name="verify_display_fragment__clear_verification">Αφαίρεση επιβεβαίωσης</string>
  <!--verify_identity-->
  <string name="verify_identity__share_safety_number">Μοιράσου τον αριθμό ασφαλείας</string>
  <!--verity_scan_fragment-->
  <string name="verify_scan_fragment__scan_the_qr_code_on_your_contact">Σκάναρε τον κωδικό QR στη συσκευή της επαφής σου.</string>
  <!--webrtc_answer_decline_button-->
  <string name="webrtc_answer_decline_button__swipe_up_to_answer">Σύρε προς τα πάνω για απάντηση</string>
  <string name="webrtc_answer_decline_button__swipe_down_to_reject">Σύρε προς τα κάτω για απόρριψη</string>
  <!--message_details_header-->
  <string name="message_details_header__issues_need_your_attention">Ορισμένα ζητήματα χρειάζονται την προσοχή σου.</string>
  <string name="message_details_header__sent">Στάλθηκε:</string>
  <string name="message_details_header__received">Ελήφθη:</string>
  <string name="message_details_header__disappears">Εξαφανίζεται:</string>
  <string name="message_details_header__via">Μέσω:</string>
  <!--message_details_recipient_header-->
  <string name="message_details_recipient_header__pending_send">Εκκρεμεί</string>
  <string name="message_details_recipient_header__sent_to">Στάλθηκε σε</string>
  <string name="message_details_recipient_header__sent_from">Στάλθηκε από</string>
  <string name="message_details_recipient_header__delivered_to">Παραδόθηκε σε</string>
  <string name="message_details_recipient_header__read_by">Διαβάστηκε από</string>
  <string name="message_details_recipient_header__not_sent">Δε στάλθηκε</string>
  <string name="message_details_recipient_header__viewed">Διαβάστηκε από</string>
  <!--message_Details_recipient-->
  <string name="message_details_recipient__failed_to_send">Αποτυχία αποστολής</string>
  <string name="message_details_recipient__new_safety_number">Νέος αριθμός ασφαλείας</string>
  <!--AndroidManifest.xml-->
  <string name="AndroidManifest__create_passphrase">Δημιουργία συνθηματικού</string>
  <string name="AndroidManifest__select_contacts">Επιλογή επαφών</string>
  <string name="AndroidManifest__change_passphrase">Αλλαγή συνθηματικού</string>
  <string name="AndroidManifest__verify_safety_number">Επαλήθευση αριθμού ασφαλείας</string>
  <string name="AndroidManifest__log_submit">Αποστολή αρχείου συμβάντων αποσφαλμάτωσης</string>
  <string name="AndroidManifest__media_preview">Προεπισκόπιση</string>
  <string name="AndroidManifest__message_details">Λεπτομέρειες μηνύματος</string>
  <string name="AndroidManifest__linked_devices">Συνδεμένες συσκευές</string>
  <string name="AndroidManifest__invite_friends">Πρόσκληση φίλων</string>
  <string name="AndroidManifest_archived_conversations">Αρχειοθετημένες συνομιλίες</string>
  <string name="AndroidManifest_remove_photo">Αφαίρεση φωτογραφίας</string>
  <!--Message Requests Megaphone-->
  <string name="MessageRequestsMegaphone__message_requests">Αιτήματα μηνυμάτων</string>
  <string name="MessageRequestsMegaphone__users_can_now_choose_to_accept">Οι χρήστες μπορούν πλέον να επιλέξουν να αποδεχθούν μία νέα συνομιλία. Τα ονόματα προφίλ επιτρέπουν στους χρήστες να γνωρίζουν ποιος τους στέλνει μηνύματα.</string>
  <string name="MessageRequestsMegaphone__add_profile_name">Προσθήκη ονόματος προφίλ</string>
  <!--HelpFragment-->
  <string name="HelpFragment__have_you_read_our_faq_yet">Έχεις διαβάσει τις Συχνές ερωτήσεις;</string>
  <string name="HelpFragment__next">Επόμενο</string>
  <string name="HelpFragment__contact_us">Επικοινώνησε μαζί μας</string>
  <string name="HelpFragment__tell_us_whats_going_on">Πες μας τι συμβαίνει</string>
  <string name="HelpFragment__include_debug_log">Συμπερίληψη αρχείου εντοπισμού σφαλμάτων.</string>
  <string name="HelpFragment__whats_this">Τι είναι αυτό;</string>
  <string name="HelpFragment__how_do_you_feel">Πώς αισθάνεσαι; (Προαιρετικό)</string>
  <string name="HelpFragment__tell_us_why_youre_reaching_out">Πες μας γιατί επικοινωνείς μαζί μας.</string>
  <string name="HelpFragment__support_info">Πληροφορίες υποστήριξης</string>
  <string name="HelpFragment__signal_android_support_request">Αίτημα υποστήριξης Signal Android</string>
  <string name="HelpFragment__debug_log">Αρχείο εντοπισμού σφαλμάτων:</string>
  <string name="HelpFragment__could_not_upload_logs">Δεν μπόρεσαν να ανέβουν τα αρχεία καταγραφής</string>
  <string name="HelpFragment__please_be_as_descriptive_as_possible">Παρακαλούμε να είσαι όσο γίνεται πιο περιγραφικός/ή για να μας βοηθήσεις να καταλάβουμε το πρόβλημα.</string>
  <!--ReactWithAnyEmojiBottomSheetDialogFragment-->
  <string name="ReactWithAnyEmojiBottomSheetDialogFragment__this_message">Αυτό το μήνυμα</string>
  <string name="ReactWithAnyEmojiBottomSheetDialogFragment__recently_used">Πρόσφατα χρησιμοποιημένα</string>
  <string name="ReactWithAnyEmojiBottomSheetDialogFragment__smileys_and_people">Φατσούλες &amp; Άνθρωποι</string>
  <string name="ReactWithAnyEmojiBottomSheetDialogFragment__nature">Φύση</string>
  <string name="ReactWithAnyEmojiBottomSheetDialogFragment__food">Φαγητό</string>
  <string name="ReactWithAnyEmojiBottomSheetDialogFragment__activities">Δραστηριότητες</string>
  <string name="ReactWithAnyEmojiBottomSheetDialogFragment__places">Τοποθεσίες</string>
  <string name="ReactWithAnyEmojiBottomSheetDialogFragment__objects">Αντικείμενα</string>
  <string name="ReactWithAnyEmojiBottomSheetDialogFragment__symbols">Σύμβολα</string>
  <string name="ReactWithAnyEmojiBottomSheetDialogFragment__flags">Σημαίες</string>
  <string name="ReactWithAnyEmojiBottomSheetDialogFragment__emoticons">Emoticons</string>
  <string name="ReactWithAnyEmojiBottomSheetDialogFragment__no_results_found">Δε βρέθηκαν αποτελέσματα</string>
  <!--arrays.xml-->
  <string name="arrays__use_default">Χρήση προκαθορισμένου</string>
  <string name="arrays__use_custom">Χρήση προσαρμοσμένου</string>
  <string name="arrays__mute_for_one_hour">Σίγαση για 1 ώρα</string>
  <string name="arrays__mute_for_eight_hours">Σίγαση για 8 ώρες</string>
  <string name="arrays__mute_for_one_day">Σίγαση για 1 ημέρα</string>
  <string name="arrays__mute_for_seven_days">Σίγαση για 7 ημέρες</string>
  <string name="arrays__always">Πάντα</string>
  <string name="arrays__settings_default">Προκαθορισμένες ρυθμίσεις</string>
  <string name="arrays__enabled">Ενεργοποιημένο</string>
  <string name="arrays__disabled">Απενεργοποιημένο</string>
  <string name="arrays__name_and_message">Όνομα και μήνυμα</string>
  <string name="arrays__name_only">Μόνο όνομα</string>
  <string name="arrays__no_name_or_message">Χωρίς όνομα ή μήνυμα</string>
  <string name="arrays__images">Εικόνες</string>
  <string name="arrays__audio">Ήχοι</string>
  <string name="arrays__video">Βίντεο</string>
  <string name="arrays__documents">Αρχεία</string>
  <string name="arrays__small">Μικρό</string>
  <string name="arrays__normal">Κανονικό</string>
  <string name="arrays__large">Μεγάλο</string>
  <string name="arrays__extra_large">Πολύ μεγάλο</string>
  <string name="arrays__default">Προκαθορισμένη</string>
  <string name="arrays__high">Υψηλή</string>
  <string name="arrays__max">Μέγιστη</string>
  <!--plurals.xml-->
  <plurals name="hours_ago">
    <item quantity="one">%dώ</item>
    <item quantity="other">%dώ</item>
  </plurals>
  <!--preferences.xml-->
  <string name="preferences_beta">Beta</string>
  <string name="preferences__sms_mms">SMS και MMS</string>
  <string name="preferences__pref_all_sms_title">Λήψη όλων των SMS</string>
  <string name="preferences__pref_all_mms_title">Λήψη όλων των MMS</string>
  <string name="preferences__use_signal_for_viewing_and_storing_all_incoming_text_messages">Χρήση του Signal για όλα τα εισερχόμενα μηνύματα</string>
  <string name="preferences__use_signal_for_viewing_and_storing_all_incoming_multimedia_messages">Χρήση του Signal για όλα τα εισερχόμενα μηνύματα πολυμέσων</string>
  <string name="preferences__pref_enter_sends_title">Το Enter στέλνει</string>
  <string name="preferences__pressing_the_enter_key_will_send_text_messages">Τα μηνύματα θα στέλνονται με το πάτημα του Enter</string>
  <string name="preferences__pref_use_address_book_photos">Χρήση φωτογραφιών λίστας επαφών</string>
  <string name="preferences__display_contact_photos_from_your_address_book_if_available">Εμφάνιση φωτογραφιών επαφών από τη λίστα επαφών αν είναι διαθέσιμες</string>
  <string name="preferences__generate_link_previews">Προεπισκόπηση συνδέσμων</string>
  <string name="preferences__retrieve_link_previews_from_websites_for_messages">Λάβε προεπισκόπεις συνδέσμων απ\' ευθείας από σελίδες για τα μηνύματα που στέλνεις.</string>
  <string name="preferences__choose_identity">Επέλεξε ταυτότητα</string>
  <string name="preferences__choose_your_contact_entry_from_the_contacts_list">Διάλεξε την επαφή σου από τη λίστα επαφών.</string>
  <string name="preferences__change_passphrase">Αλλαγή συνθηματικού</string>
  <string name="preferences__change_your_passphrase">Αλλαγή του συνθηματικού σου</string>
  <string name="preferences__enable_passphrase">Ενεργοποίηση κλειδώματος οθόνης με συνθηματικό</string>
  <string name="preferences__lock_signal_and_message_notifications_with_a_passphrase">Κλείδωμα οθόνης και ειδοποιήσεων με συνθηματικό</string>
  <string name="preferences__screen_security">Ασφάλεια οθόνης</string>
  <string name="preferences__disable_screen_security_to_allow_screen_shots">Να μην επιτρέπεται η καταγραφή της οθόνης (screenshots) στη λίστα με τα πρόσφατα και μέσα στην εφαρμογή</string>
  <string name="preferences__auto_lock_signal_after_a_specified_time_interval_of_inactivity">Αυτόματο κλείδωμα του Signal μετά απο κάποιο συγκεκριμένο χρόνο αδράνειας</string>
  <string name="preferences__inactivity_timeout_passphrase">Συνθηματικό χρόνου αδράνειας</string>
  <string name="preferences__inactivity_timeout_interval">Χρονικό διάστημα χρόνου αδράνειας</string>
  <string name="preferences__notifications">Ειδοποιήσεις</string>
  <string name="preferences__led_color">Χρώμα LED</string>
  <string name="preferences__led_color_unknown">Άγνωστο</string>
  <string name="preferences__pref_led_blink_title">Μοτίβο LED</string>
  <string name="preferences__sound">Ήχος</string>
  <string name="preferences__silent">Σε σίγαση</string>
  <string name="preferences__default">Προκαθορισμένη</string>
  <string name="preferences__repeat_alerts">Επανάληψη ειδοποιήσεων</string>
  <string name="preferences__never">Ποτέ</string>
  <string name="preferences__one_time">Μια φορά</string>
  <string name="preferences__two_times">Δύο φορές</string>
  <string name="preferences__three_times">Τρεις φορές</string>
  <string name="preferences__five_times">Πέντε φορές</string>
  <string name="preferences__ten_times">Δέκα φορές</string>
  <string name="preferences__vibrate">Δόνηση</string>
  <string name="preferences__green">Πράσινο</string>
  <string name="preferences__red">Κόκκινο</string>
  <string name="preferences__blue">Μπλε</string>
  <string name="preferences__orange">Πορτοκαλί</string>
  <string name="preferences__cyan">Γαλάζιο</string>
  <string name="preferences__magenta">Φούξια</string>
  <string name="preferences__white">Λευκό</string>
  <string name="preferences__none">Κανένα</string>
  <string name="preferences__fast">Γρήγορο</string>
  <string name="preferences__normal">Κανονικό</string>
  <string name="preferences__slow">Αργό</string>
  <string name="preferences__help">Βοήθεια</string>
  <string name="preferences__advanced">Για προχωρημένους</string>
  <string name="preferences__donate_to_signal">Κάνε μια δωρεά στο Molly</string>
  <string name="preferences__privacy">Ιδιωτικότητα</string>
  <string name="preferences__mms_user_agent">MMS User Agent</string>
  <string name="preferences__advanced_mms_access_point_names">Ρυθμίσεις MMS</string>
  <string name="preferences__mmsc_url">MMSC URL</string>
  <string name="preferences__mms_proxy_host">MMS Διακομιστής Διαμεσολάβησης</string>
  <string name="preferences__mms_proxy_port">Θύρα Διακομιστή Μεσολάβησης MMS</string>
  <string name="preferences__mmsc_username">Όνομα Χρήστη MMSC</string>
  <string name="preferences__mmsc_password">Κωδικός MMSC</string>
  <string name="preferences__sms_delivery_reports">Αναφορές παράδοσης SMS</string>
  <string name="preferences__request_a_delivery_report_for_each_sms_message_you_send">Αίτημα αναφοράς παράδοσης για κάθε SMS που στέλνεις</string>
  <string name="preferences__data_and_storage">Δεδομένα και αποθηκευτικός χώρος</string>
  <string name="preferences__storage">Αποθηκευτικός χώρος</string>
  <string name="preferences__payments">Πληρωμές</string>
  <string name="preferences__payments_beta">Πληρωμή (Beta)</string>
  <string name="preferences__conversation_length_limit">Όριο μεγέθους συνομιλίας</string>
  <string name="preferences__keep_messages">Διατήρηση μηνυμάτων</string>
  <string name="preferences__clear_message_history">Εκκαθάριση ιστορικού μηνυμάτων</string>
  <string name="preferences__linked_devices">Συνδεμένες συσκευές</string>
  <string name="preferences__light_theme">Φωτεινό</string>
  <string name="preferences__dark_theme">Σκοτεινό</string>
  <string name="preferences__appearance">Εμφάνιση</string>
  <string name="preferences__theme">Θέμα</string>
  <string name="preferences__chat_wallpaper">Ταπετσαρία συνομιλίας</string>
  <string name="preferences__chat_color_and_wallpaper">Χρώμα και ταπετσαρία συνομιλίας</string>
  <string name="preferences__disable_pin">Απενεργοποίηση PIN</string>
  <string name="preferences__enable_pin">Ενεργοποίηση PIN</string>
  <string name="preferences__if_you_disable_the_pin_you_will_lose_all_data">Αν απενεργοποιήσεις το PIN, θα χάσεις όλα τα δεδομένα όταν επανεγγραφτείς στο Signal, εκτός εάν δημιουργήσεις χειροκίνητα αντίγραφο ασφαλείας και το ανακτήσεις. Δεν μπορείς να ενεργοποιήσεις το Κλείδωμα Εγγραφής όσο το PIN είναι απενεργοποιημένο.</string>
  <string name="preferences__pins_keep_information_stored_with_signal_encrypted_so_only_you_can_access_it">Τα PIN κρατούν τις πληροφορίες που αποθηκεύονται στο Signal κρυπτογραφημένες, οπότε μόνο εσύ έχεις πρόσβαση σε αυτές. Το προφίλ σου, οι ρυθμίσεις και οι επαφές να επαναφερθούν όταν επανεγκαταστήσεις το Signal. Δεν θα χρειάζεται να γράψεις το PIN για να ανοίξεις την εφαρμογή.</string>
  <string name="preferences__system_default">Προκαθορισμένο του συστήματος</string>
  <string name="preferences__language">Γλώσσα</string>
  <string name="preferences__signal_messages_and_calls">Μηνύματα και κλήσεις του Signal</string>
  <string name="preferences__advanced_pin_settings">Ρυθμίσεις PIN για προχωρημένους</string>
  <string name="preferences__free_private_messages_and_calls">Δωρεάν προσωπικά μηνύματα και κλήσεις προς τους χρήστες και τις χρήστριες του Signal</string>
  <string name="preferences__submit_debug_log">Αποστολή αρχείου συμβάντων αποσφαλμάτωσης</string>
  <string name="preferences__delete_account">Διαγραφή λογαριασμού</string>
  <string name="preferences__support_wifi_calling">Λειτουργία συμβατότητας \"WiFi Calling\' </string>
  <string name="preferences__enable_if_your_device_supports_sms_mms_delivery_over_wifi">Ενεργοποίησέ το αν η συσκευή σου χρησιμοποιεί παράδοση SMS/MMS μέσω WiFi (ενεργοποίηση μόνο αν το \'WiFi Calling\' είναι ενεργοποιημένο στη συσκευή σου)</string>
  <string name="preferences__incognito_keyboard">Κρυφό πληκτρολόγιο</string>
  <string name="preferences__read_receipts">Αποδεικτικά ανάγνωσης</string>
  <string name="preferences__if_read_receipts_are_disabled_you_wont_be_able_to_see_read_receipts">Αν τα αποδεικτικά ανάγνωσης είναι απενεργοποιημένα, δε θα μπορείς να δεις αποδεικτικά ανάγνωσης από άλλους/ες.</string>
  <string name="preferences__typing_indicators">Δείκτες πληκτρολόγησης</string>
  <string name="preferences__if_typing_indicators_are_disabled_you_wont_be_able_to_see_typing_indicators">Αν οι δείκτες πληκτρολόγησης είναι απενεργοποιημένοι, δε θα μπορείς να δεις δείκτες πληκτρολόγησης από άλλους/ες.</string>
  <string name="preferences__request_keyboard_to_disable">Να ζητηθεί από το πληκτρολόγιο να απενεργοποιήσει τη προσωποποιημένη μάθηση.</string>
  <string name="preferences__this_setting_is_not_a_guarantee">Αυτή η ρύθμιση δεν αποτελεί εγγύηση, και το πληκτρολόγιό σου μπορεί να την αγνοήσει.</string>
  <string name="preferences_app_protection__blocked_users">Φραγμένοι χρήστες/τριες</string>
  <string name="preferences_chats__when_using_mobile_data">Όταν χρησιμοποιούνται δεδομένα</string>
  <string name="preferences_chats__when_using_wifi">Όταν χρησιμοποιείται WiFi</string>
  <string name="preferences_chats__when_roaming">Κατά το roaming</string>
  <string name="preferences_chats__media_auto_download">Αυτόματη λήψη πολυμέσων</string>
  <string name="preferences_chats__message_history">Ιστορικό μηνυμάτων</string>
  <string name="preferences_storage__storage_usage">Χρήση αποθηκευτικού χώρου</string>
  <string name="preferences_storage__photos">Φωτογραφίες</string>
  <string name="preferences_storage__videos">Βίντεο</string>
  <string name="preferences_storage__files">Αρχεία</string>
  <string name="preferences_storage__audio">Ήχος</string>
  <string name="preferences_storage__review_storage">Ανασκόπηση χώρου</string>
  <string name="preferences_storage__delete_older_messages">Διαγραφή παλαιότερων μηνυμάτων;</string>
  <string name="preferences_storage__clear_message_history">Εκκαθάριση του ιστορικού μηνυμάτων;</string>
  <string name="preferences_storage__this_will_permanently_delete_all_message_history_and_media">Αυτό θα διαγράψει μόνιμα όλο το ιστορικό μηνυμάτων και τα πολυμέσα από τη συσκευή σου, τα οποία είναι παλαιότερα από %1$s.</string>
  <string name="preferences_storage__this_will_permanently_trim_all_conversations_to_the_d_most_recent_messages">Αυτό θα περικόψει όλες τις συνομιλίες στα %1$s πιο πρόσφατα μηνύματα.</string>
  <string name="preferences_storage__this_will_delete_all_message_history_and_media_from_your_device">Αυτό θα διαγράψει μόνιμα όλο το ιστορικό μηνυμάτων και τα πολυμέσα από τη συσκευή σου.</string>
  <string name="preferences_storage__are_you_sure_you_want_to_delete_all_message_history">Είσαι σίγουρος/η πως θέλεις να διαγράψεις όλο το ιστορικό των μηνυμάτων;</string>
  <string name="preferences_storage__all_message_history_will_be_permanently_removed_this_action_cannot_be_undone">Όλο το ιστορικό των μηνυμάτων θα σβηστεί μόνιμα. Αυτή η ενέργεια δεν μπορεί να ανακληθεί.</string>
  <string name="preferences_storage__delete_all_now">Διαγραφή όλων τώρα</string>
  <string name="preferences_storage__forever">Για πάντα</string>
  <string name="preferences_storage__one_year">1 έτος</string>
  <string name="preferences_storage__six_months">6 μήνες</string>
  <string name="preferences_storage__thirty_days">30 ημέρες</string>
  <string name="preferences_storage__none">Κανένα</string>
  <string name="preferences_storage__s_messages">%1$s μηνύματα</string>
  <string name="preferences_storage__custom">Προσαρμοσμένο</string>
  <string name="preferences_advanced__use_system_emoji">Χρήση emoji συστήματος</string>
  <string name="preferences_advanced__disable_signal_built_in_emoji_support">Απενεργοποίηση της ενσωματωμένης υποστήριξης για emoji του Signal</string>
  <string name="preferences_advanced__relay_all_calls_through_the_signal_server_to_avoid_revealing_your_ip_address">Αναμετάδοση όλων των κλήσεων μέσω του σέρβερ Signal για να αποφύγεις την αποκάλυψη της διεύθυνσης IP σου στην επαφή. Η ενεργοποίηση θα ρίξει την ποιότητα των κλήσεων.</string>
  <string name="preferences_advanced__always_relay_calls">Αναμετάδοση κλήσεων πάντα</string>
  <string name="preferences_app_protection__who_can">Ποιοί μπορούν…</string>
  <string name="preferences_app_protection__app_access">Πρόσβαση εφαρμογής</string>
  <string name="preferences_app_protection__communication">Επικοινωνία</string>
  <string name="preferences_chats__chats">Συνομιλίες</string>
  <string name="preferences_data_and_storage__manage_storage">Διαχείριση χώρου αποθήκευσης</string>
  <string name="preferences_data_and_storage__calls">Κλήσεις</string>
  <string name="preferences_data_and_storage__use_less_data_for_calls">Χρήση λιγότερων δεδομένων για τις κλήσεις</string>
  <string name="preferences_data_and_storage__never">Ποτέ</string>
  <string name="preferences_data_and_storage__wifi_and_mobile_data">WiFi και δεδομένα κινητής</string>
  <string name="preferences_data_and_storage__mobile_data_only">Μόνο δεδομένα κινητής</string>
  <string name="preference_data_and_storage__using_less_data_may_improve_calls_on_bad_networks">Η χρήση λιγότερων δεδομένων ίσως βελτιώσει τη ποιότητα των κλήσεων σε δίκτυα με κακή σύνδεση</string>
  <string name="preferences_notifications__messages">Μηνύματα</string>
  <string name="preferences_notifications__events">Συμβάντα</string>
  <string name="preferences_notifications__in_chat_sounds">Ήχοι μέσα στη συνομιλία</string>
  <string name="preferences_notifications__show">Εμφάνιση</string>
  <string name="preferences_notifications__calls">Κλήσεις</string>
  <string name="preferences_notifications__ringtone">Ήχος κλήσης</string>
  <string name="preferences_chats__show_invitation_prompts">Προβολή υπενθυμίσεων πρόσκλησης</string>
  <string name="preferences_chats__display_invitation_prompts_for_contacts_without_signal">Εμφάνιση υπενθυμίσεων πρόσκλησης για επαφές που δεν έχουν Signal</string>
  <string name="preferences_chats__message_text_size">Μέγεθος γραμματοσειράς μηνύματος</string>
  <string name="preferences_events__contact_joined_signal">Επαφή που εγκατέστησε το Signal</string>
  <string name="preferences_notifications__priority">Προτεραιότητα</string>
  <string name="preferences_communication__category_sealed_sender">Προστατευμένος αποστολέας</string>
  <string name="preferences_communication__sealed_sender_display_indicators">Προβολή δεικτών</string>
  <string name="preferences_communication__sealed_sender_display_indicators_description">Εμφάνιση εικονιδίου κατάστασης όταν επιλέγεις τις \"Λεπτομέρειες μηνύματος\" για μηνύματα που παραδίδονται χρησιμοποιώντας τον προστατευμένο αποστολέα.</string>
  <string name="preferences_communication__sealed_sender_allow_from_anyone">Να επιτρέπεται από οποιονδήποτε</string>
  <string name="preferences_communication__sealed_sender_allow_from_anyone_description">Ενεργοποίηση του προστατευμένου αποστολέα για εισερχόμενα μηνύματα από άτομα που δεν έχεις στις επαφές σου και άτομα με τα οποία δεν έχεις μοιραστεί το προφίλ σου.</string>
  <string name="preferences_communication__sealed_sender_learn_more">Μάθε περισσότερα</string>
  <string name="preferences_setup_a_username">Ορισμός ονόματος χρήστη`</string>
  <string name="preferences_proxy">Proxy</string>
  <string name="preferences_use_proxy">Χρήση proxy</string>
  <string name="preferences_off">Ανενεργό</string>
  <string name="preferences_on">Ενεργό</string>
  <string name="preferences_proxy_address">Διεύθυνση proxy</string>
  <string name="preferences_only_use_a_proxy_if">Χρησιμοποίησε proxy μόνο αν δεν μπορείς να συνδεθείς στο Signal από δεδομένα κινητής ή Wi-Fi.</string>
  <string name="preferences_share">Μοιράσου</string>
  <string name="preferences_save">Αποθήκευση</string>
  <string name="preferences_connecting_to_proxy">Συνδεόμαστε στο proxy…</string>
  <string name="preferences_connected_to_proxy">Συνδεθήκαμε στο proxy</string>
  <string name="preferences_connection_failed">Αποτυχία σύνδεσης</string>
  <string name="preferences_couldnt_connect_to_the_proxy">Αποτυχία σύνδεσης το proxy. Έλεγξε τη διεύθυνση proxy και ξαναπροσπάθησε.</string>
  <string name="preferences_you_are_connected_to_the_proxy">Έχεις συνδεθεί στο proxy. Μπορείς να το απενεργοποιήσεις οποιαδήποτε στιγμή στις Ρυθμίσεις.</string>
  <string name="preferences_success">Επιτυχία</string>
  <string name="preferences_failed_to_connect">Αποτυχία σύνδεσης</string>
  <string name="preferences_enter_proxy_address">Εισαγωγή διεύθυνσης proxy</string>
  <string name="configurable_single_select__customize_option">Προσαρμογή ρύθμισης</string>
  <!--Internal only preferences-->
  <!--Payments-->
  <string name="PaymentsActivityFragment__all_activity">Όλη η δραστηριότητα</string>
  <string name="PaymentsAllActivityFragment__all">Όλοι/ες</string>
  <string name="PaymentsAllActivityFragment__sent">Στάλθηκε στις</string>
  <string name="PaymentsAllActivityFragment__received">Ελήφθη</string>
  <string name="PaymentsHomeFragment__activate_payments">Ενεργοποίηση πληρωμών</string>
  <string name="PaymentsHomeFragment__activating_payments">Ενεργοποίηση πληρωμών…</string>
  <string name="PaymentsHomeFragment__see_all">Προβολή όλων</string>
  <string name="PaymentsHomeFragment__send">Αποστολή</string>
  <string name="PaymentsHomeFragment__currency_conversion">Μετατροπή νομίσματος</string>
  <string name="PaymentsHomeFragment__deactivate_payments">Απενεργοποίηση πληρωμών</string>
  <string name="PaymentsHomeFragment__recovery_phrase">Φράση ανάκτησης</string>
  <string name="PaymentsHomeFragment__help">Βοήθεια</string>
  <string name="PaymentsHomeFragment__unknown_amount">---</string>
  <string name="PaymentsHomeFragment__deactivate_payments_question">Απενεργοποίηση πληρωμών;</string>
  <string name="PaymentsHomeFragment__deactivate">Απενεργοποίηση</string>
  <string name="PaymentsHomeFragment__continue">Συνέχεια</string>
  <string name="PaymentsHomeFragment__payment_failed">Η πληρωμή απέτυχε</string>
  <string name="PaymentsHomeFragment__details">Λεπτομέρειες</string>
  <string name="PaymentsHomeFragment__activate">Ενεργοποίηση</string>
  <string name="PaymentsHomeFragment__view_mobile_coin_terms">Προβολή όρων MobileCoin</string>
  <!--PaymentsAddMoneyFragment-->
  <string name="PaymentsAddMoneyFragment__copy">Αντιγραφή</string>
  <string name="PaymentsAddMoneyFragment__copied_to_clipboard">Αντιγράφηκε στο πρόχειρο</string>
  <!--PaymentsDetailsFragment-->
  <string name="PaymentsDetailsFragment__details">Λεπτομέρειες</string>
  <string name="PaymentsDetailsFragment__status">Κατάσταση</string>
  <string name="PaymentsDetailsFragment__processing_payment">Επεξεργασία πληρωμής…</string>
  <string name="PaymentsDetailsFragment__payment_complete">Η πληρωμή ολοκληρώθηκε</string>
  <string name="PaymentsDetailsFragment__payment_failed">Η πληρωμή απέτυχε</string>
  <string name="PaymentsDetailsFragment__network_fee">Χρέωση δικτύου</string>
  <string name="PaymentsDetailsFragment__to">Προς</string>
  <string name="PaymentsDetailsFragment__from">Από</string>
  <string name="PaymentsDetailsFragment__block_number">Φραγή αριθμού</string>
  <!--PaymentsTransferFragment-->
  <string name="PaymentsTransferFragment__transfer">Μεταφορά</string>
  <string name="PaymentsTransferFragment__scan_qr_code">Σκανάρισμα κωδικού QR</string>
  <string name="PaymentsTransferFragment__next">Επόμενο</string>
  <string name="PaymentsTransferFragment__settings">Ρυθμίσεις</string>
  <!--PaymentsTransferQrScanFragment-->
  <!--CreatePaymentFragment-->
  <string name="CreatePaymentFragment__request">Αίτημα</string>
  <string name="CreatePaymentFragment__pay">Πληρωμή</string>
  <string name="CreatePaymentFragment__1">1</string>
  <string name="CreatePaymentFragment__2">2</string>
  <string name="CreatePaymentFragment__3">3</string>
  <string name="CreatePaymentFragment__4">4</string>
  <string name="CreatePaymentFragment__5">5</string>
  <string name="CreatePaymentFragment__6">6</string>
  <string name="CreatePaymentFragment__7">7</string>
  <string name="CreatePaymentFragment__8">8</string>
  <string name="CreatePaymentFragment__9">9</string>
  <string name="CreatePaymentFragment__decimal">.</string>
  <string name="CreatePaymentFragment__0">0</string>
  <string name="CreatePaymentFragment__lt">&lt;</string>
  <string name="CreatePaymentFragment__backspace">Backspace</string>
  <string name="CreatePaymentFragment__add_note">Προσθήκη σημείωσης</string>
  <!--EditNoteFragment-->
  <string name="EditNoteFragment_note">Σημείωση</string>
  <!--ConfirmPaymentFragment-->
  <string name="ConfirmPayment__network_fee">Χρέωση δικτύου</string>
  <string name="ConfirmPayment__to">Προς</string>
  <string name="ConfirmPayment__total_amount">Συνολικό ποσό</string>
  <string name="ConfirmPayment__balance_s">Υπόλοιπο: %1$s</string>
  <string name="ConfirmPayment__processing_payment">Επεξεργασία πληρωμής…</string>
  <string name="ConfirmPayment__payment_complete">Η πληρωμή ολοκληρώθηκε</string>
  <string name="ConfirmPayment__payment_failed">Η πληρωμή απέτυχε</string>
  <string name="ConfirmPaymentFragment__invalid_recipient">Μη έγκυρος παραλήπτης</string>
  <!--CurrencyAmountFormatter_s_at_s-->
  <string name="CurrencyAmountFormatter_s_at_s">%1$s στις %2$s</string>
  <!--SetCurrencyFragment-->
  <string name="SetCurrencyFragment__set_currency">Ορισμός νομίσματος</string>
  <string name="SetCurrencyFragment__all_currencies">Όλα τα νομίσματα</string>
  <!--****************************************-->
  <!--menus-->
  <!--****************************************-->
  <!--contact_selection_list-->
  <string name="contact_selection_list__unknown_contact">Νέο μήνυμα προς…</string>
  <string name="contact_selection_list__unknown_contact_block">Φραγή χρήστη/τριας</string>
  <string name="contact_selection_list__unknown_contact_add_to_group">Προσθήκη στην ομάδα</string>
  <!--conversation_callable_insecure-->
  <string name="conversation_callable_insecure__menu_call">Κλήση</string>
  <!--conversation_callable_secure-->
  <string name="conversation_callable_secure__menu_call">Κλήση Signal</string>
  <string name="conversation_callable_secure__menu_video">Βιντεοκλήση Signal</string>
  <!--conversation_context-->
  <string name="conversation_context__menu_message_details">Στοιχεία μηνύματος</string>
  <string name="conversation_context__menu_copy_text">Αντιγραφή κειμένου</string>
  <string name="conversation_context__menu_delete_message">Διαγραφή μηνύματος</string>
  <string name="conversation_context__menu_forward_message">Προώθηση μηνύματος</string>
  <string name="conversation_context__menu_resend_message">Αποστολή ξανά</string>
  <string name="conversation_context__menu_reply_to_message">Απάντηση στο μήνυμα</string>
  <!--conversation_context_reacction-->
  <string name="conversation_context__reaction_multi_select">Επιλογή πολλαπλών</string>
  <!--conversation_context_image-->
  <string name="conversation_context_image__save_attachment">Αποθήκευση συνημμένου</string>
  <!--conversation_expiring_off-->
  <string name="conversation_expiring_off__disappearing_messages">Μηνύματα που εξαφανίζονται</string>
  <!--conversation_expiring_on-->
  <!--conversation_insecure-->
  <string name="conversation_insecure__invite">Πρόσκληση</string>
  <!--conversation_list_batch-->
  <string name="conversation_list_batch__menu_delete_selected">Διαγραφή επιλεγμένων</string>
  <string name="conversation_list_batch__menu_pin_selected">Καρφίτσωμα επιλεγμένων</string>
  <string name="conversation_list_batch__menu_unpin_selected">Ξεκαρφίτσωμα επιλεγμένων</string>
  <string name="conversation_list_batch__menu_select_all">Επιλογή όλων</string>
  <string name="conversation_list_batch_archive__menu_archive_selected">Αρχειοθέτηση επιλεγμένων</string>
  <string name="conversation_list_batch_unarchive__menu_unarchive_selected">Απαρχειοθέτηση επιλεγμένων</string>
  <string name="conversation_list_batch__menu_mark_as_read">Σημείωση ως αναγνωσμένα</string>
  <string name="conversation_list_batch__menu_mark_as_unread">Σημείωση ως μη αναγνωσμένα</string>
  <!--conversation_list-->
  <string name="conversation_list_settings_shortcut">Συντόμευση Ρυθμίσεων</string>
  <string name="conversation_list_search_description">Αναζήτηση</string>
  <string name="conversation_list__pinned">Καρφιτσωμένο</string>
  <string name="conversation_list__chats">Συνομιλίες</string>
  <string name="conversation_list__you_can_only_pin_up_to_d_chats">Μπορείς να καρφιτσώσεις μέχρι %1$d συνομιλίες</string>
  <!--conversation_list_item_view-->
  <string name="conversation_list_item_view__contact_photo_image">Φωτογραφία επαφής</string>
  <string name="conversation_list_item_view__archived">Αρχειοθετημένα</string>
  <!--conversation_list_fragment-->
  <string name="conversation_list_fragment__fab_content_description">Νέα συνομιλία</string>
  <string name="conversation_list_fragment__open_camera_description">Άνοιγμα κάμερας</string>
  <string name="conversation_list_fragment__no_chats_yet_get_started_by_messaging_a_friend">Δεν υπάρχουν ακόμα συνομιλίες.\nΞεκίνα στέλνοντας μήνυμα σε κάποιον/α φίλο/η σου.</string>
  <!--conversation_secure_verified-->
  <string name="conversation_secure_verified__menu_reset_secure_session">Επανεκκίνηση ασφαλούς συνεδρίας</string>
  <!--conversation_muted-->
  <string name="conversation_muted__unmute">Αποσίγαση</string>
  <!--conversation_unmuted-->
  <string name="conversation_unmuted__mute_notifications">Σίγαση ειδοποιήσεων</string>
  <!--conversation-->
  <string name="conversation__menu_group_settings">Ρυθμίσεις ομάδας</string>
  <string name="conversation__menu_leave_group">Αποχώρηση απ\' την ομάδα</string>
  <string name="conversation__menu_view_all_media">Όλα τα πολυμέσα</string>
  <string name="conversation__menu_conversation_settings">Επιλογές συνομιλίας</string>
  <string name="conversation__menu_add_shortcut">Προσθήκη στην κεντρική οθόνη</string>
  <string name="conversation__menu_create_bubble">Δημιουργία bubble</string>
  <!--conversation_popup-->
  <string name="conversation_popup__menu_expand_popup">Επέκταση popup</string>
  <!--conversation_callable_insecure-->
  <string name="conversation_add_to_contacts__menu_add_to_contacts">Προσθήκη στις επαφές</string>
  <!--conversation_group_options-->
  <string name="convesation_group_options__recipients_list">Λίστα παραλήπτων</string>
  <string name="conversation_group_options__delivery">Παράδοση</string>
  <string name="conversation_group_options__conversation">Συνομιλία</string>
  <string name="conversation_group_options__broadcast">Αποστολή σε όλους/ες</string>
  <!--text_secure_normal-->
  <string name="text_secure_normal__menu_new_group">Νέα ομάδα</string>
  <string name="text_secure_normal__menu_settings">Ρυθμίσεις</string>
  <string name="text_secure_normal__menu_clear_passphrase">Κλείδωμα</string>
  <string name="text_secure_normal__mark_all_as_read">Σημείωση όλων ως αναγνωσμένα</string>
  <string name="text_secure_normal__invite_friends">Πρόσκληση φίλων</string>
  <!--verify_display_fragment-->
  <string name="verify_display_fragment_context_menu__copy_to_clipboard">Αντιγραφή στο πρόχειρο</string>
  <string name="verify_display_fragment_context_menu__compare_with_clipboard">Σύγκριση με το πρόχειρο</string>
  <!--reminder_header-->
  <string name="reminder_header_sms_import_title">Εισαγωγή SMS συστήματος</string>
  <string name="reminder_header_sms_import_text">Πάτα για να αντιγράψεις τα μηνύματα SMS του κινητού σου στην κρυπτογραφημένη βάση δεδομένων του Signal.</string>
  <string name="reminder_header_push_title">Ενεργοποίηση των μηνημάτων και κλήσεων Signal</string>
  <string name="reminder_header_push_text">Αναβάθμισε την εμπειρία επικοινωνίας σου.</string>
  <string name="reminder_header_service_outage_text">Το Signal αντιμετωπίζει τεχνικές δυσκολίες. Εργαζόμαστε σκληρά για να αποκαταστήσουμε την υπηρεσία όσο πιο γρήγορα γίνεται.</string>
  <string name="reminder_header_progress">%1$d%%</string>
  <!--media_preview-->
  <string name="media_preview__save_title">Αποθήκευση</string>
  <string name="media_preview__forward_title">Προώθηση</string>
  <string name="media_preview__share_title">Μοιράσου</string>
  <string name="media_preview__all_media_title">Όλα τα πολυμέσα</string>
  <!--media_preview_activity-->
  <string name="media_preview_activity__media_content_description">Προεπισκόπιση</string>
  <!--new_conversation_activity-->
  <string name="new_conversation_activity__refresh">Ανανέωση</string>
  <!--redphone_audio_popup_menu-->
  <!--Insights-->
  <string name="Insights__percent">%</string>
  <string name="Insights__title">Στατιστικά</string>
  <string name="InsightsDashboardFragment__title">Στατιστικά</string>
  <string name="InsightsDashboardFragment__signal_protocol_automatically_protected">Το Signal Protocol προστάτευσε αυτόματα το %1$d%% των εξερχόμενων μηνυμάτων σου, τις τελευταίες %2$d ημέρες. Οι συνομιλίες μεταξύ χρηστών του Signal είναι πάντα κρυπτογραφημένες από άκρο σε άκρο.</string>
  <string name="InsightsDashboardFragment__boost_your_signal">Ενίσχυση Signal</string>
  <string name="InsightsDashboardFragment__not_enough_data">Δεν υπάρχουν αρκετά δεδομένα</string>
  <string name="InsightsDashboardFragment__your_insights_percentage_is_calculated_based_on">Το ποσοστό στα στατιστικά σου υπολογίζεται με βάση τα εξερχόμενα μηνυμάτων τις τελευταίες %1$d ημέρες, που δεν έχουν εξαφανιστεί ή διαγραφτεί.</string>
  <string name="InsightsDashboardFragment__start_a_conversation">Ξεκίνα μια συνομιλία</string>
  <string name="InsightsDashboardFragment__invite_your_contacts">Ξεκίνα να επικοινωνείς με ασφάλεια και ενεργοποίησε νέες δυνατότητες πέρα από τους περιορισμούς των μη κρυπτογραφημένων SMS, προσκαλώντας περισσότερες επαφές να έρθουν στο Signal. </string>
  <string name="InsightsDashboardFragment__this_stat_was_generated_locally">Αυτά τα στατιστικά υπολογίστηκαν τοπικά, στη συσκευή σου, και μόνο εσύ μπορείς να τα δεις. Δεν αποστέλλονται πουθενά ποτέ.</string>
  <string name="InsightsDashboardFragment__encrypted_messages">Κρυπτογραφημένα μηνύματα</string>
  <string name="InsightsDashboardFragment__cancel">Ακύρωση</string>
  <string name="InsightsDashboardFragment__send">Αποστολή</string>
  <string name="InsightsModalFragment__title">Υποδέξου τα Στατιστικά</string>
  <string name="InsightsModalFragment__description">Ανακάλυψε πόσα απ\' τα εξερχόμενα μηνύματά σου στάλθηκαν με ασφαλή τρόπο, και μετά προσκάλεσε γρήγορα νέες επαφές για να ενισχύσεις το ποσοστό του Signal.</string>
  <string name="InsightsModalFragment__view_insights">Προβολή στατιστικών</string>
  <string name="FirstInviteReminder__title">Πρόσκληση στο Signal</string>
  <string name="FirstInviteReminder__description">Μπορείς να αυξήσεις τον αριθμό κρυπτογραφημένων μηνυμάτων που στέλνεις κατά %1$d%%.</string>
  <string name="SecondInviteReminder__title">Ενίσχυση του Signal</string>
  <string name="SecondInviteReminder__description">Προσκάλεσε τον/την %1$s</string>
  <string name="InsightsReminder__view_insights">Προβολή στατιστικών</string>
  <string name="InsightsReminder__invite">Πρόσκληση</string>
  <!--Edit KBS Pin-->
  <!--BaseKbsPinFragment-->
  <string name="BaseKbsPinFragment__next">Επόμενο</string>
  <string name="BaseKbsPinFragment__create_alphanumeric_pin">Δημιουργία αλφαριθμητικού PIN</string>
  <string name="BaseKbsPinFragment__create_numeric_pin">Δημιουργία αριθμητικού PIN</string>
  <!--CreateKbsPinFragment-->
  <plurals name="CreateKbsPinFragment__pin_must_be_at_least_characters">
    <item quantity="one">Το PIN πρέπει να είναι τουλάχιστον %1$d χαρακτήρας</item>
    <item quantity="other">Το PIN πρέπει να είναι τουλάχιστον %1$d χαρακτήρες</item>
  </plurals>
  <plurals name="CreateKbsPinFragment__pin_must_be_at_least_digits">
    <item quantity="one">Το PIN πρέπει να είναι τουλάχιστον %1$d ψηφίο</item>
    <item quantity="other">Το PIN πρέπει να είναι τουλάχιστον %1$d ψηφία</item>
  </plurals>
  <string name="CreateKbsPinFragment__create_a_new_pin">Δημιουργία νέου PIN</string>
  <string name="CreateKbsPinFragment__you_can_choose_a_new_pin_as_long_as_this_device_is_registered">Μπορείς να αλλάξεις το PIN σου εφ\' όσον αυτή η συσκευή είναι εγγεγραμμένη.</string>
  <string name="CreateKbsPinFragment__create_your_pin">Δημιουργία του PIN σου</string>
  <string name="CreateKbsPinFragment__pins_keep_information_stored_with_signal_encrypted">Τα PIN κρατούν τις πληροφορίες που αποθηκεύονται στο Signal κρυπτογραφημένες, οπότε μόνο εσύ έχεις πρόσβαση σε αυτές. Το προφίλ σου, οι ρυθμίσεις και οι επαφές να επαναφερθούν όταν επανεγκαταστήσεις το Signal. Δεν θα χρειάζεται να γράψεις το PIN για να ανοίξεις την εφαρμογή.</string>
  <string name="CreateKbsPinFragment__choose_a_stronger_pin">Επέλεξε ενα δυνατότερο PIN</string>
  <!--ConfirmKbsPinFragment-->
  <string name="ConfirmKbsPinFragment__pins_dont_match">Τα PIN δεν ταιριάζουν. Ξαναδοκίμασε.</string>
  <string name="ConfirmKbsPinFragment__confirm_your_pin">Επιβεβαίωσε το PIN σου.</string>
  <string name="ConfirmKbsPinFragment__pin_creation_failed">Η δημιουργία PIN απέτυχε</string>
  <string name="ConfirmKbsPinFragment__your_pin_was_not_saved">Το PIN δεν αποθηκεύτηκε. Θα σου ζητήσουμε να ορίσεις ένα PIN αργότερα.</string>
  <string name="ConfirmKbsPinFragment__pin_created">Το PIN δημιουργήθηκε.</string>
  <string name="ConfirmKbsPinFragment__re_enter_your_pin">Επανάληψη του PIN</string>
  <string name="ConfirmKbsPinFragment__creating_pin">Δημιουργία PIN…</string>
  <!--KbsSplashFragment-->
  <string name="KbsSplashFragment__introducing_pins">Υποδέξου τα PIN</string>
  <string name="KbsSplashFragment__pins_keep_information_stored_with_signal_encrypted">Τα PIN κρατούν τις πληροφορίες που αποθηκεύονται στο Signal κρυπτογραφημένες, οπότε μόνο εσύ έχεις πρόσβαση σε αυτές. Το προφίλ σου, οι ρυθμίσεις και οι επαφές να επαναφερθούν όταν επανεγκαταστήσεις το Signal. Δεν θα χρειάζεται να γράψεις το PIN για να ανοίξεις την εφαρμογή.</string>
  <string name="KbsSplashFragment__learn_more">Μάθε περισσότερα</string>
  <string name="KbsSplashFragment__registration_lock_equals_pin">Κλείδωμα εγγραφής = PIN</string>
  <string name="KbsSplashFragment__your_registration_lock_is_now_called_a_pin">Το Κλείδωμα εγγραφής πλέον ονομάζεται PIN, και κάνει περισσότερα. Ανανέωσέ το τώρα.</string>
  <string name="KbsSplashFragment__update_pin">Ανανέωση PIN</string>
  <string name="KbsSplashFragment__create_your_pin">Δημιουργία του PIN σου</string>
  <string name="KbsSplashFragment__learn_more_about_pins">Μάθε περισσότερα για τα PIN</string>
  <string name="KbsSplashFragment__disable_pin">Απενεργοποίηση PIN</string>
  <!--KBS Reminder Dialog-->
  <string name="KbsReminderDialog__enter_your_signal_pin">Γράψε το PIN του Signal σου</string>
  <string name="KbsReminderDialog__to_help_you_memorize_your_pin">Για να σε βοηθήσουμε να απομνημονεύσεις το PIN σου, θα σου ζητάμε κάθε τόσο να το γράψεις. Θα σ\' το ζητάμε λιγότερο όσο περνάει ο καιρός.</string>
  <string name="KbsReminderDialog__skip">Παράλειψη</string>
  <string name="KbsReminderDialog__submit">Αποστολή</string>
  <string name="KbsReminderDialog__forgot_pin">Ξέχασες το PIN;</string>
  <string name="KbsReminderDialog__incorrect_pin_try_again">Λάθος PIN. Ξαναδοκίμασε.</string>
  <!--AccountLockedFragment-->
  <string name="AccountLockedFragment__account_locked">Κλειδωμένος λογαριασμός</string>
  <string name="AccountLockedFragment__your_account_has_been_locked_to_protect_your_privacy">Ο λογαριασμός σου έχει κλειδωθεί για να προστατεύσουμε την ιδιωτικότητα και την ασφάλειά σου. Μετά από %1$d ημέρες αδράνειας του λογαριασμού σου, θα μπορείς να επανεγγράψεις αυτό τον αριθμό τηλεφώνου χωρίς να χρειάζεται το PIN σου. Όλα τα περιεχόμενα θα διαγραφτούν.</string>
  <string name="AccountLockedFragment__next">Επόμενο</string>
  <string name="AccountLockedFragment__learn_more">Μάθε περισσότερα</string>
  <!--KbsLockFragment-->
  <string name="RegistrationLockFragment__enter_your_pin">Γράψε το PIN σου</string>
  <string name="RegistrationLockFragment__enter_the_pin_you_created">Γράψε το PIN που δημιούργησες για το λογαριασμό σου. Αυτό είναι διαφορετικό από τον κωδικό επαλήθευσης που έλαβες μέσω SMS.</string>
  <string name="RegistrationLockFragment__enter_alphanumeric_pin">Εισαγωγή αλφαριθμητικού PIN</string>
  <string name="RegistrationLockFragment__enter_numeric_pin">Εισαγωγή αριθμητικού PIN</string>
  <string name="RegistrationLockFragment__incorrect_pin_try_again">Λάθος PIN. Ξαναδοκίμασε.</string>
  <string name="RegistrationLockFragment__forgot_pin">Ξέχασες το PIN;</string>
  <string name="RegistrationLockFragment__incorrect_pin">Λάθος ΡΙΝ</string>
  <string name="RegistrationLockFragment__forgot_your_pin">Ξέχασες το PIN σου;</string>
  <string name="RegistrationLockFragment__not_many_tries_left">Δεν απομένουν πολλές προσπάθειες!</string>
  <string name="RegistrationLockFragment__signal_registration_need_help_with_pin_for_android_v1_pin">Εγγραφή Signal - Βοήθεια με το PIN στο Android (v1 PIN)</string>
  <string name="RegistrationLockFragment__signal_registration_need_help_with_pin_for_android_v2_pin">Εγγραφή Signal - Βοήθεια με το PIN στο Android (v2 PIN)</string>
  <plurals name="RegistrationLockFragment__for_your_privacy_and_security_there_is_no_way_to_recover">
    <item quantity="one">Για την ασφάλεια και ιδιωτικότητά σου, δεν υπάρχει τρόπος να επανακτήσεις το PIN σου. Αν δεν μπορείς να το θυμηθείς, μπορείς να επανεπιβεβαιώσεις μέσω SMS μετά από %1$d ημέρα αδράνειας. Σε αυτή την περίπτωση, ο λογαριασμός σου θα καθαριστεί και όλα τα περιεχόμενα θα διαγραφτούν.</item>
    <item quantity="other">Για την ασφάλεια και ιδιωτικότητά σου, δεν υπάρχει τρόπος να επανακτήσεις το PIN σου. Αν δεν μπορείς να το θυμηθείς, μπορείς να επανεπιβεβαιώσεις μέσω SMS μετά από %1$d ημέρες αδράνειας. Σε αυτή την περίπτωση, ο λογαριασμός σου θα καθαριστεί και όλα τα περιεχόμενα θα διαγραφτούν.</item>
  </plurals>
  <plurals name="RegistrationLockFragment__incorrect_pin_d_attempts_remaining">
    <item quantity="one">Λάθος PIN. Απομένει %1$d προσπάθεια.</item>
    <item quantity="other">Λάθος PIN. Απομένουν %1$d προσπάθειες.</item>
  </plurals>
  <plurals name="RegistrationLockFragment__if_you_run_out_of_attempts_your_account_will_be_locked_for_d_days">
    <item quantity="one">Άν τελειώσουν οι προσπάθειές σου, ο λογαριασμός σου θα κλειδωθεί για %1$d ημέρα. Μετά από %1$d ημέρα αδράνειας, θα μπορείς να επανεγγραφτείς χωρίς το PIN σου. Ο λογαριασμός σου θα καθαριστεί και όλα τα περιεχόμενα θα διαγραφτούν.</item>
    <item quantity="other">Άν τελειώσουν οι προσπάθειες, ο λογαριασμός σου θα κλειδωθεί για %1$d ημέρες. Μετά από %1$d ημέρες αδράνειας, θα μπορείς να επανεγγραφτείς χωρίς το PIN σου. Ο λογαριασμός σου θα καθαριστεί και όλα τα περιεχόμενα θα διαγραφτούν.</item>
  </plurals>
  <plurals name="RegistrationLockFragment__you_have_d_attempts_remaining">
    <item quantity="one">Έχεις ακόμα %1$d προσπάθεια.</item>
    <item quantity="other">Έχεις ακόμα %1$d προσπάθειες.</item>
  </plurals>
  <plurals name="RegistrationLockFragment__d_attempts_remaining">
    <item quantity="one">Απομένει %1$d προσπάθεια.</item>
    <item quantity="other">Απομένουν %1$d προσπάθειες.</item>
  </plurals>
  <!--CalleeMustAcceptMessageRequestDialogFragment-->
  <string name="CalleeMustAcceptMessageRequestDialogFragment__s_will_get_a_message_request_from_you">Ο/Η %1$s θα λάβει ένα αίτημα μηνύματος από σένα. Θα μπορέσεις να τον/την καλέσεις όταν αποδεχτεί αυτό το αίτημα.</string>
  <!--KBS Megaphone-->
  <string name="KbsMegaphone__create_a_pin">Δημιούργησε ένα PIN</string>
  <string name="KbsMegaphone__pins_keep_information_thats_stored_with_signal_encrytped">Τα PIN κρατούν τις πληροφορίες που αποθηκεύονται στο Signal κρυπτογραφημένες.</string>
  <string name="KbsMegaphone__create_pin">Δημιουργία PIN</string>
  <!--Research Megaphone-->
  <string name="ResearchMegaphone_tell_signal_what_you_think">Πες στο Signal τη γνώμη σου</string>
  <string name="ResearchMegaphone_to_make_signal_the_best_messaging_app_on_the_planet">Για να κάνουμε το Signal τη καλύτερη εφαρμογή επικοινωνίας στο κόσμο, θα εκτιμούσαμε πραγματικά να ακούσουμε τη γνώμη σου.</string>
  <string name="ResearchMegaphone_learn_more">Μάθε περισσότερα</string>
  <string name="ResearchMegaphone_dismiss">Απόρριψη</string>
  <string name="ResearchMegaphoneDialog_signal_research">Έρευνα Signal</string>
  <string name="ResearchMegaphoneDialog_we_believe_in_privacy"><![CDATA[<p><b>Πιστεύουμε στην ιδιωτικότητα.</b></p><p>Το Signal δεν σε παρακολουθεί ούτε συλλέγει τα δεδομένα σου. Για να βελτιώσουμε το Signal για όλους, βασιζόμαστε στα σχόλια των χρηστών <b>και θα εκτιμούσαμε πολύ να ακούσουμε τα δικά σου.</b></p><p>Κάνουμε μαι έρευνα που θα μας βοηθήσει να καταλάβουμε πως χρησιμοποιείς το Signal. Η έρευνά μας δεν συλλέγει δεδομένα που θα μπορούσαν να αποκαλύψουν την ταυτότητά σου. Αν ενδιαφέρεσαι να μας βοηθήσεις με περαιτέρω πληροφορίες και σχόλια, μπορείς να μας δώσεις στοιχεία επικοινωνίας.</p><p>Αν έχεις μερικά λεπτά διαθέσιμα, και έχεις κάτι να σχολιάσεις, με χαρά θα θέλαμε να το ακούσουμε.</p>]]></string>
  <string name="ResearchMegaphoneDialog_take_the_survey">Πάρε μέρος στην έρευνα</string>
  <string name="ResearchMegaphoneDialog_no_thanks">Όχι, ευχαριστώ</string>
  <string name="ResearchMegaphoneDialog_the_survey_is_hosted_by_alchemer_at_the_secure_domain">Αυτή η έρευνα φιλοξενείται από το Alchemer στον ασφαλή σύνδεσμο surveys.signalusers.org</string>
  <!--transport_selection_list_item-->
  <string name="transport_selection_list_item__transport_icon">Μεταφορά εικονίδιου</string>
  <string name="ConversationListFragment_loading">Φόρτωση…</string>
  <string name="CallNotificationBuilder_connecting">Συνδέεται…</string>
  <string name="Permissions_permission_required">Χρειάζονται δικαιώματα πρόσβασης</string>
  <string name="ConversationActivity_signal_needs_sms_permission_in_order_to_send_an_sms">Το Signal χρειάζεται τα δικαιώματα SMS για την αποστολή SMS, αλλά αυτά δεν έχουν δοθεί μόνιμα. Παρακαλώ πήγαινε στις ρυθμίσεις εφαρμογών, επέλεξε τα \"Δικαιώματα\", και ενεργοποίησε τα \"SMS\".</string>
  <string name="Permissions_continue">Συνέχεια</string>
  <string name="Permissions_not_now">Όχι τώρα</string>
  <string name="conversation_activity__enable_signal_messages">ΕΝΕΡΓΟΠΟΙΗΣΗ ΜΗΝΥΜΑΤΩΝ SIGNAL</string>
  <string name="SQLCipherMigrationHelper_migrating_signal_database">Μετεγκατάσταση της βάσης δεδομένων του Signal</string>
  <string name="PushDecryptJob_new_locked_message">Νέο κλειδωμένο μήνυμα</string>
  <string name="PushDecryptJob_unlock_to_view_pending_messages">Ξεκλείδωμα για να δεις τα εκκρεμή μηνύματα</string>
  <string name="enter_backup_passphrase_dialog__backup_passphrase">Συνθηματικό αντίγραφου ασφαλείας</string>
  <string name="backup_enable_dialog__backups_will_be_saved_to_external_storage_and_encrypted_with_the_passphrase_below_you_must_have_this_passphrase_in_order_to_restore_a_backup">Τα αντίγραφα ασφαλείας αποθηκεύονται στην εξωτερική μνήμη και κρυπτογραφούνται με το παρακάτω συνθηματικό. Πρέπει να γνωρίζεις αυτό το συνθηματικό για να επανακτήσεις το αντίγραφο ασφαλείας.</string>
  <string name="backup_enable_dialog__you_must_have_this_passphrase">Θα πρέπει να έχεις αυτο το συνθηματικό για να επανακτήσεις αντίγραφα ασφαλείας.</string>
  <string name="backup_enable_dialog__folder">Φάκελος</string>
  <string name="backup_enable_dialog__i_have_written_down_this_passphrase">Σημείωσα σε χαρτί αυτό το συνθηματικό. Χωρίς αυτό, δε θα μπορέσω να επανακτήσω το αντίγραφο ασφαλείας.</string>
  <string name="registration_activity__restore_backup">Επαναφορά αντίγραφου ασφαλείας</string>
  <string name="registration_activity__transfer_or_restore_account">Μεταφορά ή επαναφορά λογαριασμού</string>
  <string name="registration_activity__transfer_account">Μεταφορά λογαριασμού</string>
  <string name="registration_activity__skip">Παράλειψη</string>
  <string name="preferences_chats__chat_backups">Αντίγραφα ασφαλείας συνομιλιών</string>
  <string name="preferences_chats__backup_chats_to_external_storage">Δημιουργία αντίγραφου ασφαλείας συνομιλιών στην εξωτερική μνήμη</string>
  <string name="preferences_chats__transfer_account">Μεταφορά λογαριασμού</string>
  <string name="preferences_chats__transfer_account_to_a_new_android_device">Μεταφορά λογαριασμού σε νέα συσκευή Android</string>
  <string name="RegistrationActivity_enter_backup_passphrase">Εισαγωγή συνθηματικό αντίγραφου ασφαλείας</string>
  <string name="RegistrationActivity_restore">Επαναφορά</string>
  <string name="RegistrationActivity_backup_failure_downgrade">Δεν μπορούμε να εισάγουμε αντίγραφα ασφαλείας από νεότερες εκδόσεις του Signal</string>
  <string name="RegistrationActivity_incorrect_backup_passphrase">Λάθος συνθηματικό αντίγραφου ασφαλείας</string>
  <string name="RegistrationActivity_checking">Έλεγχος…</string>
  <string name="RegistrationActivity_d_messages_so_far">%d μηνύματα μέχρι τώρα…</string>
  <string name="RegistrationActivity_restore_from_backup">Επαναφορά από αντίγραφο ασφαλείας;</string>
  <string name="RegistrationActivity_restore_your_messages_and_media_from_a_local_backup">Επανάφερε τα μηνύματα και τα πολυμέσα σου από ένα τοπικό αντίγραφο ασφαλείας. Αν δεν τα επαναφέρεις τώρα, δε θα μπορείς να τα επαναφέρεις αργότερα.</string>
  <string name="RegistrationActivity_backup_size_s">Μέγεθος αντίγραφου ασφαλείας: %s</string>
  <string name="RegistrationActivity_backup_timestamp_s">Χρόνος δημιουργίας αντίγραφου ασφαλείας: %s</string>
  <string name="BackupDialog_enable_local_backups">Ενεργοποίηση τοπικών αντίγραφων ασφαλείας;</string>
  <string name="BackupDialog_enable_backups">Ενεργοποίηση αντίγραφων ασφαλείας</string>
  <string name="BackupDialog_please_acknowledge_your_understanding_by_marking_the_confirmation_check_box">Παρακαλώ επιβεβαίωσε ότι κατάλαβες τσεκάροντας το κουτί επιβεβαίωσης.</string>
  <string name="BackupDialog_delete_backups">Διαγραφή αντίγραφων ασφαλείας;</string>
  <string name="BackupDialog_disable_and_delete_all_local_backups">Απενεργοποίηση και διαγραφή όλων των τοπικών αντίγραφων ασφαλείας;</string>
  <string name="BackupDialog_delete_backups_statement">Διαγραφή αντίγραφων ασφαλείας</string>
  <string name="BackupDialog_to_enable_backups_choose_a_folder">Για να ενεργοποιήσεις τα αντίγραφα ασφαλείας, επέλεξε ένα φάκελο. Τα αντίγραφα θα αποθηκεύονται σε αυτή την τοποθεσία.</string>
  <string name="BackupDialog_choose_folder">Επιλογή φακέλου</string>
  <string name="BackupDialog_copied_to_clipboard">Αντιγράφηκε στο πρόχειρο</string>
  <string name="BackupDialog_no_file_picker_available">Δεν υπάρχει διαθέσιμη εφαρμογή επιλογής αρχείων.</string>
  <string name="BackupDialog_enter_backup_passphrase_to_verify">Εισάγετε το συνθηματικό αντιγράφου ασφαλείας για επιβεβαίωση</string>
  <string name="BackupDialog_verify">Επιβεβαίωση</string>
  <string name="BackupDialog_you_successfully_entered_your_backup_passphrase">Εισάγατε το συνθηματικό αντιγράφου ασφαλείας με επιτυχία</string>
  <string name="BackupDialog_passphrase_was_not_correct">Το συνθηματικό δεν ήταν σωστό</string>
  <string name="LocalBackupJob_creating_backup">Το αντίγραφο ασφαλείας δημιουργείται…</string>
  <string name="LocalBackupJobApi29_backup_failed">Ή δημιουργία αντίγραφου ασφαλείας απέτυχε</string>
  <string name="LocalBackupJobApi29_your_backup_directory_has_been_deleted_or_moved">Ο φάκελος αντίγραφων ασφαλείας έχει διαγραφεί ή μετακινηθεί.</string>
  <string name="LocalBackupJobApi29_your_backup_file_is_too_large">Το αρχείο - αντίγραφο ασφαλείας είναι πολύ μεγάλο για να αποθηκευτεί σε αυτή τη συσκευή.</string>
  <string name="LocalBackupJobApi29_there_is_not_enough_space">Δεν υπάρχει αρκετός χώρος για την αποθήκευση του αντίγραφου ασφαλείας.</string>
  <string name="LocalBackupJobApi29_tap_to_manage_backups">Πάτα για διαχείριση αντίγραφων ασφαλείας.</string>
  <string name="ProgressPreference_d_messages_so_far">%d μηνύματα μέχρι τώρα</string>
  <string name="RegistrationActivity_wrong_number">Λάθος αριθμός</string>
  <string name="RegistrationActivity_call_me_instead_available_in">Καλέστε με \n (Διαθέσιμο σε %1$02d:%2$02d)</string>
  <string name="RegistrationActivity_contact_signal_support">Επικοινωνία με την Υποστήριξη Signal</string>
  <string name="RegistrationActivity_code_support_subject">Εγγραφή Signal - Κωδικός επαλήθευσης για Android</string>
  <string name="RegistrationActivity_incorrect_code">Λάθος κωδικός</string>
  <string name="BackupUtil_never">Ποτέ</string>
  <string name="BackupUtil_unknown">Άγνωστο</string>
  <string name="preferences_app_protection__see_my_phone_number">Να δουν τον αριθμό τηλεφώνου μου</string>
  <string name="preferences_app_protection__find_me_by_phone_number">Να με βρίσκουν με τον αριθμό τηλεφώνου μου</string>
  <string name="PhoneNumberPrivacy_everyone">Όλοι</string>
  <string name="PhoneNumberPrivacy_my_contacts">Οι επαφές μου</string>
  <string name="PhoneNumberPrivacy_nobody">Κανένας</string>
  <string name="PhoneNumberPrivacy_everyone_see_description">Ο αριθμός τηλεφώνου σου θα είναι ορατός σε όλα τα άτομα και τις ομάδες που στέλνεις μηνύματα.</string>
  <string name="PhoneNumberPrivacy_everyone_find_description">Οποιοσδήποτε έχει τον αριθμό τηλεφώνου σου στις επαφές του/της, θα μπορεί να σε δει ως επαφή στο Signal. Άλλοι θα μπορούν να σε βρουν στην αναζήτηση.</string>
  <string name="preferences_app_protection__screen_lock">Κλείδωμα οθόνης</string>
  <string name="preferences_app_protection__lock_signal_access_with_android_screen_lock_or_fingerprint">Κλείδωμα της πρόσβασης στο Signal με την οθόνη κλειδώματος του Android ή με δακτυλικό αποτύπωμα</string>
  <string name="preferences_app_protection__screen_lock_inactivity_timeout">Χρονικό όριο αδράνειας κλειδώματος οθόνης</string>
  <string name="preferences_app_protection__signal_pin">PIN Signal</string>
  <string name="preferences_app_protection__create_a_pin">Δημιουργία PIN</string>
  <string name="preferences_app_protection__change_your_pin">Αλλαγή του PIN σου</string>
  <string name="preferences_app_protection__pin_reminders">Υπενθυμίσεις PIN</string>
  <string name="preferences_app_protection__pins_keep_information_stored_with_signal_encrypted">Τα PIN κρατούν τις πληροφορίες που αποθηκεύονται στο Signal κρυπτογραφημένες, οπότε μόνο εσύ έχεις πρόσβαση σε αυτές. Το προφίλ σου, οι ρυθμίσεις και οι επαφές να επαναφερθούν όταν επανεγκαταστήσεις το Signal.</string>
  <string name="preferences_app_protection__add_extra_security_by_requiring_your_signal_pin_to_register">Απόκτησε επιπλέον ασφάλεια, κάνοντας τη χρήση του Signal PIN σου υποχρεωτική για να επανεγγράψεις τον αριθμό τηλεφώνου σου στο Signal.</string>
  <string name="preferences_app_protection__reminders_help_you_remember_your_pin">Οι υπενθυμίσεις σε βοηθάνε να θυμάσαι το PIN σου, καθώς αυτό δεν μπορεί να ανακτηθεί. Θα σ\' το ζητάμε πιο σπάνια όσο περνάει ο καιρός.</string>
  <string name="preferences_app_protection__turn_off">Απενεργοποίηση</string>
  <string name="preferences_app_protection__confirm_pin">Επιβεβαίωση PIN</string>
  <string name="preferences_app_protection__confirm_your_signal_pin">Επιβεβαίωση PIN Signal</string>
  <string name="preferences_app_protection__make_sure_you_memorize_or_securely_store_your_pin">Επιβεβαιώσου πως θυμάσαι ή πως έχεις αποθηκεύσει σε ασφαλές μέρος το PIN σου, καθώς αυτό δεν μπορεί να ανακτηθεί. Αν ξεχάσεις το PIN σου, ίσως χαθούν δεδομένα κατά την επανεγγραφή του λογαριασμού Signal σου.</string>
  <string name="preferences_app_protection__incorrect_pin_try_again">Λάθος PIN. Ξαναδοκίμασε.</string>
  <string name="preferences_app_protection__failed_to_enable_registration_lock">Αποτυχία ενεργοποίησης Κλειδώματος εγγραφής.</string>
  <string name="preferences_app_protection__failed_to_disable_registration_lock">Αποτυχία απενεργοποίησης Κλειδώματος εγγραφής.</string>
  <string name="AppProtectionPreferenceFragment_none">Κανένα</string>
  <string name="preferences_app_protection__registration_lock">Κλείδωμα εγγραφής</string>
  <string name="RegistrationActivity_you_must_enter_your_registration_lock_PIN">Πρέπει να εισάγεις το PIN Κλειδώματος εγγραφής σου</string>
  <string name="RegistrationActivity_your_pin_has_at_least_d_digits_or_characters">Το PIN έχει τουλάχιστον %d ψηφία ή χαρακτήρες</string>
  <string name="RegistrationActivity_too_many_attempts">Υπερβολικά πολλές προσπάθειες</string>
  <string name="RegistrationActivity_you_have_made_too_many_incorrect_registration_lock_pin_attempts_please_try_again_in_a_day">Έκανες πάρα πολλές λάθος προσπάθειες εισαγωγής του PIN Κλειδώματος εγγραφής. Παρακαλώ ξαναδοκίμασε σε μια ημέρα.</string>
  <string name="RegistrationActivity_you_have_made_too_many_attempts_please_try_again_later">Προσπάθησες πάρα πολλές φορές. Παρακαλώ ξαναδοκίμασε αργότερα.</string>
  <string name="RegistrationActivity_error_connecting_to_service">Σφάλμα κατά τη σύνδεση στην υπηρεσία</string>
  <string name="preferences_chats__backups">Αντίγραφα ασφαλείας</string>
  <string name="prompt_passphrase_activity__signal_is_locked">Το Molly είναι κλειδωμένο</string>
  <string name="prompt_passphrase_activity__tap_to_unlock">ΠΑΤΑ ΓΙΑ ΞΕΚΛΕΙΔΩΜΑ</string>
  <string name="Recipient_unknown">Άγνωστο</string>
  <!--TransferOrRestoreFragment-->
  <string name="TransferOrRestoreFragment__transfer_or_restore_account">Μεταφορά ή επαναφορά λογαριασμού</string>
  <string name="TransferOrRestoreFragment__if_you_have_previously_registered_a_signal_account">Αν έχεις ήδη δημιουργήσει έναν λογαριασμό Signal στο παρελθόν, μπορείς να μεταφέρεις ή να επαναφέρεις τον λογαριασμό σου και τα μηνύματα</string>
  <string name="TransferOrRestoreFragment__transfer_from_android_device">Μεταφορά από συσκευή Android</string>
  <string name="TransferOrRestoreFragment__transfer_your_account_and_messages_from_your_old_android_device">Μετέφερε τον λογαριασμό και τα μηνύματά σου από τη παλιά σου συσκευή Android. Χρειάζεται να έχεις πρόσβαση στη παλιά σου συσκευή.</string>
  <string name="TransferOrRestoreFragment__you_need_access_to_your_old_device">Χρειάζεται να έχεις πρόσβαση στη παλιά σου συσκευή.</string>
  <string name="TransferOrRestoreFragment__restore_from_backup">Επαναφορά από αντίγραφο ασφαλείας</string>
  <string name="TransferOrRestoreFragment__restore_your_messages_from_a_local_backup">Επανάφερε τα μηνύματά σου από ένα τοπικό αντίγραφο ασφαλείας. Αν δεν τα επαναφέρεις τώρα, δε θα μπορείς να τα επαναφέρεις αργότερα.</string>
  <!--NewDeviceTransferInstructionsFragment-->
  <string name="NewDeviceTransferInstructions__open_signal_on_your_old_android_phone">Άνοιξε το Signal στη παλιά σου συσκευή Android</string>
  <string name="NewDeviceTransferInstructions__continue">Συνέχεια</string>
  <string name="NewDeviceTransferInstructions__first_bullet">1.</string>
  <string name="NewDeviceTransferInstructions__tap_on_your_profile_photo_in_the_top_left_to_open_settings">Πάτα στη φωτογραφία προφίλ σου πάνω αριστερά για να ανοίξεις τις Ρυθμίσεις</string>
  <string name="NewDeviceTransferInstructions__second_bullet">2.</string>
  <string name="NewDeviceTransferInstructions__third_bullet">3.</string>
  <string name="NewDeviceTransferInstructions__tap_transfer_account_and_then_continue_on_both_devices">Πάτα \"Μεταφορά λογαριασμού\" και μετά \"Συνέχεια\" και στις δύο συσκευές</string>
  <!--NewDeviceTransferSetupFragment-->
  <string name="NewDeviceTransferSetup__preparing_to_connect_to_old_android_device">Προετοιμαζόμαστε να συνδεθούμε με τη παλιά συσκευή Android…</string>
  <string name="NewDeviceTransferSetup__take_a_moment_should_be_ready_soon">Θα πάρει μερικές στιγμές, θα είμαστε έτοιμοι σύντομα</string>
  <string name="NewDeviceTransferSetup__waiting_for_old_device_to_connect">Περιμένουμε να συνδεθεί η παλιά συσκευή Android…</string>
  <string name="NewDeviceTransferSetup__signal_needs_the_location_permission_to_discover_and_connect_with_your_old_device">Το Molly χρειάζεται την άδεια τοποθεσίας για να ανακαλύψει και να συνδεθεί στη παλιά σου συσκευή Android.</string>
  <string name="NewDeviceTransferSetup__signal_needs_location_services_enabled_to_discover_and_connect_with_your_old_device">Το Molly χρειάζεται να έχεις την τοποθεσία ενεργοποιημένη για να ανακαλύψει και να συνδεθεί στη παλιά σου συσκευή Android.</string>
  <string name="NewDeviceTransferSetup__signal_needs_wifi_on_to_discover_and_connect_with_your_old_device">Το Molly χρειάζεται ενεργοποιημένο το Wi-Fi για να ανακαλύψει και να συνδεθεί στη παλιά σου συσκευή Android. Το Wi-Fi χρειάζεται να είναι ενεργοποιημένο αλλά δεν χρειάζεται να είναι συνδεδεμένο σε κάποιο δίκτυο Wi-Fi.</string>
  <string name="NewDeviceTransferSetup__sorry_it_appears_your_device_does_not_support_wifi_direct">Συγγνώμη, φαίνεται πως αυτή η συσκευή δεν υποστηρίζει το Wi-Fi Direct. Το Molly χρησιμοποιεί το Wi-Fi Direct για να ανακαλύψει και να συνδεθεί με τη παλιά σου συσκευή Android. Μπορείς παρ\' όλα αυτά να επαναφέρεις ένα αντίγραφο ασφαλείας, για να επαναφέρεις τον λογαριασμό σου από τη παλιά σου συσκευή Android.</string>
  <string name="NewDeviceTransferSetup__restore_a_backup">Επαναφορά αντίγραφου ασφαλείας</string>
  <string name="NewDeviceTransferSetup__an_unexpected_error_occurred_while_attempting_to_connect_to_your_old_device">Συνέβη ένα μη αναμενόμενο σφάλμα κατά την απόπειρα σύνδεσης στη παλιά σου συσκευή Android.</string>
  <!--OldDeviceTransferSetupFragment-->
  <string name="OldDeviceTransferSetup__searching_for_new_android_device">Αναζητούμε τη νέα συσκευή Android…</string>
  <string name="OldDeviceTransferSetup__signal_needs_the_location_permission_to_discover_and_connect_with_your_new_device">Το Molly χρειάζεται την άδεια τοποθεσίας για να ανακαλύψει και να συνδεθεί στη νέα σου συσκευή Android.</string>
  <string name="OldDeviceTransferSetup__signal_needs_location_services_enabled_to_discover_and_connect_with_your_new_device">Το Molly χρειάζεται να έχεις την τοποθεσία ενεργοποιημένη για να ανακαλύψει και να συνδεθεί στη νέα σου συσκευή Android.</string>
  <string name="OldDeviceTransferSetup__signal_needs_wifi_on_to_discover_and_connect_with_your_new_device">Το Molly χρειάζεται ενεργοποιημένο το Wi-Fi για να ανακαλύψει και να συνδεθεί στη νέα σου συσκευή Android. Το Wi-Fi χρειάζεται να είναι ενεργοποιημένο αλλά δεν χρειάζεται να είναι συνδεδεμένο σε κάποιο δίκτυο Wi-Fi.</string>
  <string name="OldDeviceTransferSetup__sorry_it_appears_your_device_does_not_support_wifi_direct">Συγγνώμη, φαίνεται πως αυτή η συσκευή δεν υποστηρίζει το Wi-Fi Direct. Το Molly χρησιμοποιεί το Wi-Fi Direct για να ανακαλύψει και να συνδεθεί με τη νέα σου συσκευή Android. Μπορείς παρ\' όλα αυτά να επαναφέρεις ένα αντίγραφο ασφαλείας, για να επαναφέρεις τον λογαριασμό σου από τη παλιά σου συσκευή Android.</string>
  <string name="OldDeviceTransferSetup__create_a_backup">Δημιουργία αντίγραφου ασφαλείας</string>
  <string name="OldDeviceTransferSetup__an_unexpected_error_occurred_while_attempting_to_connect_to_your_old_device">Συνέβη ένα μη αναμενόμενο σφάλμα κατά την απόπειρα σύνδεσης στη νέα σου συσκευή Android.</string>
  <!--DeviceTransferSetupFragment-->
  <string name="DeviceTransferSetup__unable_to_open_wifi_settings">Δεν μπορέσαμε να ανοίξουμε τις Ρυθμίσεις Wi-Fi. Παρακαλώ ενεργοποίησε το Wi-Fi χειροκίνητα.</string>
  <string name="DeviceTransferSetup__grant_location_permission">Παραχώρηση άδειας τοποθεσίας</string>
  <string name="DeviceTransferSetup__turn_on_location_services">Ενεργοποίηση υπηρεσιών τοποθεσίας</string>
  <string name="DeviceTransferSetup__unable_to_open_location_settings">Αδυναμία ανοίγματος ρυθμίσεων τοποθεσίας.</string>
  <string name="DeviceTransferSetup__turn_on_wifi">Ενεργοποίηση Wi-Fi</string>
  <string name="DeviceTransferSetup__error_connecting">Σφάλμα σύνδεσης</string>
  <string name="DeviceTransferSetup__retry">Επανάληψη</string>
  <string name="DeviceTransferSetup__submit_debug_logs">Αποστολή αρχείων συμβάντων αποσφαλμάτωσης</string>
  <string name="DeviceTransferSetup__verify_code">Επιβεβαίωση κωδικού</string>
  <string name="DeviceTransferSetup__verify_that_the_code_below_matches_on_both_of_your_devices">Επιβεβαίωσε πως ο παρακάτω κωδικός είναι ίδιος και στις δύο συσκευές. Μετά πάτα συνέχεια.</string>
  <string name="DeviceTransferSetup__the_numbers_do_not_match">Οι αριθμοί δεν ταιριάζουν.</string>
  <string name="DeviceTransferSetup__continue">Συνέχεια</string>
  <string name="DeviceTransferSetup__number_is_not_the_same">Ο αριθμός δεν είναι ο ίδιος</string>
  <string name="DeviceTransferSetup__if_the_numbers_on_your_devices_do_not_match_its_possible_you_connected_to_the_wrong_device">Αν οι αριθμοι στις συσκευές σου δεν είναι ο ίδιος, είναι πιθανό πως συνδέθηκες στη λάθος συσκευή. Για να το φτιάξεις, σταμάτησε τη μεταφορά και προσπάθησε ξανά έχοντας τις δυο συσκευές κοντά τη μια στην άλλη.</string>
  <string name="DeviceTransferSetup__stop_transfer">Ακυρωση μεταφοράς</string>
  <string name="DeviceTransferSetup__unable_to_discover_old_device">Αδυναμία ανακάλυψης παλιάς συσκευής</string>
  <string name="DeviceTransferSetup__unable_to_discover_new_device">Αδυναμία ανακάλυψης νέας συσκευής</string>
  <string name="DeviceTransferSetup__make_sure_the_following_permissions_are_enabled">Επιβεβαίωσε πως οι ακόλουθες υπηρεσίες και δικαιώματα είναι ενεργοποιημένα:</string>
  <string name="DeviceTransferSetup__location_permission">Δικαιώματα τοποθεσίας</string>
  <string name="DeviceTransferSetup__location_services">Υπηρεσίες τοποθεσίας</string>
  <string name="DeviceTransferSetup__wifi">Wi-Fi</string>
  <string name="DeviceTransferSetup__on_the_wifi_direct_screen_remove_all_remembered_groups_and_unlink_any_invited_or_connected_devices">Στην οθόνη του Wi-Fi Direct, αφαίρεσε όλες τις ομάδες στη μνήμη και αποσύνδεσε οποιαδήποτε προσκεκλημένη ή συνδεδεμένη συσκευή.</string>
  <string name="DeviceTransferSetup__wifi_direct_screen">Οθόνη Wi-Fi Direct</string>
  <string name="DeviceTransferSetup__try_turning_wifi_off_and_on_on_both_devices">Δοκίμασε να κλείσεις και να ξανανοίξεις το Wi-Fi και στις δύο συσκευές.</string>
  <string name="DeviceTransferSetup__make_sure_both_devices_are_in_transfer_mode">Επιβεβαίωσε πως και οι δύο συσκευές είναι στη κατάσταση μεταφοράς.</string>
  <string name="DeviceTransferSetup__go_to_support_page">Πήγαινε στη σελίδα υποστήριξης</string>
  <string name="DeviceTransferSetup__try_again">Ξαναπροσπάθησε</string>
  <string name="DeviceTransferSetup__waiting_for_other_device">Αναμονή για την άλλη συσκευή</string>
  <string name="DeviceTransferSetup__tap_continue_on_your_other_device_to_start_the_transfer">Πάτα Συνέχεια στην άλλη σου συσκευή για να ξεκινήσεις τη μεταφορά.</string>
  <string name="DeviceTransferSetup__tap_continue_on_your_other_device">Πάτα Συνέχεια στην άλλη σου συσκευή…</string>
  <!--NewDeviceTransferFragment-->
  <string name="NewDeviceTransfer__cannot_transfer_from_a_newer_version_of_signal">Δεν μπορεί να γίνει μεταφορά από νεότερη έκδοση του Signal</string>
  <!--DeviceTransferFragment-->
  <string name="DeviceTransfer__transferring_data">Μεταφορά δεδομένων</string>
  <string name="DeviceTransfer__keep_both_devices_near_each_other">Κράτα και τις δύο συσκευές κοντά τη μια στην άλλη. Μην απενεργοποιήσεις τις συσκευές και άφησε το Molly ανοιχτό. Οι μεταφορές είναι κρυπτογραφημένες από άκρο σε άκρο.</string>
  <string name="DeviceTransfer__d_messages_so_far">%1$d μηνύματα μέχρι τώρα…</string>
  <string name="DeviceTransfer__cancel">Ακύρωση</string>
  <string name="DeviceTransfer__try_again">Ξαναπροσπάθησε</string>
  <string name="DeviceTransfer__stop_transfer_question">Ακύρωση μεταφοράς;</string>
  <string name="DeviceTransfer__stop_transfer">Ακυρωση μεταφοράς</string>
  <string name="DeviceTransfer__all_transfer_progress_will_be_lost">Θα χαθεί όλη η πρόοδος της μεταφοράς.</string>
  <string name="DeviceTransfer__transfer_failed">Η μεταφορά απέτυχε</string>
  <string name="DeviceTransfer__unable_to_transfer">Αδυναμία μεταφοράς</string>
  <!--OldDeviceTransferInstructionsFragment-->
  <string name="OldDeviceTransferInstructions__transfer_account">Μεταφορά Λογαριασμού</string>
  <string name="OldDeviceTransferInstructions__you_can_transfer_your_signal_account_when_setting_up_signal_on_a_new_android_device">Μπορείς να μεταφέρεις τον λογαριασμό Signal σου όταν παραμετροποιείς το Signal σε μια νέα συσκευή Android. Πριν συνεχίσεις:</string>
  <string name="OldDeviceTransferInstructions__first_bullet">1.</string>
  <string name="OldDeviceTransferInstructions__download_signal_on_your_new_android_device">Κατέβασε το Molly στη νέα σου συσκευή Android</string>
  <string name="OldDeviceTransferInstructions__second_bullet">2.</string>
  <string name="OldDeviceTransferInstructions__tap_on_transfer_or_restore_account">Πάτα \"Μεταφορά ή επαναφορά λογαριασμού\"</string>
  <string name="OldDeviceTransferInstructions__third_bullet">3.</string>
  <string name="OldDeviceTransferInstructions__select_transfer_from_android_device_when_prompted_and_then_continue">Επέλεξε \"Μεταφορά από συσκευή Android\" όταν σου ζητηθεί, και μετά \"Συνέχεια\". Κράτα τις δυο συσκευές κοντά τη μια στην άλλη.</string>
  <string name="OldDeviceTransferInstructions__continue">Συνέχεια</string>
  <!--OldDeviceTransferComplete-->
  <string name="OldDeviceTransferComplete__transfer_complete">Η μεταφορά ολοκληρώθηκε</string>
  <string name="OldDeviceTransferComplete__go_to_your_new_device">Πήγαινε στη νέα σου συσκευή</string>
  <string name="OldDeviceTransferComplete__your_signal_data_has_Been_transferred_to_your_new_device">Τα δεδομένα του Signal σου έχουν μεταφερθεί στη νέα σου συσκευή. Για να ολοκληρώσεις τη διαδικασία μεταφοράς, πρέπει να συνεχίσεις την εγγραφή στη νέα σου συσκευή.</string>
  <string name="OldDeviceTransferComplete__close">Κλείσιμο</string>
  <!--NewDeviceTransferComplete-->
  <string name="NewDeviceTransferComplete__transfer_successful">Επιτυχία μεταφοράς</string>
  <string name="NewDeviceTransferComplete__transfer_complete">Η μεταφορά ολοκληρώθηκε</string>
  <string name="NewDeviceTransferComplete__to_complete_the_transfer_process_you_must_continue_registration">Για να ολοκληρώσεις τη διαδικασία μεταφοράς, πρέπει να συνεχίσεις με την εγγραφή.</string>
  <string name="NewDeviceTransferComplete__continue_registration">Συνέχεια εγγραφής</string>
  <!--DeviceToDeviceTransferService-->
  <string name="DeviceToDeviceTransferService_content_title">Μεταφορά λογαριασμού</string>
  <string name="DeviceToDeviceTransferService_status_ready">Προετοιμάζουμε τη σύνδεση στην άλλη σου συσκευή Android…</string>
  <string name="DeviceToDeviceTransferService_status_starting_up">Προετοιμάζουμε τη σύνδεση στην άλλη σου συσκευή Android…</string>
  <string name="DeviceToDeviceTransferService_status_discovery">Αναζητούμε την άλλη σου συσκευή Android…</string>
  <string name="DeviceToDeviceTransferService_status_network_connected">Σύνδεόμαστε στην άλλη σου συσκευή Android…</string>
  <string name="DeviceToDeviceTransferService_status_verification_required">Απαιτείται επαλήθευση</string>
  <string name="DeviceToDeviceTransferService_status_service_connected">Μεταφέρουμε τον λογαριασμό…</string>
  <!--OldDeviceTransferLockedDialog-->
  <string name="OldDeviceTransferLockedDialog__complete_registration_on_your_new_device">Ολοκλήρωσε την εγγραφή στη νέα σου συσκευή</string>
  <string name="OldDeviceTransferLockedDialog__your_signal_account_has_been_transferred_to_your_new_device">Ο λογαριασμός Signal σου έχουν μεταφερθεί στη νέα σου συσκευή, αλλά  πρέπει να συνεχίσεις την εγγραφή εκεί για να συνεχίσεις. Το Signal θα είναι ανενεργό σε αυτή τη συσκευή.</string>
  <string name="OldDeviceTransferLockedDialog__done">Τέλος</string>
  <string name="OldDeviceTransferLockedDialog__cancel_and_activate_this_device">Ακύρωση και ενεργοποίηση αυτής της συσκευής</string>
  <!--AdvancedPreferenceFragment-->
  <string name="AdvancedPreferenceFragment__transfer">Μεταφορά</string>
  <!--RecipientBottomSheet-->
  <string name="RecipientBottomSheet_block">Φραγή</string>
  <string name="RecipientBottomSheet_unblock">Κατάργηση φραγής</string>
  <string name="RecipientBottomSheet_add_to_contacts">Προσθήκη στις επαφές</string>
  <string name="RecipientBottomSheet_add_to_a_group">Προσθήκη σε μια ομάδα</string>
  <string name="RecipientBottomSheet_add_to_another_group">Προσθήκη σε άλλη ομάδα</string>
  <string name="RecipientBottomSheet_view_safety_number">Προβολή αριθμού ασφαλείας</string>
  <string name="RecipientBottomSheet_make_admin">Ορισμός ως διαχειριστή</string>
  <string name="RecipientBottomSheet_remove_as_admin">Αφαίρεση διαχειριστή</string>
  <string name="RecipientBottomSheet_remove_from_group">Αφαίρεση απ\' την ομάδα</string>
  <string name="RecipientBottomSheet_message_description">Μήνυμα</string>
  <string name="RecipientBottomSheet_voice_call_description">Βιντεοκλήση</string>
  <string name="RecipientBottomSheet_insecure_voice_call_description">Μη ασφαλής κλήση φωνής</string>
  <string name="RecipientBottomSheet_video_call_description">Βιντεοκλήση</string>
  <string name="RecipientBottomSheet_remove_s_as_group_admin">Αφαίρεση των δικαιωμάτων διαχείρισης της ομάδας από τον/την %1$s;</string>
  <string name="RecipientBottomSheet_s_will_be_able_to_edit_group">Ο/Η \"%1$s\" θα μπορεί να επεξεργάζεται αυτή την ομάδα και τα μέλη της.</string>
  <string name="RecipientBottomSheet_remove_s_from_the_group">Αφαίρεση του/της %1$s από την ομάδα;</string>
  <string name="RecipientBottomSheet_remove">Αφαίρεση</string>
  <string name="RecipientBottomSheet_copied_to_clipboard">Αντιγράφηκε στο πρόχειρο</string>
  <string name="GroupRecipientListItem_admin">Διαχειριστής/τρια</string>
  <string name="GroupRecipientListItem_approve_description">Έγκριση</string>
  <string name="GroupRecipientListItem_deny_description">Απόρριψη</string>
  <!--GroupsLearnMoreBottomSheetDialogFragment-->
  <string name="GroupsLearnMore_legacy_vs_new_groups">Ομάδες παλαιού τύπου και νέες ομάδες</string>
  <string name="GroupsLearnMore_what_are_legacy_groups">Τι είναι οι ομάδες παλαιού τύπου;</string>
  <string name="GroupsLearnMore_paragraph_1">Οι ομάδες παλαιού τύπου είναι ομάδες που δεν είναι συμβατές με δυνατότητες των νέων ομαδών, όπως οι διαχειριστές και οι πιο περιγραφικές ανανεώσεις της ομάδας.</string>
  <string name="GroupsLearnMore_can_i_upgrade_a_legacy_group">Μπορώ να αναβαθμίσω μια ομάδα παλαιού τύπου;</string>
  <string name="GroupsLearnMore_paragraph_2">Οι ομάδες παλαιού τύπου δεν μπορούν ακόμα να αναβαθμιστούν σε νέου τύπου, αλλά μπορείς να δημιουργήσεις μια καινούργια ομάδα νέου τύπου, με τα ίδια μέλη, εφ\' όσον έχουν την πιο πρόσφατη έκδοση του Signal.</string>
  <string name="GroupsLearnMore_paragraph_3">Το Signal θα προσφέρει τη δυνατότητα αναβάθμισης των ομάδων παλαιού τύπου στο μέλλον.</string>
  <!--GroupLinkBottomSheetDialogFragment-->
  <string name="GroupLinkBottomSheet_share_hint_requiring_approval">Με αυτό τον σύνδεσμο, οποιοσδήποτε μπορεί να δεί το όνομα και τη φωτογραφία της ομάδας, και να ζητήσει να μπει σε αυτήν. Μοιράσου τον μόνο με άτομα που εμπιστεύεσαι.</string>
  <string name="GroupLinkBottomSheet_share_hint_not_requiring_approval">Με αυτό τον σύνδεσμο, οποιοσδήποτε μπορεί να δεί το όνομα και τη φωτογραφία της ομάδας, και να μπει σε αυτήν. Μοιράσου τον μόνο με άτομα που εμπιστεύεσαι.</string>
  <string name="GroupLinkBottomSheet_share_via_signal">Μοιράσου μέσω Molly</string>
  <string name="GroupLinkBottomSheet_copy">Αντιγραφή</string>
  <string name="GroupLinkBottomSheet_qr_code">Κωδικός QR</string>
  <string name="GroupLinkBottomSheet_share">Μοιράσου</string>
  <string name="GroupLinkBottomSheet_copied_to_clipboard">Αντιγράφηκε στο πρόχειρο</string>
  <string name="GroupLinkBottomSheet_the_link_is_not_currently_active">Ο σύνδεσμος δεν είναι ενεργός αυτή τη στιγμή</string>
  <!--VoiceNotePlaybackPreparer-->
  <string name="VoiceNotePlaybackPreparer__failed_to_play_voice_message">Αποτυχία αναπαραγωγής μηνύματος φωνής</string>
  <!--VoiceNoteMediaDescriptionCompatFactory-->
  <string name="VoiceNoteMediaItemFactory__voice_message">Μήνυμα φωνής · %1$s</string>
  <string name="VoiceNoteMediaItemFactory__s_to_s">%1$s προς %2$s</string>
  <!--StorageUtil-->
  <string name="StorageUtil__s_s">%1$s/%2$s</string>
  <string name="BlockedUsersActivity__s_has_been_blocked">Ο/Η \"%1$s\" έχει φραγεί</string>
  <string name="BlockedUsersActivity__failed_to_block_s">Αποτυχία φραγής του/της \"%1$s\"</string>
  <string name="BlockedUsersActivity__s_has_been_unblocked">Η φραγή του/της \"%1$s\" καταργήθηκε.</string>
  <!--ReviewCardDialogFragment-->
  <string name="ReviewCardDialogFragment__review_members">Ανασκόπηση μελών</string>
  <string name="ReviewCardDialogFragment__review_request">Εξέταση αιτήματος</string>
  <string name="ReviewCardDialogFragment__d_group_members_have_the_same_name">%1$d μέλη της ομάδας έχουν το ίδιο όνομα, εξέτασε τα παρακάτω μέλη, και διάλεξε τί ενέργεια να κάνεις.</string>
  <string name="ReviewCardDialogFragment__if_youre_not_sure">Αν δεν είσαι σίγουρος/η από ποιόν είναι το αίτημα, εξέτασε τις παρακάτω επαφές, και κάνε κάποια ενέργεια.</string>
  <string name="ReviewCardDialogFragment__no_other_groups_in_common">Καμμία άλλη κοινή ομάδα</string>
  <string name="ReviewCardDialogFragment__no_groups_in_common">Καμμία κοινή ομάδα.</string>
  <plurals name="ReviewCardDialogFragment__d_other_groups_in_common">
    <item quantity="one">%d κοινή ομάδα</item>
    <item quantity="other">%d κοινές ομάδες</item>
  </plurals>
  <plurals name="ReviewCardDialogFragment__d_groups_in_common">
    <item quantity="one">%d κοινή ομάδα</item>
    <item quantity="other">%d κοινές ομάδες</item>
  </plurals>
  <string name="ReviewCardDialogFragment__remove_s_from_group">Αφαίρεση του/της %1$s από την ομάδα;</string>
  <string name="ReviewCardDialogFragment__remove">Αφαίρεση</string>
  <string name="ReviewCardDialogFragment__failed_to_remove_group_member">Αποτυχία αφαίρεσης μέλους της ομάδας.</string>
  <!--ReviewCard-->
  <string name="ReviewCard__member">Μέλος</string>
  <string name="ReviewCard__request">Αίτημα</string>
  <string name="ReviewCard__your_contact">Επαφή σου</string>
  <string name="ReviewCard__remove_from_group">Αφαίρεση απ\' την ομάδα</string>
  <string name="ReviewCard__update_contact">Ανανέωση επαφής</string>
  <string name="ReviewCard__block">Φραγή</string>
  <string name="ReviewCard__delete">Διαγραφή</string>
  <string name="ReviewCard__recently_changed">Άλλαξε πρόσφατα το όνομα προφίλ του/της από %1$s σε %2$s</string>
  <!--CallParticipantsListUpdatePopupWindow-->
  <string name="CallParticipantsListUpdatePopupWindow__s_joined">Ο/Η %1$s μπήκε</string>
  <string name="CallParticipantsListUpdatePopupWindow__s_and_s_joined">Οι %1$s και %2$s μπήκαν</string>
  <string name="CallParticipantsListUpdatePopupWindow__s_s_and_s_joined">Οι %1$s, %2$s και %3$s μπήκαν</string>
  <string name="CallParticipantsListUpdatePopupWindow__s_s_and_d_others_joined">Οι %1$s, %2$s και %3$d ακόμα μπήκαν</string>
  <string name="CallParticipantsListUpdatePopupWindow__s_left">Ο/Η %1$s έφυγε</string>
  <string name="CallParticipantsListUpdatePopupWindow__s_and_s_left">Οι %1$s και %2$s έφυγαν</string>
  <string name="CallParticipantsListUpdatePopupWindow__s_s_and_s_left">Οι %1$s, %2$s και %3$s έφυγαν</string>
  <string name="CallParticipantsListUpdatePopupWindow__s_s_and_d_others_left">Οι %1$s, %2$s και %3$d ακόμα έφυγαν</string>
  <string name="CallParticipant__you">Εσύ</string>
  <string name="CallParticipant__you_on_another_device">Εσύ (από άλλη συσκευή)</string>
  <string name="CallParticipant__s_on_another_device">%1$s (από άλλη συσκευή)</string>
  <!--DeleteAccountFragment-->
  <string name="DeleteAccountFragment__deleting_your_account_will">Με τη διαγραφή του λογαριασμού σου θα γίνουν τα εξής:</string>
  <string name="DeleteAccountFragment__enter_your_phone_number">Εισαγωγή αριθμού τηλεφώνου</string>
  <string name="DeleteAccountFragment__delete_account">Διαγραφή λογαριασμού</string>
  <string name="DeleteAccountFragment__delete_your_account_info_and_profile_photo">Διαγραφη των πληροφοριών του λογαριασμού σου και της φωτογραφίας προφίλ σου</string>
  <string name="DeleteAccountFragment__delete_all_your_messages">Διαγραφή όλων των μηνυμάτων σου</string>
  <string name="DeleteAccountFragment__no_country_code">Δεν διευκρινίστηκε κωδικός χώρας</string>
  <string name="DeleteAccountFragment__no_number">Δεν διευκρινίστηκε αριθμός</string>
  <string name="DeleteAccountFragment__the_phone_number">Ο αριθμός τηλεφώνου που έγραψες δεν αντιστοιχεί στο λογαριασμό σου.</string>
  <string name="DeleteAccountFragment__are_you_sure">Είσαι σίγουρος/η ότι θέλεις να διαγράψεις το λογαριασμό σου;</string>
  <string name="DeleteAccountFragment__this_will_delete_your_signal_account">Αυτό θα διαγράψει το λογαριασμό Signal σου και θα επαναφέρει την εφαρμογή στις αρχικές ρυθμίσεις. Η εφαρμογή θα κλείσει με την ολοκλήρωση της διαδικασίας.</string>
  <string name="DeleteAccountFragment__failed_to_delete_account">Αποτυχία διαγραφής λογαριασμού. Είσαι συνδεμένος/η στο διαδίκτυο;</string>
  <string name="DeleteAccountFragment__failed_to_delete_local_data">Αποτυχία διαγραφής τοπικών δεδομένων. Μπορείς να τα σβήσεις χειροκίνητα στις ρυθμίσεις εφαρμογής του συστήματος.</string>
  <string name="DeleteAccountFragment__launch_app_settings">Άνοιγμα ρυθμίσεων εφαρμογής</string>
  <!--DeleteAccountCountryPickerFragment-->
  <string name="DeleteAccountCountryPickerFragment__search_countries">Εύρεση χωρών</string>
  <!--CreateGroupActivity-->
  <string name="CreateGroupActivity__skip">Παράλειψη</string>
  <plurals name="CreateGroupActivity__d_members">
    <item quantity="one">%1$d μέλος</item>
    <item quantity="other">%1$d μέλη</item>
  </plurals>
  <!--ShareActivity-->
  <string name="ShareActivity__share">Μοιράσου</string>
  <string name="ShareActivity__send">Αποστολή</string>
  <string name="ShareActivity__comma_s">, %1$s</string>
  <string name="ShareActivity__sharing_to_multiple_chats_is">Ο διαμοιρασμός σε πολλαπλές συνομιλίες υποστηρίζεται μόνο για μηνύματα Signal.</string>
  <!--MultiShareDialogs-->
  <string name="MultiShareDialogs__failed_to_send_to_some_users">Αποτυχία αποστολής σε μερικούς χρήστες</string>
  <string name="MultiShareDialogs__you_can_only_share_with_up_to">Μπορείς να μοιραστείς με μέχρι %1$d συνομιλίες</string>
  <!--ShareInterstitialActivity-->
  <string name="ShareInterstitialActivity__forward_message">Προώθηση μηνύματος</string>
  <!--ChatWallpaperActivity-->
  <string name="ChatWallpaperActivity__chat_wallpaper">Ταπετσαρία συνομιλίας</string>
  <!--ChatWallpaperFragment-->
  <string name="ChatWallpaperFragment__chat_color">Χρώμα συνομιλίας</string>
  <string name="ChatWallpaperFragment__reset_chat_colors">Επαναφορά χρωμάτων συνομιλιών</string>
  <string name="ChatWallpaperFragment__reset_chat_color">Επαναφορά χρώματος συνομιλίας</string>
  <string name="ChatWallpaperFragment__reset_chat_color_question">Επαναφορά χρώματος συνομιλίας;</string>
  <string name="ChatWallpaperFragment__set_wallpaper">Ορισμός ταπετσαρίας</string>
  <string name="ChatWallpaperFragment__dark_mode_dims_wallpaper">Το Σκοτεινό θέμα σκουραίνει την ταπετσαρία.</string>
  <string name="ChatWallpaperFragment__contact_name">Όνομα επαφής</string>
  <string name="ChatWallpaperFragment__reset">Επαναφορά</string>
  <string name="ChatWallpaperFragment__clear">Εκκαθάριση</string>
  <string name="ChatWallpaperFragment__wallpaper_preview_description">Προεπισκόπηση ταπετσαρίας</string>
  <string name="ChatWallpaperFragment__would_you_like_to_override_all_chat_colors">Θέλεις να παρακάμψεις όλα τα χρώματα συνομιλιών;</string>
  <string name="ChatWallpaperFragment__would_you_like_to_override_all_wallpapers">Θέλεις να παρακάμψεις όλες τις ταπετσαρίες;</string>
  <string name="ChatWallpaperFragment__reset_default_colors">Επαναφορά προκαθορισμένων χρωμάτων</string>
  <string name="ChatWallpaperFragment__reset_all_colors">Επαναφορά όλων των χρωμάτων</string>
  <string name="ChatWallpaperFragment__reset_default_wallpaper">Επαναφορά προκαθορισμένης ταπετσαρίας</string>
  <string name="ChatWallpaperFragment__reset_all_wallpapers">Επαναφορά όλων των ταπετσαριών</string>
  <string name="ChatWallpaperFragment__reset_wallpapers">Επαναφορά ταπετσαριών</string>
  <string name="ChatWallpaperFragment__reset_wallpaper">Επαναφορά ταπετσαριών</string>
  <string name="ChatWallpaperFragment__reset_wallpaper_question">Επαναφορά ταπετσαρίας;</string>
  <!--ChatWallpaperSelectionFragment-->
  <string name="ChatWallpaperSelectionFragment__choose_from_photos">Επιλογή από φωτογραφίες</string>
  <string name="ChatWallpaperSelectionFragment__presets">Προεπιλογές</string>
  <!--ChatWallpaperPreviewActivity-->
  <string name="ChatWallpaperPreviewActivity__preview">Προεπισκόπηση</string>
  <string name="ChatWallpaperPreviewActivity__set_wallpaper">Ορισμός ταπετσαρίας</string>
  <string name="ChatWallpaperPreviewActivity__swipe_to_preview_more_wallpapers">Σύρε για προεπισκόπηση περισσότερων ταπετσαριών.</string>
  <string name="ChatWallpaperPreviewActivity__set_wallpaper_for_all_chats">Ορισμός ταπετσαρίας για όλες τις συνομιλίες</string>
  <string name="ChatWallpaperPreviewActivity__set_wallpaper_for_s">Ορισμός ταπετσαρίας για %1$s</string>
  <string name="ChatWallpaperPreviewActivity__viewing_your_gallery_requires_the_storage_permission">Η προβολή της βιβλιοθήκης σου απαιτεί την άδεια αποθηκευτικού χώρου.</string>
  <!--WallpaperImageSelectionActivity-->
  <string name="WallpaperImageSelectionActivity__choose_wallpaper_image">Επιλογή εικόνας ταπετσαρίας</string>
  <!--WallpaperCropActivity-->
  <string name="WallpaperCropActivity__pinch_to_zoom_drag_to_adjust">Τσίμπα για ζουμ, σύρε για ρύθμιση</string>
  <string name="WallpaperCropActivity__set_wallpaper_for_all_chats">Ορισμός ταπετσαρίας για όλες τις συνομιλίες.</string>
  <string name="WallpaperCropActivity__set_wallpaper_for_s">Ορισμός ταπετσαρίας για %s.</string>
  <string name="WallpaperCropActivity__error_setting_wallpaper">Σφάλμα κατά τον ορισμό ταπετσαρίας.</string>
  <string name="WallpaperCropActivity__blur_photo">Θόλωμα φωτογραφίας</string>
  <!--InfoCard-->
  <string name="payment_info_card_about_mobilecoin">Σχετικά με το MobileCoin</string>
  <string name="payment_info_card_hide">Απόκρυψη</string>
  <string name="payment_info_card_update_pin">Ανανέωση PIN</string>
  <!--DeactivateWalletFragment-->
  <string name="DeactivateWalletFragment__deactivate">Απενεργοποίηση</string>
  <!--PaymentsRecoveryStartFragment-->
  <string name="PaymentsRecoveryStartFragment__recovery_phrase">Φράση ανάκτησης</string>
  <string name="PaymentsRecoveryStartFragment__start">Εκκίνηση</string>
  <!--PaymentsRecoveryPasteFragment-->
  <string name="PaymentsRecoveryPasteFragment__recovery_phrase">Φράση ανάκτησης</string>
  <string name="PaymentsRecoveryPasteFragment__next">Επόμενο</string>
  <!--PaymentsRecoveryPhraseFragment-->
  <string name="PaymentsRecoveryPhraseFragment__next">Επόμενο</string>
  <string name="PaymentsRecoveryPhraseFragment__edit">Eπεξεργασία</string>
  <string name="PaymentsRecoveryPhraseFragment__previous">Προηγούμενο</string>
  <string name="PaymentsRecoveryPhraseFragment__copy">Αντιγραφή</string>
  <!--PaymentsRecoveryPhraseConfirmFragment-->
  <string name="PaymentRecoveryPhraseConfirmFragment__word_d">Λέξη %1$d</string>
  <string name="PaymentRecoveryPhraseConfirmFragment__done">Τέλος</string>
  <!--PaymentsRecoveryEntryFragment-->
  <string name="PaymentsRecoveryEntryFragment__word_d">Λέξη %1$d</string>
  <string name="PaymentsRecoveryEntryFragment__next">Επόμενο</string>
  <!--ClearClipboardAlarmReceiver-->
  <string name="ClearClipboardAlarmReceiver__clipboard_cleared">Το πρόχειρο εκκαθαρίστηκε.</string>
  <!--PaymentNotificationsView-->
  <string name="PaymentNotificationsView__view">Εμφάνιση</string>
  <!--UnreadPayments-->
  <!--CanNotSendPaymentDialog-->
  <string name="CanNotSendPaymentDialog__send_a_message">Στείλε ένα μήνυμα</string>
  <!--GroupsInCommonMessageRequest-->
  <string name="GroupsInCommonMessageRequest__you_have_no_groups_in_common_with_this_person">Δεν είσαι σε κοινές ομάδες με αυτό το άτομο. Εξέτασε τα αιτήματα προσεκτικά πριν αποδεχτείς, για να γλιτώσεις ανεπιθύμητα μηνύματα.</string>
  <string name="GroupsInCommonMessageRequest__none_of_your_contacts_or_people_you_chat_with_are_in_this_group">Καμία από τις επαφές σου ή τα άτομα με τα οποία συνομιλείς δεν είναι σε αυτή την ομάδα. Εξέτασε τα αιτήματα προσεκτικά πριν αποδεχτείς, για να γλιτώσεις ανεπιθύμητα μηνύματα.</string>
  <string name="GroupsInCommonMessageRequest__about_message_requests">Σχετικά με αιτήματα μηνυμάτων</string>
  <string name="GroupsInCommonMessageRequest__okay">Εντάξει</string>
  <string name="ChatColorSelectionFragment__heres_a_preview_of_the_chat_color">Να μια προεπισκόπηση του χρώματος της συνομιλίας.</string>
  <string name="ChatColorSelectionFragment__the_color_is_visible_to_only_you">Μόνο εσύ βλέπεις αυτό το χρώμα.</string>
  <!--GroupDescriptionDialog-->
  <string name="GroupDescriptionDialog__group_description">Περιγραφή ομάδας</string>
  <!--QualitySelectorBottomSheetDialog-->
  <string name="QualitySelectorBottomSheetDialog__standard">Κανονική</string>
  <string name="QualitySelectorBottomSheetDialog__faster_less_data">Γρηγορότερα, λιγότερα δεδομένα</string>
  <string name="QualitySelectorBottomSheetDialog__high">Υψηλή</string>
  <string name="QualitySelectorBottomSheetDialog__slower_more_data">Πιο αργά, περισσότερα δεδομένα</string>
  <string name="QualitySelectorBottomSheetDialog__photo_quality">Ποιότητα φωτογραφίας</string>
  <!--AppSettingsFragment-->
  <string name="AppSettingsFragment__invite_your_friends">Προσκάλεσε τους φίλους σου</string>
  <!--AccountSettingsFragment-->
  <string name="AccountSettingsFragment__account">Λογαριασμός</string>
  <string name="AccountSettingsFragment__youll_be_asked_less_frequently">Θα στο ζητάμε όχι τόσο συχνά όσο περνάει ο καιρός</string>
  <string name="AccountSettingsFragment__require_your_signal_pin">Να απαιτείται το PIN Signal σου για να εγγράψεις ξανά τον αριθμό τηλεφώνου σου στο Signal</string>
  <string name="AccountSettingsFragment__change_phone_number">Αλλαγή αριθμού τηλεφώνου</string>
  <!--ChangeNumberFragment-->
  <string name="ChangeNumberFragment__use_this_to_change_your_current_phone_number_to_a_new_phone_number">Με αυτό μπορείς να αλλάξεις τον τωρινό αριθμό τηλεφώνου σου σε κάποιον καινούργιο. Δεν μπορείς να αναιρέσεις αυτή την αλλαγή.\n\nΠριν συνεχίσεις, επιβεβαίωσε πως μπορείς να λάβεις SMS ή κλήσεις στο νέο αριθμό.</string>
  <string name="ChangeNumberFragment__continue">Συνέχεια</string>
  <string name="ChangeNumber__your_phone_number_has_been_changed">Ο αριθμός τηλεφώνου σου άλλαξε.</string>
  <!--ChangeNumberEnterPhoneNumberFragment-->
  <string name="ChangeNumberEnterPhoneNumberFragment__change_number">Αλλαγή αριθμού</string>
  <string name="ChangeNumberEnterPhoneNumberFragment__your_old_number">Ο παλιός σου αριθμός</string>
  <string name="ChangeNumberEnterPhoneNumberFragment__old_phone_number">Παλιός αριθμός τηλεφώνου</string>
  <string name="ChangeNumberEnterPhoneNumberFragment__your_new_number">Ο νέος σου αριθμός</string>
  <string name="ChangeNumberEnterPhoneNumberFragment__new_phone_number">Νέος αριθμός τηλεφώνου</string>
  <string name="ChangeNumberEnterPhoneNumberFragment__the_phone_number_you_entered_doesnt_match_your_accounts">Ο αριθμός τηλεφώνου που έγραψες δεν αντιστοιχεί στο λογαριασμό σου.</string>
  <string name="ChangeNumberEnterPhoneNumberFragment__you_must_specify_your_old_number_country_code">Πρέπει να προσδιορίσεις τον κωδικό χώρας του παλιού σου αριθμού</string>
  <string name="ChangeNumberEnterPhoneNumberFragment__you_must_specify_your_old_phone_number">Πρέπει να προσδιορίσεις τον παλιό σου αριθμό</string>
  <string name="ChangeNumberEnterPhoneNumberFragment__you_must_specify_your_new_number_country_code">Πρέπει να προσδιορίσεις τον κωδικό χώρας του νέου σου αριθμού</string>
  <string name="ChangeNumberEnterPhoneNumberFragment__you_must_specify_your_new_phone_number">Πρέπει να προσδιορίσεις το νέο σου αριθμό</string>
  <!--ChangeNumberVerifyFragment-->
  <string name="ChangeNumberVerifyFragment__change_number">Αλλαγή αριθμού</string>
  <string name="ChangeNumberVerifyFragment__verifying_s">Επιβεβαίωση του %1$s</string>
  <string name="ChangeNumberVerifyFragment__captcha_required">Απαιτείται Captcha</string>
  <!--ChangeNumberConfirmFragment-->
  <string name="ChangeNumberConfirmFragment__change_number">Αλλαγή αριθμού</string>
  <string name="ChangeNumberConfirmFragment__you_are_about_to_change_your_phone_number_from_s_to_s">Πρόκειται να αλλάξεις τον αριθμό σου από τον %1$s στον %2$s.\n\nΠριν συνεχίσεις, παρακαλώ επιβεβαίωσε πως ο παρακάτω αριθμός είναι σωστός.</string>
  <string name="ChangeNumberConfirmFragment__edit_number">Επεξεργασία αριθμού</string>
  <!--ChangeNumberRegistrationLockFragment-->
  <string name="ChangeNumberRegistrationLockFragment__signal_change_number_need_help_with_pin_for_android_v2_pin">Signal Αλλαγή Αριθμού - Βοήθεια με το PIN για Android (v2 PIN)</string>
  <!--ChangeNumberPinDiffersFragment-->
  <string name="ChangeNumberPinDiffersFragment__pins_do_not_match">Τα PIN δεν ταιριάζουν</string>
  <string name="ChangeNumberPinDiffersFragment__the_pin_associated_with_your_new_number_is_different_from_the_pin_associated_with_your_old_one">Το PIN που χρησιμοποιείται με το νέο σου αριθμό είναι διαφορετικό από το PIN που χρησιμοποιείται με τον παλιό σου αριθμό. Θέλεις να κρατήσεις το παλιό PIN ή να το ανανεώσεις;</string>
  <string name="ChangeNumberPinDiffersFragment__keep_old_pin">Διατήρηση παλιού PIN</string>
  <string name="ChangeNumberPinDiffersFragment__update_pin">Ανανέωση PIN</string>
  <string name="ChangeNumberPinDiffersFragment__keep_old_pin_question">Διατήρηση παλιού PIN;</string>
  <!--ChangeNumberLockActivity-->
  <string name="ChangeNumberLockActivity__it_looks_like_you_tried_to_change_your_number_but_we_were_unable_to_determine_if_it_was_successful_rechecking_now">Φαίνεται πως προσπάθησες να αλλάξεις τον αριθμό σου αλλά δεν μπορέσαμε να επαληθεύσουμε ότι η αλλαγή ήταν επιτυχημένη.\n\nΕλέγχουμε ξανά…</string>
  <string name="ChangeNumberLockActivity__change_status_confirmed">Αλλαγή κατάστασης επαληθευμένη</string>
  <string name="ChangeNumberLockActivity__your_number_has_been_confirmed_as_s">Ο αριθμός σου επαληθεύτηκε ως %1$s. Αν αυτός δεν είναι ο νέος σου αριθμός, παρακαλώ ακολούθησε ξανά τη διαδικασία της αλλαγής αριθμού.</string>
  <string name="ChangeNumberLockActivity__change_status_unconfirmed">Αλλαγή κατάστασης μη επαληθευμένη</string>
  <string name="ChangeNumberLockActivity__we_could_not_determine_the_status_of_your_change_number_request">Δεν μπορέσαμε να προσδιορίσουμε την κατάσταση του αιτήματός σου για αλλαγή αριθμού.n\n(Σφάλμα: %1$s)</string>
  <string name="ChangeNumberLockActivity__retry">Επανάληψη</string>
  <string name="ChangeNumberLockActivity__leave">Αποχώρηση</string>
  <string name="ChangeNumberLockActivity__submit_debug_log">Αποστολή αρχείου συμβάντων αποσφαλμάτωσης</string>
  <!--ChatsSettingsFragment-->
  <string name="ChatsSettingsFragment__keyboard">Πληκτρολόγιο</string>
  <string name="ChatsSettingsFragment__enter_key_sends">Το Enter στέλνει</string>
  <!--SmsSettingsFragment-->
  <string name="SmsSettingsFragment__use_as_default_sms_app">Χρήση ως προκαθορισμένη εφαρμογή για τα SMS</string>
  <!--NotificationsSettingsFragment-->
  <string name="NotificationsSettingsFragment__messages">Μηνύματα</string>
  <string name="NotificationsSettingsFragment__calls">Κλήσεις</string>
  <string name="NotificationsSettingsFragment__notify_when">Να ειδοποιούμαι όταν…</string>
  <string name="NotificationsSettingsFragment__contact_joins_signal">Νέα επαφή έρχεται στο Signal</string>
  <!--PrivacySettingsFragment-->
  <string name="PrivacySettingsFragment__blocked">Λίστα Φραγής</string>
  <string name="PrivacySettingsFragment__d_contacts">%1$d επαφές</string>
  <string name="PrivacySettingsFragment__messaging">Συνομιλίες</string>
  <string name="PrivacySettingsFragment__disappearing_messages">Μηνύματα που εξαφανίζονται</string>
  <string name="PrivacySettingsFragment__app_security">Ασφάλεια εφαρμογής</string>
  <string name="PrivacySettingsFragment__block_screenshots_in_the_recents_list_and_inside_the_app">Να μην επιτρέπεται η καταγραφή της οθόνης (screenshots) στη λίστα με τα πρόσφατα και μέσα στην εφαρμογή</string>
  <string name="PrivacySettingsFragment__signal_message_and_calls">Κλήσεις και μηνύματα Signal. οι κλήσεις πάντα αναμεταδίδονται, και προστατευμένος αποστολέας</string>
  <string name="PrivacySettingsFragment__default_timer_for_new_changes">Προκαθορισμένο χρονόμετρο για νέες συνομιλίες</string>
  <string name="PrivacySettingsFragment__set_a_default_disappearing_message_timer_for_all_new_chats_started_by_you">Ορισμός ενός προκαθορισμένου χρόνου εξαφάνισης μηνυμάτων για όλες τις συνομιλίες που ξεκινάς εσύ.</string>
  <!--AdvancedPrivacySettingsFragment-->
  <string name="AdvancedPrivacySettingsFragment__show_status_icon">Εμφάνιση εικονιδίου κατάστασης</string>
  <string name="AdvancedPrivacySettingsFragment__show_an_icon">Εμφάνιση εικονιδίου στις λεπτομέρειες μηνύματος όταν αυτά έχουν παραδοθεί με χρήση του προστατευμένου αποστολέα.</string>
  <!--ExpireTimerSettingsFragment-->
  <string name="ExpireTimerSettingsFragment__when_enabled_new_messages_sent_and_received_in_new_chats_started_by_you_will_disappear_after_they_have_been_seen">Όταν ενεργοποιηθεί, τα νέα μηνύματα που στέλνονται και λαμβάνονται σε σε νέες συνομιλίες που ξεκινάς εσύ θα εξαφανίζονται αφού διαβαστούν.</string>
  <string name="ExpireTimerSettingsFragment__when_enabled_new_messages_sent_and_received_in_this_chat_will_disappear_after_they_have_been_seen">Όταν ενεργοποιηθεί, τα νέα μηνύματα που στέλνονται και λαμβάνονται σε αυτή τη συνομιλία θα εξαφανίζονται αφού διαβαστούν.</string>
  <string name="ExpireTimerSettingsFragment__off">Ανενεργό</string>
  <string name="ExpireTimerSettingsFragment__4_weeks">4 εβδομάδες</string>
  <string name="ExpireTimerSettingsFragment__1_week">1 εβδομάδα</string>
  <string name="ExpireTimerSettingsFragment__1_day">1 ημέρα</string>
  <string name="ExpireTimerSettingsFragment__8_hours">8 ώρες</string>
  <string name="ExpireTimerSettingsFragment__1_hour">1 ώρα</string>
  <string name="ExpireTimerSettingsFragment__5_minutes">5 λεπτά</string>
  <string name="ExpireTimerSettingsFragment__30_seconds">30 δευτερόλεπτα</string>
  <string name="ExpireTimerSettingsFragment__custom_time">Προσαρμοσμένος χρόνος</string>
  <string name="ExpireTimerSettingsFragment__set">Ορισμός</string>
  <string name="ExpireTimerSettingsFragment__save">Αποθήκευση</string>
  <string name="CustomExpireTimerSelectorView__seconds">δευτερόλεπτα</string>
  <string name="CustomExpireTimerSelectorView__minutes">λεπτά</string>
  <string name="CustomExpireTimerSelectorView__hours">ώρες</string>
  <string name="CustomExpireTimerSelectorView__days">ημέρες</string>
  <string name="CustomExpireTimerSelectorView__weeks">εβδομάδες</string>
  <!--HelpSettingsFragment-->
  <string name="HelpSettingsFragment__support_center">Κέντρο υποστήριξης</string>
  <string name="HelpSettingsFragment__contact_us">Επικοινώνησε μαζί μας</string>
  <string name="HelpSettingsFragment__version">Έκδοση</string>
  <string name="HelpSettingsFragment__debug_log">Αρχείο καταγραφής αποσφαλμάτωσης</string>
  <string name="HelpSettingsFragment__terms_amp_privacy_policy">Όροι &amp; Πολιτική Απορρήτου</string>
  <string name="HelpFragment__copyright_signal_messenger">Copyright Molly Messenger</string>
  <string name="HelpFragment__licenced_under_the_gplv3">Υπό τους όρους της άδειας GPLv3</string>
  <!--DataAndStorageSettingsFragment-->
  <string name="DataAndStorageSettingsFragment__calls">Κλήσεις</string>
  <!--ChatColorSelectionFragment-->
  <string name="ChatColorSelectionFragment__auto">Αυτόματο</string>
  <string name="ChatColorSelectionFragment__use_custom_colors">Χρήση προσαρμοσένων χρωμάτων</string>
  <string name="ChatColorSelectionFragment__chat_color">Χρώμα συνομιλίας</string>
  <string name="ChatColorSelectionFragment__edit">Eπεξεργασία</string>
  <string name="ChatColorSelectionFragment__duplicate">Δημιουργία αντιγράφου</string>
  <string name="ChatColorSelectionFragment__delete">Διαγραφή</string>
  <string name="ChatColorSelectionFragment__delete_color">Διαγραφή χρώματος</string>
  <plurals name="ChatColorSelectionFragment__this_custom_color_is_used">
    <item quantity="one">Αυτό το προσαρμοσμένο χρώμα χρησιμοποιείται σε %1$d συνομιλία. Θέλεις να το διαγράψεις για όλες τις συνομιλίες;</item>
    <item quantity="other">Αυτό το προσαρμοσμένο χρώμα χρησιμοποιείται σε %1$d συνομιλίες. Θέλεις να το διαγράψεις για όλες τις συνομιλίες;</item>
  </plurals>
  <string name="ChatColorSelectionFragment__delete_chat_color">Διαγραφή του χρώματος της συνομιλίας;</string>
  <!--CustomChatColorCreatorFragment-->
  <string name="CustomChatColorCreatorFragment__solid">Μονόχρωμο</string>
  <string name="CustomChatColorCreatorFragment__gradient">Διαβάθμιση</string>
  <string name="CustomChatColorCreatorFragment__hue">Απόχρωση</string>
  <string name="CustomChatColorCreatorFragment__saturation">Saturation</string>
  <!--CustomChatColorCreatorFragmentPage-->
  <string name="CustomChatColorCreatorFragmentPage__save">Αποθήκευση</string>
  <string name="CustomChatColorCreatorFragmentPage__edit_color">Επεξεργασία χρώματος</string>
  <plurals name="CustomChatColorCreatorFragmentPage__this_color_is_used">
    <item quantity="one">Αυτό το χρώμα χρησιμοποιείται σε %1$d συνομιλία. Θέλεις να αποθηκεύσεις τις αλλαγές για όλες τις συνομιλίες;</item>
    <item quantity="other">Αυτό το χρώμα χρησιμοποιείται σε %1$d συνομιλίες. Θέλεις να αποθηκεύσεις τις αλλαγές για όλες τις συνομιλίες;</item>
  </plurals>
  <!--ChatColorGradientTool-->
  <string name="ChatColorGradientTool_top_edge_selector">Επιλογή πάνω γωνίας</string>
  <string name="ChatColorGradientTool_bottom_edge_selector">Επιλογή κάτω γωνίας</string>
  <!--EditReactionsFragment-->
  <string name="EditReactionsFragment__customize_reactions">Προσαρμογή αντιδράσεων</string>
  <string name="EditReactionsFragment__tap_to_replace_an_emoji">Πάτα για αντικατάσταση ενός emoji</string>
  <string name="EditReactionsFragment__reset">Επαναφορά</string>
  <string name="EditReactionsFragment_save">Αποθήκευση</string>
  <string name="ChatColorSelectionFragment__auto_matches_the_color_to_the_wallpaper">Αυτόματο ταίριασμα του χρώματος με την ταπετσαρία</string>
  <string name="CustomChatColorCreatorFragment__drag_to_change_the_direction_of_the_gradient">Σύρε για να αλλάξεις τη φορά της διαβάθμισης</string>
  <!--ChatColorsMegaphone-->
  <string name="ChatColorsMegaphone__new_chat_colors">Χρώματα νέων συνομιλιών</string>
  <string name="ChatColorsMegaphone__we_switched_up_chat_colors">Βελτιώσαμε τα χρώματα των συνομιλιών για να σου δώσουμε περισσότερες επιλογές και για να κάνουμε τις συνομιλίες πιο ευανάγνωστες.</string>
  <string name="ChatColorsMegaphone__appearance">Εμφάνιση</string>
  <string name="ChatColorsMegaphone__not_now">Όχι τώρα</string>
  <!--AddAProfilePhotoMegaphone-->
  <string name="AddAProfilePhotoMegaphone__add_a_profile_photo">Προσθήκη φωτογραφίας πρφίλ</string>
  <string name="AddAProfilePhotoMegaphone__choose_a_look_and_color">Επέλεξε ένα στυλ και χρώμα, ή επεξεργάσου τα αρχικά σου.</string>
  <string name="AddAProfilePhotoMegaphone__not_now">Όχι τώρα</string>
  <string name="AddAProfilePhotoMegaphone__add_photo">Προσθήκη φωτογραφίας</string>
  <!--KeyboardPagerFragment-->
  <string name="KeyboardPagerFragment_emoji">Emoji</string>
  <string name="KeyboardPagerFragment_open_emoji_search">Άνοιγμα αναζήτησης emoji</string>
  <string name="KeyboardPagerFragment_open_sticker_search">Άνοιγμα αναζήτησης αυτοκολλήτων</string>
  <string name="KeyboardPagerFragment_open_gif_search">Άνοιγμα αναζήτησης GIF</string>
  <string name="KeyboardPagerFragment_stickers">Αυτοκόλλητα</string>
  <string name="KeyboardPagerFragment_backspace">Backspace</string>
  <string name="KeyboardPagerFragment_gifs">GIF</string>
  <string name="KeyboardPagerFragment_search_emoji">Αναζήτηση emoji</string>
  <string name="KeyboardPagerfragment_back_to_emoji">Πίσω στα emoji</string>
  <string name="KeyboardPagerfragment_clear_search_entry">Εκκαθάριση αναζήτησης</string>
  <string name="KeyboardPagerFragment_search_giphy">Αναζήτηση στο GIPHY</string>
  <!--StickerSearchDialogFragment-->
  <string name="StickerSearchDialogFragment_search_stickers">Αναζήτηση αυτοκολλήτων</string>
  <string name="StickerSearchDialogFragment_no_results_found">Δε βρέθηκαν αποτελέσματα</string>
  <string name="EmojiSearchFragment__no_results_found">Δε βρέθηκαν αποτελέσματα</string>
  <string name="NotificationsSettingsFragment__unknown_ringtone">Άγνωστος ήχος κλήσης</string>
  <!--ConversationSettingsFragment-->
  <string name="ConversationSettingsFragment__send_message">Αποστολή μηνύματος</string>
  <string name="ConversationSettingsFragment__start_video_call">Έναρξη βιντεοκλήσης</string>
  <string name="ConversationSettingsFragment__start_audio_call">Έναρξη κλήσης ήχου</string>
  <string name="ConversationSettingsFragment__message">Μήνυμα</string>
  <string name="ConversationSettingsFragment__video">Βίντεο</string>
  <string name="ConversationSettingsFragment__audio">Αρχείο ήχου</string>
  <string name="ConversationSettingsFragment__call">Κλήση</string>
  <string name="ConversationSettingsFragment__mute">Σίγαση</string>
  <string name="ConversationSettingsFragment__muted">Σε σίγαση</string>
  <string name="ConversationSettingsFragment__search">Αναζήτηση</string>
  <string name="ConversationSettingsFragment__disappearing_messages">Μηνύματα που εξαφανίζονται</string>
  <string name="ConversationSettingsFragment__sounds_and_notifications">Ήχοι &amp; ειδοποιήσεις</string>
  <string name="ConversationSettingsFragment__contact_details">Λεπτομέρειες επαφής</string>
  <string name="ConversationSettingsFragment__view_safety_number">Προβολή αριθμού ασφαλείας</string>
  <string name="ConversationSettingsFragment__block">Αποκλεισμός</string>
  <string name="ConversationSettingsFragment__block_group">Φραγή ομάδας</string>
  <string name="ConversationSettingsFragment__unblock">Κατάργηση αποκλεισμού</string>
  <string name="ConversationSettingsFragment__unblock_group">Κατάργηση φραγής ομάδας</string>
  <string name="ConversationSettingsFragment__add_to_a_group">Προσθήκη σε μια ομάδα</string>
  <string name="ConversationSettingsFragment__see_all">Προβολή όλων</string>
  <string name="ConversationSettingsFragment__add_members">Προσθήκη μελών</string>
  <string name="ConversationSettingsFragment__permissions">Άδειες</string>
  <string name="ConversationSettingsFragment__requests_and_invites">Αιτήματα &amp; προσκλήσεις</string>
  <string name="ConversationSettingsFragment__group_link">Σύνδεσμος ομάδας</string>
  <string name="ConversationSettingsFragment__add_as_a_contact">Προσθήκη ως επαφή</string>
  <string name="ConversationSettingsFragment__unmute">Αναίρεση σίγασης</string>
  <string name="ConversationSettingsFragment__conversation_muted_until_s">Η συνομιλία είναι σε σίγαση έως %1$s</string>
  <string name="ConversationSettingsFragment__conversation_muted_forever">Η συνομιλία είνα σε σίγαση για πάντα</string>
  <string name="ConversationSettingsFragment__copied_phone_number_to_clipboard">Ο αριθμός τηλεφώνου αντιγράφτηκε στο πρόχειρο.</string>
  <string name="ConversationSettingsFragment__phone_number">Αριθμός τηλεφώνου</string>
  <!--PermissionsSettingsFragment-->
  <string name="PermissionsSettingsFragment__add_members">Προσθήκη μελών</string>
  <string name="PermissionsSettingsFragment__edit_group_info">Επεξεργασία πληροφοριών ομάδας</string>
  <string name="PermissionsSettingsFragment__send_messages">Αποστολή μηνυμάτων</string>
  <string name="PermissionsSettingsFragment__all_members">Όλα τα μέλη</string>
  <string name="PermissionsSettingsFragment__only_admins">Μόνο διαχειριστές</string>
  <string name="PermissionsSettingsFragment__who_can_add_new_members">Ποιοί μπορούν να προσθέσουν νέα μέλη;</string>
  <string name="PermissionsSettingsFragment__who_can_edit_this_groups_info">Ποιοί μπορούν να επεξεργαστούν τις πληροφορίες της ομάδας;</string>
  <string name="PermissionsSettingsFragment__who_can_send_messages">Ποιοί μπορούν να στέλνουν μηνύματα;</string>
  <!--SoundsAndNotificationsSettingsFragment-->
  <string name="SoundsAndNotificationsSettingsFragment__mute_notifications">Σίγαση ειδοποιήσεων</string>
  <string name="SoundsAndNotificationsSettingsFragment__not_muted">Μη σιγασμένο</string>
  <string name="SoundsAndNotificationsSettingsFragment__muted_until_s">Σε σίγαση έως %1$s</string>
  <string name="SoundsAndNotificationsSettingsFragment__mentions">Αναφορές</string>
  <string name="SoundsAndNotificationsSettingsFragment__always_notify">Πάντα να ειδοποιούμαι</string>
  <string name="SoundsAndNotificationsSettingsFragment__do_not_notify">Να μην ειδοποιούμαι</string>
  <string name="SoundsAndNotificationsSettingsFragment__custom_notifications">Προσαρμογή ειδοποιήσεων</string>
  <!--StickerKeyboard-->
  <string name="StickerKeyboard__recently_used">Πρόσφατα χρησιμοποιημένα</string>
  <!--PlaybackSpeedToggleTextView-->
  <string name="PlaybackSpeedToggleTextView__p5x">.5x</string>
  <string name="PlaybackSpeedToggleTextView__1x">1x</string>
  <string name="PlaybackSpeedToggleTextView__2x">2x</string>
  <!--PaymentRecipientSelectionFragment-->
  <!--NewConversationActivity-->
  <string name="NewConversationActivity__new_message">Νέο μήνυμα</string>
  <!--ContactFilterView-->
  <string name="ContactFilterView__search_name_or_number">Αναζήτηση ονόματος ή άριθμού</string>
  <!--VoiceNotePlayerView-->
  <string name="VoiceNotePlayerView__s_dot_s">%1$s · %2$s</string>
  <string name="VoiceNotePlayerView__stop_voice_message">Διακοπή αναπαραγωγής μηνύματος φωνής</string>
  <string name="VoiceNotePlayerView__change_voice_message_speed">Αλλαγή ταχύτητας μηνύματος φωνής</string>
  <string name="VoiceNotePlayerView__pause_voice_message">Παύση μηνύματος φωνής</string>
  <string name="VoiceNotePlayerView__play_voice_message">Αναπαραγωγή μηνύματος φωνής</string>
  <string name="VoiceNotePlayerView__navigate_to_voice_message">Πλοήγηση στο μήνυμα φωνής</string>
  <!--AvatarPickerFragment-->
  <string name="AvatarPickerFragment__avatar_preview">Προεπισκόπηση εικόνας προφίλ</string>
  <string name="AvatarPickerFragment__camera">Κάμερα</string>
  <string name="AvatarPickerFragment__take_a_picture">Λήψη φωτογραφίας</string>
  <string name="AvatarPickerFragment__choose_a_photo">Επιλογή φωτογραφίας</string>
  <string name="AvatarPickerFragment__photo">Φωτογραφία</string>
  <string name="AvatarPickerFragment__text">Κείμενο</string>
  <string name="AvatarPickerFragment__save">Αποθήκευση</string>
  <string name="AvatarPickerFragment__select_an_avatar">Επιλογή εικόνας προφίλ</string>
  <string name="AvatarPickerFragment__clear_avatar">Εκκαθάριση εικόνας προφίλ</string>
  <string name="AvatarPickerFragment__edit">Eπεξεργασία</string>
  <string name="AvatarPickerRepository__failed_to_save_avatar">Αποτυχία αποθήκευσης της εικόνας προφίλ</string>
  <!--TextAvatarCreationFragment-->
  <string name="TextAvatarCreationFragment__preview">Προεπισκόπηση</string>
  <string name="TextAvatarCreationFragment__done">Τέλος</string>
  <string name="TextAvatarCreationFragment__text">Κείμενο</string>
  <string name="TextAvatarCreationFragment__color">Χρώμα</string>
  <!--VectorAvatarCreationFragment-->
  <string name="VectorAvatarCreationFragment__select_a_color">Επιλογή χρώματος</string>
  <!--ContactSelectionListItem-->
  <string name="ContactSelectionListItem__sms">SMS</string>
  <string name="ContactSelectionListItem__dot_s">· %1$s</string>
  <!--DSLSettingsToolbar-->
  <string name="DSLSettingsToolbar__navigate_up">Μετάβαση προς τα πάνω</string>
  <string name="MultiselectForwardFragment__forward_to">Προώθηση σε</string>
  <string name="MultiselectForwardFragment__add_a_message">Προσθήκη μηνύματος</string>
  <string name="MultiselectForwardFragment__faster_forwards">Γρηγορότερες προωθήσεις</string>
  <string name="MultiselectForwardFragment__forwarded_messages_are_now">Πλέον τα προωθημένα μηνύματα στέλνονται αμέσως.</string>
  <plurals name="MultiselectForwardFragment_send_d_messages">
    <item quantity="one">Αποστολή %1$d μηνύματος</item>
    <item quantity="other">Αποστολή %1$d μηνυμάτων</item>
  </plurals>
  <plurals name="MultiselectForwardFragment_messages_sent">
    <item quantity="one">Το μήνυμα στάλθηκε</item>
    <item quantity="other">Τα μηνύματα στάλθηκαν</item>
  </plurals>
  <plurals name="MultiselectForwardFragment_messages_failed_to_send">
    <item quantity="one">Αποτυχία αποστολής μηνύματος</item>
    <item quantity="other">Αποτυχία αποστολής μηνυμάτων</item>
  </plurals>
  <plurals name="MultiselectForwardFragment__couldnt_forward_messages">
    <item quantity="one">Αδυναμία προώθησης μηνύματος επειδή δεν είναι πλέον διαθέσιμο.</item>
    <item quantity="other">Αδυναμία προώθησης μηνυμάτων επειδή δεν είναι πλέον διαθέσιμα.</item>
  </plurals>
  <string name="MultiselectForwardFragment__limit_reached">Το όριο ξεπεράστηκε</string>
  <!--Media V2-->
  <string name="MediaReviewFragment__add_a_message">Προσθήκη μηνύματος</string>
  <string name="MediaReviewFragment__add_a_reply">Προσθήκη απάντησης</string>
  <string name="MediaReviewFragment__send_to">Αποστολή σε</string>
  <string name="ImageEditorHud__cancel">Ακύρωση</string>
  <string name="ImageEditorHud__draw">Σχεδίαση</string>
  <string name="ImageEditorHud__write_text">Σύνταξη κειμένου</string>
  <string name="ImageEditorHud__add_a_sticker">Προσθήκη αυτοκολλήτου</string>
  <string name="ImageEditorHud__blur">Θόλωμα</string>
  <string name="ImageEditorHud__done_editing">Τέλος επεξεργασίας</string>
  <string name="ImageEditorHud__clear_all">Εκκαθάριση όλων</string>
  <string name="ImageEditorHud__undo">Αναίρεση</string>
  <string name="ImageEditorHud__toggle_between_marker_and_highlighter">Εναλλαγή μεταξύ μαρκαδόρου και υπογραμμιστικού</string>
  <string name="MediaCountIndicatorButton__send">Αποστολή</string>
  <string name="MediaReviewSelectedItem__tap_to_remove">Πάτα για αφαίρεση</string>
  <string name="MediaReviewSelectedItem__tap_to_select">Πάτα για επιλογή</string>
  <string name="MediaReviewImagePageFragment__discard">Απόρριψη</string>
  <string name="MediaReviewImagePageFragment__discard_changes">Απόρριψη αλλαγών;</string>
  <string name="MediaReviewFragment__view_once_message">Μήνυμα μιας μόνο προβολής</string>
  <string name="MediaReviewImagePageFragment__youll_lose_any_changes">Θα χάσεις όλες τις αλλαγές που έχεις κάνει σε αυτή τη φωτογραφία.</string>
  <string name="ImageEditorHud__delete">Διαγραφή</string>
  <string name="CameraFragment__failed_to_open_camera">Αποτυχία ενεργοποίησης κάμερας</string>
  <!--EOF-->
</resources><|MERGE_RESOLUTION|>--- conflicted
+++ resolved
@@ -750,16 +750,8 @@
   <string name="InviteActivity_cancel">Ακύρωση</string>
   <string name="InviteActivity_sending">Στέλνεται…</string>
   <string name="InviteActivity_invitations_sent">Οι προσκλήσεις στάλθηκαν!</string>
-<<<<<<< HEAD
   <string name="InviteActivity_invite_to_signal">Πρόσκληση στο Molly</string>
-  <plurals name="InviteActivity_send_sms_to_friends">
-    <item quantity="one">ΑΠΟΣΤΟΛΗ ΜΗΝΥΜΑΤΟΣ SMS ΣΕ %d ΦΙΛΟ/Η</item>
-    <item quantity="other">ΑΠΟΣΤΟΛΗ SMS ΣΕ %d ΦΙΛΟΥΣ/ΕΣ</item>
-  </plurals>
-=======
-  <string name="InviteActivity_invite_to_signal">Πρόσκληση στο Signal</string>
   <string name="InviteActivity_send_sms">Αποστολή SMS (%d)</string>
->>>>>>> 520fe481
   <plurals name="InviteActivity_send_sms_invites">
     <item quantity="one">Αποστολή %d πρόσκλησης με SMS;</item>
     <item quantity="other">Αποστολή %d προσκλήσεων με SMS;</item>
