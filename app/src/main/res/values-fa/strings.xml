--- conflicted
+++ resolved
@@ -68,17 +68,10 @@
   <string name="AttachmentKeyboard_give_access">دسترسی داده شود</string>
   <!--AttachmentManager-->
   <string name="AttachmentManager_cant_open_media_selection">برنامه‌ای برای انتخاب رسانه پیدا نشد.</string>
-<<<<<<< HEAD
   <string name="AttachmentManager_signal_requires_the_external_storage_permission_in_order_to_attach_photos_videos_or_audio">Molly برای پیوست کردن فایل‌های صوتی و تصویری نیاز به دسترسی به حافظه دارد، اما این اجازه داده نشده است. لطفاً به بخش مدیریت برنامه‌ها در تنظیمات تلفن همراه خود رفته، در بخش «مجوزها» گزینهٔ «ذخیره‌سازی» را فعال کنید.</string>
-  <string name="AttachmentManager_signal_requires_contacts_permission_in_order_to_attach_contact_information">Molly برای پیوست کردن اطلاعات مخاطب نیاز به دسترسی به مخاطبان دارد، اما این دسترسی به Molly داده نشده است. لطفاً به بخش مدیریت برنامه‌ها در تنظیمات تلفن همراه خود رفته، در بخش «مجوزها» گزینهٔ «مخاطبان» را فعال کنید.</string>
+  <string name="AttachmentManager_signal_requires_contacts_permission_in_order_to_attach_contact_information">Molly برای پیوست کردن اطلاعات مخاطب نیاز به دسترسی مخاطبین دارد، اما این دسترسی به Molly داده نشده است. لطفاً به بخش مدیریت برنامه‌ها در تنظیمات تلفن همراه خود رفته، در بخش «مجوزها» گزینهٔ «مخاطبین» را فعال کنید.</string>
   <string name="AttachmentManager_signal_requires_location_information_in_order_to_attach_a_location">Molly برای پیوست کردن موقعیت مکانی نیاز به دسترسی به موقعیت مکانی شما دارد، ولی این دسترسی داده نشده است. لطفاً لطفاً به بخش مدیریت برنامه‌ها در تنظیمات تلفن همراه خود رفته، در بخش «مجوزها» گزینهٔ «مکان» را فعال کنید. </string>
   <string name="AttachmentManager_signal_requires_the_camera_permission_in_order_to_take_photos_but_it_has_been_permanently_denied">Molly جهت گرفتن عکس نیاز به دسترسی به دوربین دارد، اما این دسترسی داده نشده است. لطفاً به بخش مدیریت برنامه‌ها در تنظیمات تلفن همراه خود رفته، در بخش «مجوزها» گزینهٔ «دوربین» را فعال کنید. </string>
-=======
-  <string name="AttachmentManager_signal_requires_the_external_storage_permission_in_order_to_attach_photos_videos_or_audio">Signal برای پیوست کردن فایل‌های صوتی و تصویری نیاز به دسترسی به حافظه دارد، اما این اجازه داده نشده است. لطفاً به بخش مدیریت برنامه‌ها در تنظیمات تلفن همراه خود رفته، در بخش «مجوزها» گزینهٔ «ذخیره‌سازی» را فعال کنید.</string>
-  <string name="AttachmentManager_signal_requires_contacts_permission_in_order_to_attach_contact_information">Signal برای پیوست کردن اطلاعات مخاطب نیاز به دسترسی مخاطبین دارد، اما این دسترسی به Signal داده نشده است. لطفاً به بخش مدیریت برنامه‌ها در تنظیمات تلفن همراه خود رفته، در بخش «مجوزها» گزینهٔ «مخاطبین» را فعال کنید.</string>
-  <string name="AttachmentManager_signal_requires_location_information_in_order_to_attach_a_location">Signal برای پیوست کردن موقعیت مکانی نیاز به دسترسی به موقعیت مکانی شما دارد، ولی این دسترسی داده نشده است. لطفاً لطفاً به بخش مدیریت برنامه‌ها در تنظیمات تلفن همراه خود رفته، در بخش «مجوزها» گزینهٔ «مکان» را فعال کنید. </string>
-  <string name="AttachmentManager_signal_requires_the_camera_permission_in_order_to_take_photos_but_it_has_been_permanently_denied">Signal جهت گرفتن عکس نیاز به دسترسی به دوربین دارد، اما این دسترسی داده نشده است. لطفاً به بخش مدیریت برنامه‌ها در تنظیمات تلفن همراه خود رفته، در بخش «مجوزها» گزینهٔ «دوربین» را فعال کنید. </string>
->>>>>>> 065cbcf0
   <!--AttachmentUploadJob-->
   <string name="AttachmentUploadJob_uploading_media">بارگزاری رسانه…</string>
   <string name="AttachmentUploadJob_compressing_video_start">فشرده‌سازی ویدئو…</string>
@@ -371,13 +364,8 @@
   <!--DocumentView-->
   <string name="DocumentView_unnamed_file">فایل بدون نام</string>
   <!--DozeReminder-->
-<<<<<<< HEAD
-  <string name="DozeReminder_optimize_for_missing_play_services">بهینه سازی برای سرویس های پلی ناموجود</string>
-  <string name="DozeReminder_this_device_does_not_support_play_services_tap_to_disable_system_battery">موبایل شما از سرویس های پلی پشتیبانی نمی‌کند. برای غیر فعال کردن سیستم بهینه‌ سازی باتری سیستم که هنگامی که Molly غیرفعال است از دریافت پیام‌ها ممانعت می‌کند ضربه بزنید.</string>
-=======
   <string name="DozeReminder_optimize_for_missing_play_services">بهینه‌سازی به علت ناموجود بودن خدمات Play</string>
-  <string name="DozeReminder_this_device_does_not_support_play_services_tap_to_disable_system_battery">این دستگاه از خدمات Play پشتیبانی نمی‌کند. برای غیرفعال کردن بهینه‌سازی باتری سیستم که از دریافت پیام‌ها هنگامی که Signal غیرفعال است ممانعت می‌کند، ضربه بزنید.</string>
->>>>>>> 065cbcf0
+  <string name="DozeReminder_this_device_does_not_support_play_services_tap_to_disable_system_battery">این دستگاه از خدمات Play پشتیبانی نمی‌کند. برای غیرفعال کردن بهینه‌سازی باتری سیستم که از دریافت پیام‌ها هنگامی که Molly غیرفعال است ممانعت می‌کند، ضربه بزنید.</string>
   <!--ShareActivity-->
   <string name="ShareActivity_share_with">اشتراک‌گذاری با</string>
   <string name="ShareActivity_multiple_attachments_are_only_supported">انتخاب چندگانهٔ پیوست‌ها فقط برای عکس‌ها و ویدئوها پشتیبانی می‌شود.</string>
@@ -685,13 +673,8 @@
   <string name="MediaSendActivity_message_to_s">پیام به %s </string>
   <string name="MediaSendActivity_message">پیام</string>
   <string name="MediaSendActivity_select_recipients">گیرندگان را انتخاب کنید</string>
-<<<<<<< HEAD
-  <string name="MediaSendActivity_signal_needs_access_to_your_contacts">برای اینکه Molly مخاطبان شما ره نمایش دهد نیاز دارد به آنها دسترسی داشته باشد.</string>
-  <string name="MediaSendActivity_signal_needs_contacts_permission_in_order_to_show_your_contacts_but_it_has_been_permanently_denied">Molly برای نشان دادن مخاطبان شما نیاز به دسترسی به مخاطبان دارد، اما این دسترسی داده نشده است. لطفاً به بخش مدیریت برنامه‌ها در تنظیمات تلفن همراه خود رفته، در بخش «مجوزها» گزینهٔ «مخاطبان» را فعال کنید.</string>
-=======
-  <string name="MediaSendActivity_signal_needs_access_to_your_contacts">Signal به دسترسی مخاطبین برای نمایش آن‌ها نیاز دارد.</string>
-  <string name="MediaSendActivity_signal_needs_contacts_permission_in_order_to_show_your_contacts_but_it_has_been_permanently_denied">Signal برای نشان دادن مخاطبین شما نیاز به دسترسی مخاطبین دارد، اما این دسترسی داده نشده است. لطفاً به بخش مدیریت برنامه‌ها در تنظیمات تلفن همراه خود رفته، در بخش «مجوزها» گزینهٔ «مخاطبین» را فعال کنید.</string>
->>>>>>> 065cbcf0
+  <string name="MediaSendActivity_signal_needs_access_to_your_contacts">Molly به دسترسی مخاطبین برای نمایش آن‌ها نیاز دارد.</string>
+  <string name="MediaSendActivity_signal_needs_contacts_permission_in_order_to_show_your_contacts_but_it_has_been_permanently_denied">Molly برای نشان دادن مخاطبین شما نیاز به دسترسی مخاطبین دارد، اما این دسترسی داده نشده است. لطفاً به بخش مدیریت برنامه‌ها در تنظیمات تلفن همراه خود رفته، در بخش «مجوزها» گزینهٔ «مخاطبین» را فعال کنید.</string>
   <plurals name="MediaSendActivity_cant_share_more_than_n_items">
     <item quantity="one">شما نمی‌توانید بیش از %d مورد را به اشتراک بگذارید.</item>
     <item quantity="other">شما نمی‌توانید بیش از %d مورد را به اشتراک بگذارید.</item>
@@ -959,11 +942,7 @@
   <string name="RegistrationActivity_no_browser">عدم توانایی در باز کردن این پیوند. هیچ مرورگر اینترنتی یافت نشد.</string>
   <string name="RegistrationActivity_more_information">اطلاعات بیشتر</string>
   <string name="RegistrationActivity_less_information">اطلاعات کمتر</string>
-<<<<<<< HEAD
-  <string name="RegistrationActivity_signal_needs_access_to_your_contacts_and_media_in_order_to_connect_with_friends">برای ارتباط با دوستان، تبادل پیام، برقراری تماس امن، Molly نیاز دارد تا به مخاطبان و رسانه شما دسترسی داشته باشد</string>
-=======
-  <string name="RegistrationActivity_signal_needs_access_to_your_contacts_and_media_in_order_to_connect_with_friends">برای ارتباط با دوستان، تبادل پیام و برقراری تماس امن Signal نیاز دارد تا به مخاطبین و رسانه‌های شما دسترسی داشته باشد</string>
->>>>>>> 065cbcf0
+  <string name="RegistrationActivity_signal_needs_access_to_your_contacts_and_media_in_order_to_connect_with_friends">برای ارتباط با دوستان، تبادل پیام و برقراری تماس امن Molly نیاز دارد تا به مخاطبین و رسانه‌های شما دسترسی داشته باشد</string>
   <string name="RegistrationActivity_rate_limited_to_service">شما تلاش‌های بسیاری برای ثبت‌نام این شماره انجام داده‌اید. لطفاً دوباره امتحان کنید.</string>
   <string name="RegistrationActivity_unable_to_connect_to_service">عدم توانایی در اتصال به سرویس. لطفاً اتصال شبکه را بررسی کرده و دوباره تلاش کنید.</string>
   <string name="RegistrationActivity_to_easily_verify_your_phone_number_signal_can_automatically_detect_your_verification_code">برای تأیید شماره‌ٔ همراه خود، Molly می‌تواند به صورت خودکار کد تأیید شما را شناسایی کند، در صورتی که به Molly اجازهٔ زؤیت پیامک‌ها را بدهید.</string>
@@ -1311,13 +1290,8 @@
   <!--single_contact_selection_activity-->
   <string name="SingleContactSelectionActivity_contact_photo">تصویر مخاطب</string>
   <!--ContactSelectionListFragment-->
-<<<<<<< HEAD
-  <string name="ContactSelectionListFragment_signal_requires_the_contacts_permission_in_order_to_display_your_contacts">Molly نیاز به دسترسی به مخاطبان دارد تا مخاطبان شما را نمایش دهد، اما مجوز آن به طور دائم رد شده است. لطفاً به ‌منوی تنظیمات برنامه رفته، «مجوز ها» را انتخاب کرده و «مخاطبان» را فعال کنید.</string>
-  <string name="ContactSelectionListFragment_error_retrieving_contacts_check_your_network_connection">خطا در بازیابی مخاطبان، اتصال اینترنت خود را بررسی کنید</string>
-=======
-  <string name="ContactSelectionListFragment_signal_requires_the_contacts_permission_in_order_to_display_your_contacts">Signal برای نشان دادن مخاطبین شما نیاز به دسترسی مخاطبین دارد، اما این دسترسی داده نشده است. لطفاً به بخش مدیریت برنامه‌ها در تنظیمات تلفن همراه خود رفته، در بخش «مجوزها» گزینهٔ «مخاطبین» را فعال کنید.</string>
+  <string name="ContactSelectionListFragment_signal_requires_the_contacts_permission_in_order_to_display_your_contacts">Molly برای نشان دادن مخاطبین شما نیاز به دسترسی مخاطبین دارد، اما این دسترسی داده نشده است. لطفاً به بخش مدیریت برنامه‌ها در تنظیمات تلفن همراه خود رفته، در بخش «مجوزها» گزینهٔ «مخاطبین» را فعال کنید.</string>
   <string name="ContactSelectionListFragment_error_retrieving_contacts_check_your_network_connection">خطا در بازیابی مخاطبین، اتصال اینترنت خود را بررسی کنید</string>
->>>>>>> 065cbcf0
   <string name="ContactSelectionListFragment_username_not_found">نام کاربری یافت نشد</string>
   <string name="ContactSelectionListFragment_s_is_not_a_signal_user">\"%1$s\" یک کاربر Signal نیست. لطفاً نام کاربری را بررسی کرده و دوباره تلاش کنید.</string>
   <string name="ContactSelectionListFragment_okay">خوب</string>
@@ -1326,13 +1300,8 @@
   <!--blocked_contacts_fragment-->
   <string name="blocked_contacts_fragment__no_blocked_contacts">هیچ مخاطب مسدود شده‌ای وجود ندارد</string>
   <!--contact_selection_list_fragment-->
-<<<<<<< HEAD
-  <string name="contact_selection_list_fragment__signal_needs_access_to_your_contacts_in_order_to_display_them">Molly نیاز به دسترسی به مخاطب های شما دارد تا بتواند آن ها را نمایش دهد.</string>
-  <string name="contact_selection_list_fragment__show_contacts">نمایش مخاطب ها</string>
-=======
-  <string name="contact_selection_list_fragment__signal_needs_access_to_your_contacts_in_order_to_display_them">Signal به دسترسی مخاطبین برای نمایش آن‌ها نیاز دارد.</string>
+  <string name="contact_selection_list_fragment__signal_needs_access_to_your_contacts_in_order_to_display_them">Molly به دسترسی مخاطبین برای نمایش آن‌ها نیاز دارد.</string>
   <string name="contact_selection_list_fragment__show_contacts">نمایش مخاطبین</string>
->>>>>>> 065cbcf0
   <!--contact_selection_list_item-->
   <plurals name="contact_selection_list_item__number_of_members">
     <item quantity="one">%1$d عضو</item>
@@ -1743,11 +1712,7 @@
   <string name="preferences_notifications__calls">تماس‌ها</string>
   <string name="preferences_notifications__ringtone">صدای زنگ</string>
   <string name="preferences_chats__show_invitation_prompts">نمایش دعوت‌نامه‌ها</string>
-<<<<<<< HEAD
-  <string name="preferences_chats__display_invitation_prompts_for_contacts_without_signal">نمایش گزینهٔ ارسال دعوت‌نامه برای مخاطبانی که عضو Molly نیستند</string>
-=======
-  <string name="preferences_chats__display_invitation_prompts_for_contacts_without_signal">نمایش گزینهٔ ارسال دعوت‌نامه برای مخاطبینی که عضو Signal نیستند</string>
->>>>>>> 065cbcf0
+  <string name="preferences_chats__display_invitation_prompts_for_contacts_without_signal">نمایش گزینهٔ ارسال دعوت‌نامه برای مخاطبینی که عضو Molly نیستند</string>
   <string name="preferences_chats__message_text_size">ابعاد قلم پیام</string>
   <string name="preferences_events__contact_joined_signal">مخاطب به Signal پیوست</string>
   <string name="preferences_notifications__priority">اولویت</string>
