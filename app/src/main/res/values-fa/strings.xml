--- conflicted
+++ resolved
@@ -228,7 +228,7 @@
   <string name="ConversationActivity_you_will_leave_this_group_and_it_will_be_deleted_from_all_of_your_devices">شما این گروه را ترک کرده و از روی تمام دستگاه‌های شما حذف خواهد شد.</string>
   <string name="ConversationActivity_delete">حذف</string>
   <string name="ConversationActivity_delete_and_leave">حذف و ترک گروه</string>
-  <string name="ConversationActivity__to_call_s_signal_needs_access_to_your_microphone">برای تماس با %1$s، Signal به دسترسی میکروفون شما نیاز دارد.</string>
+  <string name="ConversationActivity__to_call_s_signal_needs_access_to_your_microphone">برای تماس با %1$s، Molly به دسترسی میکروفون شما نیاز دارد.</string>
   <string name="ConversationActivity__to_call_s_signal_needs_access_to_your_microphone_and_camera">برای تماس با %1$s، سیگنال به دسترسی میکروفون و دوربین شما نیاز دارد.</string>
   <string name="ConversationActivity__more_options_now_in_group_settings">گزینه‌های بیشتر هم اکنون در «تنظیمات گروه»</string>
   <!--ConversationAdapter-->
@@ -500,13 +500,8 @@
     <item quantity="one">ارسال %d پیامک دعوت؟</item>
     <item quantity="other">ارسال %d پیامک دعوت؟</item>
   </plurals>
-<<<<<<< HEAD
   <string name="InviteActivity_lets_switch_to_signal">بیایید از Molly استفاده کنیم:  %1$s</string>
-  <string name="InviteActivity_no_app_to_share_to">به نظر می‌رسد شما هیچ برنامه‌ای برای اشتراک گذاری ندارید.</string>
-=======
-  <string name="InviteActivity_lets_switch_to_signal">بیایید از Signal استفاده کنیم:  %1$s</string>
   <string name="InviteActivity_no_app_to_share_to">به نظر می‌رسد شما هیچ برنامه‌ای برای ‌اشتراک‌گذاری ندارید.</string>
->>>>>>> 1e00fc61
   <string name="InviteActivity_friends_dont_let_friends_text_unencrypted">دوستان واقعی به دوستان خود اجازهٔ گفتگوی رمزگذاری نشده را نمی‌دهند.</string>
   <!--Job-->
   <string name="Job_working_in_the_background">در حال کار در پس‌زمینه…</string>
@@ -939,7 +934,7 @@
   <string name="SupportEmailUtil_device_info">اطلاعات دستگاه:</string>
   <string name="SupportEmailUtil_android_version">نسخهٔ اندروید:</string>
   <string name="SupportEmailUtil_signal_version">نسخهٔ سیگنال:</string>
-  <string name="SupportEmailUtil_signal_package">بستهٔ نرم‌افزاری Signal:</string>
+  <string name="SupportEmailUtil_signal_package">بستهٔ نرم‌افزاری Molly:</string>
   <string name="SupportEmailUtil_registration_lock">قفل ثبت‌نام:</string>
   <string name="SupportEmailUtil_locale">زبان محلی:</string>
   <!--ThreadRecord-->
@@ -1109,16 +1104,11 @@
   <!--VideoPlayer-->
   <string name="VideoPlayer_error_playing_video">خطا در پخش ویدئو</string>
   <!--WebRtcCallActivity-->
-<<<<<<< HEAD
   <string name="WebRtcCallActivity_to_answer_the_call_from_s_give_signal_access_to_your_microphone">برای پاسخ به تماس %s، به Molly اجازهٔ دسترسی به میکروفون خود را بدهید.</string>
   <string name="WebRtcCallActivity_signal_requires_microphone_and_camera_permissions_in_order_to_make_or_receive_calls">Molly برای برقراری و دریافت تماس نیاز مجوزهای میکروفون و دوربین دارد، اما دسترسی به آن‌ها به طور دائمی لغو شده است. لطفاً به تنظیمات برنامه رفته، در قسمت \"مجوزها\"، \"میکروفون\" و \"دوربین\" را فعال کنید.</string>
-=======
-  <string name="WebRtcCallActivity_to_answer_the_call_from_s_give_signal_access_to_your_microphone">برای پاسخ به تماس %s، به Signal اجازهٔ دسترسی به میکروفون خود را بدهید.</string>
-  <string name="WebRtcCallActivity_signal_requires_microphone_and_camera_permissions_in_order_to_make_or_receive_calls">Signal برای برقراری و دریافت تماس نیاز مجوزهای میکروفون و دوربین دارد، اما دسترسی به آن‌ها به طور دائمی لغو شده است. لطفاً به تنظیمات برنامه رفته، در قسمت \"مجوزها\"، \"میکروفون\" و \"دوربین\" را فعال کنید.</string>
   <string name="WebRtcCallActivity__answered_on_a_linked_device">برروی دستگاه پیوند داده شده پاسخ داده شد.</string>
   <string name="WebRtcCallActivity__declined_on_a_linked_device">بر روی دستگاه پیوند داده شده رد شد.</string>
   <string name="WebRtcCallActivity__busy_on_a_linked_device">مشغول برروی دستگاه پیوند داده شده.</string>
->>>>>>> 1e00fc61
   <!--WebRtcCallScreen-->
   <string name="WebRtcCallScreen_new_safety_numbers">شمارهٔ امنیتی مکالمهٔ شما با %1$s تغییر یافته است. این می‌تواند به این معنا باشد که شخصی سعی دارد تا مکالمه شما را شنود کند یا %2$s برنامهٔ Signal را دوباره نصب کرده است.</string>
   <string name="WebRtcCallScreen_you_may_wish_to_verify_this_contact">شاید بخواهید شماره امتیتی خود را با این مخاطب تایید کنید.</string>
