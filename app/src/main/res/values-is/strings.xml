<?xml version='1.0' encoding='UTF-8'?>
<resources>
  <string name="yes">Já</string>
  <string name="no">Nei</string>
  <string name="delete">Eyða</string>
  <string name="please_wait">Bíddu aðeins…</string>
  <string name="save">Vista</string>
  <string name="note_to_self">Minnispunktur til sjálfs þín</string>
  <!--AbstractNotificationBuilder-->
  <string name="AbstractNotificationBuilder_new_message">Ný skilaboð</string>
  <!--AlbumThumbnailView-->
  <!--ApplicationMigrationActivity-->
  <string name="ApplicationMigrationActivity__signal_is_updating">Molly er að uppfæra sig…</string>
  <!--ApplicationPreferencesActivity-->
  <string name="ApplicationPreferencesActivity_currently_s">Núna: %s</string>
  <string name="ApplicationPreferenceActivity_you_havent_set_a_passphrase_yet">Þú hefur ekki valið lykilorð!</string>
  <string name="ApplicationPreferencesActivity_disable_passphrase">Gera lykilorð óvirkt?</string>
  <string name="ApplicationPreferencesActivity_this_will_permanently_unlock_signal_and_message_notifications">Þessi aðgerð mun varanlega aflæsa Molly og tilkynningar frá Molly.</string>
  <string name="ApplicationPreferencesActivity_disable">Gera óvirkt</string>
  <string name="ApplicationPreferencesActivity_unregistering">Verið er að afskrá þig</string>
  <string name="ApplicationPreferencesActivity_unregistering_from_signal_messages_and_calls">Verið er að afskrá þig frá Molly skilaboðum og hringingum…</string>
  <string name="ApplicationPreferencesActivity_disable_signal_messages_and_calls">Viltu afvirkja Molly skilaboð og hringingar?</string>
  <string name="ApplicationPreferencesActivity_disable_signal_messages_and_calls_by_unregistering">Þú ert að fara afvirkja Molly skilaboð og hringingar með því að skrá þig af þjóninum. Þú munt þurfa endurskrá símanúmerið þitt til að nota Molly skilaboð og hringingar aftur.</string>
  <string name="ApplicationPreferencesActivity_error_connecting_to_server">Villa við að tengjast þjóni!</string>
  <string name="ApplicationPreferencesActivity_sms_enabled">SMS virkt</string>
  <string name="ApplicationPreferencesActivity_touch_to_change_your_default_sms_app">Ýttu hér til að breyta sjálfgefnu smáskilaboðaforriti</string>
  <string name="ApplicationPreferencesActivity_sms_disabled">SMS óvirkt</string>
  <string name="ApplicationPreferencesActivity_touch_to_make_signal_your_default_sms_app">Ýttu hér til að gera Signal að sjálfgefna smáskilaboðaforritinu</string>
  <string name="ApplicationPreferencesActivity_on">virkt</string>
  <string name="ApplicationPreferencesActivity_On">Á</string>
  <string name="ApplicationPreferencesActivity_off">slökkt</string>
  <string name="ApplicationPreferencesActivity_Off">Af</string>
  <string name="ApplicationPreferencesActivity_sms_mms_summary">SMS %1$s, MMS %2$s</string>
  <string name="ApplicationPreferencesActivity_privacy_summary">%1$s á skjálæsingu, %2$s á skráningarlæsingu</string>
  <string name="ApplicationPreferencesActivity_appearance_summary">Þema: %1$s, tungumál: %2$s</string>
  <string name="ApplicationPreferencesActivity_pins_are_required_for_registration_lock">PIN-númer eru nauðsynleg til að læsa skráningum. Til að gera PIN-númer óvirk, skaltu fyrst slökkva á skráningarlæsingu.</string>
  <string name="ApplicationPreferencesActivity_pin_created">Leyninúmer hefur verið búið til.</string>
  <string name="ApplicationPreferencesActivity_pin_disabled">PIN-númer óvirkt.</string>
  <string name="ApplicationPreferencesActivity_hide">Fela</string>
  <string name="ApplicationPreferencesActivity_hide_reminder">Fela áminningu?</string>
  <string name="ApplicationPreferencesActivity_record_payments_recovery_phrase">Skrá frasa fyrir endurheimtu greiðslna</string>
  <string name="ApplicationPreferencesActivity_record_phrase">Skrá endurheimtufrasa</string>
  <string name="ApplicationPreferencesActivity_before_you_can_disable_your_pin">Áður en þú getur gert PIN-númerið þitt óvirkt, verðurðu að skrá endurheimtufrasa fyrir greiðslurnar þínar til að tryggja að þú getir endurheimt greiðsluaðganginn þinn.</string>
  <!--NumericKeyboardView-->
  <!--Back button on numeric keyboard-->
  <string name="NumericKeyboardView__backspace">Hopa (backspace)</string>
  <!--AppProtectionPreferenceFragment-->
  <plurals name="AppProtectionPreferenceFragment_minutes">
    <item quantity="one">%d mínúta</item>
    <item quantity="other">%d mínútur</item>
  </plurals>
  <!--DraftDatabase-->
  <string name="DraftDatabase_Draft_image_snippet">(mynd)</string>
  <string name="DraftDatabase_Draft_audio_snippet">(hljóð)</string>
  <string name="DraftDatabase_Draft_video_snippet">(myndskeið)</string>
  <string name="DraftDatabase_Draft_location_snippet">(staðsetning)</string>
  <string name="DraftDatabase_Draft_quote_snippet">(svara)</string>
  <string name="DraftDatabase_Draft_voice_note">(Talskilaboð)</string>
  <!--AttachmentKeyboard-->
  <string name="AttachmentKeyboard_gallery">Myndasafn</string>
  <string name="AttachmentKeyboard_file">Skrá</string>
  <string name="AttachmentKeyboard_contact">Tengiliður</string>
  <string name="AttachmentKeyboard_location">Staðsetning</string>
  <string name="AttachmentKeyboard_Signal_needs_permission_to_show_your_photos_and_videos">Molly þarf að fá heimild til að birta myndir þínar og myndskeið.</string>
  <string name="AttachmentKeyboard_give_access">Gefa leyfi</string>
  <string name="AttachmentKeyboard_payment">Greiðsla</string>
  <!--AttachmentManager-->
  <string name="AttachmentManager_cant_open_media_selection">Finn ekki smáforrit til að opna efni.</string>
  <string name="AttachmentManager_signal_requires_the_external_storage_permission_in_order_to_attach_photos_videos_or_audio">Molly þarf heimild til að nota geymslurými til að geta sent myndir, myndskeið og hljóð, en því hefur verið varanlega neitað. Farðu í kjörstillingar forritsins, veldu \"Heimildir\" og ýttu á \"Geymslurými\".</string>
  <string name="AttachmentManager_signal_requires_contacts_permission_in_order_to_attach_contact_information">Molly þarf heimild til að nota tengiliði til að geta sent upplýsingar varðandi tengiliði, en því hefur verið varanlega neitað. Farðu í kjörstillingar forritsins, veldu \"Heimildir\" og ýttu á \"Tengiliðir\".</string>
  <string name="AttachmentManager_signal_requires_location_information_in_order_to_attach_a_location">Molly þarf heimild til að nota staðsetningar til að geta sent upplýsingar varðandi staðsetningar, en því hefur verið varanlega neitað. Farðu í kjörstillingar forritsins, veldu \"Heimildir\" og ýttu á \"Staðsetning\".</string>
  <!--AttachmentUploadJob-->
  <string name="AttachmentUploadJob_uploading_media">Er að senda inn efni…</string>
  <string name="AttachmentUploadJob_compressing_video_start">Þjappa myndskeiði…</string>
  <!--BackgroundMessageRetriever-->
  <string name="BackgroundMessageRetriever_checking_for_messages">Athuga skilaboð…</string>
  <!--BlockedUsersActivity-->
  <string name="BlockedUsersActivity__blocked_users">Bannaðir notendur og vistföng</string>
  <string name="BlockedUsersActivity__add_blocked_user">Bæta við útilokuðum notanda</string>
  <string name="BlockedUsersActivity__blocked_users_will">Útilokaðir notendur munu ekki geta hringt í þig eða sent þér skilaboð.</string>
  <string name="BlockedUsersActivity__no_blocked_users">Engir útilokaðir notendur</string>
  <string name="BlockedUsersActivity__block_user">Banna notanda?</string>
  <string name="BlockedUserActivity__s_will_not_be_able_to">\"%1$s\" mun ekki geta hringt í þig eða sent þér skilaboð.</string>
  <string name="BlockedUsersActivity__block">Loka á</string>
  <string name="BlockedUsersActivity__unblock_user">Opna á notanda?</string>
  <string name="BlockedUsersActivity__do_you_want_to_unblock_s">Viltu opna á \"%1$s\"?</string>
  <string name="BlockedUsersActivity__unblock">Opna á</string>
  <!--BlockUnblockDialog-->
  <string name="BlockUnblockDialog_block_and_leave_s">Útiloka og yfirgefa %1$s?</string>
  <string name="BlockUnblockDialog_block_s">Loka á %1$s?</string>
  <string name="BlockUnblockDialog_you_will_no_longer_receive_messages_or_updates">Þú munt ekki lengur fá skilaboð eða uppfærslur frá þessum hópi, og meðlimir hópsins munu ekki geta bætt þér í hópinn aftur.</string>
  <string name="BlockUnblockDialog_group_members_wont_be_able_to_add_you">Hópmeðlimir munu ekki geta bætt þér í þennan hóp aftur.</string>
  <string name="BlockUnblockDialog_group_members_will_be_able_to_add_you">Hópmeðlimir geta bætt þér í þennan hóp aftur.</string>
  <!--Text that is shown when unblocking a Signal contact-->
  <string name="BlockUnblockDialog_you_will_be_able_to_call_and_message_each_other">Þið munuð geta sent hverju/m/ri öðru skilaboð og hringt, og nafn og mynd þín mun vera deild með þessum aðila.</string>
  <!--Text that is shown when unblocking an SMS contact-->
  <string name="BlockUnblockDialog_you_will_be_able_to_message_each_other">Þið munuð geta sent hverju öðru skilaboð.</string>
  <string name="BlockUnblockDialog_blocked_people_wont_be_able_to_call_you_or_send_you_messages">Útilokaðir einstaklingar munu ekki geta hringt í þig eða sent þér skilaboð.</string>
  <string name="BlockUnblockDialog_blocked_people_wont_be_able_to_send_you_messages">Útilokaðir einstaklingar munu ekki geta sent þér skilaboð.</string>
  <!--Message shown on block dialog when blocking the Signal release notes recipient-->
  <string name="BlockUnblockDialog_block_getting_signal_updates_and_news">Loka á uppfærslur og fréttir frá Signal</string>
  <!--Message shown on unblock dialog when unblocking the Signal release notes recipient-->
  <string name="BlockUnblockDialog_resume_getting_signal_updates_and_news">Halda áfram að fá uppfærslur og fréttir frá Signal</string>
  <string name="BlockUnblockDialog_unblock_s">Opna á %1$s?</string>
  <string name="BlockUnblockDialog_block">Loka á</string>
  <string name="BlockUnblockDialog_block_and_leave">Útiloka og yfirgefa</string>
  <string name="BlockUnblockDialog_report_spam_and_block">Tilkynna ruslpóst og útiloka</string>
  <!--BucketedThreadMedia-->
  <string name="BucketedThreadMedia_Today">Í dag</string>
  <string name="BucketedThreadMedia_Yesterday">Í gær</string>
  <string name="BucketedThreadMedia_This_week">Í þessari viku</string>
  <string name="BucketedThreadMedia_This_month">Í þessum mánuði</string>
  <string name="BucketedThreadMedia_Large">Stór</string>
  <string name="BucketedThreadMedia_Medium">Miðlungs</string>
  <string name="BucketedThreadMedia_Small">Lítil</string>
  <!--CameraXFragment-->
  <string name="CameraXFragment_tap_for_photo_hold_for_video">Ýta fyrir mynd, halda fyrir myndskeið</string>
  <string name="CameraXFragment_capture_description">Grípa</string>
  <string name="CameraXFragment_change_camera_description">Skipta um myndavél</string>
  <string name="CameraXFragment_open_gallery_description">Opna myndasafn</string>
  <!--CameraContacts-->
  <string name="CameraContacts_recent_contacts">Nýlegir tengiliðir</string>
  <string name="CameraContacts_signal_contacts">Signal-tengiliðir</string>
  <string name="CameraContacts_signal_groups">Signal-hópar</string>
  <string name="CameraContacts_you_can_share_with_a_maximum_of_n_conversations">Þú getur deilt með að hámarki haft %d samtölum.</string>
  <string name="CameraContacts_select_signal_recipients">Veldu viðtakendur með Signal</string>
  <string name="CameraContacts_no_signal_contacts">Engir Signal-tengiliðir</string>
  <string name="CameraContacts_you_can_only_use_the_camera_button">Þú getur bara notað myndavélarhnappinn til að senda myndir til Signal-tengiliða.</string>
  <string name="CameraContacts_cant_find_who_youre_looking_for">Finnurðu ekki það sem þú leitar að?</string>
  <string name="CameraContacts_invite_a_contact_to_join_signal">Bjóddu tengilið að koma á Molly</string>
  <string name="CameraContacts__menu_search">Leita</string>
  <!--Censorship Circumvention Megaphone-->
  <!--Title for an alert that shows at the bottom of the chat list letting people know that circumvention is no longer needed-->
  <string name="CensorshipCircumventionMegaphone_turn_off_censorship_circumvention">Slökkva á leiðum framhjá ritskoðun?</string>
  <!--Body for an alert that shows at the bottom of the chat list letting people know that circumvention is no longer needed-->
  <string name="CensorshipCircumventionMegaphone_you_can_now_connect_to_the_signal_service">Núna er hægt að tengjast Signal-þjónustum beint.</string>
  <!--Action to prompt the user to disable circumvention since it is no longer needed-->
  <string name="CensorshipCircumventionMegaphone_turn_off">Slökkva</string>
  <!--Action to prompt the user to dismiss the alert at the bottom of the chat list-->
  <string name="CensorshipCircumventionMegaphone_no_thanks">Nei, takk</string>
  <!--ClearProfileActivity-->
  <string name="ClearProfileActivity_remove">Fjarlægja</string>
  <string name="ClearProfileActivity_remove_profile_photo">Fjarlægja auðkennismynd?</string>
  <string name="ClearProfileActivity_remove_group_photo">Fjarlægja hópmynd?</string>
  <!--ClientDeprecatedActivity-->
  <string name="ClientDeprecatedActivity_update_signal">Uppfæra Molly</string>
  <string name="ClientDeprecatedActivity_this_version_of_the_app_is_no_longer_supported">Þessi útgáfa forritsins er útrunnin. Uppfærðu í nýjustu útgáfuna til að halda áfram samskiptum.</string>
  <string name="ClientDeprecatedActivity_update">Uppfæra</string>
  <string name="ClientDeprecatedActivity_dont_update">Ekki uppfæra</string>
  <string name="ClientDeprecatedActivity_warning">Viðvörun</string>
  <string name="ClientDeprecatedActivity_your_version_of_signal_has_expired_you_can_view_your_message_history">Útgáfa þín af Signal er útrunnin. Þú getur skoðað skilaboðaferilinn þinn, en þú verður að uppfæra í nýjustu útgáfuna til að halda áfram samskiptum.</string>
  <!--CommunicationActions-->
  <string name="CommunicationActions_no_browser_found">Enginn vafri fannst.</string>
  <string name="CommunicationActions_send_email">Senda tölvupóst</string>
  <string name="CommunicationActions_a_cellular_call_is_already_in_progress">Símhringing er þegar í gangi.</string>
  <string name="CommunicationActions_start_voice_call">Hefja raddsamtal?</string>
  <string name="CommunicationActions_cancel">Hætta við</string>
  <string name="CommunicationActions_call">Símtal</string>
  <string name="CommunicationActions_insecure_call">Óöruggt símtal</string>
  <string name="CommunicationActions_carrier_charges_may_apply">Gjöld vegna farsímaþjónustu gætu fallið til. Númerið sem þú ert að hringja í er ekki skráð hjá Signal. Símtalið mun fara í gegnum símaþjónustufyrirtækið þitt, ekki í gegnum internetið.</string>
  <!--ConfirmIdentityDialog-->
  <string name="ConfirmIdentityDialog_your_safety_number_with_s_has_changed">Öryggisnúmer þitt með %1$s hefur breyst. Þetta gæti þýtt að einhver sé að reyna að komast inn í samskiptin þín, eða einfaldlega að %2$s hefur sett Signal upp aftur. Þú gætir viljað sannreyna nýja öryggisnúmerið hér fyrir neðan.</string>
  <string name="ConfirmIdentityDialog_you_may_wish_to_verify_your_safety_number_with_this_contact">Þú gætir viljað staðfesta öryggisnúmer þitt og þessa tengiliðar.</string>
  <string name="ConfirmIdentityDialog_accept">Samþykkja</string>
  <!--ContactsCursorLoader-->
  <string name="ContactsCursorLoader_recent_chats">Nýleg samtöl</string>
  <string name="ContactsCursorLoader_contacts">Tengiliðir</string>
  <string name="ContactsCursorLoader_groups">Hópar</string>
  <string name="ContactsCursorLoader_phone_number_search">Leita að símanúmeri</string>
  <string name="ContactsCursorLoader_username_search">Leita að notandanafni</string>
  <!--Label for my stories when selecting who to send media to-->
  <string name="ContactsCursorLoader_my_stories">Sögurnar mínar</string>
  <!--Action for creating a new story-->
  <!--ContactsDatabase-->
  <string name="ContactsDatabase_message_s">Skilaboð til %s</string>
  <string name="ContactsDatabase_signal_call_s">Hringja með Signal í %s </string>
  <!--ContactNameEditActivity-->
  <!--Toolbar title for contact name edit activity-->
  <string name="ContactNameEditActivity_given_name">Eiginnafn</string>
  <string name="ContactNameEditActivity_family_name">Fjölskyldunafn</string>
  <string name="ContactNameEditActivity_prefix">Forskeyti</string>
  <string name="ContactNameEditActivity_suffix">Ending</string>
  <string name="ContactNameEditActivity_middle_name">Millinafn</string>
  <!--ContactShareEditActivity-->
  <!--ContactShareEditActivity toolbar title-->
  <string name="ContactShareEditActivity_type_home">Heima</string>
  <string name="ContactShareEditActivity_type_mobile">Farsími</string>
  <string name="ContactShareEditActivity_type_work">Vinna</string>
  <string name="ContactShareEditActivity_type_missing">Annað</string>
  <string name="ContactShareEditActivity_invalid_contact">Valinn tengiliður var ógildur</string>
  <!--Content descrption for name edit button on contact share edit activity-->
  <!--Content description for user avatar in edit activity-->
  <!--ConversationItem-->
  <string name="ConversationItem_error_not_sent_tap_for_details">Ekki sent, ýttu fyrir nánari upplýsingar</string>
  <string name="ConversationItem_error_partially_not_delivered">Sent að hluta, ýttu fyrir nánari upplýsingar</string>
  <string name="ConversationItem_error_network_not_delivered">Sending mistókst</string>
  <string name="ConversationItem_received_key_exchange_message_tap_to_process">Tók við skilaboðum vegna lyklaskipta, ýttu til að meðhöndla.</string>
  <string name="ConversationItem_group_action_left">%1$s hefur yfirgefið hópinn.</string>
  <string name="ConversationItem_send_paused">Sending í bið</string>
  <string name="ConversationItem_click_to_approve_unencrypted">Sending mistókst, ýttu fyrir óörugga varaleið</string>
  <string name="ConversationItem_click_to_approve_unencrypted_sms_dialog_title">Nota ódulritað SMS til vara?</string>
  <string name="ConversationItem_click_to_approve_unencrypted_mms_dialog_title">Nota ódulritað MMS til vara?</string>
  <string name="ConversationItem_click_to_approve_unencrypted_dialog_message">Þessi skilaboð verða <b>ekki</b> dulrituð því viðtakandinn er ekki lengur að nota Signal.\n\nSenda óörugg skilaboð?</string>
  <string name="ConversationItem_unable_to_open_media">Finn ekki smáforrit sem getur opnað þetta efni.</string>
  <string name="ConversationItem_copied_text">Afritaði %s</string>
  <string name="ConversationItem_from_s">frá %s</string>
  <string name="ConversationItem_to_s">í %s</string>
  <string name="ConversationItem_read_more">Lesa meira</string>
  <string name="ConversationItem_download_more">  Sækja meira</string>
  <string name="ConversationItem_pending">  Í bið</string>
  <string name="ConversationItem_this_message_was_deleted">Þessum skilaboðum var eytt.</string>
  <string name="ConversationItem_you_deleted_this_message">Þú eyddir þessum skilaboðum.</string>
  <!--ConversationActivity-->
  <string name="ConversationActivity_add_attachment">Bæta við viðhengi</string>
  <string name="ConversationActivity_select_contact_info">Velja upplýsingar um tengilið</string>
  <string name="ConversationActivity_compose_message">Skrifa skilaboð</string>
  <string name="ConversationActivity_sorry_there_was_an_error_setting_your_attachment">Því miður, það kom upp villa við að setja viðhengið þitt.</string>
  <string name="ConversationActivity_recipient_is_not_a_valid_sms_or_email_address_exclamation">Viðtakandinn er ekki leyfilegt SMS-númer eða tölvupóstfang!</string>
  <string name="ConversationActivity_message_is_empty_exclamation">Skilaboð eru tóm!</string>
  <string name="ConversationActivity_group_members">Meðlimir í hópi</string>
  <string name="ConversationActivity__tap_here_to_start_a_group_call">Ýttu hér til að byrja hópsímtal</string>
  <string name="ConversationActivity_invalid_recipient">Ógildur viðtakandi!</string>
  <string name="ConversationActivity_added_to_home_screen">Bætt á heimaskjá</string>
  <string name="ConversationActivity_calls_not_supported">Símtöl ekki studd</string>
  <string name="ConversationActivity_this_device_does_not_appear_to_support_dial_actions">Það lítur út eins og þetta tæki styðji ekki hringiaðgerðir.</string>
  <string name="ConversationActivity_transport_insecure_sms">Óöruggt SMS</string>
  <!--A title for the option to send an SMS with a placeholder to put the name of their SIM card-->
  <string name="ConversationActivity_transport_insecure_mms">Óöruggt MMS</string>
  <!--A title for the option to send an SMS with a placeholder to put the name of their SIM card-->
  <string name="ConversationActivity_transport_signal">Signal-skilaboð</string>
  <string name="ConversationActivity_lets_switch_to_signal">Skiptum yfir í Molly %1$s</string>
  <string name="ConversationActivity_specify_recipient">Veldu tengilið</string>
  <string name="ConversationActivity_unblock">Opna á</string>
  <string name="ConversationActivity_attachment_exceeds_size_limits">Stærð viðhengis er meiri en leyfilegt er fyrir þá gerð skilaboða sem þú ert að senda.</string>
  <string name="ConversationActivity_unable_to_record_audio">Get ekki tekið upp hljóð!</string>
  <string name="ConversationActivity_you_cant_send_messages_to_this_group">Þú getur ekki sent skilaboð á þennan hóp því þú ert ekki lengur meðlimur.</string>
  <string name="ConversationActivity_only_s_can_send_messages">Einungis %1$s geta sent skilaboð</string>
  <string name="ConversationActivity_admins">stjórnendur</string>
  <string name="ConversationActivity_message_an_admin">Senda stjórnanda skilaboð</string>
  <string name="ConversationActivity_cant_start_group_call">Get ekki hafið hópsímtal</string>
  <string name="ConversationActivity_only_admins_of_this_group_can_start_a_call">Einungis stjórnendur þessa hóps geta hafið samtal.</string>
  <string name="ConversationActivity_there_is_no_app_available_to_handle_this_link_on_your_device">Ekkert forrit sem getur meðhöndlað þennan tengil er tiltækt á tækinu þínu.</string>
  <string name="ConversationActivity_your_request_to_join_has_been_sent_to_the_group_admin">Beiðni þín um þátttöku hefur verið send til stjórnenda hópsins. Þú munt fá að vita þegar þeir hafa brugðist við.</string>
  <string name="ConversationActivity_cancel_request">Hætta við beiðni</string>
  <string name="ConversationActivity_to_send_audio_messages_allow_signal_access_to_your_microphone">Svo hægt sé að senda hljóðskilaboð þarf Molly að fá aðgang að hljóðnemanum þínum.</string>
  <string name="ConversationActivity_signal_requires_the_microphone_permission_in_order_to_send_audio_messages">Molly þarf heimild til að nota hljóðnemann til að geta sent hljóðskilaboð, en því hefur verið varanlega neitað. Farðu í kjörstillingar forritsins, veldu \"Heimildir\" og ýttu á \"Hljóðnemi\".</string>
  <string name="ConversationActivity_signal_needs_the_microphone_and_camera_permissions_in_order_to_call_s">Molly þarf heimild til að nota hljóðnema og myndavél til að geta hringt í %s, en þessum heimildum hefur verið varanlega neitað. Farðu í kjörstillingar forritsins, veldu \"Heimildir\" og ýttu á bæði \"Hljóðnemi\" og \"Myndavél\".</string>
  <string name="ConversationActivity_to_capture_photos_and_video_allow_signal_access_to_the_camera">Svo hægt sé að taka myndir og myndskeið, þarf Molly að fá aðgang að myndavélinni þinni.</string>
  <string name="ConversationActivity_signal_needs_the_camera_permission_to_take_photos_or_video">Molly þarf heimild til að nota myndavélina til að geta tekið myndir eða myndskeið, en því hefur verið varanlega neitað. Farðu í kjörstillingar forritsins, veldu \"Heimildir\" og ýttu á \"Myndavél\".</string>
  <string name="ConversationActivity_signal_needs_camera_permissions_to_take_photos_or_video">Molly þarf heimild til að nota myndavélina til að geta tekið myndir eða myndskeið</string>
  <string name="ConversationActivity_enable_the_microphone_permission_to_capture_videos_with_sound">Virkjaðu heimild til að nota hljóðnema til að taka upp myndskeið með hljóði.</string>
  <string name="ConversationActivity_signal_needs_the_recording_permissions_to_capture_video">Molly þarf heimild til að nota hljóðnema og myndavél til að geta tekið upp myndskeið, en þessum heimildum hefur verið varanlega neitað. Farðu í kjörstillingar forritsins, veldu \"Heimildir\" og ýttu á bæði \"Hljóðnemi\" og \"Myndavél\".</string>
  <string name="ConversationActivity_signal_needs_recording_permissions_to_capture_video">Molly þarf heimild til að nota hljóðnema til að geta tekið upp myndskeið.</string>
  <string name="ConversationActivity_quoted_contact_message">%1$s %2$s</string>
  <string name="ConversationActivity_signal_cannot_sent_sms_mms_messages_because_it_is_not_your_default_sms_app">Signal getur ekki sent SMS/MMS skilaboð því það er ekki sjálfgefna SMS-forritið þitt. Myndirðu vilja breyta þessu í Android-stillingunum þínum?</string>
  <string name="ConversationActivity_yes">Já</string>
  <string name="ConversationActivity_no">Nei</string>
  <string name="ConversationActivity_search_position">%1$d af %2$d</string>
  <string name="ConversationActivity_no_results">Engar niðurstöður</string>
  <string name="ConversationActivity_sticker_pack_installed">Límmerkjapakki settur upp</string>
  <string name="ConversationActivity_new_say_it_with_stickers">Nýtt! Segðu meiningu þína með límmerkjum</string>
  <string name="ConversationActivity_cancel">Hætta við</string>
  <string name="ConversationActivity_delete_conversation">Eyða samtali?</string>
  <string name="ConversationActivity_delete_and_leave_group">Eyða og yfirgefa hóp?</string>
  <string name="ConversationActivity_this_conversation_will_be_deleted_from_all_of_your_devices">Þessu samtali verður eytt úr öllum þínum tækjum.</string>
  <string name="ConversationActivity_you_will_leave_this_group_and_it_will_be_deleted_from_all_of_your_devices">Þú munt yfirgefa þennan hóp og verður honum eytt úr öllum þínum tækjum.</string>
  <string name="ConversationActivity_delete">Eyða</string>
  <string name="ConversationActivity_delete_and_leave">Eyða og yfirgefa</string>
  <string name="ConversationActivity__to_call_s_signal_needs_access_to_your_microphone">Svo hægt sé að hringja í %1$s, þarf Molly að fá aðgang að hljóðnemanum þínum.</string>
  <string name="ConversationActivity__more_options_now_in_group_settings">Fleiri valkostir núna í \"Stillingar hóps\"</string>
  <string name="ConversationActivity_join">Samsetning</string>
  <string name="ConversationActivity_full">Fullt</string>
  <string name="ConversationActivity_error_sending_media">Villa við að senda margmiðlunarefni</string>
  <string name="ConversationActivity__reported_as_spam_and_blocked">Tilkynnt sem ruslpóstur og útilokað.</string>
  <!--ConversationAdapter-->
  <plurals name="ConversationAdapter_n_unread_messages">
    <item quantity="one">%d ólesin skilaboð</item>
    <item quantity="other">%d ólesin skilaboð</item>
  </plurals>
  <!--ConversationFragment-->
  <!--Toast text when contacts activity is not found-->
  <plurals name="ConversationFragment_delete_selected_messages">
    <item quantity="one">Eyða völdum skilaboðum?</item>
    <item quantity="other">Eyða völdum skilaboðum?</item>
  </plurals>
  <string name="ConversationFragment_save_to_sd_card">Vista í geymslurými?</string>
  <plurals name="ConversationFragment_saving_n_media_to_storage_warning">
    <item quantity="one">Ef þetta margmiðlunarefni er vistað í gagnageymslu veitir það öllum öðrum forritum á tækinu þínu aðgang að því.\n\nHalda áfram?</item>
    <item quantity="other">Ef allt %1$d margmiðlunarefnið er vistað í gagnageymslu veitir það öllum öðrum forritum á tækinu þínu aðgang að því.\n\nHalda áfram?</item>
  </plurals>
  <plurals name="ConversationFragment_error_while_saving_attachments_to_sd_card">
    <item quantity="one">Villa kom upp við að vista viðhengi í geymslurými!</item>
    <item quantity="other">Villa kom upp við að vista viðhengin í geymslurými!</item>
  </plurals>
  <string name="ConversationFragment_unable_to_write_to_sd_card_exclamation">Get ekki skrifað í geymslurými!</string>
  <plurals name="ConversationFragment_saving_n_attachments">
    <item quantity="one">Vista viðhengi</item>
    <item quantity="other">Vista %1$d viðhengi</item>
  </plurals>
  <plurals name="ConversationFragment_saving_n_attachments_to_sd_card">
    <item quantity="one">Vista viðhengi í geymslurými…</item>
    <item quantity="other">Vista %1$d viðhengi í geymslurými…</item>
  </plurals>
  <string name="ConversationFragment_pending">Í bið…</string>
  <string name="ConversationFragment_push">Gögn (Signal)</string>
  <string name="ConversationFragment_mms">MMS</string>
  <string name="ConversationFragment_sms">SMS</string>
  <string name="ConversationFragment_deleting">Eyði</string>
  <string name="ConversationFragment_deleting_messages">Eyði skilaboðum…</string>
  <string name="ConversationFragment_delete_for_me">Eyða hjá mér</string>
  <string name="ConversationFragment_delete_for_everyone">Eyða hjá öllum</string>
  <string name="ConversationFragment_this_message_will_be_deleted_for_everyone_in_the_conversation">Þessum skilaboðum verður eytt hjá öllum í spjallinu ef þeir eru með nýlega útgáfu af Signal. Viðkomandi munu geta séð að þú eyddir skilaboðum.</string>
  <string name="ConversationFragment_quoted_message_not_found">Upphafleg skilaboð finnast ekki</string>
  <string name="ConversationFragment_quoted_message_no_longer_available">Upphafleg skilaboð ekki fáanleg</string>
  <string name="ConversationFragment_failed_to_open_message">Mistókst að opna skilaboð</string>
  <string name="ConversationFragment_you_can_swipe_to_the_right_reply">Þú getur strokið til hægri á skilaboðum til að svara í skyndi</string>
  <string name="ConversationFragment_you_can_swipe_to_the_left_reply">Þú getur strokið til vinstri á skilaboðum til að svara í skyndi</string>
  <string name="ConversationFragment_outgoing_view_once_media_files_are_automatically_removed">Útsendar skoða-einu-sinni margmiðlunarskrár eru sjálfvirkt fjarlægðar eftir að þær eru sendar.</string>
  <string name="ConversationFragment_you_already_viewed_this_message">Þú ert þegar búin/n að skoða þessi skilaboð</string>
  <string name="ConversationFragment__you_can_add_notes_for_yourself_in_this_conversation">Þú getur bætt minnispunktum til sjálfs þín inn í þetta samtal.\nEf aðgangurinn þinn er með önnur tengd tæki, verða nýir minnispunktar samstilltir milli þeirra.</string>
  <string name="ConversationFragment__d_group_members_have_the_same_name">%1$d meðlimir hóps eru með sama nafn.</string>
  <string name="ConversationFragment__tap_to_review">Ýttu til að yfirfara</string>
  <string name="ConversationFragment__review_requests_carefully">Yfirfarðu beiðnir vandlega</string>
  <string name="ConversationFragment__signal_found_another_contact_with_the_same_name">Molly fann annan tengilið með sama nafn.</string>
  <string name="ConversationFragment_contact_us">Hafa samband</string>
  <string name="ConversationFragment_verify">Sannreyna</string>
  <string name="ConversationFragment_not_now">Ekki núna</string>
  <string name="ConversationFragment_your_safety_number_with_s_changed">Öryggisnúmer þitt með %s hefur breyst</string>
  <string name="ConversationFragment_your_safety_number_with_s_changed_likey_because_they_reinstalled_signal">Öryggisnúmer þitt með %s hefur breyst, líklega vegna þess að viðkomandi hefur sett Signal upp aftur eða hefur skipt um tæki. Ýttu á \'Sannreyna\' til að sannreyna nýja öryggisnúmerið. Þetta er valkvætt.</string>
  <!--Message shown to indicate which notification profile is on/active-->
  <string name="ConversationFragment__s_on">%1$s virkt</string>
  <!--Dialog title for block group link join requests-->
  <string name="ConversationFragment__block_request">Loka á beiðni?</string>
  <!--Dialog message for block group link join requests-->
  <string name="ConversationFragment__s_will_not_be_able_to_join_or_request_to_join_this_group_via_the_group_link">%1$s mun ekki geta beðið um eða gengið í þennan hóp með hóptenglinum. Eftir sem áður er hægt að bæta viðkomandi inn handvirkt.</string>
  <!--Dialog confirm block request button-->
  <string name="ConversationFragment__block_request_button">Loka á beiðni</string>
  <!--Dialog cancel block request button-->
  <string name="ConversationFragment__cancel">Hætta við</string>
  <!--Message shown after successfully blocking join requests for a user-->
  <string name="ConversationFragment__blocked">Bannaðir</string>
  <plurals name="ConversationListFragment_delete_selected_conversations">
    <item quantity="one">Eyða völdu samtali?</item>
    <item quantity="other">Eyða völdum samtölum?</item>
  </plurals>
  <plurals name="ConversationListFragment_this_will_permanently_delete_all_n_selected_conversations">
    <item quantity="one">Þetta mun endanlega eyða völdu samtali.</item>
    <item quantity="other">Þetta mun endanlega eyða öllum %1$d völdum samtölum.</item>
  </plurals>
  <string name="ConversationListFragment_deleting">Eyði</string>
  <string name="ConversationListFragment_deleting_selected_conversations">Eyði völdum samtölum…</string>
  <plurals name="ConversationListFragment_conversations_archived">
    <item quantity="one">Samtal sett í geymslu</item>
    <item quantity="other">%d samtöl sett í geymslu</item>
  </plurals>
  <string name="ConversationListFragment_undo">Afturkalla</string>
  <plurals name="ConversationListFragment_moved_conversations_to_inbox">
    <item quantity="one">Færði samtal í innhólf</item>
    <item quantity="other">Færði %d samtöl í innhólf</item>
  </plurals>
  <plurals name="ConversationListFragment_read_plural">
    <item quantity="one">Lesið</item>
    <item quantity="other">Lesið</item>
  </plurals>
  <plurals name="ConversationListFragment_unread_plural">
    <item quantity="one">Ólesið</item>
    <item quantity="other">Ólesið</item>
  </plurals>
  <plurals name="ConversationListFragment_pin_plural">
    <item quantity="one">Festa</item>
    <item quantity="other">Festa</item>
  </plurals>
  <plurals name="ConversationListFragment_unpin_plural">
    <item quantity="one">Losa</item>
    <item quantity="other">Losa</item>
  </plurals>
  <plurals name="ConversationListFragment_mute_plural">
    <item quantity="one">Þagga</item>
    <item quantity="other">Þagga</item>
  </plurals>
  <plurals name="ConversationListFragment_unmute_plural">
    <item quantity="one">Ekki þagga</item>
    <item quantity="other">Ekki þagga</item>
  </plurals>
  <string name="ConversationListFragment_select">Velja</string>
  <plurals name="ConversationListFragment_archive_plural">
    <item quantity="one">Setja í geymslu</item>
    <item quantity="other">Setja í geymslu</item>
  </plurals>
  <plurals name="ConversationListFragment_unarchive_plural">
    <item quantity="one">Taka úr geymslu</item>
    <item quantity="other">Taka úr geymslu</item>
  </plurals>
  <plurals name="ConversationListFragment_delete_plural">
    <item quantity="one">Eyða</item>
    <item quantity="other">Eyða</item>
  </plurals>
  <string name="ConversationListFragment_select_all">Velja allt</string>
  <plurals name="ConversationListFragment_s_selected">
    <item quantity="one">%d valið</item>
    <item quantity="other">%d valin</item>
  </plurals>
  <!--Show in conversation list overflow menu to open selection bottom sheet-->
  <string name="ConversationListFragment__notification_profile">Snið tilkynninga</string>
  <!--Tooltip shown after you have created your first notification profile-->
  <string name="ConversationListFragment__turn_your_notification_profile_on_or_off_here">Kveiktu eða slökktu hér á sniði tilkynninga.</string>
  <!--Message shown in top toast to indicate the named profile is on-->
  <string name="ConversationListFragment__s_on">%1$s virkt</string>
  <!--ConversationListItem-->
  <string name="ConversationListItem_key_exchange_message">Skilaboð fyrir lyklaskipti</string>
  <!--ConversationListItemAction-->
  <string name="ConversationListItemAction_archived_conversations_d">Samtöl í geymslu (%d)</string>
  <!--ConversationTitleView-->
  <string name="ConversationTitleView_verified">Sannreynt</string>
  <string name="ConversationTitleView_you">Þú</string>
  <!--ConversationTypingView-->
  <string name="ConversationTypingView__plus_d">+%1$d</string>
  <!--CreateGroupActivity-->
  <string name="CreateGroupActivity__select_members">Veldu meðlimi</string>
  <!--CreateProfileActivity-->
  <string name="CreateProfileActivity__profile">Notandasnið</string>
  <string name="CreateProfileActivity_error_setting_profile_photo">Villa við að setja auðkennismynd</string>
  <string name="CreateProfileActivity_problem_setting_profile">Vandamál við að stilla notandasnið</string>
  <string name="CreateProfileActivity_set_up_your_profile">Settu upp notandasniðið þitt</string>
  <string name="CreateProfileActivity_set_avatar_description">Stilla auðkennismynd</string>
  <!--ProfileCreateFragment-->
  <!--Displayed at the top of the screen and explains how profiles can be viewed.-->
  <!--Title of clickable row to select phone number privacy settings-->
  <!--WhoCanSeeMyPhoneNumberFragment-->
  <!--Toolbar title for this screen-->
  <!--Description for radio item stating anyone can see your phone number-->
  <!--Description for radio item stating no one will be able to see your phone number-->
  <!--ChooseBackupFragment-->
  <string name="ChooseBackupFragment__restore_from_backup">Endurheimta úr öryggisafriti?</string>
  <string name="ChooseBackupFragment__restore_your_messages_and_media">Endurheimtu skilaboðin þín og margmiðlunarefni úr öryggisafriti á tækinu. Ef þú endurheimtir ekki núna verður það ekki hægt síðar.</string>
  <string name="ChooseBackupFragment__icon_content_description">Táknmynd fyrir endurheimta úr öryggisafriti</string>
  <string name="ChooseBackupFragment__choose_backup">Veldu öryggisafrit</string>
  <string name="ChooseBackupFragment__learn_more">Kanna nánar</string>
  <string name="ChooseBackupFragment__no_file_browser_available">Enginn skráavafri tiltækur</string>
  <!--RestoreBackupFragment-->
  <string name="RestoreBackupFragment__restore_complete">Endurheimtingu lokið</string>
  <string name="RestoreBackupFragment__to_continue_using_backups_please_choose_a_folder">Til að halda áfram að nota öryggisafrit, skaltu velja möppu. Ný öryggisafrit verða vistuð á þennan stað.</string>
  <string name="RestoreBackupFragment__choose_folder">Veldu möppu</string>
  <string name="RestoreBackupFragment__not_now">Ekki núna</string>
  <!--Couldn\'t find the selected backup-->
  <string name="RestoreBackupFragment__backup_not_found">Öryggisafrit fannst ekki.</string>
  <!--Couldn\'t read the selected backup-->
  <string name="RestoreBackupFragment__backup_could_not_be_read">Ekki tókst að lesa öryggisafrit.</string>
  <!--Backup has an unsupported file extension-->
  <string name="RestoreBackupFragment__backup_has_a_bad_extension">Öryggisafrit er með ranga skráarendingu.</string>
  <!--BackupsPreferenceFragment-->
  <string name="BackupsPreferenceFragment__chat_backups">Öryggisafrit af spjalli</string>
  <string name="BackupsPreferenceFragment__backups_are_encrypted_with_a_passphrase">Öryggisafrit eru dulrituð með lykilorði og geymd á tækinu þínu.</string>
  <string name="BackupsPreferenceFragment__create_backup">Útbúa öryggisafrit</string>
  <string name="BackupsPreferenceFragment__last_backup">Síðasta öryggisafrit: %1$s</string>
  <string name="BackupsPreferenceFragment__backup_folder">Mappa fyrir öryggisafrit</string>
  <string name="BackupsPreferenceFragment__verify_backup_passphrase">Sannreyna lykilorð öryggisafritsins</string>
  <string name="BackupsPreferenceFragment__test_your_backup_passphrase">Prófaðu lykilorð öryggisafritsins til að staðfesta að það sé rétt</string>
  <string name="BackupsPreferenceFragment__turn_on">Kveikja</string>
  <string name="BackupsPreferenceFragment__turn_off">Slökkva</string>
  <string name="BackupsPreferenceFragment__to_restore_a_backup">Til að endurheimta öryggisafrit, skaltu setja upp nýtt tilvik af Molly. Opnaðu forritið og ýttu á \"Endurheimta öryggisafrit\", síðan skaltu finna skrá með öryggisafriti. %1$s</string>
  <string name="BackupsPreferenceFragment__learn_more">Kanna nánar</string>
  <string name="BackupsPreferenceFragment__in_progress">Í vinnslu…</string>
  <!--Status text shown in backup preferences when verifying a backup-->
  <string name="BackupsPreferenceFragment__d_so_far">%1$d eins og er…</string>
  <!--Show percentage of completion of backup-->
  <string name="BackupsPreferenceFragment__s_so_far">%1$s%% eins og er…</string>
  <string name="BackupsPreferenceFragment_signal_requires_external_storage_permission_in_order_to_create_backups">Molly þarf heimild til að lesa ytra minni til að geta tekið öryggisafrit, en því hefur verið varanlega neitað. Farðu í kjörstillingar forritsins, veldu \"Heimildir\" og ýttu á \"Geymslurými\".</string>
  <!--CustomDefaultPreference-->
  <string name="CustomDefaultPreference_using_custom">Nota sérsniðið: %s</string>
  <string name="CustomDefaultPreference_using_default">Nota sjálfgefið: %s</string>
  <string name="CustomDefaultPreference_none">Ekkert</string>
  <!--AvatarSelectionBottomSheetDialogFragment-->
  <string name="AvatarSelectionBottomSheetDialogFragment__choose_photo">Velja mynd</string>
  <string name="AvatarSelectionBottomSheetDialogFragment__take_photo">Taka ljósmynd</string>
  <string name="AvatarSelectionBottomSheetDialogFragment__choose_from_gallery">Velja úr myndasafni</string>
  <string name="AvatarSelectionBottomSheetDialogFragment__remove_photo">Fjarlægja mynd</string>
  <string name="AvatarSelectionBottomSheetDialogFragment__taking_a_photo_requires_the_camera_permission">Að taka mynd krefst heimildar til að nota myndavélina.</string>
  <string name="AvatarSelectionBottomSheetDialogFragment__viewing_your_gallery_requires_the_storage_permission">Að skoða myndasafnið krefst heimildar til að nota geymslurýmið.</string>
  <!--DateUtils-->
  <string name="DateUtils_just_now">Núna</string>
  <string name="DateUtils_minutes_ago">%dm</string>
  <string name="DateUtils_today">Í dag</string>
  <string name="DateUtils_yesterday">Í gær</string>
  <!--DecryptionFailedDialog-->
  <string name="DecryptionFailedDialog_chat_session_refreshed">Spjallseta endurlesin</string>
  <string name="DecryptionFailedDialog_signal_uses_end_to_end_encryption">Signal notar enda-í-enda dulritun og gæti þurft öðru hvoru að endurlesa spjallferilinn þinn. Þetta hefur ekki áhrif á öryggi spjallsins þíns, en þú gætir hafa misst af skilaboðum frá þessum tengilið og þú ættir kannski að biðja viðkomandi um að endursenda skilaboðin.</string>
  <!--DeviceListActivity-->
  <string name="DeviceListActivity_unlink_s">Aftengja \'%s\'?</string>
  <string name="DeviceListActivity_by_unlinking_this_device_it_will_no_longer_be_able_to_send_or_receive">Með því að aftengja þetta tæki mun það ekki lengur geta tekið á móti eða sent skilaboðum.</string>
  <string name="DeviceListActivity_network_connection_failed">Nettenging mistókst</string>
  <string name="DeviceListActivity_try_again">Reyna aftur</string>
  <string name="DeviceListActivity_unlinking_device">Aftengi tæki…</string>
  <string name="DeviceListActivity_unlinking_device_no_ellipsis">Aftengi tæki</string>
  <string name="DeviceListActivity_network_failed">Netkerfi brást!</string>
  <!--DeviceListItem-->
  <string name="DeviceListItem_unnamed_device">Nafnlaust tæki</string>
  <string name="DeviceListItem_linked_s">Tengdi %s</string>
  <string name="DeviceListItem_last_active_s">Seinast virk/ur %s</string>
  <string name="DeviceListItem_today">Í dag</string>
  <!--DocumentView-->
  <string name="DocumentView_unnamed_file">Nafnlaus skrá</string>
  <!--DozeReminder-->
  <string name="DozeReminder_optimize_for_missing_play_services">Besta kerfið fyrir Play-þjónustur sem vantar</string>
  <string name="DozeReminder_this_device_does_not_support_play_services_tap_to_disable_system_battery">Þetta tæki styður ekki Play-þjónustur. Ýttu til að gera óvirkar rafhlöðustillingar sem koma í veg fyrir að Molly geti náð í skilaboð þótt það sé í dvala.</string>
  <!--ExpiredBuildReminder-->
  <string name="ExpiredBuildReminder_this_version_of_signal_has_expired">Þessi útgáfa Signal er útrunnin. Uppfærðu í nýjustu útgáfuna til að halda áfram samskiptum.</string>
  <string name="ExpiredBuildReminder_update_now">Uppfæra núna</string>
  <!--PendingGroupJoinRequestsReminder-->
  <plurals name="PendingGroupJoinRequestsReminder_d_pending_member_requests">
    <item quantity="one">%dbeiðni um þáttöku í bið. </item>
    <item quantity="other">%d beiðnir um þátttöku í bið.</item>
  </plurals>
  <string name="PendingGroupJoinRequestsReminder_view">Skoða</string>
  <!--GcmRefreshJob-->
  <string name="GcmRefreshJob_Permanent_Signal_communication_failure">Viðvarandi bilun í Signal-samskiptum!</string>
  <string name="GcmRefreshJob_Signal_was_unable_to_register_with_Google_Play_Services">Molly náði ekki að skrá sig inn á Google Play þjónustur. Skilaboð og hringingar úr Molly hafa verið gerð óvirk, prófaðu að endurskrá í Stillingar &gt; Ítarlegt.</string>
  <!--GiphyActivity-->
  <string name="GiphyActivity_error_while_retrieving_full_resolution_gif">Villa við að ná í GIF-mynd í fullri upplausn</string>
  <!--GiphyFragmentPageAdapter-->
  <string name="GiphyFragmentPagerAdapter_gifs">GIF-myndir</string>
  <string name="GiphyFragmentPagerAdapter_stickers">Límmerki</string>
  <!--AddToGroupActivity-->
  <string name="AddToGroupActivity_add_member">Bæta við meðlimi?</string>
  <string name="AddToGroupActivity_add_s_to_s">Bæta \"%1$s\" í \"%2$s\"?</string>
  <string name="AddToGroupActivity_s_added_to_s">\"%1$s\" bætt í \"%2$s\".</string>
  <string name="AddToGroupActivity_add_to_group">Bæta í hóp</string>
  <string name="AddToGroupActivity_add_to_groups">Bæta við hópa</string>
  <string name="AddToGroupActivity_this_person_cant_be_added_to_legacy_groups">Þessum aðila er ekki hægt að bæta í eldri gerð hópa.</string>
  <string name="AddToGroupActivity_add">Bæta við</string>
  <string name="AddToGroupActivity_add_to_a_group">Bæta við hóp</string>
  <!--ChooseNewAdminActivity-->
  <string name="ChooseNewAdminActivity_choose_new_admin">Velja nýjan stjórnanda</string>
  <string name="ChooseNewAdminActivity_done">Lokið</string>
  <string name="ChooseNewAdminActivity_you_left">Þú yfirgafst \"%1$s.\"</string>
  <!--GroupMembersDialog-->
  <string name="GroupMembersDialog_you">Þú</string>
  <!--GV2 access levels-->
  <string name="GroupManagement_access_level_anyone">Hver sem er</string>
  <string name="GroupManagement_access_level_all_members">Allir meðlimir</string>
  <string name="GroupManagement_access_level_only_admins">Aðeins stjórnendur</string>
  <string name="GroupManagement_access_level_no_one">Engra</string>
  <!--GV2 invites sent-->
  <plurals name="GroupManagement_invitation_sent">
    <item quantity="one">Boð var sent</item>
    <item quantity="other">%d boð send</item>
  </plurals>
  <string name="GroupManagement_invite_single_user">Þú getur ekki bætt \"%1$s\" sjálfvirkt í þennan hóp.\n\nNotandanum hefur verið boðið að ganga í hópinn en mun ekki fá skilaboð hópsins fyrr en hann hefur samþykkt boðið.</string>
  <string name="GroupManagement_invite_multiple_users">Þú getur ekki bætt þessum meðlimum sjálfvirkt í þennan hóp.\n\nÞeim hefur verið boðið að ganga í hópinn en munu ekki fá skilaboð hópsins fyrr en þeir hafa samþykkt boðið.</string>
  <!--GroupsV1MigrationLearnMoreBottomSheetDialogFragment-->
  <string name="GroupsV1MigrationLearnMore_what_are_new_groups">Hvað er þessi nýja gerð hópa?</string>
  <string name="GroupsV1MigrationLearnMore_new_groups_have_features_like_mentions">Nýja gerðin af hópum er með eiginleika á borð við @mentions og hópstjóra, og mun styðja fleiri eiginleika í framtíðinni.</string>
  <string name="GroupsV1MigrationLearnMore_all_message_history_and_media_has_been_kept">Allur ferill skilaboða og margmiðlunarefnis hefur verið geymdur frá því fyrir uppfærsluna.</string>
  <string name="GroupsV1MigrationLearnMore_you_will_need_to_accept_an_invite_to_join_this_group_again">Þú þarft að samþykkja aftur boð um að ganga í þennan hóp og munt ekki fá skilaboð hópsins fyrr en þú hefur samþykkt boðið.</string>
  <plurals name="GroupsV1MigrationLearnMore_these_members_will_need_to_accept_an_invite">
    <item quantity="one">Þessi meðlimur þarf að samþykkja aftur boð um að ganga í þennan hóp og mun ekki fá skilaboð hópsins fyrr en hann hefur samþykkt boðið:</item>
    <item quantity="other">Þessir meðlimir þurfa að samþykkja aftur boð um að ganga í þennan hóp og munu ekki fá skilaboð hópsins fyrr en þeir hafa samþykkt boðið:</item>
  </plurals>
  <plurals name="GroupsV1MigrationLearnMore_these_members_were_removed_from_the_group">
    <item quantity="one">Þessi meðlimur var fjarlægður úr hópnum og mun ekki geta gengið í hann aftur fyrr en hann hefur uppfært hjá sér:</item>
    <item quantity="other">Þessir meðlimir voru fjarlægðir úr hópnum og munu ekki geta gengið í hann aftur fyrr en þeir hafa uppfært hjá sér:</item>
  </plurals>
  <!--GroupsV1MigrationInitiationBottomSheetDialogFragment-->
  <string name="GroupsV1MigrationInitiation_upgrade_to_new_group">Uppfæra í nýjan hóp</string>
  <string name="GroupsV1MigrationInitiation_upgrade_this_group">Uppfæra þennan hóp</string>
  <string name="GroupsV1MigrationInitiation_new_groups_have_features_like_mentions">Nýja gerðin af hópum er með eiginleika á borð við @mentions og hópstjóra, og mun styðja fleiri eiginleika í framtíðinni.</string>
  <string name="GroupsV1MigrationInitiation_all_message_history_and_media_will_be_kept">Allur ferill skilaboða og margmiðlunarefnis mun verða geymdur frá því fyrir uppfærsluna.</string>
  <string name="GroupsV1MigrationInitiation_encountered_a_network_error">Rakst á villu í netkerfi. Reyndu aftur síðar.</string>
  <string name="GroupsV1MigrationInitiation_failed_to_upgrade">Mistókst að uppfæra.</string>
  <plurals name="GroupsV1MigrationInitiation_these_members_will_need_to_accept_an_invite">
    <item quantity="one">Þessi meðlimur þarf að samþykkja aftur boð um að ganga í þennan hóp og mun ekki fá skilaboð hópsins fyrr en hann hefur samþykkt boðið:</item>
    <item quantity="other">Þessir meðlimir þurfa að samþykkja aftur boð um að ganga í þennan hóp og munu ekki fá skilaboð hópsins fyrr en þeir hafa samþykkt boðið:</item>
  </plurals>
  <plurals name="GroupsV1MigrationInitiation_these_members_are_not_capable_of_joining_new_groups">
    <item quantity="one">Þessi meðlimur getur ekki tekið þátt í nýju gerðinni af hópum og verður því fjarlægður úr hópnum:</item>
    <item quantity="other">Þessir meðlimir geta ekki tekið þátt í nýju gerðinni af hópum og verða því fjarlægðir úr hópnum:</item>
  </plurals>
  <!--GroupsV1MigrationSuggestionsReminder-->
  <plurals name="GroupsV1MigrationSuggestionsReminder_members_couldnt_be_added_to_the_new_group">
    <item quantity="one">Ekki var hægt að bæta %1$d meðlimi í nýju gerðina af hópum. Viltu bæta honum við núna?</item>
    <item quantity="other">Ekki var hægt að bæta %1$d meðlimum í nýju gerðina af hópum. Viltu bæta þeim við núna?</item>
  </plurals>
  <plurals name="GroupsV1MigrationSuggestionsReminder_add_members">
    <item quantity="one">Bæta við meðlimi</item>
    <item quantity="other">Bæta við meðlimum</item>
  </plurals>
  <string name="GroupsV1MigrationSuggestionsReminder_no_thanks">Nei, takk</string>
  <!--GroupsV1MigrationSuggestionsDialog-->
  <plurals name="GroupsV1MigrationSuggestionsDialog_add_members_question">
    <item quantity="one">Bæta við meðlimi</item>
    <item quantity="other">Bæta við meðlimum?</item>
  </plurals>
  <plurals name="GroupsV1MigrationSuggestionsDialog_these_members_couldnt_be_automatically_added">
    <item quantity="one">Ekki var hægt að bæta þessum meðlim í nýju gerðina af hóp þegar hópurinn var uppfærður:</item>
    <item quantity="other">Ekki var hægt að bæta þessum meðlimum í nýju gerðina af hóp þegar hópurinn var uppfærður:</item>
  </plurals>
  <plurals name="GroupsV1MigrationSuggestionsDialog_add_members">
    <item quantity="one">Bæta við meðlimi</item>
    <item quantity="other">Bæta við meðlimum</item>
  </plurals>
  <plurals name="GroupsV1MigrationSuggestionsDialog_failed_to_add_members_try_again_later">
    <item quantity="one">Mistókst að bæta við meðlimi. Reyndu aftur síðar.</item>
    <item quantity="other">Mistókst að bæta við meðlimum. Reyndu aftur síðar.</item>
  </plurals>
  <plurals name="GroupsV1MigrationSuggestionsDialog_cannot_add_members">
    <item quantity="one">Get ekki bætt við meðlimi.</item>
    <item quantity="other">Get ekki bætt við meðlimum.</item>
  </plurals>
  <!--LeaveGroupDialog-->
  <string name="LeaveGroupDialog_leave_group">Yfirgefa hóp?</string>
  <string name="LeaveGroupDialog_you_will_no_longer_be_able_to_send_or_receive_messages_in_this_group">Þú munt ekki lengur geta tekið á móti eða sent skilaboð til þessa hóps.</string>
  <string name="LeaveGroupDialog_leave">Fara</string>
  <string name="LeaveGroupDialog_choose_new_admin">Velja nýjan stjórnanda</string>
  <string name="LeaveGroupDialog_before_you_leave_you_must_choose_at_least_one_new_admin_for_this_group">Áður en þú ferð þarftu að velja a.m.k. einn stjórnanda fyrir þennan hóp.</string>
  <string name="LeaveGroupDialog_choose_admin">Velja stjórnanda</string>
  <!--LinkPreviewView-->
  <string name="LinkPreviewView_no_link_preview_available">Engin forskoðun tiltæk fyrir tengil</string>
  <string name="LinkPreviewView_this_group_link_is_not_active">Þessi hóptengill er ekki virkur</string>
  <string name="LinkPreviewView_domain_date">%1$s · %2$s</string>
  <!--LinkPreviewRepository-->
  <plurals name="LinkPreviewRepository_d_members">
    <item quantity="one">%1$d meðlimur</item>
    <item quantity="other">%1$d meðlimir</item>
  </plurals>
  <!--PendingMembersActivity-->
  <string name="PendingMembersActivity_pending_group_invites">Boð í hóp sem bíða</string>
  <string name="PendingMembersActivity_requests">Beiðnir</string>
  <string name="PendingMembersActivity_invites">Boðsgestir</string>
  <string name="PendingMembersActivity_people_you_invited">Fólk sem þú bauðst</string>
  <string name="PendingMembersActivity_you_have_no_pending_invites">Þú ert ekki með nein boð sem bíða.</string>
  <string name="PendingMembersActivity_invites_by_other_group_members">Boð frá öðrum meðlimum hóps</string>
  <string name="PendingMembersActivity_no_pending_invites_by_other_group_members">Engin boð í biðstöðu frá öðrum meðlimum hóps.</string>
  <string name="PendingMembersActivity_missing_detail_explanation">Nánari upplýsingar um fólk sem boðið er af öðrum meðlimum hópsins eru ekki birtar. Ef boðsgestir ákveða að ganga í hópinn, verður upplýsingum um þá deilt með hópnum á þeim tímapunkti. Þeir munu ekki sjá nein skilaboð frá hápnum fyrr en þeir ganga í hópinn.</string>
  <string name="PendingMembersActivity_revoke_invite">Afturkalla boð</string>
  <string name="PendingMembersActivity_revoke_invites">Afturkalla boð</string>
  <plurals name="PendingMembersActivity_revoke_d_invites">
    <item quantity="one">Afturkalla boð</item>
    <item quantity="other">Afturkalla %1$d boð</item>
  </plurals>
  <plurals name="PendingMembersActivity_error_revoking_invite">
    <item quantity="one">Villa við að afturkalla boð</item>
    <item quantity="other">Villa við að afturkalla boð</item>
  </plurals>
  <!--RequestingMembersFragment-->
  <string name="RequestingMembersFragment_pending_member_requests">Beiðnir um þátttöku í bið</string>
  <string name="RequestingMembersFragment_no_member_requests_to_show">Engar beiðnir um þátttöku til að birta.</string>
  <string name="RequestingMembersFragment_explanation">Fólk á þessum lista er að reyna að ganga í þennan hóp með hóptengli.</string>
  <string name="RequestingMembersFragment_added_s">Bætti við \"%1$s\"</string>
  <string name="RequestingMembersFragment_denied_s">Neitaði \"%1$s\"</string>
  <!--AddMembersActivity-->
  <string name="AddMembersActivity__done">Lokið</string>
  <string name="AddMembersActivity__this_person_cant_be_added_to_legacy_groups">Þessum aðila er ekki hægt að bæta í eldri gerð hópa.</string>
  <string name="AddMembersActivity__this_person_cant_be_added_to_announcement_groups">Þessum aðila er ekki hægt að bæta í tilkynningahópa.</string>
  <plurals name="AddMembersActivity__add_d_members_to_s">
    <item quantity="one">Bæta \"%1$s\" í \"%2$s\"?</item>
    <item quantity="other">Bæta %3$d meðlimum í \"%2$s\"?</item>
  </plurals>
  <string name="AddMembersActivity__add">Bæta við</string>
  <string name="AddMembersActivity__add_members">Bæta við meðlimum</string>
  <!--AddGroupDetailsFragment-->
  <string name="AddGroupDetailsFragment__name_this_group">Nefndu þennan hóp</string>
  <string name="AddGroupDetailsFragment__create_group">Búa til hóp</string>
  <string name="AddGroupDetailsFragment__create">Búa til</string>
  <string name="AddGroupDetailsFragment__members">Meðlimir</string>
  <string name="AddGroupDetailsFragment__you_can_add_or_invite_friends_after_creating_this_group">Þú getur bætt við eða boðið vinum eftir það þú útbýrð þennan hóp.</string>
  <string name="AddGroupDetailsFragment__group_name_required">Nafn hóps (nauðsynlegt)</string>
  <string name="AddGroupDetailsFragment__group_name_optional">Heiti hóps (valkvætt)</string>
  <string name="AddGroupDetailsFragment__this_field_is_required">Fylla þarf út þennan reit.</string>
  <string name="AddGroupDetailsFragment__group_creation_failed">Gerð hóps mistókst.</string>
  <string name="AddGroupDetailsFragment__try_again_later">Reyna aftur síðar</string>
  <!--Displayed when adding group details to an MMS Group-->
  <string name="AddGroupDetailsFragment__remove">Fjarlægja</string>
  <string name="AddGroupDetailsFragment__sms_contact">SMS-tengiliður</string>
  <string name="AddGroupDetailsFragment__remove_s_from_this_group">Fjarlægja %1$s úr hópnum?</string>
  <!--ManageGroupActivity-->
  <string name="ManageGroupActivity_member_requests_and_invites">Beiðnir um þátttöku og boð</string>
  <string name="ManageGroupActivity_add_members">Bæta við meðlimum</string>
  <string name="ManageGroupActivity_edit_group_info">Breyta upplýsingum hóps</string>
  <string name="ManageGroupActivity_who_can_add_new_members">Hver getur bætt við nýjum meðlimum?</string>
  <string name="ManageGroupActivity_who_can_edit_this_groups_info">Hver getur breytt upplýsingum hóps?</string>
  <string name="ManageGroupActivity_group_link">Tengill hóps</string>
  <string name="ManageGroupActivity_block_group">Útiloka hóp</string>
  <string name="ManageGroupActivity_unblock_group">Opna á hóp</string>
  <string name="ManageGroupActivity_leave_group">Yfirgefa hóp</string>
  <string name="ManageGroupActivity_mute_notifications">Þagga tilkynningar</string>
  <string name="ManageGroupActivity_custom_notifications">Sérsniðnar tilkynningar</string>
  <string name="ManageGroupActivity_mentions">Tilvísanir</string>
  <string name="ManageGroupActivity_chat_color_and_wallpaper">Litur spjalls og bakgrunnsmynd</string>
  <string name="ManageGroupActivity_until_s">Til %1$s</string>
  <string name="ManageGroupActivity_always">Alltaf</string>
  <string name="ManageGroupActivity_off">Af</string>
  <string name="ManageGroupActivity_on">Á</string>
  <string name="ManageGroupActivity_view_all_members">Skoða alla meðlimi</string>
  <string name="ManageGroupActivity_see_all">Sjá allt</string>
  <plurals name="ManageGroupActivity_added">
    <item quantity="one">%d meðlimi bætt við.</item>
    <item quantity="other">%d meðlimum bætt við.</item>
  </plurals>
  <string name="ManageGroupActivity_only_admins_can_enable_or_disable_the_sharable_group_link">Aðeins stjórnendur geta gert deilanlega hóptengilinn virkan eða óvirkan.</string>
  <string name="ManageGroupActivity_only_admins_can_enable_or_disable_the_option_to_approve_new_members">Aðeins stjórnendur geta gert valkostinn til að samþykkja nýja notendur virkan eða óvirkan.</string>
  <string name="ManageGroupActivity_only_admins_can_reset_the_sharable_group_link">Aðeins stjórnendur geta endurstillt deilanlega hóptengilinn.</string>
  <string name="ManageGroupActivity_you_dont_have_the_rights_to_do_this">Þú ert ekki með heimildir til að gera þetta</string>
  <string name="ManageGroupActivity_not_capable">Einhver sem þú bættir við er ekki með stuðning við nýju gerðina af hópum og þarf því að uppfæra Signal</string>
  <string name="ManageGroupActivity_not_announcement_capable">Einhver sem þú bættir við er ekki með stuðning við tilkynningahópa og þarf því að uppfæra Signal</string>
  <string name="ManageGroupActivity_failed_to_update_the_group">Mistókst að uppfæra hópinn</string>
  <string name="ManageGroupActivity_youre_not_a_member_of_the_group">Þú ert ekki meðlimur í þessum hópi</string>
  <string name="ManageGroupActivity_failed_to_update_the_group_please_retry_later">Mistókst að uppfæra hópinn, prófaðu aftur síðar</string>
  <string name="ManageGroupActivity_failed_to_update_the_group_due_to_a_network_error_please_retry_later">Mistókst að uppfæra hópinn vegna vandamála í netkerfi, prófaðu aftur síðar</string>
  <string name="ManageGroupActivity_edit_name_and_picture">Breyta nafni og mynd</string>
  <string name="ManageGroupActivity_legacy_group">Eldri gerð hóps</string>
  <string name="ManageGroupActivity_legacy_group_learn_more">Þetta er eldri gerðin af hóp. Eiginleikar á borð við hópstjóra eru aðeins í boði fyrir nýju gerðina af hópum.</string>
  <string name="ManageGroupActivity_legacy_group_upgrade">Þetta er eldri gerðin af hóp. Til að nýta eiginleika á borð við @mentions og hópstjóra skaltu</string>
  <string name="ManageGroupActivity_legacy_group_too_large">Þennan hóp af eldri gerð er ekki hægt að uppfæra í nýju gerðina af hópum því hann er of stór. Hámarksstærð hópa er %1$d.</string>
  <string name="ManageGroupActivity_upgrade_this_group">uppfæra þennan hóp.</string>
  <string name="ManageGroupActivity_this_is_an_insecure_mms_group">Þetta er óöruggur MMS-hópur. Til að spjalla í friði ættirðu að bjóða tengiliðunum þínum á Signal.</string>
  <string name="ManageGroupActivity_invite_now">Bjóða núna</string>
  <string name="ManageGroupActivity_more">Meira</string>
  <string name="ManageGroupActivity_add_group_description">Bæta við lýsingu á hóp…</string>
  <!--GroupMentionSettingDialog-->
  <string name="GroupMentionSettingDialog_notify_me_for_mentions">Láta mig vita þegar minnst er á</string>
  <string name="GroupMentionSettingDialog_receive_notifications_when_youre_mentioned_in_muted_chats">Fá tilkynningu þegar nafn þitt er nefnt í þögguðum umræðum?</string>
  <string name="GroupMentionSettingDialog_always_notify_me">Alltaf láta mig vita</string>
  <string name="GroupMentionSettingDialog_dont_notify_me">Ekki láta mig vita</string>
  <!--ManageProfileFragment-->
  <string name="ManageProfileFragment_profile_name">Heiti notandasniðs</string>
  <string name="ManageProfileFragment_username">Notandanafn</string>
  <string name="ManageProfileFragment_about">Um hugbúnaðinn</string>
  <string name="ManageProfileFragment_write_a_few_words_about_yourself">Skrifaðu nokkur orð um sjálfan þig</string>
  <string name="ManageProfileFragment_your_name">Nafnið þitt</string>
  <string name="ManageProfileFragment_your_username">Notandanafnið þitt</string>
  <string name="ManageProfileFragment_failed_to_set_avatar">Mistókst að stilla auðkennismynd</string>
  <string name="ManageProfileFragment_badges">Merki</string>
  <string name="ManageProfileFragment__edit_photo">Breyta ljósmynd</string>
  <!--Snackbar message after creating username-->
  <!--Snackbar message after copying username-->
  <!--ManageRecipientActivity-->
  <string name="ManageRecipientActivity_no_groups_in_common">Engir sameiginlegir hópar</string>
  <plurals name="ManageRecipientActivity_d_groups_in_common">
    <item quantity="one">%d sameiginlegur hópur</item>
    <item quantity="other">%d sameiginlegir hópar</item>
  </plurals>
  <plurals name="GroupMemberList_invited">
    <item quantity="one">%1$s bauð 1 aðila</item>
    <item quantity="other">%1$s bauð %2$d aðilum</item>
  </plurals>
  <!--CustomNotificationsDialogFragment-->
  <string name="CustomNotificationsDialogFragment__custom_notifications">Sérsniðnar tilkynningar</string>
  <string name="CustomNotificationsDialogFragment__messages">Skilaboð</string>
  <string name="CustomNotificationsDialogFragment__use_custom_notifications">Nota sérsniðnar tilkynningar</string>
  <string name="CustomNotificationsDialogFragment__notification_sound">Hljóð með tilkynningu</string>
  <string name="CustomNotificationsDialogFragment__vibrate">Titra</string>
  <!--Button text for customizing notification options-->
  <string name="CustomNotificationsDialogFragment__customize">Sérsníða</string>
  <string name="CustomNotificationsDialogFragment__change_sound_and_vibration">Breyta hljóði og titringi</string>
  <string name="CustomNotificationsDialogFragment__call_settings">Hringistillingar</string>
  <string name="CustomNotificationsDialogFragment__ringtone">Hringitónn</string>
  <string name="CustomNotificationsDialogFragment__enabled">Virkt</string>
  <string name="CustomNotificationsDialogFragment__disabled">Óvirkt</string>
  <string name="CustomNotificationsDialogFragment__default">Sjálfgefið</string>
  <string name="CustomNotificationsDialogFragment__unknown">Óþekkt</string>
  <!--ShareableGroupLinkDialogFragment-->
  <string name="ShareableGroupLinkDialogFragment__shareable_group_link">Deilanlegur tengill á hóp</string>
  <string name="ShareableGroupLinkDialogFragment__manage_and_share">Sýsla með og deila</string>
  <string name="ShareableGroupLinkDialogFragment__group_link">Tengill hóps</string>
  <string name="ShareableGroupLinkDialogFragment__share">Deila</string>
  <string name="ShareableGroupLinkDialogFragment__reset_link">Endurstilla tengil</string>
  <string name="ShareableGroupLinkDialogFragment__member_requests">Beiðnir um þátttöku</string>
  <string name="ShareableGroupLinkDialogFragment__approve_new_members">Samþykkja nýja meðlimi</string>
  <string name="ShareableGroupLinkDialogFragment__require_an_admin_to_approve_new_members_joining_via_the_group_link">Krefjast að stjórnandi samþykki nýja meðlimi sem taka þátt í gegnum hóptengil.</string>
  <string name="ShareableGroupLinkDialogFragment__are_you_sure_you_want_to_reset_the_group_link">Ertu viss um að þú viljir endurstilla hóptengilinn? Fólk mun þá ekki lengur geta gengið í hópinn með fyrirliggjandi hóptengli.</string>
  <!--GroupLinkShareQrDialogFragment-->
  <string name="GroupLinkShareQrDialogFragment__qr_code">QR-kóði</string>
  <string name="GroupLinkShareQrDialogFragment__people_who_scan_this_code_will">Fólk sem skannar þennan kóða mun geta gengið í hópinn þinn. Stjórnendur þurfa eftir sem áður að samþykkja nýja meðlimi ef kveikt er á þeirri stillingu.</string>
  <string name="GroupLinkShareQrDialogFragment__share_code">Deila kóða</string>
  <!--GV2 Invite Revoke confirmation dialog-->
  <string name="InviteRevokeConfirmationDialog_revoke_own_single_invite">Viltu afturkalla boð í hóp sem þú sendir til %1$s?</string>
  <plurals name="InviteRevokeConfirmationDialog_revoke_others_invites">
    <item quantity="one">Viltu afturkalla boð í hóp sent af %1$s?</item>
    <item quantity="other">Viltu afturkalla %2$d boð í hóp sent af %1$s?</item>
  </plurals>
  <!--GroupJoinBottomSheetDialogFragment-->
  <string name="GroupJoinBottomSheetDialogFragment_you_are_already_a_member">Þú ert nú þegar meðlimur</string>
  <string name="GroupJoinBottomSheetDialogFragment_join">Taka þátt</string>
  <string name="GroupJoinBottomSheetDialogFragment_request_to_join">Biðja um að taka þátt</string>
  <string name="GroupJoinBottomSheetDialogFragment_unable_to_join_group_please_try_again_later">Gast ekki gengið í hópinn. Prófaðu aftur síðar</string>
  <string name="GroupJoinBottomSheetDialogFragment_encountered_a_network_error">Rakst á villu í netkerfi.</string>
  <string name="GroupJoinBottomSheetDialogFragment_this_group_link_is_not_active">Þessi hóptengill er ekki virkur</string>
  <!--Title shown when there was an known issue getting group information from a group link-->
  <string name="GroupJoinBottomSheetDialogFragment_cant_join_group">Get ekki gengið í hóp</string>
  <!--Message shown when you try to get information for a group via link but an admin has removed you-->
  <string name="GroupJoinBottomSheetDialogFragment_you_cant_join_this_group_via_the_group_link_because_an_admin_removed_you">Þú getur ekki gengið í þennan hóp með hóptenglinum þar sem stjórnandi hefur fjarlægt þig.</string>
  <!--Message shown when you try to get information for a group via link but the link is no longer valid-->
  <string name="GroupJoinBottomSheetDialogFragment_this_group_link_is_no_longer_valid">Þessi hóptengill er ekki lengur gildur.</string>
  <!--Title shown when there was an unknown issue getting group information from a group link-->
  <string name="GroupJoinBottomSheetDialogFragment_link_error">Villa í tengli</string>
  <!--Message shown when you try to get information for a group via link but an unknown issue occurred-->
  <string name="GroupJoinBottomSheetDialogFragment_joining_via_this_link_failed_try_joining_again_later">Þátttaka með þessum tengli mistókst. Prófaðu að ganga í hópinn síðar.</string>
  <string name="GroupJoinBottomSheetDialogFragment_direct_join">Viltu ganga í þennan hóp og deila nafninu þínu og mynd með meðlimum hans?</string>
  <string name="GroupJoinBottomSheetDialogFragment_admin_approval_needed">Stjórnandi í hópnum verður að samþykkja beiðnina þína áður en þú getur gengið í hópinn. Ef hún er samþykkt, verður nafninu þínu og mynd deilt með meðlimum hópsins.</string>
  <plurals name="GroupJoinBottomSheetDialogFragment_group_dot_d_members">
    <item quantity="one">Hópur · %1$d meðlimur</item>
    <item quantity="other">Hópur · %1$d meðlimir</item>
  </plurals>
  <!--GroupJoinUpdateRequiredBottomSheetDialogFragment-->
  <string name="GroupJoinUpdateRequiredBottomSheetDialogFragment_update_signal_to_use_group_links">Uppfærðu Signal til að geta notað hóptengla.</string>
  <string name="GroupJoinUpdateRequiredBottomSheetDialogFragment_update_message">Þessi útgáfa Signal Desktop styður ekki þennan hóptengil. Uppfærðu í nýjustu útgáfuna til að ganga í þennan hóp með hóptengli.</string>
  <string name="GroupJoinUpdateRequiredBottomSheetDialogFragment_update_signal">Uppfæra Signal</string>
  <string name="GroupJoinUpdateRequiredBottomSheetDialogFragment_update_linked_device_message">Eitt eða fleiri af tengdu tækjunum þínum notar útgáfu af Signal sem styður ekki hóptengla. Uppfærðu í Signal í nýjustu útgáfuna á tækjunum þínum til að ganga í þennan hóp.</string>
  <string name="GroupJoinUpdateRequiredBottomSheetDialogFragment_group_link_is_not_valid">Hóptengill er ekki gildur</string>
  <!--GroupInviteLinkEnableAndShareBottomSheetDialogFragment-->
  <string name="GroupInviteLinkEnableAndShareBottomSheetDialogFragment_invite_friends">Bjóða vinum aðgang</string>
  <string name="GroupInviteLinkEnableAndShareBottomSheetDialogFragment_share_a_link_with_friends_to_let_them_quickly_join_this_group">Deildu tengli með vinum þínum svo þeir geti gengið fljótt í hópinn.</string>
  <string name="GroupInviteLinkEnableAndShareBottomSheetDialogFragment_enable_and_share_link">Virkja og deila tengli</string>
  <string name="GroupInviteLinkEnableAndShareBottomSheetDialogFragment_share_link">Deila tengli</string>
  <string name="GroupInviteLinkEnableAndShareBottomSheetDialogFragment_unable_to_enable_group_link_please_try_again_later">Gat ekki virkjað hóptengilinn. Prófaðu aftur síðar</string>
  <string name="GroupInviteLinkEnableAndShareBottomSheetDialogFragment_encountered_a_network_error">Rakst á villu í netkerfi.</string>
  <string name="GroupInviteLinkEnableAndShareBottomSheetDialogFragment_you_dont_have_the_right_to_enable_group_link">Þú ert ekki með heimildir til að virkja hóptengilinn. Spyrðu stjórnanda.</string>
  <string name="GroupInviteLinkEnableAndShareBottomSheetDialogFragment_you_are_not_currently_a_member_of_the_group">Þú ert ekki meðlimur í þessum hópi.</string>
  <!--GV2 Request confirmation dialog-->
  <string name="RequestConfirmationDialog_add_s_to_the_group">Bæta \"%1$s\" við þennan hóp?</string>
  <string name="RequestConfirmationDialog_deny_request_from_s">Hafna beiðni frá “%1$s”?</string>
  <!--Confirm dialog message shown when deny a group link join request and group link is enabled.-->
  <string name="RequestConfirmationDialog_deny_request_from_s_they_will_not_be_able_to_request">Hafna beiðni frá “%1$s”? Viðkomandi munu ekki geta gengið aftur í hópinn með hóptenglinum.</string>
  <string name="RequestConfirmationDialog_add">Bæta við</string>
  <string name="RequestConfirmationDialog_deny">Neita</string>
  <!--ImageEditorHud-->
  <string name="ImageEditorHud_blur_faces">Gera andlit óskýr</string>
  <string name="ImageEditorHud_new_blur_faces_or_draw_anywhere_to_blur">Nýtt: Móskaðu andlit eða teiknaðu einhversstaðar til að móska.</string>
  <string name="ImageEditorHud_draw_anywhere_to_blur">Teiknaðu einhversstaðar til að móska</string>
  <string name="ImageEditorHud_draw_to_blur_additional_faces_or_areas">Teiknaðu til að móska viðbótaradlit eða svæði</string>
  <!--InputPanel-->
  <string name="InputPanel_tap_and_hold_to_record_a_voice_message_release_to_send">Ýttu og haltu til að taka upp talskilaboð, slepptu til að senda.</string>
  <!--InviteActivity-->
  <string name="InviteActivity_share">Deila</string>
  <string name="InviteActivity_share_with_contacts">Deila með tengiliðum</string>
  <string name="InviteActivity_share_via">Deila með…</string>
  <string name="InviteActivity_cancel">Hætta við</string>
  <string name="InviteActivity_sending">Sendi…</string>
  <string name="InviteActivity_invitations_sent">Boðskort voru send!</string>
  <string name="InviteActivity_invite_to_signal">Bjóða á Molly</string>
  <string name="InviteActivity_send_sms">Senda SMS (%d)</string>
  <plurals name="InviteActivity_send_sms_invites">
    <item quantity="one">Senda %d SMS boð?</item>
    <item quantity="other">Senda %d SMS boð?</item>
  </plurals>
  <string name="InviteActivity_lets_switch_to_signal">Skiptum yfir í Molly: %1$s</string>
  <string name="InviteActivity_no_app_to_share_to">Það lítur út eins og þú sért ekki með nein forrit sem hægt sé að deila til.</string>
  <!--LearnMoreTextView-->
  <string name="LearnMoreTextView_learn_more">Kanna nánar</string>
  <string name="SpanUtil__read_more">Lesa meira</string>
  <!--LongMessageActivity-->
  <string name="LongMessageActivity_unable_to_find_message">Mistókst að finna skilaboð</string>
  <string name="LongMessageActivity_message_from_s">Skilaboð frá %1$s</string>
  <string name="LongMessageActivity_your_message">Skilaboðin þín</string>
  <!--MessageRetrievalService-->
  <string name="MessageRetrievalService_signal">Molly</string>
  <string name="MessageRetrievalService_background_connection_enabled">Bakgrunnstenging virkjuð</string>
  <!--MmsDownloader-->
  <string name="MmsDownloader_error_reading_mms_settings">Villa við að lesa MMS-stillingar þráðlausu þjónustuveitunnar</string>
  <!--MediaOverviewActivity-->
  <string name="MediaOverviewActivity_Media">Margmiðlunarefni</string>
  <string name="MediaOverviewActivity_Files">Skrár</string>
  <string name="MediaOverviewActivity_Audio">Hljóð</string>
  <string name="MediaOverviewActivity_All">Allt</string>
  <plurals name="MediaOverviewActivity_Media_delete_confirm_title">
    <item quantity="one">Eyða valinn hlut</item>
    <item quantity="other">Eyða völdum atriðum?</item>
  </plurals>
  <plurals name="MediaOverviewActivity_Media_delete_confirm_message">
    <item quantity="one">Þetta mun endanlega eyða völdum skránni. Öllum texta skilaboða sem tengjast þessu atrið verður einnig eytt.</item>
    <item quantity="other">Þetta mun endanlega eyða öllum %1$d völdum skrám. Öllum texta skilaboða sem tengjast þessum atriðum verður einnig eytt.</item>
  </plurals>
  <string name="MediaOverviewActivity_Media_delete_progress_title">Eyði</string>
  <string name="MediaOverviewActivity_Media_delete_progress_message">Eyði skilaboðum…</string>
  <string name="MediaOverviewActivity_Select_all">Velja allt</string>
  <string name="MediaOverviewActivity_collecting_attachments">Safna viðhengjum…</string>
  <string name="MediaOverviewActivity_Sort_by">Raða eftir</string>
  <string name="MediaOverviewActivity_Newest">Nýjast</string>
  <string name="MediaOverviewActivity_Oldest">Elst</string>
  <string name="MediaOverviewActivity_Storage_used">Notað geymslurými</string>
  <string name="MediaOverviewActivity_All_storage_use">Öll notkun á geymslurými</string>
  <string name="MediaOverviewActivity_Grid_view_description">Reitasýn</string>
  <string name="MediaOverviewActivity_List_view_description">Listasýn</string>
  <string name="MediaOverviewActivity_Selected_description">Valið</string>
  <string name="MediaOverviewActivity_select_all">Velja allt</string>
  <plurals name="MediaOverviewActivity_save_plural">
    <item quantity="one">Vista</item>
    <item quantity="other">Vista</item>
  </plurals>
  <plurals name="MediaOverviewActivity_delete_plural">
    <item quantity="one">Eyða</item>
    <item quantity="other">Eyða</item>
  </plurals>
  <plurals name="MediaOverviewActivity_d_selected_s">
    <item quantity="one">%1$d valið (%2$s)</item>
    <item quantity="other">%1$d valin (%2$s)</item>
  </plurals>
  <string name="MediaOverviewActivity_file">Skrá</string>
  <string name="MediaOverviewActivity_audio">Hljóð</string>
  <string name="MediaOverviewActivity_video">Myndskeið</string>
  <string name="MediaOverviewActivity_image">Mynd</string>
  <string name="MediaOverviewActivity_voice_message">Talskilaboð</string>
  <string name="MediaOverviewActivity_sent_by_s">Sent af %1$s</string>
  <string name="MediaOverviewActivity_sent_by_you">Sent af þér</string>
  <string name="MediaOverviewActivity_sent_by_s_to_s">Sent af %1$s til %2$s</string>
  <string name="MediaOverviewActivity_sent_by_you_to_s">Sent af þér til %1$s</string>
  <!--Megaphones-->
  <string name="Megaphones_remind_me_later">Áminna mig síðar</string>
  <string name="Megaphones_verify_your_signal_pin">Staðfestu PIN-númer Signal</string>
  <string name="Megaphones_well_occasionally_ask_you_to_verify_your_pin">Til að auðvelda þér að muna PIN-númerið munum við biðja þig öðru hvoru um að staðfesta það.</string>
  <string name="Megaphones_verify_pin">Staðfestu PIN-númer</string>
  <string name="Megaphones_get_started">Komast í gang</string>
  <string name="Megaphones_new_group">Nýr hópur</string>
  <string name="Megaphones_invite_friends">Bjóða vinum aðgang</string>
  <string name="Megaphones_use_sms">Nota SMS</string>
  <string name="Megaphones_appearance">Útlit</string>
  <string name="Megaphones_add_photo">Bæta við ljósmynd</string>
  <!--Title of a bottom sheet to render messages that all quote a specific message-->
  <string name="MessageQuotesBottomSheet_replies">Svör</string>
  <!--NotificationBarManager-->
  <string name="NotificationBarManager_signal_call_in_progress">Hringing með Signal í gangi</string>
  <string name="NotificationBarManager__establishing_signal_call">Er að tengja hringingu með Signal</string>
  <string name="NotificationBarManager__incoming_signal_call">Innhringing með Signal</string>
  <string name="NotificationBarManager__incoming_signal_group_call">Innhringing Signal-hópsímtals</string>
  <!--Temporary notification shown when starting the calling service-->
  <string name="NotificationBarManager__stopping_signal_call_service">Stöðva hringiþjónustu Molly</string>
  <string name="NotificationBarManager__decline_call">Hafna símtali</string>
  <string name="NotificationBarManager__answer_call">Svara símtali</string>
  <string name="NotificationBarManager__end_call">Ljúka símtali</string>
  <string name="NotificationBarManager__cancel_call">Hætta við símtal</string>
  <string name="NotificationBarManager__join_call">Taka þátt í símtali</string>
  <!--NotificationsMegaphone-->
  <string name="NotificationsMegaphone_turn_on_notifications">Kveikja á tilkynningum?</string>
  <string name="NotificationsMegaphone_never_miss_a_message">Misstu aldrei af skilaboðum frá tengiliðunum þinum eða hópum.</string>
  <string name="NotificationsMegaphone_turn_on">Kveikja</string>
  <string name="NotificationsMegaphone_not_now">Ekki núna</string>
  <!--NotificationMmsMessageRecord-->
  <string name="NotificationMmsMessageRecord_multimedia_message">Margmiðlunarskilaboð</string>
  <string name="NotificationMmsMessageRecord_downloading_mms_message">Sæki MMS-skilaboð</string>
  <string name="NotificationMmsMessageRecord_error_downloading_mms_message">Mistókst að sækja MMS-skilaboð, ýttu til að reyna aftur</string>
  <!--MediaPickerActivity-->
  <string name="MediaPickerActivity_send_to">Senda til %s</string>
  <string name="MediaPickerActivity__menu_open_camera">Opna myndavél</string>
  <!--MediaSendActivity-->
  <string name="MediaSendActivity_add_a_caption">Bættu við skýringatexta…</string>
  <string name="MediaSendActivity_an_item_was_removed_because_it_exceeded_the_size_limit">Atriði var fjarlægt þar sem það fór fram yfir stærðarmörk</string>
  <string name="MediaSendActivity_an_item_was_removed_because_it_had_an_unknown_type">Atriði var fjarlægt þar sem það er af óþekktri gerð</string>
  <string name="MediaSendActivity_an_item_was_removed_because_it_exceeded_the_size_limit_or_had_an_unknown_type">Atriði var fjarlægt þar sem það fór fram yfir stærðarmörk eða var af óþekktri gerð</string>
  <string name="MediaSendActivity_camera_unavailable">Myndavél ekki tiltæk.</string>
  <string name="MediaSendActivity_message_to_s">Skilaboð til %s</string>
  <string name="MediaSendActivity_message">Skilaboð</string>
  <string name="MediaSendActivity_select_recipients">Veldu viðtakendur</string>
  <string name="MediaSendActivity_signal_needs_access_to_your_contacts">Molly þarf aðgang að tengiliðunum þinum svo hægt sé að birta þá.</string>
  <string name="MediaSendActivity_signal_needs_contacts_permission_in_order_to_show_your_contacts_but_it_has_been_permanently_denied">Molly þarf heimild til að nota tengiliði til að geta birt upplýsingar varðandi tengiliði, en því hefur verið varanlega neitað. Farðu í kjörstillingar forritsins, veldu \"Heimildir\" og ýttu á \"Tengiliðir\".</string>
  <plurals name="MediaSendActivity_cant_share_more_than_n_items">
    <item quantity="one">Ekki er hægt að deila fleiri en %d atriði.</item>
    <item quantity="other">Ekki er hægt að deila fleiri en %d atriðum.</item>
  </plurals>
  <string name="MediaSendActivity_select_recipients_description">Veldu viðtakendur</string>
  <string name="MediaSendActivity_tap_here_to_make_this_message_disappear_after_it_is_viewed">Ýttu hér til að láta þessi skilaboð hverfa eftir að þau hafa verið skoðuð.</string>
  <!--MediaRepository-->
  <string name="MediaRepository_all_media">Allt margmiðlunarefni</string>
  <string name="MediaRepository__camera">Myndavél</string>
  <!--MessageDecryptionUtil-->
  <string name="MessageDecryptionUtil_failed_to_decrypt_message">Mistókst að afkóða skilaboð</string>
  <string name="MessageDecryptionUtil_tap_to_send_a_debug_log">Ýttu til að senda villuskráningu</string>
  <!--MessageRecord-->
  <string name="MessageRecord_unknown">Óþekkt</string>
  <string name="MessageRecord_message_encrypted_with_a_legacy_protocol_version_that_is_no_longer_supported">Tók við skilaboðum sem dulrituð voru í eldri útgáfu Signal sem ekki er lengur studd. Biddu sendandann um að uppfæra hjá sér og senda svo skilaboðin aftur.</string>
  <string name="MessageRecord_left_group">Þú hefur yfirgefið hópinn.</string>
  <string name="MessageRecord_you_updated_group">Þú uppfærðir hópinn.</string>
  <string name="MessageRecord_the_group_was_updated">Hópurinn var uppfærður.</string>
  <string name="MessageRecord_you_called_date">Þú hringdir · %1$s</string>
  <string name="MessageRecord_missed_audio_call_date">Ósvarað hljóðsímtal - %1$s</string>
  <string name="MessageRecord_missed_video_call_date">Ósvarað myndsímtal - %1$s</string>
  <string name="MessageRecord_s_updated_group">%s uppfærði hópinn.</string>
  <string name="MessageRecord_s_called_you_date">%1$s hringdi í þig · %2$s</string>
  <string name="MessageRecord_s_joined_signal">%s er á Signal!</string>
  <string name="MessageRecord_you_disabled_disappearing_messages">Þú gerðir sjálfeyðandi skilaboð óvirk.</string>
  <string name="MessageRecord_s_disabled_disappearing_messages">%1$s gerði sjálfeyðandi skilaboð óvirk.</string>
  <string name="MessageRecord_you_set_disappearing_message_time_to_s">Þú tímastilltir sjálfeyðandi skilaboð á %1$s.</string>
  <string name="MessageRecord_s_set_disappearing_message_time_to_s">%1$s tímastillti sjálfeyðandi skilaboð á %2$s.</string>
  <string name="MessageRecord_disappearing_message_time_set_to_s">Niðurtalning sjálfeyðandi skilaboða er tímastillt á %1$s.</string>
  <string name="MessageRecord_this_group_was_updated_to_a_new_group">Þessi hópur var uppfærður í nýja gerð hóps.</string>
  <string name="MessageRecord_you_couldnt_be_added_to_the_new_group_and_have_been_invited_to_join">Ekki var hægt að bæta þér í nýju gerðina af hópum og var þér því boðin innganga.</string>
  <string name="MessageRecord_chat_session_refreshed">Spjallseta endurlesin</string>
  <plurals name="MessageRecord_members_couldnt_be_added_to_the_new_group_and_have_been_invited">
    <item quantity="one">Ekki var hægt að bæta meðlimi í nýju gerðina af hópum og var honum því boðin innganga.</item>
    <item quantity="other">Ekki var hægt að bæta %1$s meðlimum í nýju gerðina af hópum og var þeim því boðin innganga.</item>
  </plurals>
  <plurals name="MessageRecord_members_couldnt_be_added_to_the_new_group_and_have_been_removed">
    <item quantity="one">Ekki var hægt að bæta meðlim í nýju gerðina af hópum og var hann því fjarlægður.</item>
    <item quantity="other">Ekki var hægt að bæta %1$s meðlimum í nýju gerðina af hópum og voru þeir því fjarlægðir.</item>
  </plurals>
  <!--Profile change updates-->
  <string name="MessageRecord_changed_their_profile_name_to">%1$s breytti nafninu á notandasniðinu sínu í %2$s.</string>
  <string name="MessageRecord_changed_their_profile_name_from_to">%1$s breytti nafninu á notandasniðinu sínu úr %2$s yfir í %3$s.</string>
  <string name="MessageRecord_changed_their_profile">%1$s breytti notandasniðinu sínu.</string>
  <!--GV2 specific-->
  <string name="MessageRecord_you_created_the_group">Þú bjóst til hópinn.</string>
  <string name="MessageRecord_group_updated">Hópur uppfærður.</string>
  <string name="MessageRecord_invite_friends_to_this_group">Bjóddu vinum að ganga í þennan hóp með hóptengli</string>
  <!--GV2 member additions-->
  <string name="MessageRecord_you_added_s">Þú bættir við %1$s.</string>
  <string name="MessageRecord_s_added_s">%1$s bætti við %2$s.</string>
  <string name="MessageRecord_s_added_you">%1$s bætti þér í hópinn.</string>
  <string name="MessageRecord_you_joined_the_group">Þú gekkst í hópinn</string>
  <string name="MessageRecord_s_joined_the_group">%1$s gekk í hópinn.</string>
  <!--GV2 member removals-->
  <string name="MessageRecord_you_removed_s">Þú fjarlægðir %1$s.</string>
  <string name="MessageRecord_s_removed_s">%1$s fjarlægði %2$s.</string>
  <string name="MessageRecord_s_removed_you_from_the_group">%1$s fjarlægði þig úr hópnum.</string>
  <string name="MessageRecord_you_left_the_group">Þú yfirgafst hópinn.</string>
  <string name="MessageRecord_s_left_the_group">%1$s yfirgaf hópinn.</string>
  <string name="MessageRecord_you_are_no_longer_in_the_group">Þú ert ekki lengur í þessum hópi.</string>
  <string name="MessageRecord_s_is_no_longer_in_the_group">%1$s er ekki lengur í þessum hópi.</string>
  <!--GV2 role change-->
  <string name="MessageRecord_you_made_s_an_admin">Þú gerðir %1$s að stjórnanda.</string>
  <string name="MessageRecord_s_made_s_an_admin">%1$s gerði %2$s að stjórnanda.</string>
  <string name="MessageRecord_s_made_you_an_admin">%1$s gerði þig að stjórnanda.</string>
  <string name="MessageRecord_you_revoked_admin_privileges_from_s">Þú tókst stjórnunarréttindi af %1$s.</string>
  <string name="MessageRecord_s_revoked_your_admin_privileges">%1$s afturkallaði stjórnunarréttindi þín.</string>
  <string name="MessageRecord_s_revoked_admin_privileges_from_s">%1$s tók stjórnunarréttindi af %2$s.</string>
  <string name="MessageRecord_s_is_now_an_admin">%1$s er núna stjórnandi.</string>
  <string name="MessageRecord_you_are_now_an_admin">Þú ert núna stjórnandi.</string>
  <string name="MessageRecord_s_is_no_longer_an_admin">%1$s er ekki lengur stjórnandi.</string>
  <string name="MessageRecord_you_are_no_longer_an_admin">Þú ert ekki lengur stjórnandi.</string>
  <!--GV2 invitations-->
  <string name="MessageRecord_you_invited_s_to_the_group">Þú bauðst %1$s að ganga í hópinn.</string>
  <string name="MessageRecord_s_invited_you_to_the_group">%1$s bauð þér í hópinn.</string>
  <plurals name="MessageRecord_s_invited_members">
    <item quantity="one">%1$s bauð 1 aðila að ganga í hópinn.</item>
    <item quantity="other">%1$s bauð %2$d aðilum að ganga í hópinn.</item>
  </plurals>
  <string name="MessageRecord_you_were_invited_to_the_group">Þér var boðið að ganga í hópinn.</string>
  <plurals name="MessageRecord_d_people_were_invited_to_the_group">
    <item quantity="one">1 aðila var boðið að ganga í hópinn.</item>
    <item quantity="other">%1$d aðilum var boðið að ganga í hópinn.</item>
  </plurals>
  <!--GV2 invitation revokes-->
  <plurals name="MessageRecord_you_revoked_invites">
    <item quantity="one">Þú afturkallaðir boð um að ganga í hópinn.</item>
    <item quantity="other">Þú afturkallaðir %1$d boð um að ganga í hópinn.</item>
  </plurals>
  <plurals name="MessageRecord_s_revoked_invites">
    <item quantity="one">%1$s afturkallaði boð um að ganga í hópinn.</item>
    <item quantity="other">%1$s afturkallaði %2$d boð um að ganga í hópinn.</item>
  </plurals>
  <string name="MessageRecord_someone_declined_an_invitation_to_the_group">Einhver hafnaði boði um að ganga í hópinn.</string>
  <string name="MessageRecord_you_declined_the_invitation_to_the_group">Þú hafnaðir boði um að ganga í hópinn.</string>
  <string name="MessageRecord_s_revoked_your_invitation_to_the_group">%1$s afturkallaði boð til þín um að ganga í hópinn.</string>
  <string name="MessageRecord_an_admin_revoked_your_invitation_to_the_group">Stjórnandi afturkallaði boð til þín um að ganga í hópinn.</string>
  <plurals name="MessageRecord_d_invitations_were_revoked">
    <item quantity="one">Boð um að ganga í hópinn var afturkallað.</item>
    <item quantity="other">%1$d boð um að ganga í hópinn voru afturkölluð.</item>
  </plurals>
  <!--GV2 invitation acceptance-->
  <string name="MessageRecord_you_accepted_invite">Þú samþykktir boðið um að ganga í hópinn.</string>
  <string name="MessageRecord_s_accepted_invite">%1$s samþykkti boð um að ganga í hópinn.</string>
  <string name="MessageRecord_you_added_invited_member_s">Þú bættir við boðsmeðlimnum %1$s.</string>
  <string name="MessageRecord_s_added_invited_member_s">%1$s bætti við boðsmeðlimnum %2$s.</string>
  <!--GV2 title change-->
  <string name="MessageRecord_you_changed_the_group_name_to_s">Þú breyttir nafninu á hópnum í \"%1$s\".</string>
  <string name="MessageRecord_s_changed_the_group_name_to_s">%1$s breytti nafninu á hópnum í \"%2$s\".</string>
  <string name="MessageRecord_the_group_name_has_changed_to_s">Nafni hópsins var breytt í \"%1$s\".</string>
  <!--GV2 description change-->
  <string name="MessageRecord_you_changed_the_group_description">Þú breyttir lýsingunni á hópnum.</string>
  <string name="MessageRecord_s_changed_the_group_description">%1$s breytti lýsingunni á hópnum.</string>
  <string name="MessageRecord_the_group_description_has_changed">Lýsingin á hópnum hefur breyst.</string>
  <!--GV2 avatar change-->
  <string name="MessageRecord_you_changed_the_group_avatar">Þú skiptir um auðkennismynd hópsins.</string>
  <string name="MessageRecord_s_changed_the_group_avatar">%1$s skipti um auðkennismynd hópsins.</string>
  <string name="MessageRecord_the_group_group_avatar_has_been_changed">Auðkennismynd hópsins hefur breyst.</string>
  <!--GV2 attribute access level change-->
  <string name="MessageRecord_you_changed_who_can_edit_group_info_to_s">Þú breyttir þeim sem geta átt við lýsingu hóps yfir í \"%1$s\".</string>
  <string name="MessageRecord_s_changed_who_can_edit_group_info_to_s">%1$s breytti þeim sem geta átt við lýsingu hóps yfir í \"%2$s\".</string>
  <string name="MessageRecord_who_can_edit_group_info_has_been_changed_to_s">Þeim sem geta sýslað með lýsingu hóps var breytt yfir í \"%1$s\".</string>
  <!--GV2 membership access level change-->
  <string name="MessageRecord_you_changed_who_can_edit_group_membership_to_s">Þú breyttir þeim sem geta sýslað með meðlimi hóps yfir í \"%1$s\".</string>
  <string name="MessageRecord_s_changed_who_can_edit_group_membership_to_s">%1$s breytti þeim sem geta sýslað með meðlimi hóps yfir í \"%2$s\".</string>
  <string name="MessageRecord_who_can_edit_group_membership_has_been_changed_to_s">Þeim sem geta sýslað með meðlimi hóps var breytt yfir í \"%1$s\".</string>
  <!--GV2 announcement group change-->
  <string name="MessageRecord_you_allow_all_members_to_send">Þú breyttir stillingum hóps þannig að allir meðlimir hans geta sent skilaboð.</string>
  <string name="MessageRecord_you_allow_only_admins_to_send">Þú breyttir stillingum hóps þannig að einungis stjórnendur geta sent skilaboð.</string>
  <string name="MessageRecord_s_allow_all_members_to_send">%1$s breytti stillingum hóps þannig að allir meðlimir hans geta sent skilaboð.</string>
  <string name="MessageRecord_s_allow_only_admins_to_send">%1$s breytti stillingum hóps þannig að einungis stjórnendur geta sent skilaboð.</string>
  <string name="MessageRecord_allow_all_members_to_send">Stillingum hóps var breytt þannig að allir meðlimir hans geta sent skilaboð.</string>
  <string name="MessageRecord_allow_only_admins_to_send">Stillingum hóps var breytt þannig að einungis stjórnendur geta sent skilaboð.</string>
  <!--GV2 group link invite access level change-->
  <string name="MessageRecord_you_turned_on_the_group_link_with_admin_approval_off">Þú kveiktir á hóptenglinum með samþykki stjórnanda óvirku.</string>
  <string name="MessageRecord_you_turned_on_the_group_link_with_admin_approval_on">Þú kveiktir á hóptenglinum með samþykki stjórnanda virku.</string>
  <string name="MessageRecord_you_turned_off_the_group_link">Þú slökktir á hóptenglinum.</string>
  <string name="MessageRecord_s_turned_on_the_group_link_with_admin_approval_off">%1$s kveikti á hóptenglinum með samþykki stjórnanda óvirku.</string>
  <string name="MessageRecord_s_turned_on_the_group_link_with_admin_approval_on">%1$s kveikti á hóptenglinum með samþykki stjórnanda virku.</string>
  <string name="MessageRecord_s_turned_off_the_group_link">%1$s slökkti á hóptenglinum.</string>
  <string name="MessageRecord_the_group_link_has_been_turned_on_with_admin_approval_off">Kveikt var á hóptenglinum með samþykki stjórnanda óvirku.</string>
  <string name="MessageRecord_the_group_link_has_been_turned_on_with_admin_approval_on">Kveikt var á hóptenglinum með samþykki stjórnanda virku.</string>
  <string name="MessageRecord_the_group_link_has_been_turned_off">Slökkt hefur verið á hóptenglinum.</string>
  <string name="MessageRecord_you_turned_off_admin_approval_for_the_group_link">Þú slökktir á samþykki stjórnanda fyrir hóptengilinn.</string>
  <string name="MessageRecord_s_turned_off_admin_approval_for_the_group_link">%1$s slökkti á samþykki stjórnanda fyrir hóptengilinn.</string>
  <string name="MessageRecord_the_admin_approval_for_the_group_link_has_been_turned_off">Samþykki stjórnanda fyrir hóptengilinn hefur verið gert óvirkt.</string>
  <string name="MessageRecord_you_turned_on_admin_approval_for_the_group_link">Þú kveiktir á samþykki stjórnanda fyrir hóptengilinn.</string>
  <string name="MessageRecord_s_turned_on_admin_approval_for_the_group_link">%1$s kveikti á samþykki stjórnanda fyrir hóptengilinn.</string>
  <string name="MessageRecord_the_admin_approval_for_the_group_link_has_been_turned_on">Samþykki stjórnanda fyrir hóptengilinn hefur verið gert virkt.</string>
  <!--GV2 group link reset-->
  <string name="MessageRecord_you_reset_the_group_link">Þú endurstilltir hóptengilinn.</string>
  <string name="MessageRecord_s_reset_the_group_link">%1$s endurstillti hóptengilinn.</string>
  <string name="MessageRecord_the_group_link_has_been_reset">Hóptengillinn hefur verið endurstilltur.</string>
  <!--GV2 group link joins-->
  <string name="MessageRecord_you_joined_the_group_via_the_group_link">Þú gekkst í hópinn með hóptengli.</string>
  <string name="MessageRecord_s_joined_the_group_via_the_group_link">%1$s gekk í hópinn með hóptenglinum.</string>
  <!--GV2 group link requests-->
  <string name="MessageRecord_you_sent_a_request_to_join_the_group">Þú sendir beiðni um að ganga í hópinn.</string>
  <string name="MessageRecord_s_requested_to_join_via_the_group_link">%1$s bað um að fá að ganga í hópinn með hóptenglinum.</string>
  <!--Update message shown when someone requests to join via group link and cancels the request back to back-->
  <plurals name="MessageRecord_s_requested_and_cancelled_their_request_to_join_via_the_group_link">
    <item quantity="one">%1$s sendi inn beiðni og hætti við  beiðnina sína um að fá að ganga í hópinn með hóptenglinum.</item>
    <item quantity="other">%1$s sendi inn beiðni og hætti við %2$d beiðnir um að fá að ganga í hópinn með hóptenglinum.</item>
  </plurals>
  <!--GV2 group link approvals-->
  <string name="MessageRecord_s_approved_your_request_to_join_the_group">%1$s samþykkti beiðni þína um að ganga í hópinn.</string>
  <string name="MessageRecord_s_approved_a_request_to_join_the_group_from_s">%1$s samþykkti beiðni frá %2$s um að ganga í hópinn.</string>
  <string name="MessageRecord_you_approved_a_request_to_join_the_group_from_s">Þú samþykktir beiðni frá %1$s um að ganga í hópinn.</string>
  <string name="MessageRecord_your_request_to_join_the_group_has_been_approved">Beiðni þinni um þátttöku í hópnum hefur verið samþykkt.</string>
  <string name="MessageRecord_a_request_to_join_the_group_from_s_has_been_approved">Beiðni frá %1$s um þátttöku í hópnum hefur verið samþykkt.</string>
  <!--GV2 group link deny-->
  <string name="MessageRecord_your_request_to_join_the_group_has_been_denied_by_an_admin">Beiðni þinni um þátttöku í hópnum hefur verið hafnað af stjórnanda.</string>
  <string name="MessageRecord_s_denied_a_request_to_join_the_group_from_s">%1$s hafnaði beiðni frá %2$s um að ganga í hópinn.</string>
  <string name="MessageRecord_a_request_to_join_the_group_from_s_has_been_denied">Beiðni frá %1$s um þátttöku í hópnum hefur verið hafnað.</string>
  <string name="MessageRecord_you_canceled_your_request_to_join_the_group">Þú hættir við beiðni þína um að ganga í hópinn.</string>
  <string name="MessageRecord_s_canceled_their_request_to_join_the_group">%1$s hættu við beiðni um að ganga í hópinn.</string>
  <!--End of GV2 specific update messages-->
  <string name="MessageRecord_your_safety_number_with_s_has_changed">Öryggisnúmer þitt með %s hefur breyst.</string>
  <string name="MessageRecord_you_marked_your_safety_number_with_s_verified">Þú merktir öryggisnúmer þitt með %s sem sannreynt</string>
  <string name="MessageRecord_you_marked_your_safety_number_with_s_verified_from_another_device">Þú merktir öryggisnúmer þitt með %s sem sannreynt á öðru tæki</string>
  <string name="MessageRecord_you_marked_your_safety_number_with_s_unverified">Þú merktir öryggisnúmer þitt með %s sem ekki sannreynt</string>
  <string name="MessageRecord_you_marked_your_safety_number_with_s_unverified_from_another_device">Þú merktir öryggisnúmer þitt með %s sem ekki sannreynt á öðru tæki</string>
  <string name="MessageRecord_a_message_from_s_couldnt_be_delivered">Skilaboð frá %s var ekki hægt að afhenda</string>
  <string name="MessageRecord_s_changed_their_phone_number">%1$s skipti um símanúmer.</string>
  <!--Update item message shown in the release channel when someone is already a sustainer so we ask them if they want to boost.-->
  <!--Group Calling update messages-->
  <string name="MessageRecord_s_started_a_group_call_s">%1$s hóf hópsímtal · %2$s</string>
  <string name="MessageRecord_s_is_in_the_group_call_s">%1$s er í hópsímtalinu · %2$s</string>
  <string name="MessageRecord_you_are_in_the_group_call_s1">Þú ert í hópsímtalinu · %1$s</string>
  <string name="MessageRecord_s_and_s_are_in_the_group_call_s1">%1$s og %2$s eru í hópsímtalinu · %3$s</string>
  <string name="MessageRecord_group_call_s">Hópsímtal - %1$s</string>
  <string name="MessageRecord_s_started_a_group_call">%1$s hóf hópsímtal</string>
  <string name="MessageRecord_s_is_in_the_group_call">%1$s er í hópsímtalinu</string>
  <string name="MessageRecord_you_are_in_the_group_call">Þú ert í hópsímtalinu</string>
  <string name="MessageRecord_s_and_s_are_in_the_group_call">%1$s og %2$s eru í hópsímtalinu</string>
  <string name="MessageRecord_group_call">Hópsímtal</string>
  <string name="MessageRecord_you">Þú</string>
  <plurals name="MessageRecord_s_s_and_d_others_are_in_the_group_call_s">
    <item quantity="one">%1$s, %2$s og %3$d til viðbótar eru í hópsímtalinu · %4$s</item>
    <item quantity="other">%1$s, %2$s og %3$d til viðbótar eru í hópsímtalinu · %4$s</item>
  </plurals>
  <plurals name="MessageRecord_s_s_and_d_others_are_in_the_group_call">
    <item quantity="one">%1$s, %2$s og %3$d til viðbótar eru í hópsímtalinu</item>
    <item quantity="other">%1$s, %2$s og %3$d til viðbótar eru í hópsímtalinu</item>
  </plurals>
  <!--MessageRequestBottomView-->
  <string name="MessageRequestBottomView_accept">Samþykkja</string>
  <string name="MessageRequestBottomView_continue">Áfram</string>
  <string name="MessageRequestBottomView_delete">Eyða</string>
  <string name="MessageRequestBottomView_block">Loka á</string>
  <string name="MessageRequestBottomView_unblock">Opna á</string>
  <string name="MessageRequestBottomView_do_you_want_to_let_s_message_you_they_wont_know_youve_seen_their_messages_until_you_accept">Viltu leyfa %1$s að senda þér skilaboð og deila nafninu þínu og mynd með honum? Hann mun ekki vita hvort þú hafir séð skilaboðin hans fyrr en þú samþykkir þetta.</string>
  <!--Shown in message request flow. Describes what will happen if you unblock a Signal user-->
  <string name="MessageRequestBottomView_do_you_want_to_let_s_message_you_wont_receive_any_messages_until_you_unblock_them">Viltu leyfa %1$s að senda þér skilaboð og deila nafninu þínu og mynd með viðkomandi notanda? Hann mun ekki vita hvort þú hafir séð skilaboðin hans fyrr en þú opnar á hann.</string>
  <!--Shown in message request flow. Describes what will happen if you unblock an SMS user-->
  <string name="MessageRequestBottomView_get_updates_and_news_from_s_you_wont_receive_any_updates_until_you_unblock_them">Fá uppfærslur og fréttir frá %1$s? Þú færð engar uppfærslur fyrr en þú aflæsir þeim.</string>
  <string name="MessageRequestBottomView_continue_your_conversation_with_this_group_and_share_your_name_and_photo">Viltu halda áfram samtalinu við þennan hóp og deila nafninu þínu og mynd með meðlimum hans?</string>
  <string name="MessageRequestBottomView_upgrade_this_group_to_activate_new_features">Uppfærðu þennan hóp til að virkja nýja eiginleika á borð við @mentions og hópstjóra. Meðlimir sem ekki hafa deilt nafninu sínu eða mynd í hópnum fá boð um að taka þátt.</string>
  <string name="MessageRequestBottomView_this_legacy_group_can_no_longer_be_used">Þennan hóp af eldri gerð er ekki hægt að nota því hann er of stór. Hámarksstærð hópa er %1$d.</string>
  <string name="MessageRequestBottomView_continue_your_conversation_with_s_and_share_your_name_and_photo">Viltu halda áfram samtalinu við %1$s og deila nafninu þínu og mynd með viðkomandi?</string>
  <string name="MessageRequestBottomView_do_you_want_to_join_this_group_they_wont_know_youve_seen_their_messages_until_you_accept">Viltu ganga í þennan hóp og deila nafninu þínu og mynd með meðlimum hans? Þeir munu ekki vita hvort þú hafir séð skilaboðin þeirra fyrr en þú samþykkir þetta.</string>
  <string name="MessageRequestBottomView_do_you_want_to_join_this_group_you_wont_see_their_messages">Viltu ganga í þennan hóp og deila nafninu þínu og mynd með meðlimum hans? Þú munt ekki sjá skilaboðin þeirra fyrr en þú samþykkir þetta.</string>
  <string name="MessageRequestBottomView_join_this_group_they_wont_know_youve_seen_their_messages_until_you_accept">Viltu ganga í þennan hóp? Meðlimir hópsins munu ekki vita hvort þú hafir séð skilaboðin þeirra fyrr en þú samþykkir þetta.</string>
  <string name="MessageRequestBottomView_unblock_this_group_and_share_your_name_and_photo_with_its_members">Viltu opna á þennan hóp og deila nafninu þínu og mynd með meðlimum hans? Þú munt ekki fá nein skilaboð fyrr en þú aflæsir þessu.</string>
  <string name="MessageRequestProfileView_view">Skoða</string>
  <string name="MessageRequestProfileView_member_of_one_group">Meðlimur í %1$s</string>
  <string name="MessageRequestProfileView_member_of_two_groups">Meðlimur í %1$s og %2$s</string>
  <string name="MessageRequestProfileView_member_of_many_groups">Meðlimur í %1$s, %2$s og %3$s</string>
  <plurals name="MessageRequestProfileView_members">
    <item quantity="one">%1$d meðlimur</item>
    <item quantity="other">%1$d meðlimir</item>
  </plurals>
  <!--Describes the number of members in a group. The string MessageRequestProfileView_invited is nested in the parentheses.-->
  <plurals name="MessageRequestProfileView_members_and_invited">
    <item quantity="one">%1$d meðlimur (%2$s)</item>
    <item quantity="other">%1$d meðlimir (%2$s)</item>
  </plurals>
  <!--Describes the number of people invited to a group. Nested inside of the string MessageRequestProfileView_members_and_invited-->
  <plurals name="MessageRequestProfileView_invited">
    <item quantity="one">Fleiri en %1$d boðið</item>
    <item quantity="other">Fleiri en %1$d boðið</item>
  </plurals>
  <plurals name="MessageRequestProfileView_member_of_d_additional_groups">
    <item quantity="one">%d hópur í viðbót</item>
    <item quantity="other">%d hópar til viðbótar</item>
  </plurals>
  <!--PassphraseChangeActivity-->
  <string name="PassphraseChangeActivity_passphrases_dont_match_exclamation">Lykilorðin samsvara ekki!</string>
  <string name="PassphraseChangeActivity_incorrect_old_passphrase_exclamation">Rangt eldra lykilorð!</string>
  <string name="PassphraseChangeActivity_enter_new_passphrase_exclamation">Settu inn nýtt lykilorð!</string>
  <!--DeviceProvisioningActivity-->
  <string name="DeviceProvisioningActivity_link_this_device">Tengja þetta tæki?</string>
  <string name="DeviceProvisioningActivity_continue">HALDA ÁFRAM</string>
  <string name="DeviceProvisioningActivity_content_intro">Það mun geta</string>
  <string name="DeviceProvisioningActivity_content_bullets">
        • Lesið öll skilaboðin þín
        \n• Sent skilaboð í þínu nafni
    </string>
  <string name="DeviceProvisioningActivity_content_progress_title">Tengi tæki</string>
  <string name="DeviceProvisioningActivity_content_progress_content">Tengi nýtt tæki…</string>
  <string name="DeviceProvisioningActivity_content_progress_success">Tæki samþykkt!</string>
  <string name="DeviceProvisioningActivity_content_progress_no_device">Ekkert tæki fannst.</string>
  <string name="DeviceProvisioningActivity_content_progress_network_error">Villa í nettengingu.</string>
  <string name="DeviceProvisioningActivity_content_progress_key_error">Ógildur QR-kóði.</string>
  <string name="DeviceProvisioningActivity_sorry_you_have_too_many_devices_linked_already">Því miður ertu þegar með of mörg tæki tengd. Prófaðu að fækka þeim.</string>
  <string name="DeviceActivity_sorry_this_is_not_a_valid_device_link_qr_code">Því miður, þetta er ekki gildur QR-kóði slóðar á tæki.</string>
  <string name="DeviceProvisioningActivity_link_a_signal_device">Tengja Signal-tæki?</string>
  <string name="DeviceProvisioningActivity_it_looks_like_youre_trying_to_link_a_signal_device_using_a_3rd_party_scanner">Það lítur út eins og þú sért að reyna að tengja Signal-tæki með skanna frá utanaðkomandi aðila. Til að gæta öryggis þíns ættirðu að skanna kóðann aftur innan úr Signal.</string>
  <string name="DeviceActivity_signal_needs_the_camera_permission_in_order_to_scan_a_qr_code">Molly þarf heimild til að nota myndavélina til að geta skannað QR-kóða, en því hefur verið varanlega neitað. Farðu í kjörstillingar forritsins, veldu \"Heimildir\" og ýttu á \"Myndavél\".</string>
  <string name="DeviceActivity_unable_to_scan_a_qr_code_without_the_camera_permission">Get ekki skannað QR-kóða án heimildar til að nota myndavélina</string>
  <!--OutdatedBuildReminder-->
  <string name="OutdatedBuildReminder_update_now">Uppfæra núna</string>
  <string name="OutdatedBuildReminder_your_version_of_signal_will_expire_today">Þessi útgáfa Signal rennur út í dag. Uppfærðu í nýjustu útgáfuna.</string>
  <plurals name="OutdatedBuildReminder_your_version_of_signal_will_expire_in_n_days">
    <item quantity="one">Þessi útgáfa Signal rennur út á morgun. Uppfærðu í nýjustu útgáfuna.</item>
    <item quantity="other">Þessi útgáfa Signal rennur út eftir %d daga. Uppfærðu í nýjustu útgáfuna.</item>
  </plurals>
  <!--PassphrasePromptActivity-->
  <string name="PassphrasePromptActivity_enter_passphrase">Settu inn lykilorð</string>
  <string name="PassphrasePromptActivity_watermark_content_description">Molly-táknmynd</string>
  <string name="PassphrasePromptActivity_ok_button_content_description">Senda inn lykilorð</string>
  <string name="PassphrasePromptActivity_invalid_passphrase_exclamation">Ógilt lykilorð!</string>
  <string name="PassphrasePromptActivity_unlock_signal">Aflæsa Molly</string>
  <string name="PassphrasePromptActivity_signal_android_lock_screen">Molly Android - Skjálæsing</string>
  <!--PlacePickerActivity-->
  <string name="PlacePickerActivity_title">Kort</string>
  <string name="PlacePickerActivity_drop_pin">Títuprjónn</string>
  <string name="PlacePickerActivity_accept_address">Samþykkja heimilisfang</string>
  <!--PlayServicesProblemFragment-->
  <string name="PlayServicesProblemFragment_the_version_of_google_play_services_you_have_installed_is_not_functioning">Útgáfan af Google Play þjónustum sem þú ert með uppsetta er ekki að virka rétt.  Settu Google Play þjónusturnar upp aftur og prófaðu svo aftur.</string>
  <!--PinRestoreEntryFragment-->
  <string name="PinRestoreEntryFragment_incorrect_pin">Rangt PIN</string>
  <string name="PinRestoreEntryFragment_skip_pin_entry">Sleppa PIN færslu?</string>
  <string name="PinRestoreEntryFragment_need_help">Þarftu hjálp?</string>
  <string name="PinRestoreEntryFragment_your_pin_is_a_d_digit_code">PIN-númerið þitt er %1$d+ stafa kóði sem þú útbjóst sem getur samanstaðið af tölu- eða bókstöfum. Ef þú manst ekki PIN-númerið þitt, geturðu búið til nýtt. Þú getur skráð og notað aðganginn þinn, en þú munt tapa einhverju af vistuðum stillingum á borð við upplýsingar í notandasniðinu þínu.</string>
  <string name="PinRestoreEntryFragment_if_you_cant_remember_your_pin">Ef þú manst ekki PIN-númerið þitt, geturðu búið til nýtt. Þú getur skráð og notað aðganginn þinn, en þú munt tapa einhverju af vistuðum stillingum á borð við upplýsingar í notandasniðinu þínu.</string>
  <string name="PinRestoreEntryFragment_create_new_pin">Útbúðu nýtt PIN-númer</string>
  <string name="PinRestoreEntryFragment_contact_support">Hafa samband við hjálparteymi</string>
  <string name="PinRestoreEntryFragment_cancel">Hætta við</string>
  <string name="PinRestoreEntryFragment_skip">Sleppa</string>
  <plurals name="PinRestoreEntryFragment_you_have_d_attempt_remaining">
    <item quantity="one">Þú átt eftir %1$d tilraun. Ef þú færð ekki fleiri tilraunir, geturðu búið til nýtt PIN-númer. Þú getur skráð og notað aðganginn þinn, en þú munt tapa einhverju af vistuðum stillingum á borð við upplýsingar í notandasniðinu þínu.</item>
    <item quantity="other">Þú átt eftir %1$d tilraunir. Ef þær klárast, geturðu búið til nýtt PIN-númer. Þú getur skráð og notað aðganginn þinn, en þú munt tapa einhverju af vistuðum stillingum á borð við upplýsingar í notandasniðinu þínu.</item>
  </plurals>
  <string name="PinRestoreEntryFragment_signal_registration_need_help_with_pin">Skráning á Signal - Þarf hjálp vegna PIN-númers fyrir Android</string>
  <string name="PinRestoreEntryFragment_enter_alphanumeric_pin">Settu inn PIN-númer með tölu- og bókstöfum</string>
  <string name="PinRestoreEntryFragment_enter_numeric_pin">Settu inn PIN-númer með tölustöfum</string>
  <!--PinRestoreLockedFragment-->
  <string name="PinRestoreLockedFragment_create_your_pin">Útbúðu PIN-númer fyrir þig</string>
  <string name="PinRestoreLockedFragment_youve_run_out_of_pin_guesses">Þú hefur klárað tækifærin til að giska á PIN-númerið, en þú getur samt fengið aðgang að Signal-aðgangnum þínum með því að útbúa nýtt PIN-númer. Til að tryggja gagnaleynd og öryggi verður aðgangurinn endurheimtur án nokkurra vistaðra upplýsinga eða stillinga notandasniðsins.</string>
  <string name="PinRestoreLockedFragment_create_new_pin">Útbúðu nýtt PIN-númer</string>
  <!--PinOptOutDialog-->
  <string name="PinOptOutDialog_warning">Viðvörun</string>
  <string name="PinOptOutDialog_if_you_disable_the_pin_you_will_lose_all_data">Ef þú gerir PIN-númerið óvirkt, muntu tapa öllum gögnum þegar þú endurskráir Signal nema þú takir öryggisafrit handvirkt og endurheimtir það síðan. Þú getur ekki kveikt á skráningarlæsingu á meðan PIN-númerið er óvirkt.</string>
  <string name="PinOptOutDialog_disable_pin">Gera PIN-númer óvirkt</string>
  <!--RatingManager-->
  <string name="RatingManager_rate_this_app">Gefa þessu forriti einkunn</string>
  <string name="RatingManager_if_you_enjoy_using_this_app_please_take_a_moment">Ef þér finnst gott að nota þetta forrit, þá gætirðu hjálpað okkur með því að gefa forritinu einkunn.</string>
  <string name="RatingManager_rate_now">Gefa einkunn núna!</string>
  <string name="RatingManager_no_thanks">Nei, takk</string>
  <string name="RatingManager_later">Seinna</string>
  <!--ReactionsBottomSheetDialogFragment-->
  <string name="ReactionsBottomSheetDialogFragment_all">Allt · %1$d</string>
  <!--ReactionsConversationView-->
  <string name="ReactionsConversationView_plus">+%1$d</string>
  <!--ReactionsRecipientAdapter-->
  <string name="ReactionsRecipientAdapter_you">Þú</string>
  <!--RecaptchaRequiredBottomSheetFragment-->
  <string name="RecaptchaRequiredBottomSheetFragment_verify_to_continue_messaging">Sannreyna til að halda áfram samskiptum</string>
  <string name="RecaptchaRequiredBottomSheetFragment_to_help_prevent_spam_on_signal">Til að koma í veg fyrir ruslsendingar í Molly skaltu ljúka sannvottun.</string>
  <string name="RecaptchaRequiredBottomSheetFragment_after_verifying_you_can_continue_messaging">Eftir sannvottun geturðu haldið áfram samskiptum. Öll skilaboð sem bíða verða þá sjálfkrafa send.</string>
  <!--Recipient-->
  <string name="Recipient_you">Þú</string>
  <!--Name of recipient representing user\'s \'My Story\'-->
  <string name="Recipient_my_story">Sagan mín</string>
  <!--RecipientPreferencesActivity-->
  <string name="RecipientPreferenceActivity_block">Loka á</string>
  <string name="RecipientPreferenceActivity_unblock">Opna á</string>
  <!--RecipientProvider-->
  <string name="RecipientProvider_unnamed_group">Ónefndur hópur</string>
  <!--RedPhone-->
  <string name="RedPhone_answering">Svara…</string>
  <string name="RedPhone_ending_call">Lýk símtali…</string>
  <string name="RedPhone_ringing">Hringing…</string>
  <string name="RedPhone_busy">Upptekið</string>
  <string name="RedPhone_recipient_unavailable">Viðtakandi ekki tiltækur</string>
  <string name="RedPhone_network_failed">Netkerfi brást!</string>
  <string name="RedPhone_number_not_registered">Númer er ekki skráð!</string>
  <string name="RedPhone_the_number_you_dialed_does_not_support_secure_voice">Númerið sem þú hringdir í styður ekki öruggt tal!</string>
  <string name="RedPhone_got_it">Náði því</string>
  <!--Valentine\'s Day Megaphone-->
  <!--Title text for the Valentine\'s Day donation megaphone. The placeholder will always be a heart emoji. Needs to be a placeholder for Android reasons.-->
  <string name="ValentinesDayMegaphone_happy_heart_day">Gleðilegan 💜 daginn!</string>
  <!--Body text for the Valentine\'s Day donation megaphone.-->
  <string name="ValentinesDayMegaphone_show_your_affection">Sýndu áhuga þinn með því að gerast stuðningsaðili Molly.</string>
  <!--WebRtcCallActivity-->
  <string name="WebRtcCallActivity__tap_here_to_turn_on_your_video">Ýta hér til að virkja myndmerkið þitt</string>
  <string name="WebRtcCallActivity__to_call_s_signal_needs_access_to_your_camera">Svo hægt sé að hringja í %1$s, þarf Molly að fá aðgang að myndavélinni þinni.</string>
  <string name="WebRtcCallActivity__signal_s">Molly %1$s</string>
  <string name="WebRtcCallActivity__calling">Hringi…</string>
  <string name="WebRtcCallActivity__group_is_too_large_to_ring_the_participants">Hópurinn er of stór til að hægt sé að hringja í þátttakendurna.</string>
  <!--Call status shown when an active call was disconnected (e.g., network hiccup) and is trying to reconnect-->
  <string name="WebRtcCallActivity__reconnecting">Endurtengist….</string>
  <!--Title for dialog warning about lacking bluetooth permissions during a call-->
  <!--Message for dialog warning about lacking bluetooth permissions during a call and references the permission needed by name-->
  <!--Positive action for bluetooth warning dialog to open settings-->
  <string name="WebRtcCallActivity__open_settings">Opna stillingar</string>
  <!--Negative aciton for bluetooth warning dialog to dismiss dialog-->
  <string name="WebRtcCallActivity__not_now">Ekki núna</string>
  <!--WebRtcCallView-->
  <string name="WebRtcCallView__signal_call">Signal-símtal</string>
  <string name="WebRtcCallView__signal_video_call">Signal-myndsímtal</string>
  <string name="WebRtcCallView__start_call">Hefja samtal</string>
  <string name="WebRtcCallView__join_call">Taka þátt í símtali</string>
  <string name="WebRtcCallView__call_is_full">Símtal er fullt</string>
  <string name="WebRtcCallView__the_maximum_number_of_d_participants_has_been_Reached_for_this_call">Takmörkum á hámarksfjöldanum %1$d þátttakendum í þessu símtali hefur verið náð. Reyndu aftur síðar.</string>
  <string name="WebRtcCallView__view_participants_list">Skoða þátttakendur</string>
  <string name="WebRtcCallView__your_video_is_off">Það er slökkt á myndmerkinu</string>
  <string name="WebRtcCallView__reconnecting">Endurtengist….</string>
  <string name="WebRtcCallView__joining">Geng í hóp…</string>
  <string name="WebRtcCallView__disconnected">Aftengt</string>
  <string name="WebRtcCallView__signal_will_ring_s">Signal mun hringja í %1$s</string>
  <string name="WebRtcCallView__signal_will_ring_s_and_s">Signal mun hringja í %1$s og %2$s</string>
  <plurals name="WebRtcCallView__signal_will_ring_s_s_and_d_others">
    <item quantity="one">Signal mun hringja í %1$s, %2$s og %3$d til viðbótar</item>
    <item quantity="other">Signal mun hringja í %1$s, %2$s og %3$d til viðbótar</item>
  </plurals>
  <string name="WebRtcCallView__s_will_be_notified">%1$s verður látinn vita</string>
  <string name="WebRtcCallView__s_and_s_will_be_notified">%1$s og %2$s verða látnir vita</string>
  <plurals name="WebRtcCallView__s_s_and_d_others_will_be_notified">
    <item quantity="one">%1$s, %2$s og %3$d til viðbótar verða látnir vita</item>
    <item quantity="other">%1$s, %2$s og %3$d til viðbótar verða látnir vita</item>
  </plurals>
  <string name="WebRtcCallView__ringing_s">Hringi í %1$s</string>
  <string name="WebRtcCallView__ringing_s_and_s">Hringi í %1$s og %2$s</string>
  <plurals name="WebRtcCallView__ringing_s_s_and_d_others">
    <item quantity="one">Hringi í %1$s, %2$s og %3$d til viðbótar</item>
    <item quantity="other">Hringi í %1$s, %2$s og %3$d til viðbótar</item>
  </plurals>
  <string name="WebRtcCallView__s_is_calling_you">%1$s er að hringja í þig</string>
  <string name="WebRtcCallView__s_is_calling_you_and_s">%1$s er að hringja í þig og %2$s</string>
  <string name="WebRtcCallView__s_is_calling_you_s_and_s">%1$s er að hringja í þig, %2$s og %3$s til viðbótar</string>
  <plurals name="WebRtcCallView__s_is_calling_you_s_s_and_d_others">
    <item quantity="one">%1$s er að hringja í þig, %2$s, %3$s og %4$d til viðbótar</item>
    <item quantity="other">%1$s er að hringja í þig, %2$s, %3$s og %4$d til viðbótar</item>
  </plurals>
  <string name="WebRtcCallView__no_one_else_is_here">Það er enginn annar hérna</string>
  <string name="WebRtcCallView__s_is_in_this_call">%1$s er í þessu símtali</string>
  <string name="WebRtcCallView__s_are_in_this_call">%1$s eru í þessu símtali</string>
  <string name="WebRtcCallView__s_and_s_are_in_this_call">%1$s og %2$s eru í þessu símtali</string>
  <string name="WebRtcCallView__s_is_presenting">%1$s er að kynna</string>
  <plurals name="WebRtcCallView__s_s_and_d_others_are_in_this_call">
    <item quantity="one">%1$s, %2$s og %3$d til viðbótar eru í þessu símtali</item>
    <item quantity="other">%1$s, %2$s og %3$d til viðbótar eru í þessu símtali</item>
  </plurals>
  <string name="WebRtcCallView__flip">Fletta</string>
  <string name="WebRtcCallView__speaker">Hátalari</string>
  <string name="WebRtcCallView__camera">Myndavél</string>
  <string name="WebRtcCallView__unmute">Ekki þagga</string>
  <string name="WebRtcCallView__mute">Hljóð af</string>
  <string name="WebRtcCallView__ring">Hringja</string>
  <string name="WebRtcCallView__end_call">Ljúka símtali</string>
  <!--CallParticipantsListDialog-->
  <plurals name="CallParticipantsListDialog_in_this_call_d_people">
    <item quantity="one">Í símtalinu eru · %1$d aðili</item>
    <item quantity="other">Í símtalinu eru · %1$d aðilar</item>
  </plurals>
  <!--CallParticipantView-->
  <string name="CallParticipantView__s_is_blocked">%1$s er útilokaður</string>
  <string name="CallParticipantView__more_info">Frekari upplýsingar</string>
  <string name="CallParticipantView__you_wont_receive_their_audio_or_video">Þú munt hvorki fá hljóð né myndmerki frá þeim né þeir frá þér.</string>
  <string name="CallParticipantView__cant_receive_audio_video_from_s">Gat ekki tekið við hljóði og mynd frá %1$s</string>
  <string name="CallParticipantView__cant_receive_audio_and_video_from_s">Gat ekki tekið við hljóði og mynd frá %1$s</string>
  <string name="CallParticipantView__this_may_be_Because_they_have_not_verified_your_safety_number_change">Það gæti verið vegna þess að viðkomandi hefur ekki sannreynt breytingu á öryggisnúmerinu þínu, það sé vandamál með tækið hans eða að viðkomandi hefur lokað á þig.</string>
  <!--CallToastPopupWindow-->
  <string name="CallToastPopupWindow__swipe_to_view_screen_share">Strjúktu til hliðar til að skoða skjádeilingu</string>
  <!--ProxyBottomSheetFragment-->
  <string name="ProxyBottomSheetFragment_proxy_server">Milliþjónn (proxy)</string>
  <string name="ProxyBottomSheetFragment_proxy_address">Vistfang milliþjóns</string>
  <string name="ProxyBottomSheetFragment_do_you_want_to_use_this_proxy_address">Viltu nota þetta vistfang milliþjóns?</string>
  <string name="ProxyBottomSheetFragment_use_proxy">Nota milliþjón</string>
  <string name="ProxyBottomSheetFragment_successfully_connected_to_proxy">Tókst að tengjast við milliþjón.</string>
  <!--RecaptchaProofActivity-->
  <string name="RecaptchaProofActivity_failed_to_submit">Mistókst að senda inn</string>
  <string name="RecaptchaProofActivity_complete_verification">Ljúka sannvottun</string>
  <!--RegistrationActivity-->
  <string name="RegistrationActivity_select_your_country">Veldu land</string>
  <string name="RegistrationActivity_you_must_specify_your_country_code">Þú verður að tilgreina
        landskóðann þinn
    </string>
  <string name="RegistrationActivity_you_must_specify_your_phone_number">Þú verður að tilgreina
        símanúmerið þitt
    </string>
  <string name="RegistrationActivity_invalid_number">Ógilt númer</string>
  <string name="RegistrationActivity_the_number_you_specified_s_is_invalid">Númerið sem þú
        tilgreindir (%s) er ógilt.
    </string>
  <string name="RegistrationActivity_a_verification_code_will_be_sent_to">Sannvottunarkóði verður sendur á:</string>
  <string name="RegistrationActivity_you_will_receive_a_call_to_verify_this_number">Þú munt fá símtal til að staðfesta þetta númer.</string>
  <string name="RegistrationActivity_is_your_phone_number_above_correct">Er símanúmerið þitt hér fyrir ofan örugglega rétt?</string>
  <string name="RegistrationActivity_edit_number">Breyta númeri</string>
  <string name="RegistrationActivity_missing_google_play_services">Google Play þjónusturnar vantar</string>
  <string name="RegistrationActivity_this_device_is_missing_google_play_services">Þetta tæki er ekki með Google Play þjónustur. Þú getur samt notað Molly, en svona uppsetning getur valdið minnkuðum áreiðanleika og afköstum.\n\nEf þú ert ekki vanur notandi, ert ekki að nota sérsniðna útgáfu Android ROM, eða heldur að þú sért að fá þessi skilaboð fyrir mistök, skaltu endilega hafa samband við support@molly.im til að fá aðstoð við að leysa vandamálið.</string>
  <string name="RegistrationActivity_i_understand">Ég skil</string>
  <string name="RegistrationActivity_play_services_error">Villa í Play-þjónustum</string>
  <string name="RegistrationActivity_google_play_services_is_updating_or_unavailable">Google Play þjónustur eru að uppfærast eða eru tímabundi óaðgengilegar. Prófaðu aftur.</string>
  <string name="RegistrationActivity_terms_and_privacy">Skilmálar og meðferð persónuupplýsinga</string>
  <string name="RegistrationActivity_signal_needs_access_to_your_contacts_and_media_in_order_to_connect_with_friends">Signal þarf heimild til að nota tengiliðaskrá og margmiðlunarefni svo þú eigir auðveldara með að tengjast vinum þínum og senda skilaboð. Tengiliðirnir þínir eru sendir inn til Signal með sérstöku persónuverndarkerfi, sem þýðir að upplýsingarnar eru dulritaðar enda-í-enda og aldrei sýnilegar Signal þjónustunni.</string>
  <string name="RegistrationActivity_signal_needs_access_to_your_contacts_in_order_to_connect_with_friends">Signal þarf heimild til að nota tengiliðaskrá svo þú eigir auðveldara með að tengjast vinum þínum. Tengiliðirnir þínir eru sendir inn til Signal með sérstöku persónuverndarkerfi, sem þýðir að upplýsingarnar eru dulritaðar enda-í-enda og aldrei sýnilegar Signal þjónustunni.</string>
  <string name="RegistrationActivity_rate_limited_to_service">Þú hefur gert of margar tilraunir til að skrá þetta númer. Prófaðu aftur síðar.</string>
  <string name="RegistrationActivity_unable_to_connect_to_service">Mistókst að tengjast þjónustu. Athugaðu netsambandið þitt og prófaðu aftur.</string>
  <string name="RegistrationActivity_non_standard_number_format">Óstaðlað tölusnið</string>
  <string name="RegistrationActivity_the_number_you_entered_appears_to_be_a_non_standard">Númerið sem þú settir inn (%1$s) lítur ekki út fyrir að vera á stöðluðu sniði.\n\nVarstu að meina %2$s?</string>
  <string name="RegistrationActivity_signal_android_phone_number_format">Molly Android - Snið símanúmers</string>
  <string name="RegistrationActivity_call_requested">Beðið um símtal</string>
  <plurals name="RegistrationActivity_debug_log_hint">
    <item quantity="one">Þú ert núna %d skref frá því að senda inn villumeldingaskrá.</item>
    <item quantity="other">Þú ert núna %d skref frá því að senda inn villumeldingaskrá.</item>
  </plurals>
  <string name="RegistrationActivity_we_need_to_verify_that_youre_human">Við þurfum að sannreyna að þú sért maður en ekki vél.</string>
  <string name="RegistrationActivity_next">Næsta</string>
  <string name="RegistrationActivity_continue">Áfram</string>
  <string name="RegistrationActivity_take_privacy_with_you_be_yourself_in_every_message">Hafðu gagnaleyndina með þér.\nLáttu öll skilaboðin þín vera frá þér.</string>
  <string name="RegistrationActivity_enter_your_phone_number_to_get_started">Settu inn símanúmerið þitt til að komast í gang</string>
  <string name="RegistrationActivity_enter_your_phone_number">Settu inn símanúmerið þitt</string>
  <string name="RegistrationActivity_you_will_receive_a_verification_code">Þú munt fá sendan sannvottunarkóða. Gjöld vegna farsímanotkunar gætu fallið til.</string>
  <string name="RegistrationActivity_enter_the_code_we_sent_to_s">Settu inn kóðann sem við sendum á %s</string>
  <string name="RegistrationActivity_make_sure_your_phone_has_a_cellular_signal">Gakktu úr skugga um að síminn þinn nái farsímamerki til að geta fengið SMS eða símhringingu</string>
  <string name="RegistrationActivity_phone_number_description">Símanúmer</string>
  <string name="RegistrationActivity_country_code_description">Landsnúmer</string>
  <string name="RegistrationActivity_call">Símtal</string>
  <!--RegistrationLockV2Dialog-->
  <string name="RegistrationLockV2Dialog_turn_on_registration_lock">Kveikja á skráningarlæsingu?</string>
  <string name="RegistrationLockV2Dialog_turn_off_registration_lock">Slökkva á skráningarlæsingu?</string>
  <string name="RegistrationLockV2Dialog_if_you_forget_your_signal_pin_when_registering_again">Ef þú gleymir Signal PIN-númerinu og ert að skrá þig aftur inn á Signal, verðurðu læst/ur út af aðgangnum þínum í 7 daga.</string>
  <string name="RegistrationLockV2Dialog_turn_on">Kveikja</string>
  <string name="RegistrationLockV2Dialog_turn_off">Slökkva</string>
  <!--RevealableMessageView-->
  <string name="RevealableMessageView_view_photo">Skoða mynd</string>
  <string name="RevealableMessageView_view_video">Skoða myndskeið</string>
  <string name="RevealableMessageView_viewed">Skoðað</string>
  <string name="RevealableMessageView_media">Margmiðlunarefni</string>
  <!--Search-->
  <string name="SearchFragment_no_results">Engar niðurstöður fundust fyrir \'%s\'</string>
  <string name="SearchFragment_header_conversations">Samtöl</string>
  <string name="SearchFragment_header_contacts">Tengiliðir</string>
  <string name="SearchFragment_header_messages">Skilaboð</string>
  <!--ShakeToReport-->
  <!--SharedContactDetailsActivity-->
  <string name="SharedContactDetailsActivity_add_to_contacts">Bæta í tengiliði</string>
  <string name="SharedContactDetailsActivity_invite_to_signal">Bjóða á Molly</string>
  <string name="SharedContactDetailsActivity_signal_message">Signal-skilaboð</string>
  <string name="SharedContactDetailsActivity_signal_call">Signal-símtal</string>
  <!--SharedContactView-->
  <string name="SharedContactView_add_to_contacts">Bæta í tengiliði</string>
  <string name="SharedContactView_invite_to_signal">Bjóða á Molly</string>
  <string name="SharedContactView_message">Signal-skilaboð</string>
  <!--SignalBottomActionBar-->
  <string name="SignalBottomActionBar_more">Meira</string>
  <!--SignalPinReminders-->
  <string name="SignalPinReminders_well_remind_you_again_later">Tókst að sannreyna PIN-númer. Við munum áminna þig aftur síðar.</string>
  <string name="SignalPinReminders_well_remind_you_again_tomorrow">Tókst að sannreyna PIN-númer. Við munum áminna þig aftur á morgun.</string>
  <string name="SignalPinReminders_well_remind_you_again_in_a_few_days">Tókst að sannreyna PIN-númer. Við munum áminna þig aftur eftir nokkra daga.</string>
  <string name="SignalPinReminders_well_remind_you_again_in_a_week">Tókst að sannreyna PIN-númer. Við munum áminna þig aftur eftir viku.</string>
  <string name="SignalPinReminders_well_remind_you_again_in_a_couple_weeks">Tókst að sannreyna PIN-númer. Við munum áminna þig aftur eftir nokkrar vikur.</string>
  <string name="SignalPinReminders_well_remind_you_again_in_a_month">Tókst að sannreyna PIN-númer. Við munum áminna þig aftur eftir mánuð.</string>
  <!--Slide-->
  <string name="Slide_image">Mynd</string>
  <string name="Slide_sticker">Límmerki</string>
  <string name="Slide_audio">Hljóð</string>
  <string name="Slide_video">Myndskeið</string>
  <!--SmsMessageRecord-->
  <string name="SmsMessageRecord_received_corrupted_key_exchange_message">Tók við skemmdum
        skilaboðum fyrir lyklaskipti!
    </string>
  <string name="SmsMessageRecord_received_key_exchange_message_for_invalid_protocol_version">
        Tók við skilaboðum vegna lyklaskipta fyrir ógilda útgáfu samskiptamáta.</string>
  <string name="SmsMessageRecord_received_message_with_new_safety_number_tap_to_process">Tók við skilaboðum með nýju öryggisnúmeri. Ýttu til að meðhöndla og birta.</string>
  <string name="SmsMessageRecord_secure_session_reset">Þú endurstilltir öruggu setuna.</string>
  <string name="SmsMessageRecord_secure_session_reset_s">%s endurstillti öruggu setuna.</string>
  <string name="SmsMessageRecord_duplicate_message">Tvítekin skilaboð.</string>
  <string name="SmsMessageRecord_this_message_could_not_be_processed_because_it_was_sent_from_a_newer_version">Ekki var hægt að meðhöndla þessi skilaboð því þau voru send úr eldri útgáfu Signal. Þú getur beðið tengiliðinn þinn um að senda þau aftur þegar þú hefur uppfært hjá þér.</string>
  <string name="SmsMessageRecord_error_handling_incoming_message">Villa við að meðhöndla skilaboð sem bárust.</string>
  <!--StickerManagementActivity-->
  <string name="StickerManagementActivity_stickers">Límmerki</string>
  <!--StickerManagementAdapter-->
  <string name="StickerManagementAdapter_installed_stickers">Uppsett límmerki</string>
  <string name="StickerManagementAdapter_stickers_you_received">Límmerki sem þú fékkst</string>
  <string name="StickerManagementAdapter_signal_artist_series">Úrval frá listafólki Signal</string>
  <string name="StickerManagementAdapter_no_stickers_installed">Engin límmerki uppsett</string>
  <string name="StickerManagementAdapter_stickers_from_incoming_messages_will_appear_here">Límmerki úr skilaboðum sem þú hefur fengið munu birtast hér</string>
  <string name="StickerManagementAdapter_untitled">Ónefnt</string>
  <string name="StickerManagementAdapter_unknown">Óþekkt</string>
  <!--StickerPackPreviewActivity-->
  <string name="StickerPackPreviewActivity_untitled">Ónefnt</string>
  <string name="StickerPackPreviewActivity_unknown">Óþekkt</string>
  <string name="StickerPackPreviewActivity_install">Setja upp</string>
  <string name="StickerPackPreviewActivity_remove">Fjarlægja</string>
  <string name="StickerPackPreviewActivity_stickers">Límmerki</string>
  <string name="StickerPackPreviewActivity_failed_to_load_sticker_pack">Mistókst að hlaða inn límmerkjapakka</string>
  <!--SubmitDebugLogActivity-->
  <string name="SubmitDebugLogActivity_edit">Breyta</string>
  <string name="SubmitDebugLogActivity_done">Lokið</string>
  <!--Menu option to save a debug log file to disk.-->
  <string name="SubmitDebugLogActivity_save">Vista</string>
  <!--Error that is show in a toast when we fail to save a debug log file to disk.-->
  <!--Toast that is show to notify that we have saved the debug log file to disk.-->
  <string name="SubmitDebugLogActivity_tap_a_line_to_delete_it">Ýttu á línu til að eyða henni</string>
  <string name="SubmitDebugLogActivity_submit">Senda inn</string>
  <string name="SubmitDebugLogActivity_failed_to_submit_logs">Mistókst að senda inn atvikaskrár</string>
  <string name="SubmitDebugLogActivity_success">Tókst!</string>
  <string name="SubmitDebugLogActivity_copy_this_url_and_add_it_to_your_issue">Afritaðu þessa slóð og bættu henni í verkbeiðnina þína eða tölvupóst með beiðni um aðstoð:\n\n<b>%1$s</b></string>
  <string name="SubmitDebugLogActivity_share">Deila</string>
  <string name="SubmitDebugLogActivity_this_log_will_be_posted_publicly_online_for_contributors">Þessi villumeldingaskrá verður birt opinberlega á netinu svo forritarar og fleiri geti skoðað hana. Þú gætir viljað að yfirfara hana áður en hún er send inn.</string>
  <!--SupportEmailUtil-->
  <string name="SupportEmailUtil_filter">Sía:</string>
  <string name="SupportEmailUtil_device_info">Upplýsingar um tæki:</string>
  <string name="SupportEmailUtil_android_version">Útgáfa Android:</string>
  <string name="SupportEmailUtil_signal_version">Útgáfa Molly:</string>
  <string name="SupportEmailUtil_signal_package">Molly-pakki:</string>
  <string name="SupportEmailUtil_registration_lock">Skráningarlæsing:</string>
  <string name="SupportEmailUtil_locale">Staðfærsla:</string>
  <!--ThreadRecord-->
  <string name="ThreadRecord_group_updated">Hópur uppfærður</string>
  <string name="ThreadRecord_left_the_group">Yfirgaf hópinn</string>
  <string name="ThreadRecord_secure_session_reset">Örugg seta endurstillt.</string>
  <string name="ThreadRecord_draft">Drög:</string>
  <string name="ThreadRecord_called">Þú hringdir</string>
  <string name="ThreadRecord_called_you">Hringdi í þig</string>
  <string name="ThreadRecord_missed_audio_call">Ósvarað hljóðsímtal</string>
  <string name="ThreadRecord_missed_video_call">Ósvarað myndsímtal</string>
  <string name="ThreadRecord_media_message">Margmiðlunarskilaboð</string>
  <string name="ThreadRecord_sticker">Límmerki</string>
  <string name="ThreadRecord_view_once_photo">Skoða-einu-sinni ljósmynd</string>
  <string name="ThreadRecord_view_once_video">Skoða-einu-sinni myndskeið</string>
  <string name="ThreadRecord_view_once_media">Skoða-einu-sinni margmiðlunarefni</string>
  <string name="ThreadRecord_this_message_was_deleted">Þessum skilaboðum var eytt.</string>
  <string name="ThreadRecord_you_deleted_this_message">Þú eyddir þessum skilaboðum.</string>
  <string name="ThreadRecord_s_is_on_signal">%s er á Signal!</string>
  <string name="ThreadRecord_disappearing_messages_disabled">Sjálfeyðandi skilaboð eru óvirk</string>
  <string name="ThreadRecord_disappearing_message_time_updated_to_s">Sjálfeyðandi skilaboð eru tímastillt á %s</string>
  <string name="ThreadRecord_safety_number_changed">Öryggisnúmer hefur breyst</string>
  <string name="ThreadRecord_your_safety_number_with_s_has_changed">Öryggisnúmer þitt með %s hefur breyst.</string>
  <string name="ThreadRecord_you_marked_verified">Þú merktir staðfest</string>
  <string name="ThreadRecord_you_marked_unverified">Þú merktir óstaðfest</string>
  <string name="ThreadRecord_message_could_not_be_processed">Ekki var hægt að meðhöndla skilaboð</string>
  <string name="ThreadRecord_delivery_issue">Vandamál með afhendingu</string>
  <string name="ThreadRecord_message_request">Beiðni um skilaboð</string>
  <string name="ThreadRecord_photo">Mynd</string>
  <string name="ThreadRecord_gif">GIF-mynd</string>
  <string name="ThreadRecord_voice_message">Talskilaboð</string>
  <string name="ThreadRecord_file">Skrá</string>
  <string name="ThreadRecord_video">Myndskeið</string>
  <string name="ThreadRecord_chat_session_refreshed">Spjallseta endurlesin</string>
  <!--Displayed in the notification when the user is sent a gift-->
  <string name="ThreadRecord__you_received_a_gift">Þú fékkst gjöf</string>
  <!--Displayed in the notification when the user sends a gift-->
  <string name="ThreadRecord__you_sent_a_gift">Þú sendir gjöf</string>
  <!--Displayed in the notification when the user has opened a received gift-->
  <string name="ThreadRecord__you_redeemed_a_gift_badge">Þú tókst út gjafamerki</string>
  <!--Displayed in the conversation list when someone reacted to your story-->
  <!--Displayed in the conversation list when you reacted to someone\'s story-->
  <!--UpdateApkReadyListener-->
  <string name="UpdateApkReadyListener_Signal_update">Uppfærsla á Molly</string>
  <string name="UpdateApkReadyListener_a_new_version_of_signal_is_available_tap_to_update">Það er nýrri útgáfa af Molly tiltæk, ýttu til að uppfæra</string>
  <!--UntrustedSendDialog-->
  <string name="UntrustedSendDialog_send_message">Senda skilaboð?</string>
  <string name="UntrustedSendDialog_send">Senda</string>
  <!--UnverifiedSendDialog-->
  <string name="UnverifiedSendDialog_send_message">Senda skilaboð?</string>
  <string name="UnverifiedSendDialog_send">Senda</string>
  <!--UsernameEditFragment-->
  <!--Instructional text at the top of the username edit screen-->
  <string name="UsernameEditFragment_username">Notandanafn</string>
  <string name="UsernameEditFragment_delete">Eyða</string>
  <string name="UsernameEditFragment_successfully_set_username">Tókst að stilla notandanafn.</string>
  <string name="UsernameEditFragment_successfully_removed_username">Tókst að fjarlægja notandanafn.</string>
  <string name="UsernameEditFragment_encountered_a_network_error">Rakst á villu í netkerfi.</string>
  <string name="UsernameEditFragment_this_username_is_taken">Þetta notandanafn er frátekið.</string>
  <string name="UsernameEditFragment_this_username_is_available">Þetta notandanafn er tiltækt.</string>
  <string name="UsernameEditFragment_usernames_can_only_include">Notendanöfn mega einungis innihalda a-z, 0-9 og undirstrik.</string>
  <string name="UsernameEditFragment_usernames_cannot_begin_with_a_number">Notendanöfn mega ekki byrja á tölustaf.</string>
  <string name="UsernameEditFragment_username_is_invalid">Notandanafnið er ógilt.</string>
  <string name="UsernameEditFragment_usernames_must_be_between_a_and_b_characters">Notendanöfn verða að vera á milli %1$d og %2$d stafa löng.</string>
  <!--Explanation about what usernames provide-->
  <!--Dialog title for explanation about numbers at the end of the username-->
  <plurals name="UserNotificationMigrationJob_d_contacts_are_on_signal">
    <item quantity="one">%d tengiliður notar Signal!</item>
    <item quantity="other">%d tengiliðir nota Signal!</item>
  </plurals>
  <!--UsernameShareBottomSheet-->
  <!--Explanation of what the sheet enables the user to do-->
  <!--VerifyIdentityActivity-->
  <string name="VerifyIdentityActivity_your_contact_is_running_an_old_version_of_signal">Tengiliður þinn er að nota gamla útgáfu af Signal. Hann þarf að uppfæra hjá sér áður en þú getur sannreynt.</string>
  <string name="VerifyIdentityActivity_your_contact_is_running_a_newer_version_of_Signal">Tengiliður þinn er að nota nýja útgáfu af Signal með ósamhæfðu sniði QR-kóða. Uppfærðu hjá þér til að bera saman.</string>
  <string name="VerifyIdentityActivity_the_scanned_qr_code_is_not_a_correctly_formatted_safety_number">Skannaði QR-kóðinn er ekki rétt formaður staðfestingarkóði fyrir öryggisnúmer. Prófaðu að skanna aftur.</string>
  <string name="VerifyIdentityActivity_share_safety_number_via">Deila öryggisnúmeri með…</string>
  <string name="VerifyIdentityActivity_our_signal_safety_number">Signal-öryggisnúmerið okkar:</string>
  <string name="VerifyIdentityActivity_no_app_to_share_to">Það lítur út eins og þú sért ekki með nein forrit sem hægt sé að deila til.</string>
  <string name="VerifyIdentityActivity_no_safety_number_to_compare_was_found_in_the_clipboard">Ekkert öryggisnúmer til samanburðar fannst á klippispjaldinu</string>
  <string name="VerifyIdentityActivity_signal_needs_the_camera_permission_in_order_to_scan_a_qr_code_but_it_has_been_permanently_denied">Molly þarf heimild til að nota myndavélina til að geta skannað QR-kóða, en því hefur verið varanlega neitað. Farðu í kjörstillingar forritsins, veldu \"Heimildir\", og virkjaðu \"Myndavél\".</string>
  <string name="VerifyIdentityActivity_unable_to_scan_qr_code_without_camera_permission">Get ekki skannað QR-kóða án heimildar til að nota myndavélina</string>
  <string name="VerifyIdentityActivity_you_must_first_exchange_messages_in_order_to_view">Þú þarft fyrst að skiptast á skilaboðum við %1$s til að sjá öryggisnúmer hans.</string>
  <!--ViewOnceMessageActivity-->
  <!--AudioView-->
  <!--MessageDisplayHelper-->
  <string name="MessageDisplayHelper_message_encrypted_for_non_existing_session">Skilaboð dulrituð fyrir setu sem ekki er til</string>
  <!--MmsMessageRecord-->
  <string name="MmsMessageRecord_bad_encrypted_mms_message">Rangt dulrituð MMS-skilaboð</string>
  <string name="MmsMessageRecord_mms_message_encrypted_for_non_existing_session">MMS-skilaboð dulrituð fyrir setu sem ekki er til</string>
  <!--MuteDialog-->
  <string name="MuteDialog_mute_notifications">Þagga tilkynningar</string>
  <!--ApplicationMigrationService-->
  <string name="ApplicationMigrationService_import_in_progress">Innflutningur í gangi</string>
  <string name="ApplicationMigrationService_importing_text_messages">Flyt inn textaskilaboð</string>
  <string name="ApplicationMigrationService_import_complete">Innflutningi lokið</string>
  <string name="ApplicationMigrationService_system_database_import_is_complete">Innflutningi kerfisgagnagrunns er lokið.</string>
  <!--KeyCachingService-->
  <string name="KeyCachingService_signal_passphrase_cached">Snertu til að opna.</string>
  <string name="KeyCachingService_passphrase_cached">Molly er ólæst</string>
  <string name="KeyCachingService_lock">Læsa Molly</string>
  <!--MediaPreviewActivity-->
  <string name="MediaPreviewActivity_you">Þú</string>
  <string name="MediaPreviewActivity_unssuported_media_type">Óstudd gerð margmiðlunarefnis</string>
  <string name="MediaPreviewActivity_draft">Drög</string>
  <string name="MediaPreviewActivity_signal_needs_the_storage_permission_in_order_to_write_to_external_storage_but_it_has_been_permanently_denied">Molly þarf heimild til að nota geymslurými til að geta skrifað í ytra minni, en því hefur verið varanlega neitað. Farðu í kjörstillingar forritsins, veldu \"Heimildir\" og ýttu á \"Geymslurými\".</string>
  <string name="MediaPreviewActivity_unable_to_write_to_external_storage_without_permission">Get ekki vistað í ytra minni án heimildar til að nota geymslurými</string>
  <string name="MediaPreviewActivity_media_delete_confirmation_title">Eyða skilaboðum?</string>
  <string name="MediaPreviewActivity_media_delete_confirmation_message">Þetta mun endanlega eyða þessum skilaboðum.</string>
  <string name="MediaPreviewActivity_s_to_s">%1$s til %2$s</string>
  <!--All media preview title when viewing media send by you to another recipient (allows changing of \'You\' based on context)-->
  <string name="MediaPreviewActivity_you_to_s">Þú til %1$s</string>
  <!--All media preview title when viewing media sent by another recipient to you (allows changing of \'You\' based on context)-->
  <string name="MediaPreviewActivity_s_to_you">%1$s til þín</string>
  <string name="MediaPreviewActivity_media_no_longer_available">Margmiðlunarefni er ekki lengur til staðar.</string>
  <string name="MediaPreviewActivity_cant_find_an_app_able_to_share_this_media">Finn ekki smáforrit til að deila þessu efni.</string>
  <!--MessageNotifier-->
  <string name="MessageNotifier_d_new_messages_in_d_conversations">%1$d ný skilaboð í %2$d samtölum</string>
  <string name="MessageNotifier_most_recent_from_s">Nýjast frá: %1$s</string>
  <string name="MessageNotifier_locked_message">Læst skilaboð</string>
  <string name="MessageNotifier_message_delivery_failed">Afhending skilaboða mistókst.</string>
  <string name="MessageNotifier_failed_to_deliver_message">Mistókst að afhenda skilaboð.</string>
  <string name="MessageNotifier_error_delivering_message">Villa við að að afhenda skilaboð.</string>
  <string name="MessageNotifier_message_delivery_paused">Afhending skilaboða í bið.</string>
  <string name="MessageNotifier_verify_to_continue_messaging_on_signal">Sannreyna til að halda áfram samskiptum í Molly.</string>
  <string name="MessageNotifier_mark_all_as_read">Merkja allt sem lesið</string>
  <string name="MessageNotifier_mark_read">Merkja sem lesið</string>
  <string name="MessageNotifier_turn_off_these_notifications">Slökkva á þessum tilkynningum</string>
  <string name="MessageNotifier_view_once_photo">Skoða-einu-sinni ljósmynd</string>
  <string name="MessageNotifier_view_once_video">Skoða-einu-sinni myndskeið</string>
  <string name="MessageNotifier_reply">Svara</string>
  <string name="MessageNotifier_signal_message">Signal-skilaboð</string>
  <string name="MessageNotifier_unsecured_sms">Óöruggt SMS</string>
  <string name="MessageNotifier_you_may_have_new_messages">Þú gætir átt ný skilaboð</string>
  <string name="MessageNotifier_open_signal_to_check_for_recent_notifications">Opnaðu Molly til að athuga með nýlegar tilkynningar.</string>
  <string name="MessageNotifier_contact_message">%1$s %2$s</string>
  <string name="MessageNotifier_unknown_contact_message">Tengiliður</string>
  <string name="MessageNotifier_reacted_s_to_s">Brást við með %1$s við: \"%2$s\".</string>
  <string name="MessageNotifier_reacted_s_to_your_video">Brást við með %1$s við myndskeiðinu þínu.</string>
  <string name="MessageNotifier_reacted_s_to_your_image">Brást við með %1$s við myndinni þinni.</string>
  <string name="MessageNotifier_reacted_s_to_your_gif">Brást við með %1$s við GIF-myndinni þinni.</string>
  <string name="MessageNotifier_reacted_s_to_your_file">Brást við með %1$s við skránni þinni.</string>
  <string name="MessageNotifier_reacted_s_to_your_audio">Brást við með %1$s við hljóðskránni þinni.</string>
  <string name="MessageNotifier_reacted_s_to_your_view_once_media">Brást við með %1$s við skoða-einu-sinni myndefni frá þér.</string>
  <string name="MessageNotifier_reacted_s_to_your_sticker">Brást við með %1$s við límmerkinu þínu.</string>
  <string name="MessageNotifier_this_message_was_deleted">Þessum skilaboðum var eytt.</string>
  <string name="TurnOffContactJoinedNotificationsActivity__turn_off_contact_joined_signal">Slökktirðu á tilkynningum þegar tengiliður byrjar að nota Signal? Þú getur virkjað þær aftur í Signal &gt; Stillingar &gt; Tilkynningar.</string>
  <!--Notification Channels-->
  <string name="NotificationChannel_channel_messages">Skilaboð</string>
  <string name="NotificationChannel_calls">Símtöl</string>
  <string name="NotificationChannel_failures">Bilanir</string>
  <string name="NotificationChannel_backups">Afritun</string>
  <string name="NotificationChannel_locked_status">Staða læsingar</string>
  <string name="NotificationChannel_app_updates">Uppfærslur forrits</string>
  <string name="NotificationChannel_other">Annað</string>
  <string name="NotificationChannel_group_chats">Spjall</string>
  <string name="NotificationChannel_missing_display_name">Óþekkt</string>
  <string name="NotificationChannel_voice_notes">Tal-minnispunktar</string>
  <string name="NotificationChannel_contact_joined_signal">Tengiliður skráði sig á Signal</string>
  <string name="NotificationChannels__no_activity_available_to_open_notification_channel_settings">Engin virkni tiltæk til að opna stillingar á tilkynningarásum.</string>
  <!--Notification channel name for showing persistent background connection on devices without push notifications-->
  <string name="NotificationChannel_background_connection">Bakgrunnstenging</string>
  <!--Notification channel name for showing call status information (like connection, ongoing, etc.) Not ringing.-->
  <string name="NotificationChannel_call_status">Staða samtals</string>
  <!--ProfileEditNameFragment-->
  <!--QuickResponseService-->
  <string name="QuickResponseService_quick_response_unavailable_when_Signal_is_locked">Flýtisvar ekki tiltækt á meðan Molly er læst!</string>
  <string name="QuickResponseService_problem_sending_message">Vandamál við að senda skilaboð!</string>
  <!--SaveAttachmentTask-->
  <string name="SaveAttachmentTask_saved_to">Vistaði í %s</string>
  <string name="SaveAttachmentTask_saved">Vistað</string>
  <!--SearchToolbar-->
  <string name="SearchToolbar_search">Leita</string>
  <string name="SearchToolbar_search_for_conversations_contacts_and_messages">Leita að samtölum, tengiliðum og skilaboðum</string>
  <!--Material3 Search Toolbar-->
  <string name="Material3SearchToolbar__close">Loka</string>
  <string name="Material3SearchToolbar__clear">Hreinsa</string>
  <!--ShortcutLauncherActivity-->
  <string name="ShortcutLauncherActivity_invalid_shortcut">Ógild flýtileið</string>
  <!--SingleRecipientNotificationBuilder-->
  <string name="SingleRecipientNotificationBuilder_signal">Molly</string>
  <string name="SingleRecipientNotificationBuilder_new_message">Ný skilaboð</string>
  <string name="SingleRecipientNotificationBuilder_message_request">Beiðni um skilaboð</string>
  <string name="SingleRecipientNotificationBuilder_you">Þú</string>
  <!--Notification subtext for group stories-->
  <string name="SingleRecipientNotificationBuilder__s_dot_story">%1$s • Saga</string>
  <!--ThumbnailView-->
  <string name="ThumbnailView_Play_video_description">Spila myndskeið</string>
  <string name="ThumbnailView_Has_a_caption_description">Er með skýringartexta</string>
  <!--TransferControlView-->
  <plurals name="TransferControlView_n_items">
    <item quantity="one">%d atriði</item>
    <item quantity="other">%d atriði</item>
  </plurals>
  <!--UnauthorizedReminder-->
  <string name="UnauthorizedReminder_device_no_longer_registered">Tæki er ekki lengur skráð</string>
  <string name="UnauthorizedReminder_this_is_likely_because_you_registered_your_phone_number_with_Signal_on_a_different_device">Tæki ekki lengur skráð. Hægt er að skrá símanúmer þitt í öðru tæki hjá Signal. Ýttu til að endurskrá.</string>
  <!--WebRtcCallActivity-->
  <string name="WebRtcCallActivity_to_answer_the_call_give_signal_access_to_your_microphone">Svo hægt sé að svara símtalinu þarf Molly að fá aðgang að hljóðnemanum þínum.</string>
  <string name="WebRtcCallActivity_to_answer_the_call_from_s_give_signal_access_to_your_microphone">Svo hægt sé að svara símtali frá %s, þarf Molly að fá aðgang að hljóðnemanum þínum.</string>
  <string name="WebRtcCallActivity_signal_requires_microphone_and_camera_permissions_in_order_to_make_or_receive_calls">Molly þarf heimild til að nota hljóðnema og myndavél til að geta hringt eða tekið við símtölum, en þessum heimildum hefur verið varanlega neitað. Farðu í kjörstillingar forritsins, veldu \"Heimildir\" og ýttu á bæði \"Hljóðnemi\" og \"Myndavél\".</string>
  <string name="WebRtcCallActivity__answered_on_a_linked_device">Svarað á tengdu tæki.</string>
  <string name="WebRtcCallActivity__declined_on_a_linked_device">Hafnað á tengdu tæki.</string>
  <string name="WebRtcCallActivity__busy_on_a_linked_device">Upptekin/n á tengdu tæki.</string>
  <string name="GroupCallSafetyNumberChangeNotification__someone_has_joined_this_call_with_a_safety_number_that_has_changed">Einhver kom inn í símtalið með öryggisnúmer sem hefur breyst.</string>
  <!--WebRtcCallScreen-->
  <string name="WebRtcCallScreen_swipe_up_to_change_views">Strjúka upp til að breyta sýnum</string>
  <!--WebRtcCallScreen V2-->
  <string name="WebRtcCallScreen__decline">Hafna</string>
  <string name="WebRtcCallScreen__answer">Svara</string>
  <string name="WebRtcCallScreen__answer_without_video">Svara án myndmerkis</string>
  <!--WebRtcAudioOutputToggle-->
  <string name="WebRtcAudioOutputToggle__audio_output">Hljóðúttak</string>
  <string name="WebRtcAudioOutputToggle__phone_earpiece">Heyrnartól síma</string>
  <string name="WebRtcAudioOutputToggle__speaker">Hátalari</string>
  <string name="WebRtcAudioOutputToggle__bluetooth">Blátönn</string>
  <string name="WebRtcCallControls_answer_call_description">Svara símtali</string>
  <string name="WebRtcCallControls_reject_call_description">Hafna símtali</string>
  <!--change_passphrase_activity-->
  <string name="change_passphrase_activity__old_passphrase">Eldra lykilorð</string>
  <string name="change_passphrase_activity__new_passphrase">Nýtt lykilorð</string>
  <string name="change_passphrase_activity__repeat_new_passphrase">Endurtaktu nýja lykilorðið</string>
  <!--contact_selection_activity-->
  <string name="contact_selection_activity__enter_name_or_number">Settu inn nafn eða símanúmer</string>
  <string name="contact_selection_activity__invite_to_signal">Bjóða á Molly</string>
  <string name="contact_selection_activity__new_group">Nýr hópur</string>
  <!--contact_filter_toolbar-->
  <string name="contact_filter_toolbar__clear_entered_text_description">Hreinsa skrifaðan texta</string>
  <string name="contact_filter_toolbar__show_keyboard_description">Birta lyklaborð</string>
  <string name="contact_filter_toolbar__show_dial_pad_description">Birta talnaborð</string>
  <!--contact_selection_group_activity-->
  <string name="contact_selection_group_activity__no_contacts">Engir tengiliðir</string>
  <string name="contact_selection_group_activity__finding_contacts">Hleð inn tengiliðum …</string>
  <!--single_contact_selection_activity-->
  <string name="SingleContactSelectionActivity_contact_photo">Mynd tengiliðar</string>
  <!--ContactSelectionListFragment-->
  <string name="ContactSelectionListFragment_signal_requires_the_contacts_permission_in_order_to_display_your_contacts">Molly þarf heimild til að nota tengiliði til að geta birt upplýsingar varðandi tengiliði, en því hefur verið varanlega neitað. Farðu í kjörstillingar forritsins, veldu \"Heimildir\" og ýttu á \"Tengiliðir\".</string>
  <string name="ContactSelectionListFragment_error_retrieving_contacts_check_your_network_connection">Villa við að ná í tengiliði, athugaðu netsambandið þitt</string>
  <string name="ContactSelectionListFragment_username_not_found">Notandanafn fannst ekki</string>
  <string name="ContactSelectionListFragment_s_is_not_a_signal_user">\"%1$s\" er ekki Signal-notandi. Gakktu úr skugga um að þú hafir sett inn allt notandanafnið.</string>
  <string name="ContactSelectionListFragment_you_do_not_need_to_add_yourself_to_the_group">Þú þarft ekki að bæta sjálfum þér í hópinn</string>
  <string name="ContactSelectionListFragment_maximum_group_size_reached">Hámarksstærð hóps náð</string>
  <string name="ContactSelectionListFragment_signal_groups_can_have_a_maximum_of_d_members">Signal-hópar geta að hámarki haft %1$d meðlimi.</string>
  <string name="ContactSelectionListFragment_recommended_member_limit_reached">Takmörkum á ráðlögðum þátttakendafjölda náð</string>
  <string name="ContactSelectionListFragment_signal_groups_perform_best_with_d_members_or_fewer">Signal-hópar virka best með %1$d meðlimum eða færri. Sé fleiri meðlimum bætt við, munu tafir verða á sendingum og móttöku skilaboða.</string>
  <plurals name="ContactSelectionListFragment_d_members">
    <item quantity="one">%1$d meðlimur</item>
    <item quantity="other">%1$d meðlimir</item>
  </plurals>
  <!--contact_selection_list_fragment-->
  <string name="contact_selection_list_fragment__signal_needs_access_to_your_contacts_in_order_to_display_them">Molly þarf aðgang að tengiliðunum þinum svo hægt sé að birta þá.</string>
  <string name="contact_selection_list_fragment__show_contacts">Birta tengiliði</string>
  <!--contact_selection_list_item-->
  <plurals name="contact_selection_list_item__number_of_members">
    <item quantity="one">%1$d meðlimur</item>
    <item quantity="other">%1$d meðlimir</item>
  </plurals>
  <!--Displays number of viewers for a story-->
  <plurals name="contact_selection_list_item__number_of_viewers">
    <item quantity="one">%1$d lesandi</item>
    <item quantity="other">%1$d lesendur</item>
  </plurals>
  <!--conversation_activity-->
  <string name="conversation_activity__type_message_push">Signal-skilaboð</string>
  <string name="conversation_activity__type_message_sms_insecure">Óöruggt SMS</string>
  <string name="conversation_activity__type_message_mms_insecure">Óöruggt MMS</string>
  <string name="conversation_activity__from_sim_name">Frá %1$s</string>
  <string name="conversation_activity__sim_n">SIM %1$d</string>
  <string name="conversation_activity__send">Senda</string>
  <string name="conversation_activity__compose_description">Samning skilaboða</string>
  <string name="conversation_activity__emoji_toggle_description">Víxla af/á lyklaborði með emoji-táknum</string>
  <string name="conversation_activity__attachment_thumbnail">Smámynd viðhengis</string>
  <string name="conversation_activity__quick_attachment_drawer_toggle_camera_description">Víxla af/á flýtivali viðhengja úr myndavél</string>
  <string name="conversation_activity__quick_attachment_drawer_record_and_send_audio_description">Taka upp og senda hljóðviðhengi</string>
  <string name="conversation_activity__quick_attachment_drawer_lock_record_description">Læsa upptöku hljóðviðhengis</string>
  <string name="conversation_activity__enable_signal_for_sms">Virkja Signal með SMS</string>
  <string name="conversation_activity__message_could_not_be_sent">Ekki var hægt að senda skilaboð. Athugaðu netsambandið þitt og prófaðu aftur.</string>
  <!--conversation_input_panel-->
  <string name="conversation_input_panel__slide_to_cancel">Renna til að hætta við</string>
  <string name="conversation_input_panel__cancel">Hætta við</string>
  <!--conversation_item-->
  <string name="conversation_item__mms_image_description">Margmiðlunarskilaboð</string>
  <string name="conversation_item__secure_message_description">Örugg skilaboð</string>
  <!--conversation_item_sent-->
  <string name="conversation_item_sent__send_failed_indicator_description">Sending mistókst</string>
  <string name="conversation_item_sent__pending_approval_description">Bíður samþykkis</string>
  <string name="conversation_item_sent__delivered_description">Afhent</string>
  <string name="conversation_item_sent__message_read">Skilaboð lesin</string>
  <!--conversation_item_received-->
  <string name="conversation_item_received__contact_photo_description">Mynd tengiliðar</string>
  <!--ConversationUpdateItem-->
  <string name="ConversationUpdateItem_loading">Hleð inn</string>
  <string name="ConversationUpdateItem_learn_more">Kanna nánar</string>
  <string name="ConversationUpdateItem_join_call">Taka þátt í símtali</string>
  <string name="ConversationUpdateItem_return_to_call">Snúa aftur í símtal</string>
  <string name="ConversationUpdateItem_call_is_full">Símtal er fullskipað</string>
  <string name="ConversationUpdateItem_invite_friends">Bjóða vinum aðgang</string>
  <string name="ConversationUpdateItem_enable_call_notifications">Virkja tilkynningar um hringingar</string>
  <string name="ConversationUpdateItem_update_contact">Uppfæra tengilið</string>
  <!--Update item button text to show to block a recipient from requesting to join via group link-->
  <string name="ConversationUpdateItem_block_request">Loka á beiðni</string>
  <string name="ConversationUpdateItem_no_groups_in_common_review_requests_carefully">Engir sameiginlegir hópar. Yfirfarðu beiðnir vandlega.</string>
  <string name="ConversationUpdateItem_no_contacts_in_this_group_review_requests_carefully">Engir tengiliðir í þessum hópi. Yfirfarðu beiðnir vandlega.</string>
  <string name="ConversationUpdateItem_view">Skoða</string>
  <string name="ConversationUpdateItem_the_disappearing_message_time_will_be_set_to_s_when_you_message_them">Niðurtalning sjálfeyðandi skilaboða er tímastillt á %1$s þegar þú sendir viðkomandi aðila skilaboð.</string>
  <!--Update item button text to show to boost a feature-->
  <string name="ConversationUpdateItem_donate">Styrkja</string>
  <!--audio_view-->
  <string name="audio_view__play_pause_accessibility_description">Spila … bíða</string>
  <string name="audio_view__download_accessibility_description">Sækja</string>
  <!--QuoteView-->
  <string name="QuoteView_audio">Hljóð</string>
  <string name="QuoteView_video">Myndskeið</string>
  <string name="QuoteView_photo">Mynd</string>
  <string name="QuoteView_gif">GIF-mynd</string>
  <string name="QuoteView_view_once_media">Skoða-einu-sinni margmiðlunarefni</string>
  <string name="QuoteView_sticker">Límmerki</string>
  <string name="QuoteView_you">Þú</string>
  <string name="QuoteView_original_missing">Upprunaleg skilaboð finnast ekki</string>
  <!--Author formatting for group stories-->
  <string name="QuoteView_s_story">%1$s · Saga</string>
  <!--Label indicating that a quote is for a reply to a story you created-->
  <string name="QuoteView_your_story">Þú · Saga</string>
  <!--Label indicating that the story being replied to no longer exists-->
  <string name="QuoteView_no_longer_available">Ekki lengur tiltækt</string>
  <!--Label for quoted gift-->
  <string name="QuoteView__gift">Gjöf</string>
  <!--conversation_fragment-->
  <string name="conversation_fragment__scroll_to_the_bottom_content_description">Skruna neðst</string>
  <!--BubbleOptOutTooltip-->
  <!--Message to inform the user of what Android chat bubbles are-->
  <string name="BubbleOptOutTooltip__description">Talblöðrur (bubbles) eru eiginleiki í Android sem þú getur slökkt á fyrir spjall í Molly.</string>
  <!--Button to dismiss the tooltip for opting out of using Android bubbles-->
  <string name="BubbleOptOutTooltip__not_now">Ekki núna</string>
  <!--Button to move to the system settings to control the use of Android bubbles-->
  <string name="BubbleOptOutTooltip__turn_off">Slökkva</string>
  <!--safety_number_change_dialog-->
  <string name="safety_number_change_dialog__safety_number_changes">Breyting á öryggisnúmeri</string>
  <string name="safety_number_change_dialog__accept">Samþykkja</string>
  <string name="safety_number_change_dialog__send_anyway">Senda samt</string>
  <string name="safety_number_change_dialog__call_anyway">Hringja samt</string>
  <string name="safety_number_change_dialog__join_call">Taka þátt í símtali</string>
  <string name="safety_number_change_dialog__continue_call">Halda símtali áfram</string>
  <string name="safety_number_change_dialog__leave_call">Hætta símtali</string>
  <string name="safety_number_change_dialog__the_following_people_may_have_reinstalled_or_changed_devices">Eftirfarandi einstaklingar hafa sett Signal upp aftur eða skipt um tæki. Sannreyndu öryggisnúmer þín með þeim til að tryggja öryggi.</string>
  <string name="safety_number_change_dialog__view">Skoða</string>
  <string name="safety_number_change_dialog__previous_verified">Áður sannreynt</string>
  <!--EnableCallNotificationSettingsDialog__call_notifications_checklist-->
  <string name="EnableCallNotificationSettingsDialog__call_notifications_enabled">Tilkynningar um hringingar eru virkar</string>
  <string name="EnableCallNotificationSettingsDialog__enable_call_notifications">Virkja tilkynningar um hringingar</string>
  <string name="EnableCallNotificationSettingsDialog__enable_background_activity">Virkja bakgrunnsvirkni</string>
  <string name="EnableCallNotificationSettingsDialog__everything_looks_good_now">Allt lítur núna vel út!</string>
  <string name="EnableCallNotificationSettingsDialog__to_receive_call_notifications_tap_here_and_turn_on_show_notifications">Til að fá tilkynningar um hringingar, ýttu hér og kveiktu á \"Birta tilkynningar\".</string>
  <string name="EnableCallNotificationSettingsDialog__to_receive_call_notifications_tap_here_and_turn_on_notifications">Til að fá tilkynningar um hringingar, ýttu hér og kveiktu á tilkynningum og gakktu úr skugga um að hljóð og sprettgluggar séu virkt.</string>
  <string name="EnableCallNotificationSettingsDialog__to_receive_call_notifications_tap_here_and_enable_background_activity_in_battery_settings">Til að fá tilkynningar um hringingar, ýttu hér og virkjaðu bakgrunnsvirkni í rafhlöðustillingum.</string>
  <string name="EnableCallNotificationSettingsDialog__settings">Stillingar</string>
  <string name="EnableCallNotificationSettingsDialog__to_receive_call_notifications_tap_settings_and_turn_on_show_notifications">Til að fá tilkynningar um hringingar, ýttu á \"Stillingar\" og kveiktu á \"Birta tilkynningar\".</string>
  <string name="EnableCallNotificationSettingsDialog__to_receive_call_notifications_tap_settings_and_turn_on_notifications">Til að fá tilkynningar um hringingar, ýttu á \"Stillingar\" og kveiktu á tilkynningum og gakktu úr skugga um að hljóð og sprettgluggar séu virkt.</string>
  <string name="EnableCallNotificationSettingsDialog__to_receive_call_notifications_tap_settings_and_enable_background_activity_in_battery_settings">Til að fá tilkynningar um hringingar, ýttu á \"Stillingar\" og virkjaðu bakgrunnsvirkni í rafhlöðustillingum.</string>
  <!--country_selection_fragment-->
  <string name="country_selection_fragment__loading_countries">Hleð inn löndum…</string>
  <string name="country_selection_fragment__search">Leita</string>
  <string name="country_selection_fragment__no_matching_countries">Engin samsvarandi lönd</string>
  <!--device_add_fragment-->
  <string name="device_add_fragment__scan_the_qr_code_displayed_on_the_device_to_link">Skannaðu QR-kóðann sem birtist á tækinu til að tengja</string>
  <!--device_link_fragment-->
  <string name="device_link_fragment__link_device">Tengja tæki</string>
  <!--device_list_fragment-->
  <string name="device_list_fragment__no_devices_linked">Engin tæki eru tengd</string>
  <string name="device_list_fragment__link_new_device">Tengja nýtt tæki</string>
  <!--expiration-->
  <string name="expiration_off">Slökkt</string>
  <plurals name="expiration_seconds">
    <item quantity="one">%d sekúnda</item>
    <item quantity="other">%d sekúndur</item>
  </plurals>
  <string name="expiration_seconds_abbreviated">%ds</string>
  <plurals name="expiration_minutes">
    <item quantity="one">%d mínúta</item>
    <item quantity="other">%d mínútur</item>
  </plurals>
  <string name="expiration_minutes_abbreviated">%dm</string>
  <plurals name="expiration_hours">
    <item quantity="one">%d klukkustund</item>
    <item quantity="other">%d klukkustundir</item>
  </plurals>
  <string name="expiration_hours_abbreviated">%dklst</string>
  <plurals name="expiration_days">
    <item quantity="one">%d dag</item>
    <item quantity="other">%d daga</item>
  </plurals>
  <string name="expiration_days_abbreviated">%dd</string>
  <plurals name="expiration_weeks">
    <item quantity="one">%d vika</item>
    <item quantity="other">%d vikur</item>
  </plurals>
  <string name="expiration_weeks_abbreviated">%dv</string>
  <string name="expiration_combined">%1$s %2$s</string>
  <!--unverified safety numbers-->
  <string name="IdentityUtil_unverified_banner_one">Öryggisnúmer þitt með %s hefur breyst og er ekki lengur staðfest</string>
  <string name="IdentityUtil_unverified_banner_two">Öryggisnúmer þín með %1$s og %2$s hafa breyst og eru ekki lengur staðfest</string>
  <string name="IdentityUtil_unverified_banner_many">Öryggisnúmer þín með %1$s, %2$s og %3$s hafa breyst og eru ekki lengur staðfest</string>
  <string name="IdentityUtil_unverified_dialog_one">Öryggisnúmer þitt með %1$s hefur breyst og er ekki lengur sannreynt. Þetta gæti þýtt að einhver sé að reyna að komast inn í samskiptin þín, eða einfaldlega að %1$s hefur sett Signal upp aftur.</string>
  <string name="IdentityUtil_unverified_dialog_two">Öryggisnúmer þín með %1$s og %2$s hafa breyst og eru ekki lengur sannreynd. Þetta gæti þýtt að einhver sé að reyna að komast inn í samskiptin þín, eða einfaldlega að þeir hafa sett Signal upp aftur.</string>
  <string name="IdentityUtil_unverified_dialog_many">Öryggisnúmer þín með %1$s, %2$s og %3$s hafa breyst og eru ekki lengur sannreynd. Þetta gæti þýtt að einhver sé að reyna að komast inn í samskiptin þín, eða einfaldlega að þeir hafa sett Signal upp aftur.</string>
  <string name="IdentityUtil_untrusted_dialog_one">Öryggisnúmer þitt með %s var að breytast.</string>
  <string name="IdentityUtil_untrusted_dialog_two">Öryggisnúmer þín með %1$s og %2$s voru að breytast.</string>
  <string name="IdentityUtil_untrusted_dialog_many">Öryggisnúmer þín með %1$s, %2$s og %3$s voru að breytast.</string>
  <plurals name="identity_others">
    <item quantity="one">%dtil viðbótar </item>
    <item quantity="other">%d til viðbótar</item>
  </plurals>
  <!--giphy_activity-->
  <string name="giphy_activity_toolbar__search_gifs">Leita að GIF-myndum</string>
  <!--giphy_fragment-->
  <string name="giphy_fragment__nothing_found">Ekkert fannst</string>
  <!--database_migration_activity-->
  <string name="database_migration_activity__would_you_like_to_import_your_existing_text_messages">Viltu flytja öll fyrirliggjandi textaskilaboð inn í dulritaðan gagnagrunn Signal?</string>
  <string name="database_migration_activity__the_default_system_database_will_not_be_modified">Sjálfgefnum gagnagrunni kerfisins verður ekki breytt á nokkurn hátt.</string>
  <string name="database_migration_activity__skip">Sleppa</string>
  <string name="database_migration_activity__import">Flytja inn</string>
  <string name="database_migration_activity__this_could_take_a_moment_please_be_patient">Þetta gæti tekið dálitla stund. Sýndu þolinmæði, þú færð að vita þegar innflutningnum er lokið.</string>
  <string name="database_migration_activity__importing">FLYT INN</string>
  <!--load_more_header-->
  <string name="load_more_header__see_full_conversation">Sjá allt samtalið</string>
  <string name="load_more_header__loading">Hleð inn</string>
  <!--media_overview_activity-->
  <string name="media_overview_activity__no_media">Ekkert margmiðlunarefni</string>
  <!--message_recipients_list_item-->
  <string name="message_recipients_list_item__view">Skoða</string>
  <string name="message_recipients_list_item__resend">Endursenda</string>
  <!--Displayed in a toast when user long presses an item in MyStories-->
  <string name="MyStoriesFragment__copied_sent_timestamp_to_clipboard">Afritaði tímamerki sendingar á klippispjald.</string>
  <!--Displayed when there are no outgoing stories-->
  <string name="MyStoriesFragment__updates_to_your_story_will_show_up_here">Uppfærslur á sögunni þinni munu birtast hér.</string>
  <!--GroupUtil-->
  <plurals name="GroupUtil_joined_the_group">
    <item quantity="one">%1$s gekk í hópinn</item>
    <item quantity="other">%1$s gengu í hópinn.</item>
  </plurals>
  <string name="GroupUtil_group_name_is_now">Nafn hópsins er núna \'%1$s\'.</string>
  <!--prompt_passphrase_activity-->
  <string name="prompt_passphrase_activity__unlock">Aflæsa</string>
  <!--prompt_mms_activity-->
  <string name="prompt_mms_activity__signal_requires_mms_settings_to_deliver_media_and_group_messages">Signal þarfnast stillinga fyrir MMS til að geta afhent margmiðlunarefni og hópskilaboð í gegnum farsímakerfi þjónustuaðilans þíns. Tækið þitt veitir ekki þessar upplýsingar, sem kemur fyrir þegar um tæki læst við tiltekinn þjónustuaðila og aðrar skilyrtar uppsetningar er að ræða.</string>
  <string name="prompt_mms_activity__to_send_media_and_group_messages_tap_ok">Til að senda margmiðlunarefni og hópskilaboð, skaltu ýta á \'Í lagi\' og ljúka við umbeðnar stillingar. MMS-stillingarnar fyrir símaþjónustuna þína er venjulega hægt að finna með því að leita að \'nafn símaþjónustufyrirtækis APN\'. Þú þarft aðeins að gera þetta einu sinni.</string>
  <!--BadDecryptLearnMoreDialog-->
  <string name="BadDecryptLearnMoreDialog_delivery_issue">Vandamál með afhendingu</string>
  <string name="BadDecryptLearnMoreDialog_couldnt_be_delivered_individual">Ekki var hægt að afhenda til þín skilaboð, límmerki, viðbrögð eða leskvittun frá %s. Mögulega var reynt að senda þetta til þín beint eða í hópi.</string>
  <string name="BadDecryptLearnMoreDialog_couldnt_be_delivered_group">Ekki var hægt að afhenda til þín skilaboð, límmerki, viðbrögð eða leskvittun frá %s.</string>
  <!--profile_create_activity-->
  <string name="CreateProfileActivity_first_name_required">Eiginnafn (nauðsynlegt)</string>
  <string name="CreateProfileActivity_last_name_optional">Kenninafn (eftirnafn - valfrjálst)</string>
  <string name="CreateProfileActivity_next">Næsta</string>
  <string name="CreateProfileActivity__username">Notandanafn</string>
  <string name="CreateProfileActivity__create_a_username">Útbúðu notandanafn</string>
  <string name="CreateProfileActivity_custom_mms_group_names_and_photos_will_only_be_visible_to_you">Hópanöfn og myndir sérsniðinna MMS-hópa verða einungis sýnileg þér.</string>
  <string name="CreateProfileActivity_group_descriptions_will_be_visible_to_members_of_this_group_and_people_who_have_been_invited">Lýsingar á hópum verða sýnilegar öllum meðlimum hópsins ásamt því fólki sem hefur verið boðið.</string>
  <!--EditAboutFragment-->
  <string name="EditAboutFragment_about">Nánar</string>
  <string name="EditAboutFragment_write_a_few_words_about_yourself">Skrifaðu nokkur orð um sjálfa/n þig…</string>
  <string name="EditAboutFragment_count">%1$d/%2$d</string>
  <string name="EditAboutFragment_speak_freely">Láttu í þér heyra</string>
  <string name="EditAboutFragment_encrypted">Dulritað</string>
  <string name="EditAboutFragment_be_kind">Vertu vinsamleg/ur</string>
  <string name="EditAboutFragment_coffee_lover">Kaffifíkill</string>
  <string name="EditAboutFragment_free_to_chat">Laus til að spjalla</string>
  <string name="EditAboutFragment_taking_a_break">Er í pásu</string>
  <string name="EditAboutFragment_working_on_something_new">Vinn við eitthvað nýtt</string>
  <!--EditProfileFragment-->
  <string name="EditProfileFragment__edit_group">Breyta hópi</string>
  <string name="EditProfileFragment__group_name">Heiti hóps</string>
  <string name="EditProfileFragment__group_description">Lýsing á hópi</string>
  <!--EditProfileNameFragment-->
  <string name="EditProfileNameFragment_your_name">Nafnið þitt</string>
  <string name="EditProfileNameFragment_first_name">Eiginnafn</string>
  <string name="EditProfileNameFragment_last_name_optional">Kenninafn (eftirnafn - valfrjálst)</string>
  <string name="EditProfileNameFragment_save">Vista</string>
  <string name="EditProfileNameFragment_failed_to_save_due_to_network_issues_try_again_later">Tókst ekki að vista vegna vandamála með net. Reyndu aftur síðar.</string>
  <!--recipient_preferences_activity-->
  <string name="recipient_preference_activity__shared_media">Deilt margmiðlunarefni</string>
  <!--recipients_panel-->
  <string name="recipients_panel__to"><small>Settu inn nafn eða símanúmer</small></string>
  <!--verify_display_fragment-->
  <string name="verify_display_fragment__to_verify_the_security_of_your_end_to_end_encryption_with_s"><![CDATA[Til að sannreyna öryggi enda-í-enda dulritunarinnar þinnar með %s, skaltu bera tölurnar hér fyrir ofan saman við tölurnar á viðkomandi tækjum. Eins geturðu skannað kóðann á símanum hins aðilans. <a href="https://signal.org/redirect/safety-numbers">Kanna nánar.</a>]]></string>
  <string name="verify_display_fragment__tap_to_scan">Ýttu til að skanna</string>
  <string name="verify_display_fragment__successful_match">Samsvörun tókst</string>
  <string name="verify_display_fragment__failed_to_verify_safety_number">Mistókst að sannreyna öryggisnúmer</string>
  <string name="verify_display_fragment__loading">Hleð inn…</string>
  <string name="verify_display_fragment__mark_as_verified">Merkja sem staðfest</string>
  <string name="verify_display_fragment__clear_verification">Hreinsa sannvottun</string>
  <!--verify_identity-->
  <string name="verify_identity__share_safety_number">Deila öryggisnúmeri</string>
  <!--verity_scan_fragment-->
  <string name="verify_scan_fragment__scan_the_qr_code_on_your_contact">Skannaðu QR-kóðann á tæki tengiliðarins þíns.</string>
  <!--webrtc_answer_decline_button-->
  <string name="webrtc_answer_decline_button__swipe_up_to_answer">Strjúka upp til að svara</string>
  <string name="webrtc_answer_decline_button__swipe_down_to_reject">Strjúka niður til að hafna</string>
  <!--message_details_header-->
  <string name="message_details_header__issues_need_your_attention">Nokkur vandamál krefjast athygli þinnar.</string>
  <string name="message_details_header_sent">Sent</string>
  <string name="message_details_header_received">Móttekið</string>
  <string name="message_details_header_disappears">Hverfur</string>
  <string name="message_details_header_via">Með</string>
  <!--message_details_recipient_header-->
  <string name="message_details_recipient_header__pending_send">Í bið</string>
  <string name="message_details_recipient_header__sent_to">Sent til</string>
  <string name="message_details_recipient_header__sent_from">Sent frá</string>
  <string name="message_details_recipient_header__delivered_to">Afhent til</string>
  <string name="message_details_recipient_header__read_by">Lesið af</string>
  <string name="message_details_recipient_header__not_sent">Ekki sent</string>
  <string name="message_details_recipient_header__viewed">Skoðað af</string>
  <string name="message_details_recipient_header__skipped">Sleppt</string>
  <!--message_Details_recipient-->
  <string name="message_details_recipient__failed_to_send">Mistókst að senda</string>
  <string name="message_details_recipient__new_safety_number">Nýtt öryggisnúmer</string>
  <!--AndroidManifest.xml-->
  <string name="AndroidManifest__create_passphrase">Útbúa lykilorð</string>
  <string name="AndroidManifest__select_contacts">Veldu tengiliði</string>
  <string name="AndroidManifest__change_passphrase">Breyta lykilorði</string>
  <string name="AndroidManifest__verify_safety_number">Sannreyna öryggisnúmer</string>
  <string name="AndroidManifest__log_submit">Senda inn villumeldingaskrá</string>
  <string name="AndroidManifest__media_preview">Forskoðun margmiðlunarefnis</string>
  <string name="AndroidManifest__message_details">Nánar um skilaboð</string>
  <string name="AndroidManifest__linked_devices">Tengd tæki</string>
  <string name="AndroidManifest__invite_friends">Bjóða vinum aðgang</string>
  <string name="AndroidManifest_archived_conversations">Samtöl í geymslu</string>
  <string name="AndroidManifest_remove_photo">Fjarlægja mynd</string>
  <!--Message Requests Megaphone-->
  <string name="MessageRequestsMegaphone__message_requests">Beiðnir um skilaboð</string>
  <string name="MessageRequestsMegaphone__users_can_now_choose_to_accept">Notendur geta núna valið hvort þeir samþykki ný samtöl. Nöfn notandasniða gera fólki kleift að vita hver sé að senda þeim skilaboð.</string>
  <string name="MessageRequestsMegaphone__add_profile_name">Bæta við heiti á sniði</string>
  <!--HelpFragment-->
  <string name="HelpFragment__have_you_read_our_faq_yet">Ertu búin/n að lesa algengu spurningarnar okkar - FAQ?</string>
  <string name="HelpFragment__next">Næsta</string>
  <string name="HelpFragment__contact_us">Hafa samband</string>
  <string name="HelpFragment__tell_us_whats_going_on">Segðu okkur hvað er í gangi</string>
  <string name="HelpFragment__include_debug_log">Hafa með villumeldingaskrá.</string>
  <string name="HelpFragment__whats_this">Hvað er þetta?</string>
  <string name="HelpFragment__how_do_you_feel">Hvernig líður þér? (valkvætt)</string>
  <string name="HelpFragment__tell_us_why_youre_reaching_out">Segðu okkur hvað er í gangi.</string>
  <string name="HelpFragment__support_info">Upplýsingar um aðstoð</string>
  <string name="HelpFragment__signal_android_support_request">Beiðni um aðstoð vegna Signal fyrir Android</string>
  <string name="HelpFragment__debug_log">Villumeldingaskrá:</string>
  <string name="HelpFragment__could_not_upload_logs">Gat ekki sent inn atvikaskrár</string>
  <string name="HelpFragment__please_be_as_descriptive_as_possible">Lýstu þessu eins nákvæmlega og þú getur til að auðvelda okkur að skilja vandamálið.</string>
  <!--ReactWithAnyEmojiBottomSheetDialogFragment-->
  <string name="ReactWithAnyEmojiBottomSheetDialogFragment__this_message">Þessi skilaboð</string>
  <string name="ReactWithAnyEmojiBottomSheetDialogFragment__recently_used">Nýlega notað</string>
  <string name="ReactWithAnyEmojiBottomSheetDialogFragment__smileys_and_people">Fólk og broskarlar</string>
  <string name="ReactWithAnyEmojiBottomSheetDialogFragment__nature">Náttúra</string>
  <string name="ReactWithAnyEmojiBottomSheetDialogFragment__food">Matur</string>
  <string name="ReactWithAnyEmojiBottomSheetDialogFragment__activities">Aðgerðir</string>
  <string name="ReactWithAnyEmojiBottomSheetDialogFragment__places">Staðir</string>
  <string name="ReactWithAnyEmojiBottomSheetDialogFragment__objects">Hlutir</string>
  <string name="ReactWithAnyEmojiBottomSheetDialogFragment__symbols">Tákn</string>
  <string name="ReactWithAnyEmojiBottomSheetDialogFragment__flags">Flögg</string>
  <string name="ReactWithAnyEmojiBottomSheetDialogFragment__emoticons">Broskarlar</string>
  <string name="ReactWithAnyEmojiBottomSheetDialogFragment__no_results_found">Ekkert fannst</string>
  <!--arrays.xml-->
  <string name="arrays__use_default">Nota sjálfgefið</string>
  <string name="arrays__use_custom">Nota sérsniðið</string>
  <string name="arrays__mute_for_one_hour">Þagga í 1 klukkustund</string>
  <string name="arrays__mute_for_eight_hours">Þagga í 8 klukkustundir</string>
  <string name="arrays__mute_for_one_day">Þagga í 1 dag</string>
  <string name="arrays__mute_for_seven_days">Þagga í 7 daga</string>
  <string name="arrays__always">Alltaf</string>
  <string name="arrays__settings_default">Sjálfgefið í stillingum</string>
  <string name="arrays__enabled">Virkt</string>
  <string name="arrays__disabled">Óvirkt</string>
  <string name="arrays__name_and_message">Nafn og skilaboð</string>
  <string name="arrays__name_only">Einungis heiti</string>
  <string name="arrays__no_name_or_message">Ekkert nafn eða skilaboð</string>
  <string name="arrays__images">Myndir</string>
  <string name="arrays__audio">Hljóð</string>
  <string name="arrays__video">Myndskeið</string>
  <string name="arrays__documents">Skjöl</string>
  <string name="arrays__small">Lítið</string>
  <string name="arrays__normal">Venjulegt</string>
  <string name="arrays__large">Stórt</string>
  <string name="arrays__extra_large">Mjög stórt</string>
  <string name="arrays__default">Sjálfgefið</string>
  <string name="arrays__high">Mikill</string>
  <string name="arrays__max">Hámark</string>
  <!--plurals.xml-->
  <plurals name="hours_ago">
    <item quantity="one">%dklst</item>
    <item quantity="other">%dklst</item>
  </plurals>
  <!--preferences.xml-->
  <string name="preferences_beta">Beta</string>
  <string name="preferences__sms_mms">SMS og MMS</string>
  <string name="preferences__pref_all_sms_title">Taka við öllum SMS</string>
  <string name="preferences__pref_all_mms_title">Taka við öllum MMS</string>
  <string name="preferences__use_signal_for_viewing_and_storing_all_incoming_text_messages">Nota Signal fyrir öll textaskilaboð sem berast</string>
  <string name="preferences__use_signal_for_viewing_and_storing_all_incoming_multimedia_messages">Nota Signal fyrir öll margmiðlunarskilaboð sem berast</string>
  <string name="preferences__pref_enter_sends_title">Enter-lykill sendir</string>
  <string name="preferences__pressing_the_enter_key_will_send_text_messages">Þegar ýtt er á Enter-lykilinn eru textaskilaboð send</string>
  <string name="preferences__pref_use_address_book_photos">Nota myndir úr nafnaskrá</string>
  <string name="preferences__display_contact_photos_from_your_address_book_if_available">Birta myndir tengiliða úr nafnaskránni þinni, ef þær eru tiltækar</string>
  <string name="preferences__generate_link_previews">Útbúa forskoðanir tengla</string>
  <string name="preferences__retrieve_link_previews_from_websites_for_messages">Ná í forskoðanir tengla beint frá vefsvæðum í skilaboðum sem þú sendir.</string>
  <string name="preferences__choose_identity">Veldu persónuauðkenni</string>
  <string name="preferences__choose_your_contact_entry_from_the_contacts_list">Veldu tengiliðarfærslu úr tengiliðaskránni þinni.</string>
  <string name="preferences__change_passphrase">Breyta lykilorði</string>
  <string name="preferences__change_your_passphrase">Breyttu lykilorðinu þínu</string>
  <string name="preferences__enable_passphrase">Virkja lykilorð skjálæsingar</string>
  <string name="preferences__lock_signal_and_message_notifications_with_a_passphrase">Læsa skjá og tilkynningum með lykilorði</string>
  <string name="preferences__screen_security">Öryggi skjás</string>
  <string name="preferences__disable_screen_security_to_allow_screen_shots">Koma í veg fyrir að skjámyndir séu teknar innan forrits og í lista yfir nýleg atriði</string>
  <string name="preferences__auto_lock_signal_after_a_specified_time_interval_of_inactivity">Læsa Signal sjálfvirkt eftir tiltekinn tíma í aðgerðaleysi</string>
  <string name="preferences__inactivity_timeout_passphrase">Lykilorð læsingar við tímamörk aðgerðaleysis</string>
  <string name="preferences__inactivity_timeout_interval">Tímamörk við aðgerðaleysi</string>
  <string name="preferences__notifications">Tilkynningar</string>
  <string name="preferences__led_color">Litur LED-ljósa</string>
  <string name="preferences__led_color_unknown">Óþekkt</string>
  <string name="preferences__pref_led_blink_title">Blikkmynstur LED-ljósa</string>
  <string name="preferences__customize">Sérsníða</string>
  <string name="preferences__change_sound_and_vibration">Breyta hljóði og titringi</string>
  <string name="preferences__sound">Hljóð</string>
  <string name="preferences__silent">Þögn</string>
  <string name="preferences__default">Sjálfgefið</string>
  <string name="preferences__repeat_alerts">Endurtaka áminningar</string>
  <string name="preferences__never">Aldrei</string>
  <string name="preferences__one_time">Einu sinni</string>
  <string name="preferences__two_times">Tvisvar sinnum</string>
  <string name="preferences__three_times">Þrisvar sinnum</string>
  <string name="preferences__five_times">Fimm sinnum</string>
  <string name="preferences__ten_times">Tíu sinnum</string>
  <string name="preferences__vibrate">Titra</string>
  <string name="preferences__green">Grænt</string>
  <string name="preferences__red">Rautt</string>
  <string name="preferences__blue">Blátt</string>
  <string name="preferences__orange">Appelsínugult</string>
  <string name="preferences__cyan">Blágrænt</string>
  <string name="preferences__magenta">Fjólublátt</string>
  <string name="preferences__white">Hvítt</string>
  <string name="preferences__none">Ekkert</string>
  <string name="preferences__fast">Hratt</string>
  <string name="preferences__normal">Venjulegt</string>
  <string name="preferences__slow">Hægt</string>
  <string name="preferences__help">Hjálp</string>
  <string name="preferences__advanced">Meira</string>
  <string name="preferences__donate_to_signal">Gefa til Molly</string>
  <!--Preference label for making one-time donations to Signal-->
  <string name="preferences__one_time_donation">Eins-skiptis styrkur</string>
  <string name="preferences__privacy">Gagnaleynd</string>
  <!--Preference label for stories-->
  <string name="preferences__stories">Sögur</string>
  <string name="preferences__mms_user_agent">MMS-kennistrengur</string>
  <string name="preferences__advanced_mms_access_point_names">Handvirkar MMS-stillingar</string>
  <string name="preferences__mmsc_url">MMSC-slóð</string>
  <string name="preferences__mms_proxy_host">Hýsilvél MMS-milliþjóns</string>
  <string name="preferences__mms_proxy_port">Gátt MMS-milliþjóns</string>
  <string name="preferences__mmsc_username">MMSC-notandanafn</string>
  <string name="preferences__mmsc_password">MMSC-lykilorð</string>
  <string name="preferences__sms_delivery_reports">Skýrslur um afhendingu SMS</string>
  <string name="preferences__request_a_delivery_report_for_each_sms_message_you_send">Biðja um afhendingarskýrslu fyrir hvert SMS sem þú sendir</string>
  <string name="preferences__data_and_storage">Gögn og geymslurými</string>
  <string name="preferences__storage">Geymslurými</string>
  <string name="preferences__payments">Greiðslur</string>
  <!--Privacy settings payments section description-->
  <string name="preferences__payments_beta">Greiðslur (Beta-prófunarútgáfa)</string>
  <string name="preferences__conversation_length_limit">Takmörk á lengd samtala</string>
  <string name="preferences__keep_messages">Halda skilaboðum</string>
  <string name="preferences__clear_message_history">Hreinsa feril skilaboða</string>
  <string name="preferences__linked_devices">Tengd tæki</string>
  <string name="preferences__light_theme">Ljóst</string>
  <string name="preferences__dark_theme">Dökkt</string>
  <string name="preferences__appearance">Útlit</string>
  <string name="preferences__theme">Þema</string>
  <string name="preferences__chat_wallpaper">Bakgrunnsmynd spjalls</string>
  <string name="preferences__chat_color_and_wallpaper">Litir spjalls og bakgrunnsmynd</string>
  <string name="preferences__disable_pin">Gera PIN-númer óvirkt</string>
  <string name="preferences__enable_pin">Virkja PIN-númer</string>
  <string name="preferences__if_you_disable_the_pin_you_will_lose_all_data">Ef þú gerir PIN-númerið óvirkt, muntu tapa öllum gögnum þegar þú endurskráir Signal nema þú takir öryggisafrit handvirkt og endurheimtir það síðan. Þú getur ekki kveikt á skráningarlæsingu á meðan PIN-númerið er óvirkt.</string>
  <string name="preferences__pins_keep_information_stored_with_signal_encrypted_so_only_you_can_access_it">PIN-númer halda upplýsingum geymdum í Signal dulrituðum þannig að einungis þú hefur aðgang að þeim. Notandasniðið þitt, stillingar og tengiliðir endurheimtast þegar þú setur Signal upp aftur. Þú munt ekki þurfa PIN-númerið þitt til að opna forritið.</string>
  <string name="preferences__system_default">Sjálfgefið í kerfinu</string>
  <string name="preferences__language">Tungumál</string>
  <string name="preferences__signal_messages_and_calls">Skilaboð og hringingar með Signal</string>
  <string name="preferences__advanced_pin_settings">Ítarlegar stillingar PIN-númera</string>
  <string name="preferences__free_private_messages_and_calls">Ókeypis einkaskilaboð og hringingar til annarra notenda Signal</string>
  <string name="preferences__submit_debug_log">Senda inn villumeldingaskrá</string>
  <string name="preferences__delete_account">Eyða notandaaðgangi</string>
  <string name="preferences__support_wifi_calling">\'Wi-Fi hringing\' samhæfnishamur</string>
  <string name="preferences__enable_if_your_device_supports_sms_mms_delivery_over_wifi">Virkja ef tækið þitt notar SMS/MMS afhendingu í gegnum Wi-Fi (aðeins virkja ef \'Wi-Fi hringing\' er virk á tækinu)</string>
  <string name="preferences__incognito_keyboard">Hulið lyklaborð</string>
  <string name="preferences__read_receipts">Leskvittanir</string>
  <string name="preferences__if_read_receipts_are_disabled_you_wont_be_able_to_see_read_receipts">Ef leskvittanir eru óvirkar hjá þér, muntu ekki geta sé leskvittanir frá öðrum.</string>
  <string name="preferences__typing_indicators">Merki um framvindu ritunar</string>
  <string name="preferences__if_typing_indicators_are_disabled_you_wont_be_able_to_see_typing_indicators">Ef merki um framvindu ritunar eru óvirk hjá þér, muntu ekki geta sé framvindu ritunar frá öðrum.</string>
  <string name="preferences__request_keyboard_to_disable">Biðja lyklaborð um að gera einstaklingsaðlagaða vinnslu óvirka.</string>
  <string name="preferences__this_setting_is_not_a_guarantee">Þessi stilling er ekki trygging fyrir að hætt sé söfnun upplýsinga um hegðun notandans, því lyklaborðið gæti hunsað þessa beiðni.</string>
  <string name="preferences_app_protection__blocked_users">Bannaðir notendur og vistföng</string>
  <string name="preferences_chats__when_using_mobile_data">Þegar gagnaáskrift er notuð</string>
  <string name="preferences_chats__when_using_wifi">Þegar Wi-Fi er notað</string>
  <string name="preferences_chats__when_roaming">Þegar reiki er notað</string>
  <string name="preferences_chats__media_auto_download">Sjálfvirkt niðurhal margmiðlunarefnis</string>
  <string name="preferences_chats__message_history">Ferill skilaboða</string>
  <string name="preferences_storage__storage_usage">Notkun geymslurýmis</string>
  <string name="preferences_storage__photos">Ljósmyndir</string>
  <string name="preferences_storage__videos">Myndskeið</string>
  <string name="preferences_storage__files">Skrár</string>
  <string name="preferences_storage__audio">Hljóð</string>
  <string name="preferences_storage__review_storage">Yfirfara geymslurými</string>
  <string name="preferences_storage__delete_older_messages">Eyða eldri skilaboðum?</string>
  <string name="preferences_storage__clear_message_history">Hreinsa feril skilaboða?</string>
  <string name="preferences_storage__this_will_permanently_delete_all_message_history_and_media">Þetta mun endanlega eyða öllum ferli skilaboða og margmiðlunarefnis sem eru eldri en %1$s af tækinu þínu.</string>
  <string name="preferences_storage__this_will_permanently_trim_all_conversations_to_the_d_most_recent_messages">Þessi aðgerð mun eyða skilaboðum í öllum samtölum, nema þeim %1$s nýjustu. </string>
  <string name="preferences_storage__this_will_delete_all_message_history_and_media_from_your_device">Þetta mun endanlega eyða öllum ferli skilaboða og margmiðlunarefnis af tækinu þínu.</string>
  <string name="preferences_storage__are_you_sure_you_want_to_delete_all_message_history">Ertu viss um að vilja eyða öllum ferli skilaboða?</string>
  <string name="preferences_storage__all_message_history_will_be_permanently_removed_this_action_cannot_be_undone">Öllum ferli skilaboða verður endanlega eytt. Þessa aðgerð er ekki hægt að afturkalla.</string>
  <string name="preferences_storage__delete_all_now">Eyða öllu núna</string>
  <string name="preferences_storage__forever">Að eilífu</string>
  <string name="preferences_storage__one_year">1 ár</string>
  <string name="preferences_storage__six_months">6 mánuðir</string>
  <string name="preferences_storage__thirty_days">30 dagar</string>
  <string name="preferences_storage__none">Ekkert</string>
  <string name="preferences_storage__s_messages">%1$s skilaboð</string>
  <string name="preferences_storage__custom">Sérsniðið</string>
  <string name="preferences_advanced__use_system_emoji">Nota emoji-tákn af kerfinu</string>
  <string name="preferences_advanced__disable_signal_built_in_emoji_support">Gera innbyggðan stuðning Signal við emoji-tákn óvirkan</string>
  <string name="preferences_advanced__relay_all_calls_through_the_signal_server_to_avoid_revealing_your_ip_address">Senda símtöl áfram í gegnum netþjóna Signal til að minnka líkur á að IP-vistfang þitt verði opinbert. Að virkja þennan möguleika mun minnka gæði símtals.</string>
  <string name="preferences_advanced__always_relay_calls">Alltaf endurbeina símtölum</string>
  <string name="preferences_app_protection__who_can">Hver getur…</string>
  <string name="preferences_app_protection__app_access">Aðgangur að forritum</string>
  <string name="preferences_app_protection__communication">Samskipti</string>
  <!--Privacy settings payments section title-->
  <string name="preferences_app_protection__payments">Greiðslur</string>
  <string name="preferences_chats__chats">Spjöll</string>
  <string name="preferences_data_and_storage__manage_storage">Sýsla með geymslurými</string>
  <string name="preferences_data_and_storage__calls">Símtöl</string>
  <string name="preferences_data_and_storage__use_less_data_for_calls">Nota minna gagnamagn fyrir símtöl</string>
  <string name="preferences_data_and_storage__never">Aldrei</string>
  <string name="preferences_data_and_storage__wifi_and_mobile_data">Wi-Fi og farsímaáskrift</string>
  <string name="preferences_data_and_storage__mobile_data_only">Einungis farsímaáskrift</string>
  <string name="preference_data_and_storage__using_less_data_may_improve_calls_on_bad_networks">Að nota minna gagnamagn getur bætt símtöl á lélegum netkerfum</string>
  <string name="preferences_notifications__messages">Skilaboð</string>
  <string name="preferences_notifications__events">Atburðir</string>
  <string name="preferences_notifications__in_chat_sounds">Hljóð í spjalli</string>
  <string name="preferences_notifications__show">Sýna</string>
  <string name="preferences_notifications__calls">Símtöl</string>
  <string name="preferences_notifications__ringtone">Hringitónn</string>
  <string name="preferences_chats__show_invitation_prompts">Birta boðskvaðningar</string>
  <string name="preferences_chats__display_invitation_prompts_for_contacts_without_signal">Birta boðskvaðningar frá tengiliðum sem ekki eru með Signal</string>
  <string name="preferences_chats__message_text_size">Leturstærð skilaboða</string>
  <string name="preferences_events__contact_joined_signal">Tengiliður skráði sig á Signal</string>
  <string name="preferences_notifications__priority">Forgangur</string>
  <!--Heading for the \'censorship circumvention\' section of privacy preferences-->
  <string name="preferences_communication__category_censorship_circumvention">Leiðir framhjá ritskoðun</string>
  <!--Title of the \'censorship circumvention\' toggle switch-->
  <string name="preferences_communication__censorship_circumvention">Leiðir framhjá ritskoðun</string>
  <string name="preferences_communication__censorship_circumvention_if_enabled_signal_will_attempt_to_circumvent_censorship">Ef þetta er virkt, mun Signal reyna að fara framhjá ritskoðun. Ekki virkja þetta nema þú sért á slóðum þar sem ritskoðun Signal fer fram.</string>
  <!--Summary text for \'censorship circumvention\' toggle. Indicates that we automatically enabled it because we believe you\'re in a censored country-->
  <string name="preferences_communication__censorship_circumvention_has_been_activated_based_on_your_accounts_phone_number">Leið framhjá ritskoðun var virkjuð út frá símanúmerinu sem tengt er notandaaðgangnum þínum.</string>
  <!--Summary text for \'censorship circumvention\' toggle. Indicates that you disabled it even though we believe you\'re in a censored country-->
  <string name="preferences_communication__censorship_circumvention_you_have_manually_disabled">Þú hefur handvirkt gert leiðir framhjá ritskoðun óvirkar.</string>
  <!--Summary text for \'censorship circumvention\' toggle. Indicates that you cannot use it because you\'re already connected to the Signal service-->
  <string name="preferences_communication__censorship_circumvention_is_not_necessary_you_are_already_connected">Það þarf engar leiðir framhjá ritskoðun; þú ert þegar með tengingu við Signal-þjónustu.</string>
  <!--Summary text for \'censorship circumvention\' toggle. Indicates that you cannot use it because you\'re not connected to the internet-->
  <string name="preferences_communication__censorship_circumvention_can_only_be_activated_when_connected_to_the_internet">Hjáleiðir vegna ritskoðunar er aðeins hægt að virkja þegar tengt er við internetið.</string>
  <string name="preferences_communication__category_sealed_sender">Innsiglaður sendandi</string>
  <string name="preferences_communication__sealed_sender_display_indicators">Skjámerki</string>
  <string name="preferences_communication__sealed_sender_display_indicators_description">Birta stöðutákn þegar þú velur \"Nánar um skilaboð\" á skilaboðum sem borist hafa frá innsigluðum notanda (sealed sender).</string>
  <string name="preferences_communication__sealed_sender_allow_from_anyone">Leyfa frá hverjum sem er</string>
  <string name="preferences_communication__sealed_sender_allow_from_anyone_description">Virkja innsiglun sendenda á þau skilaboð sem berast frá fólki sem er ekki í tengiliðaskránni þinni og fólki sem þú hefur ekki deilt notandasniðinu þínu með.</string>
  <string name="preferences_communication__sealed_sender_learn_more">Kanna nánar</string>
  <string name="preferences_setup_a_username">Setja upp notandanafn</string>
  <string name="preferences_proxy">Milliþjónn</string>
  <string name="preferences_use_proxy">Nota milliþjón</string>
  <string name="preferences_off">Af</string>
  <string name="preferences_on">Á</string>
  <string name="preferences_proxy_address">Vistfang milliþjóns</string>
  <string name="preferences_only_use_a_proxy_if">Ekki nota milliþjón nema þú náir ekki að tengjast við Signal í gegnum farsímanet eða Wi-Fi.</string>
  <string name="preferences_share">Deila</string>
  <string name="preferences_save">Vista</string>
  <string name="preferences_connecting_to_proxy">Tengist við milliþjón…</string>
  <string name="preferences_connected_to_proxy">Tengt við milliþjón</string>
  <string name="preferences_connection_failed">Tenging mistókst</string>
  <string name="preferences_couldnt_connect_to_the_proxy">Náði ekki að tengjast milliþjóninum. Athugaðu vistfang milliþjónsins og prófaðu svo aftur.</string>
  <string name="preferences_you_are_connected_to_the_proxy">Þú hefur tengst milliþjóninum. Þú getur slökkt á milliþjóninum hvenær sem er í stillingunum.</string>
  <string name="preferences_success">Tókst</string>
  <string name="preferences_failed_to_connect">Mistókst að tengjast</string>
  <string name="preferences_enter_proxy_address">Settu inn vistfang milliþjóns</string>
  <string name="configurable_single_select__customize_option">Sérsníða valkost</string>
  <!--Internal only preferences-->
  <!--Payments-->
  <string name="PaymentsActivityFragment__all_activity">Öll virkni</string>
  <string name="PaymentsAllActivityFragment__all">Allt</string>
  <string name="PaymentsAllActivityFragment__sent">Sent</string>
  <string name="PaymentsAllActivityFragment__received">Móttekið</string>
  <string name="PaymentsHomeFragment__introducing_payments">Við kynnum greiðslur (Beta-prófunarútgáfa)</string>
  <string name="PaymentsHomeFragment__use_signal_to_send_and_receive">Notaðu Molly til að senda og taka við MobileCoin, sem er nýr stafrænn gjaldmiðill sem leggur áherslu á gagnaleynd. Virkjaðu þetta til að komast í gang.</string>
  <string name="PaymentsHomeFragment__activate_payments">Virkja greiðslur</string>
  <string name="PaymentsHomeFragment__activating_payments">Virkja greiðslur…</string>
  <string name="PaymentsHomeFragment__restore_payments_account">Endurheimta greiðsluaðgang</string>
  <string name="PaymentsHomeFragment__no_recent_activity_yet">Engin nýleg virkni.</string>
  <string name="PaymentsHomeFragment__pending_requests">Beiðnir í bið</string>
  <string name="PaymentsHomeFragment__recent_activity">Nýleg virkni</string>
  <string name="PaymentsHomeFragment__see_all">Sjá allt</string>
  <string name="PaymentsHomeFragment__add_funds">Bæta við innistæðu</string>
  <string name="PaymentsHomeFragment__send">Senda</string>
  <string name="PaymentsHomeFragment__sent_s">Sent %1$s</string>
  <string name="PaymentsHomeFragment__received_s">Tók við %1$s</string>
  <string name="PaymentsHomeFragment__transfer_to_exchange">Millifæra á greiðslumiðlun</string>
  <string name="PaymentsHomeFragment__currency_conversion">Umbreyting gjaldmiðla</string>
  <string name="PaymentsHomeFragment__deactivate_payments">Gera greiðslur óvirkar</string>
  <string name="PaymentsHomeFragment__recovery_phrase">Endurheimtufrasi</string>
  <string name="PaymentsHomeFragment__help">Hjálp</string>
  <string name="PaymentsHomeFragment__coin_cleanup_fee">Gjald fyrir hreinsun mynta</string>
  <string name="PaymentsHomeFragment__sent_payment">Send greiðsla</string>
  <string name="PaymentsHomeFragment__received_payment">Móttekin greiðsla</string>
  <string name="PaymentsHomeFragment__processing_payment">Meðhöndla greiðslu</string>
  <string name="PaymentsHomeFragment__unknown_amount">---</string>
  <string name="PaymentsHomeFragment__currency_conversion_not_available">Umbreyting gjaldmiðla ekki tiltæk</string>
  <string name="PaymentsHomeFragment__cant_display_currency_conversion">Ekki var hægt að birta umbreytingu gjaldmiða. Athugaðu tengingu símans og prófaðu svo aftur.</string>
  <string name="PaymentsHomeFragment__payments_is_not_available_in_your_region">Greiðslur eru ekki í boði á landssvæðinu þínu.</string>
  <string name="PaymentsHomeFragment__could_not_enable_payments">Mistókst að virkja greiðslur. Reyndu aftur síðar.</string>
  <string name="PaymentsHomeFragment__deactivate_payments_question">Gera greiðslur óvirkar?</string>
  <string name="PaymentsHomeFragment__you_will_not_be_able_to_send">Þú munt ekki lengur geta tekið við eða sent MobileCoin í Molly ef þú gerir greiðslur óvirkar.</string>
  <string name="PaymentsHomeFragment__deactivate">Gera óvirkt</string>
  <string name="PaymentsHomeFragment__continue">Áfram</string>
  <string name="PaymentsHomeFragment__balance_is_not_currently_available">Upplýsingar um inneign þína eru ekki tiltækar.</string>
  <string name="PaymentsHomeFragment__payments_deactivated">Greiðslur eru óvirkar.</string>
  <string name="PaymentsHomeFragment__payment_failed">Greiðsla mistókst</string>
  <string name="PaymentsHomeFragment__details">Nánar</string>
  <string name="PaymentsHomeFragment__you_can_use_signal_to_send">Þú getur notað Molly til að senda og taka við MobileCoin-rafmynt - MOB. Allar greiðslur eru háðar skilmálum fyrir notkun MobileCoin og MobileCoin Wallet veskisins. Þetta er beta-prófunareiginleiki þannig að þú gætir rekist á einhver vandamál og mögulega geta færslur og greiðslur tapast sem ekki væri hægt að endurheimta.</string>
  <string name="PaymentsHomeFragment__activate">Virkja</string>
  <string name="PaymentsHomeFragment__view_mobile_coin_terms">Skoða skilmála MobileCoin</string>
<<<<<<< HEAD
  <string name="PaymentsHomeFragment__payments_not_available">Greiðslur í Molly eru ekki lengur í boði. Þú getur ennþá millifært fjármuni til greiðslumiðlunar, en þú getur ekki lengur sent eða tekið við greiðslum eða bætt við fjármagni.</string>
=======
  <string name="PaymentsHomeFragment__payments_not_available">Greiðslur í Signal eru ekki lengur í boði. Þú getur ennþá millifært fjármuni til greiðslumiðlunar, en þú getur ekki lengur sent eða tekið við greiðslum eða bætt við fjármagni.</string>
  <!--Alert dialog title which shows up after a payment to turn on payment lock-->
  <!--Alert dialog description for why payment lock should be enabled before sending payments-->
  <!--Alert dialog button to enable payment lock-->
  <string name="PaymentsHomeFragment__enable">Kveikja</string>
  <!--Alert dialog button to not enable payment lock for now-->
  <string name="PaymentsHomeFragment__not_now">Ekki núna</string>
>>>>>>> e379cf61
  <!--PaymentsAddMoneyFragment-->
  <string name="PaymentsAddMoneyFragment__add_funds">Bæta við innistæðu</string>
  <string name="PaymentsAddMoneyFragment__your_wallet_address">Vistfang veskisins þíns</string>
  <string name="PaymentsAddMoneyFragment__copy">Afrita</string>
  <string name="PaymentsAddMoneyFragment__copied_to_clipboard">Afritað á klippispjald</string>
  <string name="PaymentsAddMoneyFragment__to_add_funds">Til að bæta við fjármunum, skaltu senda MobileCoin-mynt á vistfang veskisins þíns. Framkvæmdu millifærslu frá aðgangi þínum á greiðslumiðlun sem styður MobileCoin, skannaðu síðan QR-kóða eða afritaðu vistfang veskisins þíns.</string>
  <!--PaymentsDetailsFragment-->
  <string name="PaymentsDetailsFragment__details">Nánar</string>
  <string name="PaymentsDetailsFragment__status">Staða</string>
  <string name="PaymentsDetailsFragment__submitting_payment">Sendi inn greiðslu…</string>
  <string name="PaymentsDetailsFragment__processing_payment">Meðhöndla greiðslu…</string>
  <string name="PaymentsDetailsFragment__payment_complete">Greiðslu lokið</string>
  <string name="PaymentsDetailsFragment__payment_failed">Greiðsla mistókst</string>
  <string name="PaymentsDetailsFragment__network_fee">Gjald fyrir netnotkun</string>
  <string name="PaymentsDetailsFragment__sent_by">Sent af</string>
  <string name="PaymentsDetailsFragment__sent_to_s">Sent til %1$s</string>
  <string name="PaymentsDetailsFragment__you_on_s_at_s">Þú þann %1$s kl. %2$s</string>
  <string name="PaymentsDetailsFragment__s_on_s_at_s">%1$s þann %2$s kl. %3$s</string>
  <string name="PaymentsDetailsFragment__to">Til</string>
  <string name="PaymentsDetailsFragment__from">Frá</string>
  <string name="PaymentsDetailsFragment__information">Nánari upplýsingar um millifærslur, eins og t.d. upphæð og tímasetning millifærslu, eru hluti af hreyfingaskrá (ledger) MobileCoin.</string>
  <string name="PaymentsDetailsFragment__coin_cleanup_fee">Gjald fyrir hreinsun mynta</string>
  <string name="PaymentsDetailsFragment__coin_cleanup_information">“Gjald fyrir hreinsun mynta” er innheimt þegar ekki er hægt að sameina myntir í þinni eigu til að ljúka millifærslu. Hreinsun gerir þér kleift að halda áfram að senda greiðslur.</string>
  <string name="PaymentsDetailsFragment__no_details_available">Engar nánari upplýsingar eru tiltækar varðandi þessa færslu</string>
  <string name="PaymentsDetailsFragment__sent_payment">Send greiðsla</string>
  <string name="PaymentsDetailsFragment__received_payment">Móttekin greiðsla</string>
  <string name="PaymentsDeatilsFragment__payment_completed_s">Greiðslu lokið %1$s</string>
  <string name="PaymentsDetailsFragment__block_number">Númer blokkar</string>
  <!--PaymentsTransferFragment-->
  <string name="PaymentsTransferFragment__transfer">Flutningur</string>
  <string name="PaymentsTransferFragment__scan_qr_code">Skanna QR-kóða</string>
  <string name="PaymentsTransferFragment__to_scan_or_enter_wallet_address">Til: Skannaðu eða skrifaðu vistfang veskis</string>
  <string name="PaymentsTransferFragment__you_can_transfer">Þú getur millifært MobileCoin-mynt með því að ljúka millifærslu á vistfang veskisins þíns sem gefið er upp af greiðslumiðluninni. Vistfang veskisins er strengur tölu- og bókstafa sem oft er fyrir neðan QR-kóðann.</string>
  <string name="PaymentsTransferFragment__next">Næsta</string>
  <string name="PaymentsTransferFragment__invalid_address">Ógilt vistfang</string>
  <string name="PaymentsTransferFragment__check_the_wallet_address">Athugaðu vistfang veskisins sem þú ert að reyna að millifæra á og prófaðu svo aftur.</string>
  <string name="PaymentsTransferFragment__you_cant_transfer_to_your_own_signal_wallet_address">Þú getur ekki millifært á þitt eigið Molly veskisvistfang. Settu inn veskisvistfang greiðsluaðgangs sem þú ert með á studdri greiðslumiðlun.</string>
  <string name="PaymentsTransferFragment__to_scan_a_qr_code_signal_needs">Til að skanna QR-kóða þarf Molly að fá aðgang að myndavélinni þinni.</string>
  <string name="PaymentsTransferFragment__signal_needs_the_camera_permission_to_capture_qr_code_go_to_settings">Molly þarf heimild til að nota myndavélina til að geta skannað QR-kóða. Farðu í kjörstillingar forritsins, veldu \"Heimildir\" og ýttu á \"Myndavél\".</string>
  <string name="PaymentsTransferFragment__to_scan_a_qr_code_signal_needs_access_to_the_camera">Til að skanna QR-kóða þarf Molly að fá aðgang að myndavélinni þinni.</string>
  <string name="PaymentsTransferFragment__settings">Stillingar</string>
  <!--PaymentsTransferQrScanFragment-->
  <string name="PaymentsTransferQrScanFragment__scan_address_qr_code">Skanna QR-kóða vistfangs</string>
  <string name="PaymentsTransferQrScanFragment__scan_the_address_qr_code_of_the_payee">Skannaðu QR-kóða viðtakandans</string>
  <!--CreatePaymentFragment-->
  <string name="CreatePaymentFragment__request">Beiðni</string>
  <string name="CreatePaymentFragment__pay">Borga</string>
  <string name="CreatePaymentFragment__available_balance_s">Tiltæk innistæða: %1$s</string>
  <string name="CreatePaymentFragment__toggle_content_description">Víxla</string>
  <string name="CreatePaymentFragment__1">1</string>
  <string name="CreatePaymentFragment__2">2</string>
  <string name="CreatePaymentFragment__3">3</string>
  <string name="CreatePaymentFragment__4">4</string>
  <string name="CreatePaymentFragment__5">5</string>
  <string name="CreatePaymentFragment__6">6</string>
  <string name="CreatePaymentFragment__7">7</string>
  <string name="CreatePaymentFragment__8">8</string>
  <string name="CreatePaymentFragment__9">9</string>
  <string name="CreatePaymentFragment__decimal">,</string>
  <string name="CreatePaymentFragment__0">0</string>
  <string name="CreatePaymentFragment__lt">&lt;</string>
  <string name="CreatePaymentFragment__backspace">Hopa (backspace)</string>
  <string name="CreatePaymentFragment__add_note">Bæta við minnispunkti</string>
  <string name="CreatePaymentFragment__conversions_are_just_estimates">Útreikningar eru bara áætlaðir og þurfa ekki að vera mjög nákvæmir.</string>
  <!--EditNoteFragment-->
  <string name="EditNoteFragment_note">Minnispunktur</string>
  <!--ConfirmPaymentFragment-->
  <string name="ConfirmPayment__confirm_payment">Staðfesta greiðslu</string>
  <string name="ConfirmPayment__network_fee">Gjald fyrir netnotkun</string>
  <string name="ConfirmPayment__error_getting_fee">Villa við að ná í þóknun</string>
  <string name="ConfirmPayment__estimated_s">Áætlað %1$s</string>
  <string name="ConfirmPayment__to">Til</string>
  <string name="ConfirmPayment__total_amount">Heildarupphæð</string>
  <string name="ConfirmPayment__balance_s">Innistæða: %1$s</string>
  <string name="ConfirmPayment__submitting_payment">Sendi inn greiðslu…</string>
  <string name="ConfirmPayment__processing_payment">Meðhöndla greiðslu…</string>
  <string name="ConfirmPayment__payment_complete">Greiðslu lokið</string>
  <string name="ConfirmPayment__payment_failed">Greiðsla mistókst</string>
  <string name="ConfirmPayment__payment_will_continue_processing">Haldið verður áfram með vinnslu á greiðslu</string>
  <string name="ConfirmPaymentFragment__invalid_recipient">Ógildur viðtakandi</string>
  <!--Biometric/Device authentication prompt title which comes up before sending a payment-->
  <!--Title of a dialog show when we were unable to present the user\'s screenlock before sending a payment-->
  <!--Body of a dialog show when we were unable to present the user\'s screenlock before sending a payment-->
  <!--Button in a dialog that will take the user to the privacy settings-->
  <string name="ConfirmPaymentFragment__this_person_has_not_activated_payments">Þessi aðili hefur ekki virkjað greiðslur.</string>
  <string name="ConfirmPaymentFragment__unable_to_request_a_network_fee">Tekst ekki að biðja um gjald fyrir netnotkun. Til að halda áfram með þessa greiðslu skaltu ýta aftur á \'Í lagi\'.</string>
  <!--CurrencyAmountFormatter_s_at_s-->
  <string name="CurrencyAmountFormatter_s_at_s">%1$s kl. %2$s</string>
  <!--SetCurrencyFragment-->
  <string name="SetCurrencyFragment__set_currency">Stilla gjaldmiðil</string>
  <string name="SetCurrencyFragment__all_currencies">Allir gjaldmiðlar</string>
  <!--****************************************-->
  <!--menus-->
  <!--****************************************-->
  <!--contact_selection_list-->
  <string name="contact_selection_list__unknown_contact">Ný skilaboð til…</string>
  <string name="contact_selection_list__unknown_contact_block">Banna notanda</string>
  <string name="contact_selection_list__unknown_contact_add_to_group">Bæta í hóp</string>
  <!--conversation_callable_insecure-->
  <string name="conversation_callable_insecure__menu_call">Símtal</string>
  <!--conversation_callable_secure-->
  <string name="conversation_callable_secure__menu_call">Signal-símtal</string>
  <string name="conversation_callable_secure__menu_video">Signal-myndsímtal</string>
  <!--conversation_context-->
  <!--Heading which shows how many messages are currently selected-->
  <plurals name="conversation_context__s_selected">
    <item quantity="one">%d valin</item>
    <item quantity="other">%d valin</item>
  </plurals>
  <!--conversation_context_image-->
  <!--Button to save a message attachment (image, file etc.)-->
  <string name="conversation_context_image__save_attachment">Vista</string>
  <!--conversation_expiring_off-->
  <string name="conversation_expiring_off__disappearing_messages">Sjálfeyðandi skilaboð</string>
  <!--conversation_selection-->
  <!--Button to view detailed information for a message-->
  <string name="conversation_selection__menu_message_details">Upplýsingar</string>
  <!--Button to copy a message\'s text to the clipboard-->
  <string name="conversation_selection__menu_copy">Afrita</string>
  <!--Button to delete a message-->
  <string name="conversation_selection__menu_delete">Eyða</string>
  <!--Button to forward a message to another person or group chat-->
  <string name="conversation_selection__menu_forward">Áfram</string>
  <!--Button to reply to a message-->
  <string name="conversation_selection__menu_reply">Svara</string>
  <!--Button to save a message attachment (image, file etc.)-->
  <string name="conversation_selection__menu_save">Vista</string>
  <!--Button to retry sending a message-->
  <string name="conversation_selection__menu_resend_message">Endursenda</string>
  <!--Button to select a message and enter selection mode-->
  <string name="conversation_selection__menu_multi_select">Velja</string>
  <!--conversation_expiring_on-->
  <!--conversation_insecure-->
  <string name="conversation_insecure__invite">Bjóða</string>
  <!--conversation_list_batch-->
  <string name="conversation_list_batch__menu_delete_selected">Eyða völdum síðum</string>
  <string name="conversation_list_batch__menu_pin_selected">Festa valið</string>
  <string name="conversation_list_batch__menu_unpin_selected">Losa valið</string>
  <string name="conversation_list_batch__menu_select_all">Velja allt</string>
  <string name="conversation_list_batch_archive__menu_archive_selected">Setja valið í geymslu</string>
  <string name="conversation_list_batch_unarchive__menu_unarchive_selected">Taka valið úr geymslu</string>
  <string name="conversation_list_batch__menu_mark_as_read">Merkja sem lesið</string>
  <string name="conversation_list_batch__menu_mark_as_unread">Merkja sem ólesið</string>
  <!--conversation_list-->
  <string name="conversation_list_settings_shortcut">Flýtivísun í stillingar</string>
  <string name="conversation_list_search_description">Leita</string>
  <string name="conversation_list__pinned">Fest</string>
  <string name="conversation_list__chats">Spjall</string>
  <string name="conversation_list__you_can_only_pin_up_to_d_chats">Þú getur fest allt að %1$d spjöll</string>
  <!--conversation_list_item_view-->
  <string name="conversation_list_item_view__contact_photo_image">Mynd tengiliðar</string>
  <string name="conversation_list_item_view__archived">Geymt</string>
  <!--conversation_list_fragment-->
  <string name="conversation_list_fragment__fab_content_description">Nýtt samtal</string>
  <string name="conversation_list_fragment__open_camera_description">Opna myndavél</string>
  <string name="conversation_list_fragment__no_chats_yet_get_started_by_messaging_a_friend">Ekkert spjall ennþá.\nByrjaðu á að send vini skilaboð.</string>
  <!--conversation_secure_verified-->
  <string name="conversation_secure_verified__menu_reset_secure_session">Endurstilla örugga setu</string>
  <!--conversation_muted-->
  <string name="conversation_muted__unmute">Hljóð á</string>
  <!--conversation_unmuted-->
  <string name="conversation_unmuted__mute_notifications">Þagga tilkynningar</string>
  <!--conversation-->
  <string name="conversation__menu_group_settings">Stillingar hóps</string>
  <string name="conversation__menu_leave_group">Yfirgefa hóp</string>
  <string name="conversation__menu_view_all_media">Allt margmiðlunarefni</string>
  <string name="conversation__menu_conversation_settings">Stillingar samtals</string>
  <string name="conversation__menu_add_shortcut">Bæta á heimaskjá</string>
  <string name="conversation__menu_create_bubble">Útbúa talblöðru</string>
  <!--conversation_popup-->
  <string name="conversation_popup__menu_expand_popup">Fletta út sprettglugga</string>
  <!--conversation_callable_insecure-->
  <string name="conversation_add_to_contacts__menu_add_to_contacts">Bæta í tengiliði</string>
  <!--conversation_group_options-->
  <string name="convesation_group_options__recipients_list">Listi yfir viðtakendur</string>
  <string name="conversation_group_options__delivery">Afhending</string>
  <string name="conversation_group_options__conversation">Samtal</string>
  <string name="conversation_group_options__broadcast">Útvörpun</string>
  <!--text_secure_normal-->
  <string name="text_secure_normal__menu_new_group">Nýr hópur</string>
  <string name="text_secure_normal__menu_settings">Stillingar</string>
  <string name="text_secure_normal__menu_clear_passphrase">Læsa</string>
  <string name="text_secure_normal__mark_all_as_read">Merkja allt lesið</string>
  <string name="text_secure_normal__invite_friends">Bjóða vinum aðgang</string>
  <!--verify_display_fragment-->
  <string name="verify_display_fragment_context_menu__copy_to_clipboard">Afrita á klippispjald</string>
  <string name="verify_display_fragment_context_menu__compare_with_clipboard">Bera saman við klippispjald</string>
  <!--reminder_header-->
  <string name="reminder_header_sms_import_title">Flytja inn SMS úr kerfinu</string>
  <string name="reminder_header_sms_import_text">Ýttu til að afrita SMS-skilaboð símans þíns inn í dulritaðan gagnagrunn Signal.</string>
  <string name="reminder_header_push_title">Virkja skilaboð og hringingar með Signal</string>
  <string name="reminder_header_push_text">Uppfærðu samskiptahætti þína.</string>
  <string name="reminder_header_service_outage_text">Signal á við tæknilega örðugleika að stríða. Við leggjum ökkur öll fram um að endurheimta þjónustur okkar eins fljótt og auðið er.</string>
  <string name="reminder_header_progress">%1$d%%</string>
  <!--media_preview-->
  <string name="media_preview__save_title">Vista</string>
  <string name="media_preview__forward_title">Áfram</string>
  <string name="media_preview__share_title">Deila</string>
  <string name="media_preview__all_media_title">Allt margmiðlunarefni</string>
  <!--media_preview_activity-->
  <string name="media_preview_activity__media_content_description">Forskoðun myndefnis</string>
  <!--new_conversation_activity-->
  <string name="new_conversation_activity__refresh">Endurlesa</string>
  <!--redphone_audio_popup_menu-->
  <!--Insights-->
  <string name="Insights__percent">%</string>
  <string name="Insights__title">Yfirlitstölfræði</string>
  <string name="InsightsDashboardFragment__title">Yfirlitstölfræði</string>
  <string name="InsightsDashboardFragment__signal_protocol_automatically_protected">Signal samskiptamátinn verndaði sjálfvirkt %1$d%% af útsendum skilaboðum þínum á síðustu %2$d dögum. Samræður milli Signal-notenda eru alltaf dulritaðar enda-í-enda.</string>
  <string name="InsightsDashboardFragment__spread_the_word">Láttu orð út ganga</string>
  <string name="InsightsDashboardFragment__not_enough_data">Ekki næg gögn</string>
  <string name="InsightsDashboardFragment__your_insights_percentage_is_calculated_based_on">Prósentuhlutfall þitt í yfirlitstölfræðinni er reiknað út frá sendum skilaboðum síðustu %1$d daga sem ekki hafa horfið eða verið eytt.</string>
  <string name="InsightsDashboardFragment__start_a_conversation">Hefja samtal</string>
  <string name="InsightsDashboardFragment__invite_your_contacts">Byrjaðu að eiga í öruggum samskiptum og virkjaðu nýja eiginleika sem vega upp takmarkanir ódulritaðra SMS-skilaboða með því að bjóða fleiri tengiliðum að notfæra sér Signal.</string>
  <string name="InsightsDashboardFragment__this_stat_was_generated_locally">Þessi tölfræði er reiknuð á tækinu þínu og er það einungis þú sem getur séð hana. Þessu er aldrei dreift neitt annað.</string>
  <string name="InsightsDashboardFragment__encrypted_messages">Dulrituð skilaboð</string>
  <string name="InsightsDashboardFragment__cancel">Hætta við</string>
  <string name="InsightsDashboardFragment__send">Senda</string>
  <string name="InsightsModalFragment__title">Kynning á yfirlitstölfræði</string>
  <string name="InsightsModalFragment__description">Sjáðu hve mörg af útsendum skilaboðum þínum voru send öruggt, síðan gætirðu boðið fleiri nýjum tengiliðum til að hækka Signal-prósentuna þína.</string>
  <string name="InsightsModalFragment__view_insights">Skoða yfirlitstölfræði</string>
  <string name="FirstInviteReminder__title">Bjóða á Signal</string>
  <string name="FirstInviteReminder__description">Þú getur aukið fjölda dulritaðra skilaboða sem þú sendir um %1$d%%</string>
  <string name="SecondInviteReminder__title">Hvettu Signal áfram</string>
  <string name="SecondInviteReminder__description">Bjóða %1$s</string>
  <string name="InsightsReminder__view_insights">Skoða yfirlitstölfræði</string>
  <string name="InsightsReminder__invite">Bjóða</string>
  <!--Edit KBS Pin-->
  <!--BaseKbsPinFragment-->
  <string name="BaseKbsPinFragment__next">Næsta</string>
  <string name="BaseKbsPinFragment__create_alphanumeric_pin">Útbúðu PIN-númer með tölu- og bókstöfum</string>
  <string name="BaseKbsPinFragment__create_numeric_pin">Útbúðu PIN-númer með tölustöfum</string>
  <!--CreateKbsPinFragment-->
  <plurals name="CreateKbsPinFragment__pin_must_be_at_least_characters">
    <item quantity="one">PIN-númer verður að vera a.m.k. %1$d stafur</item>
    <item quantity="other">PIN-númer verður að vera a.m.k. %1$d stafir</item>
  </plurals>
  <plurals name="CreateKbsPinFragment__pin_must_be_at_least_digits">
    <item quantity="one">PIN-númer verður að vera a.m.k. %1$d tala</item>
    <item quantity="other">PIN-númer verður að vera a.m.k. %1$d tölur</item>
  </plurals>
  <string name="CreateKbsPinFragment__create_a_new_pin">Útbúðu nýtt PIN-númer</string>
  <string name="CreateKbsPinFragment__you_can_choose_a_new_pin_as_long_as_this_device_is_registered">Þú getur breytt PIN-númerinu þínu eins lengi og þetta tæki er skráð.</string>
  <string name="CreateKbsPinFragment__create_your_pin">Útbúðu PIN-númer fyrir þig</string>
  <string name="CreateKbsPinFragment__pins_keep_information_stored_with_signal_encrypted">PIN-númer halda upplýsingum geymdum í Signal dulrituðum þannig að einungis þú hefur aðgang að þeim. Notandasniðið þitt, stillingar og tengiliðir endurheimtast þegar þú setur Signal upp aftur. Þú munt ekki þurfa PIN-númerið þitt til að opna forritið.</string>
  <string name="CreateKbsPinFragment__choose_a_stronger_pin">Veldu sterkara PIN-númer</string>
  <!--ConfirmKbsPinFragment-->
  <string name="ConfirmKbsPinFragment__pins_dont_match">PIN-númerin samsvara ekki. Prófaðu aftur.</string>
  <string name="ConfirmKbsPinFragment__confirm_your_pin">Staðfestu PIN-númerið þitt.</string>
  <string name="ConfirmKbsPinFragment__pin_creation_failed">Gerð PIN-númers mistókst</string>
  <string name="ConfirmKbsPinFragment__your_pin_was_not_saved">PIN-númerið þitt var ekki vistað. Við munum minna þig síðar á að útbúa PIN-númer.</string>
  <string name="ConfirmKbsPinFragment__pin_created">Leyninúmer hefur verið búið til.</string>
  <string name="ConfirmKbsPinFragment__re_enter_your_pin">Settu aftur inn PIN-kóðann þinn</string>
  <string name="ConfirmKbsPinFragment__creating_pin">Útbý PIN-númer…</string>
  <!--KbsSplashFragment-->
  <string name="KbsSplashFragment__introducing_pins">Kynning á PIN-númerum</string>
  <string name="KbsSplashFragment__pins_keep_information_stored_with_signal_encrypted">PIN-númer halda upplýsingum geymdum í Signal dulrituðum þannig að einungis þú hefur aðgang að þeim. Notandasniðið þitt, stillingar og tengiliðir endurheimtast þegar þú setur Signal upp aftur. Þú munt ekki þurfa PIN-númerið þitt til að opna forritið.</string>
  <string name="KbsSplashFragment__learn_more">Vita meira</string>
  <string name="KbsSplashFragment__registration_lock_equals_pin">Skráningarlæsing = PIN-númer</string>
  <string name="KbsSplashFragment__your_registration_lock_is_now_called_a_pin">Skráningarlæsingin þín kallast núna PIN-númer, en það virkar á fleira. Uppfærðu það núna.</string>
  <string name="KbsSplashFragment__update_pin">Uppfæra PIN-númer</string>
  <string name="KbsSplashFragment__create_your_pin">Útbúðu PIN-númer fyrir þig</string>
  <string name="KbsSplashFragment__learn_more_about_pins">Kanna PIN-númer nánar.</string>
  <string name="KbsSplashFragment__disable_pin">Gera PIN-númer óvirkt</string>
  <!--KBS Reminder Dialog-->
  <string name="KbsReminderDialog__enter_your_signal_pin">Settu inn PIN-númer Signal</string>
  <string name="KbsReminderDialog__to_help_you_memorize_your_pin">Til að auðvelda þér að muna PIN-númerið munum við biðja þig öðru hvoru um að staðfesta það. Við spyrjum sjaldnar eftir því sem tímar líða.</string>
  <string name="KbsReminderDialog__skip">Sleppa</string>
  <string name="KbsReminderDialog__submit">Senda inn</string>
  <string name="KbsReminderDialog__forgot_pin">Gleymt PIN-númer?</string>
  <string name="KbsReminderDialog__incorrect_pin_try_again">Rangt PIN-númer. Prófaðu aftur.</string>
  <!--AccountLockedFragment-->
  <string name="AccountLockedFragment__account_locked">Aðgangur læstur</string>
  <string name="AccountLockedFragment__your_account_has_been_locked_to_protect_your_privacy">Til að vernda einkalíf þitt og öryggi aðgangsins þíns höfum við lokað honum. 

Eftir %1$d daga án virkni, geturðu endurskráð þig án PIN-númersins þíns. Öllu efni á aðgangnum þínum verður eytt.</string>
  <string name="AccountLockedFragment__next">Næsta</string>
  <string name="AccountLockedFragment__learn_more">Vita meira</string>
  <!--KbsLockFragment-->
  <string name="RegistrationLockFragment__enter_your_pin">Settu inn PIN-kóðann þinn</string>
  <string name="RegistrationLockFragment__enter_the_pin_you_created">Settu inn PIN-númerið sem þú útbjóst fyrir þennan aðgang. Það er ekki það sama og SMS-sannvottunarkóðinn.</string>
  <string name="RegistrationLockFragment__enter_alphanumeric_pin">Settu inn PIN-númer með tölu- og bókstöfum</string>
  <string name="RegistrationLockFragment__enter_numeric_pin">Settu inn PIN-númer með tölustöfum</string>
  <string name="RegistrationLockFragment__incorrect_pin_try_again">Rangt PIN-númer. Prófaðu aftur.</string>
  <string name="RegistrationLockFragment__forgot_pin">Gleymt PIN-númer?</string>
  <string name="RegistrationLockFragment__incorrect_pin">Rangt PIN</string>
  <string name="RegistrationLockFragment__forgot_your_pin">Gleymdirðu PIN-númerinu þínu?</string>
  <string name="RegistrationLockFragment__not_many_tries_left">Ekki margar tilraunir eftir!</string>
  <string name="RegistrationLockFragment__signal_registration_need_help_with_pin_for_android_v1_pin">Skráning á Signal - Þarf hjálp vegna PIN-númers fyrir Android (útg.1 PIN)</string>
  <string name="RegistrationLockFragment__signal_registration_need_help_with_pin_for_android_v2_pin">Skráning á Signal - Þarf hjálp vegna PIN-númers fyrir Android (útg.2 PIN)</string>
  <plurals name="RegistrationLockFragment__for_your_privacy_and_security_there_is_no_way_to_recover">
    <item quantity="one">Til að gæta fyllsta öryggis, þá er engin leið til að endurheimta 
PIN-númerið þitt. Ef þú manst ekki PIN-númerið, geturðu endursannvottað þig með SMS eftir %1$d dag án virkni. Í því tilfelli verður aðgangurinn þinn verður tæmdur og öllu efni á honum eytt.</item>
    <item quantity="other">Til að gæta fyllsta öryggis, þá er engin leið til að endurheimta PIN-númerið þitt. Ef þú manst ekki PIN-númerið, geturðu endursannvottað þig með SMS eftir %1$d daga án virkni. Í því tilfelli verður aðgangurinn þinn verður tæmdur og öllu efni á honum eytt.</item>
  </plurals>
  <plurals name="RegistrationLockFragment__incorrect_pin_d_attempts_remaining">
    <item quantity="one">Rangt PIN-númer, %1$d tilraun eftir</item>
    <item quantity="other">Rangt PIN-númer. %1$d tilraunir eftir.</item>
  </plurals>
  <plurals name="RegistrationLockFragment__if_you_run_out_of_attempts_your_account_will_be_locked_for_d_days">
    <item quantity="one">Ef þú færð ekki fleiri tilraunir verður aðgangnum þínum lokað í %1$d daga. Eftir %1$d dag án virkni, geturðu endurskráð þig án PIN-númersins þíns. Aðgangurinn þinn verður tæmdur og öllu efni á honum eytt.</item>
    <item quantity="other">Ef þú færð ekki fleiri tilraunir verður aðgangnum þínum lokað í %1$d daga. Eftir %1$d daga án virkni, geturðu endurskráð þig án PIN-númersins þíns. Aðgangurinn þinn verður tæmdur og öllu efni á honum eytt.</item>
  </plurals>
  <plurals name="RegistrationLockFragment__you_have_d_attempts_remaining">
    <item quantity="one">Þú átt eftir %1$d tilraun.</item>
    <item quantity="other">Þú átt eftir %1$d tilraunir.</item>
  </plurals>
  <plurals name="RegistrationLockFragment__d_attempts_remaining">
    <item quantity="one">%1$d tilraun eftir.</item>
    <item quantity="other">%1$d tilraunir eftir.</item>
  </plurals>
  <!--CalleeMustAcceptMessageRequestDialogFragment-->
  <string name="CalleeMustAcceptMessageRequestDialogFragment__s_will_get_a_message_request_from_you">%1$s fær beiðni um skilaboð frá þér. Þú getur hringt þegar skilaboðabeiðnin hefur verið samþykkt.</string>
  <!--KBS Megaphone-->
  <string name="KbsMegaphone__create_a_pin">Útbúðu PIN-númer</string>
  <string name="KbsMegaphone__pins_keep_information_thats_stored_with_signal_encrytped">PIN-númer halda upplýsingum geymdum í Signal dulrituðum.</string>
  <string name="KbsMegaphone__create_pin">Útbúðu PIN-númer</string>
  <!--transport_selection_list_item-->
  <string name="transport_selection_list_item__transport_icon">Tákn fyrir flutning</string>
  <string name="ConversationListFragment_loading">Hleð inn…</string>
  <string name="CallNotificationBuilder_connecting">Tengist…</string>
  <string name="Permissions_permission_required">Krafist er heimildar</string>
  <string name="ConversationActivity_signal_needs_sms_permission_in_order_to_send_an_sms">Signal þarf heimild til að nota SMS til að geta sent SMS-smáskilaboð, en því hefur verið varanlega neitað. Farðu í kjörstillingar forritsins, veldu \"Heimildir\" og ýttu á \"SMS\".</string>
  <string name="Permissions_continue">Áfram</string>
  <string name="Permissions_not_now">Ekki núna</string>
  <string name="conversation_activity__enable_signal_messages">VIRKJA SIGNAL-SKILABOÐ</string>
  <string name="SQLCipherMigrationHelper_migrating_signal_database">Yfirfærsla á gagnagrunni Signal</string>
  <string name="PushDecryptJob_new_locked_message">Ný læst skilaboð</string>
  <string name="PushDecryptJob_unlock_to_view_pending_messages">Aflæsa til að skoða skilaboð í bið</string>
  <string name="enter_backup_passphrase_dialog__backup_passphrase">Lykilorð öryggisafritunar</string>
  <string name="backup_enable_dialog__backups_will_be_saved_to_external_storage_and_encrypted_with_the_passphrase_below_you_must_have_this_passphrase_in_order_to_restore_a_backup">Öryggisafrit verða vistuð yfir á ytri gagnageymslu og dulrituð með lykilorðinu hér fyrir neðan. Þú verður að hafa þetta lykilorð til að endurheimta öryggisafrit.</string>
  <string name="backup_enable_dialog__you_must_have_this_passphrase">Þú verður að hafa þetta lykilorð til að endurheimta öryggisafrit.</string>
  <string name="backup_enable_dialog__folder">Mappa</string>
  <string name="backup_enable_dialog__i_have_written_down_this_passphrase">Ég hef skrifað niður þetta lykilorð. Án þess mun ég ekki geta endurheimt öryggisafrit.</string>
  <string name="registration_activity__restore_backup">Endurheimta úr öryggisafriti</string>
  <string name="registration_activity__transfer_or_restore_account">Yfirfæra eða endurheimta aðgang</string>
  <string name="registration_activity__transfer_account">Flytja aðgang</string>
  <string name="registration_activity__skip">Sleppa</string>
  <string name="preferences_chats__chat_backups">Öryggisafrit af spjalli</string>
  <string name="preferences_chats__backup_chats_to_external_storage">Taka öryggisafrit yfir á ytri gagnageymslu</string>
  <string name="preferences_chats__transfer_account">Flytja aðgang</string>
  <string name="preferences_chats__transfer_account_to_a_new_android_device">Yfirfæra aðgang á nýtt Android-tæki</string>
  <string name="RegistrationActivity_enter_backup_passphrase">Settu inn lykilorð öryggisafritsins</string>
  <string name="RegistrationActivity_restore">Endurheimta</string>
  <string name="RegistrationActivity_backup_failure_downgrade">Ekki er hægt að flytja inn öryggisafrit úr nýrri útgáfum Signal</string>
  <string name="RegistrationActivity_incorrect_backup_passphrase">Rangt lykilorð öryggisafrits</string>
  <string name="RegistrationActivity_checking">Athuga…</string>
  <string name="RegistrationActivity_d_messages_so_far">%d skilaboð eins og er…</string>
  <string name="RegistrationActivity_restore_from_backup">Endurheimta úr öryggisafriti?</string>
  <string name="RegistrationActivity_restore_your_messages_and_media_from_a_local_backup">Endurheimtu skilaboðin þín og margmiðlunarefni úr öryggisafriti á tækinu. Ef þú endurheimtir ekki núna verður það ekki hægt síðar.</string>
  <string name="RegistrationActivity_backup_size_s">Stærð öryggisafrits: %s</string>
  <string name="RegistrationActivity_backup_timestamp_s">Tímamerki öryggisafrits: %s</string>
  <string name="BackupDialog_enable_local_backups">Virkja öryggisafritun á tækinu/tölvunni?</string>
  <string name="BackupDialog_enable_backups">Virkja öryggisafritun</string>
  <string name="BackupDialog_please_acknowledge_your_understanding_by_marking_the_confirmation_check_box">Staðfestu að þú hafir skilið ofangreint með því að merkja í staðfestingarreitinn.</string>
  <string name="BackupDialog_delete_backups">Eyða öryggisafritum?</string>
  <string name="BackupDialog_disable_and_delete_all_local_backups">Gera óvirkt og eyða öllum öryggisafritum á tækinu/tölvunni?</string>
  <string name="BackupDialog_delete_backups_statement">Eyða öryggisafritum</string>
  <string name="BackupDialog_to_enable_backups_choose_a_folder">Til að virkja öryggisafrit skaltu velja möppu. Öryggisafrit verða vistuð á þennan stað.</string>
  <string name="BackupDialog_choose_folder">Veldu möppu</string>
  <string name="BackupDialog_copied_to_clipboard">Afritað á klippispjald</string>
  <string name="BackupDialog_no_file_picker_available">Ekkert skráaval tiltækt.</string>
  <string name="BackupDialog_enter_backup_passphrase_to_verify">Settu inn lykilorð öryggisafritsins til að staðfesta</string>
  <string name="BackupDialog_verify">Sannreyna</string>
  <string name="BackupDialog_you_successfully_entered_your_backup_passphrase">Þér tókst að setja inn lykilorð öryggisafritsins</string>
  <string name="BackupDialog_passphrase_was_not_correct">Lykilorðið var ekki rétt</string>
<<<<<<< HEAD
  <string name="LocalBackupJob_creating_signal_backup">Útbý öryggisafrit af Molly…</string>
=======
  <string name="LocalBackupJob_creating_signal_backup">Útbý öryggisafrit af Signal…</string>
  <!--Title for progress notification shown in a system notification while verifying a recent backup.-->
>>>>>>> e379cf61
  <string name="LocalBackupJobApi29_backup_failed">Öryggisafritun mistókst</string>
  <string name="LocalBackupJobApi29_your_backup_directory_has_been_deleted_or_moved">Öryggisafritunarmöppunni þinni hefur verið eytt eða hún færð.</string>
  <string name="LocalBackupJobApi29_your_backup_file_is_too_large">Öryggisafritunarskráin er of stór til að geyma á þessari gagnageymslu.</string>
  <string name="LocalBackupJobApi29_there_is_not_enough_space">Það er ekki nægilegt pláss til að geyma öryggisafritið þitt.</string>
  <!--Error message shown if a newly created backup could not be verified as accurate-->
  <!--Error message shown if a very large attachment is encountered during the backup creation and causes the backup to fail-->
  <string name="LocalBackupJobApi29_tap_to_manage_backups">Ýttu til að sýsla með öryggisafrit</string>
  <string name="ProgressPreference_d_messages_so_far">%d skilaboð eins og er</string>
  <string name="RegistrationActivity_wrong_number">Rangt númer</string>
  <string name="RegistrationActivity_call_me_instead_available_in">Hringja frekar í mig \n (Tiltæk/ur eftir %1$02d:%2$02d)</string>
  <string name="RegistrationActivity_contact_signal_support">Hafa samband við Signal-aðstoð</string>
  <string name="RegistrationActivity_code_support_subject">Skráning á Signal - Sannvottunarkóði fyrir Android</string>
  <string name="RegistrationActivity_incorrect_code">Rangur kóði</string>
  <string name="BackupUtil_never">Aldrei</string>
  <string name="BackupUtil_unknown">Óþekkt</string>
  <string name="preferences_app_protection__see_my_phone_number">Sjá símanúmerið mitt</string>
  <string name="preferences_app_protection__find_me_by_phone_number">Finna mig með símanúmerinu</string>
  <string name="PhoneNumberPrivacy_everyone">Allir</string>
  <string name="PhoneNumberPrivacy_my_contacts">Tengiliðirnir mínir </string>
  <string name="PhoneNumberPrivacy_nobody">Enginn</string>
  <string name="PhoneNumberPrivacy_everyone_see_description">Símanúmerið þitt verður sýnilegt öllum einstaklingum og hópum sem þú sendir skilaboð.</string>
  <string name="PhoneNumberPrivacy_everyone_find_description">Hver sá sem er með símanúmerið þitt í tengiliðaskránni sinni munu sjá þig sem tengilið í Signal. Aðrir munu geta fundið þig í gegnum leit.</string>
  <string name="preferences_app_protection__screen_lock">Skjálæsing</string>
  <string name="preferences_app_protection__lock_signal_access_with_android_screen_lock_or_fingerprint">Læstu aðgangi að Signal með skjálæsingu eða fingrafaraskönnun Android-kerfisins</string>
  <string name="preferences_app_protection__screen_lock_inactivity_timeout">Tímamörk skjálæsingar við aðgerðaleysi</string>
  <string name="preferences_app_protection__signal_pin">PIN-númer Signal</string>
  <string name="preferences_app_protection__create_a_pin">Útbúðu PIN-númer</string>
  <string name="preferences_app_protection__change_your_pin">Breyttu PIN-númerinu þínu</string>
  <string name="preferences_app_protection__pin_reminders">Áminningar um PIN-númer</string>
  <string name="preferences_app_protection__pins_keep_information_stored_with_signal_encrypted">PIN-númer halda upplýsingum geymdum í Signal dulrituðum þannig að einungis þú hefur aðgang að þeim. Notandasniðið þitt, stillingar og tengiliðir endurheimtast þegar þú setur Signal upp aftur.</string>
  <string name="preferences_app_protection__add_extra_security_by_requiring_your_signal_pin_to_register">Bættu öryggið með því að krefjast PIN-númers til að geta skráð þetta símanúmer aftur hjá Signal.</string>
  <string name="preferences_app_protection__reminders_help_you_remember_your_pin">Áminningar hjálpa þér að muna PIN-númerið þitt en það er ekki hægt að endurheimta. Með tímanum ertu spurð/ur sjaldnar.</string>
  <string name="preferences_app_protection__turn_off">Slökkva</string>
  <string name="preferences_app_protection__confirm_pin">Staðfestu PIN-númer</string>
  <string name="preferences_app_protection__confirm_your_signal_pin">Staðfestu PIN-númer þitt á Signal</string>
  <string name="preferences_app_protection__make_sure_you_memorize_or_securely_store_your_pin">Gakktu úr skugga um að þú munir PIN-númerið þitt eða geymir á öruggum stað, en það er ekki hægt að endurheimta. Ef þú gleymir PIN-númerinu er mögulegt að þú tapir gögnum þegar þú skráir þig aftur á Signal-aðganginn þinn.</string>
  <string name="preferences_app_protection__incorrect_pin_try_again">Rangt PIN-númer. Prófaðu aftur.</string>
  <string name="preferences_app_protection__failed_to_enable_registration_lock">Mistókst að virkja skráningarlæsingu.</string>
  <string name="preferences_app_protection__failed_to_disable_registration_lock">Mistókst að gera skráningarlæsingu óvirka.</string>
  <string name="AppProtectionPreferenceFragment_none">Ekkert</string>
  <string name="preferences_app_protection__registration_lock">Skráningarlæsing</string>
  <string name="RegistrationActivity_you_must_enter_your_registration_lock_PIN">Þú verður að setja inn PIN-númer skráningarlæsingar</string>
  <string name="RegistrationActivity_your_pin_has_at_least_d_digits_or_characters">PIN-númerið þitt er með a.m.k. %d tölu- eða bókstafi</string>
  <string name="RegistrationActivity_too_many_attempts">Of margar tilraunir</string>
  <string name="RegistrationActivity_you_have_made_too_many_incorrect_registration_lock_pin_attempts_please_try_again_in_a_day">Þú hefur gert of margar tilraunir til að setja inn PIN-númer skráningarlæsingar. Prófaðu aftur eftir einn dag.</string>
  <string name="RegistrationActivity_you_have_made_too_many_attempts_please_try_again_later">Þú hefur gert of margar tilraunir. Prófaðu aftur síðar.</string>
  <string name="RegistrationActivity_error_connecting_to_service">Villa í tengingu við þjónustu</string>
  <string name="preferences_chats__backups">Afritun</string>
  <string name="prompt_passphrase_activity__signal_is_locked">Molly er læst</string>
  <string name="prompt_passphrase_activity__tap_to_unlock">ÝTTU TIL AÐ AFLÆSA</string>
  <string name="Recipient_unknown">Óþekkt</string>
  <!--TransferOrRestoreFragment-->
  <string name="TransferOrRestoreFragment__transfer_or_restore_account">Yfirfæra eða endurheimta aðgang</string>
  <string name="TransferOrRestoreFragment__if_you_have_previously_registered_a_signal_account">Ef þú hefur áður skráð Signal-aðgang, geturðu yfirfært eða endurheimt notandaaðganginn þinn og skilaboð.</string>
  <string name="TransferOrRestoreFragment__transfer_from_android_device">Yfirfæra af Android-tæki</string>
  <string name="TransferOrRestoreFragment__transfer_your_account_and_messages_from_your_old_android_device">Yfirfærðu notandaaðgang og skilaboðaferil af gamla Android-tækinu þínu. Þú verður að hafa aðgang að gamla tækinu þínu.</string>
  <string name="TransferOrRestoreFragment__you_need_access_to_your_old_device">Þú þarft að hafa aðgang að gamla tækinu þínu.</string>
  <string name="TransferOrRestoreFragment__restore_from_backup">Endurheimta úr öryggisafriti</string>
  <string name="TransferOrRestoreFragment__restore_your_messages_from_a_local_backup">Endurheimtu skilaboðin þín og myndefni úr öryggisafriti á tækinu. Ef þú endurheimtir ekki núna verður það ekki hægt síðar.</string>
  <!--NewDeviceTransferInstructionsFragment-->
  <string name="NewDeviceTransferInstructions__open_signal_on_your_old_android_phone">Opnaðu Signal á gamla Android-símanum þínum</string>
  <string name="NewDeviceTransferInstructions__continue">Áfram</string>
  <string name="NewDeviceTransferInstructions__first_bullet">1.</string>
  <string name="NewDeviceTransferInstructions__tap_on_your_profile_photo_in_the_top_left_to_open_settings">Ýttu á auðkennismyndina þína efst til vinstri til að opna stillingar</string>
  <string name="NewDeviceTransferInstructions__second_bullet">2.</string>
  <string name="NewDeviceTransferInstructions__tap_on_account">Ýttu á \'Notandaaðgangur\'</string>
  <string name="NewDeviceTransferInstructions__third_bullet">3.</string>
  <string name="NewDeviceTransferInstructions__tap_transfer_account_and_then_continue_on_both_devices">Ýttu á \"Yfirfæra aðgang\" og svo á \"Halda áfram\" á báðum tækjunum</string>
  <!--NewDeviceTransferSetupFragment-->
  <string name="NewDeviceTransferSetup__preparing_to_connect_to_old_android_device">Undirbý að tengjast við gamla Android-tækið…</string>
  <string name="NewDeviceTransferSetup__take_a_moment_should_be_ready_soon">Tekur smá tíma, ætti að klárast bráðum</string>
  <string name="NewDeviceTransferSetup__waiting_for_old_device_to_connect">Bíð eftir að gamla Android-tækið tengist…</string>
  <string name="NewDeviceTransferSetup__signal_needs_the_location_permission_to_discover_and_connect_with_your_old_device">Molly þarf að fá heimild til að nota staðsetningar til að finna og tengjast við gamla Android-tækið þitt.</string>
  <string name="NewDeviceTransferSetup__signal_needs_location_services_enabled_to_discover_and_connect_with_your_old_device">Molly þarf að fá staðsetningarþjónustur virkjaðar til að finna og tengjast við gamla Android-tækið þitt.</string>
  <string name="NewDeviceTransferSetup__signal_needs_wifi_on_to_discover_and_connect_with_your_old_device">Molly þarf á Wi-Fi að halda til að finna og tengjast við gamla Android-tækið þitt. Kveikt þarf að vera á Wi-Fi en það þarf ekki að vera tengt við Wi-Fi netkerfi.</string>
  <string name="NewDeviceTransferSetup__sorry_it_appears_your_device_does_not_support_wifi_direct">Því miður, það lítur út eins og þetta tæki styðji ekki Beint Wi-Fi (Wi-Fi Direct). Molly notar Beint Wi-Fi til að finna og tengjast við gamla Android-tækið þitt. Þú getur samt endurheimt öryggisafrit til að fá aftur aðganginn þinn af gamla Android-tækinu þínu.</string>
  <string name="NewDeviceTransferSetup__restore_a_backup">Endurheimta öryggisafrit</string>
  <string name="NewDeviceTransferSetup__an_unexpected_error_occurred_while_attempting_to_connect_to_your_old_device">Óvænt villa kom upp þegar reynt var að tengjast við gamla Android-tækið þitt.</string>
  <!--OldDeviceTransferSetupFragment-->
  <string name="OldDeviceTransferSetup__searching_for_new_android_device">Leita að nýju Android-tæki…</string>
  <string name="OldDeviceTransferSetup__signal_needs_the_location_permission_to_discover_and_connect_with_your_new_device">Molly þarf að fá heimild til að nota staðsetningar til að finna og tengjast við nýja Android-tækið þitt.</string>
  <string name="OldDeviceTransferSetup__signal_needs_location_services_enabled_to_discover_and_connect_with_your_new_device">Molly þarf að fá staðsetningarþjónustur virkjaðar til að finna og tengjast við nýja Android-tækið þitt.</string>
  <string name="OldDeviceTransferSetup__signal_needs_wifi_on_to_discover_and_connect_with_your_new_device">Molly þarf á Wi-Fi að halda til að finna og tengjast við nýja Android-tækið þitt. Kveikt þarf að vera á Wi-Fi en það þarf ekki að vera tengt við Wi-Fi netkerfi.</string>
  <string name="OldDeviceTransferSetup__sorry_it_appears_your_device_does_not_support_wifi_direct">Því miður, það lítur út eins og þetta tæki styðji ekki Beint Wi-Fi (Wi-Fi Direct). Molly notar Beint Wi-Fi til að finna og tengjast við nýja Android-tækið þitt. Þú getur samt útbúið öryggisafrit til að fá aftur aðganginn þinn yfir á nýja Android-tækið þitt.</string>
  <string name="OldDeviceTransferSetup__create_a_backup">Útbúa öryggisafrit</string>
  <string name="OldDeviceTransferSetup__an_unexpected_error_occurred_while_attempting_to_connect_to_your_old_device">Óvænt villa kom upp þegar reynt var að tengjast við nýja Android-tækið þitt.</string>
  <!--DeviceTransferSetupFragment-->
  <string name="DeviceTransferSetup__unable_to_open_wifi_settings">Tekst ekki að opna stillingar á Wi-Fi. Kveiktu handvirkt á Wi-Fi kerfinu.</string>
  <string name="DeviceTransferSetup__grant_location_permission">Heimila aðgang að staðsetningum</string>
  <string name="DeviceTransferSetup__turn_on_location_services">Kveiktu á staðsetningarþjónustu</string>
  <string name="DeviceTransferSetup__unable_to_open_location_settings">Tókst ekki að opna stillingar á staðsetningum.</string>
  <string name="DeviceTransferSetup__turn_on_wifi">Kveikja á þráðlausu Wi-Fi-neti</string>
  <string name="DeviceTransferSetup__error_connecting">Villa við að tengjast</string>
  <string name="DeviceTransferSetup__retry">Reyna aftur</string>
  <string name="DeviceTransferSetup__submit_debug_logs">Senda inn villumeldingaskrár</string>
  <string name="DeviceTransferSetup__verify_code">Sannreyndu kóða</string>
  <string name="DeviceTransferSetup__verify_that_the_code_below_matches_on_both_of_your_devices">Gakktu úr skugga um að kóðinn hér fyrir neðan sé eins á báðum tækjunum þínum. Ýttu síðan á að halda áfram.</string>
  <string name="DeviceTransferSetup__the_numbers_do_not_match">Númerin samsvara ekki</string>
  <string name="DeviceTransferSetup__continue">Áfram</string>
  <string name="DeviceTransferSetup__number_is_not_the_same">Númer er ekki það sama</string>
  <string name="DeviceTransferSetup__if_the_numbers_on_your_devices_do_not_match_its_possible_you_connected_to_the_wrong_device">Ef tölurnar á tækjunum eru ekki eins, þá er mögulegt að tengt sé við rangt tæki. Til að laga þetta skaltu stöðva yfirfærsluna, prófa aftur og halda tækjunum þínum nálægt hvort öðru.</string>
  <string name="DeviceTransferSetup__stop_transfer">Stöðva flutning</string>
  <string name="DeviceTransferSetup__unable_to_discover_old_device">Gat ekki fundið gamla tækið</string>
  <string name="DeviceTransferSetup__unable_to_discover_new_device">Gat ekki fundið nýja tækið</string>
  <string name="DeviceTransferSetup__make_sure_the_following_permissions_are_enabled">Gakktu úr skugga um að eftirfarandi heimildir og þjónustur séu virkar:</string>
  <string name="DeviceTransferSetup__location_permission">Heimild fyrir staðsetningu</string>
  <string name="DeviceTransferSetup__location_services">Staðsetningarþjónustur</string>
  <string name="DeviceTransferSetup__wifi">Þráðlaust Wi-Fi net</string>
  <string name="DeviceTransferSetup__on_the_wifi_direct_screen_remove_all_remembered_groups_and_unlink_any_invited_or_connected_devices">Á skjánum fyrir Beint Wi-Fi skaltu fjarlægja allar leifar hópa og aftengja öll boðin eða tengd tæki.</string>
  <string name="DeviceTransferSetup__wifi_direct_screen">Skrár fyrir Beint Wi-Fi</string>
  <string name="DeviceTransferSetup__try_turning_wifi_off_and_on_on_both_devices">Prófaðu að slökkva á Wi-Fi og kveikja síðan aftur, á báðum tækjum.</string>
  <string name="DeviceTransferSetup__make_sure_both_devices_are_in_transfer_mode">Gakktu úr skugga um að bæði tækin séu í yfirfærsluham.</string>
  <string name="DeviceTransferSetup__go_to_support_page">Fara á hjálparsíðu</string>
  <string name="DeviceTransferSetup__try_again">Reyna aftur</string>
  <string name="DeviceTransferSetup__waiting_for_other_device">Bíð eftir hinu tækinu</string>
  <string name="DeviceTransferSetup__tap_continue_on_your_other_device_to_start_the_transfer">Ýttu á að halda áfram á hinu tækinu til að hefja yfirfærsluna.</string>
  <string name="DeviceTransferSetup__tap_continue_on_your_other_device">Ýttu á að halda áfram á hinu tækinu…</string>
  <!--NewDeviceTransferFragment-->
  <string name="NewDeviceTransfer__cannot_transfer_from_a_newer_version_of_signal">Ekki er hægt að yfirfæra úr nýrri útgáfum Signal</string>
  <!--DeviceTransferFragment-->
  <string name="DeviceTransfer__transferring_data">Flyt gögn</string>
  <string name="DeviceTransfer__keep_both_devices_near_each_other">Haltu tækjunum nálægt hvoru öðru. Ekki slökkva á tækjunum og haltu Molly opnu. Yfirfærslur eru tryggðar með enda-í-enda dulritun.</string>
  <string name="DeviceTransfer__d_messages_so_far">%1$d skilaboð eins og er…</string>
  <!--Filled in with total percentage of messages transferred-->
  <string name="DeviceTransfer__s_of_messages_so_far">%1$s%% af skilaboðum eins og er…</string>
  <string name="DeviceTransfer__cancel">Hætta við</string>
  <string name="DeviceTransfer__try_again">Reyna aftur</string>
  <string name="DeviceTransfer__stop_transfer_question">Stöðva flutning?</string>
  <string name="DeviceTransfer__stop_transfer">Stöðva flutning</string>
  <string name="DeviceTransfer__all_transfer_progress_will_be_lost">Öll yfirfærsluframvinda mun tapast.</string>
  <string name="DeviceTransfer__transfer_failed">Flutningur mistókst</string>
  <string name="DeviceTransfer__unable_to_transfer">Tekst ekki að yfirfæra</string>
  <!--OldDeviceTransferInstructionsFragment-->
  <string name="OldDeviceTransferInstructions__transfer_account">Flytja aðgang</string>
  <string name="OldDeviceTransferInstructions__you_can_transfer_your_signal_account_when_setting_up_signal_on_a_new_android_device">Þú getur yfirfært Signal-aðganginn þinn þegar þú setur Signal upp á nýju Android-tæki. Áður en þú heldur áfram:</string>
  <string name="OldDeviceTransferInstructions__first_bullet">1.</string>
  <string name="OldDeviceTransferInstructions__download_signal_on_your_new_android_device">Náðu í Molly á nýja Android-tækinu þínu</string>
  <string name="OldDeviceTransferInstructions__second_bullet">2.</string>
  <string name="OldDeviceTransferInstructions__tap_on_transfer_or_restore_account">Ýttu á \"Yfirfæra eða endurheimta aðgang\"</string>
  <string name="OldDeviceTransferInstructions__third_bullet">3.</string>
  <string name="OldDeviceTransferInstructions__select_transfer_from_android_device_when_prompted_and_then_continue">Ýttu á \"Yfirfæra af Android-tæki\" þegar upp kemur kvaðning og svo á \"Halda áfram\". Haltu tækjunum nálægt hvoru öðru.</string>
  <string name="OldDeviceTransferInstructions__continue">Áfram</string>
  <!--OldDeviceTransferComplete-->
  <string name="OldDeviceTransferComplete__transfer_complete">Flutningi lokið</string>
  <string name="OldDeviceTransferComplete__go_to_your_new_device">Farðu á nýja tækið þitt</string>
  <string name="OldDeviceTransferComplete__your_signal_data_has_Been_transferred_to_your_new_device">Signal-gögnin þín hafa verið færð yfir á nýja tækið þitt. Til að ljúka yfirfærsluferlinu verðurðu að halda áfram skráningu á nýja tækinu þínu.</string>
  <string name="OldDeviceTransferComplete__close">Loka</string>
  <!--NewDeviceTransferComplete-->
  <string name="NewDeviceTransferComplete__transfer_successful">Yfirfærsla tókst</string>
  <string name="NewDeviceTransferComplete__transfer_complete">Flutningi lokið</string>
  <string name="NewDeviceTransferComplete__to_complete_the_transfer_process_you_must_continue_registration">Til að ljúka yfirfærsluferlinu verðurðu að halda áfram skráningu.</string>
  <string name="NewDeviceTransferComplete__continue_registration">Halda skráningu áfram</string>
  <!--DeviceToDeviceTransferService-->
  <string name="DeviceToDeviceTransferService_content_title">Millifærsla notendaaðganga</string>
  <string name="DeviceToDeviceTransferService_status_ready">Undirbý að tengjast við hitt Android-tækið þitt…</string>
  <string name="DeviceToDeviceTransferService_status_starting_up">Undirbý að tengjast við hitt Android-tækið þitt…</string>
  <string name="DeviceToDeviceTransferService_status_discovery">Leita að hinu Android-tækinu þínu…</string>
  <string name="DeviceToDeviceTransferService_status_network_connected">Tengist við hitt Android-tækið þitt…</string>
  <string name="DeviceToDeviceTransferService_status_verification_required">Sannvottunar krafist</string>
  <string name="DeviceToDeviceTransferService_status_service_connected">Yfirfæri aðgang…</string>
  <!--OldDeviceTransferLockedDialog-->
  <string name="OldDeviceTransferLockedDialog__complete_registration_on_your_new_device">Kláraðu skráningu á nýja tækinu þínu</string>
  <string name="OldDeviceTransferLockedDialog__your_signal_account_has_been_transferred_to_your_new_device">Signal-gögnin þín hafa verið færð yfir á nýja tækið þitt, en til að ljúka yfirfærsluferlinu verðurðu að klára skráningu á nýja tækinu þínu. Signal verður óvirkt á þessu tæki.</string>
  <string name="OldDeviceTransferLockedDialog__done">Lokið</string>
  <string name="OldDeviceTransferLockedDialog__cancel_and_activate_this_device">Hætta við og virkja þetta tæki</string>
  <!--AdvancedPreferenceFragment-->
  <string name="AdvancedPreferenceFragment__transfer_mob_balance">Millifæra innistæðu í MOB?</string>
  <string name="AdvancedPreferenceFragment__you_have_a_balance_of_s">Þú ert með innistæðu upp á %1$s. Ef þú millifærir ekki sjóðina þína á annað veskisvistfang áður en þú eyðir aðgangnum þínum, tapast þessi upphæð endanlega.</string>
  <string name="AdvancedPreferenceFragment__dont_transfer">Ekki millifæra</string>
  <string name="AdvancedPreferenceFragment__transfer">Flutningur</string>
  <!--RecipientBottomSheet-->
  <string name="RecipientBottomSheet_block">Loka á</string>
  <string name="RecipientBottomSheet_unblock">Afbanna</string>
  <string name="RecipientBottomSheet_add_to_contacts">Bæta í tengiliði</string>
  <!--Error message that displays when a user tries to tap to view system contact details but has no app that supports it-->
  <string name="RecipientBottomSheet_unable_to_open_contacts">Finn ekki forrit sem getur opnað tengiliði.</string>
  <string name="RecipientBottomSheet_add_to_a_group">Bæta við hóp</string>
  <string name="RecipientBottomSheet_add_to_another_group">Bæta við annan hóp</string>
  <string name="RecipientBottomSheet_view_safety_number">Skoða öryggisnúmer</string>
  <string name="RecipientBottomSheet_make_admin">Gera að stjórnanda</string>
  <string name="RecipientBottomSheet_remove_as_admin">Fjarlæga stjórnunarréttindi</string>
  <string name="RecipientBottomSheet_remove_from_group">Fjarlægja úr hópi</string>
  <string name="RecipientBottomSheet_message_description">Skilaboð</string>
  <string name="RecipientBottomSheet_voice_call_description">Raddsímtal</string>
  <string name="RecipientBottomSheet_insecure_voice_call_description">Óöruggt raddsímtal</string>
  <string name="RecipientBottomSheet_video_call_description">Myndsímtal</string>
  <string name="RecipientBottomSheet_remove_s_as_group_admin">Taka stjórnunarréttindi af %1$s? </string>
  <string name="RecipientBottomSheet_s_will_be_able_to_edit_group">\"%1$s\" verður mögulegt að breyta þessum hópi og meðlimum hans.</string>
  <string name="RecipientBottomSheet_remove_s_from_the_group">Fjarlægja %1$s úr hópnum?</string>
  <!--Dialog message shown when removing someone from a group with group link being active to indicate they will not be able to rejoin-->
  <string name="RecipientBottomSheet_remove_s_from_the_group_they_will_not_be_able_to_rejoin">Fjarlægja %1$s úr hópnum? Viðkomandi munu ekki geta gengið aftur í hópinn með hóptenglinum.</string>
  <string name="RecipientBottomSheet_remove">Fjarlægja</string>
  <string name="RecipientBottomSheet_copied_to_clipboard">Afritað á klippispjald</string>
  <string name="GroupRecipientListItem_admin">Stjórnandi</string>
  <string name="GroupRecipientListItem_approve_description">Samþykkja</string>
  <string name="GroupRecipientListItem_deny_description">Neita</string>
  <!--GroupsLearnMoreBottomSheetDialogFragment-->
  <string name="GroupsLearnMore_legacy_vs_new_groups">Eldri gerð hópa samanborið við þá nýju</string>
  <string name="GroupsLearnMore_what_are_legacy_groups">Hvað er þessi eldri gerð hópa?</string>
  <string name="GroupsLearnMore_paragraph_1">Eldri gerð hópa er ekki samhæfð við nýju hópana vegna eiginleika á borð við hópstjóra og meira lýsandi uppfærslur hópa.</string>
  <string name="GroupsLearnMore_can_i_upgrade_a_legacy_group">Get ég uppfært eldri gerð hóps?</string>
  <string name="GroupsLearnMore_paragraph_2">Ekki er enn hægt að uppfæra eldri gerð hópa beint upp í nýju gerðina, en þú getur búið til nýjan hóp með sömu meðlimum ef meðlimirnir eru að nota nýjustu útgáfu Signal.</string>
  <string name="GroupsLearnMore_paragraph_3">Signal mun í framtíðinni bjóða upp á leit til að uppfæra beint eldri gerð hópa.</string>
  <!--GroupLinkBottomSheetDialogFragment-->
  <string name="GroupLinkBottomSheet_share_hint_requiring_approval">Hver sá sem er með þennan tengil getur skoðað nafn hópsins, myndir og beiðnir um þátttöku. Deildu honum einungis með fólki sem þú treystir.</string>
  <string name="GroupLinkBottomSheet_share_hint_not_requiring_approval">Hver sá sem er með þennan tengil getur skoðað nafn hópsins, meðlimi hans og gengið í hópinn. Deildu honum einungis með fólki sem þú treystir.</string>
  <string name="GroupLinkBottomSheet_share_via_signal">Deila í gegnum Molly</string>
  <string name="GroupLinkBottomSheet_copy">Afrita</string>
  <string name="GroupLinkBottomSheet_qr_code">QR-kóði</string>
  <string name="GroupLinkBottomSheet_share">Deila</string>
  <string name="GroupLinkBottomSheet_copied_to_clipboard">Afritað á klippispjald</string>
  <string name="GroupLinkBottomSheet_the_link_is_not_currently_active">Tengillinn er ekki virkur í augnablikinu</string>
  <!--VoiceNotePlaybackPreparer-->
  <string name="VoiceNotePlaybackPreparer__failed_to_play_voice_message">Mistókst að spila talskilaboð</string>
  <!--VoiceNoteMediaDescriptionCompatFactory-->
  <string name="VoiceNoteMediaItemFactory__voice_message">Talskilaboð - %1$s</string>
  <string name="VoiceNoteMediaItemFactory__s_to_s">%1$s til %2$s</string>
  <!--StorageUtil-->
  <string name="StorageUtil__s_s">%1$s/%2$s</string>
  <string name="BlockedUsersActivity__s_has_been_blocked">\"%1$s\" hefur verið útilokaður.</string>
  <string name="BlockedUsersActivity__failed_to_block_s">Mistókst að útiloka \"%1$s\"</string>
  <string name="BlockedUsersActivity__s_has_been_unblocked">Opnað hefur verið á \"%1$s\".</string>
  <!--ReviewCardDialogFragment-->
  <string name="ReviewCardDialogFragment__review_members">Yfirfara meðlimi</string>
  <string name="ReviewCardDialogFragment__review_request">Yfirfara beiðni</string>
  <string name="ReviewCardDialogFragment__d_group_members_have_the_same_name">%1$d hópmeðlimir eru með sama nafn, yfirfarðu meðlimina hér fyrir neðan og ákveddu hvað eigi að gera.</string>
  <string name="ReviewCardDialogFragment__if_youre_not_sure">Ef þú ert ekki viss um frá hverjum beiðnin er, skaltu yfirfara tengiliðina hér fyrir neðan og ákveða einhverja aðgerð.</string>
  <string name="ReviewCardDialogFragment__no_other_groups_in_common">Engir aðrir hópar sameiginlegir.</string>
  <string name="ReviewCardDialogFragment__no_groups_in_common">Engir sameiginlegir hópar.</string>
  <plurals name="ReviewCardDialogFragment__d_other_groups_in_common">
    <item quantity="one">%d sameiginlegur hópur</item>
    <item quantity="other">%d sameiginlegir hópar</item>
  </plurals>
  <plurals name="ReviewCardDialogFragment__d_groups_in_common">
    <item quantity="one">%d sameiginlegur hópur</item>
    <item quantity="other">%d sameiginlegir hópar</item>
  </plurals>
  <string name="ReviewCardDialogFragment__remove_s_from_group">Fjarlægja %1$s úr hópi?</string>
  <string name="ReviewCardDialogFragment__remove">Fjarlægja</string>
  <string name="ReviewCardDialogFragment__failed_to_remove_group_member">Mistókst að fjarlægja meðlim hóps.</string>
  <!--ReviewCard-->
  <string name="ReviewCard__member">Meðlimur</string>
  <string name="ReviewCard__request">Beiðni</string>
  <string name="ReviewCard__your_contact">Tengiliðurinn þinn</string>
  <string name="ReviewCard__remove_from_group">Fjarlægja úr hópi</string>
  <string name="ReviewCard__update_contact">Uppfæra tengilið</string>
  <string name="ReviewCard__block">Loka á</string>
  <string name="ReviewCard__delete">Eyða</string>
  <string name="ReviewCard__recently_changed">Breytti nýlega nafninu á sniðinu sínu úr %1$s yfir í %2$s</string>
  <!--CallParticipantsListUpdatePopupWindow-->
  <string name="CallParticipantsListUpdatePopupWindow__s_joined">%1$s gekk í hópinn</string>
  <string name="CallParticipantsListUpdatePopupWindow__s_and_s_joined">%1$s og %2$s tóku þátt</string>
  <string name="CallParticipantsListUpdatePopupWindow__s_s_and_s_joined">%1$s, %2$sog %3$s tóku þátt</string>
  <string name="CallParticipantsListUpdatePopupWindow__s_s_and_d_others_joined">%1$s, %2$s og %3$d til viðbótar tóku þátt</string>
  <string name="CallParticipantsListUpdatePopupWindow__s_left">%1$s hætti</string>
  <string name="CallParticipantsListUpdatePopupWindow__s_and_s_left">%1$s og %2$shættu</string>
  <string name="CallParticipantsListUpdatePopupWindow__s_s_and_s_left">%1$s, %2$sog %3$s hættu</string>
  <string name="CallParticipantsListUpdatePopupWindow__s_s_and_d_others_left">%1$s, %2$s og %3$d til viðbótar hættu</string>
  <string name="CallParticipant__you">Þú</string>
  <string name="CallParticipant__you_on_another_device">Þú (á öðru tæki)</string>
  <string name="CallParticipant__s_on_another_device">%1$s (á öðru tæki)</string>
  <!--WifiToCellularPopupWindow-->
  <!--Message shown during a call when the WiFi network is unusable, and cellular data starts to be used for the call instead.-->
  <!--DeleteAccountFragment-->
  <string name="DeleteAccountFragment__deleting_your_account_will">Eyðing aðgangsins þíns mun:</string>
  <string name="DeleteAccountFragment__enter_your_phone_number">Settu inn símanúmerið þitt</string>
  <string name="DeleteAccountFragment__delete_account">Eyða notandaaðgangi</string>
  <string name="DeleteAccountFragment__delete_your_account_info_and_profile_photo">Eyða aðgangnum þínum og auðkennismynd</string>
  <string name="DeleteAccountFragment__delete_all_your_messages">Eyða öllum skilaboðunum þínum</string>
  <string name="DeleteAccountFragment__delete_s_in_your_payments_account">Eyða %1$s í greiðsluaðgangnum þínum</string>
  <string name="DeleteAccountFragment__no_country_code">Enginn landskóði tilgreindur</string>
  <string name="DeleteAccountFragment__no_number">Ekkert símanúmer tilgreint</string>
  <string name="DeleteAccountFragment__the_phone_number">Símanúmerið sem þú settir inn samsvarar ekki því sem er á aðgangnum þínum.</string>
  <string name="DeleteAccountFragment__are_you_sure">Ertu viss um að vilja eyða aðgangi þínum?</string>
  <string name="DeleteAccountFragment__this_will_delete_your_signal_account">Þetta mun eyða Signal-aðgangnum þínum og frumstilla forritið. Forritið mun lokast eftir að ferlinu er lokið.</string>
  <string name="DeleteAccountFragment__failed_to_delete_account">Mistókst að eyða notandaaðgangi. Ertu viss um að netsambandið þitt virki?</string>
  <string name="DeleteAccountFragment__failed_to_delete_local_data">Mistókst að eyða staðværum gögnum. Þú getur eytt þeim handvirkt í forritastillingum kerfisins.</string>
  <string name="DeleteAccountFragment__launch_app_settings">Ræsa stillingar forritsins</string>
  <!--Title of progress dialog shown when a user deletes their account and the process is leaving all groups-->
  <string name="DeleteAccountFragment__leaving_groups">Yfirgef hópa…</string>
  <!--Title of progress dialog shown when a user deletes their account and the process has left all groups-->
  <string name="DeleteAccountFragment__deleting_account">Eyði notandaaðgangi…</string>
  <!--Message of progress dialog shown when a user deletes their account and the process is canceling their subscription-->
  <string name="DeleteAccountFragment__canceling_your_subscription">Segi upp upp áskriftinni þinni…</string>
  <!--Message of progress dialog shown when a user deletes their account and the process is leaving groups-->
  <string name="DeleteAccountFragment__depending_on_the_number_of_groups">Það fer eftir fjölda hópa sem þú ert í hve langan tíma þetta getur tekið.</string>
  <!--Message of progress dialog shown when a user deletes their account and the process has left all groups-->
  <string name="DeleteAccountFragment__deleting_all_user_data_and_resetting">Eyði gögnum notanda og frumstilli forritið</string>
  <!--Title of error dialog shown when a network error occurs during account deletion-->
  <string name="DeleteAccountFragment__account_not_deleted">Notandaaðgangi ekki eytt</string>
  <!--Message of error dialog shown when a network error occurs during account deletion-->
  <string name="DeleteAccountFragment__there_was_a_problem">Það kom upp vandamál við að ljúka eyðingarferlinu. Athugaðu nettenginguna þína og prófaðu svo aftur.</string>
  <!--DeleteAccountCountryPickerFragment-->
  <string name="DeleteAccountCountryPickerFragment__search_countries">Leita í löndum</string>
  <!--CreateGroupActivity-->
  <string name="CreateGroupActivity__skip">Sleppa</string>
  <plurals name="CreateGroupActivity__d_members">
    <item quantity="one">%1$d meðlimur</item>
    <item quantity="other">%1$d meðlimir</item>
  </plurals>
  <!--ShareActivity-->
  <string name="ShareActivity__share">Deila</string>
  <string name="ShareActivity__send">Senda</string>
  <string name="ShareActivity__comma_s">, %1$s</string>
  <string name="ShareActivity__sharing_to_multiple_chats_is">Að deila í mörg samtöl í einu er aðeins stutt fyrir Signal-skilaboð</string>
  <!--Toast when the incoming intent is invalid-->
  <!--MultiShareDialogs-->
  <string name="MultiShareDialogs__failed_to_send_to_some_users">Mistókst að senda til sumra notenda</string>
  <string name="MultiShareDialogs__you_can_only_share_with_up_to">Aðeins hægt að deila allt að %1$d spjöllum</string>
  <!--ChatWallpaperActivity-->
  <string name="ChatWallpaperActivity__chat_wallpaper">Bakgrunnsmynd spjalls</string>
  <!--ChatWallpaperFragment-->
  <string name="ChatWallpaperFragment__chat_color">Litur spjalls</string>
  <string name="ChatWallpaperFragment__reset_chat_colors">Endursetja liti spjalls</string>
  <string name="ChatWallpaperFragment__reset_chat_color">Endursetja lit á spjalli</string>
  <string name="ChatWallpaperFragment__reset_chat_color_question">Endursetja lit á spjalli?</string>
  <string name="ChatWallpaperFragment__set_wallpaper">Setja bakgrunnsmynd</string>
  <string name="ChatWallpaperFragment__dark_mode_dims_wallpaper">Dökkur hamur dekkir bakgrunnsmynd</string>
  <string name="ChatWallpaperFragment__contact_name">Nafn tengiliðar</string>
  <string name="ChatWallpaperFragment__reset">Endurstilla</string>
  <string name="ChatWallpaperFragment__clear">Hreinsa</string>
  <string name="ChatWallpaperFragment__wallpaper_preview_description">Forskoðun bakgrunnsmyndar</string>
  <string name="ChatWallpaperFragment__would_you_like_to_override_all_chat_colors">Viltu taka yfir alla liti spjalla?</string>
  <string name="ChatWallpaperFragment__would_you_like_to_override_all_wallpapers">Viltu taka yfir allar bakgrunnsmyndir?</string>
  <string name="ChatWallpaperFragment__reset_default_colors">Endurstilla sjálfgefna liti</string>
  <string name="ChatWallpaperFragment__reset_all_colors">Endurstilla alla liti</string>
  <string name="ChatWallpaperFragment__reset_default_wallpaper">Endurstilla sjálfgefna bakgrunnsmynd</string>
  <string name="ChatWallpaperFragment__reset_all_wallpapers">Endurstilla allar bakgrunnsmyndir</string>
  <string name="ChatWallpaperFragment__reset_wallpapers">Endurstilla bakgrunnsmyndir</string>
  <string name="ChatWallpaperFragment__reset_wallpaper">Endurstilla bakgrunnsmynd</string>
  <string name="ChatWallpaperFragment__reset_wallpaper_question">Endurstilla bakgrunnsmynd?</string>
  <!--ChatWallpaperSelectionFragment-->
  <string name="ChatWallpaperSelectionFragment__choose_from_photos">Velja úr myndum</string>
  <string name="ChatWallpaperSelectionFragment__presets">Forstillingar</string>
  <!--ChatWallpaperPreviewActivity-->
  <string name="ChatWallpaperPreviewActivity__preview">Forskoða</string>
  <string name="ChatWallpaperPreviewActivity__set_wallpaper">Setja bakgrunnsmynd</string>
  <string name="ChatWallpaperPreviewActivity__swipe_to_preview_more_wallpapers">Strjúktu til hliðar til að forskoða fleii bakgrunnsmyndir</string>
  <string name="ChatWallpaperPreviewActivity__set_wallpaper_for_all_chats">Setja bakgrunnsmynd fyrir allar spjallrásir</string>
  <string name="ChatWallpaperPreviewActivity__set_wallpaper_for_s">Setja bakgrunnsmynd fyrir %1$s</string>
  <string name="ChatWallpaperPreviewActivity__viewing_your_gallery_requires_the_storage_permission">Að skoða myndasafnið krefst heimildar til að nota geymslurýmið.</string>
  <!--WallpaperImageSelectionActivity-->
  <string name="WallpaperImageSelectionActivity__choose_wallpaper_image">Veldu bakgrunnsmynd</string>
  <!--WallpaperCropActivity-->
  <string name="WallpaperCropActivity__pinch_to_zoom_drag_to_adjust">Klíptu til að renna að, dragðu til að aðlaga.</string>
  <string name="WallpaperCropActivity__set_wallpaper_for_all_chats">Setja bakgrunnsmynd fyrir allar spjallrásir.</string>
  <string name="WallpaperCropActivity__set_wallpaper_for_s">Setja bakgrunnsmynd fyrir %s.</string>
  <string name="WallpaperCropActivity__error_setting_wallpaper">Villa við að setja bakgrunnsmynd.</string>
  <string name="WallpaperCropActivity__blur_photo">Móska mynd</string>
  <!--InfoCard-->
  <string name="payment_info_card_about_mobilecoin">Um MobileCoin</string>
  <string name="payment_info_card_mobilecoin_is_a_new_privacy_focused_digital_currency">MobileCoin er nýr stafrænn gjaldmiðill sem leggur áherslu á gagnaleynd.</string>
  <string name="payment_info_card_adding_funds">Bæti við innistæðu</string>
  <string name="payment_info_card_you_can_add_funds_for_use_in">Þú getur bætt við fjármagni til að nota í Molly með því að senda MobileCoin-mynt á vistfang veskisins þíns.</string>
  <string name="payment_info_card_cashing_out">Taka út innistæðu</string>
  <string name="payment_info_card_you_can_cash_out_mobilecoin">Þú getur hvenær sem er tekið út MobileCoin myntina þína í greiðslumiðlun sem styður MobileCoin (MOB). Framkvæmdu einfaldlega millifærslu á greiðsluaðganginn þinn á þeirri greiðslumiðlun.</string>
  <string name="payment_info_card_hide_this_card">Fela þetta spjald?</string>
  <string name="payment_info_card_hide">Fela</string>
  <string name="payment_info_card_record_recovery_phrase">Skrá endurheimtufrasa</string>
  <string name="payment_info_card_your_recovery_phrase_gives_you">Endurheimtufrasinn þinn gefur þér aðra leið til að endurheimta greiðsluaðganginn þinn.</string>
  <string name="payment_info_card_record_your_phrase">Skrá endurheimtufrasann þinn</string>
  <string name="payment_info_card_update_your_pin">Uppfærðu PIN-númerið þitt</string>
  <string name="payment_info_card_with_a_high_balance">Þegar um háar innistæður er að ræða, gætirðu viljað uppfæra í PIN-númer með tölu- og bókstöfum til að verja greiðsluaðganginn þinn enn betur.</string>
  <string name="payment_info_card_update_pin">Uppfæra PIN-númer</string>
  <!--DeactivateWalletFragment-->
  <string name="DeactivateWalletFragment__deactivate_wallet">Gera veski óvirkt</string>
  <string name="DeactivateWalletFragment__your_balance">Innistæðan þín</string>
  <string name="DeactivateWalletFragment__its_recommended_that_you">Mælt er með að þú millifærir sjóði þína yfir í annað veskisvistfang áður en þú gerir greiðslur óvirkar. Ef þú kýst að millifæra sjóðina ekki núna, munu þeir haldast í veskinu sem tengt er Molly ef þú virkjar greiðslur aftur.</string>
  <string name="DeactivateWalletFragment__transfer_remaining_balance">Millifæra eftirstandandi innistæðu</string>
  <string name="DeactivateWalletFragment__deactivate_without_transferring">Gera óvirkt án þess að millifæra?</string>
  <string name="DeactivateWalletFragment__deactivate">Afvirkja</string>
  <string name="DeactivateWalletFragment__deactivate_without_transferring_question">Gera óvirkt án þess að millifæra?</string>
  <string name="DeactivateWalletFragment__your_balance_will_remain">Inneign þín mun haldast í veskinu sem tengt er Molly ef þú virkjar greiðslur aftur.</string>
  <string name="DeactivateWalletFragment__error_deactivating_wallet">Villa við að gera veski óvirkt.</string>
  <!--PaymentsRecoveryStartFragment-->
  <string name="PaymentsRecoveryStartFragment__recovery_phrase">Endurheimtufrasi</string>
  <string name="PaymentsRecoveryStartFragment__view_recovery_phrase">Skoða endurheimtufrasa</string>
  <string name="PaymentsRecoveryStartFragment__enter_recovery_phrase">Settu inn endurheimtufrasa</string>
  <string name="PaymentsRecoveryStartFragment__your_balance_will_automatically_restore">Innistæðan þín mun endurheimtast sjálfkrafa eftir að þú setur Signal upp aftur, þegar þú staðfestir PIN-númerið þitt í Signal. Þú getur einnig endurheimt innistæðu þína með því að nota endurheimtufrasa, sem er %1$d-orða setning sem einungis þú átt að vita. Skrifaðu hana niður og geymdu á öruggum stað.</string>
  <string name="PaymentsRecoveryStartFragment__your_recovery_phrase_is_a">Endurheimtufrasinn þinn er %1$d-orða setning sem einungis þú átt að vita. Notaðu hana til að endurheimta greiðsluaðganginn þinn.</string>
  <string name="PaymentsRecoveryStartFragment__start">Byrja</string>
  <string name="PaymentsRecoveryStartFragment__enter_manually">Settu inn handvirkt</string>
  <string name="PaymentsRecoveryStartFragment__paste_from_clipboard">Líma af klippispjaldi</string>
  <!--PaymentsRecoveryPasteFragment-->
  <string name="PaymentsRecoveryPasteFragment__paste_recovery_phrase">Líma endurheimtufrasa</string>
  <string name="PaymentsRecoveryPasteFragment__recovery_phrase">Endurheimtufrasi</string>
  <string name="PaymentsRecoveryPasteFragment__next">Næsta</string>
  <string name="PaymentsRecoveryPasteFragment__invalid_recovery_phrase">Ógildur endurheimtufrasi.</string>
  <string name="PaymentsRecoveryPasteFragment__make_sure">Gakktu úr skugga um að þú hafir sett inn %1$d orð og prófaðu aftur.</string>
  <!--PaymentsRecoveryPhraseFragment-->
  <string name="PaymentsRecoveryPhraseFragment__next">Næsta</string>
  <string name="PaymentsRecoveryPhraseFragment__edit">Breyta</string>
  <string name="PaymentsRecoveryPhraseFragment__previous">Fyrra</string>
  <string name="PaymentsRecoveryPhraseFragment__your_recovery_phrase">Endurheimtufrasinn þinn</string>
  <string name="PaymentsRecoveryPhraseFragment__write_down_the_following_d_words">Skrifaðu niður eftirfarandi %1$d orð í réttri röð. Geymdu þetta á öruggum stað.</string>
  <string name="PaymentsRecoveryPhraseFragment__make_sure_youve_entered">Gakktu úr skugga um að þú hafir sett frasann þinn rétt inn .</string>
  <string name="PaymentsRecoveryPhraseFragment__do_not_screenshot_or_send_by_email">Ekki taka skjámynd eða senda með tölvupósti.</string>
  <string name="PaymentsRecoveryPhraseFragment__payments_account_restored">Greiðsluaðgangur endurheimtur</string>
  <string name="PaymentsRecoveryPhraseFragment__invalid_recovery_phrase">Ógildur endurheimtufrasi.</string>
  <string name="PaymentsRecoveryPhraseFragment__make_sure_youve_entered_your_phrase_correctly_and_try_again">Gakktu úr skugga um að þú hafir sett frasann þinn rétt inn og prófaðu svo aftur.</string>
  <string name="PaymentsRecoveryPhraseFragment__copy_to_clipboard">Afrita á klippispjald?</string>
  <string name="PaymentsRecoveryPhraseFragment__if_you_choose_to_store">Ef þú kýst að geyma endurheimtufrasann þinn á stafrænu formi, gakktu þá úr skugga um að hann sé geymdur á stað sem þú treystir.</string>
  <string name="PaymentsRecoveryPhraseFragment__copy">Afrita</string>
  <!--PaymentsRecoveryPhraseConfirmFragment-->
  <string name="PaymentRecoveryPhraseConfirmFragment__confirm_recovery_phrase">Staðfestu endurheimtufrasa</string>
  <string name="PaymentRecoveryPhraseConfirmFragment__enter_the_following_words">Settu inn eftirfarandi orð úr endurheimtufrasanum þínum.</string>
  <string name="PaymentRecoveryPhraseConfirmFragment__word_d">Orð %1$d</string>
  <string name="PaymentRecoveryPhraseConfirmFragment__see_phrase_again">Sjá frasa aftur</string>
  <string name="PaymentRecoveryPhraseConfirmFragment__done">Lokið</string>
  <string name="PaymentRecoveryPhraseConfirmFragment__recovery_phrase_confirmed">Endurheimtufrasi staðfestur</string>
  <!--PaymentsRecoveryEntryFragment-->
  <string name="PaymentsRecoveryEntryFragment__enter_recovery_phrase">Settu inn endurheimtufrasa</string>
  <string name="PaymentsRecoveryEntryFragment__enter_word_d">Settu inn orð %1$d</string>
  <string name="PaymentsRecoveryEntryFragment__word_d">Orð %1$d</string>
  <string name="PaymentsRecoveryEntryFragment__next">Næsta</string>
  <string name="PaymentsRecoveryEntryFragment__invalid_word">Ógilt orð</string>
  <!--ClearClipboardAlarmReceiver-->
  <string name="ClearClipboardAlarmReceiver__clipboard_cleared">Klippispjald hreinsað.</string>
  <!--PaymentNotificationsView-->
  <string name="PaymentNotificationsView__view">Skoða</string>
  <!--UnreadPayments-->
  <string name="UnreadPayments__s_sent_you_s">%1$s sendi þér %2$s.</string>
  <string name="UnreadPayments__d_new_payment_notifications">%1$d nýjar tilkynningar um greiðslu</string>
  <!--CanNotSendPaymentDialog-->
  <string name="CanNotSendPaymentDialog__cant_send_payment">Gat ekki sent greiðslu</string>
  <string name="CanNotSendPaymentDialog__to_send_a_payment_to_this_user">Til að senda greiðslu til þessa notanda þarf hann að samþykkja skilaboðabeiðni frá þér. Sendu honum skilaboð til að útbúa skilaboðabeiðni.</string>
  <string name="CanNotSendPaymentDialog__send_a_message">Senda skilaboð</string>
  <!--GroupsInCommonMessageRequest-->
  <string name="GroupsInCommonMessageRequest__you_have_no_groups_in_common_with_this_person">Þú átt enga hópa sameiginlega með þessum aðila. Yfirfarðu beiðnir vandlega áður en þú samþykkir þær til að forðast að fá óumbeðin skilaboð.</string>
  <string name="GroupsInCommonMessageRequest__none_of_your_contacts_or_people_you_chat_with_are_in_this_group">Enginn tengiliðanna þinna eða neitt af því fólki sem þú spjallar við er í þessum hópi. Yfirfarðu beiðnir vandlega áður en þú samþykkir þær til að forðast að fá óumbeðin skilaboð.</string>
  <string name="GroupsInCommonMessageRequest__about_message_requests">Um beiðnir um skilaboð</string>
  <string name="GroupsInCommonMessageRequest__okay">Í lagi</string>
  <string name="ChatColorSelectionFragment__heres_a_preview_of_the_chat_color">Hér er forskoðun á lit spjallsins.</string>
  <string name="ChatColorSelectionFragment__the_color_is_visible_to_only_you">Liturinn er einungis sýnilegur þér.</string>
  <!--GroupDescriptionDialog-->
  <string name="GroupDescriptionDialog__group_description">Lýsing á hópi</string>
  <!--QualitySelectorBottomSheetDialog-->
  <string name="QualitySelectorBottomSheetDialog__standard">Staðlað</string>
  <string name="QualitySelectorBottomSheetDialog__faster_less_data">Hraðvirkt, minna gagnamagn</string>
  <string name="QualitySelectorBottomSheetDialog__high">Mikil</string>
  <string name="QualitySelectorBottomSheetDialog__slower_more_data">Hægara, meira gagnamagn</string>
  <string name="QualitySelectorBottomSheetDialog__photo_quality">Gæði ljósmynda</string>
  <!--AppSettingsFragment-->
  <string name="AppSettingsFragment__invite_your_friends">Bjóddu vinum þínum</string>
  <string name="AppSettingsFragment__copied_subscriber_id_to_clipboard">Afritaði auðkenni áskrifanda á klippispjald</string>
  <!--AccountSettingsFragment-->
  <string name="AccountSettingsFragment__account">Notandaaðgangur</string>
  <string name="AccountSettingsFragment__youll_be_asked_less_frequently">Spurt verður sjaldnar eftir því sem tímar líða</string>
  <string name="AccountSettingsFragment__require_your_signal_pin">Bættu öryggið með því að krefjast PIN-númers til að geta skráð þetta símanúmer aftur hjá Signal</string>
  <string name="AccountSettingsFragment__change_phone_number">Skipta um símanúmer</string>
  <!--ChangeNumberFragment-->
  <string name="ChangeNumberFragment__use_this_to_change_your_current_phone_number_to_a_new_phone_number">Notaðu þetta til að breyta fyrirliggjandi símanúmeri yfir í nýtt símanúmer. Þú getur ekki afturkallað þessa breytingu.\n\nÁður en þú heldur áfram skaltu ganga úr skugga um að nýja símanúmerið geti tekið við SMS-skilaboðum eða hringingum.</string>
  <string name="ChangeNumberFragment__continue">Áfram</string>
  <!--Message shown on dialog after your number has been changed successfully.-->
  <string name="ChangeNumber__your_phone_number_has_changed_to_s">Símanúmerinu þínu hefur verið breytt í %1$s</string>
  <!--Confirmation button to dismiss number changed dialog-->
  <string name="ChangeNumber__okay">Í lagi</string>
  <!--ChangeNumberEnterPhoneNumberFragment-->
  <string name="ChangeNumberEnterPhoneNumberFragment__change_number">Skipta um símanúmer</string>
  <string name="ChangeNumberEnterPhoneNumberFragment__your_old_number">Gamla símanúmerið þitt</string>
  <string name="ChangeNumberEnterPhoneNumberFragment__old_phone_number">Gamla símanúmerið</string>
  <string name="ChangeNumberEnterPhoneNumberFragment__your_new_number">Nýja símanúmerið þitt</string>
  <string name="ChangeNumberEnterPhoneNumberFragment__new_phone_number">Nýja símanúmerið</string>
  <string name="ChangeNumberEnterPhoneNumberFragment__the_phone_number_you_entered_doesnt_match_your_accounts">Símanúmerið sem þú settir inn samsvarar ekki því sem er á aðgangnum þínum.</string>
  <string name="ChangeNumberEnterPhoneNumberFragment__you_must_specify_your_old_number_country_code">Þú verður að tilgreina landskóða fyrir gamla símanúmerið   </string>
  <string name="ChangeNumberEnterPhoneNumberFragment__you_must_specify_your_old_phone_number">Þú verður að tilgreina gamla símanúmerið</string>
  <string name="ChangeNumberEnterPhoneNumberFragment__you_must_specify_your_new_number_country_code">Þú verður að tilgreina landskóða fyrir nýja símanúmerið   </string>
  <string name="ChangeNumberEnterPhoneNumberFragment__you_must_specify_your_new_phone_number">Þú verður að tilgreina nýja símanúmerið   </string>
  <!--ChangeNumberVerifyFragment-->
  <string name="ChangeNumberVerifyFragment__change_number">Skipta um símanúmer</string>
  <string name="ChangeNumberVerifyFragment__verifying_s">Sannreyni %1$s</string>
  <string name="ChangeNumberVerifyFragment__captcha_required">Captcha-mennskupróf er nauðsynlegt</string>
  <!--ChangeNumberConfirmFragment-->
  <string name="ChangeNumberConfirmFragment__change_number">Skipta um símanúmer</string>
  <string name="ChangeNumberConfirmFragment__you_are_about_to_change_your_phone_number_from_s_to_s">Þú ert í þann mund að fara að breyta símanúmerinu þínu úr %1$s yfir í %2$s.\n\nÁður en þú heldur áfram skaltu ganga úr skugga um að númerið hér fyrir neðan sé rétt.</string>
  <string name="ChangeNumberConfirmFragment__edit_number">Breyta númeri</string>
  <!--ChangeNumberRegistrationLockFragment-->
  <string name="ChangeNumberRegistrationLockFragment__signal_change_number_need_help_with_pin_for_android_v2_pin">Skipt um símanúmer á Signal - Þarf hjálp vegna PIN-númers fyrir Android (útg.2 PIN)</string>
  <!--ChangeNumberPinDiffersFragment-->
  <string name="ChangeNumberPinDiffersFragment__pins_do_not_match">PIN-númer samsvara ekki</string>
  <string name="ChangeNumberPinDiffersFragment__the_pin_associated_with_your_new_number_is_different_from_the_pin_associated_with_your_old_one">PIN-númerið sem tengt er nýja símanúmerinu þínu er frábrugðið PIN-númerinu sem tengt er gamla símanúmerinu. Viltu halda gamla PIN-númerinu eða uppfæra það?</string>
  <string name="ChangeNumberPinDiffersFragment__keep_old_pin">Halda gamla PIN-númerinu</string>
  <string name="ChangeNumberPinDiffersFragment__update_pin">Uppfæra PIN-númer</string>
  <string name="ChangeNumberPinDiffersFragment__keep_old_pin_question">Halda gamla PIN-númerinu?</string>
  <!--ChangeNumberLockActivity-->
  <!--Info message shown to user if something crashed the app during the change number attempt and we were unable to confirm the change so we force them into this screen to check before letting them use the app-->
  <string name="ChangeNumberLockActivity__it_looks_like_you_tried_to_change_your_number_but_we_were_unable_to_determine_if_it_was_successful_rechecking_now">Það lítur út eins og þú hafir reynt að skipta um símanúmer en við náðum ekki að ganga úr skugga um að það hafi tekist.\n\nAthugum aftur núna…</string>
  <!--Dialog title shown if we were able to confirm your change number status (meaning we now know what the server thinks our number is) after a crash during the regular flow-->
  <string name="ChangeNumberLockActivity__change_status_confirmed">Breytt staða staðfest</string>
  <!--Dialog message shown if we were able to confirm your change number status (meaning we now know what the server thinks our number is) after a crash during the regular flow-->
  <string name="ChangeNumberLockActivity__your_number_has_been_confirmed_as_s">Símanúmerið þitt hefur verið staðfest sem %1$s. Ef þetta er ekki nýja símanúmerið þitt, skaltu fara aftur í gegnum ferlið til að skipta um símanúmer.</string>
  <!--Dialog title shown if we were not able to confirm your phone number with the server and thus cannot let leave the change flow yet after a crash during the regular flow-->
  <string name="ChangeNumberLockActivity__change_status_unconfirmed">Breytt staða ekki staðfest</string>
  <!--Dialog message shown when we can\'t verify the phone number on the server, only shown if there was a network error communicating with the server after a crash during the regular flow-->
  <string name="ChangeNumberLockActivity__we_could_not_determine_the_status_of_your_change_number_request">Við gátum ekki ákvarðað stöðu á beiðni þinni um símnúmeraskipti.\n\n(Villa: %1$s)</string>
  <!--Dialog button to retry confirming the number on the server-->
  <string name="ChangeNumberLockActivity__retry">Reyna aftur</string>
  <!--Dialog button shown to leave the app when in the unconfirmed change status after a crash in the regular flow-->
  <string name="ChangeNumberLockActivity__leave">Fara</string>
  <string name="ChangeNumberLockActivity__submit_debug_log">Senda inn villumeldingaskrá</string>
  <!--ChatsSettingsFragment-->
  <string name="ChatsSettingsFragment__keyboard">Lyklaborð</string>
  <string name="ChatsSettingsFragment__enter_key_sends">Enter-lykill sendir</string>
  <!--SmsSettingsFragment-->
  <string name="SmsSettingsFragment__use_as_default_sms_app">Nota sem sjálfgefið SMS-forrit</string>
  <!--NotificationsSettingsFragment-->
  <string name="NotificationsSettingsFragment__messages">Skilaboð</string>
  <string name="NotificationsSettingsFragment__calls">Símtöl</string>
  <string name="NotificationsSettingsFragment__notify_when">Láta vita þegar…</string>
  <string name="NotificationsSettingsFragment__contact_joins_signal">Tengiliður gengur til liðs við Signal</string>
  <!--Notification preference header-->
  <string name="NotificationsSettingsFragment__notification_profiles">Snið tilkynninga</string>
  <!--Notification preference option header-->
  <string name="NotificationsSettingsFragment__profiles">Tilkynningasnið</string>
  <!--Notification preference summary text-->
  <string name="NotificationsSettingsFragment__create_a_profile_to_receive_notifications_only_from_people_and_groups_you_choose">Útbúðu snið til að fá aðeins tilkynningar frá fólki og hópum sem þú kýst.</string>
  <!--NotificationProfilesFragment-->
  <!--Title for notification profiles screen that shows all existing profiles-->
  <string name="NotificationProfilesFragment__notification_profiles">Snið tilkynninga</string>
  <!--Button text to create a notification profile-->
  <string name="NotificationProfilesFragment__create_profile">Útbúa tilkynningasnið</string>
  <!--PrivacySettingsFragment-->
  <string name="PrivacySettingsFragment__blocked">Bannaður</string>
  <string name="PrivacySettingsFragment__d_contacts">%1$d tengiliðir</string>
  <string name="PrivacySettingsFragment__messaging">Skilaboð</string>
  <string name="PrivacySettingsFragment__disappearing_messages">Sjálfeyðandi skilaboð</string>
  <string name="PrivacySettingsFragment__app_security">Öryggi forrits</string>
  <string name="PrivacySettingsFragment__block_screenshots_in_the_recents_list_and_inside_the_app">Koma í veg fyrir að skjámyndir séu teknar innan forrits og í lista yfir nýleg atriði</string>
  <string name="PrivacySettingsFragment__signal_message_and_calls">Signal skilaboð og símtöl, alltaf endurbeina símtölum og innsigla sendendur (sealed sender)</string>
  <string name="PrivacySettingsFragment__default_timer_for_new_changes">Sjálfgefin tímastilling fyrir nýtt spjall</string>
  <string name="PrivacySettingsFragment__set_a_default_disappearing_message_timer_for_all_new_chats_started_by_you">Stilltu sjálfgefna niðurtalningu sjálfeyðandi skilaboða í öllum nýjum samtölum sem þú byrjar. </string>
  <!--Summary for stories preference to launch into story privacy settings-->
  <!--Alert dialog title when payment lock cannot be enabled-->
  <!--Alert dialog description to setup screen lock or fingerprint in phone settings-->
  <!--Shown in a toast when we can\'t navigate to the user\'s system fingerprint settings-->
  <!--Alert dialog button to go to phone settings-->
  <!--Alert dialog button to cancel the dialog-->
  <string name="PrivacySettingsFragment__cancel">Hætta við</string>
  <!--AdvancedPrivacySettingsFragment-->
  <string name="AdvancedPrivacySettingsFragment__show_status_icon">Birta stöðutákn</string>
  <string name="AdvancedPrivacySettingsFragment__show_an_icon">Birta stöðutákn þegar þú velur \"Nánar um skilaboð\" á skilaboðum sem borist hafa frá innsigluðum notanda (sealed sender).</string>
  <!--ExpireTimerSettingsFragment-->
  <string name="ExpireTimerSettingsFragment__when_enabled_new_messages_sent_and_received_in_new_chats_started_by_you_will_disappear_after_they_have_been_seen">Þegar þetta er virkt, munu ný send og móttekin skilaboð í nýjum samtölum sem þú byrjar hverfa eftir að þau hafa verið skoðuð.</string>
  <string name="ExpireTimerSettingsFragment__when_enabled_new_messages_sent_and_received_in_this_chat_will_disappear_after_they_have_been_seen">Þegar þetta er virkt, munu ný send og móttekin skilaboð í þessum hópi hverfa eftir að þau hafa verið skoðuð.</string>
  <string name="ExpireTimerSettingsFragment__off">Af</string>
  <string name="ExpireTimerSettingsFragment__4_weeks">4 vikur</string>
  <string name="ExpireTimerSettingsFragment__1_week">1 vika</string>
  <string name="ExpireTimerSettingsFragment__1_day">1 dagur</string>
  <string name="ExpireTimerSettingsFragment__8_hours">8 klukkustundir</string>
  <string name="ExpireTimerSettingsFragment__1_hour">1 klukkustund</string>
  <string name="ExpireTimerSettingsFragment__5_minutes">5 mínútur</string>
  <string name="ExpireTimerSettingsFragment__30_seconds">30 sekúndur</string>
  <string name="ExpireTimerSettingsFragment__custom_time">Sérsniðinn tími</string>
  <string name="ExpireTimerSettingsFragment__set">Stilla</string>
  <string name="ExpireTimerSettingsFragment__save">Vista</string>
  <string name="CustomExpireTimerSelectorView__seconds">sekúndur</string>
  <string name="CustomExpireTimerSelectorView__minutes">mínútur</string>
  <string name="CustomExpireTimerSelectorView__hours">klukkustundir</string>
  <string name="CustomExpireTimerSelectorView__days">dagar</string>
  <string name="CustomExpireTimerSelectorView__weeks">vikur</string>
  <!--HelpSettingsFragment-->
  <string name="HelpSettingsFragment__support_center">Hjálparmiðstöð</string>
  <string name="HelpSettingsFragment__contact_us">Hafa samband</string>
  <string name="HelpSettingsFragment__version">Útgáfa</string>
  <string name="HelpSettingsFragment__debug_log">Villumeldingaskrá</string>
  <string name="HelpSettingsFragment__terms_amp_privacy_policy">Skilmálar og meðferð persónuupplýsinga</string>
  <string name="HelpFragment__copyright_signal_messenger">Höfundarréttur Molly Messenger</string>
  <string name="HelpFragment__licenced_under_the_gplv3">Gefið út með GPLv3-notkunarleyfi</string>
  <!--DataAndStorageSettingsFragment-->
  <string name="DataAndStorageSettingsFragment__media_quality">Gæði margmiðlunarefnis</string>
  <string name="DataAndStorageSettingsFragment__sent_media_quality">Gæði sends margmiðlunarefnis</string>
  <string name="DataAndStorageSettingsFragment__sending_high_quality_media_will_use_more_data">Sending hágæða-margmiðlunarefnis mun nota meira gagnamagn.</string>
  <string name="DataAndStorageSettingsFragment__high">Mikil</string>
  <string name="DataAndStorageSettingsFragment__standard">Staðlað</string>
  <string name="DataAndStorageSettingsFragment__calls">Símtöl</string>
  <!--ChatColorSelectionFragment-->
  <string name="ChatColorSelectionFragment__auto">Sjálfvirkt</string>
  <string name="ChatColorSelectionFragment__use_custom_colors">Nota sérsniðna liti</string>
  <string name="ChatColorSelectionFragment__chat_color">Litur spjalls</string>
  <string name="ChatColorSelectionFragment__edit">Breyta</string>
  <string name="ChatColorSelectionFragment__duplicate">Tvítaka</string>
  <string name="ChatColorSelectionFragment__delete">Eyða</string>
  <string name="ChatColorSelectionFragment__delete_color">Eyða lit</string>
  <plurals name="ChatColorSelectionFragment__this_custom_color_is_used">
    <item quantity="one">Þessi sérsniðni litur er notaður í %1$d spjalli. Viltu eyða honum í öllum spjallrásum?</item>
    <item quantity="other">Þessi sérsniðni litur er notaður í %1$d spjallrásum. Viltu eyða honum í þeim öllum?</item>
  </plurals>
  <string name="ChatColorSelectionFragment__delete_chat_color">Eyða lit á spjalli?</string>
  <!--CustomChatColorCreatorFragment-->
  <string name="CustomChatColorCreatorFragment__solid">Einlitt</string>
  <string name="CustomChatColorCreatorFragment__gradient">Litstigull</string>
  <string name="CustomChatColorCreatorFragment__hue">Litblær</string>
  <string name="CustomChatColorCreatorFragment__saturation">Litmettun</string>
  <!--CustomChatColorCreatorFragmentPage-->
  <string name="CustomChatColorCreatorFragmentPage__save">Vista</string>
  <string name="CustomChatColorCreatorFragmentPage__edit_color">Breyta lit</string>
  <plurals name="CustomChatColorCreatorFragmentPage__this_color_is_used">
    <item quantity="one">Þessi litur er notaður í %1$d spjalli. Viltu vista breytingar í öllum spjallrásum?</item>
    <item quantity="other">Þessi litur er notaður í %1$d spjallrásum. Viltu vista breytingar í þeim öllum?</item>
  </plurals>
  <!--ChatColorGradientTool-->
  <string name="ChatColorGradientTool_top_edge_selector">Veljari við efri brún</string>
  <string name="ChatColorGradientTool_bottom_edge_selector">Veljari við neðri brún</string>
  <!--Title text for prompt to donate. Shown in a popup at the bottom of the chat list.-->
  <string name="Donate2022Q2Megaphone_donate_to_signal">Gefa til Signal</string>
  <!--Body text for prompt to donate. Shown in a popup at the bottom of the chat list.-->
  <!--Button label that brings a user to the donate screen. Shown in a popup at the bottom of the chat list.-->
  <string name="Donate2022Q2Megaphone_donate">Styrkja</string>
  <!--Button label that dismissed a prompt to donate. Shown in a popup at the bottom of the chat list.-->
  <string name="Donate2022Q2Megaphone_not_now">Ekki núna</string>
  <!--EditReactionsFragment-->
  <string name="EditReactionsFragment__customize_reactions">Sérsníða viðbrögð</string>
  <string name="EditReactionsFragment__tap_to_replace_an_emoji">Ýttu til að skipta út tákni</string>
  <string name="EditReactionsFragment__reset">Endurstilla</string>
  <string name="EditReactionsFragment_save">Vista</string>
  <string name="ChatColorSelectionFragment__auto_matches_the_color_to_the_wallpaper">Lætur litinn samsvara sjálfkrafa bakgrunnsmyndinni</string>
  <string name="CustomChatColorCreatorFragment__drag_to_change_the_direction_of_the_gradient">Dragðu til að breyta stefnu litstigulsins</string>
  <!--AddAProfilePhotoMegaphone-->
  <string name="AddAProfilePhotoMegaphone__add_a_profile_photo">Bæta við auðkennismynd</string>
  <string name="AddAProfilePhotoMegaphone__choose_a_look_and_color">Veldu útlit og lit eða sérsníddu upphafsstafina þína.</string>
  <string name="AddAProfilePhotoMegaphone__not_now">Ekki núna</string>
  <string name="AddAProfilePhotoMegaphone__add_photo">Bæta við ljósmynd</string>
  <!--BecomeASustainerMegaphone-->
  <string name="BecomeASustainerMegaphone__become_a_sustainer">Gerstu stuðningsaðili</string>
  <!--Displayed in the Become a Sustainer megaphone-->
  <string name="BecomeASustainerMegaphone__signal_is_powered_by">Signal er keyrt áfram af fólki eins og þér. Sýndu stuðning þinn í verki og fáðu merki.</string>
  <string name="BecomeASustainerMegaphone__not_now">Ekki núna</string>
  <string name="BecomeASustainerMegaphone__donate">Styrkja</string>
  <!--KeyboardPagerFragment-->
  <string name="KeyboardPagerFragment_emoji">Tjáningartákn</string>
  <string name="KeyboardPagerFragment_open_emoji_search">Opna leit að emoji-táknum</string>
  <string name="KeyboardPagerFragment_open_sticker_search">Opna leit að límmerkjum</string>
  <string name="KeyboardPagerFragment_open_gif_search">Opna leit að GIF-myndum</string>
  <string name="KeyboardPagerFragment_stickers">Límmerki</string>
  <string name="KeyboardPagerFragment_backspace">Hopa (backspace)</string>
  <string name="KeyboardPagerFragment_gifs">GIF-myndir</string>
  <string name="KeyboardPagerFragment_search_emoji">Leita að táknum</string>
  <string name="KeyboardPagerfragment_back_to_emoji">Til baka í emoji- tákn</string>
  <string name="KeyboardPagerfragment_clear_search_entry">Hreinsa leitarfærslu</string>
  <string name="KeyboardPagerFragment_search_giphy">Leita að GIPHY</string>
  <!--StickerSearchDialogFragment-->
  <string name="StickerSearchDialogFragment_search_stickers">Leit að límmerkjum</string>
  <string name="StickerSearchDialogFragment_no_results_found">Ekkert fannst</string>
  <string name="EmojiSearchFragment__no_results_found">Ekkert fannst</string>
  <string name="NotificationsSettingsFragment__unknown_ringtone">Óþekktur hringitónn</string>
  <!--ConversationSettingsFragment-->
  <!--Error toasted when no activity can handle the add contact intent-->
  <string name="ConversationSettingsFragment__send_message">Senda skilaboð</string>
  <string name="ConversationSettingsFragment__start_video_call">Hefja myndsímtal</string>
  <string name="ConversationSettingsFragment__start_audio_call">Hefja hljóðsímtal</string>
  <string name="ConversationSettingsFragment__message">Skilaboð</string>
  <string name="ConversationSettingsFragment__video">Myndskeið</string>
  <string name="ConversationSettingsFragment__audio">Hljóð</string>
  <string name="ConversationSettingsFragment__call">Símtal</string>
  <string name="ConversationSettingsFragment__mute">Hljóð af</string>
  <string name="ConversationSettingsFragment__muted">Þaggað niður</string>
  <string name="ConversationSettingsFragment__search">Leita</string>
  <string name="ConversationSettingsFragment__disappearing_messages">Sjálfeyðandi skilaboð</string>
  <string name="ConversationSettingsFragment__sounds_and_notifications">Hljóð og tilkynningar</string>
  <string name="ConversationSettingsFragment__contact_details">Nánar um tengilið</string>
  <string name="ConversationSettingsFragment__view_safety_number">Skoða öryggisnúmer</string>
  <string name="ConversationSettingsFragment__block">Loka á</string>
  <string name="ConversationSettingsFragment__block_group">Útiloka hóp</string>
  <string name="ConversationSettingsFragment__unblock">Opna á</string>
  <string name="ConversationSettingsFragment__unblock_group">Opna á hóp</string>
  <string name="ConversationSettingsFragment__add_to_a_group">Bæta við hóp</string>
  <string name="ConversationSettingsFragment__see_all">Sjá allt</string>
  <string name="ConversationSettingsFragment__add_members">Bæta við meðlimum</string>
  <string name="ConversationSettingsFragment__permissions">Heimildir</string>
  <string name="ConversationSettingsFragment__requests_and_invites">Beiðnir og boð</string>
  <string name="ConversationSettingsFragment__group_link">Tengill hóps</string>
  <string name="ConversationSettingsFragment__add_as_a_contact">Bæta í tengiliði</string>
  <string name="ConversationSettingsFragment__unmute">Hljóð á</string>
  <string name="ConversationSettingsFragment__conversation_muted_until_s">Samtal þaggað til %1$s</string>
  <string name="ConversationSettingsFragment__conversation_muted_forever">Samtal þaggað að eilífu</string>
  <string name="ConversationSettingsFragment__copied_phone_number_to_clipboard">Afritaði símanúmer á klippispjald.</string>
  <string name="ConversationSettingsFragment__phone_number">Símanúmer</string>
  <string name="ConversationSettingsFragment__get_badges">Fáðu merki á notandaauðkennið þitt með því að styrkja Signal. Ýttu á merki til að kanna nánar.</string>
  <!--PermissionsSettingsFragment-->
  <string name="PermissionsSettingsFragment__add_members">Bæta við meðlimum</string>
  <string name="PermissionsSettingsFragment__edit_group_info">Breyta upplýsingum hóps</string>
  <string name="PermissionsSettingsFragment__send_messages">Senda skilaboð</string>
  <string name="PermissionsSettingsFragment__all_members">Allir meðlimir</string>
  <string name="PermissionsSettingsFragment__only_admins">Aðeins stjórnendur</string>
  <string name="PermissionsSettingsFragment__who_can_add_new_members">Hver getur bætt við nýjum meðlimum?</string>
  <string name="PermissionsSettingsFragment__who_can_edit_this_groups_info">Hver getur breytt upplýsingum hóps?</string>
  <string name="PermissionsSettingsFragment__who_can_send_messages">Hverjir geta sent skilaboð?</string>
  <!--SoundsAndNotificationsSettingsFragment-->
  <string name="SoundsAndNotificationsSettingsFragment__mute_notifications">Þagga tilkynningar</string>
  <string name="SoundsAndNotificationsSettingsFragment__not_muted">Ekki þaggað</string>
  <string name="SoundsAndNotificationsSettingsFragment__muted_until_s">Þaggað til %1$s</string>
  <string name="SoundsAndNotificationsSettingsFragment__mentions">Tilvísanir</string>
  <string name="SoundsAndNotificationsSettingsFragment__always_notify">Alltaf láta vita</string>
  <string name="SoundsAndNotificationsSettingsFragment__do_not_notify">Ekki láta vita</string>
  <string name="SoundsAndNotificationsSettingsFragment__custom_notifications">Sérsniðnar tilkynningar</string>
  <!--StickerKeyboard-->
  <string name="StickerKeyboard__recently_used">Nýlega notað</string>
  <!--PlaybackSpeedToggleTextView-->
  <string name="PlaybackSpeedToggleTextView__p5x">.5x</string>
  <string name="PlaybackSpeedToggleTextView__1x">1x</string>
  <string name="PlaybackSpeedToggleTextView__1p5x">1.5x</string>
  <string name="PlaybackSpeedToggleTextView__2x">2x</string>
  <!--PaymentRecipientSelectionFragment-->
  <string name="PaymentRecipientSelectionFragment__new_payment">Ný greiðsla</string>
  <!--NewConversationActivity-->
  <string name="NewConversationActivity__new_message">Ný skilaboð</string>
  <!--ContactFilterView-->
  <string name="ContactFilterView__search_name_or_number">Leita eftir nafni eða símanúmeri</string>
  <!--VoiceNotePlayerView-->
  <string name="VoiceNotePlayerView__dot_s">· %1$s</string>
  <string name="VoiceNotePlayerView__stop_voice_message">Stöðva talskilaboð</string>
  <string name="VoiceNotePlayerView__change_voice_message_speed">Breyta hraða talskilaboða</string>
  <string name="VoiceNotePlayerView__pause_voice_message">Setja talskilaboð á bið</string>
  <string name="VoiceNotePlayerView__play_voice_message">Spila talskilaboð</string>
  <string name="VoiceNotePlayerView__navigate_to_voice_message">Fara í talskilaboð</string>
  <!--AvatarPickerFragment-->
  <string name="AvatarPickerFragment__avatar_preview">Forskoðun auðkennismyndar</string>
  <string name="AvatarPickerFragment__camera">Myndavél</string>
  <string name="AvatarPickerFragment__take_a_picture">Taktu mynd</string>
  <string name="AvatarPickerFragment__choose_a_photo">Veldu ljósmynd</string>
  <string name="AvatarPickerFragment__photo">Mynd</string>
  <string name="AvatarPickerFragment__text">Texti</string>
  <string name="AvatarPickerFragment__save">Vista</string>
  <string name="AvatarPickerFragment__select_an_avatar">Veldu auðkennismynd</string>
  <string name="AvatarPickerFragment__clear_avatar">Hreinsa auðkennismynd</string>
  <string name="AvatarPickerFragment__edit">Breyta</string>
  <string name="AvatarPickerRepository__failed_to_save_avatar">Mistókst að vista auðkennismynd</string>
  <!--TextAvatarCreationFragment-->
  <string name="TextAvatarCreationFragment__preview">Forskoða</string>
  <string name="TextAvatarCreationFragment__done">Lokið</string>
  <string name="TextAvatarCreationFragment__text">Texti</string>
  <string name="TextAvatarCreationFragment__color">Litur</string>
  <!--VectorAvatarCreationFragment-->
  <string name="VectorAvatarCreationFragment__select_a_color">Veldu lit</string>
  <!--ContactSelectionListItem-->
  <string name="ContactSelectionListItem__sms">SMS</string>
  <string name="ContactSelectionListItem__dot_s">· %1$s</string>
  <!--Displayed in the toolbar when externally sharing text to multiple recipients-->
  <string name="ShareInterstitialActivity__share">Deila</string>
  <!--DSLSettingsToolbar-->
  <string name="DSLSettingsToolbar__navigate_up">Fara upp</string>
  <string name="MultiselectForwardFragment__forward_to">Áframsenda til</string>
  <!--Displayed when sharing content via the fragment-->
  <string name="MultiselectForwardFragment__share_with">Deila með</string>
  <string name="MultiselectForwardFragment__add_a_message">Bæta við skilaboðum</string>
  <string name="MultiselectForwardFragment__faster_forwards">Hraðar áframsent</string>
  <!--Displayed when user selects a video that will be clipped before sharing to a story-->
  <!--Displayed when user selects a video that cannot be sent as a story-->
  <string name="MultiselectForwardFragment__forwarded_messages_are_now">Áframsend skilaboð eru núna send samstundis.</string>
  <plurals name="MultiselectForwardFragment_send_d_messages">
    <item quantity="one">Senda %1$d skilaboð</item>
    <item quantity="other">Senda %1$d skilaboð</item>
  </plurals>
  <plurals name="MultiselectForwardFragment_messages_sent">
    <item quantity="one">Skilaboð send</item>
    <item quantity="other">Skilaboð send</item>
  </plurals>
  <plurals name="MultiselectForwardFragment_messages_failed_to_send">
    <item quantity="one">Mistókst að senda skilaboð</item>
    <item quantity="other">Mistókst að senda skilaboð</item>
  </plurals>
  <plurals name="MultiselectForwardFragment__couldnt_forward_messages">
    <item quantity="one">Tókst ekki að senda skilaboð því þau eru ekki lengur tiltæk.</item>
    <item quantity="other">Tókst ekki að senda skilaboð því þau eru ekki lengur tiltæk.</item>
  </plurals>
  <!--Error message shown when attempting to select a group to forward/share but it\'s announcement only and you are not an admin-->
  <string name="MultiselectForwardFragment__only_admins_can_send_messages_to_this_group">Einungis stjórnendur geta sent skilaboð á þennan hóp.</string>
  <string name="MultiselectForwardFragment__limit_reached">Takmörkum náð</string>
  <!--Media V2-->
  <string name="MediaReviewFragment__add_a_message">Bæta við skilaboðum</string>
  <string name="MediaReviewFragment__add_a_reply">Bæta við svari</string>
  <string name="MediaReviewFragment__send_to">Senda til</string>
  <string name="MediaReviewFragment__view_once_message">Skoða-einu-sinni skilaboð</string>
  <string name="MediaReviewFragment__one_or_more_items_were_too_large">Eitt eða fleiri atriði voru of stór</string>
  <string name="MediaReviewFragment__one_or_more_items_were_invalid">Eitt eða fleiri atriði voru ógild</string>
  <string name="MediaReviewFragment__too_many_items_selected">Of mörg atriði valin</string>
  <string name="ImageEditorHud__cancel">Hætta við</string>
  <string name="ImageEditorHud__draw">Teikna</string>
  <string name="ImageEditorHud__write_text">Skrifa texta</string>
  <string name="ImageEditorHud__add_a_sticker">Bæta við límmerki</string>
  <string name="ImageEditorHud__blur">Móska</string>
  <string name="ImageEditorHud__done_editing">Breytingum lokið</string>
  <string name="ImageEditorHud__clear_all">Hreinsa allt</string>
  <string name="ImageEditorHud__undo">Afturkalla</string>
  <string name="ImageEditorHud__toggle_between_marker_and_highlighter">Víxla á milli tússpenna og áherslulitunar</string>
  <string name="ImageEditorHud__delete">Eyða</string>
  <string name="ImageEditorHud__toggle_between_text_styles">Víxla á milli textastíla</string>
  <string name="MediaCountIndicatorButton__send">Senda</string>
  <string name="MediaReviewSelectedItem__tap_to_remove">Ýttu til að fjarlægja</string>
  <string name="MediaReviewSelectedItem__tap_to_select">Ýttu til að velja</string>
  <string name="MediaReviewImagePageFragment__discard">Henda</string>
  <string name="MediaReviewImagePageFragment__discard_changes">Henda breytingum?</string>
  <string name="MediaReviewImagePageFragment__youll_lose_any_changes">Þú munt tapa öllum breytingum sem þú hefur gert á þessari mynd.</string>
  <string name="CameraFragment__failed_to_open_camera">Mistókst að opna myndavél</string>
  <string name="BadgesOverviewFragment__my_badges">Merkin mín</string>
  <string name="BadgesOverviewFragment__featured_badge">Áberandi merki</string>
  <string name="BadgesOverviewFragment__display_badges_on_profile">Birta merki á notandasniði</string>
  <string name="BadgesOverviewFragment__failed_to_update_profile">Mistókst að uppfæra notandasnið</string>
  <string name="BadgeSelectionFragment__select_badges">Veldu merki</string>
  <string name="SelectFeaturedBadgeFragment__preview">Forskoða</string>
  <string name="SelectFeaturedBadgeFragment__select_a_badge">Veldu merki</string>
  <string name="SelectFeaturedBadgeFragment__you_must_select_a_badge">Þú þarft að velja merki</string>
  <string name="SelectFeaturedBadgeFragment__failed_to_update_profile">Mistókst að uppfæra notandasnið</string>
  <string name="ViewBadgeBottomSheetDialogFragment__become_a_sustainer">Gerstu stuðningsaðili</string>
  <string name="ImageView__badge">Merki</string>
  <string name="SubscribeFragment__signal_is_powered_by_people_like_you">Signal er drifið áfram af fólki eins og þér.</string>
  <string name="SubscribeFragment__support_technology_that_is_built_for_you">Styddu við tækni sem er hönnuð fyrir þig - ekki til að grafast fyrir um hegðun þína - með því að ganga til liðs við fólkið sem stendur að hugbúnaðnum.</string>
  <string name="SubscribeFragment__support_technology_that_is_built_for_you_not">Styddu við tækni sem er hönnuð fyrir þig, ekki til að grafast fyrir um hegðun þína, með því að ganga til liðs við fólkið sem stendur að Signal.</string>
  <string name="SubscribeFragment__make_a_recurring_monthly_donation">Styrktu Signal með mánaðarlegum enduteknum greiðslum og styddu þannig við tækni sem er hönnuð fyrir þig - ekki til að grafast fyrir um 
hegðun þína.</string>
  <string name="SubscribeFragment__currency">Gjaldmiðill</string>
  <string name="SubscribeFragment__more_payment_options">Fleiri greiðslumátar</string>
  <string name="SubscribeFragment__cancel_subscription">Segja upp áskrift</string>
  <string name="SubscribeFragment__confirm_cancellation">Staðfesta uppsögn?</string>
  <string name="SubscribeFragment__you_wont_be_charged_again">Þú færð ekki rukkun oftar. Merkið verður fjarlægt úr notandasniðinu þínu eftir að greiðslutímabilinu lýkur.</string>
  <string name="SubscribeFragment__not_now">Ekki núna</string>
  <string name="SubscribeFragment__confirm">Staðfesta</string>
  <string name="SubscribeFragment__update_subscription">Uppfæra áskrift</string>
  <string name="SubscribeFragment__your_subscription_has_been_cancelled">Áskriftinni þinni hefur verið sagt upp</string>
  <string name="SubscribeFragment__update_subscription_question">Uppfæra áskrift?</string>
  <string name="SubscribeFragment__update">Uppfæra</string>
  <string name="SubscribeFragment__you_will_be_charged_the_full_amount_s_of">Þú þarft að greiða fullt verð (%1$s) nýju áskriftarinnar í dag Áskriftin þín verður endurnýjuð mánaðarlega.</string>
  <string name="Subscription__s_per_month">%s/mánuði</string>
  <string name="Subscription__s_per_month_dot_renews_s">%1$s/mánuði · Endurnýjast %2$s</string>
  <string name="Subscription__s_per_month_dot_expires_s">%1$s/mánuði · Rennur út %2$s</string>
  <!--First small text blurb on learn more sheet-->
  <string name="SubscribeLearnMoreBottomSheetDialogFragment__signal_is_a_nonprofit_with_no">Signal er samtök án hagnaðarmarkmiða, auglýsenda eða fjárfesta, einungis drifið áfram af fólkinu sem notar það og meta gildi þess. Styrktu verkefnið mánaðarlega og fáðu merki á auðkennismyndina þina til að sýna stuðning þinn.</string>
  <string name="SubscribeLearnMoreBottomSheetDialogFragment__why_donate">Af hverju styrkja?</string>
  <string name="SubscribeLearnMoreBottomSheetDialogFragment__signal_is_committed_to_developing">Signal hefur að markmiði að þróa opna og frjálsa tækni til verndar einkalífinu og sem styður frjálsa tjáningu ásamt þvú að styðja við hnattræn samskipti.</string>
  <string name="SubscribeLearnMoreBottomSheetDialogFragment__your_donation">Framlag þitt styður við þessi markmið og greiðir fyrir þróun og rekstur hugbúnaðar sem nýtist milljónum manna við einkasamskipti. Engar auglýsingar. Engar njósnir. Ekki að grínast.</string>
  <string name="SubscribeThanksForYourSupportBottomSheetDialogFragment__thanks_for_your_support">Þakka þér fyrir stuðninginn!</string>
  <string name="SubscribeThanksForYourSupportBottomSheetDialogFragment__thanks_for_the_boost">Þakka þér fyrir hvatninguna!</string>
  <string name="SubscribeThanksForYourSupportBottomSheetDialogFragment__youve_earned_s_badge_display">Þú hefur unnið þér inn %s-merki! Birtu þetta merki á auðkenninu þínu til að stuðla að meðvitundu um að það sé hægt að styrkja Signal.</string>
  <string name="SubscribeThanksForYourSupportBottomSheetDialogFragment__youve_earned_a_boost_badge_display">Þú hefur unnið þér inn hvatningar-merki! Birtu þetta merki á auðkenninu þínu til að stuðla að meðvitundu um að það sé hægt að styrkja Signal.</string>
  <string name="SubscribeThanksForYourSupportBottomSheetDialogFragment__you_can_also">Þú getur líka</string>
  <string name="SubscribeThanksForYourSupportBottomSheetDialogFragment__become_a_montly_sustainer">orðið stuðningsaðili Signal mánaðarlega</string>
  <string name="SubscribeThanksForYourSupportBottomSheetDialogFragment__display_on_profile">Birta á notandasniði</string>
  <string name="SubscribeThanksForYourSupportBottomSheetDialogFragment__make_featured_badge">Gera merki áberandi</string>
  <string name="SubscribeThanksForYourSupportBottomSheetDialogFragment__done">Lokið</string>
  <string name="ThanksForYourSupportBottomSheetFragment__when_you_have_more">Þegar þú átt fleiri en eitt merki, geturðu valið eitt þeirra sem aðrir sjá á auðkennismyndinni þinni.</string>
  <string name="BecomeASustainerFragment__get_badges">Fáðu merki á notandaauðkennið þitt með því að styrkja Signal.</string>
  <string name="BecomeASustainerFragment__signal_is_a_non_profit">Signal er samtök án hagnaðarsjónarmiða, auglýsenda eða fjárfesta og er drifið áfram af fólki eins og þér.</string>
  <!--Button label for creating a monthly donation-->
  <string name="ManageDonationsFragment__make_a_monthly_donation">Veita mánaðarlegan styrk</string>
  <!--Heading for more area of manage subscriptions page-->
  <string name="ManageDonationsFragment__more">Meira</string>
  <!--Heading for receipts area of manage subscriptions page-->
  <string name="ManageDonationsFragment__receipts">Kvittanir</string>
  <!--Heading for my subscription area of manage subscriptions page-->
  <string name="ManageDonationsFragment__my_subscription">Áskriftin mín</string>
  <string name="ManageDonationsFragment__manage_subscription">Sýsla með áskrift</string>
  <!--Label for Donation Receipts button-->
  <string name="ManageDonationsFragment__donation_receipts">Kvittanir vegna styrkja</string>
  <string name="ManageDonationsFragment__badges">Merki</string>
  <string name="ManageDonationsFragment__subscription_faq">Spurningar varðandi áskrift</string>
  <string name="ManageDonationsFragment__error_getting_subscription">Villa við að ná í áskrift</string>
  <!--Preference heading for other ways to donate-->
  <string name="ManageDonationsFragment__other_ways_to_give">Aðrar leiðir til að styrkja</string>
  <!--Preference label to launch badge gifting-->
  <string name="ManageDonationsFragment__gift_a_badge">Gefðu gjafamerki</string>
  <string name="BoostFragment__give_signal_a_boost">Gefðu Signal hvatningu</string>
  <!--Description text in boost sheet-->
  <string name="BoostFragment__make_a_one_time">Styrktu einu sinni og vinndu þér inn hvatningarmerki í %1$d daga.</string>
  <string name="Boost__enter_custom_amount">Settu inn sérsniðna upphæð</string>
  <string name="Boost__one_time_contribution">Eins-skiptis styrkur</string>
  <string name="MySupportPreference__add_a_signal_boost">Bæta við Signal-hvatningu</string>
  <string name="MySupportPreference__s_per_month">%1$s/mánuði</string>
  <string name="MySupportPreference__renews_s">Endurnýjast %1$s</string>
  <string name="MySupportPreference__processing_transaction">Meðhöndla færslu…</string>
  <!--Displayed on "My Support" screen when user badge failed to be added to their account-->
  <string name="MySupportPreference__couldnt_add_badge_s">Gat ekki bætt við merki. %1$s</string>
  <string name="MySupportPreference__please_contact_support">Hafðu samband við aðstoðarteymið.</string>
  <!--Title of expiry sheet when boost badge falls off profile unexpectedly.-->
  <string name="ExpiredBadgeBottomSheetDialogFragment__boost_badge_expired">Hvatningarmerki útrunnið</string>
  <!--Displayed in the bottom sheet if a monthly donation badge unexpectedly falls off the user\'s profile-->
  <string name="ExpiredBadgeBottomSheetDialogFragment__monthly_donation_cancelled">Hætt við mánaðarlegan styrk</string>
  <!--Displayed in the bottom sheet when a boost badge expires-->
  <string name="ExpiredBadgeBottomSheetDialogFragment__your_boost_badge_has_expired_and">Hvatningarmerkið þitt er útrunnið og því ekki lengur sýnilegt á auðkenninu þínu.</string>
  <string name="ExpiredBadgeBottomSheetDialogFragment__you_can_reactivate">Þú getur endurvirkjað hvatningarmerkið þitt í 30 daga til viðbótar með eins-skiptis framlagi.</string>
  <!--Displayed when we do not think the user is a subscriber when their boost expires-->
  <string name="ExpiredBadgeBottomSheetDialogFragment__you_can_keep">Þú getur haldið áfram að nota Signal, en til að styðja við verkefnið í þína þágu, ættirðu að íhuga að gerast mánaðarlegur stuðningsaðili.</string>
  <string name="ExpiredBadgeBottomSheetDialogFragment__become_a_sustainer">Gerstu stuðningsaðili</string>
  <string name="ExpiredBadgeBottomSheetDialogFragment__add_a_boost">Bæta við hvatningu</string>
  <string name="ExpiredBadgeBottomSheetDialogFragment__not_now">Ekki núna</string>
  <!--Copy displayed when badge expires after user inactivity-->
  <string name="ExpiredBadgeBottomSheetDialogFragment__your_recurring_monthly_donation_was_automatically">Endurtekinn mánaðarlegur styrkur þinn var sjálfvirkt felldur niður því þú hefur verið óvirk/ur of lengi. %1$s merkið þitt er ekki lengur sýnilegt á auðkennismyndinni þinni.</string>
  <!--Copy displayed when badge expires after payment failure-->
  <string name="ExpiredBadgeBottomSheetDialogFragment__your_recurring_monthly_donation_was_canceled">Endurtekinn mánaðarlegur styrkur þinn var felldur niður því við gátum ekki unnið úr greiðslunni þinni. Skjaldmerkið þitt er ekki lengur sýnilegt á auðkennismyndinni þinni.</string>
  <!--Copy displayed when badge expires after a payment failure and we have a displayable charge failure reason-->
  <string name="ExpiredBadgeBottomSheetDialogFragment__you_can">Þú getur haldið áfram að nota Signal, en til að styðja við hugbúnaðinn og endurvirkja merkið þitt ættirðu að endurnýja núna.</string>
  <string name="ExpiredBadgeBottomSheetDialogFragment__renew_subscription">Endurnýja áskrift</string>
  <!--Button label to send user to Google Pay website-->
  <string name="ExpiredBadgeBottomSheetDialogFragment__go_to_google_pay">Fara í Google Pay</string>
  <string name="CantProcessSubscriptionPaymentBottomSheetDialogFragment__cant_process_subscription_payment">Get ekki meðhöndlað greiðslu vegna áskriftar</string>
  <string name="CantProcessSubscriptionPaymentBottomSheetDialogFragment__were_having_trouble">Við eigum í vandræðum með að gjaldfæra greiðsluna þína fyrir Signal Sustainer stuðningsaðild. Gakktu úr skugga um að greiðslumátinn þinn sé uppfærður. Ef ekki, skaltu uppfæra hann í Google Pay. Signal mun reyna aftur innan örfárra daga að gjaldfæra greiðsluna þína.</string>
  <string name="CantProcessSubscriptionPaymentBottomSheetDialogFragment__dont_show_this_again">Ekki sýna þetta aftur</string>
  <string name="Subscription__please_contact_support_for_more_information">Hafðu samband við aðstoðarteymið til að fá nánari upplýsingar.</string>
  <string name="Subscription__contact_support">Hafa samband við hjálparteymi</string>
  <string name="Subscription__earn_a_s_badge">Fáðu %1$s merki</string>
  <string name="SubscribeFragment__processing_payment">Meðhöndla greiðslu…</string>
  <!--Displayed in notification when user payment fails to process on Stripe-->
  <string name="DonationsErrors__error_processing_payment">Villa við meðhöndlun greiðslu</string>
  <!--Displayed on "My Support" screen when user subscription payment method failed.-->
  <string name="DonationsErrors__error_processing_payment_s">Villa við meðhöndlun greiðslu. %1$s</string>
  <string name="DonationsErrors__your_badge_could_not_be_added">Ekki var hægt að bæta merkinu við aðganginn þinn, en mögulega hefur þú samt fengið rukkun. Hafðu samband við aðstoðarteymið.</string>
  <string name="DonationsErrors__your_payment">Ekki var hægt að meðhöndla greiðsluna þína og þú hefur því ekki greitt kröfuna. Endilega reyndu aftur.</string>
  <string name="DonationsErrors__still_processing">Enn í vinnslu</string>
  <string name="DonationsErrors__couldnt_add_badge">Gat ekki bætt við merki</string>
  <!--Displayed when badge credential couldn\'t be verified-->
  <string name="DonationsErrors__failed_to_validate_badge">Mistókst að fullgilda merki</string>
  <!--Displayed when badge credential couldn\'t be verified-->
  <string name="DonationsErrors__could_not_validate">Mistókst að fullgilda svar frá netþjóni. Hafðu samband við aðstoðarteymið.</string>
  <!--Displayed as title when some generic error happens during gift badge sending-->
  <string name="DonationsErrors__failed_to_send_gift_badge">Mistókst að senda gjafamerki</string>
  <!--Displayed as message when some generic error happens during gift badge sending-->
  <string name="DonationsErrors__could_not_send_gift_badge">Mistókst að senda gjafamerki. Hafðu samband við aðstoðarteymið.</string>
  <string name="DonationsErrors__your_badge_could_not">Ekki var hægt að bæta merkinu við aðganginn þinn, en mögulega hefur þú samt fengið rukkun. Hafðu samband við aðstoðarteymið.</string>
  <string name="DonationsErrors__your_payment_is_still">Greiðslan þín er ennþá í vinnslu. Þetta getur tekið nokkrar mínútur, eftir ástandi tengingarinnar þinnar.</string>
  <string name="DonationsErrors__google_pay_unavailable">Google Pay ekki aðgengilegt</string>
  <string name="DonationsErrors__you_have_to_set_up_google_pay_to_donate_in_app">Þú þarft að setja upp Google Pay til að styrkja inni í forritinu.</string>
  <string name="DonationsErrors__failed_to_cancel_subscription">Mistókst að hætta áskrift</string>
  <string name="DonationsErrors__subscription_cancellation_requires_an_internet_connection">Til að hætta áskrift þarf tengingu við internetið.</string>
  <string name="ViewBadgeBottomSheetDialogFragment__your_device_doesn_t_support_google_pay_so_you_can_t_subscribe_to_earn_a_badge_you_can_still_support_signal_by_making_a_donation_on_our_website">Tækið þitt styður ekki Google Pay, þannig að þú getur ekki orðið áskrifandi og unnið þér inn merki. Þú getur samt stutt Signal með styrk í gegnum vefsvæðið okkar.</string>
  <string name="NetworkFailure__network_error_check_your_connection_and_try_again">Villa í netkerfi. Athugaðu nettenginguna þína og prófaðu svo aftur.</string>
  <string name="NetworkFailure__retry">Reyna aftur</string>
  <!--Displayed as a dialog title when the selected recipient for a gift doesn\'t support gifting-->
  <!--Displayed as a dialog message when the selected recipient for a gift doesn\'t support gifting-->
  <!--Displayed as a dialog title when the user\'s profile could not be fetched, likely due to lack of internet-->
  <!--Displayed as a dialog message when the user\'s profile could not be fetched, likely due to lack of internet-->
  <!--Gift message view title-->
  <string name="GiftMessageView__gift_badge">Gjafamerki</string>
  <!--Gift message view expiry information-->
  <plurals name="GiftMessageView__lasts_for_d_months">
    <item quantity="one">Endist í %1$d mánuð</item>
    <item quantity="other">Endist í %1$d mánuði</item>
  </plurals>
  <!--Gift badge redeem action label-->
  <string name="GiftMessageView__redeem">Leysa út</string>
  <!--Gift badge view action label-->
  <string name="GiftMessageView__view">Skoða</string>
  <!--Gift badge redeeming action label-->
  <string name="GiftMessageView__redeeming">Leysi út…</string>
  <!--Gift badge redeemed label-->
  <string name="GiftMessageView__redeemed">Búið að leysa út</string>
  <!--Stripe decline code generic_failure-->
  <string name="DeclineCode__try_another_payment_method_or_contact_your_bank">Reyndu annan greiðslumáta eða hafðu samband við bankann þinn til að fá frekari upplýsingar.</string>
  <!--Stripe decline code verify on Google Pay and try again-->
  <string name="DeclineCode__verify_your_payment_method_is_up_to_date_in_google_pay_and_try_again">Yfirfarðu hvort greiðslumátinn þinn sé uppfærður í Google Pay og reyndu svo aftur.</string>
  <!--Stripe decline code learn more action label-->
  <string name="DeclineCode__learn_more">Kanna nánar</string>
  <!--Stripe decline code contact issuer-->
  <string name="DeclineCode__verify_your_payment_method_is_up_to_date_in_google_pay_and_try_again_if_the_problem">Yfirfarðu hvort greiðslumátinn þinn sé uppfærður í Google Pay og reyndu svo aftur. Ef vandamálið er viðvarandi, ættirðu að hafa samband við bankann þinn.</string>
  <!--Stripe decline code purchase not supported-->
  <string name="DeclineCode__your_card_does_not_support_this_type_of_purchase">Greiðslukortið þitt styður ekki þessa tegund innkaupa. Prófaðu annan greiðslumáta.</string>
  <!--Stripe decline code your card has expired-->
  <string name="DeclineCode__your_card_has_expired">Kortið þitt er útrunnið. Uppfærðu greiðslumátann þinn í Google Pay og reyndu svo aftur.</string>
  <!--Stripe decline code go to google pay action label-->
  <string name="DeclineCode__go_to_google_pay">Fara í Google Pay</string>
  <!--Stripe decline code incorrect card number-->
  <string name="DeclineCode__your_card_number_is_incorrect">Kortanúmerið þitt er rangt. Uppfærðu það í Google Pay og reyndu svo aftur.</string>
  <!--Stripe decline code incorrect cvc-->
  <string name="DeclineCode__your_cards_cvc_number_is_incorrect">CVC-númer kortsins þíns er rangt. Uppfærðu það í Google Pay og reyndu svo aftur.</string>
  <!--Stripe decline code insufficient funds-->
  <string name="DeclineCode__your_card_does_not_have_sufficient_funds">Greiðslukortið þitt er ekki með nægilega inneign til að ljúka þessum innkaupum. Prófaðu annan greiðslumáta.</string>
  <!--Stripe decline code incorrect expiration month-->
  <string name="DeclineCode__the_expiration_month">Mánuður gildistíma kortsins í greiðslumátanum þínum er rangt. Uppfærðu þetta í Google Pay og reyndu svo aftur.</string>
  <!--Stripe decline code incorrect expiration year-->
  <string name="DeclineCode__the_expiration_year">Ártal gildistíma kortsins í greiðslumátanum þínum er rangt. Uppfærðu þetta í Google Pay og reyndu svo aftur.</string>
  <!--Stripe decline code issuer not available-->
  <string name="DeclineCode__try_completing_the_payment_again">Reyndu aftur að ljúka greiðsluferlinu eða hafðu samband við bankann þinn til að fá frekari upplýsingar.</string>
  <!--Stripe decline code processing error-->
  <string name="DeclineCode__try_again">Reyndu aftur eða hafðu samband við bankann þinn til að fá frekari upplýsingar.</string>
  <!--Title of create notification profile screen-->
  <string name="EditNotificationProfileFragment__name_your_profile">Gefðu tilkynningasniðinu nafn</string>
  <!--Hint text for create/edit notification profile name-->
  <string name="EditNotificationProfileFragment__profile_name">Heiti tilkynningasniðs</string>
  <!--Name has a max length, this shows how many characters are used out of the max-->
  <string name="EditNotificationProfileFragment__count">%1$d/%2$d</string>
  <!--Call to action button to continue to the next step-->
  <string name="EditNotificationProfileFragment__next">Næsta</string>
  <!--Call to action button once the profile is named to create the profile and continue to the customization steps-->
  <string name="EditNotificationProfileFragment__create">Búa til</string>
  <!--Call to action button once the profile name is edited-->
  <string name="EditNotificationProfileFragment__save">Vista</string>
  <!--Title of edit notification profile screen-->
  <string name="EditNotificationProfileFragment__edit_this_profile">Breyta þessu tilkynningasniði</string>
  <!--Error message shown when attempting to create or edit a profile name to an existing profile name-->
  <string name="EditNotificationProfileFragment__a_profile_with_this_name_already_exists">Tilkynningasnið með þessu nafni er þegar til staðar</string>
  <!--Preset selectable name for a profile name, shown as list in edit/create screen-->
  <string name="EditNotificationProfileFragment__work">Vinna</string>
  <!--Preset selectable name for a profile name, shown as list in edit/create screen-->
  <string name="EditNotificationProfileFragment__sleep">Svefn</string>
  <!--Preset selectable name for a profile name, shown as list in edit/create screen-->
  <string name="EditNotificationProfileFragment__driving">Akstur</string>
  <!--Preset selectable name for a profile name, shown as list in edit/create screen-->
  <string name="EditNotificationProfileFragment__downtime">Hvíldartími</string>
  <!--Preset selectable name for a profile name, shown as list in edit/create screen-->
  <string name="EditNotificationProfileFragment__focus">Einbeiting</string>
  <!--Error message shown when attempting to next/save without a profile name-->
  <string name="EditNotificationProfileFragment__profile_must_have_a_name">Verður að hafa eitthvað heiti</string>
  <!--Title for add recipients to notification profile screen in create flow-->
  <string name="AddAllowedMembers__allowed_notifications">Leyfðar tilkynningar</string>
  <!--Description of what the user should be doing with this screen-->
  <string name="AddAllowedMembers__add_people_and_groups_you_want_notifications_and_calls_from_when_this_profile_is_on">Bættu við fólki og hópum sem þú vilt fá tilkynningar og símtöl frá þegar þetta tilkynningasnið er virkt</string>
  <!--Button text that launches the contact picker to select from-->
  <string name="AddAllowedMembers__add_people_or_groups">Bæta við fólki eða hópum</string>
  <!--Call to action button on contact picker for adding to profile-->
  <string name="SelectRecipientsFragment__add">Bæta við</string>
  <!--Notification profiles home fragment, shown when no profiles have been created yet-->
  <string name="NotificationProfilesFragment__create_a_profile_to_receive_notifications_and_calls_only_from_the_people_and_groups_you_want_to_hear_from">Útbúðu snið til að fá aðeins tilkynningar frá fólki og hópum sem þú kýst að heyra frá.</string>
  <!--Header shown above list of all notification profiles-->
  <string name="NotificationProfilesFragment__profiles">Tilkynningasnið</string>
  <!--Button that starts the create new notification profile flow-->
  <string name="NotificationProfilesFragment__new_profile">Nýtt tilkynningasnið</string>
  <!--Profile active status, indicating the current profile is on for an unknown amount of time-->
  <string name="NotificationProfilesFragment__on">Á</string>
  <!--Button use to permanently delete a notification profile-->
  <string name="NotificationProfileDetails__delete_profile">Eyða tilkynningasniði</string>
  <!--Snakbar message shown when removing a recipient from a profile-->
  <string name="NotificationProfileDetails__s_removed">\"%1$s\" fjarlægt.</string>
  <!--Snackbar button text that will undo the recipient remove-->
  <string name="NotificationProfileDetails__undo">Afturkalla</string>
  <!--Dialog message shown to confirm deleting a profile-->
  <string name="NotificationProfileDetails__permanently_delete_profile">Eyða tilkynningasniðinu endanlega?</string>
  <!--Dialog button to delete profile-->
  <string name="NotificationProfileDetails__delete">Eyða</string>
  <!--Title/accessibility text for edit icon to edit profile emoji/name-->
  <string name="NotificationProfileDetails__edit_notification_profile">Breyta tilkynningasniði</string>
  <!--Schedule description if all days are selected-->
  <string name="NotificationProfileDetails__everyday">Hversdags</string>
  <!--Profile status on if it is the active profile-->
  <string name="NotificationProfileDetails__on">Á</string>
  <!--Profile status on if it is not the active profile-->
  <string name="NotificationProfileDetails__off">Slökkt</string>
  <!--Description of hours for schedule (start to end) times-->
  <string name="NotificationProfileDetails__s_to_s">%1$s til %2$s</string>
  <!--Section header for exceptions to the notification profile-->
  <string name="NotificationProfileDetails__exceptions">Undantekningar</string>
  <!--Profile exception to allow all calls through the profile restrictions-->
  <string name="NotificationProfileDetails__allow_all_calls">Leyfa allar hringingar</string>
  <!--Profile exception to allow all @mentions through the profile restrictions-->
  <string name="NotificationProfileDetails__notify_for_all_mentions">Láta mig vita þegar minnst er á</string>
  <!--Section header for showing schedule information-->
  <string name="NotificationProfileDetails__schedule">Áætlun</string>
  <!--If member list is long, will truncate the list and show an option to then see all when tapped-->
  <string name="NotificationProfileDetails__see_all">Sjá allt</string>
  <!--Title for add schedule to profile in create flow-->
  <string name="EditNotificationProfileSchedule__add_a_schedule">Bæta við áætlun</string>
  <!--Descriptor text indicating what the user can do with this screen-->
  <string name="EditNotificationProfileSchedule__set_up_a_schedule_to_enable_this_notification_profile_automatically">Settu á áætlun hvenær þetta tilkynningasnið sé virkt.</string>
  <!--Text shown next to toggle switch to enable/disable schedule-->
  <string name="EditNotificationProfileSchedule__schedule">Áætlun</string>
  <!--Label for showing the start time for the schedule-->
  <string name="EditNotificationProfileSchedule__start">Byrja</string>
  <!--Label for showing the end time for the schedule-->
  <string name="EditNotificationProfileSchedule__end">Lýkur</string>
  <!--First letter of Sunday-->
  <string name="EditNotificationProfileSchedule__sunday_first_letter">S</string>
  <!--First letter of Monday-->
  <string name="EditNotificationProfileSchedule__monday_first_letter">M</string>
  <!--First letter of Tuesday-->
  <string name="EditNotificationProfileSchedule__tuesday_first_letter">Þ</string>
  <!--First letter of Wednesday-->
  <string name="EditNotificationProfileSchedule__wednesday_first_letter">M</string>
  <!--First letter of Thursday-->
  <string name="EditNotificationProfileSchedule__thursday_first_letter">F</string>
  <!--First letter of Friday-->
  <string name="EditNotificationProfileSchedule__friday_first_letter">F</string>
  <!--First letter of Saturday-->
  <string name="EditNotificationProfileSchedule__saturday_first_letter">L</string>
  <!--Title of select time dialog shown when setting start time for schedule-->
  <string name="EditNotificationProfileSchedule__set_start_time">Veldu upphafstíma</string>
  <!--Title of select time dialog shown when setting end time for schedule-->
  <string name="EditNotificationProfileSchedule__set_end_time">Veldu lokatíma</string>
  <!--If in edit mode, call to action button text show to save schedule to profile-->
  <string name="EditNotificationProfileSchedule__save">Vista</string>
  <!--If in create mode, call to action button text to show to skip enabling a schedule-->
  <string name="EditNotificationProfileSchedule__skip">Sleppa</string>
  <!--If in create mode, call to action button text to show to use the enabled schedule and move to the next screen-->
  <string name="EditNotificationProfileSchedule__next">Næsta</string>
  <!--Error message shown if trying to save/use a schedule with no days selected-->
  <string name="EditNotificationProfileSchedule__schedule_must_have_at_least_one_day">Áætlun verður að standa yfir í að minnsta kosti einn dag</string>
  <!--Title for final screen shown after completing a profile creation-->
  <string name="NotificationProfileCreated__profile_created">Tilkynningasnið útbúið</string>
  <!--Call to action button to press to close the created screen and move to the profile details screen-->
  <string name="NotificationProfileCreated__done">Lokið</string>
  <!--Descriptor text shown to indicate how to manually turn a profile on/off-->
  <string name="NotificationProfileCreated__you_can_turn_your_profile_on_or_off_manually_via_the_menu_on_the_chat_list">Þú getur kveikt eða slökkt á tilkynningasniðinu í gegnum valmyndina í spjalllistanum.</string>
  <!--Descriptor text shown to indicate you can add a schedule later since you did not add one during create flow-->
  <string name="NotificationProfileCreated__add_a_schedule_in_settings_to_automate_your_profile">Bættu við áætlunum í stillingarnar þínar til að virkja tilkynningasnið sjálfvirkt.</string>
  <!--Descriptor text shown to indicate your profile will follow the schedule set during create flow-->
  <string name="NotificationProfileCreated__your_profile_will_turn_on_and_off_automatically_according_to_your_schedule">Tilkynningasniðið þitt mun sjálfvirkt virkjast og verða óvirkt í samræmi við áætlunina þína.</string>
  <!--Button text shown in profile selection bottom sheet to create a new profile-->
  <string name="NotificationProfileSelection__new_profile">Nýtt tilkynningasnið</string>
  <!--Manual enable option to manually enable a profile for 1 hour-->
  <string name="NotificationProfileSelection__for_1_hour">Í 1 klukkustund</string>
  <!--Manual enable option to manually enable a profile until a set time (currently 6pm or 8am depending on what is next)-->
  <string name="NotificationProfileSelection__until_s">Til %1$s</string>
  <!--Option to view profile details-->
  <string name="NotificationProfileSelection__view_settings">Skoða stillingar</string>
  <!--Descriptor text indicating how long a profile will be on when there is a time component associated with it-->
  <string name="NotificationProfileSelection__on_until_s">Eða til %1$s</string>
  <!--Displayed in a toast when we fail to open the ringtone picker-->
  <string name="NotificationSettingsFragment__failed_to_open_picker">Mistókst að opna veljara.</string>
  <!--Description shown for the Signal Release Notes channel-->
  <string name="ReleaseNotes__signal_release_notes_and_news">Útgáfuupplýsingar og fréttir frá Signal</string>
  <!--Donation receipts activity title-->
  <string name="DonationReceiptListFragment__all_activity">Öll virkni</string>
  <!--Donation receipts all tab label-->
  <string name="DonationReceiptListFragment__all">Allt</string>
  <!--Donation receipts recurring tab label-->
  <string name="DonationReceiptListFragment__recurring">Endurtekið</string>
  <!--Donation receipts one-time tab label-->
  <string name="DonationReceiptListFragment__one_time">Eins-skiptis</string>
  <!--Donation receipts gift tab label-->
  <string name="DonationReceiptListFragment__gift">Gjöf</string>
  <!--Donation receipts boost row label-->
  <string name="DonationReceiptListFragment__boost">Hvatning</string>
  <!--Donation receipts details title-->
  <string name="DonationReceiptDetailsFragment__details">Nánar</string>
  <!--Donation receipts donation type heading-->
  <string name="DonationReceiptDetailsFragment__donation_type">Tegund styrks</string>
  <!--Donation receipts date paid heading-->
  <string name="DonationReceiptDetailsFragment__date_paid">Greiðsludagsetning</string>
  <!--Donation receipts share PNG-->
  <string name="DonationReceiptDetailsFragment__share_receipt">Deila kvittun</string>
  <!--Donation receipts list end note-->
  <string name="DonationReceiptListFragment__if_you_have">Ef þú hefur sett Signal upp aftur, verða kvittanir fyrir fyrri styrkjum ekki tiltækar.</string>
  <!--Donation receipts document title-->
  <string name="DonationReceiptDetailsFragment__donation_receipt">Kvittun vegna styrks</string>
  <!--Donation receipts amount title-->
  <string name="DonationReceiptDetailsFragment__amount">Upphæð</string>
  <!--Donation receipts thanks-->
  <string name="DonationReceiptDetailsFragment__thank_you_for_supporting">Takk fyrir stuðninginn við Signal. Framlag þitt hjálpar okkur að standa við markmið okkar við að þróa opna og frjálsa tækni til verndunar einkaupplýsinga sem styður við tjáningarfrelsi og tryggir örygg samskipti fyrir milljónir manna víðsvegar um heiminn. Ef þú býrð í Bandaríkjum Norður-Ameríku, geturðu haldið upp á þessa kvittun fyrir skattframtalið þitt. Signal Technology Foundation eru skattfrjáls bandarísk samtök án hagnaðarmarkmiða sem falla undir grein 501c3 í Internal Revenue Code reglugerðinni. Federal Tax ID auðkennið okkar er 82–4506840.</string>
  <!--Donation receipt type-->
  <string name="DonationReceiptDetailsFragment__s_dash_s">%1$s - %2$s</string>
  <!--Donation reciepts screen empty state title-->
  <string name="DonationReceiptListFragment__no_receipts">Engar kvittanir</string>
  <!--region "Stories Tab"-->
  <!--Label for Chats tab in home app screen-->
  <string name="ConversationListTabs__chats">Spjall</string>
  <!--Label for Stories tab in home app screen-->
  <string name="ConversationListTabs__stories">Sögur</string>
  <!--String for counts above 99 in conversation list tabs-->
  <string name="ConversationListTabs__99p">99+</string>
  <!--Menu item on stories landing page-->
  <!--Title for "My Stories" row item in Stories landing page-->
  <string name="StoriesLandingFragment__my_stories">Sögurnar mínar</string>
  <!--Subtitle for "My Stories" row item when user has not added stories-->
  <!--Displayed when there are no stories to display-->
  <string name="StoriesLandingFragment__no_recent_updates_to_show_right_now_tap_plus_to_add_to_your_story">Engar nýlegar uppfærslur sem hægt er að sýna í augnablikinu. Ýttu á + til að bæta við söguna þína.</string>
  <!--Context menu option to hide a story-->
  <string name="StoriesLandingItem__hide_story">Fela sögu</string>
  <!--Context menu option to unhide a story-->
  <string name="StoriesLandingItem__unhide_story">Hætta að fela sögu</string>
  <!--Context menu option to forward a story-->
  <string name="StoriesLandingItem__forward">Áfram</string>
  <!--Context menu option to share a story-->
  <string name="StoriesLandingItem__share">Deila…</string>
  <!--Context menu option to go to story chat-->
  <string name="StoriesLandingItem__go_to_chat">Fara í spjall</string>
  <!--Context menu option to go to story info-->
  <string name="StoriesLandingItem__info">Upplýsingar</string>
  <!--Label when a story is pending sending-->
  <string name="StoriesLandingItem__sending">Sendi…</string>
  <!--Label when multiple stories are pending sending-->
  <string name="StoriesLandingItem__sending_d">Sendi %1$d…</string>
  <!--Label when a story fails to send due to networking-->
  <string name="StoriesLandingItem__send_failed">Sending mistókst</string>
  <!--Label when a story fails to send due to identity mismatch-->
  <!--Status label when a story fails to send indicating user action to retry-->
  <string name="StoriesLandingItem__tap_to_retry">Ýttu til að reyna aftur</string>
  <!--Title of dialog confirming decision to hide a story-->
  <string name="StoriesLandingFragment__hide_story">Fela sögu?</string>
  <!--Message of dialog confirming decision to hide a story-->
  <string name="StoriesLandingFragment__new_story_updates">Fela sögu? Nýjar uppfærslur á sögu frá %1$s munu ekki birtast framar efst í sögulistanum.</string>
  <!--Positive action of dialog confirming decision to hide a story-->
  <string name="StoriesLandingFragment__hide">Fela</string>
  <!--Displayed in Snackbar after story is hidden-->
  <string name="StoriesLandingFragment__story_hidden">Saga falin</string>
  <!--Section header for hidden stories-->
  <string name="StoriesLandingFragment__hidden_stories">Faldar sögur</string>
  <!--Displayed on each sent story under My Stories-->
  <plurals name="MyStories__d_views">
    <item quantity="one">%1$d innlit</item>
    <item quantity="other">%1$d innlit</item>
  </plurals>
  <!--Forward story label, displayed in My Stories context menu-->
  <string name="MyStories_forward">Áfram</string>
  <!--Label for stories for a single user. Format is {given name}\'s Story-->
  <string name="MyStories__ss_story">Saga frá %1$s</string>
  <!--Title of dialog to confirm deletion of story-->
  <string name="MyStories__delete_story">Eyða sögu?</string>
  <!--Message of dialog to confirm deletion of story-->
  <string name="MyStories__this_story_will_be_deleted">Þessari sögu verður eytt hjá þér og öllum sem hafa fengið hana.</string>
  <!--Toast shown when story media cannot be saved-->
  <!--Displayed at bottom of story viewer when current item has views-->
  <plurals name="StoryViewerFragment__d_views">
    <item quantity="one">%1$d innlit</item>
    <item quantity="other">%1$d innlit</item>
  </plurals>
  <!--Displayed at bottom of story viewer when current item has replies-->
  <plurals name="StoryViewerFragment__d_replies">
    <item quantity="one">%1$d svar</item>
    <item quantity="other">%1$d svör</item>
  </plurals>
  <!--Used when view receipts are disabled-->
  <!--Used to join views and replies when both exist on a story item-->
  <string name="StoryViewerFragment__s_s">%1$s %2$s</string>
  <!--Displayed when viewing a post you sent-->
  <string name="StoryViewerPageFragment__you">Þú</string>
  <!--Displayed when viewing a post displayed to a group-->
  <string name="StoryViewerPageFragment__s_to_s">%1$s til %2$s</string>
  <!--Displayed when viewing a post from another user with no replies-->
  <string name="StoryViewerPageFragment__reply">Svara</string>
  <!--Label for the reply button in story viewer, which will launch the group story replies bottom sheet.-->
  <string name="StoryViewerPageFragment__reply_to_group">Svara hópi</string>
  <!--Displayed when a story has no views-->
  <string name="StoryViewsFragment__no_views_yet">Ennþá engin innlit</string>
  <!--Displayed when user has disabled receipts-->
  <!--Button label displayed when user has disabled receipts-->
  <!--Dialog action to remove viewer from a story-->
  <string name="StoryViewsFragment__remove">Fjarlægja</string>
  <!--Dialog title when removing a viewer from a story-->
  <!--Dialog message when removing a viewer from a story-->
  <!--Story View context menu action to remove them from a story-->
  <!--Displayed when a story has no replies yet-->
  <string name="StoryGroupReplyFragment__no_replies_yet">Ennþá engin svör</string>
  <!--Displayed for each user that reacted to a story when viewing replies-->
  <string name="StoryGroupReactionReplyItem__reacted_to_the_story">Brást við sögunni</string>
  <!--Label for story views tab-->
  <string name="StoryViewsAndRepliesDialogFragment__views">Skoðað</string>
  <!--Label for story replies tab-->
  <string name="StoryViewsAndRepliesDialogFragment__replies">Svör</string>
  <!--Description of action for reaction button-->
  <string name="StoryReplyComposer__react_to_this_story">Bregðast við þessari sögu</string>
  <!--Displayed when the user is replying privately to someone who replied to one of their stories-->
  <string name="StoryReplyComposer__replying_privately_to_s">Svara einslega til %1$s</string>
  <!--Context menu item to privately reply to a story response-->
  <string name="StoryGroupReplyItem__private_reply">Svara einslega</string>
  <!--Context menu item to copy a story response-->
  <string name="StoryGroupReplyItem__copy">Afrita</string>
  <!--Context menu item to delete a story response-->
  <string name="StoryGroupReplyItem__delete">Eyða</string>
  <!--Page title for My Story options-->
  <string name="MyStorySettingsFragment__my_story">Sagan mín</string>
  <!--Section heading for story visibility-->
  <string name="MyStorySettingsFragment__who_can_see_this_story">Hver getur séð þessa sögu</string>
  <!--Clickable option for selecting people to hide your story from-->
  <string name="MyStorySettingsFragment__hide_story_from">Fela sögu fyrir</string>
  <!--Privacy setting title for sending stories to all your signal connections-->
  <!--Privacy setting description for sending stories to all your signal connections-->
  <!--Privacy setting title for sending stories to all except the specified connections-->
  <!--Privacy setting description for sending stories to all except the specified connections-->
  <!--Summary of clickable option displaying how many people you have excluded from your story-->
  <!--Privacy setting title for only sharing your story with specified connections-->
  <!--Privacy setting description for only sharing your story with specified connections-->
  <!--Summary of clickable option displaying how many people you have included to send to in your story-->
  <plurals name="MyStorySettingsFragment__d_people">
    <item quantity="one">%1$d aðila</item>
    <item quantity="other">%1$d aðilum</item>
  </plurals>
  <!--My story privacy fine print about what the privacy settings are for-->
  <!--Section header for options related to replies and reactions-->
  <string name="MyStorySettingsFragment__replies_amp_reactions">Svör og viðbrögð</string>
  <!--Switchable option for allowing replies and reactions on your stories-->
  <string name="MyStorySettingsFragment__allow_replies_amp_reactions">Leyfa svör og viðbrögð</string>
  <!--Summary for switchable option allowing replies and reactions on your story-->
  <string name="MyStorySettingsFragment__let_people_who_can_view_your_story_react_and_reply">Leyfa fólki sem getur séð söguna þína að bregðast við og svara</string>
  <!--Note about default sharing-->
  <string name="MyStorySettingsFragment__hide_your_story_from">Feldu söguna þína fyrir tilteknum eintaklingum. Sjálfgefið er sögunni þinni deilt með öllum þínum %1$s</string>
  <!--Signal connections bolded text in the Signal Connections sheet-->
  <!--Displayed at the top of the signal connections sheet. Please remember to insert strong tag as required.-->
  <!--Signal connections sheet bullet point 1-->
  <string name="SignalConnectionsBottomSheet__starting_a_conversation">Hefja samtal</string>
  <!--Signal connections sheet bullet point 2-->
  <string name="SignalConnectionsBottomSheet__accepting_a_message_request">Samþykkja beiðnir um skilaboð</string>
  <!--Signal connections sheet bullet point 3-->
  <string name="SignalConnectionsBottomSheet__having_them_in_your_system_contacts">Hafa viðkomandi í tengiliðaskrá kerfisins</string>
  <!--Note at the bottom of the Signal connections sheet-->
  <string name="SignalConnectionsBottomSheet__your_connections_can_see_your_name">Tengiliðirnir þínir geta séð nafn þitt og mynd og geta séð færslur í \"Sagan mín\" nema þú felir þær fyrir viðkomandi.</string>
  <!--Clickable option to add a viewer to a private story-->
  <string name="PrivateStorySettingsFragment__add_viewer">Bæta við lesanda</string>
  <!--Clickable option to delete a custom story-->
  <string name="PrivateStorySettingsFragment__delete_private_story">Eyða einkasögu</string>
  <!--Dialog title when attempting to remove someone from a private story-->
  <string name="PrivateStorySettingsFragment__remove_s">Fjarlægja %1$s?</string>
  <!--Dialog message when attempting to remove someone from a private story-->
  <string name="PrivateStorySettingsFragment__this_person_will_no_longer">Þessi einstaklingur mun ekki lengur sjá söguna þína.</string>
  <!--Positive action label when attempting to remove someone from a private story-->
  <string name="PrivateStorySettingsFragment__remove">Fjarlægja</string>
  <!--Dialog title when deleting a private story-->
  <string name="PrivateStorySettingsFragment__are_you_sure">Ertu viss?</string>
  <!--Dialog message when deleting a private story-->
  <string name="PrivateStorySettingsFragment__this_action_cannot">Þessa aðgerð er ekki hægt að afturkalla.</string>
  <!--Page title for editing a private story name-->
  <string name="EditPrivateStoryNameFragment__edit_story_name">Breyta titli sögu</string>
  <!--Input field hint when editing a private story name-->
  <string name="EditPrivateStoryNameFragment__story_name">Titill sögu</string>
  <!--Save button label when editing a private story name-->
  <string name="EditPrivateStoryNameFragment__save">Vista</string>
  <!--Displayed in text post creator before user enters text-->
  <string name="TextStoryPostCreationFragment__tap_to_add_text">Ýttu til að bæta við texta</string>
  <!--Button label for changing font when creating a text post-->
  <string name="TextStoryPostTextEntryFragment__aa">Aa</string>
  <!--Displayed in text post creator when prompting user to enter text-->
  <string name="TextStoryPostTextEntryFragment__add_text">Bæta við texta</string>
  <!--Content description for \'done\' button when adding text to a story post-->
  <string name="TextStoryPostTextEntryFragment__done_adding_text">Búið að bæta við texta</string>
  <!--Text label for media selection toggle-->
  <string name="MediaSelectionActivity__text">Texti</string>
  <!--Camera label for media selection toggle-->
  <string name="MediaSelectionActivity__camera">Myndavél</string>
  <!--Hint for entering a URL for a text post-->
  <string name="TextStoryPostLinkEntryFragment__type_or_paste_a_url">Skrifaðu eða límdu vefslóð</string>
  <!--Displayed prior to the user entering a URL for a text post-->
  <string name="TextStoryPostLinkEntryFragment__share_a_link_with_viewers_of_your_story">Deildu tengli með lesendum sögunnar þinnar</string>
  <!--Hint text for searching for a story text post recipient.-->
  <string name="TextStoryPostSendFragment__search">Leita</string>
  <!--Toast shown when an unexpected error occurs while sending a text story-->
  <!--Title for screen allowing user to exclude "My Story" entries from specific people-->
  <!--Title for screen allowing user to only share "My Story" entries with specific people-->
  <!--Done button label for hide story from screen-->
  <string name="HideStoryFromFragment__done">Lokið</string>
  <!--Dialog title for first time adding something to a story-->
  <string name="StoryDialogs__add_to_story_q">Bæta í sögu?</string>
  <!--Dialog message for first time adding something to a story-->
  <string name="StoryDialogs__adding_content">Þegar efni er bætt í söguna þína geta Signal-tengingarnar þínar skoðað það í 24 tíma. Þú getur breytt því í stillingunum hverjir geta séð söguna þína.</string>
  <!--First time share to story dialog: Positive action to go ahead and add to story-->
  <string name="StoryDialogs__add_to_story">Bæta í sögu</string>
  <!--First time share to story dialog: Neutral action to edit who can view "My Story"-->
  <string name="StoryDialogs__edit_viewers">Breyta lesendum</string>
  <!--Error message shown when a failure occurs during story send-->
  <string name="StoryDialogs__story_could_not_be_sent">Ekki var hægt að senda sögu. Athugaðu netsambandið þitt og prófaðu aftur.</string>
  <!--Error message dialog button to resend a previously failed story send-->
  <string name="StoryDialogs__send">Senda</string>
  <!--Privacy Settings toggle title for stories-->
  <string name="PrivacySettingsFragment__share_and_view_stories">Deila og skoða sögur</string>
  <!--Privacy Settings toggle summary for stories-->
  <string name="PrivacySettingsFragment__you_will_no_longer_be_able">Þú munt ekki lengur geta deilt eða skoðað sögur ef slökkt er á þessum valkosti.</string>
  <!--New story viewer selection screen title-->
  <string name="CreateStoryViewerSelectionFragment__choose_viewers">Veldu lesendur</string>
  <!--New story viewer selection action button label-->
  <string name="CreateStoryViewerSelectionFragment__next">Næsta</string>
  <!--New story viewer selection screen title as recipients are selected-->
  <plurals name="SelectViewersFragment__d_viewers">
    <item quantity="one">%1$d lesandi</item>
    <item quantity="other">%1$d lesendur</item>
  </plurals>
  <!--Name story screen title-->
  <string name="CreateStoryWithViewersFragment__name_story">Gefðu sögunni titil</string>
  <!--Name story screen label hint-->
  <string name="CreateStoryWithViewersFragment__story_name_required">Titill sögu (nauðsynlegt)</string>
  <!--Name story screen viewers subheading-->
  <string name="CreateStoryWithViewersFragment__viewers">Lesendur</string>
  <!--Name story screen create button label-->
  <string name="CreateStoryWithViewersFragment__create">Búa til</string>
  <!--Name story screen error when save attempted with no label-->
  <string name="CreateStoryWithViewersFragment__this_field_is_required">Fylla þarf út þennan reit.</string>
  <!--Name story screen error when save attempted but label is duplicate-->
  <string name="CreateStoryWithViewersFragment__there_is_already_a_story_with_this_name">Þegar er til saga með þessum titli.</string>
  <!--Text for select all action when editing recipients for a story-->
  <string name="BaseStoryRecipientSelectionFragment__select_all">Velja allt</string>
  <!--Choose story type bottom sheet title-->
  <string name="ChooseStoryTypeBottomSheet__choose_your_story_type">Veldu gerð sögunnar þinnar</string>
  <!--Choose story type bottom sheet new story row title-->
  <string name="ChooseStoryTypeBottomSheet__new_private_story">Ný einkasaga</string>
  <!--Choose story type bottom sheet new story row summary-->
  <string name="ChooseStoryTypeBottomSheet__visible_only_to">Eingöngu sýnileg tilteknum einstaklingum</string>
  <!--Choose story type bottom sheet group story title-->
  <string name="ChooseStoryTypeBottomSheet__group_story">Hópsaga</string>
  <!--Choose story type bottom sheet group story summary-->
  <string name="ChooseStoryTypeBottomSheet__share_to_an_existing_group">Deila til fyrirliggjandi hóps</string>
  <!--Choose groups bottom sheet title-->
  <string name="ChooseGroupStoryBottomSheet__choose_groups">Veldu hópa</string>
  <!--Displayed when copying group story reply text to clipboard-->
  <string name="StoryGroupReplyFragment__copied_to_clipboard">Afritað á klippispjald</string>
  <!--Displayed in story caption when content is longer than 5 lines-->
  <string name="StoryViewerPageFragment__see_more">… sjá meira</string>
  <!--Displayed in toast after sending a direct reply-->
  <string name="StoryDirectReplyDialogFragment__sending_reply">Sendi svar…</string>
  <!--Displayed in the viewer when a story is no longer available-->
  <string name="StorySlateView__this_story_is_no_longer_available">Þessi saga er ekki lengur tiltæk.</string>
  <!--Displayed in the viewer when the network is not available-->
  <string name="StorySlateView__no_internet_connection">Engin internettenging</string>
  <!--Displayed in the viewer when network is available but content could not be downloaded-->
  <string name="StorySlateView__couldnt_load_content">Gat ekki hlaðið inn efni</string>
  <!--Toasted when the user externally shares to a text story successfully-->
  <string name="TextStoryPostCreationFragment__sent_story">Sendi sögu</string>
  <!--Toasted when the user external share to a text story fails-->
  <string name="TextStoryPostCreationFragment__failed_to_send_story">Mistókst að senda sögu</string>
  <!--Displayed in a dialog to let the user select a given users story-->
  <string name="StoryDialogs__view_story">Skoða sögu</string>
  <!--Displayed in a dialog to let the user select a given users profile photo-->
  <string name="StoryDialogs__view_profile_photo">Skoða auðkennismynd</string>
  <!--Title for a notification at the bottom of the chat list suggesting that the user disable censorship circumvention because the service has become reachable-->
  <string name="TurnOffCircumventionMegaphone_turn_off_censorship_circumvention">Slökkva á leiðum framhjá ritskoðun?</string>
  <!--Body for a notification at the bottom of the chat list suggesting that the user disable censorship circumvention because the service has become reachable-->
  <string name="TurnOffCircumventionMegaphone_you_can_now_connect_to_the_signal_service_directly">Núna er hægt að tengjast Signal-þjónustum beint.</string>
  <!--Label for a button to dismiss a notification at the bottom of the chat list suggesting that the user disable censorship circumvention because the service has become reachable-->
  <string name="TurnOffCircumventionMegaphone_no_thanks">Nei, takk</string>
  <!--Label for a button in a notification at the bottom of the chat list to turn off censorship circumvention-->
  <string name="TurnOffCircumventionMegaphone_turn_off">Slökkva</string>
  <!--Conversation Item label for when you react to someone else\'s story-->
  <string name="ConversationItem__you_reacted_to_s_story">Þú brást við sögu frá %1$s</string>
  <!--Conversation Item label for reactions to your story-->
  <string name="ConversationItem__reacted_to_your_story">Brást við sögunni þinni</string>
  <!--Conversation Item label for reactions to an unavailable story-->
  <string name="ConversationItem__reacted_to_a_story">Brást við sögu</string>
  <!--endregion-->
  <!--Content description for expand contacts chevron-->
  <string name="ExpandModel__view_more">Sjá meira</string>
  <string name="StoriesLinkPopup__visit_link">Skoða tengil</string>
  <!--Gift price and duration, formatted as: {price} dot {n} day duration-->
  <!--Tagline for gift row items-->
  <string name="GiftRowItem__send_a_gift_badge">Senda gjafamerki</string>
  <!--Headline text on start fragment for gifting a badge-->
  <string name="GiftFlowStartFragment__gift_a_badge">Gefðu gjafamerki</string>
  <!--Description text on start fragment for gifting a badge-->
  <string name="GiftFlowStartFragment__gift_someone_a_badge">Gefðu einhverjum merki með því að styrkja Signal í þeirra nafni. Viðkomandi fær þá gjafamerki til að birta á auðkennismyndinni sinni.</string>
  <!--Action button label for start fragment for gifting a badge-->
  <string name="GiftFlowStartFragment__next">Næsta</string>
  <!--Title text on choose recipient page for badge gifting-->
  <string name="GiftFlowRecipientSelectionFragment__choose_recipient">Veldu viðtakanda</string>
  <!--Title text on confirm gift page-->
  <string name="GiftFlowConfirmationFragment__confirm_gift">Staðfestu gjöfina</string>
  <!--Heading text specifying who the gift will be sent to-->
  <string name="GiftFlowConfirmationFragment__send_to">Senda til</string>
  <!--Text explaining that gift will be sent to the chosen recipient-->
  <string name="GiftFlowConfirmationFragment__your_gift_will_be_sent_in">Gjöfin þín verður send í maður-á-mann skilaboðum til viðtakandans. Bættu við þínum eigin skilaboðum hér fyrir neðan.</string>
  <!--Text explaining that this gift is a one time donation-->
  <string name="GiftFlowConfirmationFragment__one_time_donation">Eins-skiptis styrkur</string>
  <!--Hint for add message input-->
  <string name="GiftFlowConfirmationFragment__add_a_message">Bæta við skilaboðum</string>
  <!--Displayed in the dialog while verifying the chosen recipient-->
  <!--Title for sheet shown when opening a redeemed gift-->
  <string name="ViewReceivedGiftBottomSheet__s_sent_you_a_gift">%1$s sendi þér gjöf</string>
  <!--Title for sheet shown when opening a sent gift-->
  <string name="ViewSentGiftBottomSheet__thanks_for_your_support">Þakka þér fyrir stuðninginn!</string>
  <!--Description for sheet shown when opening a redeemed gift-->
  <string name="ViewReceivedGiftBottomSheet__youve_received_a_gift_badge">Þú fékkst gjafarmerki frá %1$s! Hjálpaðu Signal að byggja upp samstöðu með því að birta þetta merki á auðkennismyndinni þinni.</string>
  <!--Description for sheet shown when opening a sent gift-->
  <string name="ViewSentGiftBottomSheet__youve_gifted_a_badge">Þú hefur gefið %1$s merki. Þegar viðkomandi samþykkir, gefst honum kostur á að birta eða fela merkið sitt.</string>
  <!--Primary action for pending gift sheet to redeem badge now-->
  <string name="ViewReceivedGiftSheet__redeem">Leysa út</string>
  <!--Primary action for pending gift sheet to redeem badge later-->
  <string name="ViewReceivedGiftSheet__not_now">Ekki núna</string>
  <!--Dialog text while redeeming a gift-->
  <string name="ViewReceivedGiftSheet__redeeming_gift">Leysi út gjöf…</string>
  <!--Snackbar text when user presses "not now" on redemption sheet-->
  <string name="ConversationFragment__you_can_redeem_your_badge_later">Þú getur leyst út gjafamerkið þitt síðar.</string>
  <!--Description text in gift thanks sheet-->
  <string name="GiftThanksSheet__youve_gifted_a_badge_to_s">Þú hefur gefið %1$s merki. Þegar viðkomandi samþykkir, gefst honum kostur á að birta eða fela merkið sitt.</string>
  <!--Expired gift sheet title-->
  <string name="ExpiredGiftSheetConfiguration__your_gift_badge_has_expired">Gjafamerkið þitt er útrunnið</string>
  <!--Expired gift sheet top description text-->
  <string name="ExpiredGiftSheetConfiguration__your_gift_badge_has_expired_and_is">Gjafamerkið þitt er útrunnið og því ekki lengur sýnilegt öðrum á auðkenninu þínu.</string>
  <!--Expired gift sheet bottom description text-->
  <string name="ExpiredGiftSheetConfiguration__to_continue">Til að halda áfram að styðja við tækni sem er hönnuð fyrir þig, skaltu íhuga að gerast mánaðarlegur stuðningsaðili.</string>
  <!--Expired gift sheet make a monthly donation button-->
  <string name="ExpiredGiftSheetConfiguration__make_a_monthly_donation">Veita mánaðarlegan styrk</string>
  <!--Expired gift sheet not now button-->
  <string name="ExpiredGiftSheetConfiguration__not_now">Ekki núna</string>
  <!--Label under name for private stories-->
  <!--Label under name for group stories-->
  <!--Label under name for my story-->
  <!--Label under name for My Story when first sending to my story-->
  <!--Label for context menu item to open story settings-->
  <string name="ContactSearchItems__story_settings">Stillingar sögu</string>
  <!--Label for context menu item to remove a group story from contact results-->
  <!--Label for context menu item to delete a private story-->
  <!--Dialog title for removing a group story-->
  <!--Dialog message for removing a group story-->
  <!--Dialog action item for removing a group story-->
  <string name="ContactSearchMediator__remove">Fjarlægja</string>
  <!--Dialog title for deleting a private story-->
  <string name="ContactSearchMediator__delete_story">Eyða sögu?</string>
  <!--Dialog message for deleting a private story-->
  <!--Dialog action item for deleting a private story-->
  <string name="ContactSearchMediator__delete">Eyða</string>
  <!--Gift expiry days remaining-->
  <plurals name="Gifts__d_days_remaining">
    <item quantity="one">%1$d dagur eftir</item>
    <item quantity="other">%1$d dagar eftir</item>
  </plurals>
  <!--Gift expiry hours remaining-->
  <plurals name="Gifts__d_hours_remaining">
    <item quantity="one">%1$d klukkustund eftir</item>
    <item quantity="other">%1$d klukkustundir eftir</item>
  </plurals>
  <!--Gift expiry minutes remaining-->
  <plurals name="Gifts__d_minutes_remaining">
    <item quantity="one">%1$d mínúta eftir</item>
    <item quantity="other">%1$d mínútur eftir</item>
  </plurals>
  <!--Gift expiry expired-->
  <string name="Gifts__expired">Útrunnið</string>
  <!--Label indicating that a user can tap to advance to the next post in a story-->
  <!--Label indicating swipe direction to skip current story-->
  <!--Label indicating swipe direction to exit story viewer-->
  <!--Button label to confirm understanding of story navigation-->
  <string name="StoryFirstTimeNagivationView__got_it">Náði því</string>
  <!--Content description for vertical context menu button in safety number sheet rows-->
  <!--Sub-line when a user is verified.-->
  <!--Sub-line when a user is verified.-->
  <string name="SafetyNumberRecipientRowItem__verified">Sannreynt</string>
  <!--Title of safety number changes bottom sheet when showing individual records-->
  <!--Message of safety number changes bottom sheet when showing individual records-->
  <!--Title of safety number changes bottom sheet when not showing individual records-->
  <!--Title of safety number changes bottom sheet when not showing individual records and user has seen review screen-->
  <!--Message of safety number changes bottom sheet when not showing individual records and user has seen review screen-->
  <!--Message of safety number changes bottom sheet when not showing individual records-->
  <!--Menu action to launch safety number verification screen-->
  <string name="SafetyNumberBottomSheetFragment__verify_safety_number">Sannreyna öryggisnúmer</string>
  <!--Menu action to remove user from story-->
  <!--Action button at bottom of SafetyNumberBottomSheetFragment to send anyway-->
  <string name="SafetyNumberBottomSheetFragment__send_anyway">Senda samt</string>
  <!--Action button at bottom of SafetyNumberBottomSheetFragment to review connections-->
  <!--Empty state copy for SafetyNumberBottomSheetFragment-->
  <!--Done button on safety number review fragment-->
  <string name="SafetyNumberReviewConnectionsFragment__done">Lokið</string>
  <!--Title of safety number review fragment-->
  <!--Message of safety number review fragment-->
  <!--Section header for 1:1 contacts in review fragment-->
  <string name="SafetyNumberBucketRowItem__contacts">Tengiliðir</string>
  <!--Context menu label for distribution list headers in review fragment-->
  <!--Context menu label for 1:1 contacts to remove from send-->
  <string name="SafetyNumberReviewConnectionsFragment__remove">Fjarlægja</string>
  <!--Title of initial My Story settings configuration shown when sending to My Story for the first time-->
  <!--Subtitle of initial My Story settings configuration shown when sending to My Story for the first time-->
  <!--All connections option for initial My Story settings configuration shown when sending to My Story for the first time-->
  <!--All connections except option for initial My Story settings configuration shown when sending to My Story for the first time-->
  <!--Only with selected connections option for initial My Story settings configuration shown when sending to My Story for the first time-->
  <!--Story info header sent heading-->
  <string name="StoryInfoHeader__sent">Sent</string>
  <!--Story info header received heading-->
  <string name="StoryInfoHeader__received">Móttekið</string>
  <!--Story info header file size heading-->
  <!--Story info "Sent to" header-->
  <string name="StoryInfoBottomSheetDialogFragment__sent_to">Sent til</string>
  <!--Story info "Sent from" header-->
  <string name="StoryInfoBottomSheetDialogFragment__sent_from">Sent frá</string>
  <!--Story Info context menu label-->
  <string name="StoryInfoBottomSheetDialogFragment__info">Upplýsingar</string>
  <!--StoriesPrivacySettingsFragment-->
  <!--Explanation about how stories are deleted and managed-->
  <!--Preference title to turn off stories-->
  <!--Preference summary to turn off stories-->
  <!--Preference title to turn on stories-->
  <!--Preference summary to turn on stories-->
  <!--Dialog title to turn off stories-->
  <!--Dialog message to turn off stories-->
  <!--Page title when launched from stories landing screen-->
  <!--GroupStorySettingsFragment-->
  <!--Section header for who can view a group story-->
  <!--Explanation of who can view a group story-->
  <!--Preference label for removing this group story-->
  <!--Generic title for overflow menus-->
  <!--EOF-->
</resources><|MERGE_RESOLUTION|>--- conflicted
+++ resolved
@@ -2362,17 +2362,13 @@
   <string name="PaymentsHomeFragment__you_can_use_signal_to_send">Þú getur notað Molly til að senda og taka við MobileCoin-rafmynt - MOB. Allar greiðslur eru háðar skilmálum fyrir notkun MobileCoin og MobileCoin Wallet veskisins. Þetta er beta-prófunareiginleiki þannig að þú gætir rekist á einhver vandamál og mögulega geta færslur og greiðslur tapast sem ekki væri hægt að endurheimta.</string>
   <string name="PaymentsHomeFragment__activate">Virkja</string>
   <string name="PaymentsHomeFragment__view_mobile_coin_terms">Skoða skilmála MobileCoin</string>
-<<<<<<< HEAD
   <string name="PaymentsHomeFragment__payments_not_available">Greiðslur í Molly eru ekki lengur í boði. Þú getur ennþá millifært fjármuni til greiðslumiðlunar, en þú getur ekki lengur sent eða tekið við greiðslum eða bætt við fjármagni.</string>
-=======
-  <string name="PaymentsHomeFragment__payments_not_available">Greiðslur í Signal eru ekki lengur í boði. Þú getur ennþá millifært fjármuni til greiðslumiðlunar, en þú getur ekki lengur sent eða tekið við greiðslum eða bætt við fjármagni.</string>
   <!--Alert dialog title which shows up after a payment to turn on payment lock-->
   <!--Alert dialog description for why payment lock should be enabled before sending payments-->
   <!--Alert dialog button to enable payment lock-->
   <string name="PaymentsHomeFragment__enable">Kveikja</string>
   <!--Alert dialog button to not enable payment lock for now-->
   <string name="PaymentsHomeFragment__not_now">Ekki núna</string>
->>>>>>> e379cf61
   <!--PaymentsAddMoneyFragment-->
   <string name="PaymentsAddMoneyFragment__add_funds">Bæta við innistæðu</string>
   <string name="PaymentsAddMoneyFragment__your_wallet_address">Vistfang veskisins þíns</string>
@@ -2739,12 +2735,8 @@
   <string name="BackupDialog_verify">Sannreyna</string>
   <string name="BackupDialog_you_successfully_entered_your_backup_passphrase">Þér tókst að setja inn lykilorð öryggisafritsins</string>
   <string name="BackupDialog_passphrase_was_not_correct">Lykilorðið var ekki rétt</string>
-<<<<<<< HEAD
   <string name="LocalBackupJob_creating_signal_backup">Útbý öryggisafrit af Molly…</string>
-=======
-  <string name="LocalBackupJob_creating_signal_backup">Útbý öryggisafrit af Signal…</string>
   <!--Title for progress notification shown in a system notification while verifying a recent backup.-->
->>>>>>> e379cf61
   <string name="LocalBackupJobApi29_backup_failed">Öryggisafritun mistókst</string>
   <string name="LocalBackupJobApi29_your_backup_directory_has_been_deleted_or_moved">Öryggisafritunarmöppunni þinni hefur verið eytt eða hún færð.</string>
   <string name="LocalBackupJobApi29_your_backup_file_is_too_large">Öryggisafritunarskráin er of stór til að geyma á þessari gagnageymslu.</string>
