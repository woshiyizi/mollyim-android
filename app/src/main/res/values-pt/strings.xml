<?xml version="1.0" encoding="UTF-8"?>
<!-- smartling.instruction_comments_enabled = on -->
<resources>
    <!-- <string name="app_name" translatable="false">Signal</string> -->

    <string name="install_url" translatable="false">https://signal.org/install</string>
    <string name="donate_url" translatable="false">https://signal.org/donate</string>
    <string name="backup_support_url" translatable="false">https://support.signal.org/hc/articles/360007059752</string>
    <string name="transfer_support_url" translatable="false">https://support.signal.org/hc/articles/360007059752</string>
    <string name="support_center_url" translatable="false">https://support.signal.org/</string>
    <string name="terms_and_privacy_policy_url" translatable="false">https://signal.org/legal</string>
    <string name="sustainer_boost_and_badges" translatable="false">https://support.signal.org/hc/articles/4408365318426</string>
    <string name="google_pay_url" translatable="false">https://pay.google.com</string>
    <string name="donation_decline_code_error_url" translatable="false">https://support.signal.org/hc/articles/4408365318426#errors</string>
    <string name="sms_export_url" translatable="false">https://support.signal.org/hc/articles/360007321171</string>
    <string name="signal_me_username_url" translatable="false">https://signal.me/#u/%1$s</string>
    <string name="signal_me_username_url_no_scheme" translatable="false">signal.me/#u/%1$s</string>

    <string name="yes">Sim</string>
    <string name="no">Não</string>
    <string name="delete">Eliminar</string>
    <string name="please_wait">Aguarde, por favor…</string>
    <string name="save">Guardar</string>
    <string name="note_to_self">Nota para mim</string>

    <!-- AbstractNotificationBuilder -->
    <string name="AbstractNotificationBuilder_new_message">Nova mensagem</string>

    <!-- AlbumThumbnailView -->
    <string name="AlbumThumbnailView_plus" translatable="false">\+%d</string>

    <!-- ApplicationMigrationActivity -->
    <string name="ApplicationMigrationActivity__signal_is_updating">O Molly está a atualizar…</string>

    <!-- ApplicationPreferencesActivity -->
    <string name="ApplicationPreferencesActivity_currently_s">Atualmente: %1$s</string>
    <string name="ApplicationPreferenceActivity_you_havent_set_a_passphrase_yet">Ainda não definiu uma frase-chave!</string>
    <string name="ApplicationPreferencesActivity_disable_passphrase">Desativar frase-chave?</string>
    <string name="ApplicationPreferencesActivity_this_will_permanently_unlock_signal_and_message_notifications">Isto irá desbloquear permanentemente o Molly e as notificações de mensagens.</string>
    <string name="ApplicationPreferencesActivity_disable">Desativar</string>
    <string name="ApplicationPreferencesActivity_unregistering">A eliminar o registo…</string>
    <string name="ApplicationPreferencesActivity_unregistering_from_signal_messages_and_calls">A eliminar o registo do serviço de mensagens e chamadas do Molly…</string>
    <string name="ApplicationPreferencesActivity_disable_signal_messages_and_calls">Desativar as mensagens e chamadas do Molly?</string>
    <string name="ApplicationPreferencesActivity_disable_signal_messages_and_calls_by_unregistering">Desative as mensagens e chamadas do Molly eliminando o seu registo do servidor. Será necessário registar novamente o seu número de telefone caso as pretenda utilizar novamente no futuro.</string>
    <string name="ApplicationPreferencesActivity_error_connecting_to_server">Erro a establecer a ligação com o servidor!</string>
    <string name="ApplicationPreferencesActivity_sms_enabled">SMS ativados</string>
    <string name="ApplicationPreferencesActivity_touch_to_change_your_default_sms_app">Toque para alterar a sua aplicação de SMS padrão</string>
    <string name="ApplicationPreferencesActivity_sms_disabled">SMS desativados</string>
    <string name="ApplicationPreferencesActivity_touch_to_make_signal_your_default_sms_app">Toque para tornar o Signal na sua aplicação SMS padrão</string>
    <string name="ApplicationPreferencesActivity_on">on</string>
    <string name="ApplicationPreferencesActivity_On">On</string>
    <string name="ApplicationPreferencesActivity_off">off</string>
    <string name="ApplicationPreferencesActivity_Off">Off</string>
    <string name="ApplicationPreferencesActivity_sms_mms_summary">SMS %1$s, MMS %2$s</string>
    <string name="ApplicationPreferencesActivity_privacy_summary">Bloqueio de ecrã %1$s, Bloqueio de registo %2$s</string>
    <string name="ApplicationPreferencesActivity_appearance_summary">Tema %1$s, Idioma %2$s</string>
    <string name="ApplicationPreferencesActivity_pins_are_required_for_registration_lock">Os PINs são necessários para o bloqueio do registo. Para desativar os PINs, primeiro desative o bloqueio do registo.</string>
    <string name="ApplicationPreferencesActivity_pin_created">PIN criado.</string>
    <string name="ApplicationPreferencesActivity_pin_disabled">PIN desativado.</string>
    <string name="ApplicationPreferencesActivity_hide">Ocultar</string>
    <string name="ApplicationPreferencesActivity_hide_reminder">Ocultar lembrete?</string>
    <string name="ApplicationPreferencesActivity_record_payments_recovery_phrase">Gravar frase de recuperação de pagamentos</string>
    <string name="ApplicationPreferencesActivity_record_phrase">Gravar frase</string>
    <string name="ApplicationPreferencesActivity_before_you_can_disable_your_pin">Antes de desativar o seu PIN, você deverá registar a sua frase de recuperação de pagamentos para garantir que pode recuperar a sua conta de pagamentos.</string>

    <!-- NumericKeyboardView -->
    <string name="NumericKeyboardView__1" translatable="false">1</string>
    <string name="NumericKeyboardView__2" translatable="false">2</string>
    <string name="NumericKeyboardView__3" translatable="false">3</string>
    <string name="NumericKeyboardView__4" translatable="false">4</string>
    <string name="NumericKeyboardView__5" translatable="false">5</string>
    <string name="NumericKeyboardView__6" translatable="false">6</string>
    <string name="NumericKeyboardView__7" translatable="false">7</string>
    <string name="NumericKeyboardView__8" translatable="false">8</string>
    <string name="NumericKeyboardView__9" translatable="false">9</string>
    <string name="NumericKeyboardView__0" translatable="false">0</string>
    <!-- Back button on numeric keyboard -->
    <string name="NumericKeyboardView__backspace">Backspace</string>

    <!-- AppProtectionPreferenceFragment -->
    <plurals name="AppProtectionPreferenceFragment_minutes">
        <item quantity="one">%1$d minuto</item>
        <item quantity="other">%1$d minutos</item>
    </plurals>

    <!-- DraftDatabase -->
    <string name="DraftDatabase_Draft_image_snippet">(imagem)</string>
    <string name="DraftDatabase_Draft_audio_snippet">(áudio)</string>
    <string name="DraftDatabase_Draft_video_snippet">(vídeo)</string>
    <string name="DraftDatabase_Draft_location_snippet">(localização)</string>
    <string name="DraftDatabase_Draft_quote_snippet">(responder)</string>
    <string name="DraftDatabase_Draft_voice_note">(Mensagem de voz)</string>

    <!-- AttachmentKeyboard -->
    <string name="AttachmentKeyboard_gallery">Galeria</string>
    <string name="AttachmentKeyboard_file">Ficheiro</string>
    <string name="AttachmentKeyboard_contact">Contacto</string>
    <string name="AttachmentKeyboard_location">Localização</string>
    <string name="AttachmentKeyboard_Signal_needs_permission_to_show_your_photos_and_videos">O Molly necessita de permissão para exibir as suas fotografias e vídeos.</string>
    <string name="AttachmentKeyboard_give_access">Conceder acesso</string>
    <string name="AttachmentKeyboard_payment">Pagamento</string>

    <!-- AttachmentManager -->
    <string name="AttachmentManager_cant_open_media_selection">Não foi possível encontrar uma aplicação para selecionar a multimédia.</string>
    <string name="AttachmentManager_signal_requires_the_external_storage_permission_in_order_to_attach_photos_videos_or_audio">O Molly requer permissão de acesso ao armazenamento de forma a poder anexar fotografias, vídeo e áudio, mas esta foi negada permanentemente. Por favor, aceda ao menu de definições das aplicações do seu telemóvel, selecione a aplicação Molly, e em \"Permissões\" ative \"Armazenamento\" ou \"Memória\".</string>
    <string name="AttachmentManager_signal_requires_contacts_permission_in_order_to_attach_contact_information">O Molly requer permissão de acesso aos contactos para anexar os dados do contacto, mas esta foi negada permanentemente. Por favor, aceda às definições das aplicações no menu do telemóvel, selecione a aplicação Molly e em \"Permissões\" ative \"Contactos\".</string>
    <string name="AttachmentManager_signal_requires_location_information_in_order_to_attach_a_location">O Molly requer permissão de acesso à localização para poder anexar uma localização, mas esta foi negada permanentemente. Por favor aceda às definições das aplicações no menu do telemóvel, selecione a aplicação Molly e nas \"Permissões\" ative a \"Localização\".</string>
    <!-- Alert dialog title to show the recipient has not activated payments -->
    <string name="AttachmentManager__not_activated_payments">%1$s não ativou os Pagamentos. </string>
    <!-- Alert dialog description to send the recipient a request to activate payments -->
    <string name="AttachmentManager__request_to_activate_payments">Quer enviar-lhe um pedido para ativar os Pagamentos?</string>
    <!-- Alert dialog button to send request -->
    <string name="AttachmentManager__send_request">Enviar pedido</string>
    <!-- Alert dialog button to cancel dialog -->
    <string name="AttachmentManager__cancel">Cancelar</string>

    <!-- AttachmentUploadJob -->
    <string name="AttachmentUploadJob_uploading_media">A carregar multimédia…</string>
    <string name="AttachmentUploadJob_compressing_video_start">A comprimir vídeo…</string>

    <!-- BackgroundMessageRetriever -->
    <string name="BackgroundMessageRetriever_checking_for_messages">A procurar por mensagens…</string>

    <!-- BlockedUsersActivity -->
    <string name="BlockedUsersActivity__blocked_users">Utilizadores bloqueados</string>
    <string name="BlockedUsersActivity__add_blocked_user">Adicionar utilizador bloqueado</string>
    <string name="BlockedUsersActivity__blocked_users_will">Os utilizadores bloqueados não poderão telefonar-lhe ou enviar-lhe mensagens.</string>
    <string name="BlockedUsersActivity__no_blocked_users">Sem utilizadores bloqueados</string>
    <string name="BlockedUsersActivity__block_user">Bloquear utilizador?</string>
    <string name="BlockedUserActivity__s_will_not_be_able_to">\"%1$s\" não será capaz de lhe telefonar ou enviar mensagens.</string>
    <string name="BlockedUsersActivity__block">Bloquear</string>
    <string name="BlockedUsersActivity__unblock_user">Desbloquear utilizador?</string>
    <string name="BlockedUsersActivity__do_you_want_to_unblock_s">Deseja desbloquear \"%1$s\"?</string>
    <string name="BlockedUsersActivity__unblock">Desbloquear</string>

    <!-- CreditCardFragment -->
    <!-- Title of fragment detailing the donation amount for one-time donation, displayed above the credit card text fields -->
    <string name="CreditCardFragment__donation_amount_s">Valor da doação: %1$s</string>
    <!-- Title of fragment detailing the donation amount for monthly donation, displayed above the credit card text fields -->
    <string name="CreditCardFragment__donation_amount_s_per_month">Donation amount: %1$s/month</string>
    <!-- Explanation of how to fill in the form, displayed above the credit card text fields -->
    <string name="CreditCardFragment__enter_your_card_information_below">Introduza as informações do seu cartão abaixo</string>
    <!-- Explanation of how to fill in the form and a note about pii, displayed above the credit card text fields -->
    <string name="CreditCardFragment__enter_your_card_details">Enter your card details. Signal does not collect or store your personal information.</string>
    <!-- Displayed as a hint in the card number text field -->
    <string name="CreditCardFragment__card_number">Número do cartão</string>
    <!-- Displayed as a hint in the card expiry text field -->
    <string name="CreditCardFragment__mm_yy">MM/AA</string>
    <!-- Displayed as a hint in the card cvv text field -->
    <string name="CreditCardFragment__cvv">CVV</string>
    <!-- Error displayed under the card number text field when there is an invalid card number entered -->
    <string name="CreditCardFragment__invalid_card_number">Número do cartão inválido</string>
    <!-- Error displayed under the card expiry text field when the card is expired -->
    <string name="CreditCardFragment__card_has_expired">O cartão expirou</string>
    <!-- Error displayed under the card cvv text field when the cvv is too short -->
    <string name="CreditCardFragment__code_is_too_short">O código é demasiado curto</string>
    <!-- Error displayed under the card cvv text field when the cvv is too long -->
    <string name="CreditCardFragment__code_is_too_long">O código é demasiado longo</string>
    <!-- Error displayed under the card cvv text field when the cvv is invalid -->
    <string name="CreditCardFragment__invalid_code">Código inválido</string>
    <!-- Error displayed under the card expiry text field when the expiry month is invalid -->
    <string name="CreditCardFragment__invalid_month">Mês inválido</string>
    <!-- Error displayed under the card expiry text field when the expiry is missing the year -->
    <string name="CreditCardFragment__year_required">Ano requerido</string>
    <!-- Error displayed under the card expiry text field when the expiry year is invalid -->
    <string name="CreditCardFragment__invalid_year">Ano inválido</string>
    <!-- Button label to confirm credit card input and proceed with payment -->
    <string name="CreditCardFragment__continue">Continuar</string>

    <!-- BlockUnblockDialog -->
    <string name="BlockUnblockDialog_block_and_leave_s">Bloquear e abandonar %1$s?</string>
    <string name="BlockUnblockDialog_block_s">Bloquear %1$s?</string>
    <string name="BlockUnblockDialog_you_will_no_longer_receive_messages_or_updates">Deixará de receber mensagens ou atualizações deste grupo e, os membros deixarão de o poder adicionar novamente a este grupo.</string>
    <string name="BlockUnblockDialog_group_members_wont_be_able_to_add_you">Os membros do grupo não serão capazes de o adicionar novamente a este grupo.</string>
    <string name="BlockUnblockDialog_group_members_will_be_able_to_add_you">Os membros do grupo serão capazes de o adicionar novamente a este grupo.</string>
    <!-- Text that is shown when unblocking a Signal contact -->
    <string name="BlockUnblockDialog_you_will_be_able_to_call_and_message_each_other">Poderão enviar mensagens e telefonar uns aos outros, o seu nome e fotografia serão partilhados com eles.</string>
    <!-- Text that is shown when unblocking an SMS contact -->
    <string name="BlockUnblockDialog_you_will_be_able_to_message_each_other">Poderão enviar mensagens um ao outro.</string>
    <string name="BlockUnblockDialog_blocked_people_wont_be_able_to_call_you_or_send_you_messages">As pessoas bloqueadas não serão capazes de lhe ligar ou enviar-lhe mensagens.</string>
    <string name="BlockUnblockDialog_blocked_people_wont_be_able_to_send_you_messages">As pessoas bloqueadas não serão capazes de lhe enviar mensagens.</string>
    <!-- Message shown on block dialog when blocking the Signal release notes recipient -->
    <string name="BlockUnblockDialog_block_getting_signal_updates_and_news">Bloquear a obtenção de atualizações e novidades do Signal.</string>
    <!-- Message shown on unblock dialog when unblocking the Signal release notes recipient -->
    <string name="BlockUnblockDialog_resume_getting_signal_updates_and_news">Retomar a obtenção de atualizações e novidades do Signal.</string>
    <string name="BlockUnblockDialog_unblock_s">Desbloquear %1$s?</string>
    <string name="BlockUnblockDialog_block">Bloquear</string>
    <string name="BlockUnblockDialog_block_and_leave">Bloquear e abandonar</string>
    <string name="BlockUnblockDialog_report_spam_and_block">Reportar spam e bloquear</string>

    <!-- BucketedThreadMedia -->
    <string name="BucketedThreadMedia_Today">Hoje</string>
    <string name="BucketedThreadMedia_Yesterday">Ontem</string>
    <string name="BucketedThreadMedia_This_week">Esta semana</string>
    <string name="BucketedThreadMedia_This_month">Este mês</string>
    <string name="BucketedThreadMedia_Large">Grande</string>
    <string name="BucketedThreadMedia_Medium">Média</string>
    <string name="BucketedThreadMedia_Small">Pequena</string>

    <!-- CameraXFragment -->
    <string name="CameraXFragment_tap_for_photo_hold_for_video">Toque para fotografia, mantenha premido para vídeo</string>
    <string name="CameraXFragment_capture_description">Capturar</string>
    <string name="CameraXFragment_change_camera_description">Alterar câmara</string>
    <string name="CameraXFragment_open_gallery_description">Abrir galeria</string>

    <!-- CameraContacts -->
    <string name="CameraContacts_recent_contacts">Contactos recentes</string>
    <string name="CameraContacts_signal_contacts">Contactos Signal</string>
    <string name="CameraContacts_signal_groups">Grupos Signal</string>
    <string name="CameraContacts_you_can_share_with_a_maximum_of_n_conversations">Pode partilhar com um máximo de %1$d conversas.</string>
    <string name="CameraContacts_select_signal_recipients">Selecione os destinatários Signal</string>
    <string name="CameraContacts_no_signal_contacts">Sem contactos Signal</string>
    <string name="CameraContacts_you_can_only_use_the_camera_button">Apenas pode utilizar o botão da câmara para enviar fotografias para contactos Signal. </string>
    <string name="CameraContacts_cant_find_who_youre_looking_for">Não consegue encontrar quem procura?</string>
    <string name="CameraContacts_invite_a_contact_to_join_signal">Convide um contacto para se juntar ao Molly</string>
    <string name="CameraContacts__menu_search">Procurar</string>

    <!-- Censorship Circumvention Megaphone -->
    <!-- Title for an alert that shows at the bottom of the chat list letting people know that circumvention is no longer needed -->
    <string name="CensorshipCircumventionMegaphone_turn_off_censorship_circumvention">Desativar a circunscrição de censura?</string>
    <!-- Body for an alert that shows at the bottom of the chat list letting people know that circumvention is no longer needed -->
    <string name="CensorshipCircumventionMegaphone_you_can_now_connect_to_the_signal_service">Agora pode ligar-se diretamente ao serviço Signal para uma melhor experiência.</string>
    <!-- Action to prompt the user to disable circumvention since it is no longer needed -->
    <string name="CensorshipCircumventionMegaphone_turn_off">Desativar</string>
    <!-- Action to prompt the user to dismiss the alert at the bottom of the chat list -->
    <string name="CensorshipCircumventionMegaphone_no_thanks">Não, obrigado</string>

    <!-- ClearProfileActivity -->
    <string name="ClearProfileActivity_remove">Remover</string>
    <string name="ClearProfileActivity_remove_profile_photo">Remover a fotografia do perfil?</string>
    <string name="ClearProfileActivity_remove_group_photo">Remover a fotografia do grupo?</string>

    <!-- ClientDeprecatedActivity -->
    <string name="ClientDeprecatedActivity_update_signal">Atualizar o Molly</string>
    <string name="ClientDeprecatedActivity_this_version_of_the_app_is_no_longer_supported">Esta versão da aplicação deixou de ser suportada. Para continuar a enviar e a receber mensagens, atualize para a última versão</string>
    <string name="ClientDeprecatedActivity_update">Atualizar</string>
    <string name="ClientDeprecatedActivity_dont_update">Não atualizar</string>
    <string name="ClientDeprecatedActivity_warning">Aviso</string>
    <string name="ClientDeprecatedActivity_your_version_of_signal_has_expired_you_can_view_your_message_history">A sua versão do Signal expirou. Pode ver o seu histórico de mensagens mas não será capaz de enviar ou receber mensagens até que atualize.</string>

    <!-- CommunicationActions -->
    <string name="CommunicationActions_no_browser_found">Não foi encontrado nenhum navegador de Internet.</string>
    <string name="CommunicationActions_send_email">Enviar e-mail</string>
    <string name="CommunicationActions_a_cellular_call_is_already_in_progress">Já está a decorrer uma chamada através das redes móveis.</string>
    <string name="CommunicationActions_start_voice_call">Iniciar chamada de voz?</string>
    <string name="CommunicationActions_cancel">Cancelar</string>
    <string name="CommunicationActions_call">Telefonar</string>
    <string name="CommunicationActions_insecure_call">Chamada insegura</string>
    <string name="CommunicationActions_carrier_charges_may_apply">Poderão ser aplicadas taxas. O número para o qual está a ligar não se encontra registado no Signal. Esta chamada será efetuada através da sua operadora e não através da internet.</string>

    <!-- ConfirmIdentityDialog -->
    <string name="ConfirmIdentityDialog_your_safety_number_with_s_has_changed">O seu número de segurança com %1$s foi alterado. Isto poderá significar que alguém está a tentar intercetar esta comunicação ou simplesmente que %2$s reinstalou o Signal.</string>
    <string name="ConfirmIdentityDialog_you_may_wish_to_verify_your_safety_number_with_this_contact">Você poderá desejar verificar o seu número de segurança com este contacto.</string>
    <string name="ConfirmIdentityDialog_accept">Aceitar</string>

    <!-- ContactsCursorLoader -->
    <string name="ContactsCursorLoader_recent_chats">Conversas recentes</string>
    <string name="ContactsCursorLoader_contacts">Contactos</string>
    <string name="ContactsCursorLoader_groups">Grupos</string>
    <string name="ContactsCursorLoader_phone_number_search">Procurar número de telefone</string>
    <!-- Header for username search -->
    <string name="ContactsCursorLoader_find_by_username">Procurar por nome de utilizador</string>
    <!-- Label for my stories when selecting who to send media to -->
    <string name="ContactsCursorLoader_my_stories">As minhas histórias</string>
    <!-- Text for a button that brings up a bottom sheet to create a new story. -->
    <string name="ContactsCursorLoader_new">Nova</string>

    <!-- ContactsDatabase -->
    <string name="ContactsDatabase_message_s">Mensagem %1$s</string>
    <string name="ContactsDatabase_signal_call_s">Chamada do Signal %1$s</string>

    <!-- ContactNameEditActivity -->
    <!-- Toolbar title for contact name edit activity -->
    <string name="ContactNameEditActivity__edit_name">Editar nome</string>
    <string name="ContactNameEditActivity_given_name">Nome próprio</string>
    <string name="ContactNameEditActivity_family_name">Apelido</string>
    <string name="ContactNameEditActivity_prefix">Prefixo</string>
    <string name="ContactNameEditActivity_suffix">Sufixo</string>
    <string name="ContactNameEditActivity_middle_name">Nome do meio</string>

    <!-- ContactShareEditActivity -->
    <!-- ContactShareEditActivity toolbar title -->
    <string name="ContactShareEditActivity__send_contact">Enviar contacto</string>
    <string name="ContactShareEditActivity_type_home">Casa</string>
    <string name="ContactShareEditActivity_type_mobile">Telemóvel</string>
    <string name="ContactShareEditActivity_type_work">Trabalho</string>
    <string name="ContactShareEditActivity_type_missing">Outro</string>
    <string name="ContactShareEditActivity_invalid_contact">O contacto selecionado é inválido</string>
    <!-- Content descrption for name edit button on contact share edit activity -->
    <string name="ContactShareEditActivity__edit_name">Editar nome</string>
    <!-- Content description for user avatar in edit activity -->
    <string name="ContactShareEditActivity__avatar">Avatar</string>

    <!-- ConversationItem -->
    <string name="ConversationItem_error_not_sent_tap_for_details">Não enviada, toque para mais detalhes</string>
    <string name="ConversationItem_error_partially_not_delivered">Enviada parcialmente, toque para mais detalhes</string>
    <string name="ConversationItem_error_network_not_delivered">Falha no envio</string>
    <string name="ConversationItem_received_key_exchange_message_tap_to_process">Foi recebida uma mensagem para troca de chaves, toque para processar.</string>
    <string name="ConversationItem_group_action_left">%1$s abandonou o grupo.</string>
    <string name="ConversationItem_send_paused">Envio em pausa</string>
    <string name="ConversationItem_click_to_approve_unencrypted">Falha ao enviar, toque para enviar pelo modo inseguro</string>
    <string name="ConversationItem_click_to_approve_unencrypted_sms_dialog_title">Recorrer a SMS não encriptado?</string>
    <string name="ConversationItem_click_to_approve_unencrypted_mms_dialog_title">Recorrer a MMS não encriptado?</string>
    <string name="ConversationItem_click_to_approve_unencrypted_dialog_message">Esta mensagem <b>não</b> será encriptada porque o destinatário já não é um utilizador do Signal.\n\nEnviar mensagem de um modo não seguro?</string>
    <string name="ConversationItem_unable_to_open_media">Não foi possível encontrar uma aplicação capaz de abrir este ficheiro.</string>
    <string name="ConversationItem_copied_text">Copiado %1$s</string>
    <string name="ConversationItem_from_s">de %1$s</string>
    <string name="ConversationItem_to_s">para %1$s</string>
    <string name="ConversationItem_read_more">  Ler mais</string>
    <string name="ConversationItem_download_more">  Descarregar mais</string>
    <string name="ConversationItem_pending">  Pendente</string>
    <string name="ConversationItem_this_message_was_deleted">Esta mensagem foi eliminada.</string>
    <string name="ConversationItem_you_deleted_this_message">Eliminou esta mensagem.</string>
    <!-- Dialog error message shown when user can't download a message from someone else due to a permanent failure (e.g., unable to decrypt), placeholder is other's name -->
    <string name="ConversationItem_cant_download_message_s_will_need_to_send_it_again">Não é possível transferir a mensagem. %1$s terá de a enviar outra vez.</string>
    <!-- Dialog error message shown when user can't download an image message from someone else due to a permanent failure (e.g., unable to decrypt), placeholder is other's name -->
    <string name="ConversationItem_cant_download_image_s_will_need_to_send_it_again">Não é possível transferir a imagem. %1$s terá de a enviar outra vez.</string>
    <!-- Dialog error message shown when user can't download a video message from someone else due to a permanent failure (e.g., unable to decrypt), placeholder is other's name -->
    <string name="ConversationItem_cant_download_video_s_will_need_to_send_it_again">Não é possível transferir o vídeo. %1$s terá de a enviar outra vez.</string>
    <!-- Dialog error message shown when user can't download a their own message via a linked device due to a permanent failure (e.g., unable to decrypt) -->
    <string name="ConversationItem_cant_download_message_you_will_need_to_send_it_again">Não é possível transferir a mensagem. {0} terá de a enviar outra vez.</string>
    <!-- Dialog error message shown when user can't download a their own image message via a linked device due to a permanent failure (e.g., unable to decrypt) -->
    <string name="ConversationItem_cant_download_image_you_will_need_to_send_it_again">Não é possível transferir a imagem. {0} terá de a enviar outra vez.</string>
    <!-- Dialog error message shown when user can't download a their own video message via a linked device due to a permanent failure (e.g., unable to decrypt) -->
    <string name="ConversationItem_cant_download_video_you_will_need_to_send_it_again">Não é possível transferir o vídeo. {0} terá de a enviar outra vez.</string>

    <!-- ConversationActivity -->
    <string name="ConversationActivity_add_attachment">Adicionar anexo</string>
    <string name="ConversationActivity_select_contact_info">Selecionar informações de contacto</string>
    <string name="ConversationActivity_compose_message">Compor mensagem</string>
    <string name="ConversationActivity_sorry_there_was_an_error_setting_your_attachment">Lamentamos mas ocorreu um erro com o envio do seu anexo.</string>
    <string name="ConversationActivity_recipient_is_not_a_valid_sms_or_email_address_exclamation">O destinatário não é um número de SMS ou endereço de e-mail válido!</string>
    <string name="ConversationActivity_message_is_empty_exclamation">A mensagem encontra-se vazia!</string>
    <string name="ConversationActivity_group_members">Membros do grupo</string>
    <string name="ConversationActivity__tap_here_to_start_a_group_call">Toque aqui para iniciar uma chamada de grupo</string>

    <string name="ConversationActivity_invalid_recipient">Destinatário inválido!</string>
    <string name="ConversationActivity_added_to_home_screen">Adicionado ao ecrã inicial</string>
    <string name="ConversationActivity_calls_not_supported">Chamadas não suportadas</string>
    <string name="ConversationActivity_this_device_does_not_appear_to_support_dial_actions">Este dispositivo parece não suportar ações de marcação.</string>
    <string name="ConversationActivity_transport_insecure_sms">SMS inseguro</string>
    <!-- A title for the option to send an SMS with a placeholder to put the name of their SIM card -->
    <string name="ConversationActivity_transport_insecure_sms_with_sim">SMS insegura (%1$s)</string>
    <string name="ConversationActivity_transport_insecure_mms">MMS inseguro</string>
    <!-- A title for the option to send an SMS with a placeholder to put the name of their SIM card -->
    <string name="ConversationActivity_transport_insecure_mms_with_sim">MMS insegura (%1$s)</string>
    <string name="ConversationActivity_transport_signal">Mensagem do Signal</string>
    <string name="ConversationActivity_lets_switch_to_signal">Vamos mudar para o Molly %1$s</string>
    <string name="ConversationActivity_specify_recipient">Por favor escolha um contacto</string>
    <string name="ConversationActivity_unblock">Desbloquear</string>
    <string name="ConversationActivity_attachment_exceeds_size_limits">O anexo tem um tamanho superior ao limite do tipo de mensagem que está a enviar.</string>
    <string name="ConversationActivity_unable_to_record_audio">Não é possível gravar áudio!</string>
    <string name="ConversationActivity_you_cant_send_messages_to_this_group">Não pode enviar mensagens para este grupo pois já não é membro.</string>
    <string name="ConversationActivity_only_s_can_send_messages">Apenas %1$s pode(m) enviar mensagens.</string>
    <string name="ConversationActivity_admins">administradores</string>
    <string name="ConversationActivity_message_an_admin">Envie uma mensagem para um administrador</string>
    <string name="ConversationActivity_cant_start_group_call">Não é possível iniciar uma chamada de grupo</string>
    <string name="ConversationActivity_only_admins_of_this_group_can_start_a_call">Apenas os administradores deste grupo podem começar uma chamada.</string>
    <string name="ConversationActivity_there_is_no_app_available_to_handle_this_link_on_your_device">Não existe no seu dispositivo nenhuma aplicação capaz de lidar com este tipo de ligação.</string>
    <string name="ConversationActivity_your_request_to_join_has_been_sent_to_the_group_admin">O seu pedido para entrar foi enviado ao administrador do grupo. Será notificado quando ele tomar uma decisão.</string>
    <string name="ConversationActivity_cancel_request">Cancelar pedido</string>

    <string name="ConversationActivity_to_send_audio_messages_allow_signal_access_to_your_microphone">Para poder enviar mensagens de áudio, permita que o Molly aceda ao microfone.</string>
    <string name="ConversationActivity_signal_requires_the_microphone_permission_in_order_to_send_audio_messages">O Molly requer permissão de acesso ao microfone para enviar mensagens áudio, mas esta foi negada permanentemente. Por favor, aceda às definições das aplicações do telemóvel, selecione a aplicação Molly e nas \"Permissões\" ative \"Microfone\".</string>
    <string name="ConversationActivity_signal_needs_the_microphone_and_camera_permissions_in_order_to_call_s">O Molly requer permissão de acesso ao microfone e câmara, para poder ligar a %1$s, mas esta foi negada permanentemente. Por favor, aceda às definições das aplicações do telemóvel, selecione a aplicação Molly e nas \"Permissões\" ative o \"Microfone\" e a \"Câmara\".</string>
    <string name="ConversationActivity_to_capture_photos_and_video_allow_signal_access_to_the_camera">Para tirar fotografias e filmar vídeos, dê permissões ao Molly para acesso à câmara.</string>
    <string name="ConversationActivity_signal_needs_the_camera_permission_to_take_photos_or_video">O Molly requer permissão de acesso à câmara para tirar fotografias ou vídeos, mas esta foi negada permanentemente. Por favor, aceda às definições das aplicações do telemóvel, seleccione a aplicação Molly e nas \"Permissões\" ative a \"Câmara\".</string>
    <string name="ConversationActivity_signal_needs_camera_permissions_to_take_photos_or_video">O Molly requer permissão de acesso à Câmara para tirar fotografias ou fazer vídeos</string>
    <string name="ConversationActivity_enable_the_microphone_permission_to_capture_videos_with_sound">Ative a permissão do microfone para poder capturar vídeos com som.</string>
    <string name="ConversationActivity_signal_needs_the_recording_permissions_to_capture_video">O Sinal necessita de permissões de microfone para poder gravar vídeos. mas elas foram negadas. Por favor, avance até às definições das aplicações,. selecione o Molly e nas \"Permissões\", ative o \"Microfone\" e a \"Câmara\"</string>
    <string name="ConversationActivity_signal_needs_recording_permissions_to_capture_video">O Molly necessita de permissões de microfone para poder gravar vídeos.</string>

    <string name="ConversationActivity_quoted_contact_message">%1$s%2$s</string>
    <string name="ConversationActivity_signal_cannot_sent_sms_mms_messages_because_it_is_not_your_default_sms_app">O Signal não consegue enviar mensagens SMS/MMS porque não é a sua aplicação padrão para lidar com SMS. Deseja alterar isto nas definições do Android?</string>
    <string name="ConversationActivity_yes">Sim</string>
    <string name="ConversationActivity_no">Não</string>
    <string name="ConversationActivity_search_position">%1$d de %2$d</string>
    <string name="ConversationActivity_no_results">Sem resultados</string>

    <string name="ConversationActivity_sticker_pack_installed">Pacote de autocolantes instalado</string>
    <string name="ConversationActivity_new_say_it_with_stickers">Novidade! Comunique com autocolantes</string>

    <string name="ConversationActivity_cancel">Cancelar</string>
    <string name="ConversationActivity_delete_conversation">Eliminar conversa?</string>
    <string name="ConversationActivity_delete_and_leave_group">Eliminar e abandonar o grupo?</string>
    <string name="ConversationActivity_this_conversation_will_be_deleted_from_all_of_your_devices">Está conversa será eliminada de todos os seus dispositivos.</string>
    <string name="ConversationActivity_you_will_leave_this_group_and_it_will_be_deleted_from_all_of_your_devices">Irá abandonar este grupo, e ele será eliminado de todos os seus dispositivos.</string>
    <string name="ConversationActivity_delete">Eliminar</string>
    <string name="ConversationActivity_delete_and_leave">Eliminar e abandonar</string>
    <string name="ConversationActivity__to_call_s_signal_needs_access_to_your_microphone">Para ligar a %1$s, o Molly necessita de ter acesso ao microfone.</string>

    <string name="ConversationActivity__more_options_now_in_group_settings">Agora mais opções nas \"Definições de grupo\"</string>

    <string name="ConversationActivity_join">Entrar</string>
    <string name="ConversationActivity_full">Cheio(a)</string>

    <string name="ConversationActivity_error_sending_media">Erro ao enviar multimédia</string>

    <string name="ConversationActivity__reported_as_spam_and_blocked">Reportado como spam e bloqueado.</string>

    <!-- Message shown when opening an SMS conversation with SMS disabled and they have unexported sms messages -->
    <string name="ConversationActivity__sms_messaging_is_currently_disabled_you_can_export_your_messages_to_another_app_on_your_phone">As mensagens SMS estão atualmente desativadas. Pode exportar as suas mensagens para outra app no seu telemóvel.</string>
    <!-- Message shown when opening an SMS conversation with SMS disabled and they have unexported sms messages -->
    <string name="ConversationActivity__sms_messaging_is_no_longer_supported_in_signal_you_can_export_your_messages_to_another_app_on_your_phone">As mensagens SMS já não são suportadas pelo Signal. Pode exportar as suas mensagens para outra app no seu telemóvel.</string>
    <!-- Action button shown when in sms conversation, sms is disabled, and unexported sms messages are present -->
    <string name="ConversationActivity__export_sms_messages">Exportar mensagens SMS</string>
    <!-- Message shown when opening an SMS conversation with SMS disabled and there are no exported messages -->
    <string name="ConversationActivity__sms_messaging_is_currently_disabled_invite_s_to_to_signal_to_keep_the_conversation_here">As mensagens SMS estão atualmente desativadas. Convide %1$s para o Signal para manter a conversa aqui.</string>
    <!-- Message shown when opening an SMS conversation with SMS disabled and there are no exported messages -->
    <string name="ConversationActivity__sms_messaging_is_no_longer_supported_in_signal_invite_s_to_to_signal_to_keep_the_conversation_here">As mensagens SMS já não são suportadas pelo Signal. Convide %1$s para o Signal para manter a conversa aqui.</string>
    <!-- Action button shown when opening an SMS conversation with SMS disabled and there are no exported messages -->
    <string name="ConversationActivity__invite_to_signal">Convidar para o Signal</string>
    <!-- Snackbar message shown after dismissing the full screen sms export megaphone indicating we'll do it again soon -->
    <string name="ConversationActivity__you_will_be_reminded_again_soon">Receberá um lembrete em breve.</string>

    <!-- ConversationAdapter -->
    <plurals name="ConversationAdapter_n_unread_messages">
        <item quantity="one">%1$d mensagem por ler</item>
        <item quantity="other">%1$d mensagens por ler</item>
    </plurals>

    <!-- ConversationFragment -->
    <!-- Toast text when contacts activity is not found -->
    <string name="ConversationFragment__contacts_app_not_found">App de contactos não encontrada.</string>
    <plurals name="ConversationFragment_delete_selected_messages">
        <item quantity="one">Eliminar mensagem selecionada?</item>
        <item quantity="other">Eliminar mensagens selecionadas?</item>
    </plurals>
    <string name="ConversationFragment_save_to_sd_card">Guardar para o armazenamento local?</string>
    <plurals name="ConversationFragment_saving_n_media_to_storage_warning">
        <item quantity="one">Guardar este ficheiro no armazenamento local irá permitir que qualquer outra aplicação lhe possa aceder.\n\nDeseja continuar?</item>
        <item quantity="other">Guardar estes %1$d ficheiros no armazenamento local irá permitir que qualquer outra aplicação lhes possa aceder.\n\nDeseja continuar?</item>
    </plurals>
    <plurals name="ConversationFragment_error_while_saving_attachments_to_sd_card">
        <item quantity="one">Erro ao guardar o anexo no armazenamento local!</item>
        <item quantity="other">Erro ao guardar os anexos no armazenamento local!</item>
    </plurals>
    <string name="ConversationFragment_unable_to_write_to_sd_card_exclamation">Não é possível escrever no armazenamento local!</string>
    <plurals name="ConversationFragment_saving_n_attachments">
        <item quantity="one">A guardar anexo</item>
        <item quantity="other">A guardar %1$d anexos</item>
    </plurals>
    <plurals name="ConversationFragment_saving_n_attachments_to_sd_card">
        <item quantity="one">A guardar anexo para o armazenamento local…</item>
        <item quantity="other">A guardar %1$d anexos para o armazenamento local…</item>
    </plurals>
    <string name="ConversationFragment_pending">Pendente…</string>
    <string name="ConversationFragment_push">Dados (Signal)</string>
    <string name="ConversationFragment_mms">MMS</string>
    <string name="ConversationFragment_sms">SMS</string>
    <string name="ConversationFragment_deleting">A eliminar</string>
    <string name="ConversationFragment_deleting_messages">A eliminar mensagens…</string>
    <string name="ConversationFragment_delete_for_me">Eliminar para mim</string>
    <string name="ConversationFragment_delete_for_everyone">Eliminar para todos</string>
    <!-- Dialog button for deleting one or more note-to-self messages only on this device, leaving that same message intact on other devices. -->
    <string name="ConversationFragment_delete_on_this_device">Delete on this device</string>
    <!-- Dialog button for deleting one or more note-to-self messages on all linked devices. -->
    <string name="ConversationFragment_delete_everywhere">Delete everywhere</string>
    <string name="ConversationFragment_this_message_will_be_deleted_for_everyone_in_the_conversation">Esta mensagem será eliminada para todos os presentes na conversa, se eles tiverem uma versão recente do Signal. Eles serão capazes de ver que você eliminou a mensagem.</string>
    <string name="ConversationFragment_quoted_message_not_found">Não foi encontrada a mensagem original</string>
    <string name="ConversationFragment_quoted_message_no_longer_available">A mensagem original já não se encontra disponível</string>
    <string name="ConversationFragment_failed_to_open_message">Falha ao abrir a mensagem</string>
    <string name="ConversationFragment_you_can_swipe_to_the_right_reply">Pode deslizar qualquer mensagem para a direita para responder rapidamente</string>
    <string name="ConversationFragment_you_can_swipe_to_the_left_reply">Pode deslizar qualquer mensagem para a esquerda para responder rapidamente</string>
    <string name="ConversationFragment_outgoing_view_once_media_files_are_automatically_removed">Os ficheiros multimédia de visualização única são removidos automaticamente depois de terem sido enviados</string>
    <string name="ConversationFragment_you_already_viewed_this_message">Já viu esta mensagem</string>
    <string name="ConversationFragment__you_can_add_notes_for_yourself_in_this_conversation">Pode adicionar notas para si mesmo nesta conversa.\nSe a sua conta esteve ligada a algum dispositivo, as notas novas serão sincronizadas.</string>
    <string name="ConversationFragment__d_group_members_have_the_same_name">%1$d membros do grupo têm o mesmo nome.</string>
    <string name="ConversationFragment__tap_to_review">Toque para rever</string>
    <string name="ConversationFragment__review_requests_carefully">Revejo os pedidos de forma cuidada</string>
    <string name="ConversationFragment__signal_found_another_contact_with_the_same_name">O Molly encontrou outro contacto com o mesmo nome.</string>
    <string name="ConversationFragment_contact_us">Contacte-nos</string>
    <string name="ConversationFragment_verify">Verificar</string>
    <string name="ConversationFragment_not_now">Agora não</string>
    <string name="ConversationFragment_your_safety_number_with_s_changed">O seu número de segurança com %1$s mudou.</string>
    <string name="ConversationFragment_your_safety_number_with_s_changed_likey_because_they_reinstalled_signal">O seu número de segurança com %1$s foi alterado, provavelmente porque ele(a) reinstalou o Signal ou alterou os dispositivos. Toque em \'Verificar\' para confirmar o novo número de segurança (Isto é opcional).</string>
    <!-- Message shown to indicate which notification profile is on/active -->
    <string name="ConversationFragment__s_on">%1$s - ON</string>
    <!-- Dialog title for block group link join requests -->
    <string name="ConversationFragment__block_request">Bloquear pedido?</string>
    <!-- Dialog message for block group link join requests -->
    <string name="ConversationFragment__s_will_not_be_able_to_join_or_request_to_join_this_group_via_the_group_link">%1$s não poderá participar ou solicitar a participação neste grupo por meio do link do grupo. Eles ainda podem ser manualmente adicionados ao grupo.</string>
    <!-- Dialog confirm block request button -->
    <string name="ConversationFragment__block_request_button">Bloquear pedido</string>
    <!-- Dialog cancel block request button -->
    <string name="ConversationFragment__cancel">Cancelar</string>
    <!-- Message shown after successfully blocking join requests for a user -->
    <string name="ConversationFragment__blocked">Bloqueado</string>

    <plurals name="ConversationListFragment_delete_selected_conversations">
        <item quantity="one">Eliminar a conversa selecionada?</item>
        <item quantity="other">Eliminar as conversas selecionadas?</item>
    </plurals>
    <plurals name="ConversationListFragment_this_will_permanently_delete_all_n_selected_conversations">
        <item quantity="one">Isto irá eliminar permanentemente a conversa selecionada.</item>
        <item quantity="other">Isto irá eliminar permanentemente todas as %1$d conversas selecionadas.</item>
    </plurals>
    <string name="ConversationListFragment_deleting">A eliminar</string>
    <string name="ConversationListFragment_deleting_selected_conversations">A eliminar as conversas selecionadas…</string>
    <plurals name="ConversationListFragment_conversations_archived">
        <item quantity="one">Conversa arquivada</item>
        <item quantity="other">%1$d conversas arquivadas</item>
    </plurals>
    <string name="ConversationListFragment_undo">Desfazer</string>
    <plurals name="ConversationListFragment_moved_conversations_to_inbox">
        <item quantity="one">Conversa movida para a caixa de entrada</item>
        <item quantity="other">%1$d conversas movidas para a caixa de entrada</item>
    </plurals>
    <plurals name="ConversationListFragment_read_plural">
        <item quantity="one">Lida</item>
        <item quantity="other">Lidas</item>
    </plurals>
    <plurals name="ConversationListFragment_unread_plural">
        <item quantity="one">Não lida</item>
        <item quantity="other">Não lidas</item>
    </plurals>
    <plurals name="ConversationListFragment_pin_plural">
        <item quantity="one">Afixar</item>
        <item quantity="other">Afixar</item>
    </plurals>
    <plurals name="ConversationListFragment_unpin_plural">
        <item quantity="one">Desafixar</item>
        <item quantity="other">Desafixar</item>
    </plurals>
    <plurals name="ConversationListFragment_mute_plural">
        <item quantity="one">Silenciar</item>
        <item quantity="other">Silenciar</item>
    </plurals>
    <plurals name="ConversationListFragment_unmute_plural">
        <item quantity="one">Remover do silêncio</item>
        <item quantity="other">Remover do silêncio</item>
    </plurals>
    <string name="ConversationListFragment_select">Selecionar</string>
    <plurals name="ConversationListFragment_archive_plural">
        <item quantity="one">Arquivar</item>
        <item quantity="other">Arquivar</item>
    </plurals>
    <plurals name="ConversationListFragment_unarchive_plural">
        <item quantity="one">Desarquivar</item>
        <item quantity="other">Desarquivar</item>
    </plurals>
    <plurals name="ConversationListFragment_delete_plural">
        <item quantity="one">Eliminar</item>
        <item quantity="other">Eliminar</item>
    </plurals>
    <string name="ConversationListFragment_select_all">Selecionar tudo</string>
    <plurals name="ConversationListFragment_s_selected">
        <item quantity="one">%1$d selecionada</item>
        <item quantity="other">%1$d selecionadas</item>
    </plurals>

    <!-- Show in conversation list overflow menu to open selection bottom sheet -->
    <string name="ConversationListFragment__notification_profile">Perfil de notificações</string>
    <!-- Tooltip shown after you have created your first notification profile -->
    <string name="ConversationListFragment__turn_your_notification_profile_on_or_off_here">Ative ou desative aqui o seu perfil de notificações.</string>
    <!-- Message shown in top toast to indicate the named profile is on -->
    <string name="ConversationListFragment__s_on">%1$s - ON</string>

    <!-- ConversationListItem -->
    <string name="ConversationListItem_key_exchange_message">Mensagem de troca de chaves</string>

    <!-- ConversationListItemAction -->
    <string name="ConversationListItemAction_archived_conversations_d">Conversas arquivadas (%1$d)</string>

    <!-- ConversationTitleView -->
    <string name="ConversationTitleView_verified">Verificado</string>
    <string name="ConversationTitleView_you">Você</string>

    <!-- ConversationTypingView -->
    <string name="ConversationTypingView__plus_d">+%1$d</string>

    <!-- CreateGroupActivity -->
    <string name="CreateGroupActivity__select_members">Selecionar membros</string>

    <!-- CreateProfileActivity -->
    <string name="CreateProfileActivity__profile">Perfil</string>
    <string name="CreateProfileActivity_error_setting_profile_photo">Erro ao definir a fotografia de perfil</string>
    <string name="CreateProfileActivity_problem_setting_profile">Problema na configuração do perfil</string>
    <string name="CreateProfileActivity_set_up_your_profile">Configurar o seu perfil</string>
    <string name="CreateProfileActivity_signal_profiles_are_end_to_end_encrypted">O seu perfil e as alterações que lhe fizer ficarão visíveis a pessoas a quem enviar mensagem, contactos e grupos.</string>
    <string name="CreateProfileActivity_set_avatar_description">Definir avatar</string>

    <!-- ProfileCreateFragment -->
    <!-- Displayed at the top of the screen and explains how profiles can be viewed. -->
    <string name="ProfileCreateFragment__profiles_are_visible_to_contacts_and_people_you_message">Os perfis são visíveis a pessoas a quem enviar mensagem, contactos e grupos.</string>
    <!-- Title of clickable row to select phone number privacy settings -->
    <string name="ProfileCreateFragment__who_can_find_me">Quem é que me pode encontrar através do número?</string>

    <!-- WhoCanSeeMyPhoneNumberFragment -->
    <!-- Toolbar title for this screen -->
    <string name="WhoCanSeeMyPhoneNumberFragment__who_can_find_me_by_number">Quem é que me pode encontrar através do número?</string>
    <!-- Description for radio item stating anyone can see your phone number -->
    <string name="WhoCanSeeMyPhoneNumberFragment__anyone_who_has">Qualquer pessoa que tenha o seu número de telemóvel nos contactos poderá vê-lo como contacto do Signal. As outras pessoas poderão encontrá-lo colocando o seu número na pesquisa.</string>
    <!-- Description for radio item stating no one will be able to see your phone number -->
    <string name="WhoCanSeeMyPhoneNumberFragment__nobody_on_signal">Ninguém no Signal o poderá encontrar através do seu número de telemóvel.</string>

    <!-- ChooseBackupFragment -->
    <string name="ChooseBackupFragment__restore_from_backup">Restaurar a partir da cópia de segurança?</string>
    <string name="ChooseBackupFragment__restore_your_messages_and_media">Restore as suas mensagens e multimédia a partir de uma cópia de segurança local. Se não as restaurar agora, não as poderá restaurar mais tarde.</string>
    <string name="ChooseBackupFragment__icon_content_description">Ícone restaurar a partir da cópia de segurança</string>
    <string name="ChooseBackupFragment__choose_backup">Escolher cópia de segurança</string>
    <string name="ChooseBackupFragment__learn_more">Saber mais</string>
    <string name="ChooseBackupFragment__no_file_browser_available">Nenhum explorador de ficheiros disponível</string>

    <!-- RestoreBackupFragment -->
    <string name="RestoreBackupFragment__restore_complete">Restauro completo</string>
    <string name="RestoreBackupFragment__to_continue_using_backups_please_choose_a_folder">Para continuar a utilizar cópias de segurança, escolha uma pasta. As cópias de segurança novas serão guardadas nesta localização.</string>
    <string name="RestoreBackupFragment__choose_folder">Escolher pasta</string>
    <string name="RestoreBackupFragment__not_now">Agora não</string>
    <!-- Couldn\'t find the selected backup -->
    <string name="RestoreBackupFragment__backup_not_found">Cópia de segurança não encontrada.</string>
    <!-- Couldn\'t read the selected backup -->
    <string name="RestoreBackupFragment__backup_could_not_be_read">A cópia de segurança não pode ser lida.</string>
    <!-- Backup has an unsupported file extension -->
    <string name="RestoreBackupFragment__backup_has_a_bad_extension">A cópia de segurança tem uma extensão má.</string>

    <!-- BackupsPreferenceFragment -->
    <string name="BackupsPreferenceFragment__chat_backups">Cópias de segurança de conversas</string>
    <string name="BackupsPreferenceFragment__backups_are_encrypted_with_a_passphrase">As cópias de segurança são encriptadas com uma frase-chave e são guardadas no seu dispositivo.</string>
    <string name="BackupsPreferenceFragment__create_backup">Criar cópia de segurança</string>
    <string name="BackupsPreferenceFragment__last_backup">Ultima cópia de segurança: %1$s</string>
    <string name="BackupsPreferenceFragment__backup_folder">Pasta da cópia de segurança</string>
    <string name="BackupsPreferenceFragment__verify_backup_passphrase">Verificar a frase-chave de segurança</string>
    <string name="BackupsPreferenceFragment__test_your_backup_passphrase">Teste a sua frase-chave e confirme se coincide</string>
    <string name="BackupsPreferenceFragment__turn_on">Ativar</string>
    <string name="BackupsPreferenceFragment__turn_off">Desativar</string>
    <string name="BackupsPreferenceFragment__to_restore_a_backup">"Para poder restaurar uma cópia de segurança, instale uma nova cópia do Molly. Abra a aplicação e toque em \"Restaurar cópia de segurança\", aqui localize o ficheiro com a cópia de segurança. %1$s"</string>
    <string name="BackupsPreferenceFragment__learn_more">Saber mais</string>
    <string name="BackupsPreferenceFragment__in_progress">Em progresso…</string>
    <!-- Status text shown in backup preferences when verifying a backup -->
    <string name="BackupsPreferenceFragment__verifying_backup">A verificar cópia de segurança…</string>
    <string name="BackupsPreferenceFragment__d_so_far">%1$d até ao momento…</string>
    <!-- Show percentage of completion of backup -->
    <string name="BackupsPreferenceFragment__s_so_far">%1$s%% até agora…</string>
    <string name="BackupsPreferenceFragment_signal_requires_external_storage_permission_in_order_to_create_backups">O Molly requer permissão de acesso ao armazenamento externo para criar cópias de segurança, mas esta foi negada permanentemente. Por favor, aceda às definições das aplicações do seu telemóvel, selecione a aplicação Molly e nas \"Permissões\" ative \"Armazenamento\".</string>


    <!-- CustomDefaultPreference -->
    <string name="CustomDefaultPreference_using_custom">Usar a opção personalizada: %1$s</string>
    <string name="CustomDefaultPreference_using_default">A usar a opção predefinida: %1$s</string>
    <string name="CustomDefaultPreference_none">Nenhum</string>

    <!-- AvatarSelectionBottomSheetDialogFragment -->
    <string name="AvatarSelectionBottomSheetDialogFragment__choose_photo">Escolher fotografia</string>
    <string name="AvatarSelectionBottomSheetDialogFragment__take_photo">Tirar fotografia</string>
    <string name="AvatarSelectionBottomSheetDialogFragment__choose_from_gallery">Escolher da galeria</string>
    <string name="AvatarSelectionBottomSheetDialogFragment__remove_photo">Remover fotografia</string>
    <string name="AvatarSelectionBottomSheetDialogFragment__taking_a_photo_requires_the_camera_permission">Tirar uma fotografia necessita da permissão de câmara,</string>
    <string name="AvatarSelectionBottomSheetDialogFragment__viewing_your_gallery_requires_the_storage_permission">Ver a sua galeria exige ter permissão de armazenamento.</string>

    <!-- DateUtils -->
    <string name="DateUtils_just_now">Agora</string>
    <string name="DateUtils_minutes_ago">%1$dm</string>
    <string name="DateUtils_today">Hoje</string>
    <string name="DateUtils_yesterday">Ontem</string>

    <!-- DecryptionFailedDialog -->
    <string name="DecryptionFailedDialog_chat_session_refreshed">A sessão da conversa foi atualizada</string>
    <string name="DecryptionFailedDialog_signal_uses_end_to_end_encryption">O Signal utiliza encriptação de ponta a ponta e às vezes pode necessitar de atualizar a sua sessão de conversa. Isso não afeta a segurança da sua conversa, mas você poderá ter perdido uma mensagem desse contacto e pode pedir que ele a reenvie.</string>

    <!-- DeviceListActivity -->
    <string name="DeviceListActivity_unlink_s">Desassociar \'%1$s\'?</string>
    <string name="DeviceListActivity_by_unlinking_this_device_it_will_no_longer_be_able_to_send_or_receive">Ao desassociar este dispositivo, ele irá deixar de poder enviar ou receber mensagens.</string>
    <string name="DeviceListActivity_network_connection_failed">Falha na ligação à rede</string>
    <string name="DeviceListActivity_try_again">Tentar novamente</string>
    <string name="DeviceListActivity_unlinking_device">A desassociar dispositivo…</string>
    <string name="DeviceListActivity_unlinking_device_no_ellipsis">A desassociar dispositivo</string>
    <string name="DeviceListActivity_network_failed">Falha de rede!</string>

    <!-- DeviceListItem -->
    <string name="DeviceListItem_unnamed_device">Dispositivo sem nome</string>
    <string name="DeviceListItem_linked_s">%1$s associado(s)</string>
    <string name="DeviceListItem_last_active_s">Última atividade à %1$s</string>
    <string name="DeviceListItem_today">Hoje</string>

    <!-- DocumentView -->
    <string name="DocumentView_unnamed_file">Ficheiro sem nome</string>

    <!-- DozeReminder -->
    <string name="DozeReminder_optimize_for_missing_play_services">Otimizar para os \"Play Services\" em falta.</string>
    <string name="DozeReminder_this_device_does_not_support_play_services_tap_to_disable_system_battery">Este dispositivo não suporta os Play Services. Toque para desativar o sistema de otimização de bateria que impede o Molly de recolher mensagens enquanto inativo.</string>

    <!-- ExpiredBuildReminder -->
    <string name="ExpiredBuildReminder_this_version_of_signal_has_expired">Esta versão do Signal expirou. Faça agora a atualização par aenviar e receber mensagens.</string>
    <string name="ExpiredBuildReminder_update_now">Atualizar agora</string>

    <!-- PendingGroupJoinRequestsReminder -->
    <plurals name="PendingGroupJoinRequestsReminder_d_pending_member_requests">
        <item quantity="one">%1$d pedido de membro pendente.</item>
        <item quantity="other">%1$d pedidos de membro pendentes.</item>
    </plurals>
    <string name="PendingGroupJoinRequestsReminder_view">Ver</string>

    <!-- GcmRefreshJob -->
    <string name="GcmRefreshJob_Permanent_Signal_communication_failure">Falha permanente de comunicação do Signal!</string>
    <string name="GcmRefreshJob_Signal_was_unable_to_register_with_Google_Play_Services">O Molly não se conseguiu registar com os Serviços Google Play. As mensagens e chamadas do Molly estão desativadas, por favor tente registar-se novamente em Definições &gt; Avançado.</string>


    <!-- GiphyActivity -->
    <string name="GiphyActivity_error_while_retrieving_full_resolution_gif">Erro ao obter o GIF de resolução integral</string>

    <!-- GiphyFragmentPageAdapter -->
    <string name="GiphyFragmentPagerAdapter_gifs">GIFs</string>
    <string name="GiphyFragmentPagerAdapter_stickers">Autocolantes</string>

    <!-- AddToGroupActivity -->
    <string name="AddToGroupActivity_add_member">Adicionar membro?</string>
    <string name="AddToGroupActivity_add_s_to_s">Adicionar \"%1$s\" a \"%2$s\"?</string>
    <string name="AddToGroupActivity_s_added_to_s">\"%1$s\" adicionado a \"%2$s\".</string>
    <string name="AddToGroupActivity_add_to_group">Adicionar ao grupo</string>
    <string name="AddToGroupActivity_add_to_groups">Adicionar aos grupos</string>
    <string name="AddToGroupActivity_this_person_cant_be_added_to_legacy_groups">Esta pessoa não pode ser adicionada os grupos legados.</string>
    <string name="AddToGroupActivity_add">Adicionar</string>
    <string name="AddToGroupActivity_add_to_a_group">Adicionar a um grupo</string>

    <!-- ChooseNewAdminActivity -->
    <string name="ChooseNewAdminActivity_choose_new_admin">Escolha um administrador novo</string>
    <string name="ChooseNewAdminActivity_done">Concluído</string>
    <string name="ChooseNewAdminActivity_you_left">Abandonou \"%1$s.\"</string>

    <!-- GroupMembersDialog -->
    <string name="GroupMembersDialog_you">Você</string>

    <!-- GV2 access levels -->
    <string name="GroupManagement_access_level_anyone">Todos</string>
    <string name="GroupManagement_access_level_all_members">Todos os membros</string>
    <string name="GroupManagement_access_level_only_admins">Apenas administradores</string>
    <string name="GroupManagement_access_level_no_one">Nenhum</string>
    <string name="GroupManagement_access_level_unknown" translatable="false">Unknown</string>
    <array name="GroupManagement_edit_group_membership_choices">
        <item>@string/GroupManagement_access_level_all_members</item>
        <item>@string/GroupManagement_access_level_only_admins</item>
    </array>
    <array name="GroupManagement_edit_group_info_choices">
        <item>@string/GroupManagement_access_level_all_members</item>
        <item>@string/GroupManagement_access_level_only_admins</item>
    </array>

    <!-- GV2 invites sent -->
    <plurals name="GroupManagement_invitation_sent">
        <item quantity="one">Convite enviado</item>
        <item quantity="other">%1$d convites enviados</item>
    </plurals>
    <string name="GroupManagement_invite_single_user">“%1$s” não pode ser adicionado(a) automaticamente para este grupo por si.\n\nEle(a) foi convidado(a) a juntar-se, mas não irá ver nenhuma mensagem do grupo até que ele(a) aceite.</string>
    <string name="GroupManagement_invite_multiple_users">Estes utilizadores não podem ser adicionados automaticamente a este grupo por si.\n\nEles foram convidados a juntarem-se, mas não irão ver nenhuma mensagem do grupo até que aceite</string>

    <!-- GroupsV1MigrationLearnMoreBottomSheetDialogFragment -->
    <string name="GroupsV1MigrationLearnMore_what_are_new_groups">O que são os \'Novos grupos\'?</string>
    <string name="GroupsV1MigrationLearnMore_new_groups_have_features_like_mentions">Os \'Novos grupos\' têm recursos como @menções e administradores de grupos e oferecerão futuramente suporte para mais recursos.</string>
    <string name="GroupsV1MigrationLearnMore_all_message_history_and_media_has_been_kept">Todo o histórico de mensagens e multimédia foi mantido para antes do upgrade.</string>
    <string name="GroupsV1MigrationLearnMore_you_will_need_to_accept_an_invite_to_join_this_group_again">Você necessitará de aceitar um convite para se juntar novamente a este grupo e não receberá mensagens de grupo até que aceite.</string>
    <plurals name="GroupsV1MigrationLearnMore_these_members_will_need_to_accept_an_invite">
        <item quantity="one">Este membro necessitará de aceitar um convite para se juntar novamente a este grupo e não receberá mensagens do grupo até aceitar:</item>
        <item quantity="other">Estes membros necessitarão de aceitar um convite para se juntarem novamente a este grupo e não receberão mensagens do grupo aceitarem:</item>
    </plurals>
    <plurals name="GroupsV1MigrationLearnMore_these_members_were_removed_from_the_group">
        <item quantity="one">Este membro foi removidos do grupo e não poderá voltar a juntar-se até que façam o upgrade:</item>
        <item quantity="other">Estes membros foram removidos do grupo e não poderão voltar a juntar-se até que façam o upgrade:</item>
    </plurals>

    <!-- GroupsV1MigrationInitiationBottomSheetDialogFragment -->
    <string name="GroupsV1MigrationInitiation_upgrade_to_new_group">Upgrade para \'Novo grupo\'</string>
    <string name="GroupsV1MigrationInitiation_upgrade_this_group">Fazer o upgrade deste grupo</string>
    <string name="GroupsV1MigrationInitiation_new_groups_have_features_like_mentions">Os \'Novos grupos\' têm recursos como @menções e administradores de grupos e oferecerão futuramente suporte para mais recursos.</string>
    <string name="GroupsV1MigrationInitiation_all_message_history_and_media_will_be_kept">Todo o histórico de mensagens e multimédia será mantido para antes do upgrade.</string>
    <string name="GroupsV1MigrationInitiation_encountered_a_network_error">Foi encontrado um erro de rede. Por favor, tete novamente mais tarde.</string>
    <string name="GroupsV1MigrationInitiation_failed_to_upgrade">Ocorreu um erro ao tentar fazer o upgrade.</string>
    <plurals name="GroupsV1MigrationInitiation_these_members_will_need_to_accept_an_invite">
        <item quantity="one">Este membro necessitará de aceitar um convite para se juntar novamente a este grupo e não receberá mensagens do grupo até aceitar:</item>
        <item quantity="other">Estes membros necessitarão de aceitar um convite para se juntarem novamente a este grupo e não receberão mensagens do grupo até aceitarem:</item>
    </plurals>
    <plurals name="GroupsV1MigrationInitiation_these_members_are_not_capable_of_joining_new_groups">
        <item quantity="one">Este membro não se pode se juntar a \'Novos grupos\' e será removido do grupo:</item>
        <item quantity="other">Estes membros não se podem juntar a \'Novos grupos\' e serão removidos do grupo:</item>
    </plurals>

    <!-- GroupsV1MigrationSuggestionsReminder -->
    <plurals name="GroupsV1MigrationSuggestionsReminder_members_couldnt_be_added_to_the_new_group">
        <item quantity="one">%1$d membro não pôde voltar a ser adicionado ao \'Novo grupo\'. Deseja adicioná-lo agora?</item>
        <item quantity="other">%1$d membros não puderam voltar a ser adicionados ao \'Novo grupo\'. Deseja adicioná-los agora?</item>
    </plurals>
    <plurals name="GroupsV1MigrationSuggestionsReminder_add_members">
        <item quantity="one">Adicionar membro</item>
        <item quantity="other">Adicionar membros</item>
    </plurals>
    <string name="GroupsV1MigrationSuggestionsReminder_no_thanks">Não, obrigado</string>

    <!-- GroupsV1MigrationSuggestionsDialog -->
    <plurals name="GroupsV1MigrationSuggestionsDialog_add_members_question">
        <item quantity="one">Adicionar membro?</item>
        <item quantity="other">Adicionar membros?</item>
    </plurals>
    <plurals name="GroupsV1MigrationSuggestionsDialog_these_members_couldnt_be_automatically_added">
        <item quantity="one">Este membro não pôde ser adicionado automaticamente ao \'Novo grupo\' durante o upgrade:</item>
        <item quantity="other">Estes membros não puderam ser adicionados automaticamente ao \'Novo grupo\' durante o upgrade:</item>
    </plurals>
    <plurals name="GroupsV1MigrationSuggestionsDialog_add_members">
        <item quantity="one">Adicionar membro</item>
        <item quantity="other">Adicionar membros</item>
    </plurals>
    <plurals name="GroupsV1MigrationSuggestionsDialog_failed_to_add_members_try_again_later">
        <item quantity="one">Falha ao adicionar membro. Tente novamente mais tarde.</item>
        <item quantity="other">Falha ao adicionar membros. Tente novamente mais tarde.</item>
    </plurals>
    <plurals name="GroupsV1MigrationSuggestionsDialog_cannot_add_members">
        <item quantity="one">Não foi possível adicionar membro.</item>
        <item quantity="other">Não foi possível adicionar membros.</item>
    </plurals>

    <!-- LeaveGroupDialog -->
    <string name="LeaveGroupDialog_leave_group">Abandonar o grupo?</string>
    <string name="LeaveGroupDialog_you_will_no_longer_be_able_to_send_or_receive_messages_in_this_group">Deixará poder de receber ou enviar mensagens deste grupo.</string>
    <string name="LeaveGroupDialog_leave">Abandonar</string>
    <string name="LeaveGroupDialog_choose_new_admin">Escolha um novo administrador</string>
    <string name="LeaveGroupDialog_before_you_leave_you_must_choose_at_least_one_new_admin_for_this_group">Antes de abandonar, deverá escolher pelo menos um administrador para este grupo.</string>
    <string name="LeaveGroupDialog_choose_admin">Escolher administrador</string>

    <!-- LinkPreviewView -->
    <string name="LinkPreviewView_no_link_preview_available">Pré-visualização de hiperligação indisponível</string>
    <string name="LinkPreviewView_this_group_link_is_not_active">Este link de grupo não se encontra ativo</string>
    <string name="LinkPreviewView_domain_date">%1$s · %2$s</string>

    <!-- LinkPreviewRepository -->
    <plurals name="LinkPreviewRepository_d_members">
        <item quantity="one">%1$d membro</item>
        <item quantity="other">%1$d membros</item>
    </plurals>

    <!-- PendingMembersActivity -->
    <string name="PendingMembersActivity_pending_group_invites">Convites de grupo pendentes</string>
    <string name="PendingMembersActivity_requests">Pedidos</string>
    <string name="PendingMembersActivity_invites">Convites</string>
    <string name="PendingMembersActivity_people_you_invited">Pessoas que convidou</string>
    <string name="PendingMembersActivity_you_have_no_pending_invites">Não tem nenhum convite pendente.</string>
    <string name="PendingMembersActivity_invites_by_other_group_members">Convites por outros membros do grupo</string>
    <string name="PendingMembersActivity_no_pending_invites_by_other_group_members">Não tem convites pendentes de outros membros do grupo.</string>
    <string name="PendingMembersActivity_missing_detail_explanation">Os detalhes das pessoas convidadas por outros membros do grupo não são exibidos. Se os convidados optarem por se juntarem, as suas informações serão partilhadas com o grupo apenas a partir desse momento. Eles não irão ver nenhuma mensagem do grupo até se juntarem ao grupo.</string>

    <string name="PendingMembersActivity_revoke_invite">Revogar convite</string>
    <string name="PendingMembersActivity_revoke_invites">Revogar convites</string>
    <plurals name="PendingMembersActivity_revoke_d_invites">
        <item quantity="one">Revogar convite</item>
        <item quantity="other">Revogar %1$d convites</item>
    </plurals>
    <plurals name="PendingMembersActivity_error_revoking_invite">
        <item quantity="one">Erro ao revogar convite</item>
        <item quantity="other">Erro ao revogar convites</item>
    </plurals>

    <!-- RequestingMembersFragment -->
    <string name="RequestingMembersFragment_pending_member_requests">Pedidos para membro pendentes</string>
    <string name="RequestingMembersFragment_no_member_requests_to_show">Sem pedidos para membro.</string>
    <string name="RequestingMembersFragment_explanation">As pessoas nesta lista estão a tentar entrar para este grupo através do link do grupo.</string>
    <string name="RequestingMembersFragment_added_s">"Adicionado(s) \"%1$s\""</string>
    <string name="RequestingMembersFragment_denied_s">"Negado(s) \"%1$s\""</string>

    <!-- AddMembersActivity -->
    <string name="AddMembersActivity__done">Concluído</string>
    <string name="AddMembersActivity__this_person_cant_be_added_to_legacy_groups">Esta pessoa não pode ser adicionada aos grupos legados.</string>
    <string name="AddMembersActivity__this_person_cant_be_added_to_announcement_groups">Esta pessoa não pode ser adicionada aos grupos anunciados.</string>
    <plurals name="AddMembersActivity__add_d_members_to_s">
        <item quantity="one">Adicionar \"%1$s\" a \"%2$s\"?</item>
        <item quantity="other">Adicionar %3$d membros a \"%2$s\"?</item>
    </plurals>
    <string name="AddMembersActivity__add">Adicionar</string>
    <string name="AddMembersActivity__add_members">Adicionar membros</string>

    <!-- AddGroupDetailsFragment -->
    <string name="AddGroupDetailsFragment__name_this_group">Nomeie este grupo</string>
    <string name="AddGroupDetailsFragment__create_group">Criar grupo</string>
    <string name="AddGroupDetailsFragment__create">Criar</string>
    <string name="AddGroupDetailsFragment__members">Membros</string>
    <string name="AddGroupDetailsFragment__you_can_add_or_invite_friends_after_creating_this_group">Pode adicionar ou convidar amigos depois de criar este grupo.</string>
    <string name="AddGroupDetailsFragment__group_name_required">Nome do grupo (obrigatório)</string>
    <string name="AddGroupDetailsFragment__group_name_optional">Nome do grupo (opcional)</string>
    <string name="AddGroupDetailsFragment__this_field_is_required">Este campo é obrigatório.</string>
    <string name="AddGroupDetailsFragment__group_creation_failed">Falha ao criar grupo.</string>
    <string name="AddGroupDetailsFragment__try_again_later">Tentar novamente mais tarde.</string>
    <string name="AddGroupDetailsFragment__remove">Remover</string>
    <string name="AddGroupDetailsFragment__sms_contact">Contacto SMS</string>
    <string name="AddGroupDetailsFragment__remove_s_from_this_group">Remover %1$s deste grupo?</string>
    <!-- Info message shown in the middle of the screen, displayed when adding group details to an MMS Group -->
    <string name="AddGroupDetailsFragment__youve_selected_a_contact_that_doesnt_support">Selecionaste um contacto que não aceita grupos do Signal, por isso esse grupo será de MMS. Nomes e fotos de grupos personalizados de MMS só serão visíveis para ti.</string>
    <!-- Info message shown in the middle of the screen, displayed when adding group details to an MMS Group after SMS Phase 0 -->
    <string name="AddGroupDetailsFragment__youve_selected_a_contact_that_doesnt_support_signal_groups_mms_removal">You\'ve selected a contact that doesn\'t support Signal groups, this group will be MMS. Custom MMS group names and photos will only be visible to you. Support for MMS groups will be removed soon to focus on encrypted messaging.</string>

    <!-- ManageGroupActivity -->
    <string name="ManageGroupActivity_member_requests_and_invites">Pedidos e convites para membro</string>
    <string name="ManageGroupActivity_add_members">Adicionar membros</string>
    <string name="ManageGroupActivity_edit_group_info">Editar informação do grupo</string>
    <string name="ManageGroupActivity_who_can_add_new_members">Quem pode adicionar novos membros?</string>
    <string name="ManageGroupActivity_who_can_edit_this_groups_info">Quem pode editar a informação do grupo?</string>
    <string name="ManageGroupActivity_group_link">Link do grupo</string>
    <string name="ManageGroupActivity_block_group">Bloquear grupo</string>
    <string name="ManageGroupActivity_unblock_group">Desbloquear grupo</string>
    <string name="ManageGroupActivity_leave_group">Abandonar grupo</string>
    <string name="ManageGroupActivity_mute_notifications">Silenciar notificações</string>
    <string name="ManageGroupActivity_custom_notifications">Notificações personalizadas</string>
    <string name="ManageGroupActivity_mentions">Menções</string>
    <string name="ManageGroupActivity_chat_color_and_wallpaper">Cor e fundo de ecrã da conversa</string>
    <string name="ManageGroupActivity_until_s">Até %1$s</string>
    <string name="ManageGroupActivity_always">Sempre</string>
    <string name="ManageGroupActivity_off">Off</string>
    <string name="ManageGroupActivity_on">On</string>
    <string name="ManageGroupActivity_view_all_members">Ver todos os membros</string>
    <string name="ManageGroupActivity_see_all">Ver tudo</string>

    <plurals name="ManageGroupActivity_added">
        <item quantity="one">%1$d membro adicionado</item>
        <item quantity="other">%1$d membros adicionados</item>
    </plurals>

    <string name="ManageGroupActivity_only_admins_can_enable_or_disable_the_sharable_group_link">Apenas os administradores podem ativar ou desativar o link partilhável do grupo.</string>
    <string name="ManageGroupActivity_only_admins_can_enable_or_disable_the_option_to_approve_new_members">Apenas os administradores podem ativar ou desativar a opção para aprovar novos membros.</string>
    <string name="ManageGroupActivity_only_admins_can_reset_the_sharable_group_link">Apenas os administradores podem repor o link partilhável do grupo.</string>

    <string name="ManageGroupActivity_you_dont_have_the_rights_to_do_this">Não tem permissões para fazer isto</string>
    <string name="ManageGroupActivity_not_capable">Alguém que você adicionou não suporta novos grupos e necessita de atualizar o Signal</string>
    <string name="ManageGroupActivity_not_announcement_capable">Alguém que você adicionou não suporta novos grupos anunciados e necessita de atualizar o Signal</string>
    <string name="ManageGroupActivity_failed_to_update_the_group">Falha ao atualizar o grupo</string>
    <string name="ManageGroupActivity_youre_not_a_member_of_the_group">Você não é um membro do grupo</string>
    <string name="ManageGroupActivity_failed_to_update_the_group_please_retry_later">Ocorreu um erro ao tentar atualizar o grupo. Por favor tente novamente mais tarde</string>
    <string name="ManageGroupActivity_failed_to_update_the_group_due_to_a_network_error_please_retry_later">Ocorreu um erro ao tentar atualizar o grupo devido a um erro de rede. Por favor, tente novamente mais tarde</string>

    <string name="ManageGroupActivity_edit_name_and_picture">Editar nome e imagem</string>
    <string name="ManageGroupActivity_legacy_group">Grupo legado</string>
    <string name="ManageGroupActivity_legacy_group_learn_more">Este é um \'Grupo legado\'. Os recursos como administradores de grupo encontram-se apenas disponíveis para \'Grupos novos\'.</string>
    <string name="ManageGroupActivity_legacy_group_upgrade">Este é um \'Grupo legado\'. Para aceder a novos recursos como as menções e administradores,</string>
    <string name="ManageGroupActivity_legacy_group_too_large">Não pode ser feito o upgrade deste \'Grupo legado\' porque é demasiadamente grande. O tamanho máximo do grupo é de %1$d.</string>
    <string name="ManageGroupActivity_upgrade_this_group">faça o upgrade deste grupo.</string>
    <string name="ManageGroupActivity_this_is_an_insecure_mms_group">Este é um Grupo MMS inseguro. Para conversar de forma privada, convide os seus contactos para o Signal.</string>
    <string name="ManageGroupActivity_invite_now">Convidar agora</string>
    <string name="ManageGroupActivity_more">mais</string>
    <string name="ManageGroupActivity_add_group_description">Adicionar descrição do grupo…</string>

    <!-- GroupMentionSettingDialog -->
    <string name="GroupMentionSettingDialog_notify_me_for_mentions">Notificar-me quando for \'Mencionado\'</string>
    <string name="GroupMentionSettingDialog_receive_notifications_when_youre_mentioned_in_muted_chats">Receber notificações quando for mencionado em conversas silenciadas?</string>
    <string name="GroupMentionSettingDialog_always_notify_me">Notificar-me sempre</string>
    <string name="GroupMentionSettingDialog_dont_notify_me">Não me notificar</string>

    <!-- ManageProfileFragment -->
    <string name="ManageProfileFragment_profile_name">Nome de perfil</string>
    <string name="ManageProfileFragment_username">Nome de utilizador</string>
    <string name="ManageProfileFragment_about">Acerca</string>
    <string name="ManageProfileFragment_write_a_few_words_about_yourself">Escreva algumas palavras acerca de si</string>
    <string name="ManageProfileFragment_your_name">O seu nome</string>
    <string name="ManageProfileFragment_your_username">O seu nome de utilizador</string>
    <string name="ManageProfileFragment_failed_to_set_avatar">Falha ao tentar definir o avatar</string>
    <string name="ManageProfileFragment_badges">Crachás</string>
    <string name="ManageProfileFragment__edit_photo">Editar fotografia</string>
    <!-- Snackbar message after creating username -->
    <string name="ManageProfileFragment__username_created">Nome de utilizador criado</string>
    <!-- Snackbar message after copying username -->
    <string name="ManageProfileFragment__username_copied">Nome de utilizador copiado</string>


    <!-- ManageRecipientActivity -->
    <string name="ManageRecipientActivity_no_groups_in_common">Sem grupos em comum</string>
    <plurals name="ManageRecipientActivity_d_groups_in_common">
        <item quantity="one">%1$d grupo em comum</item>
        <item quantity="other">%1$d grupos em comum</item>
    </plurals>

    <plurals name="GroupMemberList_invited">
        <item quantity="one">%1$s convidou 1 pessoa</item>
        <item quantity="other">%1$s convidou %2$d pessoas</item>
    </plurals>

    <!-- CustomNotificationsDialogFragment -->
    <string name="CustomNotificationsDialogFragment__custom_notifications">Notificações personalizadas</string>
    <string name="CustomNotificationsDialogFragment__messages">Mensagens</string>
    <string name="CustomNotificationsDialogFragment__use_custom_notifications">Utilizar notificações personalizadas</string>
    <string name="CustomNotificationsDialogFragment__notification_sound">Som de notificação</string>
    <string name="CustomNotificationsDialogFragment__vibrate">Vibração</string>
    <!-- Button text for customizing notification options -->
    <string name="CustomNotificationsDialogFragment__customize">Personalizar</string>
    <string name="CustomNotificationsDialogFragment__change_sound_and_vibration">Alterar som e vibração</string>
    <string name="CustomNotificationsDialogFragment__call_settings">Definições de chamada</string>
    <string name="CustomNotificationsDialogFragment__ringtone">Toque</string>
    <string name="CustomNotificationsDialogFragment__enabled">Ativado(a)</string>
    <string name="CustomNotificationsDialogFragment__disabled">Desativado(a)</string>
    <string name="CustomNotificationsDialogFragment__default">Predefinição</string>
    <string name="CustomNotificationsDialogFragment__unknown">Desconhecido(a)</string>

    <!-- ShareableGroupLinkDialogFragment -->
    <string name="ShareableGroupLinkDialogFragment__shareable_group_link">Link do grupo partilhável</string>
    <string name="ShareableGroupLinkDialogFragment__manage_and_share">Gerir e partilhar</string>
    <string name="ShareableGroupLinkDialogFragment__group_link">Link do grupo</string>
    <string name="ShareableGroupLinkDialogFragment__share">Partilhar</string>
    <string name="ShareableGroupLinkDialogFragment__reset_link">Redefinir link</string>
    <string name="ShareableGroupLinkDialogFragment__member_requests">Pedidos para membro</string>
    <string name="ShareableGroupLinkDialogFragment__approve_new_members">Aprovar novos membros</string>
    <string name="ShareableGroupLinkDialogFragment__require_an_admin_to_approve_new_members_joining_via_the_group_link">Solicite a um administrador que aprove a entrada de novos membros através do link para o grupo.</string>
    <string name="ShareableGroupLinkDialogFragment__are_you_sure_you_want_to_reset_the_group_link">Tem a certeza que deseja redefinir o link para o grupo? As pessoas deixarão de poder entrar para o grupo através do link atual.</string>

    <!-- GroupLinkShareQrDialogFragment -->
    <string name="GroupLinkShareQrDialogFragment__qr_code">Código QR</string>
    <string name="GroupLinkShareQrDialogFragment__people_who_scan_this_code_will">As pessoas que digitalizarem este código serão capazes de entrar para o seu grupo. Os administradores ainda irão necessitar de aprovar os novos membros caso tenha essa opção ativa.</string>
    <string name="GroupLinkShareQrDialogFragment__share_code">Partilhar código</string>

    <!-- GV2 Invite Revoke confirmation dialog -->
    <string name="InviteRevokeConfirmationDialog_revoke_own_single_invite">Deseja revogar o convite que enviou para %1$s?</string>
    <plurals name="InviteRevokeConfirmationDialog_revoke_others_invites">
        <item quantity="one">Deseja revogar o convite que foi enviado por %1$s?</item>
        <item quantity="other">Deseja revogar os %2$d convites que foram enviados por %1$s?</item>
    </plurals>

    <!-- GroupJoinBottomSheetDialogFragment -->
    <string name="GroupJoinBottomSheetDialogFragment_you_are_already_a_member">Você já é um membro</string>
    <string name="GroupJoinBottomSheetDialogFragment_join">Entrar</string>
    <string name="GroupJoinBottomSheetDialogFragment_request_to_join">Pedir para entrar</string>
    <string name="GroupJoinBottomSheetDialogFragment_unable_to_join_group_please_try_again_later">Não foi possível entrar para o grupo. Por favor, tente mais tarde</string>
    <string name="GroupJoinBottomSheetDialogFragment_encountered_a_network_error">Encontrado um erro de rede.</string>
    <string name="GroupJoinBottomSheetDialogFragment_this_group_link_is_not_active">Este link de grupo não se encontra ativo</string>
    <!-- Title shown when there was an known issue getting group information from a group link -->
    <string name="GroupJoinBottomSheetDialogFragment_cant_join_group">Não é possível juntar-se ao grupo</string>
    <!-- Message shown when you try to get information for a group via link but an admin has removed you -->
    <string name="GroupJoinBottomSheetDialogFragment_you_cant_join_this_group_via_the_group_link_because_an_admin_removed_you">Não pode juntar-se a este grupo através do link porque você foi removido por um administrador.</string>
    <!-- Message shown when you try to get information for a group via link but the link is no longer valid -->
    <string name="GroupJoinBottomSheetDialogFragment_this_group_link_is_no_longer_valid">O link de grupo deixou de ser válido.</string>
    <!-- Title shown when there was an unknown issue getting group information from a group link -->
    <string name="GroupJoinBottomSheetDialogFragment_link_error">Erro de link</string>
    <!-- Message shown when you try to get information for a group via link but an unknown issue occurred -->
    <string name="GroupJoinBottomSheetDialogFragment_joining_via_this_link_failed_try_joining_again_later">Falha ao tentar entrar através deste link. Tente entrar novamente mais tarde.</string>

    <string name="GroupJoinBottomSheetDialogFragment_direct_join">Deseja entrar para este grupo e partilhar o seu nome e fotografia com os seus membros?</string>
    <string name="GroupJoinBottomSheetDialogFragment_admin_approval_needed">Um administrador deste grupo deverá aprovar o seu pedido antes de você poder entrar para o grupo. Quando pede para entrar o seu nome e fotografia são partilhados com os membros desse grupo.</string>
    <plurals name="GroupJoinBottomSheetDialogFragment_group_dot_d_members">
        <item quantity="one">Grupo · %1$d membro</item>
        <item quantity="other">Grupo · %1$d membros</item>
    </plurals>

    <!-- GroupJoinUpdateRequiredBottomSheetDialogFragment -->
    <string name="GroupJoinUpdateRequiredBottomSheetDialogFragment_update_signal_to_use_group_links">Atualize o Signal para utilizar hiperligações de grupo</string>
    <string name="GroupJoinUpdateRequiredBottomSheetDialogFragment_update_message">A versão do Signal que está a utilizar não suporta links de grupo. Atualize para a última versão de forma a poder entrar para este grupo através do link do grupo.</string>
    <string name="GroupJoinUpdateRequiredBottomSheetDialogFragment_update_signal">Atualizar o Signal</string>
    <string name="GroupJoinUpdateRequiredBottomSheetDialogFragment_update_linked_device_message">Um ou mais dos seus dispositivos ligados estão a correr uma versão do Signal que não suporta ligações para grupos. Atualize o Signal nos seus dispositivos ligados para poder entrar para este grupo.</string>
    <string name="GroupJoinUpdateRequiredBottomSheetDialogFragment_group_link_is_not_valid">Link do grupo inválido</string>

    <!-- GroupInviteLinkEnableAndShareBottomSheetDialogFragment -->
    <string name="GroupInviteLinkEnableAndShareBottomSheetDialogFragment_invite_friends">Convidar amigos</string>
    <string name="GroupInviteLinkEnableAndShareBottomSheetDialogFragment_share_a_link_with_friends_to_let_them_quickly_join_this_group">Partilhe uma ligação com amigos e permita que eles entrem rapidamente para este grupo.</string>

    <string name="GroupInviteLinkEnableAndShareBottomSheetDialogFragment_enable_and_share_link">Ativar e partilhar ligação</string>
    <string name="GroupInviteLinkEnableAndShareBottomSheetDialogFragment_share_link">Partilhar link</string>

    <string name="GroupInviteLinkEnableAndShareBottomSheetDialogFragment_unable_to_enable_group_link_please_try_again_later">Impossível ativar o link de grupo. Por favor, tente novamente mais tarde</string>
    <string name="GroupInviteLinkEnableAndShareBottomSheetDialogFragment_encountered_a_network_error">Encontrado um erro de rede.</string>
    <string name="GroupInviteLinkEnableAndShareBottomSheetDialogFragment_you_dont_have_the_right_to_enable_group_link">Não tem permissões para ativar o link de grupo. Por favor, peça a um administrador.</string>
    <string name="GroupInviteLinkEnableAndShareBottomSheetDialogFragment_you_are_not_currently_a_member_of_the_group">Atualmente você já não é um membro do grupo.</string>

    <!-- GV2 Request confirmation dialog -->
    <string name="RequestConfirmationDialog_add_s_to_the_group">Adicionar “%1$s” ao grupo?</string>
    <string name="RequestConfirmationDialog_deny_request_from_s">Negar o pedido de “%1$s”?</string>
    <!-- Confirm dialog message shown when deny a group link join request and group link is enabled. -->
    <string name="RequestConfirmationDialog_deny_request_from_s_they_will_not_be_able_to_request">Rejeitar o pedido de \"%1$s\"? Essa pessoa não poderá voltar a pedir para entrar novamente através do link do grupo.</string>
    <string name="RequestConfirmationDialog_add">Adicionar</string>
    <string name="RequestConfirmationDialog_deny">Negar</string>

    <!-- ImageEditorHud -->
    <string name="ImageEditorHud_blur_faces">Desfocar rostos</string>
    <string name="ImageEditorHud_new_blur_faces_or_draw_anywhere_to_blur">Novidade: Desfoque rostos ou desenhe onde quiser para desfocar</string>
    <string name="ImageEditorHud_draw_anywhere_to_blur">Desenhe onde quiser para desfocar</string>
    <string name="ImageEditorHud_draw_to_blur_additional_faces_or_areas">Desenhe para desfocar rostos ou áreas adicionais</string>

    <!-- InputPanel -->
    <string name="InputPanel_tap_and_hold_to_record_a_voice_message_release_to_send">Toque e mantenha para gravar uma mensagem de voz, solte para a enviar.</string>
    <!-- Message shown if the user tries to switch a conversation from Signal to SMS -->
    <string name="InputPanel__sms_messaging_is_no_longer_supported_in_signal">As mensagens SMS já não são suportadas pelo Signal.</string>

    <!-- InviteActivity -->
    <string name="InviteActivity_share">Partilhar</string>
    <string name="InviteActivity_share_with_contacts">Partilhar com os contactos</string>
    <string name="InviteActivity_share_via">Partilhar via…</string>

    <string name="InviteActivity_cancel">Cancelar</string>
    <string name="InviteActivity_sending">A enviar…</string>
    <string name="InviteActivity_invitations_sent">Convites enviados!</string>
    <string name="InviteActivity_invite_to_signal">Convidar para o Molly</string>
    <string name="InviteActivity_send_sms">Enviar SMS (%1$d)</string>
    <plurals name="InviteActivity_send_sms_invites">
        <item quantity="one">Enviar %1$d convite por SMS?</item>
        <item quantity="other">Enviar %1$d convites por SMS?</item>
    </plurals>
    <string name="InviteActivity_lets_switch_to_signal">Vamos mudar para o Molly: %1$s</string>
    <string name="InviteActivity_no_app_to_share_to">Parece que não tem aplicações para partilhar.</string>

    <!-- LearnMoreTextView -->
    <string name="LearnMoreTextView_learn_more">Saber mais</string>

    <string name="SpanUtil__read_more">Ler mais</string>

    <!-- LongMessageActivity -->
    <string name="LongMessageActivity_unable_to_find_message">Não foi possível encontrar a mensagem</string>
    <string name="LongMessageActivity_message_from_s">Mensagem de %1$s</string>
    <string name="LongMessageActivity_your_message">A sua mensagem</string>

    <!-- MessageRetrievalService -->
    <string name="MessageRetrievalService_signal">Molly</string>
    <string name="MessageRetrievalService_background_connection_enabled">Ligação em segundo-plano ativada</string>

    <!-- MmsDownloader -->
    <string name="MmsDownloader_error_reading_mms_settings">Erro ao ler as configurações do operador MMS</string>

    <!-- MediaOverviewActivity -->
    <string name="MediaOverviewActivity_Media">Multimédia</string>
    <string name="MediaOverviewActivity_Files">Ficheiros</string>
    <string name="MediaOverviewActivity_Audio">Áudio</string>
    <string name="MediaOverviewActivity_All">Tudo</string>
    <plurals name="MediaOverviewActivity_Media_delete_confirm_title">
        <item quantity="one">Eliminar o item selecionado?</item>
        <item quantity="other">Eliminar os itens selecionados?</item>
    </plurals>
    <plurals name="MediaOverviewActivity_Media_delete_confirm_message">
        <item quantity="one">Isto irá eliminar permanentemente o ficheiro selecionado. Qualquer mensagem de texto associada a este item também será eliminada.</item>
        <item quantity="other">Isto irá eliminar permanentemente todos os %1$d ficheiros selecionados. Qualquer mensagem de texto associada a estes itens também será eliminada.</item>
    </plurals>
    <string name="MediaOverviewActivity_Media_delete_progress_title">A eliminar</string>
    <string name="MediaOverviewActivity_Media_delete_progress_message">A eliminar mensagens…</string>
    <string name="MediaOverviewActivity_Select_all">Selecionar tudo</string>
    <string name="MediaOverviewActivity_collecting_attachments">A recolher anexos…</string>
    <string name="MediaOverviewActivity_Sort_by">Ordenar por</string>
    <string name="MediaOverviewActivity_Newest">Mais recente</string>
    <string name="MediaOverviewActivity_Oldest">Mais antiga</string>
    <string name="MediaOverviewActivity_Storage_used">Armazenamento utilizado</string>
    <string name="MediaOverviewActivity_All_storage_use">Todo o armazenamento utilizado</string>
    <string name="MediaOverviewActivity_Grid_view_description">Vista em grelha</string>
    <string name="MediaOverviewActivity_List_view_description">Vista em lista</string>
    <string name="MediaOverviewActivity_Selected_description">Selecionado(s)</string>
    <string name="MediaOverviewActivity_select_all">Selecionar tudo</string>
    <plurals name="MediaOverviewActivity_save_plural">
        <item quantity="one">Guardar</item>
        <item quantity="other">Guardar</item>
    </plurals>
    <plurals name="MediaOverviewActivity_delete_plural">
        <item quantity="one">Eliminar</item>
        <item quantity="other">Eliminar</item>
    </plurals>

    <plurals name="MediaOverviewActivity_d_selected_s">
        <item quantity="one">%1$d selecionado (%2$s)</item>
        <item quantity="other">%1$d selecionados (%2$s)</item>
    </plurals>
    <string name="MediaOverviewActivity_file">Ficheiro</string>
    <string name="MediaOverviewActivity_audio">Áudio</string>
    <string name="MediaOverviewActivity_video">Vídeo</string>
    <string name="MediaOverviewActivity_image">Imagem</string>
    <string name="MediaOverviewActivity_detail_line_2_part" translatable="false">%1$s · %2$s</string>
    <string name="MediaOverviewActivity_detail_line_3_part" translatable="false">%1$s · %2$s · %3$s</string>
    <string name="MediaOverviewActivity_voice_message">Mensagem de voz</string>

    <string name="MediaOverviewActivity_sent_by_s">Enviado por %1$s</string>
    <string name="MediaOverviewActivity_sent_by_you">Enviado por si</string>
    <string name="MediaOverviewActivity_sent_by_s_to_s">Enviado por %1$s para %2$s</string>
    <string name="MediaOverviewActivity_sent_by_you_to_s">Enviado por si para %1$s</string>

    <!-- Megaphones -->
    <string name="Megaphones_remind_me_later">Lembrar-me mais tarde</string>
    <string name="Megaphones_verify_your_signal_pin">Verifique o seu PIN do Signal</string>
    <string name="Megaphones_well_occasionally_ask_you_to_verify_your_pin">Iremos ocasionalmente pedir-lhe para verificar o seu PIN para que não se esqueça dele.</string>
    <string name="Megaphones_verify_pin">Verificar PIN</string>
    <string name="Megaphones_get_started">Começar</string>
    <string name="Megaphones_new_group">Novo grupo</string>
    <string name="Megaphones_invite_friends">Convidar amigos</string>
    <string name="Megaphones_use_sms">Utilizar SMS</string>
    <string name="Megaphones_appearance">Aspeto</string>
    <string name="Megaphones_add_photo">Adicionar fotografia</string>

    <!-- Title of a bottom sheet to render messages that all quote a specific message -->
    <string name="MessageQuotesBottomSheet_replies">Respostas</string>

    <!-- NotificationBarManager -->
    <string name="NotificationBarManager_signal_call_in_progress">Chamada do Signal em curso</string>
    <string name="NotificationBarManager__establishing_signal_call">A estabelecer chamada do Signal</string>
    <string name="NotificationBarManager__incoming_signal_call">A receber chamada do Signal</string>
    <string name="NotificationBarManager__incoming_signal_group_call">A receber chamada de grupo do Signal</string>
    <!-- Temporary notification shown when starting the calling service -->
    <string name="NotificationBarManager__starting_signal_call_service">A iniciar serviço de chamada do Molly</string>
    <string name="NotificationBarManager__stopping_signal_call_service">A parar o serviço de chamadas do Molly</string>
    <string name="NotificationBarManager__decline_call">Rejeitar chamada</string>
    <string name="NotificationBarManager__answer_call">Atender chamada</string>
    <string name="NotificationBarManager__end_call">Terminar chamada</string>
    <string name="NotificationBarManager__cancel_call">Cancelar chamada</string>
    <string name="NotificationBarManager__join_call">Entrar na chamada</string>

    <!-- NotificationsMegaphone -->
    <string name="NotificationsMegaphone_turn_on_notifications">Ativar notificações?</string>
    <string name="NotificationsMegaphone_never_miss_a_message">Nunca perca uma mensagem dos seus contactos e grupos.</string>
    <string name="NotificationsMegaphone_turn_on">Ativar</string>
    <string name="NotificationsMegaphone_not_now">Agora não</string>

    <!-- NotificationMmsMessageRecord -->
    <string name="NotificationMmsMessageRecord_multimedia_message">Mensagem multimédia</string>
    <string name="NotificationMmsMessageRecord_downloading_mms_message">A descarregar MMS</string>
    <string name="NotificationMmsMessageRecord_error_downloading_mms_message">Erro ao descarregar a mensagem MMS, toque para tentar novamente</string>

    <!-- MediaPickerActivity -->
    <string name="MediaPickerActivity_send_to">Enviar para %1$s</string>
    <string name="MediaPickerActivity__menu_open_camera">Abrir câmara</string>

    <!-- MediaSendActivity -->
    <string name="MediaSendActivity_add_a_caption">Adicionar uma legenda…</string>
    <string name="MediaSendActivity_an_item_was_removed_because_it_exceeded_the_size_limit">Foi removido um item porque excedia o limite de tamanho</string>
    <string name="MediaSendActivity_an_item_was_removed_because_it_had_an_unknown_type">Foi removido um item porque tinha um tipo desconhecido</string>
    <string name="MediaSendActivity_an_item_was_removed_because_it_exceeded_the_size_limit_or_had_an_unknown_type">Foi removido um item porque excedia o limite de tamanho ou tinha um tipo desconhecido</string>
    <string name="MediaSendActivity_camera_unavailable">Câmara indisponível.</string>
    <string name="MediaSendActivity_message_to_s">Mensagem para %1$s</string>
    <string name="MediaSendActivity_message">Mensagem</string>
    <string name="MediaSendActivity_select_recipients">Selecionar destinatários</string>
    <string name="MediaSendActivity_signal_needs_access_to_your_contacts">O Molly necessita de ter acesso aos contactos para os poder mostrar.</string>
    <string name="MediaSendActivity_signal_needs_contacts_permission_in_order_to_show_your_contacts_but_it_has_been_permanently_denied">O Molly requer permissão de acesso aos contactos para mostrar os seus contactos, mas esta foi negada permanentemente. Por favor, aceda às definições das aplicações no seu telemóvel, selecione a aplicação Molly e em \"Permissões\" ative \"Contactos\".</string>
    <plurals name="MediaSendActivity_cant_share_more_than_n_items">
        <item quantity="one">Não pode partilhar mais do que %1$d item.</item>
        <item quantity="other">Não pode partilhar mais do que %1$d itens.</item>
    </plurals>
    <string name="MediaSendActivity_select_recipients_description">Selecionar destinatários</string>
    <string name="MediaSendActivity_tap_here_to_make_this_message_disappear_after_it_is_viewed">Toque aqui para fazer esta mensagem desaparecer depois de ser vista.</string>

    <!-- MediaRepository -->
    <string name="MediaRepository_all_media">Toda a multimédia</string>
    <string name="MediaRepository__camera">Câmara</string>

    <!-- MessageDecryptionUtil -->
    <string name="MessageDecryptionUtil_failed_to_decrypt_message">Falha ao tentar desencriptar a mensagem</string>
    <string name="MessageDecryptionUtil_tap_to_send_a_debug_log">Toque para enviar um relatório de depuração</string>

    <!-- MessageRecord -->
    <string name="MessageRecord_unknown">Desconhecido(a)</string>
    <string name="MessageRecord_message_encrypted_with_a_legacy_protocol_version_that_is_no_longer_supported">Recebeu uma mensagem encriptada gerada a partir de uma versão antiga do Signal, que já não é suportada. Por favor, peça ao remetente para atualizar para a versão mais recente e reenviar a mensagem.</string>
    <string name="MessageRecord_left_group">Você abandonou o grupo.</string>
    <string name="MessageRecord_you_updated_group">Você atualizou o grupo.</string>
    <string name="MessageRecord_the_group_was_updated">O grupo foi atualizado.</string>
    <string name="MessageRecord_you_called_date">Telefonou · %1$s</string>
    <string name="MessageRecord_missed_audio_call_date">Chamada de áudio perdida · %1$s</string>
    <string name="MessageRecord_missed_video_call_date">Chamada de vídeo perdida · %1$s</string>
    <string name="MessageRecord_s_updated_group">%1$s atualizou o grupo.</string>
    <string name="MessageRecord_s_called_you_date">%1$s telefonou-lhe · %2$s</string>
    <string name="MessageRecord_s_joined_signal">%1$s está no Signal!</string>
    <string name="MessageRecord_you_disabled_disappearing_messages">Você desativou a destruição de mensagens.</string>
    <string name="MessageRecord_s_disabled_disappearing_messages">%1$s desativou a destruição de mensagens.</string>
    <string name="MessageRecord_you_set_disappearing_message_time_to_s">Você definiu %1$s como o tempo a decorrer até as mensagens serem destruídas.</string>
    <string name="MessageRecord_s_set_disappearing_message_time_to_s">%1$s definiu %2$s como o tempo a decorrer até as mensagens serem destruídas.</string>
    <string name="MessageRecord_disappearing_message_time_set_to_s">O tempo a decorrer até que as mensagens sejam destruídas foi definido para %1$s.</string>
    <string name="MessageRecord_this_group_was_updated_to_a_new_group">O grupo foi atualizado para um \'Novo grupo\'..</string>
    <string name="MessageRecord_you_couldnt_be_added_to_the_new_group_and_have_been_invited_to_join">Não foi possível adicioná-lo ao \'Novo grupo\' e foi convidado a entrar.</string>
    <string name="MessageRecord_chat_session_refreshed">A sessão da conversa foi atualizada</string>
    <plurals name="MessageRecord_members_couldnt_be_added_to_the_new_group_and_have_been_invited">
        <item quantity="one">Um membro não pôde ser adicionado ao \'Novo grupo\' e recebeu convite para se juntar.</item>
        <item quantity="other">%1$s membros não puderam ser adicionados ao \'Novo grupo\' e receberam convites para se juntarem.</item>
    </plurals>

    <plurals name="MessageRecord_members_couldnt_be_added_to_the_new_group_and_have_been_removed">
        <item quantity="one">Um membro não pôde ser adicionado ao \'Novo grupo\' e foi removido.</item>
        <item quantity="other">%1$s membros não puderam ser adicionados ao \'Novo grupo\' e foram removidos.</item>
    </plurals>

    <!-- Profile change updates -->
    <string name="MessageRecord_changed_their_profile_name_to">%1$s alterou o seu nome de perfil para %2$s.</string>
    <string name="MessageRecord_changed_their_profile_name_from_to">%1$s alterou o seu nome de perfil de %2$s para %3$s.</string>
    <string name="MessageRecord_changed_their_profile">%1$s alterou o seu perfil.</string>

    <!-- GV2 specific -->
    <string name="MessageRecord_you_created_the_group">Criou o grupo.</string>
    <string name="MessageRecord_group_updated">Grupo atualizado.</string>
    <string name="MessageRecord_invite_friends_to_this_group">Convide amigos para este grupo através do link de grupo</string>

    <!-- GV2 member additions -->
    <string name="MessageRecord_you_added_s">Adicionou %1$s.</string>
    <string name="MessageRecord_s_added_s">%1$s adicionou %2$s.</string>
    <string name="MessageRecord_s_added_you">%1$s adicionou-o ao grupo.</string>
    <string name="MessageRecord_you_joined_the_group">Você juntou-se ao grupo.</string>
    <string name="MessageRecord_s_joined_the_group">%1$s juntou-se ao grupo.</string>

    <!-- GV2 member removals -->
    <string name="MessageRecord_you_removed_s">Removeu %1$s.</string>
    <string name="MessageRecord_s_removed_s">%1$s removeu %2$s.</string>
    <string name="MessageRecord_s_removed_you_from_the_group">%1$s removeu-o do grupo.</string>
    <string name="MessageRecord_you_left_the_group">Você abandonou o grupo.</string>
    <string name="MessageRecord_s_left_the_group">%1$s abandonou o grupo.</string>
    <string name="MessageRecord_you_are_no_longer_in_the_group">Deixou de pertencer ao grupo.</string>
    <string name="MessageRecord_s_is_no_longer_in_the_group">%1$s já não pertence ao grupo.</string>

    <!-- GV2 role change -->
    <string name="MessageRecord_you_made_s_an_admin">Você tornou %1$s num administrador.</string>
    <string name="MessageRecord_s_made_s_an_admin">%1$s tornou %2$s num administrador.</string>
    <string name="MessageRecord_s_made_you_an_admin">%1$s tornou-o num administrador.</string>
    <string name="MessageRecord_you_revoked_admin_privileges_from_s">Você retirou os privilégios de administrador a %1$s.</string>
    <string name="MessageRecord_s_revoked_your_admin_privileges">%1$s revogou os seus privilégios de administrador.</string>
    <string name="MessageRecord_s_revoked_admin_privileges_from_s">%1$s revogou os privilégios de administrador a %2$s.</string>
    <string name="MessageRecord_s_is_now_an_admin">%1$s é agora um administrador.</string>
    <string name="MessageRecord_you_are_now_an_admin">Você, é agora administrador.</string>
    <string name="MessageRecord_s_is_no_longer_an_admin">%1$s deixou de ser administrador.</string>
    <string name="MessageRecord_you_are_no_longer_an_admin">Deixou de ser administrador.</string>

    <!-- GV2 invitations -->
    <string name="MessageRecord_you_invited_s_to_the_group">Você convidou %1$s para o grupo.</string>
    <string name="MessageRecord_s_invited_you_to_the_group">%1$s convidou-o para o grupo.</string>
    <plurals name="MessageRecord_s_invited_members">
        <item quantity="one">%1$s convidou 1 pessoa para o grupo.</item>
        <item quantity="other">%1$s convidou %2$d pessoas para o grupo.</item>
    </plurals>
    <string name="MessageRecord_you_were_invited_to_the_group">Foi convidado para o grupo.</string>
    <plurals name="MessageRecord_d_people_were_invited_to_the_group">
        <item quantity="one">1 pessoa foi convidada para o grupo.</item>
        <item quantity="other">%1$d pessoas foram convidadas para o grupo.</item>
    </plurals>

    <!-- GV2 invitation revokes -->
    <plurals name="MessageRecord_you_revoked_invites">
        <item quantity="one">Você revogou um convite para o grupo.</item>
        <item quantity="other">Você revogou %1$d convites para o grupo.</item>
    </plurals>
    <plurals name="MessageRecord_s_revoked_invites">
        <item quantity="one">%1$s revogou um convite para o grupo.</item>
        <item quantity="other">%1$s revogou %2$d convites para o grupo.</item>
    </plurals>
    <string name="MessageRecord_someone_declined_an_invitation_to_the_group">Alguém declinou um pedido para o grupo.</string>
    <string name="MessageRecord_you_declined_the_invitation_to_the_group">Você recusou o convite para o grupo.</string>
    <string name="MessageRecord_s_revoked_your_invitation_to_the_group">%1$s revogou o seu convite para o grupo,</string>
    <string name="MessageRecord_an_admin_revoked_your_invitation_to_the_group">Um administrador revogou o seu convite para o grupo,</string>
    <plurals name="MessageRecord_d_invitations_were_revoked">
        <item quantity="one">Foi revogado um convite para o grupo.</item>
        <item quantity="other">Foram revogados %1$d convites para o grupo.</item>
    </plurals>

    <!-- GV2 invitation acceptance -->
    <string name="MessageRecord_you_accepted_invite">Você aceitou o convite para o grupo.</string>
    <string name="MessageRecord_s_accepted_invite">%1$s aceitou um convite para o grupo.</string>
    <string name="MessageRecord_you_added_invited_member_s">Você adicionou o membro convidado %1$s.</string>
    <string name="MessageRecord_s_added_invited_member_s">%1$s adicionou o membro convidado %2$s.</string>

    <!-- GV2 title change -->
    <string name="MessageRecord_you_changed_the_group_name_to_s">Você alterou o nome do grupo para \"%1$s\".</string>
    <string name="MessageRecord_s_changed_the_group_name_to_s">%1$s alterou o nome do grupo para \"%2$s\".</string>
    <string name="MessageRecord_the_group_name_has_changed_to_s">O nome do grupo foi alterado para \"%1$s\".</string>

    <!-- GV2 description change -->
    <string name="MessageRecord_you_changed_the_group_description">Você alterou a descrição do grupo.</string>
    <string name="MessageRecord_s_changed_the_group_description">%1$s alterou a descrição do grupo.</string>
    <string name="MessageRecord_the_group_description_has_changed">Foi alterada a descrição do grupo.</string>

    <!-- GV2 avatar change -->
    <string name="MessageRecord_you_changed_the_group_avatar">Você alterou o avatar do grupo.</string>
    <string name="MessageRecord_s_changed_the_group_avatar">%1$s alterou o avatar do grupo.</string>
    <string name="MessageRecord_the_group_group_avatar_has_been_changed">O avatar do grupo foi alterado.</string>

    <!-- GV2 attribute access level change -->
    <string name="MessageRecord_you_changed_who_can_edit_group_info_to_s">Você alterou quem pode editar a informação do grupo para \"%1$s\".</string>
    <string name="MessageRecord_s_changed_who_can_edit_group_info_to_s">%1$s alterou quem pode editar a informação do grupo para \"%2$s\".</string>
    <string name="MessageRecord_who_can_edit_group_info_has_been_changed_to_s">Quem pode editar a informação de grupo foi alterado para \"%1$s\".</string>

    <!-- GV2 membership access level change -->
    <string name="MessageRecord_you_changed_who_can_edit_group_membership_to_s">Você alterou quem pode editar a participação do grupo para \"%1$s\".</string>
    <string name="MessageRecord_s_changed_who_can_edit_group_membership_to_s">%1$s alterou quem pode editar os membros do grupo para \"%2$s\".</string>
    <string name="MessageRecord_who_can_edit_group_membership_has_been_changed_to_s">Quem pode editar os membros do grupo foi alterado para \"%1$s\".</string>

    <!-- GV2 announcement group change -->
    <string name="MessageRecord_you_allow_all_members_to_send">Você modificou as definições de grupo de forma a permitir que todos os membros possam enviar mensagens.</string>
    <string name="MessageRecord_you_allow_only_admins_to_send">Você modificou as definições de grupo de forma a permitir que apenas os administradores possam enviar mensagens.</string>
    <string name="MessageRecord_s_allow_all_members_to_send">%1$s modificou as definições do grupo para permitir que todos os membros possam enviar mensagens.</string>
    <string name="MessageRecord_s_allow_only_admins_to_send">%1$s modificou as definições de grupo de forma a permitir que apenas os administradores possam enviar mensagens.</string>
    <string name="MessageRecord_allow_all_members_to_send">As definições do grupo foram modificadas para permitir que todos os membros possam enviar mensagens.</string>
    <string name="MessageRecord_allow_only_admins_to_send">As definições de grupo foram modificadas para permitir que apenas os administradores possam enviar mensagens.</string>

    <!-- GV2 group link invite access level change -->
    <string name="MessageRecord_you_turned_on_the_group_link_with_admin_approval_off">Ativou o link de grupo sem aprovação de administrador.</string>
    <string name="MessageRecord_you_turned_on_the_group_link_with_admin_approval_on">Ativou o link do grupo com aprovação de administrador.</string>
    <string name="MessageRecord_you_turned_off_the_group_link">Desativou o link do grupo.</string>
    <string name="MessageRecord_s_turned_on_the_group_link_with_admin_approval_off">%1$s ativou o link do grupo sem aprovação de administrador.</string>
    <string name="MessageRecord_s_turned_on_the_group_link_with_admin_approval_on">%1$s ativou o link do grupo com aprovação de administrador.</string>
    <string name="MessageRecord_s_turned_off_the_group_link">%1$s desativou o link do grupo.</string>
    <string name="MessageRecord_the_group_link_has_been_turned_on_with_admin_approval_off">O link do grupo foi ativado sem aprovação de administrador.</string>
    <string name="MessageRecord_the_group_link_has_been_turned_on_with_admin_approval_on">O link do grupo foi ativado com aprovação de administrador.</string>
    <string name="MessageRecord_the_group_link_has_been_turned_off">O link do grupo foi desativado.</string>
    <string name="MessageRecord_you_turned_off_admin_approval_for_the_group_link">Desativou a aprovação de administrador para o link de grupo.</string>
    <string name="MessageRecord_s_turned_off_admin_approval_for_the_group_link">%1$s desativou a aprovação de administrador para o link de grupo.</string>
    <string name="MessageRecord_the_admin_approval_for_the_group_link_has_been_turned_off">A aprovação de administrador para o link de grupo foi desativada.</string>
    <string name="MessageRecord_you_turned_on_admin_approval_for_the_group_link">Desativou a aprovação de administrador para o link de grupo.</string>
    <string name="MessageRecord_s_turned_on_admin_approval_for_the_group_link">%1$s ativou a aprovação de administrador para o link de grupo.</string>
    <string name="MessageRecord_the_admin_approval_for_the_group_link_has_been_turned_on">A aprovação de administrador para o link de grupo foi ativada.</string>

    <!-- GV2 group link reset -->
    <string name="MessageRecord_you_reset_the_group_link">Redefiniu o link de grupo.</string>
    <string name="MessageRecord_s_reset_the_group_link">%1$s redefiniu o link do grupo.</string>
    <string name="MessageRecord_the_group_link_has_been_reset">O link do grupo foi redefinido.</string>

    <!-- GV2 group link joins -->
    <string name="MessageRecord_you_joined_the_group_via_the_group_link">Entrou para o grupo através do link do grupo.</string>
    <string name="MessageRecord_s_joined_the_group_via_the_group_link">%1$s entrou para o grupo através do link do grupo.</string>

    <!-- GV2 group link requests -->
    <string name="MessageRecord_you_sent_a_request_to_join_the_group">Enviou um pedido para entrar para o grupo.</string>
    <string name="MessageRecord_s_requested_to_join_via_the_group_link">%1$s solicitou para entrar para o grupo através do link do grupo.</string>
    <!-- Update message shown when someone requests to join via group link and cancels the request back to back -->
    <plurals name="MessageRecord_s_requested_and_cancelled_their_request_to_join_via_the_group_link">
        <item quantity="one">%1$s solicitou e cancelou o seu pedido para entrar através do link do grupo.</item>
        <item quantity="other">%1$s solicitaram e cancelaram %2$d pedidos para entrar através do link do grupo.</item>
    </plurals>

    <!-- GV2 group link approvals -->
    <string name="MessageRecord_s_approved_your_request_to_join_the_group">%1$s aprovou o seu pedido para entrar para o grupo.</string>
    <string name="MessageRecord_s_approved_a_request_to_join_the_group_from_s">%1$s aprovou um pedido de %2$s para entrar para o grupo.</string>
    <string name="MessageRecord_you_approved_a_request_to_join_the_group_from_s">Você aprovou o pedido de %1$s para entrar para o grupo.</string>
    <string name="MessageRecord_your_request_to_join_the_group_has_been_approved">O seu pedido para entrar para o grupo foi aprovado.</string>
    <string name="MessageRecord_a_request_to_join_the_group_from_s_has_been_approved">Foi aprovado o pedido de %1$s para entrar para o grupo.</string>

    <!-- GV2 group link deny -->
    <string name="MessageRecord_your_request_to_join_the_group_has_been_denied_by_an_admin">O seu pedido para entrar no grupo foi negado por um administrador.</string>
    <string name="MessageRecord_s_denied_a_request_to_join_the_group_from_s">%1$s negou o pedido de %2$s para entrar para o grupo.</string>
    <string name="MessageRecord_a_request_to_join_the_group_from_s_has_been_denied">Foi negado o pedido de %1$s para entrar para o grupo.</string>
    <string name="MessageRecord_you_canceled_your_request_to_join_the_group">Você cancelou o seu pedido para entrar para o grupo.</string>
    <string name="MessageRecord_s_canceled_their_request_to_join_the_group">%1$s cancelou o(s) pedido(s) dele(s) para entrar(em) para o grupo.</string>

    <!-- End of GV2 specific update messages -->

    <string name="MessageRecord_your_safety_number_with_s_has_changed">O seu número de segurança com %1$s foi alterado.</string>
    <string name="MessageRecord_you_marked_your_safety_number_with_s_verified">Marcou como verificado o seu número de segurança com %1$s</string>
    <string name="MessageRecord_you_marked_your_safety_number_with_s_verified_from_another_device">Marcou o seu número de segurança com %1$s verificado a partir de outro dispositivo</string>
    <string name="MessageRecord_you_marked_your_safety_number_with_s_unverified">Marcou como não verificado o seu número de segurança com %1$s</string>
    <string name="MessageRecord_you_marked_your_safety_number_with_s_unverified_from_another_device">Marcou como não verificado o seu número de segurança com %1$s a partir de outro dispositivo</string>
    <string name="MessageRecord_a_message_from_s_couldnt_be_delivered">Não pode ser entregue uma mensagem de %1$s</string>
    <string name="MessageRecord_s_changed_their_phone_number">%1$s alterou o seu número de telefone.</string>
    <!-- Update item message shown in the release channel when someone is already a sustainer so we ask them if they want to boost. -->
    <string name="MessageRecord_like_this_new_feature_help_support_signal_with_a_one_time_donation">Gosta desta nova funcionalidade? Ajude a apoiar o Signal fazendo uma doação única.</string>
    <!-- Update item message shown when we merge two threads together -->
    <string name="MessageRecord_your_message_history_with_s_and_their_number_s_has_been_merged">O seu histórico de mensagens com %1$s e o seu número %2$s foram juntados.</string>
    <!-- Update item message shown when we merge two threads together and we don't know the phone number of the other thread -->
    <string name="MessageRecord_your_message_history_with_s_and_another_chat_has_been_merged">O seu histórico de mensagens com %1$s e outra conversa com esta pessoa foram juntados.</string>
    <!-- Message to notify sender that activate payments request has been sent to the recipient -->
    <string name="MessageRecord_you_sent_request">Enviou a %1$s um pedido para ativar os Pagamentos</string>
    <!-- Request message from recipient to activate payments -->
    <string name="MessageRecord_wants_you_to_activate_payments">%1$s quer que você ative os Pagamentos. Envie pagamentos apenas a pessoas em quem confia.</string>
    <!-- Message to inform user that payments was activated-->
    <string name="MessageRecord_you_activated_payments">Ativou os Pagamentos</string>
    <!-- Message to inform sender that recipient can now accept payments -->
    <string name="MessageRecord_can_accept_payments">%1$s pode agora aceitar Pagamentos</string>

    <!-- Group Calling update messages -->
    <string name="MessageRecord_s_started_a_group_call_s">%1$s iniciou uma chamada em grupo · %2$s</string>
    <string name="MessageRecord_s_is_in_the_group_call_s">%1$s está na chamada de grupo · %2$s</string>
    <string name="MessageRecord_you_are_in_the_group_call_s1">Está na chamada de grupo · %1$s</string>
    <string name="MessageRecord_s_and_s_are_in_the_group_call_s1">%1$s e %2$s estão na chamada de grupo · %3$s</string>
    <string name="MessageRecord_group_call_s">Chamada de grupo · %1$s</string>

    <string name="MessageRecord_s_started_a_group_call">%1$s iniciou uma chamada de grupo</string>
    <string name="MessageRecord_s_is_in_the_group_call">%1$s está na chamada de grupo</string>
    <string name="MessageRecord_you_are_in_the_group_call">Você está na chamada de grupo</string>
    <string name="MessageRecord_s_and_s_are_in_the_group_call">%1$s e %2$s estão na chamada de grupo</string>
    <string name="MessageRecord_group_call">Chamada de grupo</string>

    <string name="MessageRecord_you">Você</string>

    <plurals name="MessageRecord_s_s_and_d_others_are_in_the_group_call_s">
        <item quantity="one">%1$s, %2$s, e %3$d outro estão na chamada de grupo · %4$s</item>
        <item quantity="other">%1$s, %2$s, e outros %3$d estão na chamada de grupo · %4$s</item>
    </plurals>

    <plurals name="MessageRecord_s_s_and_d_others_are_in_the_group_call">
        <item quantity="one">%1$s, %2$s, e %3$d outro estão na chamada de grupo</item>
        <item quantity="other">%1$s, %2$s, e outros %3$d estão na chamada de grupo</item>
    </plurals>

    <!-- In-conversation update message to indicate that the current contact is sms only and will need to migrate to signal to continue the conversation in signal. -->
    <string name="MessageRecord__you_will_no_longer_be_able_to_send_sms_messages_from_signal_soon">Em breve já não poderá enviar mensagens SMS pelo Signal. Convide %1$s para o Signal para manter a conversa aqui.</string>
    <!-- In-conversation update message to indicate that the current contact is sms only and will need to migrate to signal to continue the conversation in signal. -->
<<<<<<< HEAD
    <string name="MessageRecord__you_can_no_longer_send_sms_messages_in_signal">Já não pode enviar mensagens SMS no Molly. Convide %1$s para o Molly para manter a conversa aqui.</string>
=======
    <string name="MessageRecord__you_can_no_longer_send_sms_messages_in_signal">Já não pode enviar mensagens SMS no Signal. Convide %1$s para o Signal para manter a conversa aqui.</string>
    <!-- Body for quote when message being quoted is an in-app payment message -->
    <string name="MessageRecord__payment_s">Payment: %1$s</string>
>>>>>>> 09afb1be

    <!-- MessageRequestBottomView -->
    <string name="MessageRequestBottomView_accept">Aceitar</string>
    <string name="MessageRequestBottomView_continue">Continuar</string>
    <string name="MessageRequestBottomView_delete">Eliminar</string>
    <string name="MessageRequestBottomView_block">Bloquear</string>
    <string name="MessageRequestBottomView_unblock">Desbloquear</string>
    <string name="MessageRequestBottomView_do_you_want_to_let_s_message_you_they_wont_know_youve_seen_their_messages_until_you_accept">Permite que %1$s lhe envie mensagens e que seja partilhado o seu nome e fotografia com ele(a)? Ele(a) não saberá que viu a mensagem dele(a) até que aceite.</string>
    <!-- Shown in message request flow. Describes what will happen if you unblock a Signal user -->
    <string name="MessageRequestBottomView_do_you_want_to_let_s_message_you_wont_receive_any_messages_until_you_unblock_them">Permite que %1$s lhe envie mensagens e que seja partilhado o seu nome e fotografia com ele(a)? Ele(a) não irá receber nenhuma mensagem até que o(a) desbloqueie.</string>
    <!-- Shown in message request flow. Describes what will happen if you unblock an SMS user -->
    <string name="MessageRequestBottomView_do_you_want_to_let_s_message_you_wont_receive_any_messages_until_you_unblock_them_SMS">Permite que %1$s lhe envie mensagens? Não irá receber nenhuma mensagem até que o(a) desbloqueie.</string>
    <string name="MessageRequestBottomView_get_updates_and_news_from_s_you_wont_receive_any_updates_until_you_unblock_them">Obter atualizações e novidades a partir de %1$s? Não receberá nenhuma atualização até que as desbloqueie.</string>
    <string name="MessageRequestBottomView_continue_your_conversation_with_this_group_and_share_your_name_and_photo">Continuar a sua conversa com este grupo e partilhar o seu nome e fotografia com os seus membros?</string>
    <string name="MessageRequestBottomView_upgrade_this_group_to_activate_new_features">Faça o upgrade deste grupo para ativar os recursos novos como @menções e os administradores. Os membros que não partilharam os seus nomes ou fotografias neste grupo serão convidados a juntarem-se.</string>
    <string name="MessageRequestBottomView_this_legacy_group_can_no_longer_be_used">Este \'Grupo legado\' deixou de poder ser utilizado porque é demasiadamente grande. O tamanho máximo do grupo é de %1$d.</string>
    <string name="MessageRequestBottomView_continue_your_conversation_with_s_and_share_your_name_and_photo">Continuar a sua conversa com %1$s e partilhar o seu nome e fotografia com ele(s)?</string>
    <string name="MessageRequestBottomView_do_you_want_to_join_this_group_they_wont_know_youve_seen_their_messages_until_you_accept">Deseja juntar-se a este grupo e partilhar o seu nome e fotografia com os seus membros? Eles não sabem que viu as mensagens deles até que aceite.</string>
    <string name="MessageRequestBottomView_do_you_want_to_join_this_group_you_wont_see_their_messages">Juntar-se a este grupo e partilhar o seu nome e fotografia com estes membros? Você não irá ver as mensagens deles até que você aceite.</string>
    <string name="MessageRequestBottomView_join_this_group_they_wont_know_youve_seen_their_messages_until_you_accept">Juntar-se a este grupo? Eles não saberão que viu as mensagens deles até que aceite o convite.</string>
    <string name="MessageRequestBottomView_unblock_this_group_and_share_your_name_and_photo_with_its_members">Deseja desbloquear este grupo e partilhar o seu nome e fotografia com os seus membros? Você não receberá nenhuma mensagem até que o desbloqueie.</string>
    <string name="MessageRequestBottomView_legacy_learn_more_url" translatable="false">https://support.signal.org/hc/articles/360007459591</string>
    <string name="MessageRequestProfileView_view">Ver</string>
    <string name="MessageRequestProfileView_member_of_one_group">Membro de %1$s</string>
    <string name="MessageRequestProfileView_member_of_two_groups">Membro de %1$s e %2$s</string>
    <string name="MessageRequestProfileView_member_of_many_groups">Membro de %1$s, %2$s e %3$s</string>
    <plurals name="MessageRequestProfileView_members">
        <item quantity="one">%1$d membro</item>
        <item quantity="other">%1$d membros</item>
    </plurals>
    <!-- Describes the number of members in a group. The string MessageRequestProfileView_invited is nested in the parentheses. -->
    <plurals name="MessageRequestProfileView_members_and_invited">
        <item quantity="one">%1$d membro (%2$s)</item>
        <item quantity="other">%1$d membros (%2$s)</item>
    </plurals>
    <!-- Describes the number of people invited to a group. Nested inside of the string MessageRequestProfileView_members_and_invited -->
    <plurals name="MessageRequestProfileView_invited">
        <item quantity="one">+%1$d convidado</item>
        <item quantity="other">+%1$d convidados</item>
    </plurals>
    <plurals name="MessageRequestProfileView_member_of_d_additional_groups">
        <item quantity="one">%1$d grupo adicional</item>
        <item quantity="other">%1$d grupos adicionais</item>
    </plurals>

    <!-- PassphraseChangeActivity -->
    <string name="PassphraseChangeActivity_passphrases_dont_match_exclamation">As frases-chave não coincidem!</string>
    <string name="PassphraseChangeActivity_incorrect_old_passphrase_exclamation">Frase-chave anterior incorreta!</string>
    <string name="PassphraseChangeActivity_enter_new_passphrase_exclamation">Introduza uma nova frase-chave</string>

    <!-- DeviceProvisioningActivity -->
    <string name="DeviceProvisioningActivity_link_this_device">Associar este dispositivo?</string>
    <string name="DeviceProvisioningActivity_continue">CONTINUAR</string>

    <string name="DeviceProvisioningActivity_content_intro">Será capaz de</string>
    <string name="DeviceProvisioningActivity_content_bullets">
        • Ler todas as suas mensagens \n• Enviar mensagens em seu nome
    </string>
    <string name="DeviceProvisioningActivity_content_progress_title">A associar dispositivo</string>
    <string name="DeviceProvisioningActivity_content_progress_content">A associar um novo dispositivo…</string>
    <string name="DeviceProvisioningActivity_content_progress_success">Dispositivo aprovado!</string>
    <string name="DeviceProvisioningActivity_content_progress_no_device">Não foi encontrado nenhum dispositivo.</string>
    <string name="DeviceProvisioningActivity_content_progress_network_error">Erro de rede.</string>
    <string name="DeviceProvisioningActivity_content_progress_key_error">Código QR inválido.</string>
    <string name="DeviceProvisioningActivity_sorry_you_have_too_many_devices_linked_already">Lamentamos mas tem demasiados dispositivos associados, tente remover alguns</string>
    <string name="DeviceActivity_sorry_this_is_not_a_valid_device_link_qr_code">Lamento mas este não é um código QR de associação ao dispositivo válido.</string>
    <string name="DeviceProvisioningActivity_link_a_signal_device">Associar a um dispositivo Signal?</string>
    <string name="DeviceProvisioningActivity_it_looks_like_youre_trying_to_link_a_signal_device_using_a_3rd_party_scanner">Parece estar a tentar associar um dispositivo Signal através de um digitalizador externo. Para sua segurança, digitalize o código através do Signal.</string>

    <string name="DeviceActivity_signal_needs_the_camera_permission_in_order_to_scan_a_qr_code">O Molly requer permissão de acesso à câmara para ler códigos QR, mas esta foi negada permanentemente. Por favor, aceda às definições das aplicações do seu telemóvel, selecione o Molly e nas \"Permissões\" ative a \"Câmara\".</string>
    <string name="DeviceActivity_unable_to_scan_a_qr_code_without_the_camera_permission">Não é possível ler um código QR sem ter a permissão de acesso à câmara.</string>

    <!-- OutdatedBuildReminder -->
    <string name="OutdatedBuildReminder_update_now">Atualizar agora</string>
    <string name="OutdatedBuildReminder_your_version_of_signal_will_expire_today">Esta versão do Signal expira hoje. Atualize para a versão mais recente.</string>
    <plurals name="OutdatedBuildReminder_your_version_of_signal_will_expire_in_n_days">
        <item quantity="one">Esta versão do Signal irá expirar amanhã. Atualize para a versão mais recente.</item>
        <item quantity="other">Esta versão do Signal irá expirar dentro de %1$d dias. Atualize para a versão mais recente.</item>
    </plurals>

    <!-- PassphrasePromptActivity -->
    <string name="PassphrasePromptActivity_enter_passphrase">Insira a frase-chave</string>
    <string name="PassphrasePromptActivity_watermark_content_description">Ícone do Molly</string>
    <string name="PassphrasePromptActivity_ok_button_content_description">Submeter frase-chave</string>
    <string name="PassphrasePromptActivity_invalid_passphrase_exclamation">Frase-chave inválida!</string>
    <string name="PassphrasePromptActivity_unlock_signal">Desbloquear o Molly</string>
    <string name="PassphrasePromptActivity_signal_android_lock_screen">Molly Android - Ecrã de bloqueio</string>

    <!-- PlacePickerActivity -->
    <string name="PlacePickerActivity_title">Mapa</string>

    <string name="PlacePickerActivity_drop_pin">Colocar pino</string>
    <string name="PlacePickerActivity_accept_address">Aceitar endereço</string>

    <!-- PlayServicesProblemFragment -->
    <string name="PlayServicesProblemFragment_the_version_of_google_play_services_you_have_installed_is_not_functioning">A versão do Serviços Google Play que tem instalada não está a funcionar corretamente. Por favor, reinstale o Google Play Services e tente novamente.</string>

    <!-- PinRestoreEntryFragment -->
    <string name="PinRestoreEntryFragment_incorrect_pin">PIN incorreto</string>
    <string name="PinRestoreEntryFragment_skip_pin_entry">Ignorar a introdução do PIN?</string>
    <string name="PinRestoreEntryFragment_need_help">Necessita de ajuda?</string>
    <string name="PinRestoreEntryFragment_your_pin_is_a_d_digit_code">O seu PIN é um código de mais de %1$d dígitos que você criou e que pode ser numérico ou alfanumérico. Se não se conseguir lembrar do seu PIN, poderá criar um novo. Poderá registar e utilizar a sua conta mas irá perder algumas das definições guardadas como a sua informação de perfil.</string>
    <string name="PinRestoreEntryFragment_if_you_cant_remember_your_pin">Se não se conseguir lembrar do seu PIN, poderá criar um novo. Poderá registar e utilizar a sua conta mas irá perder algumas das definições guardadas tal como a sua informação de perfil.</string>
    <string name="PinRestoreEntryFragment_create_new_pin">Criar novo PIN</string>
    <string name="PinRestoreEntryFragment_contact_support">Contactar o Suporte</string>
    <string name="PinRestoreEntryFragment_cancel">Cancelar</string>
    <string name="PinRestoreEntryFragment_skip">Saltar</string>
    <plurals name="PinRestoreEntryFragment_you_have_d_attempt_remaining">
        <item quantity="one">Resta-lhe %1$d tentativa. Quando terminarem as tentativas poderá criar um novo PIN. Poderá voltar a registar-se e utilizar a sua conta mas irá perder algumas definições guardadas, como a sua informação do perfil.</item>
        <item quantity="other">Restam-lhe %1$d tentativas. Quando terminarem as tentativas poderá criar um novo PIN. Poderá voltar a registar-se e utilizar a sua conta mas irá perder algumas definições guardadas, como a sua informação do perfil.</item>
    </plurals>
    <string name="PinRestoreEntryFragment_signal_registration_need_help_with_pin">Registo Signal - Necessita de ajuda com o PIN para Android</string>
    <string name="PinRestoreEntryFragment_enter_alphanumeric_pin">Introduza um PIN alfanumérico</string>
    <string name="PinRestoreEntryFragment_enter_numeric_pin">Introduza um PIN numérico</string>

    <!-- PinRestoreLockedFragment -->
    <string name="PinRestoreLockedFragment_create_your_pin">Crie o seu PIN</string>
    <string name="PinRestoreLockedFragment_youve_run_out_of_pin_guesses">Esgotou todas as tentativas para introduzir o PIN, mas ainda pode aceder à sua conta do Signal criando um novo PIN. Para sua privacidade e segurança, a sua conta será restaurada sem nenhuma informação relativa ao perfil ou definições guardadas.</string>
    <string name="PinRestoreLockedFragment_create_new_pin">Criar PIN novo</string>
    <string name="PinRestoreLockedFragment_learn_more_url" translatable="false">https://support.signal.org/hc/articles/360007059792</string>

    <!-- PinOptOutDialog -->
    <string name="PinOptOutDialog_warning">Aviso</string>
    <string name="PinOptOutDialog_if_you_disable_the_pin_you_will_lose_all_data">Se você desativar o PIN, todos os dados serão perdidos ao registar-se novamente no Sinal, a menos que faça uma cópia de segurança e o restaure manualmente. Você não pode ativar o \'Bloqueio de registo\' enquanto o PIN estiver desativado.</string>
    <string name="PinOptOutDialog_disable_pin">Desativar PIN</string>

    <!-- RatingManager -->
    <string name="RatingManager_rate_this_app">Avaliar esta aplicação</string>
    <string name="RatingManager_if_you_enjoy_using_this_app_please_take_a_moment">Se gostou desta aplicação, ajude-nos avaliando-a.</string>
    <string name="RatingManager_rate_now">Avaliar agora!</string>
    <string name="RatingManager_no_thanks">Não, obrigado</string>
    <string name="RatingManager_later">Mais tarde</string>

    <!-- ReactionsBottomSheetDialogFragment -->
    <string name="ReactionsBottomSheetDialogFragment_all">Todos os · %1$d</string>

    <!-- ReactionsConversationView -->
    <string name="ReactionsConversationView_plus">+%1$d</string>

    <!-- ReactionsRecipientAdapter -->
    <string name="ReactionsRecipientAdapter_you">Você</string>

    <!-- RecaptchaRequiredBottomSheetFragment -->
    <string name="RecaptchaRequiredBottomSheetFragment_verify_to_continue_messaging">Verifique para continuar a conversar</string>
    <string name="RecaptchaRequiredBottomSheetFragment_to_help_prevent_spam_on_signal">Para ajudar a prevenir o spam no Molly, termine a verificação.</string>
    <string name="RecaptchaRequiredBottomSheetFragment_after_verifying_you_can_continue_messaging">Depois de verificar, pode continuar a conversar. Todas as mensagens em pausa serão enviadas.</string>

    <!-- Recipient -->
    <string name="Recipient_you">Você</string>
    <!-- Name of recipient representing user\'s \'My Story\' -->
    <string name="Recipient_my_story">A Minha História</string>

    <!-- RecipientPreferencesActivity -->
    <string name="RecipientPreferenceActivity_block">Bloquear</string>
    <string name="RecipientPreferenceActivity_unblock">Desbloquear</string>

    <!-- RecipientProvider -->
    <string name="RecipientProvider_unnamed_group">Grupo sem nome</string>

    <!-- RedPhone -->
    <string name="RedPhone_answering">A atender…</string>
    <string name="RedPhone_ending_call">A terminar chamada…</string>
    <string name="RedPhone_ringing">A tocar…</string>
    <string name="RedPhone_busy">Ocupado</string>
    <string name="RedPhone_recipient_unavailable">Destinatário indisponível</string>
    <string name="RedPhone_network_failed">Falha de rede!</string>
    <string name="RedPhone_number_not_registered">Número não registado!</string>
    <string name="RedPhone_the_number_you_dialed_does_not_support_secure_voice">O número que marcou não suporta chamadas de voz seguras!</string>
    <string name="RedPhone_got_it">Entendido</string>

    <!-- Valentine\'s Day Megaphone -->
    <!-- Title text for the Valentine\'s Day donation megaphone. The placeholder will always be a heart emoji. Needs to be a placeholder for Android reasons. -->
    <string name="ValentinesDayMegaphone_happy_heart_day">Bom dia 💜!</string>
    <!-- Body text for the Valentine\'s Day donation megaphone. -->
    <string name="ValentinesDayMegaphone_show_your_affection">Mostre o seu afeto ao tornar-se num apoiante do Molly.</string>

    <!-- WebRtcCallActivity -->
    <string name="WebRtcCallActivity__tap_here_to_turn_on_your_video">Toque aqui para ativar a sua câmara</string>
    <string name="WebRtcCallActivity__to_call_s_signal_needs_access_to_your_camera">Para telefonar a %1$s, o Molly necessita de aceder à sua câmara</string>
    <string name="WebRtcCallActivity__signal_s">Chamada Molly %1$s</string>
    <string name="WebRtcCallActivity__calling">A chamar…</string>
    <string name="WebRtcCallActivity__group_is_too_large_to_ring_the_participants">Grupo demasiado grande para ligar a todos os participantes.</string>
    <!-- Call status shown when an active call was disconnected (e.g., network hiccup) and is trying to reconnect -->
    <string name="WebRtcCallActivity__reconnecting">A ligar novamente…</string>
    <!-- Title for dialog warning about lacking bluetooth permissions during a call -->
    <string name="WebRtcCallActivity__bluetooth_permission_denied">Permissão de bluetooth negada</string>
    <!-- Message for dialog warning about lacking bluetooth permissions during a call and references the permission needed by name -->
    <string name="WebRtcCallActivity__please_enable_the_nearby_devices_permission_to_use_bluetooth_during_a_call">Por favor, ative a permissão \"Dispositivos próximos\" para utilizar o bluetooth durante uma chamada.</string>
    <!-- Positive action for bluetooth warning dialog to open settings -->
    <string name="WebRtcCallActivity__open_settings">Abrir definições</string>
    <!-- Negative aciton for bluetooth warning dialog to dismiss dialog -->
    <string name="WebRtcCallActivity__not_now">Agora não</string>

    <!-- WebRtcCallView -->
    <string name="WebRtcCallView__signal_call">Chamada do Signal</string>
    <string name="WebRtcCallView__signal_video_call">Videochamada do Signal</string>
    <string name="WebRtcCallView__start_call">Iniciar chamada</string>
    <string name="WebRtcCallView__join_call">Entrar na chamada</string>
    <string name="WebRtcCallView__call_is_full">A chamada encontra-se cheia</string>
    <string name="WebRtcCallView__the_maximum_number_of_d_participants_has_been_Reached_for_this_call">Foi atingido o número máximo de %1$d participantes para esta chamada. Tente novamente mais tarde.</string>
    <string name="WebRtcCallView__view_participants_list">Ver participantes</string>
    <string name="WebRtcCallView__your_video_is_off">O seu vídeo encontra-se desligado</string>
    <string name="WebRtcCallView__reconnecting">A ligar novamente…</string>
    <string name="WebRtcCallView__joining">A entrar…</string>
    <string name="WebRtcCallView__disconnected">Desligado</string>

    <string name="WebRtcCallView__signal_will_ring_s">O Signal irá ligar a %1$s</string>
    <string name="WebRtcCallView__signal_will_ring_s_and_s">O Signal irá ligar a %1$s e a %2$s</string>
    <plurals name="WebRtcCallView__signal_will_ring_s_s_and_d_others">
        <item quantity="one">O Signal irá chamar %1$s, %2$s, e %3$d outro</item>
        <item quantity="other">O Signal irá chamar %1$s, %2$s, e outros %3$d</item>
    </plurals>

    <string name="WebRtcCallView__s_will_be_notified">%1$s será notificado(a)</string>
    <string name="WebRtcCallView__s_and_s_will_be_notified">%1$s e %2$s serão notificados</string>
    <plurals name="WebRtcCallView__s_s_and_d_others_will_be_notified">
        <item quantity="one">%1$s, %2$s e %3$d outro receberão uma notificação</item>
        <item quantity="other">%1$s, %2$s e outros %3$d receberão uma notificação</item>
    </plurals>

    <string name="WebRtcCallView__ringing_s">A ligar %1$s</string>
    <string name="WebRtcCallView__ringing_s_and_s">A ligar %1$s e %2$s</string>
    <plurals name="WebRtcCallView__ringing_s_s_and_d_others">
        <item quantity="one">A ligar %1$s, %2$s e %3$d outro</item>
        <item quantity="other">A ligar %1$s, %2$s e outros %3$d</item>
    </plurals>

    <string name="WebRtcCallView__s_is_calling_you">%1$s está a telefonar-lhe</string>
    <string name="WebRtcCallView__s_is_calling_you_and_s">%1$s está a telefonar-lhe e %2$s</string>
    <string name="WebRtcCallView__s_is_calling_you_s_and_s">%1$s está a telefonar-lhe, %2$s, e %3$s</string>
    <plurals name="WebRtcCallView__s_is_calling_you_s_s_and_d_others">
        <item quantity="one">%1$s está a ligar-lhe, %2$s, %3$s e %4$d outro</item>
        <item quantity="other">%1$s está a ligar-lhe, %2$s, %3$s, e outros %4$d</item>
    </plurals>

    <string name="WebRtcCallView__no_one_else_is_here">Não se encontra mais ninguém aqui</string>
    <string name="WebRtcCallView__s_is_in_this_call">%1$s está nesta chamada</string>
    <string name="WebRtcCallView__s_are_in_this_call">%1$s estão nesta chamada</string>
    <string name="WebRtcCallView__s_and_s_are_in_this_call">%1$s e %2$s estão nesta chamada</string>
    <string name="WebRtcCallView__s_is_presenting">%1$s está a apresentar</string>

    <plurals name="WebRtcCallView__s_s_and_d_others_are_in_this_call">
        <item quantity="one">%1$s, %2$s e %3$d outro estão nesta chamada</item>
        <item quantity="other">%1$s, %2$s, e outros %3$d estão nesta chamada</item>
    </plurals>

    <string name="WebRtcCallView__flip">Girar</string>
    <string name="WebRtcCallView__speaker">Altifalante</string>
    <string name="WebRtcCallView__camera">Câmara</string>
    <string name="WebRtcCallView__unmute">Alertar</string>
    <string name="WebRtcCallView__mute">Silenciar</string>
    <string name="WebRtcCallView__ring">Ligar</string>
    <string name="WebRtcCallView__end_call">Terminar chamada</string>

    <!-- CallParticipantsListDialog -->
    <plurals name="CallParticipantsListDialog_in_this_call_d_people">
        <item quantity="one">· %1$d pessoa nesta chamada</item>
        <item quantity="other">· %1$d pessoas nesta chamada</item>
    </plurals>

    <!-- CallParticipantView -->
    <string name="CallParticipantView__s_is_blocked">%1$s está bloqueado(a)</string>
    <string name="CallParticipantView__more_info">Mais informação</string>
    <string name="CallParticipantView__you_wont_receive_their_audio_or_video">Não irá receber os áudios e vídeos deles e eles não receberão os seus.</string>
    <string name="CallParticipantView__cant_receive_audio_video_from_s">Não pode receber áudio e vídeo de %1$s</string>
    <string name="CallParticipantView__cant_receive_audio_and_video_from_s">Não pode receber áudio e vídeo de %1$s</string>
    <string name="CallParticipantView__this_may_be_Because_they_have_not_verified_your_safety_number_change">Isto poderá dever-se a ele(s) ainda não ter(em) verificado a alteração do seu número de segurança, a existir um problema com os dispositivos dele(s), ou porque ele(s) o bloquearam.</string>

    <!-- CallToastPopupWindow -->
    <string name="CallToastPopupWindow__swipe_to_view_screen_share">Deslize para ver o ecrã de partilha</string>

    <!-- ProxyBottomSheetFragment -->
    <string name="ProxyBottomSheetFragment_proxy_server">Servidor proxy</string>
    <string name="ProxyBottomSheetFragment_proxy_address">Endereço proxy</string>
    <string name="ProxyBottomSheetFragment_do_you_want_to_use_this_proxy_address">Deseja utilizar este endereço de proxy?</string>
    <string name="ProxyBottomSheetFragment_use_proxy">Utilizar proxy</string>
    <string name="ProxyBottomSheetFragment_successfully_connected_to_proxy">Ligado com sucesso ao proxy.</string>

    <!-- RecaptchaProofActivity -->
    <string name="RecaptchaProofActivity_failed_to_submit">Falha ao submeter</string>
    <string name="RecaptchaProofActivity_complete_verification">Verificação completa</string>

    <!-- RegistrationActivity -->
    <string name="RegistrationActivity_select_your_country">Escolha o seu país</string>
    <string name="RegistrationActivity_you_must_specify_your_country_code">Deverá escolher o seu código do pais
    </string>
    <string name="RegistrationActivity_you_must_specify_your_phone_number">Deverá especificar o seu número de telefone
    </string>
    <string name="RegistrationActivity_invalid_number">Número inválido</string>
    <string name="RegistrationActivity_the_number_you_specified_s_is_invalid">O número que você especificou (%1$s) é inválido.
    </string>
    <string name="RegistrationActivity_a_verification_code_will_be_sent_to">Será enviado um código de verificação para:</string>
    <string name="RegistrationActivity_you_will_receive_a_call_to_verify_this_number">Irá receber uma chamada para verificar este número</string>
    <string name="RegistrationActivity_is_your_phone_number_above_correct">O seu número de telefone acima encontra-se correto?</string>
    <string name="RegistrationActivity_edit_number">Editar número</string>
    <string name="RegistrationActivity_missing_google_play_services">Google Play Services em falta</string>
    <string name="RegistrationActivity_this_device_is_missing_google_play_services">Este dispositivo tem o Google Play Services em falta. Vai conseguir usar o Molly na mesma, mas esta configuração poderá resultar em fiabilidade ou performance reduzidas.\n\nSe não é um utilizador avançado, não está a correr uma ROM Android personalizada ou acha que isto é um erro, por favor contacte support@molly.im para obter ajuda.</string>
    <string name="RegistrationActivity_i_understand">Eu compreendo</string>
    <string name="RegistrationActivity_play_services_error">Erro do Play Services</string>
    <string name="RegistrationActivity_google_play_services_is_updating_or_unavailable">O Google Play Services está a ser atualizado ou está temporariamente indisponível. Por favor, tente novamente.</string>
    <string name="RegistrationActivity_terms_and_privacy">Termos e Política de privacidade</string>
    <string name="RegistrationActivity_signal_needs_access_to_your_contacts_and_media_in_order_to_connect_with_friends">O Signal necessita das permissões de acesso aos contatos e à multimédia para o ajudar a ligar-se a amigos e a enviar mensagens. Os seus contactos são carregados utilizando a descoberta de contacto privado do Signal, o que significa que eles são encriptados de ponta a ponta e nunca visíveis para o serviço do Signal.</string>
    <string name="RegistrationActivity_signal_needs_access_to_your_contacts_in_order_to_connect_with_friends">O Signal necessita das permissões de acesso aos contatos para o ajudar a ligar-se a amigos. Os seus contactos são carregados utilizando a descoberta de contacto privado do Signal, o que significa que eles são encriptados de ponta a ponta e nunca visíveis para o serviço do Signal.</string>
    <string name="RegistrationActivity_rate_limited_to_service">Fez demasiadas tentativas para registar este número. Por favor, tente mais tarde.</string>
    <string name="RegistrationActivity_unable_to_connect_to_service">Não foi possível ligar ao serviço. Por favor, verifique a sua ligação à rede e tente novamente.</string>
    <string name="RegistrationActivity_non_standard_number_format">Formato de número não padronizado</string>
    <string name="RegistrationActivity_the_number_you_entered_appears_to_be_a_non_standard">O número que introduziu (%1$s) não parece estar num formato padronizado.\n\nSerá que queria dizer %2$s?</string>
    <string name="RegistrationActivity_signal_android_phone_number_format">Molly Android - Formato de números de telefone</string>
    <string name="RegistrationActivity_call_requested">Chamada pedida</string>
    <plurals name="RegistrationActivity_debug_log_hint">
        <item quantity="one">Está agora a %1$d passo de submeter um registo de depuração.</item>
        <item quantity="other">Está agora a %1$d passos de submeter um registo de depuração.</item>
    </plurals>
    <string name="RegistrationActivity_we_need_to_verify_that_youre_human">Necessitamos de verificar que é humano.</string>
    <string name="RegistrationActivity_next">Seguinte</string>
    <string name="RegistrationActivity_continue">Continuar</string>
    <string name="RegistrationActivity_take_privacy_with_you_be_yourself_in_every_message">Leve a privacidade consigo.\\Seja você mesmo em todas as mensagens.</string>
    <string name="RegistrationActivity_enter_your_phone_number_to_get_started">Para começar introduza o seu número de telefone</string>
    <string name="RegistrationActivity_enter_your_phone_number">Introduza o sue número de telefone</string>
    <string name="RegistrationActivity_you_will_receive_a_verification_code">Irá receber um código de verificação. Poderão existir custos por parte da sua operadora.</string>
    <string name="RegistrationActivity_enter_the_code_we_sent_to_s">Introduza o código que enviamos para %1$s</string>
    <string name="RegistrationActivity_make_sure_your_phone_has_a_cellular_signal">Confirme que o seu telemóvel tem sinal de rede para receber SMS ou chamadas</string>

    <string name="RegistrationActivity_phone_number_description">Número de telefone</string>
    <string name="RegistrationActivity_country_code_description">Código do país</string>
    <string name="RegistrationActivity_call">Telefonar</string>

    <!-- RegistrationLockV2Dialog -->
    <string name="RegistrationLockV2Dialog_turn_on_registration_lock">Ativar o \'Bloqueio de registo\'?</string>
    <string name="RegistrationLockV2Dialog_turn_off_registration_lock">Desativar o \'Bloqueio de registo\'?</string>
    <string name="RegistrationLockV2Dialog_if_you_forget_your_signal_pin_when_registering_again">Caso se esqueça do seu PIN (do Signal) quando se registar novamente no Signal, será bloqueado da sua conta durante 7 dias.</string>
    <string name="RegistrationLockV2Dialog_turn_on">Ativar</string>
    <string name="RegistrationLockV2Dialog_turn_off">Desativar</string>

    <!-- RevealableMessageView -->
    <string name="RevealableMessageView_view_photo">Ver fotografia</string>
    <string name="RevealableMessageView_view_video">Ver vídeo</string>
    <string name="RevealableMessageView_viewed">Vista(s)</string>
    <string name="RevealableMessageView_media">Multimédia</string>

    <!-- Search -->
    <string name="SearchFragment_no_results">Sem resultados para \'%1$s\'</string>
    <string name="SearchFragment_header_conversations">Conversas</string>
    <string name="SearchFragment_header_contacts">Contactos</string>
    <string name="SearchFragment_header_messages">Mensagens</string>

    <!-- ShakeToReport -->
    <string name="ShakeToReport_shake_detected" translatable="false">Shake detected</string>
    <string name="ShakeToReport_submit_debug_log" translatable="false">Submit debug log?</string>
    <string name="ShakeToReport_submit" translatable="false">Submit</string>
    <string name="ShakeToReport_failed_to_submit" translatable="false">Failed to submit :(</string>
    <string name="ShakeToReport_success" translatable="false">Success!</string>
    <string name="ShakeToReport_share" translatable="false">Share</string>

    <!-- SharedContactDetailsActivity -->
    <string name="SharedContactDetailsActivity_add_to_contacts">Adicionar aos contactos</string>
    <string name="SharedContactDetailsActivity_invite_to_signal">Convidar para o Molly</string>
    <string name="SharedContactDetailsActivity_signal_message">Mensagem do Signal</string>
    <string name="SharedContactDetailsActivity_signal_call">Chamada do Signal</string>

    <!-- SharedContactView -->
    <string name="SharedContactView_add_to_contacts">Adicionar aos contactos</string>
    <string name="SharedContactView_invite_to_signal">Convidar para o Molly</string>
    <string name="SharedContactView_message">Mensagem do Signal</string>

    <!-- SignalBottomActionBar -->
    <string name="SignalBottomActionBar_more">Mais</string>

    <!-- SignalPinReminders -->
    <string name="SignalPinReminders_well_remind_you_again_later">PIN verificado com sucesso. Iremos recordar-lhe mais tarde.</string>
    <string name="SignalPinReminders_well_remind_you_again_tomorrow">PIN verificado com sucesso. Iremos recordar-lhe amanhã.</string>
    <string name="SignalPinReminders_well_remind_you_again_in_a_few_days">PIN verificado com sucesso. Iremos recordar-lhe dentro de alguns dias.</string>
    <string name="SignalPinReminders_well_remind_you_again_in_a_week">PIN verificado com sucesso. Iremos recordar-lhe dentro de uma semana.</string>
    <string name="SignalPinReminders_well_remind_you_again_in_a_couple_weeks">PIN verificado com sucesso. Iremos recordar-lhe dentro de algumas semanas.</string>
    <string name="SignalPinReminders_well_remind_you_again_in_a_month">PIN verificado com sucesso. Iremos recordar-lhe dentro de um mês.</string>

    <!-- Slide -->
    <string name="Slide_image">Imagem</string>
    <string name="Slide_sticker">Autocolante</string>
    <string name="Slide_audio">Áudio</string>
    <string name="Slide_video">Vídeo</string>

    <!-- SmsMessageRecord -->
    <string name="SmsMessageRecord_received_corrupted_key_exchange_message">Recebida mensagem corrompida de troca de chaves!
    </string>
    <string name="SmsMessageRecord_received_key_exchange_message_for_invalid_protocol_version">
        Recebida mensagem de troca de chaves para uma versão inválida do protocolo.
    </string>
    <string name="SmsMessageRecord_received_message_with_new_safety_number_tap_to_process">Recebida uma mensagem com um número de segurança novo. Toque para a processar e exibir.</string>
    <string name="SmsMessageRecord_secure_session_reset">Reiniciou a sessão segura.</string>
    <string name="SmsMessageRecord_secure_session_reset_s">%1$s reiniciou a sessão segura.</string>
    <string name="SmsMessageRecord_duplicate_message">Mensagem duplicada.</string>
    <string name="SmsMessageRecord_this_message_could_not_be_processed_because_it_was_sent_from_a_newer_version">Não foi possível processar esta mensagem porque foi enviada a partir de uma versão mais recente do Signal. Peça ao seu contacto para lhe reenviar novamente esta mensagem após você ter feito a atualização do Signal.</string>
    <string name="SmsMessageRecord_error_handling_incoming_message">Erro ao receber mensagem.</string>

    <!-- StickerManagementActivity -->
    <string name="StickerManagementActivity_stickers">Autocolantes</string>

    <!-- StickerManagementAdapter -->
    <string name="StickerManagementAdapter_installed_stickers">Autocolantes instalados</string>
    <string name="StickerManagementAdapter_stickers_you_received">Autocolantes que recebeu</string>
    <string name="StickerManagementAdapter_signal_artist_series">Séries de artista do Signal</string>
    <string name="StickerManagementAdapter_no_stickers_installed">Sem autocolantes instalados</string>
    <string name="StickerManagementAdapter_stickers_from_incoming_messages_will_appear_here">Os autocolantes das mensagens recebidas irão aparecer aqui</string>
    <string name="StickerManagementAdapter_untitled">Sem título</string>
    <string name="StickerManagementAdapter_unknown">Desconhecido</string>

    <!-- StickerPackPreviewActivity -->
    <string name="StickerPackPreviewActivity_untitled">Sem título</string>
    <string name="StickerPackPreviewActivity_unknown">Desconhecido</string>
    <string name="StickerPackPreviewActivity_install">Instalar</string>
    <string name="StickerPackPreviewActivity_remove">Remover</string>
    <string name="StickerPackPreviewActivity_stickers">Autocolantes</string>
    <string name="StickerPackPreviewActivity_failed_to_load_sticker_pack">Falha ao carregar o pacote de autocolantes</string>

    <!-- SubmitDebugLogActivity -->
    <string name="SubmitDebugLogActivity_edit">Editar</string>
    <string name="SubmitDebugLogActivity_done">Concluído</string>
    <!-- Menu option to save a debug log file to disk. -->
    <string name="SubmitDebugLogActivity_save">Guardar</string>
    <!-- Error that is show in a toast when we fail to save a debug log file to disk. -->
    <string name="SubmitDebugLogActivity_failed_to_save">Falha ao guardar</string>
    <!-- Toast that is show to notify that we have saved the debug log file to disk. -->
    <string name="SubmitDebugLogActivity_save_complete">Guardado com sucesso</string>
    <string name="SubmitDebugLogActivity_tap_a_line_to_delete_it">Toque numa linha para a eliminar</string>
    <string name="SubmitDebugLogActivity_submit">Submeter</string>
    <string name="SubmitDebugLogActivity_failed_to_submit_logs">Ocorreu um erro ao tentar enviar os históricos</string>
    <string name="SubmitDebugLogActivity_success">Efetuado com sucesso!</string>
    <string name="SubmitDebugLogActivity_copy_this_url_and_add_it_to_your_issue">Copie este URL e adicione-o ao seu relatório de problema ou e-mail de pedido de apoio:\n\n<b>%1$s</b></string>
    <string name="SubmitDebugLogActivity_share">Partilhar</string>
    <string name="SubmitDebugLogActivity_this_log_will_be_posted_publicly_online_for_contributors">Este registo será publicado online para ser consultado pelos contribuidores. Poderá analisá-lo antes de o carregar.</string>

    <!-- SupportEmailUtil -->
    <string name="SupportEmailUtil_support_email" translatable="false">support@molly.im</string>
    <string name="SupportEmailUtil_filter">Filtro:</string>
    <string name="SupportEmailUtil_device_info">Informação do dispositivo:</string>
    <string name="SupportEmailUtil_android_version">Versão do Android:</string>
    <string name="SupportEmailUtil_signal_version">Versão do Molly:</string>
    <string name="SupportEmailUtil_signal_package">Pacote Molly:</string>
    <string name="SupportEmailUtil_registration_lock">Bloqueio de registo:</string>
    <string name="SupportEmailUtil_locale">Local:</string>

    <!-- ThreadRecord -->
    <string name="ThreadRecord_group_updated">Grupo atualizado</string>
    <string name="ThreadRecord_left_the_group">Abandonou o grupo</string>
    <string name="ThreadRecord_secure_session_reset">Sessão segura reiniciada.</string>
    <string name="ThreadRecord_draft">Rascunho:</string>
    <string name="ThreadRecord_called">Você ligou</string>
    <string name="ThreadRecord_called_you">Ligou-lhe</string>
    <string name="ThreadRecord_missed_audio_call">Chamada de áudio perdida</string>
    <string name="ThreadRecord_missed_video_call">Chamada de vídeo perdida</string>
    <string name="ThreadRecord_media_message">Mensagem multimédia</string>
    <string name="ThreadRecord_sticker">Autocolante</string>
    <string name="ThreadRecord_view_once_photo">Fotografia de visualização única</string>
    <string name="ThreadRecord_view_once_video">Vídeo de visualização única</string>
    <string name="ThreadRecord_view_once_media">Multimédia de visualização única</string>
    <string name="ThreadRecord_this_message_was_deleted">Esta mensagem foi eliminada.</string>
    <string name="ThreadRecord_you_deleted_this_message">Eliminou esta mensagem.</string>
    <!-- Displayed in the notification when the user sends a request to activate payments -->
    <string name="ThreadRecord_you_sent_request">Enviou um pedido para ativar os Pagamentos</string>
    <!-- Displayed in the notification when the recipient wants to activate payments -->
    <string name="ThreadRecord_wants_you_to_activate_payments">%1$s quer que você ative os Pagamentos</string>
    <!-- Displayed in the notification when the user activates payments -->
    <string name="ThreadRecord_you_activated_payments">Ativou os Pagamentos</string>
    <!-- Displayed in the notification when the recipient can accept payments -->
    <string name="ThreadRecord_can_accept_payments">%1$s pode agora aceitar Pagamentos</string>
    <string name="ThreadRecord_s_is_on_signal">%1$s está no Signal!</string>
    <string name="ThreadRecord_disappearing_messages_disabled">Destruição de mensagens desativada</string>
    <string name="ThreadRecord_disappearing_message_time_updated_to_s">O tempo a decorrer até que as mensagens sejam destruídas está definido para %1$s</string>
    <string name="ThreadRecord_safety_number_changed">Número de segurança alterado</string>
    <string name="ThreadRecord_your_safety_number_with_s_has_changed">O seu número de segurança com %1$s foi alterado.</string>
    <string name="ThreadRecord_you_marked_verified">Marcou como verificado</string>
    <string name="ThreadRecord_you_marked_unverified">Marcou como não verificado</string>
    <string name="ThreadRecord_message_could_not_be_processed">A mensagem não pode ser processada</string>
    <string name="ThreadRecord_delivery_issue">Problema na entrega</string>
    <string name="ThreadRecord_message_request">Pedido de mensagem</string>
    <string name="ThreadRecord_photo">Fotografia</string>
    <string name="ThreadRecord_gif">GIF</string>
    <string name="ThreadRecord_voice_message">Mensagem de voz</string>
    <string name="ThreadRecord_file">Ficheiro</string>
    <string name="ThreadRecord_video">Vídeo</string>
    <string name="ThreadRecord_chat_session_refreshed">A sessão da conversa foi atualizada</string>
    <!-- Displayed in the notification when the user is sent a gift -->
    <string name="ThreadRecord__you_received_a_gift">Recebeu uma oferta</string>
    <!-- Displayed in the notification when the user sends a gift -->
    <string name="ThreadRecord__you_sent_a_gift">Enviou uma oferta</string>
    <!-- Displayed in the notification when the user has opened a received gift -->
    <string name="ThreadRecord__you_redeemed_a_gift_badge">Resgatou um crachá de oferta</string>
    <!-- Displayed in the conversation list when someone reacted to your story -->
    <string name="ThreadRecord__reacted_s_to_your_story">Reagiu com %1$s à sua história</string>
    <!-- Displayed in the conversation list when you reacted to someone\'s story -->
    <string name="ThreadRecord__reacted_s_to_their_story">Reagiu com %1$s à sua história</string>
    <!-- Displayed in the conversation list when your most recent message is a payment to or from the person the conversation is with -->
    <string name="ThreadRecord_payment">Pagamento</string>

    <!-- UpdateApkReadyListener -->
    <string name="UpdateApkReadyListener_Signal_update">Atualização do Molly</string>
    <string name="UpdateApkReadyListener_a_new_version_of_signal_is_available_tap_to_update">Está disponível uma nova versão do Molly, toque para atualizar</string>

    <!-- UntrustedSendDialog -->
    <string name="UntrustedSendDialog_send_message">Enviar mensagem?</string>
    <string name="UntrustedSendDialog_send">Enviar</string>

    <!-- UnverifiedSendDialog -->
    <string name="UnverifiedSendDialog_send_message">Enviar mensagem?</string>
    <string name="UnverifiedSendDialog_send">Enviar</string>

    <!-- UsernameEditFragment -->
    <!-- Toolbar title when entering from registration -->
    <string name="UsernameEditFragment__add_a_username">Adicione um nome de utilizador</string>
    <!-- Instructional text at the top of the username edit screen -->
    <string name="UsernameEditFragment__choose_your_username">Escolha o seu nome de utilizador</string>
    <string name="UsernameEditFragment_username">Nome de utilizador</string>
    <string name="UsernameEditFragment_delete">Eliminar</string>
    <string name="UsernameEditFragment_successfully_set_username">Nome de utilizador definido com sucesso.</string>
    <string name="UsernameEditFragment_successfully_removed_username">Nome de utilizador removido com sucesso.</string>
    <string name="UsernameEditFragment_encountered_a_network_error">Encontrado um erro de rede.</string>
    <string name="UsernameEditFragment_this_username_is_taken">Este nome de utilizador já se encontra em utilização.</string>
    <string name="UsernameEditFragment_this_username_is_available">Este nome de utilizador encontra-se disponível.</string>
    <string name="UsernameEditFragment_usernames_can_only_include">Os nomes de utilizadores apenas podem incluir a-Z, 0-9 e underscores.</string>
    <string name="UsernameEditFragment_usernames_cannot_begin_with_a_number">Os nomes de utilizadores não podem começar com um número.</string>
    <string name="UsernameEditFragment_username_is_invalid">Nome de utilizador inválido.</string>
    <string name="UsernameEditFragment_usernames_must_be_between_a_and_b_characters">Os nomes de utilizadores devem ter entre %1$d e %2$d caracteres.</string>
    <!-- Explanation about what usernames provide -->
    <string name="UsernameEditFragment__usernames_let_others_message">Os nomes de utilizador permitem às outras pessoas enviar-lhe mensagens sem precisarem do seu número de telemóvel. Estão emparelhados com um conjunto de dígitos para ajudar a manter o seu endereço privado.</string>
    <!-- Dialog title for explanation about numbers at the end of the username -->
    <string name="UsernameEditFragment__what_is_this_number">Que número é este?</string>
    <string name="UsernameEditFragment__these_digits_help_keep">Estes dígitos ajudam a manter o seu nome de utilizador privado, para que possa evitar mensagens indesejadas. Partilhe o seu nome de utilizador apenas com as pessoas e grupos com quem gostaria de conversar. Se mudar de nome de utilizador, receberá um novo conjunto de dígitos.</string>
    <!-- Button to allow user to skip -->
    <string name="UsernameEditFragment__skip">Saltar</string>
    <!-- Content description for done button -->
    <string name="UsernameEditFragment__done">Concluído</string>

    <plurals name="UserNotificationMigrationJob_d_contacts_are_on_signal">
        <item quantity="one">%1$d contacto está no Signal!</item>
        <item quantity="other">%1$d contactos estão no Signal!</item>
    </plurals>

    <!-- UsernameShareBottomSheet -->
    <!-- Explanation of what the sheet enables the user to do -->
    <string name="UsernameShareBottomSheet__copy_or_share_a_username_link">Copie ou partilhe o link de um nome de utilizador</string>

    <!-- VerifyIdentityActivity -->
    <string name="VerifyIdentityActivity_your_contact_is_running_an_old_version_of_signal">O seu contacto está a utilizar uma versão antiga do Signal. Por favor peça-lhe para actualizar antes de verificar o seu número de segurança.</string>
    <string name="VerifyIdentityActivity_your_contact_is_running_a_newer_version_of_Signal">O seu contacto está a utilizar uma versão mais recente do Signal, com um formato de código QR incompatível. Por favor, actualize para comparar.</string>
    <string name="VerifyIdentityActivity_the_scanned_qr_code_is_not_a_correctly_formatted_safety_number">O código QR lido não é um número de segurança formatado corretamente. Por favor, tente digitalizá-lo novamente.</string>
    <string name="VerifyIdentityActivity_share_safety_number_via">Partilhar número de segurança via…</string>
    <string name="VerifyIdentityActivity_our_signal_safety_number">O nosso número de segurança do Signal:</string>
    <string name="VerifyIdentityActivity_no_app_to_share_to">Parece que não tem aplicações para as quais partilhar.</string>
    <string name="VerifyIdentityActivity_no_safety_number_to_compare_was_found_in_the_clipboard">Não foi encontrado na área de transferência nenhum número de segurança com o qual comparar</string>
    <string name="VerifyIdentityActivity_signal_needs_the_camera_permission_in_order_to_scan_a_qr_code_but_it_has_been_permanently_denied">O Molly requer permissão de acesso à câmara para ler códigos QR, mas esta foi negada permanentemente. Por favor, aceda às definições das aplicações do seu telemóvel, seleccione a aplicação Molly e nas \"Permissões\" ative a \"Câmara\".</string>
    <string name="VerifyIdentityActivity_unable_to_scan_qr_code_without_camera_permission">Não é possível ler um código QR sem permissão de acesso à câmara.</string>
    <string name="VerifyIdentityActivity_you_must_first_exchange_messages_in_order_to_view">Primeiro deverá trocar mensagens de forma a poder ver o número de segurança de %1$s.</string>

    <!-- ViewOnceMessageActivity -->
    <string name="ViewOnceMessageActivity_video_duration" translatable="false">%1$02d:%2$02d</string>

    <!-- AudioView -->
    <string name="AudioView_duration" translatable="false">%1$d:%2$02d</string>

    <!-- MessageDisplayHelper -->
    <string name="MessageDisplayHelper_message_encrypted_for_non_existing_session">Mensagem encriptada para sessão inexistente</string>

    <!-- MmsMessageRecord -->
    <string name="MmsMessageRecord_bad_encrypted_mms_message">Mensagem MMS encriptada corrompida</string>
    <string name="MmsMessageRecord_mms_message_encrypted_for_non_existing_session">Mensagem MMS encriptada para sessão inexistente</string>

    <!-- MuteDialog -->
    <string name="MuteDialog_mute_notifications">Silenciar notificações</string>

    <!-- ApplicationMigrationService -->
    <string name="ApplicationMigrationService_import_in_progress">Importação em progresso</string>
    <string name="ApplicationMigrationService_importing_text_messages">A importar mensages de texto</string>
    <string name="ApplicationMigrationService_import_complete">Importação completa</string>
    <string name="ApplicationMigrationService_system_database_import_is_complete">Importação da base de dados do sistema está completa.</string>

    <!-- KeyCachingService -->
    <string name="KeyCachingService_signal_passphrase_cached">Toque para abrir.</string>
    <string name="KeyCachingService_passphrase_cached">O Molly está desbloqueado</string>
    <string name="KeyCachingService_lock">Bloquear o Molly</string>

    <!-- MediaPreviewActivity -->
    <string name="MediaPreviewActivity_you">Você</string>
    <string name="MediaPreviewActivity_unssuported_media_type">Tipo de multimédia não suportado</string>
    <string name="MediaPreviewActivity_draft">Rascunho</string>
    <string name="MediaPreviewActivity_signal_needs_the_storage_permission_in_order_to_write_to_external_storage_but_it_has_been_permanently_denied">O Molly requer permissão de acesso ao armazenamento para escrever no suporte de armazenamento externo, mas esta foi negada permanentemente. Por favor, aceda às definições das aplicações do telemóvel, seleccione o Molly e, em \"Permissões\" active \"Armazenamento\".</string>
    <string name="MediaPreviewActivity_unable_to_write_to_external_storage_without_permission">Não é possível guardar para o armazenamento externo sem permissões</string>
    <string name="MediaPreviewActivity_media_delete_confirmation_title">Eliminar mensagem?</string>
    <string name="MediaPreviewActivity_media_delete_confirmation_message">Isto irá eliminar permanentemente esta mensagem.</string>
    <string name="MediaPreviewActivity_s_to_s">%1$s para %2$s</string>
    <!-- All media preview title when viewing media send by you to another recipient (allows changing of \'You\' based on context) -->
    <string name="MediaPreviewActivity_you_to_s">De si para %1$s</string>
    <!-- All media preview title when viewing media sent by another recipient to you (allows changing of \'You\' based on context) -->
    <string name="MediaPreviewActivity_s_to_you">De %1$s para si</string>
    <string name="MediaPreviewActivity_media_no_longer_available">Multimédia atualmente indisponível.</string>
    <string name="MediaPreviewActivity_cant_find_an_app_able_to_share_this_media">Não foi possível encontrar uma aplicação capaz de partilhar este média.</string>
    <string name="MediaPreviewActivity_dismiss_due_to_error">Fechar</string>
    <string name="MediaPreviewFragment_edit_media_error">Erro de multimédia</string>

    <!-- MessageNotifier -->
    <string name="MessageNotifier_d_new_messages_in_d_conversations">%1$d novas mensagens em %2$d conversas</string>
    <string name="MessageNotifier_most_recent_from_s">Mais recente de: %1$s</string>
    <string name="MessageNotifier_locked_message">Mensagem bloqueada</string>
    <string name="MessageNotifier_message_delivery_failed">Falha na entrega de mensagem.</string>
    <string name="MessageNotifier_failed_to_deliver_message">Falha na entrega da mensagem.</string>
    <string name="MessageNotifier_error_delivering_message">Erro ao entregar a mensagem.</string>
    <string name="MessageNotifier_message_delivery_paused">Entrega de mensagens em pausa.</string>
    <string name="MessageNotifier_verify_to_continue_messaging_on_signal">Verifique para continuar a conversar no Molly.</string>
    <string name="MessageNotifier_mark_all_as_read">Marcar tudo como lido</string>
    <string name="MessageNotifier_mark_read">Marcar como lida</string>
    <string name="MessageNotifier_turn_off_these_notifications">Desativar estas notificações</string>
    <string name="MessageNotifier_view_once_photo">Fotografia de visualização única</string>
    <string name="MessageNotifier_view_once_video">Vídeo de visualização única</string>
    <string name="MessageNotifier_reply">Responder</string>
    <string name="MessageNotifier_signal_message">Mensagem do Signal</string>
    <string name="MessageNotifier_unsecured_sms">SMS inseguro</string>
    <string name="MessageNotifier_you_may_have_new_messages">Você poderá ter novas mensagens</string>
    <string name="MessageNotifier_open_signal_to_check_for_recent_notifications">Abra o Molly para verificar se existem notificações recentes.</string>
    <string name="MessageNotifier_contact_message">%1$s%2$s</string>
    <string name="MessageNotifier_unknown_contact_message">Contacto</string>
    <string name="MessageNotifier_reacted_s_to_s">Reagiu %1$s a: \"%2$s\".</string>
    <string name="MessageNotifier_reacted_s_to_your_video">Reagiu %1$s ao seu vídeo.</string>
    <string name="MessageNotifier_reacted_s_to_your_image">Reagiu %1$s à sua imagem.</string>
    <string name="MessageNotifier_reacted_s_to_your_gif">Reagiu ao seu GIF com %1$s.</string>
    <string name="MessageNotifier_reacted_s_to_your_file">Reagiu %1$s ao seu ficheiro.</string>
    <string name="MessageNotifier_reacted_s_to_your_audio">Reagiu %1$s ao seu áudio.</string>
    <string name="MessageNotifier_reacted_s_to_your_view_once_media">Reagiu %1$s ao seu ficheiro multimédia de visualização única</string>
    <string name="MessageNotifier_reacted_s_to_your_sticker">Reagiu %1$s ao seu autocolante.</string>
    <string name="MessageNotifier_this_message_was_deleted">Esta mensagem foi eliminada.</string>

    <string name="TurnOffContactJoinedNotificationsActivity__turn_off_contact_joined_signal">Deseja desativar as notificações quando um novo contacto se junta ao Signal? Pode ativar novamente em Signal &gt; Definições &gt; Notificações.</string>

    <!-- Notification Channels -->
    <string name="NotificationChannel_channel_messages">Mensagens</string>
    <string name="NotificationChannel_calls">Chamadas</string>
    <string name="NotificationChannel_failures">Falhas</string>
    <string name="NotificationChannel_backups">Cópias de segurança</string>
    <string name="NotificationChannel_locked_status">Estado do bloqueio</string>
    <string name="NotificationChannel_app_updates">Atualizações da aplicação</string>
    <string name="NotificationChannel_other">Outro</string>
    <string name="NotificationChannel_group_chats">Conversas</string>
    <string name="NotificationChannel_missing_display_name">Desconhecido(a)</string>
    <string name="NotificationChannel_voice_notes">Notas de voz</string>
    <string name="NotificationChannel_contact_joined_signal">Um contacto juntou-se ao Signal</string>
    <string name="NotificationChannels__no_activity_available_to_open_notification_channel_settings">Sem atividade disponível para abrir as definições do canal de notificações.</string>
    <!-- Notification channel name for showing persistent background connection on devices without push notifications -->
    <string name="NotificationChannel_background_connection">Ligação em segundo plano</string>
    <!-- Notification channel name for showing call status information (like connection, ongoing, etc.) Not ringing. -->
    <string name="NotificationChannel_call_status">Estado da chamada</string>
    <!-- Notification channel name for occasional alerts to the user. Will appear in the system notification settings as the title of this notification channel. -->
    <string name="NotificationChannel_critical_app_alerts">Alertas críticos da app</string>

    <!-- ProfileEditNameFragment -->

    <!-- QuickResponseService -->
    <string name="QuickResponseService_quick_response_unavailable_when_Signal_is_locked">A resposta rápida encontra-se indisponível enquanto o Molly estiver bloqueado!</string>
    <string name="QuickResponseService_problem_sending_message">Problema no envio da mensagem!</string>

    <!-- SaveAttachmentTask -->
    <string name="SaveAttachmentTask_saved_to">Guardado em %1$s</string>
    <string name="SaveAttachmentTask_saved">Guardado</string>

    <!-- SearchToolbar -->
    <string name="SearchToolbar_search">Procurar</string>
    <string name="SearchToolbar_search_for_conversations_contacts_and_messages">Procurar por conversas, contactos e mensagens</string>

    <!-- Material3 Search Toolbar -->
    <string name="Material3SearchToolbar__close">Fechar</string>
    <string name="Material3SearchToolbar__clear">Limpar</string>

    <!-- ShortcutLauncherActivity -->
    <string name="ShortcutLauncherActivity_invalid_shortcut">Atalho inválido</string>

    <!-- SingleRecipientNotificationBuilder -->
    <string name="SingleRecipientNotificationBuilder_signal">Molly</string>
    <string name="SingleRecipientNotificationBuilder_new_message">Nova mensagem</string>
    <string name="SingleRecipientNotificationBuilder_message_request">Pedido de mensagem</string>
    <string name="SingleRecipientNotificationBuilder_you">Você</string>
    <!-- Notification subtext for group stories -->
    <string name="SingleRecipientNotificationBuilder__s_dot_story">%1$s • História</string>

    <!-- ThumbnailView -->
    <string name="ThumbnailView_Play_video_description">Reproduzir vídeo</string>
    <string name="ThumbnailView_Has_a_caption_description">Tem uma legenda</string>

    <!-- TransferControlView -->
    <plurals name="TransferControlView_n_items">
        <item quantity="one">%1$d item</item>
        <item quantity="other">%1$d itens</item>
    </plurals>

    <!-- UnauthorizedReminder -->
    <string name="UnauthorizedReminder_device_no_longer_registered">O dispositivo deixou de estar registado.</string>
    <string name="UnauthorizedReminder_this_is_likely_because_you_registered_your_phone_number_with_Signal_on_a_different_device">Isto é possivelmente devido a ter registado o seu número de telefone com o Signal noutro dispositivo. Toque para voltar a registar.</string>

    <!-- EnclaveFailureReminder -->
    <!-- Banner message to update app to use payments -->
    <string name="EnclaveFailureReminder_update_signal">Atualize o Signal para continuar a usar pagamentos. O seu saldo pode não estar atualizado.</string>
    <!-- Banner button to update now -->
    <string name="EnclaveFailureReminder_update_now">Atualizar agora</string>

    <!-- WebRtcCallActivity -->
    <string name="WebRtcCallActivity_to_answer_the_call_give_signal_access_to_your_microphone">Para poder atender a chamada, conceda ao Molly o acesso ao seu microfone.</string>
    <string name="WebRtcCallActivity_to_answer_the_call_from_s_give_signal_access_to_your_microphone">Para poder atender a chamada de %1$s, conceda ao Molly o acesso ao microfone.</string>
    <string name="WebRtcCallActivity_signal_requires_microphone_and_camera_permissions_in_order_to_make_or_receive_calls">O Molly requer permissões de acesso ao microfone e à câmara, para efectuar e receber chamadas, mas estas foram negadas permanentemente. Por favor, aceda às definições das aplicações do seu telemóvel, selecione a aplicação Molly e, em \"Permissões\" ative o \"Microfone\" e a \"Câmara\".</string>
    <string name="WebRtcCallActivity__answered_on_a_linked_device">Atendida num dispositivo associado.</string>
    <string name="WebRtcCallActivity__declined_on_a_linked_device">Recusada num dispositivo associado.</string>
    <string name="WebRtcCallActivity__busy_on_a_linked_device">Ocupado num dispositivo associado.</string>

    <string name="GroupCallSafetyNumberChangeNotification__someone_has_joined_this_call_with_a_safety_number_that_has_changed">Alguém se juntou a esta chamada com um número de segurança modificado.</string>

    <!-- WebRtcCallScreen -->
    <string name="WebRtcCallScreen_swipe_up_to_change_views">Deslize para cima para alterar as vistas</string>

    <!-- WebRtcCallScreen V2 -->
    <string name="WebRtcCallScreen__decline">Recusar</string>
    <string name="WebRtcCallScreen__answer">Atender</string>
    <string name="WebRtcCallScreen__answer_without_video">Atender sem vídeo</string>

    <!-- WebRtcAudioOutputToggle -->
    <string name="WebRtcAudioOutputToggle__audio_output">Saída de áudio</string>
    <string name="WebRtcAudioOutputToggle__phone_earpiece">Auscultador do telemóvel</string>
    <string name="WebRtcAudioOutputToggle__speaker">Altifalante</string>
    <string name="WebRtcAudioOutputToggle__bluetooth">Bluetooth</string>

    <string name="WebRtcCallControls_answer_call_description">Atender chamada</string>
    <string name="WebRtcCallControls_reject_call_description">Rejeitar chamada</string>

    <!-- change_passphrase_activity -->
    <string name="change_passphrase_activity__old_passphrase">Frase-chave anterior</string>
    <string name="change_passphrase_activity__new_passphrase">Frase-chave nova</string>
    <string name="change_passphrase_activity__repeat_new_passphrase">Repita a frase-chave nova</string>

    <!-- contact_selection_activity -->
    <string name="contact_selection_activity__enter_name_or_number">Introduza o nome ou número</string>
    <string name="contact_selection_activity__invite_to_signal">Convite para o Molly</string>
    <string name="contact_selection_activity__new_group">Novo grupo</string>

    <!-- contact_filter_toolbar -->
    <string name="contact_filter_toolbar__clear_entered_text_description">Limpar o texto introduzido</string>
    <string name="contact_filter_toolbar__show_keyboard_description">Mostrar teclado</string>
    <string name="contact_filter_toolbar__show_dial_pad_description">Mostrar teclado de marcação</string>

    <!-- contact_selection_group_activity -->
    <string name="contact_selection_group_activity__no_contacts">Sem contactos.</string>
    <string name="contact_selection_group_activity__finding_contacts">A carregar contactos…</string>

    <!-- single_contact_selection_activity -->
    <string name="SingleContactSelectionActivity_contact_photo">Fotografia de contacto</string>

    <!-- ContactSelectionListFragment-->
    <string name="ContactSelectionListFragment_signal_requires_the_contacts_permission_in_order_to_display_your_contacts">O Molly requer permissão de acesso aos contactos para visualizar os seus contactos, mas esta foi negada permanentemente. Por favor, aceda às definições das aplicações do telemóvel, seleccione a aplicação Molly e nas \"Permissões\" ative os \"Contactos\".</string>
    <string name="ContactSelectionListFragment_error_retrieving_contacts_check_your_network_connection">Problema a obter os contactos, verifique a sua ligação à rede</string>
    <string name="ContactSelectionListFragment_username_not_found">Nome de utilizador não encontrado</string>
    <string name="ContactSelectionListFragment_s_is_not_a_signal_user">"\"%1$s\" não é um utilizador do Signal. Por favor, verifique o nome de utilizador e tente novamente."</string>
    <string name="ContactSelectionListFragment_you_do_not_need_to_add_yourself_to_the_group">Não necessita de adicionar a si próprio ao grupo</string>
    <string name="ContactSelectionListFragment_maximum_group_size_reached">Atingiu o tamanho máximo do grupo</string>
    <string name="ContactSelectionListFragment_signal_groups_can_have_a_maximum_of_d_members">Os grupos do Signal poderão ter o máximo de %1$d membros.</string>
    <string name="ContactSelectionListFragment_recommended_member_limit_reached">Atingido o limite de membros recomendado</string>
    <string name="ContactSelectionListFragment_signal_groups_perform_best_with_d_members_or_fewer">Os grupos do Signal funcionam melhor com %1$d ou menos membros. Adicionar mais membros irá causar atrasos no envio e na receção de mensagens.</string>
    <plurals name="ContactSelectionListFragment_d_members">
        <item quantity="one">%1$d membro</item>
        <item quantity="other">%1$d membros</item>
    </plurals>

    <!-- contact_selection_list_fragment -->
    <string name="contact_selection_list_fragment__signal_needs_access_to_your_contacts_in_order_to_display_them">O Molly precisa de ter acesso aos contactos para os poder mostrar.</string>
    <string name="contact_selection_list_fragment__show_contacts">Mostrar contactos</string>

    <!-- contact_selection_list_item -->
    <plurals name="contact_selection_list_item__number_of_members">
        <item quantity="one">%1$d membro</item>
        <item quantity="other">%1$d membros</item>
    </plurals>
    <!-- Displays number of viewers for a story -->
    <plurals name="contact_selection_list_item__number_of_viewers">
        <item quantity="one">%1$d visualizador</item>
        <item quantity="other">%1$d visualizadores</item>
    </plurals>

    <!-- conversation_activity -->
    <string name="conversation_activity__type_message_push">Mensagem do Signal</string>
    <string name="conversation_activity__type_message_sms_insecure">SMS inseguro</string>
    <string name="conversation_activity__type_message_mms_insecure">MMS inseguro</string>
    <string name="conversation_activity__from_sim_name">De %1$s</string>
    <string name="conversation_activity__sim_n">SIM %1$d</string>
    <string name="conversation_activity__send">Enviar</string>
    <string name="conversation_activity__compose_description">Composição da mensagem</string>
    <string name="conversation_activity__emoji_toggle_description">Teclado de emojis</string>
    <string name="conversation_activity__attachment_thumbnail">Miniatura de anexo</string>
    <string name="conversation_activity__quick_attachment_drawer_toggle_camera_description">Comutar a câmara rápida da gaveta de anexos</string>
    <string name="conversation_activity__quick_attachment_drawer_record_and_send_audio_description">Gravar e enviar anexo de áudio</string>
    <string name="conversation_activity__quick_attachment_drawer_lock_record_description">Bloquear a gravação de um anexo de áudio</string>
    <string name="conversation_activity__enable_signal_for_sms">Ativar SMS através do Signal</string>
    <string name="conversation_activity__message_could_not_be_sent">A mensagem não pode ser enviada. Verifique a sua ligação e tente novamente.</string>

    <!-- conversation_input_panel -->
    <string name="conversation_input_panel__slide_to_cancel">Deslize para cancelar</string>
    <string name="conversation_input_panel__cancel">Cancelar</string>

    <!-- conversation_item -->
    <string name="conversation_item__mms_image_description">Mensagem multimédia</string>
    <string name="conversation_item__secure_message_description">Mensagem segura</string>

    <!-- conversation_item_sent -->
    <string name="conversation_item_sent__send_failed_indicator_description">Falha no envio</string>
    <string name="conversation_item_sent__pending_approval_description">Aprovação pendente</string>
    <string name="conversation_item_sent__delivered_description">Entregue</string>
    <string name="conversation_item_sent__message_read">Mensagem lida</string>

    <!-- conversation_item_received -->
    <string name="conversation_item_received__contact_photo_description">Fotografia de contacto</string>

    <!-- ConversationUpdateItem -->
    <string name="ConversationUpdateItem_loading">A carregar</string>
    <string name="ConversationUpdateItem_learn_more">Saber mais</string>
    <string name="ConversationUpdateItem_join_call">Entrar na chamada</string>
    <string name="ConversationUpdateItem_return_to_call">Regressar à chamada</string>
    <string name="ConversationUpdateItem_call_is_full">A chamada encontra-se completa</string>
    <string name="ConversationUpdateItem_invite_friends">Convidar amigos</string>
    <string name="ConversationUpdateItem_enable_call_notifications">Activar notificações de chamadas</string>
    <string name="ConversationUpdateItem_update_contact">Atualizar contacto</string>
    <!-- Update item button text to show to block a recipient from requesting to join via group link -->
    <string name="ConversationUpdateItem_block_request">Bloquear pedido</string>
    <string name="ConversationUpdateItem_no_groups_in_common_review_requests_carefully">Sem grupos em comum. Reveja os pedidos com cuidado.</string>
    <string name="ConversationUpdateItem_no_contacts_in_this_group_review_requests_carefully">Sem contactos neste grupo. Reveja os pedidos com cuidado.</string>
    <string name="ConversationUpdateItem_view">Ver</string>
    <string name="ConversationUpdateItem_the_disappearing_message_time_will_be_set_to_s_when_you_message_them">O tempo para a destruição de mensagens será definido para %1$s quando você enviar mensagens.</string>
    <!-- Update item button text to show to boost a feature -->
    <string name="ConversationUpdateItem_donate">Doar</string>
    <!-- Update item button text to send payment -->
    <string name="ConversationUpdateItem_send_payment">Enviar pagamento</string>
    <!-- Update item button text to activate payments -->
    <string name="ConversationUpdateItem_activate_payments">Ativar os pagamentos</string>


    <!-- audio_view -->
    <string name="audio_view__play_pause_accessibility_description">Play … Pausa</string>
    <string name="audio_view__download_accessibility_description">Download</string>

    <!-- QuoteView -->
    <string name="QuoteView_audio">Áudio</string>
    <string name="QuoteView_video">Vídeo</string>
    <string name="QuoteView_photo">Fotografia</string>
    <string name="QuoteView_gif">GIF</string>
    <string name="QuoteView_view_once_media">Multimédia de visualização única</string>
    <string name="QuoteView_sticker">Autocolante</string>
    <string name="QuoteView_you">Você</string>
    <string name="QuoteView_original_missing">Não foi encontrada a mensagem original</string>
    <!-- Author formatting for group stories -->
    <string name="QuoteView_s_story">%1$s · História</string>
    <!-- Label indicating that a quote is for a reply to a story you created -->
    <string name="QuoteView_your_story">Você · História</string>
    <!-- Label indicating that the story being replied to no longer exists -->
    <string name="QuoteView_no_longer_available">Já não se encontra disponível</string>
    <!-- Label for quoted gift -->
    <string name="QuoteView__gift">Oferta</string>

    <!-- conversation_fragment -->
    <string name="conversation_fragment__scroll_to_the_bottom_content_description">Deslize até ao fundo</string>

    <!-- BubbleOptOutTooltip -->
    <!-- Message to inform the user of what Android chat bubbles are -->
    <string name="BubbleOptOutTooltip__description">Os Balões são um recurso Android que você pode desativar nas conversas do Molly.</string>
    <!-- Button to dismiss the tooltip for opting out of using Android bubbles -->
    <string name="BubbleOptOutTooltip__not_now">Agora não</string>
    <!-- Button to move to the system settings to control the use of Android bubbles -->
    <string name="BubbleOptOutTooltip__turn_off">Desativar</string>

    <!-- safety_number_change_dialog -->
    <string name="safety_number_change_dialog__safety_number_changes">Alterações do número de segurança</string>
    <string name="safety_number_change_dialog__accept">Aceitar</string>
    <string name="safety_number_change_dialog__send_anyway">Enviar mesmo assim</string>
    <string name="safety_number_change_dialog__call_anyway">Telefonar mesmo assim</string>
    <string name="safety_number_change_dialog__join_call">Entrar na chamada</string>
    <string name="safety_number_change_dialog__continue_call">Continuar chamada</string>
    <string name="safety_number_change_dialog__leave_call">Abandonar chamada</string>
    <string name="safety_number_change_dialog__the_following_people_may_have_reinstalled_or_changed_devices">As seguintes pessoas podem ter reinstalado ou mudado de dispositivo. Verifique o seu número de segurança com eles para assegurar a privacidade.</string>
    <string name="safety_number_change_dialog__view">Ver</string>
    <string name="safety_number_change_dialog__previous_verified">Verificado anteriormente</string>

    <!-- EnableCallNotificationSettingsDialog__call_notifications_checklist -->
    <string name="EnableCallNotificationSettingsDialog__call_notifications_enabled">Notificações de chamadas ativas.</string>
    <string name="EnableCallNotificationSettingsDialog__enable_call_notifications">Activar notificações de chamadas</string>
    <string name="EnableCallNotificationSettingsDialog__enable_background_activity">Ativar atividade em segundo plano</string>
    <string name="EnableCallNotificationSettingsDialog__everything_looks_good_now">Agora tudo parece estar bem!</string>
    <string name="EnableCallNotificationSettingsDialog__to_receive_call_notifications_tap_here_and_turn_on_show_notifications">Para receber notificações de chamadas, toque aqui e ative \"Mostrar notificações\".</string>
    <string name="EnableCallNotificationSettingsDialog__to_receive_call_notifications_tap_here_and_turn_on_notifications">Para receber notificações de chamadas, toque aqui e ative as notificações e assegure-se que o \'Som\' e os \'Pop-up\' se encontram ativos.</string>
    <string name="EnableCallNotificationSettingsDialog__to_receive_call_notifications_tap_here_and_enable_background_activity_in_battery_settings">Para receber notificações de chamadas, toque aqui e ative ativar atividade em segundo plano nas definições de \"Bateria\". </string>
    <string name="EnableCallNotificationSettingsDialog__settings">Definições</string>
    <string name="EnableCallNotificationSettingsDialog__to_receive_call_notifications_tap_settings_and_turn_on_show_notifications">Para receber notificações de chamadas, toque em \'Definições\' e ative \"Mostrar notificações\".</string>
    <string name="EnableCallNotificationSettingsDialog__to_receive_call_notifications_tap_settings_and_turn_on_notifications">Para receber notificações de chamadas, toque nas \'Definições\' e ative as notificações e assegure-se que o \'Som\' e os \'Pop-up\' se encontram ativos.</string>
    <string name="EnableCallNotificationSettingsDialog__to_receive_call_notifications_tap_settings_and_enable_background_activity_in_battery_settings">Para receber notificações de chamadas, toque em \'Definições\'i e ative ativar atividade em segundo plano nas definições de \"Bateria\".</string>

    <!-- country_selection_fragment -->
    <string name="country_selection_fragment__loading_countries">A carregar lista de países…</string>
    <string name="country_selection_fragment__search">Procurar</string>
    <string name="country_selection_fragment__no_matching_countries">Sem países correspondentes</string>

    <!-- device_add_fragment -->
    <string name="device_add_fragment__scan_the_qr_code_displayed_on_the_device_to_link">Leia o código QR apresentado no dispositivo no qual deseja associar</string>

    <!-- device_link_fragment -->
    <string name="device_link_fragment__link_device">Associar dispositivo</string>

    <!-- device_list_fragment -->
    <string name="device_list_fragment__no_devices_linked">Sem dispositivos associados</string>
    <string name="device_list_fragment__link_new_device">Associar novo dispositivo</string>

    <!-- expiration -->
    <string name="expiration_off">Desligada</string>

    <plurals name="expiration_seconds">
        <item quantity="one">%1$d segundo</item>
        <item quantity="other">%1$d segundos</item>
    </plurals>

    <string name="expiration_seconds_abbreviated">%1$ds</string>

    <plurals name="expiration_minutes">
        <item quantity="one">%1$d minuto</item>
        <item quantity="other">%1$d minutos</item>
    </plurals>

    <string name="expiration_minutes_abbreviated">%1$dm</string>

    <plurals name="expiration_hours">
        <item quantity="one">%1$d hora</item>
        <item quantity="other">%1$d horas</item>
    </plurals>

    <string name="expiration_hours_abbreviated">%1$dh</string>

    <plurals name="expiration_days">
        <item quantity="one">%1$d dia</item>
        <item quantity="other">%1$d dias</item>
    </plurals>

    <string name="expiration_days_abbreviated">%1$dd</string>

    <plurals name="expiration_weeks">
        <item quantity="one">%1$d semana</item>
        <item quantity="other">%1$d semanas</item>
    </plurals>

    <string name="expiration_weeks_abbreviated">%1$dsem.</string>
    <string name="expiration_combined">%1$s%2$s</string>

    <!-- unverified safety numbers -->
    <string name="IdentityUtil_unverified_banner_one">O seu número de segurança com %1$s foi alterado e já não se encontra verificado</string>
    <string name="IdentityUtil_unverified_banner_two">Os seus números de segurança com %1$s e %2$s foram alterados e já não se encontram verificados</string>
    <string name="IdentityUtil_unverified_banner_many">Os seus números de segurança com %1$s, %2$s e %3$s já não se encontram verificados</string>

    <string name="IdentityUtil_unverified_dialog_one">O seu número de segurança com %1$s foi alterado e deixou de estar verificado. Isto poderá significar que alguém está a tentar intercetar esta comunicação ou simplesmente que %1$s reinstalou o Signal.</string>
    <string name="IdentityUtil_unverified_dialog_two">Os seus números de segurança com %1$s e %2$s foram alterados. Isto poderá significar que alguém está a tentar intercetar esta comunicação ou simplesmente que alguém reinstalou o Signal.</string>
    <string name="IdentityUtil_unverified_dialog_many">Os seus números de segurança com %1$s, %2$s e %3$sdeixaram de estar verificados. Isto poderá significar que alguém está a tentar intercetar esta comunicação ou simplesmente que alguém reinstalou o Signal.</string>

    <string name="IdentityUtil_untrusted_dialog_one">O seu número de segurança com %1$s foi alterado.</string>
    <string name="IdentityUtil_untrusted_dialog_two">Os seus números de segurança com %1$s e %2$s foram alterados.</string>
    <string name="IdentityUtil_untrusted_dialog_many">Os seus números de segurança com %1$s, %2$s e %3$s foram alterados.</string>

    <plurals name="identity_others">
        <item quantity="one">%1$d outro</item>
        <item quantity="other">%1$d outros</item>
    </plurals>

    <!-- giphy_activity -->
    <string name="giphy_activity_toolbar__search_gifs">Procurar GIFs</string>

    <!-- giphy_fragment -->
    <string name="giphy_fragment__nothing_found">Não foi encontrado nada</string>

    <!-- database_migration_activity -->
    <string name="database_migration_activity__would_you_like_to_import_your_existing_text_messages">Gostaria de importar as suas mensagens de texto existentes para a base de dados encriptada do Signal?</string>
    <string name="database_migration_activity__the_default_system_database_will_not_be_modified">A base de dados padrão do sistema não será modificada ou alterada de nenhuma forma.</string>
    <string name="database_migration_activity__skip">Saltar</string>
    <string name="database_migration_activity__import">Importar</string>
    <string name="database_migration_activity__this_could_take_a_moment_please_be_patient">Isto poderá demorar um pouco. Por favor, seja paciente. Será notificado(a) quanto a importação estiver completa.</string>
    <string name="database_migration_activity__importing">A IMPORTAR</string>


    <!-- load_more_header -->
    <string name="load_more_header__see_full_conversation">Ver a conversa integral</string>
    <string name="load_more_header__loading">A carregar</string>

    <!-- media_overview_activity -->
    <string name="media_overview_activity__no_media">Sem multimédia</string>

    <!-- message_recipients_list_item -->
    <string name="message_recipients_list_item__view">Ver</string>
    <string name="message_recipients_list_item__resend">Reenviar</string>

    <!-- Displayed in a toast when user long presses an item in MyStories -->
    <string name="MyStoriesFragment__copied_sent_timestamp_to_clipboard">Carimbo da data e hora do envio copiado para a área de transferência.</string>
    <!-- Displayed when there are no outgoing stories -->
    <string name="MyStoriesFragment__updates_to_your_story_will_show_up_here">Atualizações da sua história aparecerão aqui.</string>

    <!-- GroupUtil -->
    <plurals name="GroupUtil_joined_the_group">
        <item quantity="one">%1$s juntou-se ao grupo.</item>
        <item quantity="other">%1$s juntaram-se ao grupo.</item>
    </plurals>
    <string name="GroupUtil_group_name_is_now">O nome do grupo agora é \'%1$s\'.</string>

    <!-- prompt_passphrase_activity -->
    <string name="prompt_passphrase_activity__unlock">Desbloquear</string>

    <!-- prompt_mms_activity -->
    <string name="prompt_mms_activity__signal_requires_mms_settings_to_deliver_media_and_group_messages">O Signal precisa de definições de MMS para transmitir multimédia e mensagens de grupo através da sua operadora. O seu aparelho não disponibiliza essa informação, o que poderá ocorrer em aparelhos bloqueados ou com configurações restritivas.</string>
    <string name="prompt_mms_activity__to_send_media_and_group_messages_tap_ok">Para enviar ficheiros multimédia e mensagens de grupo toque em \"OK\" e complete as definições solicitadas. As definições de MMS para a sua operadora podem normalmente ser encontradas ao pesquisar na internet por \"APN da (nome da sua operadora)\". Apenas é necessário efetuar isto uma vez.</string>

    <!-- BadDecryptLearnMoreDialog -->
    <string name="BadDecryptLearnMoreDialog_delivery_issue">Problema na entrega</string>
    <string name="BadDecryptLearnMoreDialog_couldnt_be_delivered_individual">Uma mensagem, autocolante, reação ou recibo de leitura enviado(a) por %1$s não pode ser entregue a si. Essa mensagem poderá ter sido tentada enviada para si diretamente ou através de um grupo.</string>
    <string name="BadDecryptLearnMoreDialog_couldnt_be_delivered_group">Não lhe foi possível entregar uma mensagem, autocolante, reação ou recibo de leitura enviado por %1$s.</string>

    <!-- profile_create_activity -->
    <string name="CreateProfileActivity_first_name_required">Nome (obrigatório)</string>
    <string name="CreateProfileActivity_last_name_optional">Apelido (opcional)</string>
    <string name="CreateProfileActivity_next">Seguinte</string>
    <string name="CreateProfileActivity__username">Nome de utilizador</string>
    <string name="CreateProfileActivity__create_a_username">Criar um nome de utilizador</string>
    <string name="CreateProfileActivity_custom_mms_group_names_and_photos_will_only_be_visible_to_you">Nome personalizados de grupos MMS e fotografias apenas serão visíveis para si.</string>
    <string name="CreateProfileActivity_group_descriptions_will_be_visible_to_members_of_this_group_and_people_who_have_been_invited">As descrições do grupo serão visíveis para os membros deste grupo e para as pessoas que foram convidadas</string>

    <!-- EditAboutFragment -->
    <string name="EditAboutFragment_about">Acerca</string>
    <string name="EditAboutFragment_write_a_few_words_about_yourself">Escreva algumas palavras acerca de si…</string>
    <string name="EditAboutFragment_count">%1$d/%2$d</string>
    <string name="EditAboutFragment_speak_freely">Fale à vontade</string>
    <string name="EditAboutFragment_encrypted">Encriptado(a)</string>
    <string name="EditAboutFragment_be_kind">Seja gentil</string>
    <string name="EditAboutFragment_coffee_lover">Amante de café</string>
    <string name="EditAboutFragment_free_to_chat">Livre para conversar</string>
    <string name="EditAboutFragment_taking_a_break">A fazer uma pausa</string>
    <string name="EditAboutFragment_working_on_something_new">A trabalhar em algo novo</string>

    <!-- EditProfileFragment -->
    <string name="EditProfileFragment__edit_group">Editar o grupo</string>
    <string name="EditProfileFragment__group_name">Nome do grupo</string>
    <string name="EditProfileFragment__group_description">Descrição do grupo</string>
    <string name="EditProfileFragment__support_link" translatable="false">https://support.signal.org/hc/articles/360007459591</string>

    <!-- EditProfileNameFragment -->
    <string name="EditProfileNameFragment_your_name">O seu nome</string>
    <string name="EditProfileNameFragment_first_name">Primeiro nome</string>
    <string name="EditProfileNameFragment_last_name_optional">Apelido (opcional)</string>
    <string name="EditProfileNameFragment_save">Guardar</string>
    <string name="EditProfileNameFragment_failed_to_save_due_to_network_issues_try_again_later">Falha ao guardar devido a problemas de rede. Tente novamente mais tarde.</string>

    <!-- recipient_preferences_activity -->
    <string name="recipient_preference_activity__shared_media">Ficheiros partilhados</string>

    <!-- recipients_panel -->
    <string name="recipients_panel__to"><small>Introduza um nome ou número</small></string>

    <!-- verify_display_fragment -->
    <string name="verify_display_fragment__to_verify_the_security_of_your_end_to_end_encryption_with_s"><![CDATA[Para verificar a segurança da sua encriptação ponta-a-ponta com %1$s, compare os números acima com o dispositivo da outra pessoa. Também pode digitalizar o código no telefone da outra pessoa. <a href=\"https://signal.org/redirect/safety-numbers\">Mais informações.</a>]]></string>
    <string name="verify_display_fragment__tap_to_scan">Toque para ler</string>
    <string name="verify_display_fragment__successful_match">Correspondência bem sucedida</string>
    <string name="verify_display_fragment__failed_to_verify_safety_number">Falha o verificar o número de segurança</string>
    <string name="verify_display_fragment__loading">A carregar…</string>
    <string name="verify_display_fragment__mark_as_verified">Marcar como verificado</string>
    <string name="verify_display_fragment__clear_verification">Limpar verificação</string>

    <!-- verify_identity -->
    <string name="verify_identity__share_safety_number">Partilhar número de segurança</string>

    <!-- verity_scan_fragment -->
    <string name="verify_scan_fragment__scan_the_qr_code_on_your_contact">Leia o código QR no dispositivo do seu contacto.</string>

    <!-- webrtc_answer_decline_button -->
    <string name="webrtc_answer_decline_button__swipe_up_to_answer">Deslize para cima para atender</string>
    <string name="webrtc_answer_decline_button__swipe_down_to_reject">Deslize para baixo para rejeitar</string>

    <!-- message_details_header -->
    <string name="message_details_header__issues_need_your_attention">Alguns problemas requerem a sua atenção.</string>
    <string name="message_details_header_sent">Enviada</string>
    <string name="message_details_header_received">Recebida</string>
    <string name="message_details_header_disappears">Desaparece em</string>
    <string name="message_details_header_via">Via</string>

    <!-- message_details_recipient_header -->
    <string name="message_details_recipient_header__pending_send">Pendente</string>
    <string name="message_details_recipient_header__sent_to">Enviar para</string>
    <string name="message_details_recipient_header__sent_from">Enviada de</string>
    <string name="message_details_recipient_header__delivered_to">Entregue a</string>
    <string name="message_details_recipient_header__read_by">Lida por</string>
    <string name="message_details_recipient_header__not_sent">Não enviada</string>
    <string name="message_details_recipient_header__viewed">Vista(s) por</string>
    <string name="message_details_recipient_header__skipped">Ignorada</string>

    <!-- message_Details_recipient -->
    <string name="message_details_recipient__failed_to_send">Falha ao enviar</string>
    <string name="message_details_recipient__new_safety_number">Novo número de segurança</string>

    <!-- AndroidManifest.xml -->
    <string name="AndroidManifest__create_passphrase">Criar frase-chave</string>
    <string name="AndroidManifest__select_contacts">Selecionar contactos</string>
    <string name="AndroidManifest__change_passphrase">Alterar frase-chave</string>
    <string name="AndroidManifest__verify_safety_number">Verificar número de segurança</string>
    <string name="AndroidManifest__log_submit">Submeter registo de depuração</string>
    <string name="AndroidManifest__media_preview">Pré-visualização de multimédia</string>
    <string name="AndroidManifest__message_details">Detalhes da mensagem</string>
    <string name="AndroidManifest__linked_devices">Dispositivos associados</string>
    <string name="AndroidManifest__invite_friends">Convidar amigos</string>
    <string name="AndroidManifest_archived_conversations">Conversas arquivadas</string>
    <string name="AndroidManifest_remove_photo">Remover fotografia</string>

    <!-- Message Requests Megaphone -->
    <string name="MessageRequestsMegaphone__message_requests">Pedidos de mensagem</string>
    <string name="MessageRequestsMegaphone__users_can_now_choose_to_accept">Os utilizadores agora podem escolher para aceitar uma nova conversa. Os nomes de perfil permitem que as pessoas saibam com quem estão a conversar.</string>
    <string name="MessageRequestsMegaphone__add_profile_name">Adicionar nome de perfil</string>

    <!-- HelpFragment -->
    <string name="HelpFragment__have_you_read_our_faq_yet">Ainda não leu o nosso FAQ?</string>
    <string name="HelpFragment__next">Seguinte</string>
    <string name="HelpFragment__contact_us">Contacte-nos</string>
    <string name="HelpFragment__tell_us_whats_going_on">Diga-nos o que se está a passar</string>
    <string name="HelpFragment__include_debug_log">Incluir registo de depuração.</string>
    <string name="HelpFragment__whats_this">O que é isto?</string>
    <string name="HelpFragment__how_do_you_feel">Como se sente? (Opcional)</string>
    <string name="HelpFragment__tell_us_why_youre_reaching_out">Diga-nos porque nos está a contactar.</string>
    <string name="HelpFragment__emoji_5" translatable="false">emoji_5</string>
    <string name="HelpFragment__emoji_4" translatable="false">emoji_4</string>
    <string name="HelpFragment__emoji_3" translatable="false">emoji_3</string>
    <string name="HelpFragment__emoji_2" translatable="false">emoji_2</string>
    <string name="HelpFragment__emoji_1" translatable="false">emoji_1</string>
    <string name="HelpFragment__link__debug_info" translatable="false">https://support.signal.org/hc/articles/360007318591</string>
    <string name="HelpFragment__link__faq" translatable="false">https://support.signal.org</string>
    <string name="HelpFragment__support_info">Informação de suporte</string>
    <string name="HelpFragment__signal_android_support_request">Pedido de Suporte do Signal para Android</string>
    <string name="HelpFragment__debug_log">Relatório de depuração:</string>
    <string name="HelpFragment__could_not_upload_logs">Não é possível fazer o upload de relatórios</string>
    <string name="HelpFragment__please_be_as_descriptive_as_possible">Por favor, seja tão descritivo quanto possível para nos ajudar a perceber o problema.</string>
    <string-array name="HelpFragment__categories_5">
        <item>\\-\\- Selecione uma opção \\-\\-</item>
        <item>Algo não está a funcionar</item>
        <item>Pedido de funcoinalidade</item>
        <item>Pergunta</item>
        <item>Feedback</item>
        <item>Outro</item>
        <item>Pagamentos (MobileCoin)</item>
        <item>Doações e crachás</item>
        <item>Exportação de SMS</item>
    </string-array>

    <!-- ReactWithAnyEmojiBottomSheetDialogFragment -->
    <string name="ReactWithAnyEmojiBottomSheetDialogFragment__this_message">Esta mensagem</string>
    <string name="ReactWithAnyEmojiBottomSheetDialogFragment__recently_used">Recentemente utilizados</string>
    <string name="ReactWithAnyEmojiBottomSheetDialogFragment__smileys_and_people">Smileys e pessoas</string>
    <string name="ReactWithAnyEmojiBottomSheetDialogFragment__nature">Natureza</string>
    <string name="ReactWithAnyEmojiBottomSheetDialogFragment__food">Comida</string>
    <string name="ReactWithAnyEmojiBottomSheetDialogFragment__activities">Atividades</string>
    <string name="ReactWithAnyEmojiBottomSheetDialogFragment__places">Locais</string>
    <string name="ReactWithAnyEmojiBottomSheetDialogFragment__objects">Objetos</string>
    <string name="ReactWithAnyEmojiBottomSheetDialogFragment__symbols">Símbolos</string>
    <string name="ReactWithAnyEmojiBottomSheetDialogFragment__flags">Bandeiras</string>
    <string name="ReactWithAnyEmojiBottomSheetDialogFragment__emoticons">Emoticons</string>
    <string name="ReactWithAnyEmojiBottomSheetDialogFragment__no_results_found">Não foram encontrados resultados</string>

    <!-- arrays.xml -->
    <string name="arrays__use_default">Usar a opção predefinida</string>
    <string name="arrays__use_custom">Usar a opção personalizada</string>

    <string name="arrays__mute_for_one_hour">Silenciar por 1 hora</string>
    <string name="arrays__mute_for_eight_hours">Silenciar durante 8 horas</string>
    <string name="arrays__mute_for_one_day">Silenciar por 1 dia</string>
    <string name="arrays__mute_for_seven_days">Silenciar por 7 dias</string>
    <string name="arrays__always">Sempre</string>

    <string name="arrays__settings_default">Definições padrão</string>
    <string name="arrays__enabled">Ativada</string>
    <string name="arrays__disabled">Desativada</string>

    <string name="arrays__name_and_message">Nome e mensagem</string>
    <string name="arrays__name_only">Apenas o nome</string>
    <string name="arrays__no_name_or_message">Sem nome ou mensagem</string>

    <string name="arrays__images">Imagens</string>
    <string name="arrays__audio">Áudio</string>
    <string name="arrays__video">Vídeo</string>
    <string name="arrays__documents">Documentos</string>

    <string name="arrays__small">Pequena</string>
    <string name="arrays__normal">Normal</string>
    <string name="arrays__large">Grande</string>
    <string name="arrays__extra_large">Gigante</string>

    <string name="arrays__default">Predefinição</string>
    <string name="arrays__high">Elevada</string>
    <string name="arrays__max">Máxima</string>

    <!-- plurals.xml -->
    <plurals name="hours_ago">
        <item quantity="one">%1$dh</item>
        <item quantity="other">%1$dh</item>
    </plurals>

    <!-- preferences.xml -->
    <string name="preferences_beta">Beta</string>
    <string name="preferences__sms_mms">SMS e MMS</string>
    <string name="preferences__pref_all_sms_title">Receber todos os SMS</string>
    <string name="preferences__pref_all_mms_title">Receber todos os MMS</string>
    <string name="preferences__use_signal_for_viewing_and_storing_all_incoming_text_messages">Utilizar o Signal para receber todas as mensagens de texto</string>
    <string name="preferences__use_signal_for_viewing_and_storing_all_incoming_multimedia_messages">Utilizar o Signal para receber todas as mensagens de multimédia</string>
    <string name="preferences__pref_enter_sends_title">Tecla de Enter envia</string>
    <string name="preferences__pressing_the_enter_key_will_send_text_messages">Pressionar a tecla Enter envia as mensagens de texto</string>
    <string name="preferences__pref_use_address_book_photos">Utilizar fotografias do livro de endereços</string>
    <string name="preferences__display_contact_photos_from_your_address_book_if_available">Exibir (se disponíveis) as fotografias de contactos a partir do seu livro de endereços</string>
    <!-- Preference menu item title for a toggle switch for preserving the archived state of muted chats. -->
    <string name="preferences__pref_keep_muted_chats_archived">Manter arquivadas as conversas silenciadas</string>
    <!-- Preference menu item description for a toggle switch for preserving the archived state of muted chats. -->
    <string name="preferences__muted_chats_that_are_archived_will_remain_archived">As conversas silenciadas que se encontram arquivadas irão permanecer arquivadas até que chegue uma nova mensagem.</string>
    <string name="preferences__generate_link_previews">Gerar pré-visualizações de links</string>
    <string name="preferences__retrieve_link_previews_from_websites_for_messages">Recupere pré-visualizações de links diretamente a partir de websites para as mensagens que enviar.</string>
    <string name="preferences__choose_identity">Escolher identidade</string>
    <string name="preferences__choose_your_contact_entry_from_the_contacts_list">Escolha a sua entrada de contacto da lista de contactos.</string>
    <string name="preferences__change_passphrase">Alterar frase-chave</string>
    <string name="preferences__change_your_passphrase">Alterar a sua frase-chave</string>
    <string name="preferences__enable_passphrase">Ativar o bloqueio de ecrã com frase-chave</string>
    <string name="preferences__lock_signal_and_message_notifications_with_a_passphrase">Bloquear ecrã e notificações com uma frase-chave</string>
    <string name="preferences__screen_security">Segurança de ecrã</string>
    <string name="preferences__disable_screen_security_to_allow_screen_shots">Bloquear a captura de ecrã na lista de aplicações recentes abertas e dentro da aplicação</string>
    <string name="preferences__auto_lock_signal_after_a_specified_time_interval_of_inactivity">Bloquear automaticamente o Signal ao fim de um determinado tempo de inatividade</string>
    <string name="preferences__inactivity_timeout_passphrase">Validade da frase-chave por inatividade</string>
    <string name="preferences__inactivity_timeout_interval">Intervalo de expiração por inatividade</string>
    <string name="preferences__notifications">Notificações</string>
    <string name="preferences__led_color">Cor do LED</string>
    <string name="preferences__led_color_unknown">Desconhecido</string>
    <string name="preferences__pref_led_blink_title">Padrão do piscar do LED</string>
    <string name="preferences__customize">Personalizar</string>
    <string name="preferences__change_sound_and_vibration">Alterar som e vibração</string>
    <string name="preferences__sound">Som</string>
    <string name="preferences__silent">Silencioso</string>
    <string name="preferences__default">Predefinição</string>
    <string name="preferences__repeat_alerts">Repetir alertas</string>
    <string name="preferences__never">Nunca</string>
    <string name="preferences__one_time">Uma vez</string>
    <string name="preferences__two_times">Duas vezes</string>
    <string name="preferences__three_times">Três vezes</string>
    <string name="preferences__five_times">Cinco vezes</string>
    <string name="preferences__ten_times">Dez vezes</string>
    <string name="preferences__vibrate">Vibrar</string>
    <string name="preferences__green">Verde</string>
    <string name="preferences__red">Vermelho</string>
    <string name="preferences__blue">Azul</string>
    <string name="preferences__orange">Laranja</string>
    <string name="preferences__cyan">Cíano</string>
    <string name="preferences__magenta">Magenta</string>
    <string name="preferences__white">Branco</string>
    <string name="preferences__none">Nenhuma</string>
    <string name="preferences__fast">Rápido</string>
    <string name="preferences__normal">Normal</string>
    <string name="preferences__slow">Lento</string>
    <string name="preferences__help">Ajuda</string>
    <string name="preferences__advanced">Avançado</string>
    <string name="preferences__donate_to_signal">Doar ao Molly</string>
    <!-- Preference label for making one-time donations to Signal -->
    <string name="preferences__one_time_donation">Doação única</string>
    <string name="preferences__privacy">Privacidade</string>
    <!-- Preference label for stories -->
    <string name="preferences__stories">Histórias</string>
    <string name="preferences__mms_user_agent">Agente do utilizador de MMS</string>
    <string name="preferences__advanced_mms_access_point_names">Definições manuais de MMS</string>
    <string name="preferences__mmsc_url">URL MMSC</string>
    <string name="preferences__mms_proxy_host">Host do proxy MMS</string>
    <string name="preferences__mms_proxy_port">Porta do proxy MMS</string>
    <string name="preferences__mmsc_username">Nome de utilizador MMSC</string>
    <string name="preferences__mmsc_password">Palavra-passe MMSC</string>
    <string name="preferences__sms_delivery_reports">Relatórios de entrega de SMS</string>
    <string name="preferences__request_a_delivery_report_for_each_sms_message_you_send">Pedir um aviso de entrega para cada mensagem de SMS enviada</string>
    <string name="preferences__data_and_storage">Dados e armazenamento</string>
    <string name="preferences__storage">Armazenamento</string>
    <string name="preferences__payments">Pagamentos</string>
    <!-- Privacy settings payments section description -->
    <string name="preferences__payment_lock">Bloqueio de pagamento</string>
    <string name="preferences__payments_beta">Pagamentos (Beta)</string>
    <string name="preferences__conversation_length_limit">Limite máximo das conversas</string>
    <string name="preferences__keep_messages">Manter mensagens</string>
    <string name="preferences__clear_message_history">Eliminar histórico de mensagens</string>
    <string name="preferences__linked_devices">Dispositivos associados</string>
    <string name="preferences__light_theme">Claro</string>
    <string name="preferences__dark_theme">Escuro</string>
    <string name="preferences__appearance">Aspeto</string>
    <string name="preferences__theme">Tema</string>
    <string name="preferences__chat_wallpaper">Fundo de ecrã de conversas</string>
    <string name="preferences__chat_color_and_wallpaper">Cor e fundo de ecrã da conversa</string>
    <string name="preferences__disable_pin">Desativar PIN</string>
    <string name="preferences__enable_pin">Ativar PIN</string>
    <string name="preferences__if_you_disable_the_pin_you_will_lose_all_data">Se você desativar o PIN, todos os dados serão perdidos ao registar-se novamente no Sinal, a menos que faça uma cópia de segurnaça e o restaure manualmente. Você não pode ativar o \'Bloqueio de registo\' enquanto o PIN estiver desativado.</string>
    <string name="preferences__pins_keep_information_stored_with_signal_encrypted_so_only_you_can_access_it">Os PINs mantém encriptada a informação guardada no Signal de forma a que apenas você lhe possa aceder. O seu perfil, definições e contactos serão restaurados quando reinstalar o Signal. Não necessita do seu PIN para abrir a aplicação.</string>
    <string name="preferences__system_default">Configuração por omissão</string>
    <string name="preferences__language">Idioma</string>
    <string name="preferences__signal_messages_and_calls">Mensagens e chamadas do Signal</string>
    <string name="preferences__advanced_pin_settings">Definições avançadas do PIN</string>
    <string name="preferences__free_private_messages_and_calls">Mensagens e chamadas privadas gratuitas para utilizadores do Signal</string>
    <string name="preferences__submit_debug_log">Submeter registo de depuração</string>
    <string name="preferences__delete_account">Eliminar conta</string>
    <string name="preferences__support_wifi_calling">Modo de compatibilidade \"Chamada Wi-Fi\"</string>
    <string name="preferences__enable_if_your_device_supports_sms_mms_delivery_over_wifi">Ative caso o seu dispositivo utiliza a entrega de SMS/MMS através do Wi-Fi (ative apenas caso a \'Chamada Wi-Fi\' esteja ativada neste dispositivo)</string>
    <string name="preferences__incognito_keyboard">Teclado anónimo</string>
    <string name="preferences__read_receipts">Recibos de leitura</string>
    <string name="preferences__if_read_receipts_are_disabled_you_wont_be_able_to_see_read_receipts">Se os recibos de leitura forem desativados, não poderá ver os recibos de leitura relativos às mensagens enviadas.</string>
    <string name="preferences__typing_indicators">Indicadores de escrita</string>
    <string name="preferences__if_typing_indicators_are_disabled_you_wont_be_able_to_see_typing_indicators">Se os indicadores de escrita estiverem desativados, não poderá ver os indicadores de escrita relativos a outros utilizadores.</string>
    <string name="preferences__request_keyboard_to_disable">Pedir ao teclado para desligar a aprendizagem de palavras.</string>
    <string name="preferences__this_setting_is_not_a_guarantee">Esta configuração não está garantida e o seu teclado poderá ignorá-la.</string>
    <string name="preferences__incognito_keyboard_learn_more" translatable="false">https://support.signal.org/hc/articles/360055276112</string>
    <string name="preferences_app_protection__blocked_users">Utilizadores bloqueados</string>
    <string name="preferences_chats__when_using_mobile_data">Ao utilizar os dados móveis</string>
    <string name="preferences_chats__when_using_wifi">Ao utilizar o Wi-Fi</string>
    <string name="preferences_chats__when_roaming">Ao utilizar o roaming</string>
    <string name="preferences_chats__media_auto_download">Descarregar multimédia automaticamente</string>
    <string name="preferences_chats__message_history">Histórico de mensagens</string>
    <string name="preferences_storage__storage_usage">Utilização do armazenamento</string>
    <string name="preferences_storage__photos">Fotografias</string>
    <string name="preferences_storage__videos">Vídeos</string>
    <string name="preferences_storage__files">Ficheiros</string>
    <string name="preferences_storage__audio">Áudio</string>
    <string name="preferences_storage__review_storage">Rever armazenamento</string>
    <string name="preferences_storage__delete_older_messages">Eliminar mensagens antigas?</string>
    <string name="preferences_storage__clear_message_history">Eliminar histórico de mensagens?</string>
    <string name="preferences_storage__this_will_permanently_delete_all_message_history_and_media">Isto irá eliminar permanentemente do seu dispositivo todo o histórico de mensagens e multimédia que sejam mais antigos que %1$s.</string>
    <string name="preferences_storage__this_will_permanently_trim_all_conversations_to_the_d_most_recent_messages">Isto irá reduzir automaticamente todas as conversas para as %1$s mensagens mais recentes.</string>
    <string name="preferences_storage__this_will_delete_all_message_history_and_media_from_your_device">Isto irá eliminar permanentemente do seu dispositivo todo o histórico de mensagens e multimédia.</string>
    <string name="preferences_storage__are_you_sure_you_want_to_delete_all_message_history">Tem a certeza que deseja eliminar todo o histórico de mensagens?</string>
    <string name="preferences_storage__all_message_history_will_be_permanently_removed_this_action_cannot_be_undone">Todo o histórico de mensagens será eliminado permanentemente. Esta ação não poderá ser revertida.</string>
    <string name="preferences_storage__delete_all_now">Eliminar tudo agora</string>
    <string name="preferences_storage__forever">Para sempre</string>
    <string name="preferences_storage__one_year">1 ano</string>
    <string name="preferences_storage__six_months">6 meses</string>
    <string name="preferences_storage__thirty_days">30 dias</string>
    <string name="preferences_storage__none">Ilimitado</string>
    <string name="preferences_storage__s_messages">%1$s mensagens</string>
    <string name="preferences_storage__custom">Personalizado</string>
    <string name="preferences_advanced__use_system_emoji">Utilizar os emojis do sistema</string>
    <string name="preferences_advanced__disable_signal_built_in_emoji_support">Desativar o suporte de emojis próprios do Signal</string>
    <string name="preferences_advanced__relay_all_calls_through_the_signal_server_to_avoid_revealing_your_ip_address">Passar todas as chamadas pelo servidor do Signal para evitar revelar o seu endereço IP ao destinatário. Ativar esta opção irá reduzir a qualidade da chamada.</string>
    <string name="preferences_advanced__always_relay_calls">Retransmitir todas as chamadas</string>
    <string name="preferences_app_protection__who_can">Quem pode…</string>
    <string name="preferences_app_protection__app_access">Acesso da aplicação</string>
    <string name="preferences_app_protection__communication">Comunicação</string>
    <!-- Privacy settings payments section title -->
    <string name="preferences_app_protection__payments">Pagamentos</string>
    <string name="preferences_chats__chats">Conversas</string>
    <string name="preferences_data_and_storage__manage_storage">Gerir armazenamento</string>
    <string name="preferences_data_and_storage__calls">Chamadas</string>
    <string name="preferences_data_and_storage__use_less_data_for_calls">Utilizar menos dados para as chamadas</string>
    <string name="preferences_data_and_storage__never">Nunca</string>
    <string name="preferences_data_and_storage__wifi_and_mobile_data">Wi-fi e dados móveis</string>
    <string name="preferences_data_and_storage__mobile_data_only">Apenas dados móveis</string>
    <string name="preference_data_and_storage__using_less_data_may_improve_calls_on_bad_networks">A utilização de menos dados poderá melhorar as chamadas em redes más</string>
    <string name="preferences_notifications__messages">Mensagens</string>
    <string name="preferences_notifications__events">Eventos</string>
    <string name="preferences_notifications__in_chat_sounds">Sons na conversa</string>
    <string name="preferences_notifications__show">Exibir</string>
    <string name="preferences_notifications__calls">Chamadas</string>
    <string name="preferences_notifications__ringtone">Toque</string>
    <string name="preferences_chats__show_invitation_prompts">Exibir notificações de convite</string>
    <string name="preferences_chats__display_invitation_prompts_for_contacts_without_signal">Exibir notificações de convite para contactos sem o Signal</string>
    <string name="preferences_chats__message_text_size">Tamanho da letra da mensagem</string>
    <string name="preferences_events__contact_joined_signal">Um contacto juntou-se ao Signal</string>
    <string name="preferences_notifications__priority">Prioridade</string>
    <!-- Heading for the \'censorship circumvention\' section of privacy preferences -->
    <string name="preferences_communication__category_censorship_circumvention">Circunscrição de censura</string>
    <!-- Title of the \'censorship circumvention\' toggle switch -->
    <string name="preferences_communication__censorship_circumvention">Circunscrição de censura</string>
    <string name="preferences_communication__censorship_circumvention_if_enabled_signal_will_attempt_to_circumvent_censorship">Se ativo, o Signal irá tentar circunscrever a censura. Apenas ative esta opção em locais onde o Signal é censurado.</string>
    <!-- Summary text for \'censorship circumvention\' toggle. Indicates that we automatically enabled it because we believe you\'re in a censored country -->
    <string name="preferences_communication__censorship_circumvention_has_been_activated_based_on_your_accounts_phone_number">A circunscrição de censura foi ativada baseada no número de telefone da sua conta.</string>
    <!-- Summary text for \'censorship circumvention\' toggle. Indicates that you disabled it even though we believe you\'re in a censored country -->
    <string name="preferences_communication__censorship_circumvention_you_have_manually_disabled">Desativou manualmente a circunscrição de censura.</string>
    <!-- Summary text for \'censorship circumvention\' toggle. Indicates that you cannot use it because you\'re already connected to the Signal service -->
    <string name="preferences_communication__censorship_circumvention_is_not_necessary_you_are_already_connected">A circunscrição de censura não é necessária, já se encontra ligado(a) ao serviço do Signal.</string>
    <!-- Summary text for \'censorship circumvention\' toggle. Indicates that you cannot use it because you\'re not connected to the internet -->
    <string name="preferences_communication__censorship_circumvention_can_only_be_activated_when_connected_to_the_internet">Circunscrição de censura só pode ser ativada enquanto existe ligação à internet.</string>
    <string name="preferences_communication__category_sealed_sender">Emissor selado</string>
    <string name="preferences_communication__sealed_sender_display_indicators">Indicadores de visualização</string>
    <string name="preferences_communication__sealed_sender_display_indicators_description">"Exibe um ícone de estado quando você seleciona \"Detalhes da mensagem\" em mensagens que foram entregues utilizando o emissor selado."</string>
    <string name="preferences_communication__sealed_sender_allow_from_anyone">Permitir de todos</string>
    <string name="preferences_communication__sealed_sender_allow_from_anyone_description">Ativar o emissor selado para mensagens recebidas de não-contactos e pessoas com as quais não partilhou o seu perfil.</string>
    <string name="preferences_communication__sealed_sender_learn_more">Saber mais</string>
    <string name="preferences_setup_a_username">Defina um nome de utilizador</string>
    <string name="preferences_proxy">Proxy</string>
    <string name="preferences_use_proxy">Utilizar proxy</string>
    <string name="preferences_off">Off</string>
    <string name="preferences_on">On</string>
    <string name="preferences_proxy_address">Endereço proxy</string>
    <string name="preferences_only_use_a_proxy_if">Apenas utilize um proxy se você não se conseguir ligar ao Signal através dos dados móveis ou Wi-Fi.</string>
    <string name="preferences_share">Partilhar</string>
    <string name="preferences_save">Guardar</string>
    <string name="preferences_connecting_to_proxy">A ligar ao proxy…</string>
    <string name="preferences_connected_to_proxy">Ligado ao proxy</string>
    <string name="preferences_connection_failed">Falha de ligação</string>
    <string name="preferences_couldnt_connect_to_the_proxy">Não é possível ligar ao proxy. Consulte o endereço de proxy e tente novamente.</string>
    <string name="preferences_you_are_connected_to_the_proxy">Não é possível ligar ao proxy. Pode desligar o proxy a qualquer momento a partir das \'Definições\'.</string>
    <string name="preferences_success">Sucesso</string>
    <string name="preferences_failed_to_connect">Falha na ligação</string>
    <string name="preferences_enter_proxy_address">Introduza o endereço proxy</string>


    <string name="configurable_single_select__customize_option">Personalizar opção</string>

    <!-- Internal only preferences -->
    <string name="preferences__internal_preferences" translatable="false">Internal Preferences</string>
    <string name="preferences__internal_details" translatable="false">Internal Details</string>
    <string name="preferences__internal_stories_dialog_launcher" translatable="false">Stories dialog launcher</string>


    <!-- Payments -->
    <string name="PaymentsActivityFragment__all_activity">Toda a atividade</string>
    <string name="PaymentsAllActivityFragment__all">Tudo</string>
    <string name="PaymentsAllActivityFragment__sent">Enviada</string>
    <string name="PaymentsAllActivityFragment__received">Recebida</string>

    <string name="PaymentsHomeFragment__introducing_payments">Introdução aos pagamentos (Beta)</string>
<<<<<<< HEAD
    <string name="PaymentsHomeFragment__use_signal_to_send_and_receive">Utilize o Molly para enviar e receber MobileCoin, uma nova privacidade focada na moeda digital. Ative para começar a utilizar.</string>
=======
    <string name="PaymentsHomeFragment__use_signal_to_send_and_receive">Utilize o Signal para enviar e receber MobileCoin, uma nova moeda digital focada na privacidade. Ative para começar a utilizar.</string>
>>>>>>> 09afb1be
    <string name="PaymentsHomeFragment__activate_payments">Ativar os pagamentos</string>
    <string name="PaymentsHomeFragment__activating_payments">A ativar pagamentos…</string>
    <string name="PaymentsHomeFragment__restore_payments_account">Restaurar a conta de pagamentos</string>
    <string name="PaymentsHomeFragment__no_recent_activity_yet">Ainda sem atividade recente</string>
    <string name="PaymentsHomeFragment__pending_requests">Pedidos pendentes</string>
    <string name="PaymentsHomeFragment__recent_activity">Atividade recente</string>
    <string name="PaymentsHomeFragment__see_all">Ver tudo</string>
    <string name="PaymentsHomeFragment__add_funds">Adicionar fundos</string>
    <string name="PaymentsHomeFragment__send">Enviar</string>
    <string name="PaymentsHomeFragment__sent_s">Enviado(s) %1$s</string>
    <string name="PaymentsHomeFragment__received_s">Recebido(s) %1$s</string>
    <string name="PaymentsHomeFragment__transfer_to_exchange">Transferir para trocar</string>
    <string name="PaymentsHomeFragment__currency_conversion">Conversão de moeda</string>
    <string name="PaymentsHomeFragment__deactivate_payments">Desativar pagamentos</string>
    <string name="PaymentsHomeFragment__recovery_phrase">Frase de recuperação</string>
    <string name="PaymentsHomeFragment__help">Ajuda</string>
    <string name="PaymentsHomeFragment__coin_cleanup_fee">Taxa de limpeza de moedas</string>
    <string name="PaymentsHomeFragment__sent_payment">Pagamento enviado</string>
    <string name="PaymentsHomeFragment__received_payment">Pagamento recebido</string>
    <string name="PaymentsHomeFragment__processing_payment">A processar pagamento</string>
    <string name="PaymentsHomeFragment__unknown_amount">---</string>
    <string name="PaymentsHomeFragment__currency_conversion_not_available">Conversão de moeda não disponível</string>
    <string name="PaymentsHomeFragment__cant_display_currency_conversion">Não é possível exibir a conversão de moeda. Verifique a ligação do seu telemóvel e tente novamente.</string>
    <string name="PaymentsHomeFragment__payments_is_not_available_in_your_region">Os pagamentos não se encontram disponíveis para a sua região.</string>
    <string name="PaymentsHomeFragment__could_not_enable_payments">Não foi possível ativar os pagamentos. Tente novamente mais tarde.</string>
    <string name="PaymentsHomeFragment__deactivate_payments_question">Desativar os pagamentos?</string>
    <string name="PaymentsHomeFragment__you_will_not_be_able_to_send">Você não poderá enviar ou receber MobileCoin no Molly se desativar os pagamentos.</string>
    <string name="PaymentsHomeFragment__deactivate">Desativar</string>
    <string name="PaymentsHomeFragment__continue">Continuar</string>
    <string name="PaymentsHomeFragment__balance_is_not_currently_available">O saldo não se encontra atualmente disponível</string>
    <string name="PaymentsHomeFragment__payments_deactivated">Pagamentos desativados.</string>
    <string name="PaymentsHomeFragment__payment_failed">Falha de pagamento</string>
    <string name="PaymentsHomeFragment__details">Detalhes</string>
    <string name="PaymentsHomeFragment__learn_more__activate_payments" translatable="false">https://support.signal.org/hc/articles/360057625692#payments_activate </string>
    <string name="PaymentsHomeFragment__you_can_use_signal_to_send">Você pode utilizar o Molly para enviar e receber MobileCoin. Todos os pagamentos estão sujeitos aos \'Termos de utilização\' de MobileCoins e MobileCoin Wallet. Este é um recurso beta, então você pode encontrar alguns problemas de pagamentos ou saldos que poderá perder e que não poderão ser recuperados. </string>
    <string name="PaymentsHomeFragment__activate">Ativar</string>
    <string name="PaymentsHomeFragment__view_mobile_coin_terms">Ver termos da MobileCoin</string>
    <string name="PaymentsHomeFragment__payments_not_available">Os pagamentos no Molly já não estão disponíveis. Você ainda pode transferir fundos para uma troca, mas deixou de poder enviar e receber pagamentos ou adicionar fundos.</string>

    <string name="PaymentsHomeFragment__mobile_coin_terms_url" translatable="false">https://www.mobilecoin.com/terms-of-use.html</string>
    <!-- Alert dialog title which shows up after a payment to turn on payment lock -->
    <string name="PaymentsHomeFragment__turn_on">Ativar o Bloqueio de Pagamento para envios futuros?</string>
    <!-- Alert dialog description for why payment lock should be enabled before sending payments -->
    <string name="PaymentsHomeFragment__add_an_additional_layer">Adicione uma camada extra de segurança requerendo o bloqueio de ecrã ou impressão digital no seu Android para transferir dinheiro.</string>
    <!-- Alert dialog button to enable payment lock -->
    <string name="PaymentsHomeFragment__enable">Ativar</string>
    <!-- Alert dialog button to not enable payment lock for now -->
    <string name="PaymentsHomeFragment__not_now">Agora não</string>
    <!-- Alert dialog title which shows up to update app to send payments -->
    <string name="PaymentsHomeFragment__update_required">Atualização necessária</string>
    <!-- Alert dialog description that app update is required to send payments-->
    <string name="PaymentsHomeFragment__an_update_is_required">É necessária uma atualização para continuar a enviar e receber pagamentos, e para visualizar o seu saldo de pagamentos atualizado.</string>
    <!-- Alert dialog button to cancel -->
    <string name="PaymentsHomeFragment__cancel">Cancelar</string>
    <!-- Alert dialog button to update now -->
    <string name="PaymentsHomeFragment__update_now">Atualizar agora</string>

    <!-- PaymentsSecuritySetupFragment -->
    <!-- Toolbar title -->
    <string name="PaymentsSecuritySetupFragment__security_setup">Configuração de segurança</string>
    <!-- Title to enable payment lock -->
    <string name="PaymentsSecuritySetupFragment__protect_your_funds">Proteja os seus fundos</string>
    <!-- Description as to why payment lock is required -->
    <string name="PaymentsSecuritySetupFragment__help_prevent">Adicione outra camada de segurança para ajudar a impedir que uma pessoa com o seu telemóvel aceda aos seus fundos. Pode desativar esta opção nas Definições.</string>
    <!-- Option to enable payment lock -->
    <string name="PaymentsSecuritySetupFragment__enable_payment_lock">Ativar bloqueio de pagamento</string>
    <!-- Option to cancel -->
    <string name="PaymentsSecuritySetupFragment__not_now">Agora não</string>
    <!-- Dialog title to confirm skipping the step -->
    <string name="PaymentsSecuritySetupFragment__skip_this_step">Saltar este passo?</string>
    <!-- Dialog description to let users know why payment lock is required -->
    <string name="PaymentsSecuritySetupFragment__skipping_this_step">Saltar este passo pode eventualmente permitir a qualquer pessoa que tenha acesso físico ao seu telefone transferir fundos ou ver a sua frase de recuperação.</string>
    <!-- Dialog option to cancel -->
    <string name="PaymentsSecuritySetupFragment__cancel">Cancelar</string>
    <!-- Dialog option to skip -->
    <string name="PaymentsSecuritySetupFragment__skip">Saltar</string>

    <!-- PaymentsAddMoneyFragment -->
    <string name="PaymentsAddMoneyFragment__add_funds">Adicionar fundos</string>
    <string name="PaymentsAddMoneyFragment__your_wallet_address">O endereço da sua carteira</string>
    <string name="PaymentsAddMoneyFragment__copy">Copiar</string>
    <string name="PaymentsAddMoneyFragment__copied_to_clipboard">Copiado para a área de transferência</string>
    <string name="PaymentsAddMoneyFragment__to_add_funds">Para adicionar fundos, envie MobileCoin para o endereço da sua carteira. Inicie uma transação a partir da sua conta numa troca compatível com MobileCoin e, em seguida, digitalize o código QR ou copie o endereço da carteira.</string>
    <string name="PaymentsAddMoneyFragment__learn_more__information" translatable="false">https://support.signal.org/hc/articles/360057625692#payments_transfer_from_exchange</string>

    <!-- PaymentsDetailsFragment -->
    <string name="PaymentsDetailsFragment__details">Detalhes</string>
    <string name="PaymentsDetailsFragment__status">Estado</string>
    <string name="PaymentsDetailsFragment__submitting_payment">A submeter pagamento…</string>
    <string name="PaymentsDetailsFragment__processing_payment">A processar pagamento…</string>
    <string name="PaymentsDetailsFragment__payment_complete">Pagamento concluido</string>
    <string name="PaymentsDetailsFragment__payment_failed">Falha de pagamento</string>
    <string name="PaymentsDetailsFragment__network_fee">Taxa de rede</string>
    <string name="PaymentsDetailsFragment__sent_by">Enviado por</string>
    <string name="PaymentsDetailsFragment__sent_to_s">Enviado por %1$s</string>
    <string name="PaymentsDetailsFragment__you_on_s_at_s">Você em %1$s às %2$s</string>
    <string name="PaymentsDetailsFragment__s_on_s_at_s">%1$s em %2$s às %3$s</string>
    <string name="PaymentsDetailsFragment__to">Para</string>
    <string name="PaymentsDetailsFragment__from">De</string>
    <string name="PaymentsDetailsFragment__information">Os detalhes de pagamento incluindo o montante de pagamento e o horário da transação são parte do Ledger da MobileCoin.</string>
    <string name="PaymentsDetailsFragment__coin_cleanup_fee">Taxa de limpeza de moedas</string>
    <string name="PaymentsDetailsFragment__coin_cleanup_information">É cobrada uma \"taxa de limpeza de moedas\" que se encontra na sua posse não podem ser combinadas para completar a transação. A limpeza irá permitir-lhe que continue a enviar pagamentos.</string>
    <string name="PaymentsDetailsFragment__no_details_available">Sem mais detalhes relevantes para esta transação</string>
    <string name="PaymentsDetailsFragment__learn_more__information" translatable="false">https://support.signal.org/hc/articles/360057625692#payments_details</string>
    <string name="PaymentsDetailsFragment__learn_more__cleanup_fee" translatable="false">https://support.signal.org/hc/articles/360057625692#payments_details_fees</string>
    <string name="PaymentsDetailsFragment__sent_payment">Pagamento enviado</string>
    <string name="PaymentsDetailsFragment__received_payment">Pagamento recebido</string>
    <string name="PaymentsDeatilsFragment__payment_completed_s">Pagamento concluido %1$s</string>
    <string name="PaymentsDetailsFragment__block_number">Bloquear número</string>

    <!-- PaymentsTransferFragment -->
    <string name="PaymentsTransferFragment__transfer">Transferir</string>
    <string name="PaymentsTransferFragment__scan_qr_code">Ler código QR</string>
    <string name="PaymentsTransferFragment__to_scan_or_enter_wallet_address">Para: Digitalize ou introduza o endereço da carteira</string>
    <string name="PaymentsTransferFragment__you_can_transfer">Você pode transferir o MobileCoin ao terminar uma transferência para o endereço da carteira fornecido pela troca. O endereço da carteira é a sequência de números e letras mais comumente abaixo do código QR.</string>
    <string name="PaymentsTransferFragment__next">Seguinte</string>
    <string name="PaymentsTransferFragment__invalid_address">Endereço inválido</string>
    <string name="PaymentsTransferFragment__check_the_wallet_address">Confirme o endereço da carteira para a qual está a tentar transferir e tente novamente.</string>
    <string name="PaymentsTransferFragment__you_cant_transfer_to_your_own_signal_wallet_address">Não pode transferir para o seu próprio endereço da carteira Molly. Introduza o endereço de carteira da sua conta numa transação suportada.</string>
    <string name="PaymentsTransferFragment__to_scan_a_qr_code_signal_needs">Para digitalizar um código QR, o Molly necessita de aceder à câmara.</string>
    <string name="PaymentsTransferFragment__signal_needs_the_camera_permission_to_capture_qr_code_go_to_settings">O Molly necessita de permissão de Câmara para capturar um código QR. Vá até às definições, selecione \"Permissões\" e, ative \"Câmara\".</string>
    <string name="PaymentsTransferFragment__to_scan_a_qr_code_signal_needs_access_to_the_camera">Para digitalizar um código QR, o Molly necessita de aceder à câmara.</string>
    <string name="PaymentsTransferFragment__settings">Definições</string>

    <!-- PaymentsTransferQrScanFragment -->
    <string name="PaymentsTransferQrScanFragment__scan_address_qr_code">Digitalizar código QR do endereço</string>
    <string name="PaymentsTransferQrScanFragment__scan_the_address_qr_code_of_the_payee">Digitalize o código QR do endereço do beneficiário</string>

    <!-- CreatePaymentFragment -->
    <string name="CreatePaymentFragment__request">Pedido</string>
    <string name="CreatePaymentFragment__pay">Pagar</string>
    <string name="CreatePaymentFragment__available_balance_s">Saldo disponível: %1$s</string>
    <string name="CreatePaymentFragment__toggle_content_description">Alternar</string>
    <string name="CreatePaymentFragment__1">1</string>
    <string name="CreatePaymentFragment__2">2</string>
    <string name="CreatePaymentFragment__3">3</string>
    <string name="CreatePaymentFragment__4">4</string>
    <string name="CreatePaymentFragment__5">5</string>
    <string name="CreatePaymentFragment__6">6</string>
    <string name="CreatePaymentFragment__7">7</string>
    <string name="CreatePaymentFragment__8">8</string>
    <string name="CreatePaymentFragment__9">9</string>
    <string name="CreatePaymentFragment__decimal">.</string>
    <string name="CreatePaymentFragment__0">0</string>
    <string name="CreatePaymentFragment__lt">&lt;</string>
    <string name="CreatePaymentFragment__backspace">Backspace</string>
    <string name="CreatePaymentFragment__add_note">Adicionar nota</string>
    <string name="CreatePaymentFragment__conversions_are_just_estimates">As conversas são apenas estimativas e poderão não ser precisas.</string>
    <string name="CreatePaymentFragment__learn_more__conversions" translatable="false">https://support.signal.org/hc/articles/360057625692#payments_currency_conversion</string>

    <!-- EditNoteFragment -->
    <string name="EditNoteFragment_note">Nota</string>

    <!-- ConfirmPaymentFragment -->
    <string name="ConfirmPayment__confirm_payment">Confirmar pagamento</string>
    <string name="ConfirmPayment__network_fee">Taxa de rede</string>
    <string name="ConfirmPayment__error_getting_fee">Erro ao tentar obter taxa</string>
    <string name="ConfirmPayment__estimated_s">Estimado %1$s</string>
    <string name="ConfirmPayment__to">Para</string>
    <string name="ConfirmPayment__total_amount">Montante total</string>
    <string name="ConfirmPayment__balance_s">Saldo: %1$s</string>
    <string name="ConfirmPayment__submitting_payment">A submeter pagamento…</string>
    <string name="ConfirmPayment__processing_payment">A processar pagamento…</string>
    <string name="ConfirmPayment__payment_complete">Pagamento concluido</string>
    <string name="ConfirmPayment__payment_failed">Falha de pagamento</string>
    <string name="ConfirmPayment__payment_will_continue_processing">O pagamento irá continuar a ser processado</string>
    <string name="ConfirmPaymentFragment__invalid_recipient">Destinatário inválido</string>
    <!-- Title of a dialog show when we were unable to present the user\'s screenlock before sending a payment -->
    <string name="ConfirmPaymentFragment__failed_to_show_payment_lock">Ocorreu um erro ao mostrar o bloqueio de pagamento</string>
    <!-- Body of a dialog show when we were unable to present the user\'s screenlock before sending a payment -->
    <string name="ConfirmPaymentFragment__you_enabled_payment_lock_in_the_settings">Ativou o bloqueio de pagamento nas definições, mas este não pode ser mostrado.</string>
    <!-- Button in a dialog that will take the user to the privacy settings -->
    <string name="ConfirmPaymentFragment__go_to_settings">Vá às definições</string>
    <string name="ConfirmPaymentFragment__this_person_has_not_activated_payments">Este utilizador não ativou os pagamentos</string>
    <string name="ConfirmPaymentFragment__unable_to_request_a_network_fee">Não foi possível pedir uma taxa de rede. Para continuar este pagamento, clique em OK e tente novamente.</string>

    <!-- BiometricDeviceAuthentication -->
    <!-- Biometric/Device authentication prompt title -->
    <string name="BiometricDeviceAuthentication__signal">Signal</string>


    <!-- CurrencyAmountFormatter_s_at_s -->
    <string name="CurrencyAmountFormatter_s_at_s">%1$s em %2$s</string>

    <!-- SetCurrencyFragment -->
    <string name="SetCurrencyFragment__set_currency">Definir moeda</string>
    <string name="SetCurrencyFragment__all_currencies">Todas as moedas</string>

    <!-- **************************************** -->
    <!-- menus -->
    <!-- **************************************** -->

    <!-- contact_selection_list -->
    <string name="contact_selection_list__unknown_contact">Nova mensagem para…</string>
    <string name="contact_selection_list__unknown_contact_block">Bloquear utilizador</string>
    <string name="contact_selection_list__unknown_contact_add_to_group">Adicionar ao grupo</string>

    <!-- conversation_callable_insecure -->
    <string name="conversation_callable_insecure__menu_call">Telefonar</string>

    <!-- conversation_callable_secure -->
    <string name="conversation_callable_secure__menu_call">Chamada Signal</string>
    <string name="conversation_callable_secure__menu_video">Videochamada do Signal</string>

    <!-- conversation_context -->

    <!-- Heading which shows how many messages are currently selected -->
    <plurals name="conversation_context__s_selected">
        <item quantity="one">%1$d selecionada</item>
        <item quantity="other">%1$d selecionadas</item>
    </plurals>

    <!-- conversation_context_image -->
    <!-- Button to save a message attachment (image, file etc.) -->
    <string name="conversation_context_image__save_attachment">Guardar</string>

    <!-- conversation_expiring_off -->
    <string name="conversation_expiring_off__disappearing_messages">Destruição de mensagens</string>

    <!-- conversation_selection -->
    <!-- Button to view detailed information for a message -->
    <string name="conversation_selection__menu_message_details">Info</string>
    <!-- Button to copy a message\'s text to the clipboard -->
    <string name="conversation_selection__menu_copy">Copiar</string>
    <!-- Button to delete a message -->
    <string name="conversation_selection__menu_delete">Eliminar</string>
    <!-- Button to forward a message to another person or group chat -->
    <string name="conversation_selection__menu_forward">Reencaminhar</string>
    <!-- Button to reply to a message -->
    <string name="conversation_selection__menu_reply">Responder</string>
    <!-- Button to save a message attachment (image, file etc.) -->
    <string name="conversation_selection__menu_save">Guardar</string>
    <!-- Button to retry sending a message -->
    <string name="conversation_selection__menu_resend_message">Reenviar</string>
    <!-- Button to select a message and enter selection mode -->
    <string name="conversation_selection__menu_multi_select">Selecionar</string>
    <!-- Button to view a in-chat payment message's full payment details -->
    <string name="conversation_selection__menu_payment_details">Payment details</string>

    <!-- conversation_expiring_on -->

    <!-- conversation_insecure -->
    <string name="conversation_insecure__invite">Convidar</string>

    <!-- conversation_list_batch -->
    <string name="conversation_list_batch__menu_delete_selected">Eliminar selecionado(s)</string>
    <string name="conversation_list_batch__menu_pin_selected">Afixar selecionada(s)</string>
    <string name="conversation_list_batch__menu_unpin_selected">Desafixar selecionada(s)</string>
    <string name="conversation_list_batch__menu_select_all">Selecionar tudo</string>
    <string name="conversation_list_batch_archive__menu_archive_selected">Arquivar selecionado(s)</string>
    <string name="conversation_list_batch_unarchive__menu_unarchive_selected">Desarquivar selecionado(s)</string>
    <string name="conversation_list_batch__menu_mark_as_read">Marcar como lidas</string>
    <string name="conversation_list_batch__menu_mark_as_unread">Marcar como por ler</string>

    <!-- conversation_list -->
    <string name="conversation_list_settings_shortcut">Atalho para definições</string>
    <string name="conversation_list_search_description">Procurar</string>
    <string name="conversation_list__pinned">Afixada</string>
    <string name="conversation_list__chats">Conversas</string>
    <string name="conversation_list__you_can_only_pin_up_to_d_chats">Apenas pode afixar até %1$d conversas</string>

    <!-- conversation_list_item_view -->
    <string name="conversation_list_item_view__contact_photo_image">Fotografia de contacto</string>
    <string name="conversation_list_item_view__archived">Arquivado</string>


    <!-- conversation_list_fragment -->
    <string name="conversation_list_fragment__fab_content_description">Nova conversa</string>
    <string name="conversation_list_fragment__open_camera_description">Abrir câmara</string>
    <string name="conversation_list_fragment__no_chats_yet_get_started_by_messaging_a_friend">Ainda não existem conversas.\nComece por enviar uma mensagem a um amigo.</string>


    <!-- conversation_secure_verified -->
    <string name="conversation_secure_verified__menu_reset_secure_session">Reiniciar sessão segura</string>

    <!-- conversation_muted -->
    <string name="conversation_muted__unmute">Não silenciar</string>

    <!-- conversation_unmuted -->
    <string name="conversation_unmuted__mute_notifications">Silenciar notificações</string>

    <!-- conversation -->
    <string name="conversation__menu_group_settings">Definições do grupo</string>
    <string name="conversation__menu_leave_group">Abandonar grupo</string>
    <string name="conversation__menu_view_all_media">Toda a multimédia</string>
    <string name="conversation__menu_conversation_settings">Definições de conversa</string>
    <string name="conversation__menu_add_shortcut">Adicionar ao ecrã inicial</string>
    <string name="conversation__menu_create_bubble">Criar balão</string>

    <!-- conversation_popup -->
    <string name="conversation_popup__menu_expand_popup">Expandir alerta</string>

    <!-- conversation_callable_insecure -->
    <string name="conversation_add_to_contacts__menu_add_to_contacts">Adicionar aos contactos</string>

    <!-- conversation_group_options -->
    <string name="convesation_group_options__recipients_list">Lista de destinatários</string>
    <string name="conversation_group_options__delivery">Entrega</string>
    <string name="conversation_group_options__conversation">Conversa</string>
    <string name="conversation_group_options__broadcast">Emissão</string>

    <!-- text_secure_normal -->
    <string name="text_secure_normal__menu_new_group">Novo grupo</string>
    <string name="text_secure_normal__menu_settings">Definições</string>
    <string name="text_secure_normal__menu_clear_passphrase">Desbloquear</string>
    <string name="text_secure_normal__mark_all_as_read">Marcar tudo como lido</string>
    <string name="text_secure_normal__invite_friends">Convidar amigos</string>

    <!-- verify_display_fragment -->
    <string name="verify_display_fragment_context_menu__copy_to_clipboard">Copiar para a área de transferência</string>
    <string name="verify_display_fragment_context_menu__compare_with_clipboard">Comparar com a área de transferência</string>

    <!-- reminder_header -->
    <string name="reminder_header_sms_import_title">Importar as SMS do sistema</string>
    <string name="reminder_header_sms_import_text">Toque para copiar as mensagens SMS do seu telefone para a base de dados encriptada do Signal.</string>
    <string name="reminder_header_push_title">Ative as mensagens e chamadas do Signal</string>
    <string name="reminder_header_push_text">Melhore a sua experiência de comunicação.</string>
    <string name="reminder_header_service_outage_text">O Signal está a experienciar problemas técnicos. Estamos a trabalhar arduamente para re-estabelecer o serviço o mais rapidamente possível.</string>
    <string name="reminder_header_progress">%1$d%%</string>
    <!-- Body text of a banner that will show at the top of the chat list when we temporarily cannot process the user's contacts -->
    <string name="reminder_cds_warning_body">Signal\'s private contact discovery temporarily can\'t process your phone\'s contacts.</string>
    <!-- Label for a button in a banner to learn more about why we temporarily can't process the user's contacts -->
    <string name="reminder_cds_warning_learn_more">Saber mais</string>
    <!-- Body text of a banner that will show at the top of the chat list when the user has so many contacts that we cannot ever process them -->
    <string name="reminder_cds_permanent_error_body">Signal\'s private contact discovery can\'t process your phone\'s contacts.</string>
    <!-- Label for a button in a banner to learn more about why we cannot process the user's contacts -->
    <string name="reminder_cds_permanent_error_learn_more">Saber mais</string>

    <!-- media_preview -->
    <string name="media_preview__save_title">Guardar</string>
    <string name="media_preview__forward_title">Reencaminhar</string>
    <string name="media_preview__share_title">Partilhar</string>
    <string name="media_preview__all_media_title">Toda a multimédia</string>
    <string name="media_preview__edit_title">Editar</string>


    <!-- media_preview_activity -->
    <string name="media_preview_activity__media_content_description">Pré-visualização de multimédia</string>

    <!-- new_conversation_activity -->
    <string name="new_conversation_activity__refresh">Atualizar</string>
    <!-- redphone_audio_popup_menu -->

    <!-- Insights -->
    <string name="Insights__percent">%</string>
    <string name="Insights__title">Insights</string>
    <string name="InsightsDashboardFragment__title">Insights</string>
    <string name="InsightsDashboardFragment__signal_protocol_automatically_protected">O protocolo do Signal protegeu automaticamente %1$d%% das suas mensagens de saída através dos últimos %2$d dias. As conversas entre os utilizadores do Signal têm sempre uma encriptação do tipo topo-a-topo.</string>
    <string name="InsightsDashboardFragment__spread_the_word">Espalhe a palavra</string>
    <string name="InsightsDashboardFragment__not_enough_data">Sem dados suficientes</string>
    <string name="InsightsDashboardFragment__your_insights_percentage_is_calculated_based_on">A sua percentagem do Insights é calculada com base nas mensagens de saída que não desapareceram ou foram eliminadas nos últimos %1$d dias.</string>
    <string name="InsightsDashboardFragment__start_a_conversation">Iniciar uma conversa</string>
    <string name="InsightsDashboardFragment__invite_your_contacts">Comece a comunicar de forma segura e ative os novos recursos que vão para além das limitações de mensagens de SMS desencriptadas ao convidar mais contactos a juntarem-se ao Signal.</string>
    <string name="InsightsDashboardFragment__this_stat_was_generated_locally">Estas estatísticas foram geradas localmente no seu dispositivo e só podem ser vistas por si. Elas nunca são transmitidas para nenhum lado.</string>
    <string name="InsightsDashboardFragment__encrypted_messages">Mensagens encriptadas</string>
    <string name="InsightsDashboardFragment__cancel">Cancelar</string>
    <string name="InsightsDashboardFragment__send">Enviar</string>
    <string name="InsightsModalFragment__title">Introdução ao Insights</string>
    <string name="InsightsModalFragment__description">Descubra quantas das suas mensagens de saída são enviadas de forma segura, depois convide rapidamente novos contactos para aumentar a sua percentagem do Signal.</string>
    <string name="InsightsModalFragment__view_insights">Ver Insights</string>

    <string name="FirstInviteReminder__title">Convidar para o Signal</string>
    <string name="FirstInviteReminder__description">Você pode aumentar o número de mensagens encriptadas que envia em %1$d%%</string>
    <string name="SecondInviteReminder__title">Apoie o seu Signal</string>
    <string name="SecondInviteReminder__description">Convidar %1$s</string>
    <string name="InsightsReminder__view_insights">Ver Insights</string>
    <string name="InsightsReminder__invite">Convidar</string>

    <!-- Edit KBS Pin -->

    <!-- BaseKbsPinFragment -->
    <string name="BaseKbsPinFragment__next">Seguinte</string>
    <string name="BaseKbsPinFragment__create_alphanumeric_pin">Criar um PIN alfanumérico</string>
    <string name="BaseKbsPinFragment__create_numeric_pin">Criar um PIN numérico</string>
    <string name="BaseKbsPinFragment__learn_more_url" translatable="false">https://support.signal.org/hc/articles/360007059792</string>

    <!-- CreateKbsPinFragment -->
    <plurals name="CreateKbsPinFragment__pin_must_be_at_least_characters">
        <item quantity="one">O PIN deverá conter pelo menos %1$d caractere</item>
        <item quantity="other">O PIN deverá conter pelo menos %1$d caracteres</item>
    </plurals>
    <plurals name="CreateKbsPinFragment__pin_must_be_at_least_digits">
        <item quantity="one">O PIN deverá conter pelo menos %1$d dígito</item>
        <item quantity="other">O PIN deverá conter pelo menos %1$d dígitos</item>
    </plurals>
    <string name="CreateKbsPinFragment__create_a_new_pin">Criar um novo PIN</string>
    <string name="CreateKbsPinFragment__you_can_choose_a_new_pin_as_long_as_this_device_is_registered">Poderá alterar o seu PIN enquanto o seu dispositivo se encontrar registado.</string>
    <string name="CreateKbsPinFragment__create_your_pin">Criar o seu PIN</string>
    <string name="CreateKbsPinFragment__pins_keep_information_stored_with_signal_encrypted">Os PINs mantém encriptada a informação guardada no Signal de forma a que apenas você lhe possa aceder. O seu perfil, definições e contactos serão restaurados quando reinstalar o Signal. Não necessita do seu PIN para abrir a aplicação.</string>
    <string name="CreateKbsPinFragment__choose_a_stronger_pin">Escolha um PIN mais forte</string>

    <!-- ConfirmKbsPinFragment -->
    <string name="ConfirmKbsPinFragment__pins_dont_match">Os PINs não coincidem. Tente novamente.</string>
    <string name="ConfirmKbsPinFragment__confirm_your_pin">Confirme o seu PIN</string>
    <string name="ConfirmKbsPinFragment__pin_creation_failed">Ocorreu um erro ao tentar criar o PIN</string>
    <string name="ConfirmKbsPinFragment__your_pin_was_not_saved">O seu PIN não foi guardado. Iremos pedir-lhe para criar o PIN mais tarde.</string>
    <string name="ConfirmKbsPinFragment__pin_created">PIN criado.</string>
    <string name="ConfirmKbsPinFragment__re_enter_your_pin">Reintroduza o seu PIN</string>
    <string name="ConfirmKbsPinFragment__creating_pin">A criar PIN…</string>

    <!-- KbsSplashFragment -->
    <string name="KbsSplashFragment__introducing_pins">Introdução aos PINs</string>
    <string name="KbsSplashFragment__pins_keep_information_stored_with_signal_encrypted">Os PINs mantém encriptada a informação guardada no Signal de forma a que apenas você lhe possa aceder. O seu perfil, definições e contactos serão restaurados quando reinstalar o Signal. Não necessita do seu PIN para abrir a aplicação.</string>
    <string name="KbsSplashFragment__learn_more">Saber mais</string>
    <string name="KbsSplashFragment__learn_more_link" translatable="false">https://support.signal.org/hc/articles/360007059792</string>
    <string name="KbsSplashFragment__registration_lock_equals_pin">Bloqueio do registo = PIN</string>
    <string name="KbsSplashFragment__your_registration_lock_is_now_called_a_pin">O seu \'Bloqueio de registo\' é agora chamado de PIN, e faz muito mais. Atualize agora.</string>
    <string name="KbsSplashFragment__update_pin">Atualizar PIN</string>
    <string name="KbsSplashFragment__create_your_pin">Crie o seu PIN</string>
    <string name="KbsSplashFragment__learn_more_about_pins">Saber mais acerca dos PINs</string>
    <string name="KbsSplashFragment__disable_pin">Desativar PIN</string>

    <!-- KBS Reminder Dialog -->
    <string name="KbsReminderDialog__enter_your_signal_pin">Introduza o seu PIN do Signal</string>
    <string name="KbsReminderDialog__to_help_you_memorize_your_pin">Para o ajudar a memorizar o seu PIN, vamos pedir-lhe para o introduzir periodicamente. Iremos pedir-lhe menos vezes ao longo do tempo.</string>
    <string name="KbsReminderDialog__skip">Saltar</string>
    <string name="KbsReminderDialog__submit">Submeter</string>
    <string name="KbsReminderDialog__forgot_pin">Esqueceu-se do PIN?</string>
    <string name="KbsReminderDialog__incorrect_pin_try_again">PIN incorreto. Tente novamente.</string>

    <!-- AccountLockedFragment -->
    <string name="AccountLockedFragment__account_locked">Conta bloqueada</string>
    <string name="AccountLockedFragment__your_account_has_been_locked_to_protect_your_privacy">A sua conta foi bloqueada para proteger a sua privacidade e segurança. Após %1$d dias de inatividade, ser-lhe-á permitido voltar a registar este número de telefone sem necessitar do seu PIN. Todo o conteúdo será eliminado.</string>
    <string name="AccountLockedFragment__next">Seguinte</string>
    <string name="AccountLockedFragment__learn_more">Saber mais</string>
    <string name="AccountLockedFragment__learn_more_url" translatable="false">https://support.signal.org/hc/articles/360007059792</string>

    <!-- KbsLockFragment -->
    <string name="RegistrationLockFragment__enter_your_pin">Introduza o seu PIN</string>
    <string name="RegistrationLockFragment__enter_the_pin_you_created">Introduza o PIN que criou para a sua conta. Ele é diferente do seu código de verificação SMS.</string>
    <string name="RegistrationLockFragment__enter_alphanumeric_pin">Introduza um PIN alfanumérico</string>
    <string name="RegistrationLockFragment__enter_numeric_pin">Introduza um PIN numérico</string>
    <string name="RegistrationLockFragment__incorrect_pin_try_again">PIN incorreto. Tente novamente.</string>
    <string name="RegistrationLockFragment__forgot_pin">Esqueceu-se do PIN?</string>
    <string name="RegistrationLockFragment__incorrect_pin">PIN incorreto</string>
    <string name="RegistrationLockFragment__forgot_your_pin">Esqueceu-se do seu PIN?</string>
    <string name="RegistrationLockFragment__not_many_tries_left">Restam-lhe poucas tentativas!</string>
    <string name="RegistrationLockFragment__signal_registration_need_help_with_pin_for_android_v1_pin">Registo Signal - Necessita de ajuda com o PIN para Android (v1 PIN)</string>
    <string name="RegistrationLockFragment__signal_registration_need_help_with_pin_for_android_v2_pin">Registo Signal - Necessita de ajuda com o PIN para Android (v2 PIN)</string>

    <plurals name="RegistrationLockFragment__for_your_privacy_and_security_there_is_no_way_to_recover">
        <item quantity="one">Para sua segurança e privacidade, não existe forma de recuperar o seu PIN. Se não se consegue recordar do seu PIN, pode reverificá-lo através de SMS após %1$d dia de inatividade. Neste caso, a sua conta será limpa e todo o conteúdo eliminado.</item>
        <item quantity="other">Para sua segurança e privacidade, não existe forma de recuperar o seu PIN. Se não se consegue recordar do seu PIN, pode reverificá-lo através de SMS após %1$d dias de inatividade. Neste caso, a sua conta será limpa e todo o conteúdo eliminado.</item>
    </plurals>

    <plurals name="RegistrationLockFragment__incorrect_pin_d_attempts_remaining">
        <item quantity="one">PIN incorreto. Resta-lhe %1$d tentativa</item>
        <item quantity="other">PIN incorreto. Restam-lhe %1$d tentativas</item>
    </plurals>

    <plurals name="RegistrationLockFragment__if_you_run_out_of_attempts_your_account_will_be_locked_for_d_days">
        <item quantity="one">Se esgotar todas as tentativas, a sua conta será bloqueada por %1$d dia. Após %1$d dia de inatividade, pode voltar a registar novamente sem o seu PIN. A sua conta será limpa e todo o conteúdo será eliminado.</item>
        <item quantity="other">Se esgotar todas as tentativas, a sua conta será bloqueada por %1$d dias. Após %1$d dias de inatividade, pode voltar a registar novamente sem o seu PIN. A sua conta será limpa e todo o conteúdo será eliminado.</item>
    </plurals>

    <plurals name="RegistrationLockFragment__you_have_d_attempts_remaining">
        <item quantity="one">Resta-lhe %1$d tentativa.</item>
        <item quantity="other">Restam-lhe %1$d tentativas.</item>
    </plurals>

    <plurals name="RegistrationLockFragment__d_attempts_remaining">
        <item quantity="one">%1$d tentativa restante.</item>
        <item quantity="other">%1$d tentativas restantes.</item>
    </plurals>

    <!-- CalleeMustAcceptMessageRequestDialogFragment -->
    <string name="CalleeMustAcceptMessageRequestDialogFragment__s_will_get_a_message_request_from_you">%1$s irá receber uma mensagem de pedido sua. Você poderá telefonar logo que a sua mensagem seja aceite.</string>

    <!-- KBS Megaphone -->
    <string name="KbsMegaphone__create_a_pin">Criar um PIN</string>
    <string name="KbsMegaphone__pins_keep_information_thats_stored_with_signal_encrytped">Os PIN\'s guardam a informação armazenada com a encriptação do Signal.</string>
    <string name="KbsMegaphone__create_pin">Criar PIN</string>

    <!-- transport_selection_list_item -->
    <string name="transport_selection_list_item__transport_icon">Ícone de transporte</string>
    <string name="ConversationListFragment_loading">A carregar…</string>
    <string name="CallNotificationBuilder_connecting">A ligar…</string>
    <string name="Permissions_permission_required">Permissão necessária</string>
    <string name="ConversationActivity_signal_needs_sms_permission_in_order_to_send_an_sms">O Signal requer permissão de acesso a SMS para enviar uma mensagem SMS, mas esta foi negada permanentemente. Por favor, aceda às definições das aplicações do seu telemóvel, selecione a aplicação Signal e, nas \"Permissões\" ative \"SMS\".</string>
    <string name="Permissions_continue">Continuar</string>
    <string name="Permissions_not_now">Agora não</string>
    <string name="conversation_activity__enable_signal_messages">ATIVAR MENSAGENS DO SIGNAL</string>
    <string name="SQLCipherMigrationHelper_migrating_signal_database">A migrar a base de dados Signal</string>
    <string name="PushDecryptJob_new_locked_message">Nova mensagem bloqueada</string>
    <string name="PushDecryptJob_unlock_to_view_pending_messages">Desbloqueie para ver mensagens pendentes</string>
    <string name="enter_backup_passphrase_dialog__backup_passphrase">Frase-chave da cópia de segurança</string>
    <string name="backup_enable_dialog__backups_will_be_saved_to_external_storage_and_encrypted_with_the_passphrase_below_you_must_have_this_passphrase_in_order_to_restore_a_backup">As cópias de segurança vão ser gravadas na memória externa e cifradas com a frase-chave abaixo. Tem de ter esta frase-passe para poder restaurar as cópias de segurança.</string>
    <string name="backup_enable_dialog__you_must_have_this_passphrase">Deverá ter esta frase-chave de forma a poder restaurar uma cópia de segurança.</string>
    <string name="backup_enable_dialog__folder">Pasta</string>
    <string name="backup_enable_dialog__i_have_written_down_this_passphrase">Eu anotei esta frase-chave. Sem ela, serei incapaz de restaurar uma cópia de segurança.</string>
    <string name="registration_activity__restore_backup">Restaurar cópia de segurança</string>
    <string name="registration_activity__transfer_or_restore_account">Transferir ou restaurar conta</string>
    <string name="registration_activity__transfer_account">Transferir conta</string>
    <string name="registration_activity__skip">Saltar</string>
    <string name="preferences_chats__chat_backups">Cópias de segurança de conversas</string>
    <string name="preferences_chats__backup_chats_to_external_storage">Executar cópia de segurança para armazenamento externo</string>
    <string name="preferences_chats__transfer_account">Transferir conta</string>
    <string name="preferences_chats__transfer_account_to_a_new_android_device">Transferir conta para um dispositivo Android novo</string>
    <string name="RegistrationActivity_enter_backup_passphrase">Introduza a frase-chave da cópia de segurança</string>
    <string name="RegistrationActivity_restore">Restaurar</string>
    <string name="RegistrationActivity_backup_failure_downgrade">Não é possível importar cópias de segurança de novas versões do Signal</string>
    <string name="RegistrationActivity_incorrect_backup_passphrase">Frase-chave da cópia de segurança incorreta</string>
    <string name="RegistrationActivity_checking">A verificar…</string>
    <string name="RegistrationActivity_d_messages_so_far">%1$d mensagens até à data…</string>
    <string name="RegistrationActivity_restore_from_backup">Restaurar a partir da cópia de segurança?</string>
    <string name="RegistrationActivity_restore_your_messages_and_media_from_a_local_backup">Restore as suas mensagens e multimédia a partir de uma cópia de segurança local. Se não as restaurar agora, não as poderá restaurar mais tarde.</string>
    <string name="RegistrationActivity_backup_size_s">Tamanho da cópia de segurança: %1$s</string>
    <string name="RegistrationActivity_backup_timestamp_s">Data da cópia de segurança: %1$s</string>
    <string name="BackupDialog_enable_local_backups">Ativar cópias de segurança locais?</string>
    <string name="BackupDialog_enable_backups">Ativar cópias de segurança</string>
    <string name="BackupDialog_please_acknowledge_your_understanding_by_marking_the_confirmation_check_box">Por favor, confirme que compreende, marcando a caixa acima.</string>
    <string name="BackupDialog_delete_backups">Eliminar cópias de segurança?</string>
    <string name="BackupDialog_disable_and_delete_all_local_backups">Desativar e eliminar todas as cópias de segurança locais?</string>
    <string name="BackupDialog_delete_backups_statement">Eliminar cópias de segurança</string>
    <string name="BackupDialog_to_enable_backups_choose_a_folder">Para ativar cópias de segurança, escolha uma pasta. As cópias de segurança serão guardadas nesta localização.</string>
    <string name="BackupDialog_choose_folder">Escolher pasta</string>
    <string name="BackupDialog_copied_to_clipboard">Copiado para a área de transferência</string>
    <string name="BackupDialog_no_file_picker_available">Sem selecionadores de ficheiros disponíveis.</string>
    <string name="BackupDialog_enter_backup_passphrase_to_verify">Introduza a sua frase-chave para verificação</string>
    <string name="BackupDialog_verify">Verificar</string>
    <string name="BackupDialog_you_successfully_entered_your_backup_passphrase">Introduziu com sucesso a sua frase-chave de segurança</string>
    <string name="BackupDialog_passphrase_was_not_correct">Frase-chave incorreta</string>
    <string name="LocalBackupJob_creating_signal_backup">A criar cópia de segurança…</string>
    <!-- Title for progress notification shown in a system notification while verifying a recent backup. -->
    <string name="LocalBackupJob_verifying_signal_backup">A verificar cópia de segurança do Molly…</string>
    <string name="LocalBackupJobApi29_backup_failed">Falha ao fazer cópia de segurança</string>
    <string name="LocalBackupJobApi29_your_backup_directory_has_been_deleted_or_moved">A sua diretoria da cópia de segurança foi eliminada ou movida.</string>
    <string name="LocalBackupJobApi29_your_backup_file_is_too_large">O seu ficheiro de cópia de segurança é demasiado grande para ser guardada neste volume.</string>
    <string name="LocalBackupJobApi29_there_is_not_enough_space">Não existe espaço suficiente para guardar a sua cópia de segurança.</string>
    <!-- Error message shown if a newly created backup could not be verified as accurate -->
    <string name="LocalBackupJobApi29_your_backup_could_not_be_verified">Não foi possível criar e verificar a sua cópia de segurança recente. Crie uma nova.</string>
    <!-- Error message shown if a very large attachment is encountered during the backup creation and causes the backup to fail -->
    <string name="LocalBackupJobApi29_your_backup_contains_a_very_large_file">A sua cópia de segurança contém um ficheiro muito grande que não pode ser copiado. Elimine esse ficheiro e crie uma nova cópia de segurança.</string>
    <string name="LocalBackupJobApi29_tap_to_manage_backups">Toque para gerir as cópias de segurança.</string>
    <string name="ProgressPreference_d_messages_so_far">%1$d mensagens até à data</string>
    <string name="RegistrationActivity_wrong_number">Número errado</string>
    <string name="RegistrationActivity_call_me_instead_available_in">Como alternativa, ligue-me \n (Disponível às %1$02d:%2$02d)</string>
    <string name="RegistrationActivity_contact_signal_support">Contactar o Suporte do Signal</string>
    <string name="RegistrationActivity_code_support_subject">Registo Signal - Código de verificação para Android</string>
    <string name="RegistrationActivity_incorrect_code">Código Incorrecto</string>
    <string name="BackupUtil_never">Nunca</string>
    <string name="BackupUtil_unknown">Desconhecido</string>
    <string name="preferences_app_protection__see_my_phone_number">Ver o meu número de telefone</string>
    <string name="preferences_app_protection__find_me_by_phone_number">Encontrar-me através do número de telefone</string>
    <string name="PhoneNumberPrivacy_everyone">Todos</string>
    <string name="PhoneNumberPrivacy_my_contacts">Os meus contactos</string>
    <string name="PhoneNumberPrivacy_nobody">Ninguém</string>
    <string name="PhoneNumberPrivacy_everyone_see_description">O seu número de telefone ficará visível para todas as pessoas e grupos com quem troque mensagens.</string>
    <string name="PhoneNumberPrivacy_everyone_find_description">Qualquer pessoa que tenha o seu número de telefone nos seus contactos irá vê-lo como contacto no Signal. As outras pessoas poderão encontrá-lo através da pesquisa.</string>
    <string name="preferences_app_protection__screen_lock">Bloqueio de ecrã</string>
    <string name="preferences_app_protection__lock_signal_access_with_android_screen_lock_or_fingerprint">Bloqueie o acesso ao Signal utilizando o bloqueio de ecrã do Android ou a impressão digital</string>
    <string name="preferences_app_protection__screen_lock_inactivity_timeout">Bloqueio de ecrã devido a inatividade</string>
    <string name="preferences_app_protection__signal_pin">PIN do Signal</string>
    <string name="preferences_app_protection__create_a_pin">Criar um PIN</string>
    <string name="preferences_app_protection__change_your_pin">Alterar o seu PIN</string>
    <string name="preferences_app_protection__pin_reminders">Lembretes de PIN</string>
    <string name="preferences_app_protection__pins_keep_information_stored_with_signal_encrypted">Os PINs mantém encriptada a informação guardada no Signal de forma a que apenas você lhe possa aceder. O seu perfil, definições e contactos serão restaurados quando reinstalar o Signal.</string>
    <string name="preferences_app_protection__add_extra_security_by_requiring_your_signal_pin_to_register">Adicione uma segurança extra ao pedir o seu PIN do Signal para registar o seu número de telefone novamente com o Signal.</string>
    <string name="preferences_app_protection__reminders_help_you_remember_your_pin">Os lembretes ajudam-no a lembrar-se do seu PIN, pois ele não pode ser recuperado. Este, ser-lhe-á solicitado com menos frequência ao longo do tempo.</string>
    <string name="preferences_app_protection__turn_off">Desativar</string>
    <string name="preferences_app_protection__confirm_pin">Confirmar PIN</string>
    <string name="preferences_app_protection__confirm_your_signal_pin">Confirme o seu PIN do Signal</string>
    <string name="preferences_app_protection__make_sure_you_memorize_or_securely_store_your_pin">Lembre-se de memorizar ou armazenar em segurança o seu PIN, pois ele não poderá ser recuperado. Se se esquecer do seu PIN, poderá perder dados ao registar novamente a sua conta do Signal.</string>
    <string name="preferences_app_protection__incorrect_pin_try_again">PIN incorreto. Tente novamente.</string>
    <string name="preferences_app_protection__failed_to_enable_registration_lock">Não foi possível ativar o bloqueio de registo.</string>
    <string name="preferences_app_protection__failed_to_disable_registration_lock">Não foi possível desativar o bloqueio de registo.</string>
    <string name="AppProtectionPreferenceFragment_none">Nenhum</string>
    <string name="preferences_app_protection__registration_lock">Bloqueio de registo</string>
    <string name="RegistrationActivity_you_must_enter_your_registration_lock_PIN">Tem de introduzir o seu PIN de bloqueio de registo</string>
    <string name="RegistrationActivity_your_pin_has_at_least_d_digits_or_characters">O seu PIN tem pelo menos %1$d dígitos ou caracteres</string>
    <string name="RegistrationActivity_too_many_attempts">Demasiadas tentativas</string>
    <string name="RegistrationActivity_you_have_made_too_many_incorrect_registration_lock_pin_attempts_please_try_again_in_a_day">Introduziu incorretamente demasiadas vezes o PIN de bloqueio do registo. Por favor, tente novamente dentro de um dia.</string>
    <string name="RegistrationActivity_you_have_made_too_many_attempts_please_try_again_later">Demasiadas tentativas. Por favor, tente novamente mais tarde.</string>
    <string name="RegistrationActivity_error_connecting_to_service">Erro a estabelecer ligação com o serviço</string>
    <string name="preferences_chats__backups">Cópias de segurança</string>
    <string name="prompt_passphrase_activity__signal_is_locked">O Molly está bloqueado</string>
    <string name="prompt_passphrase_activity__tap_to_unlock">TOQUE PARA DESBLOQUEAR</string>
    <string name="Recipient_unknown">Desconhecido</string>

    <!-- TransferOrRestoreFragment -->
    <string name="TransferOrRestoreFragment__transfer_or_restore_account">Transferir ou restaurar conta</string>
    <string name="TransferOrRestoreFragment__if_you_have_previously_registered_a_signal_account">Se já registou uma conta Signal, você pode transferir ou restaurar a sua conta e mensagens</string>
    <string name="TransferOrRestoreFragment__transfer_from_android_device">Transferir de um dispositivo Android</string>
    <string name="TransferOrRestoreFragment__transfer_your_account_and_messages_from_your_old_android_device">Transfira a sua conta e mensagens a partir do seu dispositivo antigo Android. Você necessita de ter acesso ao seu dispositivo antigo.</string>
    <string name="TransferOrRestoreFragment__you_need_access_to_your_old_device">Você necessita de ter acesso ao seu dispositivo antigo.</string>
    <string name="TransferOrRestoreFragment__restore_from_backup">Restaurar a partir da cópia de segurança</string>
    <string name="TransferOrRestoreFragment__restore_your_messages_from_a_local_backup">Restore as suas mensagens a partir de uma cópia de segurança local. Se não as restaurar agora, não as poderá restaurar mais tarde.</string>

    <!-- NewDeviceTransferInstructionsFragment -->
    <string name="NewDeviceTransferInstructions__open_signal_on_your_old_android_phone">Abra o Signal no seu telemóvel Android antigo</string>
    <string name="NewDeviceTransferInstructions__continue">Continuar</string>
    <string name="NewDeviceTransferInstructions__first_bullet">1.</string>
    <string name="NewDeviceTransferInstructions__tap_on_your_profile_photo_in_the_top_left_to_open_settings">Toque na sua fotografia de perfil no canto superior esquerdo para abrir as \'Definições\'</string>
    <string name="NewDeviceTransferInstructions__second_bullet">2.</string>
    <string name="NewDeviceTransferInstructions__tap_on_account">"Toque em 'Conta'"</string>
    <string name="NewDeviceTransferInstructions__third_bullet">3.</string>
    <string name="NewDeviceTransferInstructions__tap_transfer_account_and_then_continue_on_both_devices">"Toque em 'Transferir conta' e depois em 'Continuar' em ambos os dispositivos"</string>

    <!-- NewDeviceTransferSetupFragment -->
    <string name="NewDeviceTransferSetup__preparing_to_connect_to_old_android_device">A preparar para ligar para um dispositivo Android antigo…</string>
    <string name="NewDeviceTransferSetup__take_a_moment_should_be_ready_soon">Aguarde um momento, deverá estar pronto muito em breve</string>
    <string name="NewDeviceTransferSetup__waiting_for_old_device_to_connect">A aguardar pelo dispositivo Android antigo para ligar…</string>
    <string name="NewDeviceTransferSetup__signal_needs_the_location_permission_to_discover_and_connect_with_your_old_device">O Molly necessita da permissão de localização para poder encontrar e depois ligar-se ao seu dispositivo Android antigo.</string>
    <string name="NewDeviceTransferSetup__signal_needs_location_services_enabled_to_discover_and_connect_with_your_old_device">O Molly necessita que os serviços de localização se encontrem ativos para poder encontrar e depois ligar-se ao seu dispositivo Android antigo.</string>
    <string name="NewDeviceTransferSetup__signal_needs_wifi_on_to_discover_and_connect_with_your_old_device">O Molly necessita de Wi-Fi para poder descobrir e ligar-se ao seu dispositivo Android antigo. O Wi-Fi precisa estar ligado, mas não precisa estar ligado a uma rede Wi-Fi.</string>
    <string name="NewDeviceTransferSetup__sorry_it_appears_your_device_does_not_support_wifi_direct">Parece que este dispositivo não é compatível com Wi-Fi Direct. O Molly usa o Wi-Fi Direct para descobrir e ligar-se ao seu dispositivo Android antigo. Você ainda pode restaurar uma cópia de segurança para restaurar a sua conta do seu dispositivo Android antigo.</string>
    <string name="NewDeviceTransferSetup__restore_a_backup">Restaurar uma cópia de segurança</string>
    <string name="NewDeviceTransferSetup__an_unexpected_error_occurred_while_attempting_to_connect_to_your_old_device">Ocorreu um erro inesperado ao tentar ligar ao seu dispositivo Android antigo.</string>

    <!-- OldDeviceTransferSetupFragment -->
    <string name="OldDeviceTransferSetup__searching_for_new_android_device">A pesquisar por um dispositivo Android novo…</string>
    <string name="OldDeviceTransferSetup__signal_needs_the_location_permission_to_discover_and_connect_with_your_new_device">O Molly necessita da permissão de localização para poder encontrar e depois ligar-se ao seu dispositivo Android novo.</string>
    <string name="OldDeviceTransferSetup__signal_needs_location_services_enabled_to_discover_and_connect_with_your_new_device">O Molly necessita que os serviços de localização se encontrem ativos para poder encontrar e depois ligar-se ao seu dispositivo Android novo.</string>
    <string name="OldDeviceTransferSetup__signal_needs_wifi_on_to_discover_and_connect_with_your_new_device">O Molly necessita de Wi-Fi para poder descobrir e ligar-se ao seu dispositivo Android novo. O Wi-Fi precisa estar ligado, mas não precisa estar ligado a uma rede Wi-Fi.</string>
    <string name="OldDeviceTransferSetup__sorry_it_appears_your_device_does_not_support_wifi_direct">Parece que este dispositivo não é compatível com Wi-Fi Direct. O Molly usa o Wi-Fi Direct para descobrir e ligar-se ao seu dispositivo Android novo. Você ainda pode criar uma cópia de segurança para restaurar a sua conta no seu dispositivo Android novo.</string>
    <string name="OldDeviceTransferSetup__create_a_backup">Criar uma cópia de segurança</string>
    <string name="OldDeviceTransferSetup__an_unexpected_error_occurred_while_attempting_to_connect_to_your_old_device">Ocorreu um erro inesperado ao tentar ligar ao seu dispositivo Android novo.</string>

    <!-- DeviceTransferSetupFragment -->
    <string name="DeviceTransferSetup__unable_to_open_wifi_settings">Não foi possível abrir as \'Definições Wi-Fi\'. Por favor, ative o Wi-Fi manualmente.</string>
    <string name="DeviceTransferSetup__grant_location_permission">Conceder permissão de localização</string>
    <string name="DeviceTransferSetup__turn_on_location_services">Ativar os serviços de localização</string>
    <string name="DeviceTransferSetup__unable_to_open_location_settings">Não foi possível abrir as definições de localização.</string>
    <string name="DeviceTransferSetup__turn_on_wifi">Ativar o Wi-Fi</string>
    <string name="DeviceTransferSetup__error_connecting">Erro de ligação</string>
    <string name="DeviceTransferSetup__retry">Tentar novamente</string>
    <string name="DeviceTransferSetup__submit_debug_logs">Submeter registos de depuração</string>
    <string name="DeviceTransferSetup__verify_code">Verificar código</string>
    <string name="DeviceTransferSetup__verify_that_the_code_below_matches_on_both_of_your_devices">Confirme que o código abaixo coincide em ambos os seus dispositivos. Depois, toque em continuar.</string>
    <string name="DeviceTransferSetup__the_numbers_do_not_match">Os números não coincidem</string>
    <string name="DeviceTransferSetup__continue">Continuar</string>
    <string name="DeviceTransferSetup__number_is_not_the_same">O número não é o mesmo</string>
    <string name="DeviceTransferSetup__if_the_numbers_on_your_devices_do_not_match_its_possible_you_connected_to_the_wrong_device">Se os números nos seus dispositivos não corresponderem, é possível que você se tenha ligado ao dispositivo errado. Para corrigir isso, pare a transferência e tente novamente, mantendo os dois dispositivos próximos.</string>
    <string name="DeviceTransferSetup__stop_transfer">Parar transferência</string>
    <string name="DeviceTransferSetup__unable_to_discover_old_device">Não foi possível encontrar o dispositivo antigo</string>
    <string name="DeviceTransferSetup__unable_to_discover_new_device">Não foi possível encontrar o dispositivo novo</string>
    <string name="DeviceTransferSetup__make_sure_the_following_permissions_are_enabled">Assegure-se de que as permissões e serviços seguintes se encontram ativos:</string>
    <string name="DeviceTransferSetup__location_permission">Permissão de localização</string>
    <string name="DeviceTransferSetup__location_services">Serviços de localização</string>
    <string name="DeviceTransferSetup__wifi">Wi-Fi</string>
    <string name="DeviceTransferSetup__on_the_wifi_direct_screen_remove_all_remembered_groups_and_unlink_any_invited_or_connected_devices">No ecrã do Wi-Fi Direct, remova todos os grupos guardados e desligue-se de todos os dispositivos convidados ou ligados.</string>
    <string name="DeviceTransferSetup__wifi_direct_screen">Ecrã do Wi-Fi Direct</string>
    <string name="DeviceTransferSetup__try_turning_wifi_off_and_on_on_both_devices">Experimente desativar e ativar o Wi-Fi, em ambos os dispositivos.</string>
    <string name="DeviceTransferSetup__make_sure_both_devices_are_in_transfer_mode">Assegure-se que ambos os dispostivos se encontram no modo de transferência.</string>
    <string name="DeviceTransferSetup__go_to_support_page">Ir para a página de suporte</string>
    <string name="DeviceTransferSetup__try_again">Tentar novamente</string>
    <string name="DeviceTransferSetup__waiting_for_other_device">A aguardar por outro dispositivo</string>
    <string name="DeviceTransferSetup__tap_continue_on_your_other_device_to_start_the_transfer">Toque em \'Continuar\' no seu outro dispositivo para iniciar a transferência.</string>
    <string name="DeviceTransferSetup__tap_continue_on_your_other_device">Toque em \'Continuar\' no seu outro dispositivo…</string>

    <!-- NewDeviceTransferFragment -->
    <string name="NewDeviceTransfer__cannot_transfer_from_a_newer_version_of_signal">Não é possível transferir a partir de versões mais recentes do Signal</string>

    <!-- DeviceTransferFragment -->
    <string name="DeviceTransfer__transferring_data">A transferir dados</string>
    <string name="DeviceTransfer__keep_both_devices_near_each_other">Mantenha ambos o dispositivos próximos um do outro. Não desligue os dispositivos e mantenha o Molly aberto. As transferÊncia são encriptadas ponta-a-ponta.</string>
    <string name="DeviceTransfer__d_messages_so_far">%1$d mensagens até ao momento…</string>
    <!-- Filled in with total percentage of messages transferred -->
    <string name="DeviceTransfer__s_of_messages_so_far">%1$s%% das mensagens até ao momento…</string>
    <string name="DeviceTransfer__cancel">Cancelar</string>
    <string name="DeviceTransfer__try_again">Tentar novamente</string>
    <string name="DeviceTransfer__stop_transfer_question">Parar transferência?</string>
    <string name="DeviceTransfer__stop_transfer">Parar transferência</string>
    <string name="DeviceTransfer__all_transfer_progress_will_be_lost">Todo o progresso de transferência será perdido.</string>
    <string name="DeviceTransfer__transfer_failed">Falha de transferência</string>
    <string name="DeviceTransfer__unable_to_transfer">Impossível transferir</string>

    <!-- OldDeviceTransferInstructionsFragment -->
    <string name="OldDeviceTransferInstructions__transfer_account">Transferir conta</string>
    <string name="OldDeviceTransferInstructions__you_can_transfer_your_signal_account_when_setting_up_signal_on_a_new_android_device">Pode transferir a sua conta do Signal ao configurar o Signal num dispositivo Android novo. Antes de continuar:</string>
    <string name="OldDeviceTransferInstructions__first_bullet">1.</string>
    <string name="OldDeviceTransferInstructions__download_signal_on_your_new_android_device">Faça o download do Molly no seu dispositivo Android novo</string>
    <string name="OldDeviceTransferInstructions__second_bullet">2.</string>
    <string name="OldDeviceTransferInstructions__tap_on_transfer_or_restore_account">"Toque em 'Transferir ou restaurar conta'"</string>
    <string name="OldDeviceTransferInstructions__third_bullet">3.</string>
    <string name="OldDeviceTransferInstructions__select_transfer_from_android_device_when_prompted_and_then_continue">"Selecione 'Transferir de um dispositivo Android', quando solicitado carregue em 'Continuar'. Mantenha os dois dispositivos próximos."</string>
    <string name="OldDeviceTransferInstructions__continue">Continuar</string>

    <!-- OldDeviceTransferComplete -->
    <string name="OldDeviceTransferComplete__transfer_complete">Transferência completa</string>
    <string name="OldDeviceTransferComplete__go_to_your_new_device">Vá para o seu dispositivo novo</string>
    <string name="OldDeviceTransferComplete__your_signal_data_has_Been_transferred_to_your_new_device">Os seus dados do Signal foram transferidos para o seu novo dispositivo. Para terminar o processo de transferência, você deverá continuar o registo no seu novo dispositivo.</string>
    <string name="OldDeviceTransferComplete__close">Fechar</string>

    <!-- NewDeviceTransferComplete -->
    <string name="NewDeviceTransferComplete__transfer_successful">Transferência efetuada com sucesso</string>
    <string name="NewDeviceTransferComplete__transfer_complete">Transferência completa</string>
    <string name="NewDeviceTransferComplete__to_complete_the_transfer_process_you_must_continue_registration">Para terminar o seu processo de transferÊncia, deverá continuar com o registo.</string>
    <string name="NewDeviceTransferComplete__continue_registration">Continuar registo</string>

    <!-- DeviceToDeviceTransferService -->
    <string name="DeviceToDeviceTransferService_content_title">Transferir conta</string>
    <string name="DeviceToDeviceTransferService_status_ready">A preparar para se ligar ao seu outro dispositivo Android…</string>
    <string name="DeviceToDeviceTransferService_status_starting_up">A preparar para se ligar ao seu outro dispositivo Android…</string>
    <string name="DeviceToDeviceTransferService_status_discovery">A procurar o seu outro dispositivo Android…</string>
    <string name="DeviceToDeviceTransferService_status_network_connected">A ligar ao seu outro dispositivo Android…</string>
    <string name="DeviceToDeviceTransferService_status_verification_required">Necessária verificação</string>
    <string name="DeviceToDeviceTransferService_status_service_connected">A transferir conta…</string>

    <!-- OldDeviceTransferLockedDialog -->
    <string name="OldDeviceTransferLockedDialog__complete_registration_on_your_new_device">Termine o registo no seu dispositivo novo</string>
    <string name="OldDeviceTransferLockedDialog__your_signal_account_has_been_transferred_to_your_new_device">A sua conta do Signal foi transferida para o seu novo dispositivo, mas você deverá concluir o seu registo para continuar. O Signal ficará inativo neste dispositivo.</string>
    <string name="OldDeviceTransferLockedDialog__done">Concluído</string>
    <string name="OldDeviceTransferLockedDialog__cancel_and_activate_this_device">Cancelar e ativar este dispositivo</string>

    <!-- AdvancedPreferenceFragment -->
    <string name="AdvancedPreferenceFragment__transfer_mob_balance">Transferir saldo MOB?</string>
    <string name="AdvancedPreferenceFragment__you_have_a_balance_of_s">Tem um saldo de %1$s. Se não transferir os seus fundos para outro endereço de carteira antes de eliminar a sua conta, você irá perdê-lo para sempre.</string>
    <string name="AdvancedPreferenceFragment__dont_transfer">Não transferir</string>
    <string name="AdvancedPreferenceFragment__transfer">Transferir</string>

    <!-- RecipientBottomSheet -->
    <string name="RecipientBottomSheet_block">Bloquear</string>
    <string name="RecipientBottomSheet_unblock">Desbloquear</string>
    <string name="RecipientBottomSheet_add_to_contacts">Adicionar aos contactos</string>
    <!-- Error message that displays when a user tries to tap to view system contact details but has no app that supports it -->
    <string name="RecipientBottomSheet_unable_to_open_contacts">Não foi possível encontrar uma aplicação capaz de abrir os contactos.</string>
    <string name="RecipientBottomSheet_add_to_a_group">Adicionar a um grupo</string>
    <string name="RecipientBottomSheet_add_to_another_group">Adicionar a outro grupo</string>
    <string name="RecipientBottomSheet_view_safety_number">Ver número de segurança</string>
    <string name="RecipientBottomSheet_make_admin">Tornar administrador</string>
    <string name="RecipientBottomSheet_remove_as_admin">Remover como administrador</string>
    <string name="RecipientBottomSheet_remove_from_group">Remover do grupo</string>
    <string name="RecipientBottomSheet_message_description">Mensagem</string>
    <string name="RecipientBottomSheet_voice_call_description">Chamada de voz</string>
    <string name="RecipientBottomSheet_insecure_voice_call_description">Chamada de voz insegura</string>
    <string name="RecipientBottomSheet_video_call_description">Videochamada</string>

    <string name="RecipientBottomSheet_remove_s_as_group_admin">Remover %1$s de administrador de grupo?</string>
    <string name="RecipientBottomSheet_s_will_be_able_to_edit_group">"\"%1$s\" será capaz de editar este grupo e os seus membros."</string>

    <string name="RecipientBottomSheet_remove_s_from_the_group">Remover %1$s deste grupo?</string>
    <!-- Dialog message shown when removing someone from a group with group link being active to indicate they will not be able to rejoin -->
    <string name="RecipientBottomSheet_remove_s_from_the_group_they_will_not_be_able_to_rejoin">Remover %1$s do grupo? Essa pessoa não poderá voltar a pedir para entrar novamente através do link do grupo.</string>
    <string name="RecipientBottomSheet_remove">Remover</string>
    <string name="RecipientBottomSheet_copied_to_clipboard">Copiado para a área de transferência</string>

    <string name="GroupRecipientListItem_admin">Administrador</string>
    <string name="GroupRecipientListItem_approve_description">Aprovar</string>
    <string name="GroupRecipientListItem_deny_description">Negar</string>


    <!-- GroupsLearnMoreBottomSheetDialogFragment -->
    <string name="GroupsLearnMore_legacy_vs_new_groups">Grupos legados vs Grupos novos</string>
    <string name="GroupsLearnMore_what_are_legacy_groups">O que são \'Grupos legados\'?</string>
    <string name="GroupsLearnMore_paragraph_1">Os \'Grupos legados\' são grupos que não são compatíveis com os recursos de \'Grupo novo\' tais como administradores e atualizações mais descritivas do grupo.</string>
    <string name="GroupsLearnMore_can_i_upgrade_a_legacy_group">Posso fazer o upgrade para um \'Grupo legado\'?</string>
    <string name="GroupsLearnMore_paragraph_2">OS \'Grupos legados\' não podem ser convertidos em \'Grupos novos\', mas você pode criar um \'Grupo novo\' com os mesmos membros caso eles tenham a última versão do Signal.</string>
    <string name="GroupsLearnMore_paragraph_3">O Signal irá oferecer futuramente uma forma de atualizar os \'Grupos legados\'.</string>

    <!-- GroupLinkBottomSheetDialogFragment -->
    <string name="GroupLinkBottomSheet_share_hint_requiring_approval">Qualquer pessoa com este link pode ver o nome e a fotografia do grupo e solicitar adesão. Partilhe-o com pessoas em quem você confia.</string>
    <string name="GroupLinkBottomSheet_share_hint_not_requiring_approval">Qualquer pessoa com este link pode ver o nome e a fotografia do grupo e solicitar adesão. Partilhe-o com pessoas em quem você confia.</string>
    <string name="GroupLinkBottomSheet_share_via_signal">Partilhar através do Molly</string>
    <string name="GroupLinkBottomSheet_copy">Copiar</string>
    <string name="GroupLinkBottomSheet_qr_code">Código QR</string>
    <string name="GroupLinkBottomSheet_share">Partilhar</string>
    <string name="GroupLinkBottomSheet_copied_to_clipboard">Copiado para a área de transferência</string>
    <string name="GroupLinkBottomSheet_the_link_is_not_currently_active">O link não se encontra atualmente ativo</string>

    <!-- VoiceNotePlaybackPreparer -->
    <string name="VoiceNotePlaybackPreparer__failed_to_play_voice_message">Falha ao reproduzir a mensagem de voz</string>

    <!-- VoiceNoteMediaDescriptionCompatFactory -->
    <string name="VoiceNoteMediaItemFactory__voice_message">Mensagem de voz · %1$s</string>
    <string name="VoiceNoteMediaItemFactory__s_to_s">%1$s para %2$s</string>

    <!-- StorageUtil -->
    <string name="StorageUtil__s_s">%1$s/%2$s</string>
    <string name="BlockedUsersActivity__s_has_been_blocked">\"%1$s\" foi bloqueado(a).</string>
    <string name="BlockedUsersActivity__failed_to_block_s">Ocorreu um erro ao tentar bloquear \"%1$s\"</string>
    <string name="BlockedUsersActivity__s_has_been_unblocked">\"%1$s\" foi desbloqueado(a).</string>

    <!-- ReviewCardDialogFragment -->
    <string name="ReviewCardDialogFragment__review_members">Rever membros</string>
    <string name="ReviewCardDialogFragment__review_request">Rever pedido</string>
    <string name="ReviewCardDialogFragment__d_group_members_have_the_same_name">%1$d membros do grupo têm o mesmo nome, reveja os membros abaixo e escolha que ação tomar.</string>
    <string name="ReviewCardDialogFragment__if_youre_not_sure">Se não tiver a certeza de quem é a solicitação, analise os contactos abaixo e tome uma atitude.</string>
    <string name="ReviewCardDialogFragment__no_other_groups_in_common">Sem outros grupos em comum</string>
    <string name="ReviewCardDialogFragment__no_groups_in_common">Sem grupos em comum.</string>
    <plurals name="ReviewCardDialogFragment__d_other_groups_in_common">
        <item quantity="one">%1$d grupo em comum</item>
        <item quantity="other">%1$d grupos em comum</item>
    </plurals>
    <plurals name="ReviewCardDialogFragment__d_groups_in_common">
        <item quantity="one">%1$d grupo em comum</item>
        <item quantity="other">%1$d grupos em comum</item>
    </plurals>
    <string name="ReviewCardDialogFragment__remove_s_from_group">Remover %1$s deste grupo?</string>
    <string name="ReviewCardDialogFragment__remove">Remover</string>
    <string name="ReviewCardDialogFragment__failed_to_remove_group_member">Falha ao remover o membro do grupo.</string>

    <!-- ReviewCard -->
    <string name="ReviewCard__member">Membro</string>
    <string name="ReviewCard__request">Pedido</string>
    <string name="ReviewCard__your_contact">O seu contacto</string>
    <string name="ReviewCard__remove_from_group">Remover do grupo</string>
    <string name="ReviewCard__update_contact">Atualizar contacto</string>
    <string name="ReviewCard__block">Bloquear</string>
    <string name="ReviewCard__delete">Eliminar</string>
    <string name="ReviewCard__recently_changed">Alterou recentemente o seu nome de perfil de %1$s para %2$s</string>

    <!-- CallParticipantsListUpdatePopupWindow -->
    <string name="CallParticipantsListUpdatePopupWindow__s_joined">%1$s juntou-se</string>
    <string name="CallParticipantsListUpdatePopupWindow__s_and_s_joined">%1$s e %2$s juntaram-se</string>
    <string name="CallParticipantsListUpdatePopupWindow__s_s_and_s_joined">%1$s, %2$s e %3$s juntaram-se</string>
    <string name="CallParticipantsListUpdatePopupWindow__s_s_and_d_others_joined">%1$s, %2$s e outros %3$d juntaram-se</string>
    <string name="CallParticipantsListUpdatePopupWindow__s_left">%1$s restante(s)</string>
    <string name="CallParticipantsListUpdatePopupWindow__s_and_s_left">%1$s e %2$s restante(s)</string>
    <string name="CallParticipantsListUpdatePopupWindow__s_s_and_s_left">%1$s, %2$s e %3$s restante(s)</string>
    <string name="CallParticipantsListUpdatePopupWindow__s_s_and_d_others_left">%1$s, %2$s e outros %3$d restantes</string>

    <string name="CallParticipant__you">Você</string>
    <string name="CallParticipant__you_on_another_device">Você (noutro dispositivo)</string>
    <string name="CallParticipant__s_on_another_device">%1$s (noutro dispositivo)</string>

    <!-- WifiToCellularPopupWindow -->
    <!-- Message shown during a call when the WiFi network is unusable, and cellular data starts to be used for the call instead. -->
    <string name="WifiToCellularPopupWindow__weak_wifi_switched_to_cellular">Sinal Wi-Fi fraco. Mudou para a rede móvel.</string>

    <!-- DeleteAccountFragment -->
    <string name="DeleteAccountFragment__deleting_your_account_will">Eliminar a sua conta irá:</string>
    <string name="DeleteAccountFragment__enter_your_phone_number">Introduza o sue número de telefone</string>
    <string name="DeleteAccountFragment__delete_account">Eliminar conta</string>
    <string name="DeleteAccountFragment__delete_your_account_info_and_profile_photo">Eliminar a sua informação de conta e fotografia de perfil</string>
    <string name="DeleteAccountFragment__delete_all_your_messages">Eliminar todas as suas mensagens</string>
    <string name="DeleteAccountFragment__delete_s_in_your_payments_account">Eliminar %1$s na sua conta de pagamentos</string>
    <string name="DeleteAccountFragment__no_country_code">Sem código de país especificado</string>
    <string name="DeleteAccountFragment__no_number">Sem número especificado</string>
    <string name="DeleteAccountFragment__the_phone_number">O número de telefone que introduziu não coincide com as suas contas.</string>
    <string name="DeleteAccountFragment__are_you_sure">Deseja realmente eliminar a sua conta?</string>
    <string name="DeleteAccountFragment__this_will_delete_your_signal_account">Isto irá eliminar a sua conta do Signal e repor a aplicação. A aplicação irá encerrar depois do processo estar completo.</string>
    <string name="DeleteAccountFragment__failed_to_delete_account">Falha ao eliminar conta. Tem alguma ligação à rede?</string>
    <string name="DeleteAccountFragment__failed_to_delete_local_data">Falha ao eliminar os dados locais. Pode limpá-los manualmente nas definições das aplicações no sistema.</string>
    <string name="DeleteAccountFragment__launch_app_settings">Iniciar as Definições das aplicações</string>
    <!-- Title of progress dialog shown when a user deletes their account and the process is leaving all groups -->
    <string name="DeleteAccountFragment__leaving_groups">A abandonar dos grupos…</string>
    <!-- Title of progress dialog shown when a user deletes their account and the process has left all groups -->
    <string name="DeleteAccountFragment__deleting_account">A eliminar conta…</string>
    <!-- Message of progress dialog shown when a user deletes their account and the process is canceling their subscription -->
    <string name="DeleteAccountFragment__canceling_your_subscription">A cancelar a sua assinatura…</string>
    <!-- Message of progress dialog shown when a user deletes their account and the process is leaving groups -->
    <string name="DeleteAccountFragment__depending_on_the_number_of_groups">Dependendo do número de grupos onde você está, isto poderá demorar alguns minutos</string>
    <!-- Message of progress dialog shown when a user deletes their account and the process has left all groups -->
    <string name="DeleteAccountFragment__deleting_all_user_data_and_resetting">A eliminar dos dados do utilizador e a repôr a aplicação</string>
    <!-- Title of error dialog shown when a network error occurs during account deletion -->
    <string name="DeleteAccountFragment__account_not_deleted">Conta não eliminada</string>
    <!-- Message of error dialog shown when a network error occurs during account deletion -->
    <string name="DeleteAccountFragment__there_was_a_problem">Ocorreu um problema ao concluir o processo de eliminação. Verifique a sua ligação à rede e tente novamente.</string>

    <!-- DeleteAccountCountryPickerFragment -->
    <string name="DeleteAccountCountryPickerFragment__search_countries">Procurar países</string>

    <!-- CreateGroupActivity -->
    <string name="CreateGroupActivity__skip">Saltar</string>
    <plurals name="CreateGroupActivity__d_members">
        <item quantity="one">%1$d membro</item>
        <item quantity="other">%1$d membros</item>
    </plurals>

    <!-- ShareActivity -->
    <string name="ShareActivity__share">Partilhar</string>
    <string name="ShareActivity__send">Enviar</string>
    <string name="ShareActivity__comma_s">, %1$s</string>
    <string name="ShareActivity__sharing_to_multiple_chats_is">A partilha para várias conversas é apenas suportada para mensagens do Signal</string>
    <!-- Toast when the incoming intent is invalid -->
    <string name="ShareActivity__could_not_get_share_data_from_intent">Não foi possível obter dados de partilha desejados.</string>

    <!-- MultiShareDialogs -->
    <string name="MultiShareDialogs__failed_to_send_to_some_users">Falha ao enviar para alguns utilizadores</string>
    <string name="MultiShareDialogs__you_can_only_share_with_up_to">Apenas pode partilhar com até %1$d conversas</string>

    <!-- ChatWallpaperActivity -->
    <string name="ChatWallpaperActivity__chat_wallpaper">Fundo de ecrã de conversas</string>

    <!-- ChatWallpaperFragment -->
    <string name="ChatWallpaperFragment__chat_color">Cor da conversa</string>
    <string name="ChatWallpaperFragment__reset_chat_colors">Repor cores das conversas</string>
    <string name="ChatWallpaperFragment__reset_chat_color">Repor cor da conversa</string>
    <string name="ChatWallpaperFragment__reset_chat_color_question">Repor cor da conversa?</string>
    <string name="ChatWallpaperFragment__set_wallpaper">Definir fundo de ecrã</string>
    <string name="ChatWallpaperFragment__dark_mode_dims_wallpaper">O modo escuro escurece o fundo de ecrã</string>
    <string name="ChatWallpaperFragment__contact_name">Nome de contacto</string>
    <string name="ChatWallpaperFragment__reset">Reiniciar</string>
    <string name="ChatWallpaperFragment__clear">Limpar</string>
    <string name="ChatWallpaperFragment__wallpaper_preview_description">Pré-visualização de fundo de ecrã</string>
    <string name="ChatWallpaperFragment__would_you_like_to_override_all_chat_colors">Deseja modificar todas as cores das conversas?</string>
    <string name="ChatWallpaperFragment__would_you_like_to_override_all_wallpapers">Deseja modificar todos os fundos de ecrã?</string>
    <string name="ChatWallpaperFragment__reset_default_colors">Repor cores padrão</string>
    <string name="ChatWallpaperFragment__reset_all_colors">Repor todas as cores</string>
    <string name="ChatWallpaperFragment__reset_default_wallpaper">Repor fundos de ecrã padrão</string>
    <string name="ChatWallpaperFragment__reset_all_wallpapers">Repor todos os fundos de ecrã</string>
    <string name="ChatWallpaperFragment__reset_wallpapers">Repor fundos de ecrã</string>
    <string name="ChatWallpaperFragment__reset_wallpaper">Repor fundo de ecrã</string>
    <string name="ChatWallpaperFragment__reset_wallpaper_question">Repor fundo de ecrã?</string>

    <!-- ChatWallpaperSelectionFragment -->
    <string name="ChatWallpaperSelectionFragment__choose_from_photos">Escolher das fotografias</string>
    <string name="ChatWallpaperSelectionFragment__presets">Predefinições</string>

    <!-- ChatWallpaperPreviewActivity -->
    <string name="ChatWallpaperPreviewActivity__preview">Pré-visualização</string>
    <string name="ChatWallpaperPreviewActivity__set_wallpaper">Definir fundo de ecrã</string>
    <string name="ChatWallpaperPreviewActivity__swipe_to_preview_more_wallpapers">Deslize para pré-visualizar mais fundos de ecrã</string>
    <string name="ChatWallpaperPreviewActivity__set_wallpaper_for_all_chats">Definir fundo de ecrã para todas as conversas</string>
    <string name="ChatWallpaperPreviewActivity__set_wallpaper_for_s">Definir fundo de ecrã para %1$s</string>
    <string name="ChatWallpaperPreviewActivity__viewing_your_gallery_requires_the_storage_permission">Ver a sua galeria exige ter permissão de armazenamento.</string>

    <!-- WallpaperImageSelectionActivity -->
    <string name="WallpaperImageSelectionActivity__choose_wallpaper_image">Escolha a imagem do fundo de ecrã</string>

    <!-- WallpaperCropActivity -->
    <string name="WallpaperCropActivity__pinch_to_zoom_drag_to_adjust">Pince para ampliar, arraste para ajustar</string>
    <string name="WallpaperCropActivity__set_wallpaper_for_all_chats">Definir fundo de ecrã para todas as conversas.</string>
    <string name="WallpaperCropActivity__set_wallpaper_for_s">Definir fundo de ecrã para %1$s.</string>
    <string name="WallpaperCropActivity__error_setting_wallpaper">Ocorreu um erro ao tentar definir o fundo de ecrã.</string>
    <string name="WallpaperCropActivity__blur_photo">Desfocar fotografia</string>

    <!-- InfoCard -->
    <string name="payment_info_card_about_mobilecoin">Acerca da MobileCoin</string>
    <string name="payment_info_card_mobilecoin_is_a_new_privacy_focused_digital_currency">A MobileCoin é uma nova moeda digital focada na privacidade.</string>
    <string name="payment_info_card_adding_funds">Adicionando fundos</string>
    <string name="payment_info_card_you_can_add_funds_for_use_in">Você pode adicionar fundos para utilizar no Molly ao adicionar a MobileCoin ao seu endereço de carteira.</string>
    <string name="payment_info_card_cashing_out">Tirar dinheiro</string>
    <string name="payment_info_card_you_can_cash_out_mobilecoin">Você pode tirar o dinheiro da MobileCoin a qualquer momento numa transferência que suporte a MobileCoin. Apenas necessita de fazer uma transferência para a sua conta nessa troca.</string>
    <string name="payment_info_card_hide_this_card">Ocultar este cartão?</string>
    <string name="payment_info_card_hide">Ocultar</string>
    <!-- Title of save recovery phrase card -->
    <string name="payment_info_card_save_recovery_phrase">Guardar frase de recuperação</string>
    <string name="payment_info_card_your_recovery_phrase_gives_you">A sua frase de recuperação dá-lhe outra forma de restaurar a sua conta de pagamentos.</string>
    <!-- Button in save recovery phrase card -->
    <string name="payment_info_card_save_your_phrase">Guardar a sua frase</string>
    <string name="payment_info_card_update_your_pin">Atualizar o seu PIN</string>
    <string name="payment_info_card_with_a_high_balance">Com um saldo alto, você poderá querer atualizar para um PIN alfanumérico ou adicionar mais proteção à sua conta.</string>
    <string name="payment_info_card_update_pin">Atualizar PIN</string>

    <string name="payment_info_card__learn_more__about_mobilecoin" translatable="false">https://support.signal.org/hc/articles/360057625692#payments_which_ones</string>
    <string name="payment_info_card__learn_more__adding_to_your_wallet" translatable="false">https://support.signal.org/hc/articles/360057625692#payments_transfer_from_exchange</string>
    <string name="payment_info_card__learn_more__cashing_out" translatable="false">https://support.signal.org/hc/articles/360057625692#payments_transfer_to_exchange</string>

    <!-- DeactivateWalletFragment -->
    <string name="DeactivateWalletFragment__deactivate_wallet">Desativar carteira</string>
    <string name="DeactivateWalletFragment__your_balance">O seu saldo</string>
    <string name="DeactivateWalletFragment__its_recommended_that_you">É recomendado que transfira os seus fundos para outro endereço de carteira antes de desativar os pagamentos. Se escolher não transferir os seus fundos agora, eles irão permanecer na sua carteira ligada ao Molly caso reative os pagamentos.</string>
    <string name="DeactivateWalletFragment__transfer_remaining_balance">Transferir o saldo restante</string>
    <string name="DeactivateWalletFragment__deactivate_without_transferring">Desativar sem transferir</string>
    <string name="DeactivateWalletFragment__deactivate">Desativar</string>
    <string name="DeactivateWalletFragment__deactivate_without_transferring_question">Desativar sem transferir?</string>
    <string name="DeactivateWalletFragment__your_balance_will_remain">O seu saldo irá ficar na sua carteira ligada ao Molly caso escolha reativar os pagamentos.</string>
    <string name="DeactivateWalletFragment__error_deactivating_wallet">Erro ao desativar a carteira.</string>
    <string name="DeactivateWalletFragment__learn_more__we_recommend_transferring_your_funds" translatable="false">https://support.signal.org/hc/articles/360057625692#payments_deactivate</string>

    <!-- PaymentsRecoveryStartFragment -->
    <string name="PaymentsRecoveryStartFragment__recovery_phrase">Recuperar frase</string>
    <string name="PaymentsRecoveryStartFragment__view_recovery_phrase">Ver frase de recuperação</string>
    <!-- Title in save recovery phrase screen -->
    <string name="PaymentsRecoveryStartFragment__save_recovery_phrase">Guardar frase de recuperação</string>
    <string name="PaymentsRecoveryStartFragment__enter_recovery_phrase">Introduzir a frase de recuperação</string>
    <plurals name="PaymentsRecoveryStartFragment__your_balance_will_automatically_restore">
        <item quantity="one">O seu saldo será restaurado automaticamente quando reinstalar o Signal, se confirmar o PIN do Signal. Também pode restaurar o seu saldo utilizando uma frase de recuperação, que é uma frase única para si com %1$d palavra. Anote-a e guarde-a num local seguro.</item>
        <item quantity="other">O seu saldo será restaurado automaticamente quando reinstalar o Signal, se confirmar o PIN do Signal. Também pode restaurar o seu saldo utilizando uma frase de recuperação, que é uma frase única para si com %1$d palavras. Anote-a e guarde-a num local seguro.</item>
    </plurals>
    <!-- Description in save recovery phrase screen which shows up when user has non zero balance -->
    <string name="PaymentsRecoveryStartFragment__got_balance">Tem saldo! É altura de guardar a sua frase de recuperação—uma chave de 24 palavras que pode usar para restaurar o seu saldo.</string>
    <!-- Description in save recovery phrase screen which shows up when user navigates from info card -->
    <string name="PaymentsRecoveryStartFragment__time_to_save">É altura de guardar a sua frase de recuperação—uma chave de 24 palavras que pode usar para restaurar o seu saldo. Saber mais</string>
    <string name="PaymentsRecoveryStartFragment__your_recovery_phrase_is_a">A sua frase de recuperação é uma frase única para si com %1$d palavras. Utilize esta frase para restaurar o seu saldo.</string>
    <string name="PaymentsRecoveryStartFragment__start">Iniciar</string>
    <string name="PaymentsRecoveryStartFragment__enter_manually">Introduzir manualmente</string>
    <string name="PaymentsRecoveryStartFragment__paste_from_clipboard">Copiar da área de transferência</string>
    <!-- Alert dialog title which asks before going back if user wants to save recovery phrase -->
    <string name="PaymentsRecoveryStartFragment__continue_without_saving">Continuar sem guardar?</string>
    <!-- Alert dialog description to let user know why recovery phrase needs to be saved -->
    <string name="PaymentsRecoveryStartFragment__your_recovery_phrase">A sua frase de recuperação permite-lhe restaurar o seu saldo no pior cenário possível. Recomendamos vivamente que a guarde.</string>
    <!-- Alert dialog option to skip recovery phrase -->
    <string name="PaymentsRecoveryStartFragment__skip_recovery_phrase">Saltar frase de recuperação</string>
    <!-- Alert dialog option to cancel dialog-->
    <string name="PaymentsRecoveryStartFragment__cancel">Cancelar</string>

    <!-- PaymentsRecoveryPasteFragment -->
    <string name="PaymentsRecoveryPasteFragment__paste_recovery_phrase">Colar frase de recuperação</string>
    <string name="PaymentsRecoveryPasteFragment__recovery_phrase">Frase de recuperação</string>
    <string name="PaymentsRecoveryPasteFragment__next">Seguinte</string>
    <string name="PaymentsRecoveryPasteFragment__invalid_recovery_phrase">Frase de recuperação inválida</string>
    <string name="PaymentsRecoveryPasteFragment__make_sure">Certifique-se que introduziu %1$d palavras e tente novamente.</string>

    <string name="PaymentsRecoveryStartFragment__learn_more__view" translatable="false">https://support.signal.org/hc/articles/360057625692#payments_wallet_view_passphrase</string>
    <string name="PaymentsRecoveryStartFragment__learn_more__restore" translatable="false">https://support.signal.org/hc/articles/360057625692#payments_wallet_restore_passphrase</string>

    <!-- PaymentsRecoveryPhraseFragment -->
    <string name="PaymentsRecoveryPhraseFragment__next">Seguinte</string>
    <string name="PaymentsRecoveryPhraseFragment__edit">Editar</string>
    <string name="PaymentsRecoveryPhraseFragment__previous">Anterior</string>
    <string name="PaymentsRecoveryPhraseFragment__your_recovery_phrase">A sua frase de recuperação</string>
    <string name="PaymentsRecoveryPhraseFragment__write_down_the_following_d_words">Anote as %1$d palavras seguintes em ordem. Guarde a sua lista num local seguro.</string>
    <string name="PaymentsRecoveryPhraseFragment__make_sure_youve_entered">Certifique-se que introduziu a frase corretamente.</string>
    <string name="PaymentsRecoveryPhraseFragment__do_not_screenshot_or_send_by_email">Não faça uma captura de ecrã ou envie um e-mail.</string>
    <string name="PaymentsRecoveryPhraseFragment__payments_account_restored">Conta de pagamentos restaurada.</string>
    <string name="PaymentsRecoveryPhraseFragment__invalid_recovery_phrase">Frase de recuperação inválida</string>
    <string name="PaymentsRecoveryPhraseFragment__make_sure_youve_entered_your_phrase_correctly_and_try_again">Certifique-se que introduziu a frase corretamente e tente de novo.</string>
    <string name="PaymentsRecoveryPhraseFragment__copy_to_clipboard">Copiar para a área de transferência?</string>
    <string name="PaymentsRecoveryPhraseFragment__if_you_choose_to_store">Se você optar por armazenar a sua frase de recuperação digitalmente, certifique-se de que ela esteja armazenada com segurança num local da sua confiança.</string>
    <string name="PaymentsRecoveryPhraseFragment__copy">Copiar</string>

    <!-- PaymentsRecoveryPhraseConfirmFragment -->
    <string name="PaymentRecoveryPhraseConfirmFragment__confirm_recovery_phrase">Confirmar frase de recuperação</string>
    <string name="PaymentRecoveryPhraseConfirmFragment__enter_the_following_words">Introduza as seguintes palavras da sua frase de recuperação.</string>
    <string name="PaymentRecoveryPhraseConfirmFragment__word_d">Palavra %1$d</string>
    <string name="PaymentRecoveryPhraseConfirmFragment__see_phrase_again">Ver frase novamente</string>
    <string name="PaymentRecoveryPhraseConfirmFragment__done">Concluído</string>
    <string name="PaymentRecoveryPhraseConfirmFragment__recovery_phrase_confirmed">Recuperação de frase confirmada</string>

    <!-- PaymentsRecoveryEntryFragment -->
    <string name="PaymentsRecoveryEntryFragment__enter_recovery_phrase">Introduzir a frase de recuperação</string>
    <string name="PaymentsRecoveryEntryFragment__enter_word_d">Introduza a palavra %1$d</string>
    <string name="PaymentsRecoveryEntryFragment__word_d">Palavra %1$d</string>
    <string name="PaymentsRecoveryEntryFragment__next">Seguinte</string>
    <string name="PaymentsRecoveryEntryFragment__invalid_word">Palavra inválida</string>

    <!-- ClearClipboardAlarmReceiver -->
    <string name="ClearClipboardAlarmReceiver__clipboard_cleared">Área de transferência limpa.</string>

    <!-- PaymentNotificationsView -->
    <string name="PaymentNotificationsView__view">Ver</string>

    <!-- UnreadPayments -->
    <string name="UnreadPayments__s_sent_you_s">%1$s enviou-lhe %2$s</string>
    <string name="UnreadPayments__d_new_payment_notifications">%1$d notificações de pagamento novas</string>

    <!-- CanNotSendPaymentDialog -->
    <string name="CanNotSendPaymentDialog__cant_send_payment">Não é possível enviar o pagamento</string>
    <string name="CanNotSendPaymentDialog__to_send_a_payment_to_this_user">Para enviar um pagamento para este utilizador, ele precisa de aceitar uma mensagem sua de pedido. Envie-lhe uma mensagem para criar um pedido de mensagem.</string>
    <string name="CanNotSendPaymentDialog__send_a_message">Enviar uma mensagem</string>

    <!-- GroupsInCommonMessageRequest -->
    <string name="GroupsInCommonMessageRequest__you_have_no_groups_in_common_with_this_person">Não tem grupos em comum com esta pessoa. Reveja os pedidos com cuidado antes de aceitar para evitar mensagens indesejadas.</string>
    <string name="GroupsInCommonMessageRequest__none_of_your_contacts_or_people_you_chat_with_are_in_this_group">Nenhum dos seus contactos ou pessoas com quem conversa estão neste grupo. Reveja os pedidos com cuidado antes de os aceitar para evitar mensagens indesejáveis.</string>
    <string name="GroupsInCommonMessageRequest__about_message_requests">Acerca dos pedidos de mensagem</string>
    <string name="GroupsInCommonMessageRequest__okay">Ok</string>
    <string name="GroupsInCommonMessageRequest__support_article" translatable="false">https://support.signal.org/hc/articles/360007459591</string>
    <string name="ChatColorSelectionFragment__heres_a_preview_of_the_chat_color">Aqui está uma simulação da cor da conversa.</string>
    <string name="ChatColorSelectionFragment__the_color_is_visible_to_only_you">A cor é visível apenas para si.</string>

    <!-- GroupDescriptionDialog -->
    <string name="GroupDescriptionDialog__group_description">Descrição do grupo</string>

    <!-- QualitySelectorBottomSheetDialog -->
    <string name="QualitySelectorBottomSheetDialog__standard">Standard</string>
    <string name="QualitySelectorBottomSheetDialog__faster_less_data">Mais rápido, menos dados</string>
    <string name="QualitySelectorBottomSheetDialog__high">Elevada</string>
    <string name="QualitySelectorBottomSheetDialog__slower_more_data">Mais lento, mais dados</string>
    <string name="QualitySelectorBottomSheetDialog__photo_quality">Qualidade das fotografias</string>

    <!-- AppSettingsFragment -->
    <string name="AppSettingsFragment__invite_your_friends">Convide os seus amigos</string>
    <string name="AppSettingsFragment__copied_subscriber_id_to_clipboard">Id do subscritor copiado para a área de transferência</string>

    <!-- AccountSettingsFragment -->
    <string name="AccountSettingsFragment__account">Conta</string>
    <string name="AccountSettingsFragment__youll_be_asked_less_frequently">Ser-lhe-á pedido menos frequentemente ao longo do tempo</string>
    <string name="AccountSettingsFragment__require_your_signal_pin">Exija o seu PIN do Signal para registar novamente o seu número de telefone com o Signal.</string>
    <string name="AccountSettingsFragment__change_phone_number">Alterar o número de telefone</string>

    <!-- ChangeNumberFragment -->
    <string name="ChangeNumberFragment__use_this_to_change_your_current_phone_number_to_a_new_phone_number">Utilize isto para alterar o seu número atual para um número de telefone novo. Não pode desfazer esta alteração.\n\nAntes de continuar, assegure-se que o seu número novo pode receber SMS ou chamadas.</string>
    <string name="ChangeNumberFragment__continue">Continuar</string>
    <!-- Message shown on dialog after your number has been changed successfully. -->
    <string name="ChangeNumber__your_phone_number_has_changed_to_s">O seu número de telefone foi alterado para %1$s</string>
    <!-- Confirmation button to dismiss number changed dialog -->
    <string name="ChangeNumber__okay">Ok</string>

    <!-- ChangeNumberEnterPhoneNumberFragment -->
    <string name="ChangeNumberEnterPhoneNumberFragment__change_number">Alterar número</string>
    <string name="ChangeNumberEnterPhoneNumberFragment__your_old_number">O seu número antigo</string>
    <string name="ChangeNumberEnterPhoneNumberFragment__old_phone_number">Número de telefone antigo</string>
    <string name="ChangeNumberEnterPhoneNumberFragment__your_new_number">O seu número novo</string>
    <string name="ChangeNumberEnterPhoneNumberFragment__new_phone_number">Número de telefone novo</string>
    <string name="ChangeNumberEnterPhoneNumberFragment__the_phone_number_you_entered_doesnt_match_your_accounts">O número de telefone que introduziu não coincide com as suas contas.</string>
    <string name="ChangeNumberEnterPhoneNumberFragment__you_must_specify_your_old_number_country_code">Deverá especificar o código do país do seu número antigo</string>
    <string name="ChangeNumberEnterPhoneNumberFragment__you_must_specify_your_old_phone_number">Deverá especificar o seu número de telefone antigo</string>
    <string name="ChangeNumberEnterPhoneNumberFragment__you_must_specify_your_new_number_country_code">Deverá especificar o código do país do seu número novo</string>
    <string name="ChangeNumberEnterPhoneNumberFragment__you_must_specify_your_new_phone_number">Deverá especificar o seu número de telefone novo</string>

    <!-- ChangeNumberVerifyFragment -->
    <string name="ChangeNumberVerifyFragment__change_number">Alterar número</string>
    <string name="ChangeNumberVerifyFragment__verifying_s">A verificar %1$s</string>
    <string name="ChangeNumberVerifyFragment__captcha_required">Captcha necessário</string>

    <!-- ChangeNumberConfirmFragment -->
    <string name="ChangeNumberConfirmFragment__change_number">Alterar número</string>
    <string name="ChangeNumberConfirmFragment__you_are_about_to_change_your_phone_number_from_s_to_s">Está prestes a alterar o seu número de telefone de %1$s para %2$s.\n\n\\Antes de prosseguir, confirme que o número abaixo se encontra correto.</string>
    <string name="ChangeNumberConfirmFragment__edit_number">Editar número</string>

    <!-- ChangeNumberRegistrationLockFragment -->
    <string name="ChangeNumberRegistrationLockFragment__signal_change_number_need_help_with_pin_for_android_v2_pin">Alterar o número do Signal - Necessita de ajuda com o PIN para Android (v2 PIN)</string>

    <!-- ChangeNumberPinDiffersFragment -->
    <string name="ChangeNumberPinDiffersFragment__pins_do_not_match">Os PINs não correspondem</string>
    <string name="ChangeNumberPinDiffersFragment__the_pin_associated_with_your_new_number_is_different_from_the_pin_associated_with_your_old_one">O PIN associado ao seu número novo é diferente do PIN associado ao número antigo. Deseja manter o seu PIN antigo ou criar um PIN novo?</string>
    <string name="ChangeNumberPinDiffersFragment__keep_old_pin">Manter o PIN antigo</string>
    <string name="ChangeNumberPinDiffersFragment__update_pin">Atualizar PIN</string>
    <string name="ChangeNumberPinDiffersFragment__keep_old_pin_question">Manter o PIN antigo?</string>

    <!-- ChangeNumberLockActivity -->
    <!-- Info message shown to user if something crashed the app during the change number attempt and we were unable to confirm the change so we force them into this screen to check before letting them use the app -->
    <string name="ChangeNumberLockActivity__it_looks_like_you_tried_to_change_your_number_but_we_were_unable_to_determine_if_it_was_successful_rechecking_now">Parece que você tentou mudar o seu número de telefone. Aguardamos a confirmação de que a mudança foi bem-sucedida.\n\nA verificar agora…</string>
    <!-- Dialog title shown if we were able to confirm your change number status (meaning we now know what the server thinks our number is) after a crash during the regular flow -->
    <string name="ChangeNumberLockActivity__change_status_confirmed">Estado da alteração confirmado</string>
    <!-- Dialog message shown if we were able to confirm your change number status (meaning we now know what the server thinks our number is) after a crash during the regular flow -->
    <string name="ChangeNumberLockActivity__your_number_has_been_confirmed_as_s">Seu número foi confirmado como %1$s. Se esse não for o seu novo número, refaça o processo de alteração de número.</string>
    <!-- Dialog title shown if we were not able to confirm your phone number with the server and thus cannot let leave the change flow yet after a crash during the regular flow -->
    <string name="ChangeNumberLockActivity__change_status_unconfirmed">Estado da alteração não confirmado</string>
    <!-- Dialog message shown when we can\'t verify the phone number on the server, only shown if there was a network error communicating with the server after a crash during the regular flow -->
    <string name="ChangeNumberLockActivity__we_could_not_determine_the_status_of_your_change_number_request">Não foi possível determinar o estado do seu pedido de alteração de número.\n\n(Erro: %1$s)</string>
    <!-- Dialog button to retry confirming the number on the server -->
    <string name="ChangeNumberLockActivity__retry">Tentar novamente</string>
    <!-- Dialog button shown to leave the app when in the unconfirmed change status after a crash in the regular flow -->
    <string name="ChangeNumberLockActivity__leave">Abandonar</string>
    <string name="ChangeNumberLockActivity__submit_debug_log">Enviar relatório de erros</string>

    <!-- ChatsSettingsFragment -->
    <string name="ChatsSettingsFragment__keyboard">Teclado</string>
    <string name="ChatsSettingsFragment__enter_key_sends">Tecla de Enter envia</string>

    <!--SmsSettingsFragment -->
    <string name="SmsSettingsFragment__use_as_default_sms_app">Definir como aplicação de SMS pré-definida</string>
    <!-- Preference title to export sms -->
    <string name="SmsSettingsFragment__export_sms_messages">Exportar mensagens SMS</string>
    <!-- Preference title to delete sms -->
    <string name="SmsSettingsFragment__remove_sms_messages">Eliminar mensagens SMS</string>
    <!-- Snackbar text to confirm deletion -->
    <string name="SmsSettingsFragment__removing_sms_messages_from_signal">A eliminar mensagens SMS do Signal…</string>
    <!-- Snackbar text to indicate can delete later -->
    <string name="SmsSettingsFragment__you_can_remove_sms_messages_from_signal_in_settings">Pode eliminar as mensagens SMS do Signal nas Definições a qualquer altura.</string>
    <!-- Description for export sms preference -->
    <string name="SmsSettingsFragment__you_can_export_your_sms_messages_to_your_phones_sms_database">Pode exportar as suas mensagens SMS para a base de dados SMS do seu telemóvel</string>
    <!-- Description for remove sms preference -->
    <string name="SmsSettingsFragment__remove_sms_messages_from_signal_to_clear_up_storage_space">Elimine mensagens SMS do Signal para libertar espaço de armazenamento.</string>
    <!-- Information message shown at the top of sms settings to indicate it is being removed soon. -->
    <string name="SmsSettingsFragment__sms_support_will_be_removed_soon_to_focus_on_encrypted_messaging">O suporte para SMS será removido em breve para nos focarmos em mensagens encriptadas.</string>

    <!-- NotificationsSettingsFragment -->
    <string name="NotificationsSettingsFragment__messages">Mensagens</string>
    <string name="NotificationsSettingsFragment__calls">Chamadas</string>
    <string name="NotificationsSettingsFragment__notify_when">Notificar-me quando…</string>
    <string name="NotificationsSettingsFragment__contact_joins_signal">Um contacto juntou-se ao Signal</string>
    <!-- Notification preference header -->
    <string name="NotificationsSettingsFragment__notification_profiles">Perfis de notificações</string>
    <!-- Notification preference option header -->
    <string name="NotificationsSettingsFragment__profiles">Perfis</string>
    <!-- Notification preference summary text -->
    <string name="NotificationsSettingsFragment__create_a_profile_to_receive_notifications_only_from_people_and_groups_you_choose">Crie um perfil para receber notificações apenas das pessoas e dos grupos de que você deseja receber.</string>

    <!-- NotificationProfilesFragment -->
    <!-- Title for notification profiles screen that shows all existing profiles -->
    <string name="NotificationProfilesFragment__notification_profiles">Perfis de notificações</string>
    <!-- Button text to create a notification profile -->
    <string name="NotificationProfilesFragment__create_profile">Criar perfil</string>

    <!-- PrivacySettingsFragment -->
    <string name="PrivacySettingsFragment__blocked">Utilizadores bloqueados</string>
    <string name="PrivacySettingsFragment__d_contacts">%1$d contactos</string>
    <string name="PrivacySettingsFragment__messaging">Mensagens</string>
    <string name="PrivacySettingsFragment__disappearing_messages">Destruição de mensagens</string>
    <string name="PrivacySettingsFragment__app_security">Segurança da aplicação</string>
    <string name="PrivacySettingsFragment__block_screenshots_in_the_recents_list_and_inside_the_app">Bloquear a captura de ecrã na lista de aplicações recentes abertas e dentro da aplicação</string>
    <string name="PrivacySettingsFragment__signal_message_and_calls">As mensagens e chamadas do Signal, retransmitem sempre as chamadas e emissor selado</string>
    <string name="PrivacySettingsFragment__default_timer_for_new_changes">Temporizador padrão para conversas novas</string>
    <string name="PrivacySettingsFragment__set_a_default_disappearing_message_timer_for_all_new_chats_started_by_you">Defina um tempo padrão para a destruição de mensagens de todas as conversas novas iniciadas por si.</string>
    <!-- Summary for stories preference to launch into story privacy settings -->
    <string name="PrivacySettingsFragment__manage_your_stories">Controle as suas histórias e quem as pode ver</string>
    <string name="PrivacySettingsFragment__payment_lock_require_lock">Requerer bloqueio de ecrã Android ou impressão digital para transferir dinheiro</string>
    <!-- Alert dialog title when payment lock cannot be enabled -->
    <string name="PrivacySettingsFragment__cant_enable_title">Não é possível ativar o bloqueio de pagamento</string>
    <!-- Alert dialog description to setup screen lock or fingerprint in phone settings -->
    <string name="PrivacySettingsFragment__cant_enable_description">Para usar o Bloqueio de Pagamento, é primeiro necessário ativar o bloqueio de ecrã ou identificação com impressão digital nas definições do seu telemóvel.</string>
    <!-- Shown in a toast when we can\'t navigate to the user\'s system fingerprint settings -->
    <string name="PrivacySettingsFragment__failed_to_navigate_to_system_settings">Ocorreu um erro ao aceder às definições de sistema</string>
    <!-- Alert dialog button to go to phone settings -->
    <string name="PrivacySettingsFragment__go_to_settings">Vá às definições</string>
    <!-- Alert dialog button to cancel the dialog -->
    <string name="PrivacySettingsFragment__cancel">Cancelar</string>

    <!-- AdvancedPrivacySettingsFragment -->
    <string name="AdvancedPrivacySettingsFragment__sealed_sender_link" translatable="false">https://signal.org/blog/sealed-sender</string>
    <string name="AdvancedPrivacySettingsFragment__show_status_icon">Exibir ícone de estado</string>
    <string name="AdvancedPrivacySettingsFragment__show_an_icon">Exibe um ícone nos detalhes das mensagens quando elas foram entregues utilizando o emissor selado.</string>

    <!-- ExpireTimerSettingsFragment -->
    <string name="ExpireTimerSettingsFragment__when_enabled_new_messages_sent_and_received_in_new_chats_started_by_you_will_disappear_after_they_have_been_seen">Quando ativado, as novas mensagens enviadas e recebidas em conversas novas que tenham sido iniciadas por si irão ser destruídas após terem sido lidas.</string>
    <string name="ExpireTimerSettingsFragment__when_enabled_new_messages_sent_and_received_in_this_chat_will_disappear_after_they_have_been_seen">Quando ativado, as novas mensagens enviadas e recebidas nesta conversa irão ser destruídas após terem sido lidas.</string>
    <string name="ExpireTimerSettingsFragment__off">Off</string>
    <string name="ExpireTimerSettingsFragment__4_weeks">4 semanas</string>
    <string name="ExpireTimerSettingsFragment__1_week">1 semana</string>
    <string name="ExpireTimerSettingsFragment__1_day">1 dia</string>
    <string name="ExpireTimerSettingsFragment__8_hours">8 horas</string>
    <string name="ExpireTimerSettingsFragment__1_hour">1 hora</string>
    <string name="ExpireTimerSettingsFragment__5_minutes">5 minutos</string>
    <string name="ExpireTimerSettingsFragment__30_seconds">30 segundos</string>
    <string name="ExpireTimerSettingsFragment__custom_time">Temporizador personalizado</string>
    <string name="ExpireTimerSettingsFragment__set">Definir</string>
    <string name="ExpireTimerSettingsFragment__save">Guardar</string>

    <string name="CustomExpireTimerSelectorView__seconds">segundos</string>
    <string name="CustomExpireTimerSelectorView__minutes">minutos</string>
    <string name="CustomExpireTimerSelectorView__hours">horas</string>
    <string name="CustomExpireTimerSelectorView__days">dias</string>
    <string name="CustomExpireTimerSelectorView__weeks">semanas</string>

    <!-- HelpSettingsFragment -->
    <string name="HelpSettingsFragment__support_center">Centro de suporte</string>
    <string name="HelpSettingsFragment__contact_us">Contacte-nos</string>
    <string name="HelpSettingsFragment__version">Versão</string>
    <string name="HelpSettingsFragment__debug_log">Relatório de depuração</string>
    <string name="HelpSettingsFragment__terms_amp_privacy_policy">Termos e Política de privacidade</string>
    <string name="HelpFragment__copyright_signal_messenger">Copyright Molly Messenger</string>
    <string name="HelpFragment__licenced_under_the_gplv3">Distribuição guiada pela licença GPLv3</string>

    <!-- DataAndStorageSettingsFragment -->
    <string name="DataAndStorageSettingsFragment__media_quality">Qualidade média</string>
    <string name="DataAndStorageSettingsFragment__sent_media_quality">Qualidade da multimédia enviada</string>
    <string name="DataAndStorageSettingsFragment__sending_high_quality_media_will_use_more_data">Enviar multimédia com alta qualidade utilizará mais dados de internet.</string>
    <string name="DataAndStorageSettingsFragment__high">Elevada</string>
    <string name="DataAndStorageSettingsFragment__standard">Normal</string>
    <string name="DataAndStorageSettingsFragment__calls">Chamadas</string>

    <!-- ChatColorSelectionFragment -->
    <string name="ChatColorSelectionFragment__auto">Auto</string>
    <string name="ChatColorSelectionFragment__use_custom_colors">Utilizar cores personalizadas</string>
    <string name="ChatColorSelectionFragment__chat_color">Cor da conversa</string>
    <string name="ChatColorSelectionFragment__edit">Editar</string>
    <string name="ChatColorSelectionFragment__duplicate">Duplicar</string>
    <string name="ChatColorSelectionFragment__delete">Eliminar</string>
    <string name="ChatColorSelectionFragment__delete_color">Eliminar cor</string>
    <plurals name="ChatColorSelectionFragment__this_custom_color_is_used">
        <item quantity="one">Esta cor personalizada é utilizada em %1$d conversa. Deseja eliminá-la para todas as conversas?</item>
        <item quantity="other">Esta cor personalizada é utilizada em %1$d conversas. Deseja eliminá-la para todas as conversas?</item>
    </plurals>
    <string name="ChatColorSelectionFragment__delete_chat_color">Eliminar cor da conversa?</string>

    <!-- CustomChatColorCreatorFragment -->
    <string name="CustomChatColorCreatorFragment__solid">Sólida</string>
    <string name="CustomChatColorCreatorFragment__gradient">Gradiente</string>
    <string name="CustomChatColorCreatorFragment__hue">Tom</string>
    <string name="CustomChatColorCreatorFragment__saturation">Saturação</string>

    <!-- CustomChatColorCreatorFragmentPage -->
    <string name="CustomChatColorCreatorFragmentPage__save">Guardar</string>
    <string name="CustomChatColorCreatorFragmentPage__edit_color">Editar cor</string>
    <plurals name="CustomChatColorCreatorFragmentPage__this_color_is_used">
        <item quantity="one">Esta cor é utilizada em %1$d conversa. Deseja guardar as alterações em todas as conversas?</item>
        <item quantity="other">Esta cor é utilizada em %1$d conversas. Deseja guardar as alterações em todas as conversas?</item>
    </plurals>

    <!-- ChatColorGradientTool -->
    <string name="ChatColorGradientTool_top_edge_selector">Seletor da borda superior</string>
    <string name="ChatColorGradientTool_bottom_edge_selector">Seletor da borda inferior</string>

    <!-- Title text for prompt to donate. Shown in a popup at the bottom of the chat list. -->
    <string name="Donate2022Q2Megaphone_donate_to_signal">Doar ao Signal</string>
    <!-- Body text for prompt to donate. Shown in a popup at the bottom of the chat list. -->
    <string name="Donate2022Q2Megaphone_signal_is_powered_by_people_like_you">O Signal é mantido por pessoas como você. Faça uma doação mensal e receba um crachá.</string>
    <!-- Button label that brings a user to the donate screen. Shown in a popup at the bottom of the chat list. -->
    <string name="Donate2022Q2Megaphone_donate">Doar</string>
    <!-- Button label that dismissed a prompt to donate. Shown in a popup at the bottom of the chat list. -->
    <string name="Donate2022Q2Megaphone_not_now">Agora não</string>

    <!-- EditReactionsFragment -->
    <string name="EditReactionsFragment__customize_reactions">Personalizar reações</string>
    <string name="EditReactionsFragment__tap_to_replace_an_emoji">Toque para substituir um emoji</string>
    <string name="EditReactionsFragment__reset">Reiniciar</string>
    <string name="EditReactionsFragment_save">Guardar</string>
    <string name="ChatColorSelectionFragment__auto_matches_the_color_to_the_wallpaper">Faz corresponder automaticamente a cor com o fundo de ecrã</string>
    <string name="CustomChatColorCreatorFragment__drag_to_change_the_direction_of_the_gradient">Arraste para alterar a orientação do gradiente</string>

    <!-- AddAProfilePhotoMegaphone -->
    <string name="AddAProfilePhotoMegaphone__add_a_profile_photo">Adicionar uma fotografia de perfil</string>
    <string name="AddAProfilePhotoMegaphone__choose_a_look_and_color">Escolha uma aparência e uma cor para personalizar as suas iniciais.</string>
    <string name="AddAProfilePhotoMegaphone__not_now">Agora não</string>
    <string name="AddAProfilePhotoMegaphone__add_photo">Adicionar fotografia</string>

    <!-- BecomeASustainerMegaphone -->
    <string name="BecomeASustainerMegaphone__become_a_sustainer">Torne-se num Apoiante</string>
    <!-- Displayed in the Become a Sustainer megaphone -->
    <string name="BecomeASustainerMegaphone__signal_is_powered_by">O Signal é mantido por pessoas como você. Faça uma doação e receba um crachá.</string>
    <string name="BecomeASustainerMegaphone__not_now">Agora não</string>
    <string name="BecomeASustainerMegaphone__donate">Doar</string>

    <!-- KeyboardPagerFragment -->
    <string name="KeyboardPagerFragment_emoji">Emoji</string>
    <string name="KeyboardPagerFragment_open_emoji_search">Abrir a pesquisa de emoji</string>
    <string name="KeyboardPagerFragment_open_sticker_search">Abrir a pesquisa de autocolantes</string>
    <string name="KeyboardPagerFragment_open_gif_search">Abrir a pesquisa de GIFs</string>
    <string name="KeyboardPagerFragment_stickers">Autocolantes</string>
    <string name="KeyboardPagerFragment_backspace">Backspace</string>
    <string name="KeyboardPagerFragment_gifs">Gifs</string>
    <string name="KeyboardPagerFragment_search_emoji">Procurar emoji</string>
    <string name="KeyboardPagerfragment_back_to_emoji">Voltar aos emoji</string>
    <string name="KeyboardPagerfragment_clear_search_entry">Limpar a entrada de pesquisa</string>
    <string name="KeyboardPagerFragment_search_giphy">Procurar GIPHY</string>

    <!-- StickerSearchDialogFragment -->
    <string name="StickerSearchDialogFragment_search_stickers">Procurar autocolantes</string>
    <string name="StickerSearchDialogFragment_no_results_found">Não foram encontrados resultados</string>
    <string name="EmojiSearchFragment__no_results_found">Não foram encontrados resultados</string>
    <string name="NotificationsSettingsFragment__unknown_ringtone">Toque desconhecido</string>

    <!-- ConversationSettingsFragment -->
    <!-- Error toasted when no activity can handle the add contact intent -->
    <string name="ConversationSettingsFragment__contacts_app_not_found">App de contactos não encontrada</string>
    <string name="ConversationSettingsFragment__send_message">Enviar mensagem</string>
    <string name="ConversationSettingsFragment__start_video_call">Iniciar videochamada</string>
    <string name="ConversationSettingsFragment__start_audio_call">Iniciar chamada de áudio</string>
    <string name="ConversationSettingsFragment__message">Mensagem</string>
    <string name="ConversationSettingsFragment__video">Vídeo</string>
    <string name="ConversationSettingsFragment__audio">Áudio</string>
    <string name="ConversationSettingsFragment__call">Telefonar</string>
    <string name="ConversationSettingsFragment__mute">Silenciar</string>
    <string name="ConversationSettingsFragment__muted">Silenciado</string>
    <string name="ConversationSettingsFragment__search">Procurar</string>
    <string name="ConversationSettingsFragment__disappearing_messages">Destruição de mensagens</string>
    <string name="ConversationSettingsFragment__sounds_and_notifications">Sons e notificações</string>
    <string name="ConversationSettingsFragment__internal_details" translatable="false">Internal details</string>
    <string name="ConversationSettingsFragment__contact_details">Detalhes de contacto</string>
    <string name="ConversationSettingsFragment__view_safety_number">Ver número de segurança</string>
    <string name="ConversationSettingsFragment__block">Bloquear</string>
    <string name="ConversationSettingsFragment__block_group">Bloquear grupo</string>
    <string name="ConversationSettingsFragment__unblock">Desbloquear</string>
    <string name="ConversationSettingsFragment__unblock_group">Desbloquear grupo</string>
    <string name="ConversationSettingsFragment__add_to_a_group">Adicionar a um grupo</string>
    <string name="ConversationSettingsFragment__see_all">Ver tudo</string>
    <string name="ConversationSettingsFragment__add_members">Adicionar membros</string>
    <string name="ConversationSettingsFragment__permissions">Permissões</string>
    <string name="ConversationSettingsFragment__requests_and_invites">Pedidos e convites</string>
    <string name="ConversationSettingsFragment__group_link">Link do grupo</string>
    <string name="ConversationSettingsFragment__add_as_a_contact">Adicionar como contacto</string>
    <string name="ConversationSettingsFragment__unmute">Remover do silêncio</string>
    <string name="ConversationSettingsFragment__conversation_muted_until_s">Conversa silenciada até %1$s</string>
    <string name="ConversationSettingsFragment__conversation_muted_forever">Conversa silenciada para sempre</string>
    <string name="ConversationSettingsFragment__copied_phone_number_to_clipboard">Copiado número de telefone para a área de transferência.</string>
    <string name="ConversationSettingsFragment__phone_number">Número de telefone</string>
    <string name="ConversationSettingsFragment__get_badges">Obtenha crachás para o seu perfil apoiando o Signal. Toque num crachá para saber mais.</string>

    <!-- PermissionsSettingsFragment -->
    <string name="PermissionsSettingsFragment__add_members">Adicionar membros</string>
    <string name="PermissionsSettingsFragment__edit_group_info">Editar informação do grupo</string>
    <string name="PermissionsSettingsFragment__send_messages">Enviar mensagens</string>
    <string name="PermissionsSettingsFragment__all_members">Todos os membros</string>
    <string name="PermissionsSettingsFragment__only_admins">Apenas administradores</string>
    <string name="PermissionsSettingsFragment__who_can_add_new_members">Quem pode adicionar novos membros?</string>
    <string name="PermissionsSettingsFragment__who_can_edit_this_groups_info">Quem pode editar a informação do grupo?</string>
    <string name="PermissionsSettingsFragment__who_can_send_messages">Quem é que pode enviar mensagens?</string>

    <!-- SoundsAndNotificationsSettingsFragment -->
    <string name="SoundsAndNotificationsSettingsFragment__mute_notifications">Silenciar notificações</string>
    <string name="SoundsAndNotificationsSettingsFragment__not_muted">Não silenciado(a)</string>
    <string name="SoundsAndNotificationsSettingsFragment__muted_until_s">Silenciada até %1$s</string>
    <string name="SoundsAndNotificationsSettingsFragment__mentions">Menções</string>
    <string name="SoundsAndNotificationsSettingsFragment__always_notify">Notificar sempre</string>
    <string name="SoundsAndNotificationsSettingsFragment__do_not_notify">Não notificar</string>
    <string name="SoundsAndNotificationsSettingsFragment__custom_notifications">Notificações personalizadas</string>

    <!-- StickerKeyboard -->
    <string name="StickerKeyboard__recently_used">Utilizado recentemente</string>

    <!-- PlaybackSpeedToggleTextView -->
    <string name="PlaybackSpeedToggleTextView__p5x">.5x</string>
    <string name="PlaybackSpeedToggleTextView__1x">1x</string>
    <string name="PlaybackSpeedToggleTextView__1p5x">1.5x</string>
    <string name="PlaybackSpeedToggleTextView__2x">2x</string>

    <!-- PaymentRecipientSelectionFragment -->
    <string name="PaymentRecipientSelectionFragment__new_payment">Novo pagamento</string>

    <!-- NewConversationActivity -->
    <string name="NewConversationActivity__new_message">Nova mensagem</string>
    <!-- Context menu item message -->
    <string name="NewConversationActivity__message">Mensagem</string>
    <!-- Context menu item audio call -->
    <string name="NewConversationActivity__audio_call">Chamada de áudio</string>
    <!-- Context menu item video call -->
    <string name="NewConversationActivity__video_call">Videochamada</string>
    <!-- Context menu item remove -->
    <string name="NewConversationActivity__remove">Remover</string>
    <!-- Context menu item block -->
    <string name="NewConversationActivity__block">Bloquear</string>
    <!-- Dialog title when removing a contact -->
    <string name="NewConversationActivity__remove_s">Remover %1$s?</string>
    <!-- Dialog message when removing a contact -->
    <string name="NewConversationActivity__you_wont_see_this_person">Não irá ver esta pessoa ao procurar. Receberá um pedido de mensagem se ela lhe enviar mensagem no futuro.</string>
    <!-- Snackbar message after removing a contact -->
    <string name="NewConversationActivity__s_has_been_removed">%1$s foi removido(a)</string>
    <!-- Snackbar message after blocking a contact -->
    <string name="NewConversationActivity__s_has_been_blocked">%1$s foi bloqueado(a).</string>
    <!-- Dialog title when remove target contact is in system contacts -->
    <string name="NewConversationActivity__unable_to_remove_s">Não foi possível remover %1$s</string>
    <!-- Dialog message when remove target contact is in system contacts -->
    <string name="NewConversationActivity__this_person_is_saved_to_your">Esta pessoa está guardada nos Contactos do seu dispositivo. Apague-a dos seus contactos e tente outra vez.</string>
    <!-- Dialog action to view contact when they can't be removed otherwise -->
    <string name="NewConversationActivity__view_contact">Ver contacto</string>
    <!-- Error message shown when looking up a person by phone number and that phone number is not associated with a signal account -->
    <string name="NewConversationActivity__s_is_not_a_signal_user">%1$s não é um utilizador Signal</string>

    <!-- ContactFilterView -->
    <string name="ContactFilterView__search_name_or_number">Procurar nome ou número</string>

    <!-- VoiceNotePlayerView -->
    <string name="VoiceNotePlayerView__dot_s">· %1$s</string>
    <string name="VoiceNotePlayerView__stop_voice_message">Parar mensagem de voz</string>
    <string name="VoiceNotePlayerView__change_voice_message_speed">Alterar a velocidade da mensagem de voz</string>
    <string name="VoiceNotePlayerView__pause_voice_message">Pausar mensagem de voz</string>
    <string name="VoiceNotePlayerView__play_voice_message">Reproduzir mensagem de voz</string>
    <string name="VoiceNotePlayerView__navigate_to_voice_message">Navegar para a mensagem de voz</string>


    <!-- AvatarPickerFragment -->
    <string name="AvatarPickerFragment__avatar_preview">Pré-visualização de avatar</string>
    <string name="AvatarPickerFragment__camera">Câmara</string>
    <string name="AvatarPickerFragment__take_a_picture">Tirar uma fotografia</string>
    <string name="AvatarPickerFragment__choose_a_photo">Escolha uma fotografia</string>
    <string name="AvatarPickerFragment__photo">Fotografia</string>
    <string name="AvatarPickerFragment__text">Texto</string>
    <string name="AvatarPickerFragment__save">Guardar</string>
    <string name="AvatarPickerFragment__select_an_avatar">Selecione um avatar</string>
    <string name="AvatarPickerFragment__clear_avatar">Remover avatar</string>
    <string name="AvatarPickerFragment__edit">Editar</string>
    <string name="AvatarPickerRepository__failed_to_save_avatar">Falha ao guardar o avatar</string>

    <!-- TextAvatarCreationFragment -->
    <string name="TextAvatarCreationFragment__preview">Pré-visualização</string>
    <string name="TextAvatarCreationFragment__done">Concluído</string>
    <string name="TextAvatarCreationFragment__text">Texto</string>
    <string name="TextAvatarCreationFragment__color">Cor</string>

    <!-- VectorAvatarCreationFragment -->
    <string name="VectorAvatarCreationFragment__select_a_color">Selecione uma cor</string>

    <!-- ContactSelectionListItem -->
    <string name="ContactSelectionListItem__sms">SMS</string>
    <string name="ContactSelectionListItem__dot_s">· %1$s</string>

    <!-- Displayed in the toolbar when externally sharing text to multiple recipients -->
    <string name="ShareInterstitialActivity__share">Partilhar</string>

    <!-- DSLSettingsToolbar -->
    <string name="DSLSettingsToolbar__navigate_up">Ir para cima</string>
    <string name="MultiselectForwardFragment__forward_to">Reencaminhar para</string>
    <!-- Displayed when sharing content via the fragment -->
    <string name="MultiselectForwardFragment__share_with">Partilhar com</string>
    <string name="MultiselectForwardFragment__add_a_message">Adicionar uma mensagem</string>
    <string name="MultiselectForwardFragment__faster_forwards">Reencaminhar mais rapidamente</string>
    <!-- Displayed when user selects a video that will be clipped before sharing to a story -->
    <string name="MultiselectForwardFragment__videos_will_be_trimmed">Os vídeos serão reduzidos para clipes de 30 segundos e enviados em várias histórias.</string>
    <!-- Displayed when user selects a video that cannot be sent as a story -->
    <string name="MultiselectForwardFragment__videos_sent_to_stories_cant">Os vídeos enviados para as histórias não podem ter mais do que 30 segundos.</string>
    <string name="MultiselectForwardFragment__forwarded_messages_are_now">As mensagens reencaminhadas agora são enviadas imediatamente.</string>
    <plurals name="MultiselectForwardFragment_send_d_messages">
        <item quantity="one">Enviar %1$d mensagem</item>
        <item quantity="other">Enviar %1$d mensagens</item>
    </plurals>
    <plurals name="MultiselectForwardFragment_messages_sent">
        <item quantity="one">Mensagem enviada</item>
        <item quantity="other">Mensagens enviadas</item>
    </plurals>
    <plurals name="MultiselectForwardFragment_messages_failed_to_send">
        <item quantity="one">Falha ao enviar mensagem</item>
        <item quantity="other">Falha ao enviar mensagens</item>
    </plurals>
    <plurals name="MultiselectForwardFragment__couldnt_forward_messages">
        <item quantity="one">Não foi possível reencaminhar a mensagem porque ela já não está disponível.</item>
        <item quantity="other">Não foi possível reencaminhar as mensagens porque elas já não estão disponíveis.</item>
    </plurals>
    <!-- Error message shown when attempting to select a group to forward/share but it\'s announcement only and you are not an admin -->
    <string name="MultiselectForwardFragment__only_admins_can_send_messages_to_this_group">Apenas os administradores podem enviar mensagens para este grupo.</string>
    <string name="MultiselectForwardFragment__limit_reached">Atingido o limite</string>

    <!-- Media V2 -->
    <string name="MediaReviewFragment__add_a_message">Adicionar uma mensagem</string>
    <string name="MediaReviewFragment__add_a_reply">Adicionar uma resposta</string>
    <string name="MediaReviewFragment__send_to">Enviar para</string>
    <string name="MediaReviewFragment__view_once_message">Mensagem de visualização única</string>
    <string name="MediaReviewFragment__one_or_more_items_were_too_large">Um ou mais itens são demasiado grandes</string>
    <string name="MediaReviewFragment__one_or_more_items_were_invalid">Um ou mais itens são inválidos</string>
    <string name="MediaReviewFragment__too_many_items_selected">Demasiados itens selecionados</string>

    <string name="ImageEditorHud__cancel">Cancelar</string>
    <string name="ImageEditorHud__draw">Desenhar</string>
    <string name="ImageEditorHud__write_text">Escrever texto</string>
    <string name="ImageEditorHud__add_a_sticker">Adicionar um autocolante</string>
    <string name="ImageEditorHud__blur">Desfocar</string>
    <string name="ImageEditorHud__done_editing">Edição concluída</string>
    <string name="ImageEditorHud__clear_all">Limpar tudo</string>
    <string name="ImageEditorHud__undo">Desfazer</string>
    <string name="ImageEditorHud__toggle_between_marker_and_highlighter">Alternar entre o marcador e o destacar</string>
    <string name="ImageEditorHud__delete">Eliminar</string>
    <string name="ImageEditorHud__toggle_between_text_styles">Alternar entre estilos de texto</string>

    <string name="MediaCountIndicatorButton__send">Enviar</string>

    <string name="MediaReviewSelectedItem__tap_to_remove">Pressionar para remover</string>
    <string name="MediaReviewSelectedItem__tap_to_select">Toque para selecionar</string>

    <string name="MediaReviewImagePageFragment__discard">Descartar</string>
    <string name="MediaReviewImagePageFragment__discard_changes">Descartar alterações?</string>
    <string name="MediaReviewImagePageFragment__youll_lose_any_changes">Irá perder quaisquer alterações que fez nesta fotografia.</string>

    <string name="CameraFragment__failed_to_open_camera">Ocorreu um erro a tentar abrir a câmara</string>

    <string name="BadgesOverviewFragment__my_badges">Os meus crachás</string>
    <string name="BadgesOverviewFragment__featured_badge">Crachá em destaque</string>
    <string name="BadgesOverviewFragment__display_badges_on_profile">Exibir os crachás no perfil</string>
    <string name="BadgesOverviewFragment__failed_to_update_profile">Falha ao atualizar o perfil</string>


    <string name="BadgeSelectionFragment__select_badges">Selecionar crachás</string>

    <string name="SelectFeaturedBadgeFragment__preview">Pré-visualização</string>
    <string name="SelectFeaturedBadgeFragment__select_a_badge">Selecione um crachá</string>
    <string name="SelectFeaturedBadgeFragment__you_must_select_a_badge">Deverá selecionar um crachá</string>
    <string name="SelectFeaturedBadgeFragment__failed_to_update_profile">Falha ao atualizar o perfil</string>

    <string name="ViewBadgeBottomSheetDialogFragment__become_a_sustainer">Torne-se num Apoiante</string>
    <!-- Title of a page in the bottom sheet. Placeholder is a user's short-name -->
    <string name="ViewBadgeBottomSheetDialogFragment__s_supports_signal">%1$s supports Signal</string>
    <!-- Description of a page in the bottom sheet of a monthly badge. Placeholder is a user's short-name -->
    <string name="ViewBadgeBottomSheetDialogFragment__s_supports_signal_with_a_monthly">%1$s apoia o Signal com uma doação mensal. Signal é uma organização sem fins lucrativos, sem publicidade ou investidores, sustentada apenas por pessoas como você.</string>
    <!-- Description of a page in the bottom sheet of a one-time badge. Placeholder is a user's short-name -->
    <string name="ViewBadgeBottomSheetDialogFragment__s_supports_signal_with_a_donation">%1$s supports Signal with a donation. Signal is a nonprofit with no advertisers or investors, supported only by people like you.</string>

    <string name="ImageView__badge">Crachá</string>

    <string name="SubscribeFragment__support_technology_that_is_built_for_you">Apoie a tecnologia desenvolvida para si (não para os seus dados) juntando-se à comunidade de pessoas que a sustentam.</string>
    <string name="SubscribeFragment__support_technology_that_is_built_for_you_not">Apoie a tecnologia desenvolvida para si (não para os seus dados) juntando-se à comunidade de pessoas que sustentam o Signal.</string>
    <string name="SubscribeFragment__currency">Moeda</string>
    <string name="SubscribeFragment__more_payment_options">Mais opções de pagamento</string>
    <string name="SubscribeFragment__cancel_subscription">Cancelar assinatura</string>
    <string name="SubscribeFragment__confirm_cancellation">Confirma o concelamento?</string>
    <string name="SubscribeFragment__you_wont_be_charged_again">Não será cobrado novamente. O seu crachá será removido do seu perfil no final do período de faturação</string>
    <string name="SubscribeFragment__not_now">Agora não</string>
    <string name="SubscribeFragment__confirm">Confirmar</string>
    <string name="SubscribeFragment__update_subscription">Atualizar assinatura</string>
    <string name="SubscribeFragment__your_subscription_has_been_cancelled">A sua assinatura foi cancelada.</string>
    <string name="SubscribeFragment__update_subscription_question">Atualizar assinatura?</string>
    <string name="SubscribeFragment__update">Atualizar</string>
    <string name="SubscribeFragment__you_will_be_charged_the_full_amount_s_of">Ser-lhe-á cobrado o valor total (%1$s) do novo preço da assinatura aos dias de hoje. A sua assinatura será renovada mensalmente.</string>

    <string name="Subscription__s_per_month">%1$s/mês</string>
    <!-- Shown when a subscription is active and isn't going to expire at the end of the term -->
    <string name="Subscription__renews_s">Renova a %1$s</string>
    <!-- Shown when a subscription is active and is going to expire at the end of the term -->
    <string name="Subscription__expires_s">Expira a %1$s</string>

    <!-- Title of learn more sheet -->
    <string name="SubscribeLearnMoreBottomSheetDialogFragment__signal_is_different">O Signal é diferente.</string>
    <!-- First small text blurb on learn more sheet -->
    <string name="SubscribeLearnMoreBottomSheetDialogFragment__private_messaging">Mensagens privadas. Sem anúncios, sem rastreadores, sem vigilância.</string>
    <!-- Second small text blurb on learn more sheet -->
    <string name="SubscribeLearnMoreBottomSheetDialogFragment__signal_is_supported_by">O Signal é apoiado por donativos, o que significa que a sua privacidade está no centro de tudo o que fazemos. O Signal é feito para si, não para os seus dados nem para lucro.</string>
    <!-- Third small text blurb on learn more sheet -->
    <string name="SubscribeLearnMoreBottomSheetDialogFragment__if_you_can">Se puder, faça hoje um donativo para manter o Signal divertido, fiável e disponível para todos.</string>

    <string name="SubscribeThanksForYourSupportBottomSheetDialogFragment__thanks_for_your_support">Obrigado pelo seu Apoio!</string>
    <!-- Subtext underneath the dialog title on the thanks sheet -->
    <string name="SubscribeThanksForYourSupportBottomSheetDialogFragment__youve_earned_a_donor_badge">You\'ve earned a donor badge from Signal! Display it on your profile to show off your support.</string>
    <string name="SubscribeThanksForYourSupportBottomSheetDialogFragment__you_can_also">Também pode</string>
    <string name="SubscribeThanksForYourSupportBottomSheetDialogFragment__become_a_montly_sustainer">torne-se num Apoiante do Signal.</string>
    <string name="SubscribeThanksForYourSupportBottomSheetDialogFragment__display_on_profile">Exibir no perfil</string>
    <string name="SubscribeThanksForYourSupportBottomSheetDialogFragment__make_featured_badge">Definir como crachá de destaque</string>
    <string name="SubscribeThanksForYourSupportBottomSheetDialogFragment__continue">Continuar</string>
    <string name="ThanksForYourSupportBottomSheetFragment__when_you_have_more">Quando tem mais do que um crachá, pode escolher apresentar um deles para para que outras pessoas o vejam no seu perfil.</string>

    <string name="BecomeASustainerFragment__get_badges">Obtenha crachás para o seu perfil ao apoiar o Signal.</string>
    <string name="BecomeASustainerFragment__signal_is_a_non_profit">Signal é uma organização sem fins lucrativos, sem anunciantes ou investidores, sustentada apenas por pessoas como você.</string>

    <!-- Button label for creating a donation -->
    <string name="ManageDonationsFragment__donate_to_signal">Doar ao Signal</string>
    <!-- Heading for more area of manage subscriptions page -->
    <string name="ManageDonationsFragment__more">Mais</string>
    <!-- Heading for receipts area of manage subscriptions page -->
    <string name="ManageDonationsFragment__receipts">Recibos</string>
    <!-- Heading for my subscription area of manage subscriptions page -->
    <string name="ManageDonationsFragment__my_support">O meu apoio</string>
    <string name="ManageDonationsFragment__manage_subscription">Gerir assinatura</string>
    <!-- Label for Donation Receipts button -->
    <string name="ManageDonationsFragment__donation_receipts">Recibos de doações</string>
    <string name="ManageDonationsFragment__badges">Crachás</string>
    <string name="ManageDonationsFragment__subscription_faq">Assinatura - FAQ</string>
    <string name="ManageDonationsFragment__error_getting_subscription">Ocorreu um erro ao tentar obter a assinatura.</string>
    <!-- Preference heading for other ways to donate -->
    <string name="ManageDonationsFragment__other_ways_to_give">Outras formas de doar</string>
    <!-- Preference label to launch badge gifting -->
    <string name="ManageDonationsFragment__gift_a_badge">Doar um crachá</string>

    <string name="Boost__enter_custom_amount">Introduzir montante personalizado</string>
    <string name="Boost__one_time_contribution">Contribuição única</string>

    <string name="MySupportPreference__add_a_signal_boost">Apoiar o Signal</string>
    <string name="MySupportPreference__s_per_month">%1$s/mês</string>
    <string name="MySupportPreference__renews_s">Renovações %1$s</string>
    <string name="MySupportPreference__processing_transaction">A processar a transação…</string>
    <!-- Displayed on "My Support" screen when user badge failed to be added to their account -->
    <string name="MySupportPreference__couldnt_add_badge_s">Não foi possível adicionar o crachá. %1$s</string>
    <string name="MySupportPreference__please_contact_support">Por favor, entre em contacto com o suporte.</string>

    <!-- Title of expiry sheet when boost badge falls off profile unexpectedly. -->
    <string name="ExpiredBadgeBottomSheetDialogFragment__boost_badge_expired">Crachá de Boost expirado</string>
    <!-- Displayed in the bottom sheet if a monthly donation badge unexpectedly falls off the user\'s profile -->
    <string name="ExpiredBadgeBottomSheetDialogFragment__monthly_donation_cancelled">Doação mensal cancelada</string>
    <!-- Displayed in the bottom sheet when a boost badge expires -->
    <string name="ExpiredBadgeBottomSheetDialogFragment__your_boost_badge_has_expired_and">O seu crachá de Boost expirou e deixou de ser visível no seu perfil.</string>
    <string name="ExpiredBadgeBottomSheetDialogFragment__you_can_reactivate">Pode reativar o seu crachá de Boost por mais 30 dias com uma contribuição única.</string>
    <!-- Displayed when we do not think the user is a subscriber when their boost expires -->
    <string name="ExpiredBadgeBottomSheetDialogFragment__you_can_keep">Pode continuar a utilizar o Signal, mas para apoiar a tecnologia que foi criada para si considere tornar-se apoiante fazendo uma doação mensal.</string>
    <string name="ExpiredBadgeBottomSheetDialogFragment__become_a_sustainer">Torne-se num Apoiante</string>
    <string name="ExpiredBadgeBottomSheetDialogFragment__add_a_boost">Apoiar o Signal</string>
    <string name="ExpiredBadgeBottomSheetDialogFragment__not_now">Agora não</string>
    <!-- Copy displayed when badge expires after user inactivity -->
    <string name="ExpiredBadgeBottomSheetDialogFragment__your_recurring_monthly_donation_was_automatically">A sua doação mensal recorrente foi cancelada automaticamente porque se encontra inativa há muito tempo. O seu crachá de %1$s deixou de estar visível no seu perfil.</string>
    <!-- Copy displayed when badge expires after payment failure -->
    <string name="ExpiredBadgeBottomSheetDialogFragment__your_recurring_monthly_donation_was_canceled">A sua doação mensal recorrente foi cancelada porque o seu pagamento não pôde ser processado. O seu crachá deixou de estar visível no seu perfil.</string>
    <!-- Copy displayed when badge expires after a payment failure and we have a displayable charge failure reason -->
    <string name="ExpiredBadgeBottomSheetDialogFragment__your_recurring_monthly_donation_was_canceled_s">A sua doação mensal recorrente foi cancelada. %1$s O crachá de %2$s já não está visível no seu perfil.</string>
    <string name="ExpiredBadgeBottomSheetDialogFragment__you_can">Pode continuar a utilizar o Signal, mas renove agora para apoiar a app e reativar o seu crachá.</string>
    <string name="ExpiredBadgeBottomSheetDialogFragment__renew_subscription">Renovar assinatura</string>
    <!-- Button label to send user to Google Pay website -->
    <string name="ExpiredBadgeBottomSheetDialogFragment__go_to_google_pay">Ir para o Google Pay</string>

    <string name="CantProcessSubscriptionPaymentBottomSheetDialogFragment__cant_process_subscription_payment">Não foi possível processar o pagamento da sua assinatura</string>
    <string name="CantProcessSubscriptionPaymentBottomSheetDialogFragment__were_having_trouble">Estamos com problemas para receber o seu pagamento do Apoiante do Signal. Verifique se a forma de pagamento se encontra atualizada. Se não estiver, atualize-a no Google Pay. O Signal tentará processar o pagamento novamente dentro de alguns dias.</string>
    <string name="CantProcessSubscriptionPaymentBottomSheetDialogFragment__dont_show_this_again">Não exibir isto novamente</string>

    <string name="Subscription__please_contact_support_for_more_information">Por favor, contacte o \'Suporte\' para mais informações.</string>
    <string name="Subscription__contact_support">Contactar o Suporte</string>
    <string name="Subscription__get_a_s_badge">Obter um crachá de %1$s</string>

    <string name="SubscribeFragment__processing_payment">A processar pagamento…</string>
    <!-- Displayed in notification when user payment fails to process on Stripe -->
    <string name="DonationsErrors__error_processing_payment">Erro ao processar o pagamento</string>
    <!-- Displayed on "My Support" screen when user subscription payment method failed. -->
    <string name="DonationsErrors__error_processing_payment_s">Erro ao processar o pagamento. %1$s</string>
    <string name="DonationsErrors__your_badge_could_not_be_added">Não foi possível adicionar o seu crachá à sua conta, mas poderá ter sido debitado dinheiro. Entre em contacto com a equipa de suporte.</string>
    <string name="DonationsErrors__your_payment">Não foi possível processar o seu pagamento e não lhe foi feita nenhuma cobrança. Tente novamente.</string>
    <string name="DonationsErrors__still_processing">Ainda a processar</string>
    <string name="DonationsErrors__couldnt_add_badge">Não foi possível adicionar o crachá</string>
    <!-- Displayed when badge credential couldn\'t be verified -->
    <string name="DonationsErrors__failed_to_validate_badge">Falha ao validar o crachá</string>
    <!-- Displayed when badge credential couldn\'t be verified -->
    <string name="DonationsErrors__could_not_validate">Não foi possível validar a resposta do servidor. Por favor contacte o suporte.</string>
    <!-- Displayed as title when some generic error happens during gift badge sending -->
    <string name="DonationsErrors__failed_to_send_gift_badge">Falha ao tentar enviar o crachá de oferta</string>
    <!-- Displayed as message when some generic error happens during gift badge sending -->
    <string name="DonationsErrors__could_not_send_gift_badge">Não foi possível enviar o crachá de oferta. Contacte a equipa de suporte.</string>
    <string name="DonationsErrors__your_badge_could_not">Não foi possível adicionar o seu crachá à sua conta, mas poderá ter sido debitado dinheiro. Entre em contacto com a equipa de suporte.</string>
    <string name="DonationsErrors__your_payment_is_still">O seu pagamento ainda está a ser processado. Isto poderá demorar alguns minutos, dependendo da sua ligação.</string>
    <string name="DonationsErrors__google_pay_unavailable">Google Pay indisponível</string>
    <string name="DonationsErrors__you_have_to_set_up_google_pay_to_donate_in_app">Definiu o Google Pay para as doações na app.</string>
    <string name="DonationsErrors__failed_to_cancel_subscription">Ocorreu um erro ao tentar cancelar a assinatura</string>
    <string name="DonationsErrors__subscription_cancellation_requires_an_internet_connection">O cancelamento da sua assinatura requere ligação à internet.</string>
    <string name="ViewBadgeBottomSheetDialogFragment__your_device_doesn_t_support_google_pay_so_you_can_t_subscribe_to_earn_a_badge_you_can_still_support_signal_by_making_a_donation_on_our_website">O seu dispositivo não é compatível com o Google Pay, como tal você não pode subscrever para ganhar um crachá. Ainda pode apoiar o Signal fazendo uma doação no nosso site.</string>
    <string name="NetworkFailure__network_error_check_your_connection_and_try_again">Erro na rede. Verifique a sua ligação e tente novamente.</string>
    <string name="NetworkFailure__retry">Tentar novamente</string>
    <!-- Displayed as a dialog title when the selected recipient for a gift doesn\'t support gifting -->
    <string name="DonationsErrors__cant_send_gift">Não é possível enviar presente</string>
    <!-- Displayed as a dialog message when the selected recipient for a gift doesn\'t support gifting -->
    <string name="DonationsErrors__target_does_not_support_gifting">Este destinatário está a usar uma versão do Signal que não pode receber crachás de presente. Poderá receber presentes quando atualizar para a versão mais recente.</string>
    <!-- Displayed as a dialog title when the user\'s profile could not be fetched, likely due to lack of internet -->
    <string name="DonationsErrors__couldnt_send_gift">Não foi possível enviar presente</string>
    <!-- Displayed as a dialog message when the user\'s profile could not be fetched, likely due to lack of internet -->
    <string name="DonationsErrors__please_check_your_network_connection">O seu presente não foi enviado devido a um erro de rede. Verifique a sua ligação e tente outra vez.</string>

    <!-- Gift message view title -->
    <string name="GiftMessageView__gift_badge">Crachá de presente</string>
    <!-- Gift message view expiry information -->
    <plurals name="GiftMessageView__lasts_for_d_months">
        <item quantity="one">Dura durante %1$d mês</item>
        <item quantity="other">Dura durante %1$d meses</item>
    </plurals>
    <!-- Gift badge redeem action label -->
    <string name="GiftMessageView__redeem">Resgatar</string>
    <!-- Gift badge view action label -->
    <string name="GiftMessageView__view">Ver</string>
    <!-- Gift badge redeeming action label -->
    <string name="GiftMessageView__redeeming">A resgatar…</string>
    <!-- Gift badge redeemed label -->
    <string name="GiftMessageView__redeemed">Resgatado</string>

    <string name="Boost__thank_you_for_your_donation" translatable="false">Thank you for your donation. Your contribution helps fuel the mission of developing open source privacy technology that protects free expression and enables secure global communication for millions around the world. Signal Technology Foundation is a tax-exempt nonprofit organization in the United States under section 501c3 of the Internal Revenue Code. Our Federal Tax ID is 82-4506840. No goods or services were provided in exchange for this donation. Please retain this receipt for your tax records.</string>

    <!-- Stripe decline code generic_failure -->
    <string name="DeclineCode__try_another_payment_method_or_contact_your_bank">Tente outro método de pagamento ou contacte o seu banco para mais informações.</string>
    <!-- Stripe decline code verify on Google Pay and try again -->
    <string name="DeclineCode__verify_your_payment_method_is_up_to_date_in_google_pay_and_try_again">Confirme que o seu método de pagamento se encontra atualizado no Google Pay e tente de novo.</string>
    <!-- Stripe decline code learn more action label -->
    <string name="DeclineCode__learn_more">Saber mais</string>
    <!-- Stripe decline code contact issuer -->
    <string name="DeclineCode__verify_your_payment_method_is_up_to_date_in_google_pay_and_try_again_if_the_problem">Confirme que o seu método de pagamento se encontra atualizado no Google Pay e tente novamente. Se o problema continuar, contacte o sue banco.</string>
    <!-- Stripe decline code purchase not supported -->
    <string name="DeclineCode__your_card_does_not_support_this_type_of_purchase">O seu cartão não suporta este tipo de compra. Experimente outro método de pagamento.</string>
    <!-- Stripe decline code your card has expired -->
    <string name="DeclineCode__your_card_has_expired">O seu cartão expirou. Atualize o seu método de pagamento no Google Pay e tente novamente.</string>
    <!-- Stripe decline code go to google pay action label -->
    <string name="DeclineCode__go_to_google_pay">Ir para o Google Pay</string>
    <!-- Stripe decline code incorrect card number -->
    <string name="DeclineCode__your_card_number_is_incorrect">O número do seu cartão encontra-se incorreto. Atualize-o no Google Pay e tente novamente.</string>
    <!-- Stripe decline code incorrect cvc -->
    <string name="DeclineCode__your_cards_cvc_number_is_incorrect">O número CVC do seu cartão encontra-se incorreto. Atualize-o no Google Pay e tente de novo.</string>
    <!-- Stripe decline code insufficient funds -->
    <string name="DeclineCode__your_card_does_not_have_sufficient_funds">O seu cartão não tem fundos suficientes para concluir esta compra. Tente outra forma de pagamento.</string>
    <!-- Stripe decline code incorrect expiration month -->
    <string name="DeclineCode__the_expiration_month">O mês da validade da sua forma de pagamento encontra-se incorreto. Atualize-o no Google Pay e tente novamente.</string>
    <!-- Stripe decline code incorrect expiration year -->
    <string name="DeclineCode__the_expiration_year">O ano da validade da sua forma de pagamento encontra-se incorreto. Atualize-o no Google Pay e tente novamente.</string>
    <!-- Stripe decline code issuer not available -->
    <string name="DeclineCode__try_completing_the_payment_again">Experimente completar novamente o pagamento ou contacte o seu banco para mais informações.</string>
    <!-- Stripe decline code processing error -->
    <string name="DeclineCode__try_again">Experimente novamente ou contacte o seu banco para mais informações.</string>

    <!-- Title of create notification profile screen -->
    <string name="EditNotificationProfileFragment__name_your_profile">Nomeie o seu perfil</string>
    <!-- Hint text for create/edit notification profile name -->
    <string name="EditNotificationProfileFragment__profile_name">Nome de perfil</string>
    <!-- Name has a max length, this shows how many characters are used out of the max -->
    <string name="EditNotificationProfileFragment__count">%1$d/%2$d</string>
    <!-- Call to action button to continue to the next step -->
    <string name="EditNotificationProfileFragment__next">Seguinte</string>
    <!-- Call to action button once the profile is named to create the profile and continue to the customization steps -->
    <string name="EditNotificationProfileFragment__create">Criar</string>
    <!-- Call to action button once the profile name is edited -->
    <string name="EditNotificationProfileFragment__save">Guardar</string>
    <!-- Title of edit notification profile screen -->
    <string name="EditNotificationProfileFragment__edit_this_profile">Editar este perfil</string>
    <!-- Error message shown when attempting to create or edit a profile name to an existing profile name -->
    <string name="EditNotificationProfileFragment__a_profile_with_this_name_already_exists">Já existe um perfil com este nome</string>
    <!-- Preset selectable name for a profile name, shown as list in edit/create screen -->
    <string name="EditNotificationProfileFragment__work">Trabalho</string>
    <!-- Preset selectable name for a profile name, shown as list in edit/create screen -->
    <string name="EditNotificationProfileFragment__sleep">A dormir</string>
    <!-- Preset selectable name for a profile name, shown as list in edit/create screen -->
    <string name="EditNotificationProfileFragment__driving">A conduzir</string>
    <!-- Preset selectable name for a profile name, shown as list in edit/create screen -->
    <string name="EditNotificationProfileFragment__downtime">Inativo</string>
    <!-- Preset selectable name for a profile name, shown as list in edit/create screen -->
    <string name="EditNotificationProfileFragment__focus">Concentrado</string>
    <!-- Error message shown when attempting to next/save without a profile name -->
    <string name="EditNotificationProfileFragment__profile_must_have_a_name">Deverá ter um nome</string>

    <!-- Title for add recipients to notification profile screen in create flow -->
    <string name="AddAllowedMembers__allowed_notifications">Notificações permitidas</string>
    <!-- Description of what the user should be doing with this screen -->
    <string name="AddAllowedMembers__add_people_and_groups_you_want_notifications_and_calls_from_when_this_profile_is_on">Adicione as pessoas ou grupos dos quais deseja receber notificações e chamadas quando este perfil se encontra ativo</string>
    <!-- Button text that launches the contact picker to select from -->
    <string name="AddAllowedMembers__add_people_or_groups">Adicionar pessoas ou grupos</string>

    <!-- Call to action button on contact picker for adding to profile -->
    <string name="SelectRecipientsFragment__add">Adicionar</string>

    <!-- Notification profiles home fragment, shown when no profiles have been created yet -->
    <string name="NotificationProfilesFragment__create_a_profile_to_receive_notifications_and_calls_only_from_the_people_and_groups_you_want_to_hear_from">Crie um perfil para receber notificações e chamadas apenas das pessoas e grupos que você deseja receber.</string>
    <!-- Header shown above list of all notification profiles -->
    <string name="NotificationProfilesFragment__profiles">Perfis</string>
    <!-- Button that starts the create new notification profile flow -->
    <string name="NotificationProfilesFragment__new_profile">Perfil novo</string>
    <!-- Profile active status, indicating the current profile is on for an unknown amount of time -->
    <string name="NotificationProfilesFragment__on">On</string>

    <!-- Button use to permanently delete a notification profile -->
    <string name="NotificationProfileDetails__delete_profile">Eliminar perfil</string>
    <!-- Snakbar message shown when removing a recipient from a profile -->
    <string name="NotificationProfileDetails__s_removed">Removido \"%1$s\".</string>
    <!-- Snackbar button text that will undo the recipient remove -->
    <string name="NotificationProfileDetails__undo">Desfazer</string>
    <!-- Dialog message shown to confirm deleting a profile -->
    <string name="NotificationProfileDetails__permanently_delete_profile">Eliminar perfil permanentemente?</string>
    <!-- Dialog button to delete profile -->
    <string name="NotificationProfileDetails__delete">Eliminar</string>
    <!-- Title/accessibility text for edit icon to edit profile emoji/name -->
    <string name="NotificationProfileDetails__edit_notification_profile">Editar perfil de notificação</string>
    <!-- Schedule description if all days are selected -->
    <string name="NotificationProfileDetails__everyday">Diariamente</string>
    <!-- Profile status on if it is the active profile -->
    <string name="NotificationProfileDetails__on">On</string>
    <!-- Profile status on if it is not the active profile -->
    <string name="NotificationProfileDetails__off">Off</string>
    <!-- Description of hours for schedule (start to end) times -->
    <string name="NotificationProfileDetails__s_to_s">%1$s para %2$s</string>
    <!-- Section header for exceptions to the notification profile -->
    <string name="NotificationProfileDetails__exceptions">Exepções</string>
    <!-- Profile exception to allow all calls through the profile restrictions -->
    <string name="NotificationProfileDetails__allow_all_calls">Permitir todas as chamadas</string>
    <!-- Profile exception to allow all @mentions through the profile restrictions -->
    <string name="NotificationProfileDetails__notify_for_all_mentions">Notificar-me quando eu for \'Mencionado\'</string>
    <!-- Section header for showing schedule information -->
    <string name="NotificationProfileDetails__schedule">Agenda</string>
    <!-- If member list is long, will truncate the list and show an option to then see all when tapped -->
    <string name="NotificationProfileDetails__see_all">Ver tudo</string>

    <!-- Title for add schedule to profile in create flow -->
    <string name="EditNotificationProfileSchedule__add_a_schedule">Adicionar uma agenda</string>
    <!-- Descriptor text indicating what the user can do with this screen -->
    <string name="EditNotificationProfileSchedule__set_up_a_schedule_to_enable_this_notification_profile_automatically">Defina um horário para ativar automaticamente este perfil de notificação.</string>
    <!-- Text shown next to toggle switch to enable/disable schedule -->
    <string name="EditNotificationProfileSchedule__schedule">Agenda</string>
    <!-- Label for showing the start time for the schedule -->
    <string name="EditNotificationProfileSchedule__start">Iniciar</string>
    <!-- Label for showing the end time for the schedule -->
    <string name="EditNotificationProfileSchedule__end">Terminar</string>
    <!-- First letter of Sunday -->
    <string name="EditNotificationProfileSchedule__sunday_first_letter">D</string>
    <!-- First letter of Monday -->
    <string name="EditNotificationProfileSchedule__monday_first_letter">S</string>
    <!-- First letter of Tuesday -->
    <string name="EditNotificationProfileSchedule__tuesday_first_letter">T</string>
    <!-- First letter of Wednesday -->
    <string name="EditNotificationProfileSchedule__wednesday_first_letter">Q</string>
    <!-- First letter of Thursday -->
    <string name="EditNotificationProfileSchedule__thursday_first_letter">T</string>
    <!-- First letter of Friday -->
    <string name="EditNotificationProfileSchedule__friday_first_letter">S</string>
    <!-- First letter of Saturday -->
    <string name="EditNotificationProfileSchedule__saturday_first_letter">S</string>
    <!-- Title of select time dialog shown when setting start time for schedule -->
    <string name="EditNotificationProfileSchedule__set_start_time">Definir hora de inicio</string>
    <!-- Title of select time dialog shown when setting end time for schedule -->
    <string name="EditNotificationProfileSchedule__set_end_time">Definir hora de fim</string>
    <!-- If in edit mode, call to action button text show to save schedule to profile -->
    <string name="EditNotificationProfileSchedule__save">Guardar</string>
    <!-- If in create mode, call to action button text to show to skip enabling a schedule -->
    <string name="EditNotificationProfileSchedule__skip">Saltar</string>
    <!-- If in create mode, call to action button text to show to use the enabled schedule and move to the next screen -->
    <string name="EditNotificationProfileSchedule__next">Seguinte</string>
    <!-- Error message shown if trying to save/use a schedule with no days selected -->
    <string name="EditNotificationProfileSchedule__schedule_must_have_at_least_one_day">A agenda deverá ter pelo menos um dia</string>

    <!-- Title for final screen shown after completing a profile creation -->
    <string name="NotificationProfileCreated__profile_created">Perfil criado</string>
    <!-- Call to action button to press to close the created screen and move to the profile details screen -->
    <string name="NotificationProfileCreated__done">Concluir</string>
    <!-- Descriptor text shown to indicate how to manually turn a profile on/off -->
    <string name="NotificationProfileCreated__you_can_turn_your_profile_on_or_off_manually_via_the_menu_on_the_chat_list">Você pode ligar ou desligar o seu perfil manualmente através do menu na lista de conversas.</string>
    <!-- Descriptor text shown to indicate you can add a schedule later since you did not add one during create flow -->
    <string name="NotificationProfileCreated__add_a_schedule_in_settings_to_automate_your_profile">Adicione uma agenda nas definições para automatizar o seu perfil.</string>
    <!-- Descriptor text shown to indicate your profile will follow the schedule set during create flow -->
    <string name="NotificationProfileCreated__your_profile_will_turn_on_and_off_automatically_according_to_your_schedule">O seu perfil irá ativar e desativar automaticamente de acordo com a sua agenda.</string>

    <!-- Button text shown in profile selection bottom sheet to create a new profile -->
    <string name="NotificationProfileSelection__new_profile">Perfil novo</string>
    <!-- Manual enable option to manually enable a profile for 1 hour -->
    <string name="NotificationProfileSelection__for_1_hour">Durante 1 hora</string>
    <!-- Manual enable option to manually enable a profile until a set time (currently 6pm or 8am depending on what is next) -->
    <string name="NotificationProfileSelection__until_s">Até %1$s</string>
    <!-- Option to view profile details -->
    <string name="NotificationProfileSelection__view_settings">Ver definições</string>
    <!-- Descriptor text indicating how long a profile will be on when there is a time component associated with it -->
    <string name="NotificationProfileSelection__on_until_s">Ligado até %1$s</string>

    <!-- Displayed in a toast when we fail to open the ringtone picker -->
    <string name="NotificationSettingsFragment__failed_to_open_picker">Falha ao abrir o seletor.</string>

    <!-- Description shown for the Signal Release Notes channel -->
    <string name="ReleaseNotes__signal_release_notes_and_news">Notas e novidades de lançamento do Signal</string>

    <!-- Donation receipts activity title -->
    <string name="DonationReceiptListFragment__all_activity">Toda a atividade</string>
    <!-- Donation receipts all tab label -->
    <string name="DonationReceiptListFragment__all">Tudo</string>
    <!-- Donation receipts recurring tab label -->
    <string name="DonationReceiptListFragment__recurring">Recorrente</string>
    <!-- Donation receipts one-time tab label -->
    <string name="DonationReceiptListFragment__one_time">Uma única vez</string>
    <!-- Donation receipts gift tab label -->
    <string name="DonationReceiptListFragment__gift">Oferta</string>
    <!-- Donation receipts boost row label -->
    <string name="DonationReceiptListFragment__boost">Boost</string>
    <!-- Donation receipts details title -->
    <string name="DonationReceiptDetailsFragment__details">Detalhes</string>
    <!-- Donation receipts donation type heading -->
    <string name="DonationReceiptDetailsFragment__donation_type">Tipo de doação</string>
    <!-- Donation receipts date paid heading -->
    <string name="DonationReceiptDetailsFragment__date_paid">Data de pagamento</string>
    <!-- Donation receipts share PNG -->
    <string name="DonationReceiptDetailsFragment__share_receipt">Partilhar recibo</string>
    <!-- Donation receipts list end note -->
    <string name="DonationReceiptListFragment__if_you_have">Se reinstalou o Signal, os recibos de doações anteriores não estarão disponíveis.</string>
    <!-- Donation receipts document title -->
    <string name="DonationReceiptDetailsFragment__donation_receipt">Recibo de doação</string>
    <!-- Donation receipts amount title -->
    <string name="DonationReceiptDetailsFragment__amount">Montante</string>
    <!-- Donation receipts thanks -->
    <string name="DonationReceiptDetailsFragment__thank_you_for_supporting">Obrigado por apoiar o Signal. A sua contribuição ajuda a alimentar a missão de desenvolver a tecnologia de privacidade de código aberto que protege a liberdade de expressão e permite a comunicação global segura para milhões de pessoas em todo o mundo. Se você for residente nos Estados Unidos, guarde este recibo para os seus registos fiscais. A Signal Technology Foundation é uma organização sem fins lucrativos isenta de impostos nos Estados Unidos sob a secção 501c3 do Internal Revenue Code. A nossa identificação fiscal federal é 82-4506840.</string>
    <!-- Donation receipt type -->
    <string name="DonationReceiptDetailsFragment__s_dash_s">%1$s - %2$s</string>
    <!-- Donation reciepts screen empty state title -->
    <string name="DonationReceiptListFragment__no_receipts">Sem recibos</string>

    <!-- region "Stories Tab" -->

    <!-- Label for Chats tab in home app screen -->
    <string name="ConversationListTabs__chats">Conversas</string>
    <!-- Label for Stories tab in home app screen -->
    <string name="ConversationListTabs__stories">Histórias</string>
    <!-- String for counts above 99 in conversation list tabs -->
    <string name="ConversationListTabs__99p">99+</string>
    <!-- Menu item on stories landing page -->
    <string name="StoriesLandingFragment__story_privacy">Privacidade da história</string>
    <!-- Title for "My Stories" row item in Stories landing page -->
    <string name="StoriesLandingFragment__my_stories">As minhas histórias</string>
    <!-- Subtitle for "My Stories" row item when user has not added stories -->
    <string name="StoriesLandingFragment__tap_to_add">Toque para adicionar</string>
    <!-- Displayed when there are no stories to display -->
    <string name="StoriesLandingFragment__no_recent_updates_to_show_right_now">De momento não existem atualizações para exibir.</string>
    <!-- Context menu option to hide a story -->
    <string name="StoriesLandingItem__hide_story">Ocultar história</string>
    <!-- Context menu option to unhide a story -->
    <string name="StoriesLandingItem__unhide_story">Reexibir história</string>
    <!-- Context menu option to forward a story -->
    <string name="StoriesLandingItem__forward">Reencaminhar</string>
    <!-- Context menu option to share a story -->
    <string name="StoriesLandingItem__share">Partilhar…</string>
    <!-- Context menu option to go to story chat -->
    <string name="StoriesLandingItem__go_to_chat">Ir para a conversa</string>
    <!-- Context menu option to go to story info -->
    <string name="StoriesLandingItem__info">Info</string>
    <!-- Label when a story is pending sending -->
    <string name="StoriesLandingItem__sending">A enviar…</string>
    <!-- Label when multiple stories are pending sending -->
    <string name="StoriesLandingItem__sending_d">A enviar %1$d…</string>
    <!-- Label when a story fails to send due to networking -->
    <string name="StoriesLandingItem__send_failed">Falha ao enviar</string>
    <!-- Label when a story fails to send due to identity mismatch -->
    <string name="StoriesLandingItem__partially_sent">Parcialmente enviado</string>
    <!-- Status label when a story fails to send indicating user action to retry -->
    <string name="StoriesLandingItem__tap_to_retry">Toque para tentar de novo</string>
    <!-- Title of dialog confirming decision to hide a story -->
    <string name="StoriesLandingFragment__hide_story">Ocultar história?</string>
    <!-- Message of dialog confirming decision to hide a story -->
    <string name="StoriesLandingFragment__new_story_updates">As atualizações de novas histórias publicadas por %1$s deixarão de aparecer no topo da lista de histórias.</string>
    <!-- Positive action of dialog confirming decision to hide a story -->
    <string name="StoriesLandingFragment__hide">Ocultar</string>
    <!-- Displayed in Snackbar after story is hidden -->
    <string name="StoriesLandingFragment__story_hidden">História ocultada</string>
    <!-- Section header for hidden stories -->
    <string name="StoriesLandingFragment__hidden_stories">Histórias ocultadas</string>
    <!-- Displayed on each sent story under My Stories -->
    <plurals name="MyStories__d_views">
        <item quantity="one">%1$d visualização</item>
        <item quantity="other">%1$d visualizações</item>
    </plurals>
    <!-- Forward story label, displayed in My Stories context menu -->
    <string name="MyStories_forward">Reencaminhar</string>
    <!-- Label for stories for a single user. Format is {given name}\'s Story -->
    <string name="MyStories__ss_story">História de %1$s</string>
    <!-- Title of dialog to confirm deletion of story -->
    <string name="MyStories__delete_story">Eliminar história?</string>
    <!-- Message of dialog to confirm deletion of story -->
    <string name="MyStories__this_story_will_be_deleted">Essa história será eliminada para si e para todos que a receberam.</string>
    <!-- Toast shown when story media cannot be saved -->
    <string name="MyStories__unable_to_save">Não foi possível guardar</string>
    <!-- Displayed at bottom of story viewer when current item has views -->
    <plurals name="StoryViewerFragment__d_views">
        <item quantity="one">%1$d visualização</item>
        <item quantity="other">%1$d visualizações</item>
    </plurals>
    <!-- Displayed at bottom of story viewer when current item has replies -->
    <plurals name="StoryViewerFragment__d_replies">
        <item quantity="one">%1$d resposta</item>
        <item quantity="other">%1$d respostas</item>
    </plurals>
    <!-- Used when view receipts are disabled -->
    <string name="StoryViewerPageFragment__views_off">Visualizações desativadas</string>
    <!-- Used to join views and replies when both exist on a story item -->
    <string name="StoryViewerFragment__s_s">%1$s%2$s</string>
    <!-- Displayed when viewing a post you sent -->
    <string name="StoryViewerPageFragment__you">Você</string>
    <!-- Displayed when viewing a post displayed to a group -->
    <string name="StoryViewerPageFragment__s_to_s">%1$s para %2$s</string>
    <!-- Displayed when viewing a post from another user with no replies -->
    <string name="StoryViewerPageFragment__reply">Responder</string>
    <!-- Displayed when viewing a post that has failed to send to some users -->
    <string name="StoryViewerPageFragment__partially_sent">Parcialmente enviado. Toque para ver detalhes</string>
    <!-- Displayed when viewing a post that has failed to send -->
    <string name="StoryViewerPageFragment__send_failed">Falha ao enviar. Toque para tentar de novo</string>
    <!-- Label for the reply button in story viewer, which will launch the group story replies bottom sheet. -->
    <string name="StoryViewerPageFragment__reply_to_group">Responder ao grupo</string>
    <!-- Displayed when a story has no views -->
    <string name="StoryViewsFragment__no_views_yet">Ainda não existem visualizações</string>
    <!-- Displayed when user has disabled receipts -->
    <string name="StoryViewsFragment__enable_view_receipts_to_see_whos_viewed_your_story">Enable view receipts to see who\'s viewed your stories.</string>
    <!-- Button label displayed when user has disabled receipts -->
    <string name="StoryViewsFragment__go_to_settings">Vá às definições</string>
    <!-- Dialog action to remove viewer from a story -->
    <string name="StoryViewsFragment__remove">Remover</string>
    <!-- Dialog title when removing a viewer from a story -->
    <string name="StoryViewsFragment__remove_viewer">Remover visualizador?</string>
    <!-- Dialog message when removing a viewer from a story -->
    <string name="StoryViewsFragment__s_will_still_be_able">%1$s ainda poderá ver este post, mas não poderá ver posts futuros que partilhe para %2$s.</string>
    <!-- Story View context menu action to remove them from a story -->
    <string name="StoryViewItem__remove_viewer">Remover visualizador</string>
    <!-- Displayed when a story has no replies yet -->
    <string name="StoryGroupReplyFragment__no_replies_yet">Ainda não existem respostas</string>
    <!-- Displayed when no longer a group member -->
    <string name="StoryGroupReplyFragment__you_cant_reply">Não pode responder a esta história porque já não é membro deste grupo.</string>
    <!-- Displayed for each user that reacted to a story when viewing replies -->
    <string name="StoryGroupReactionReplyItem__reacted_to_the_story">Reagiu à história</string>
    <!-- Label for story views tab -->
    <string name="StoryViewsAndRepliesDialogFragment__views">Visualizações</string>
    <!-- Label for story replies tab -->
    <string name="StoryViewsAndRepliesDialogFragment__replies">Respostas</string>
    <!-- Description of action for reaction button -->
    <string name="StoryReplyComposer__react_to_this_story">Reagir a esta história</string>
    <!-- Displayed when the user is replying privately to someone who replied to one of their stories -->
    <string name="StoryReplyComposer__replying_privately_to_s">A responder de forma privada a %1$s</string>
    <!-- Context menu item to privately reply to a story response -->
    <string name="StoryGroupReplyItem__private_reply">Resposta privada</string>
    <!-- Context menu item to copy a story response -->
    <string name="StoryGroupReplyItem__copy">Copiar</string>
    <!-- Context menu item to delete a story response -->
    <string name="StoryGroupReplyItem__delete">Eliminar</string>
    <!-- Page title for My Story options -->
    <string name="MyStorySettingsFragment__my_story">A minha história</string>
    <!-- Number of total signal connections displayed in "All connections" row item -->
    <plurals name="MyStorySettingsFragment__viewers">
        <item quantity="one">%1$d visualizador</item>
        <item quantity="other">%1$d visualizadores</item>
    </plurals>
    <!-- Button on all signal connections row to view all signal connections. Please keep as short as possible. -->
    <string name="MyStorySettingsFragment__view">Ver</string>
    <!-- Section heading for story visibility -->
    <string name="MyStorySettingsFragment__who_can_view_this_story">Quem pode ver esta história</string>
    <!-- Clickable option for selecting people to hide your story from -->
    <string name="MyStorySettingsFragment__hide_story_from">Ocultar história de</string>
    <!-- Privacy setting title for sending stories to all your signal connections -->
    <string name="MyStorySettingsFragment__all_signal_connections">Todos os contactos do Signal</string>
    <!-- Privacy setting description for sending stories to all your signal connections -->
    <string name="MyStorySettingsFragment__share_with_all_connections">Partilhar com todos os contactos</string>
    <!-- Privacy setting title for sending stories to all except the specified connections -->
    <string name="MyStorySettingsFragment__all_except">Todos exceto…</string>
    <!-- Privacy setting description for sending stories to all except the specified connections -->
    <string name="MyStorySettingsFragment__hide_your_story_from_specific_people">Esconda a sua história de pessoas específicas</string>
    <!-- Summary of clickable option displaying how many people you have excluded from your story -->
    <plurals name="MyStorySettingsFragment__d_people_excluded">
        <item quantity="one">%1$d pessoa excluída</item>
        <item quantity="other">%1$d pessoas excluídas</item>
    </plurals>
    <!-- Privacy setting title for only sharing your story with specified connections -->
    <string name="MyStorySettingsFragment__only_share_with">Partilhar apenas com…</string>
    <!-- Privacy setting description for only sharing your story with specified connections -->
    <string name="MyStorySettingsFragment__only_share_with_selected_people">Partilhar apenas com pessoas selecionadas</string>
    <!-- Summary of clickable option displaying how many people you have included to send to in your story -->
    <plurals name="MyStorySettingsFragment__d_people">
        <item quantity="one">%1$d pessoa</item>
        <item quantity="other">%1$d pessoas</item>
    </plurals>
    <!-- My story privacy fine print about what the privacy settings are for -->
    <string name="MyStorySettingsFragment__choose_who_can_view_your_story">Escolha quem pode ver a sua história. As alterações não afetarão as histórias que já enviou.</string>
    <!-- Section header for options related to replies and reactions -->
    <string name="MyStorySettingsFragment__replies_amp_reactions">Respostas e reações</string>
    <!-- Switchable option for allowing replies and reactions on your stories -->
    <string name="MyStorySettingsFragment__allow_replies_amp_reactions">Permitir respostas e reações</string>
    <!-- Summary for switchable option allowing replies and reactions on your story -->
    <string name="MyStorySettingsFragment__let_people_who_can_view_your_story_react_and_reply">Permitir que as pessoas que podem ver a sua história possam reagir e responder</string>
    <!-- Signal connections bolded text in the Signal Connections sheet -->
    <string name="SignalConnectionsBottomSheet___signal_connections">Contactos do Signal</string>
    <!-- Displayed at the top of the signal connections sheet. Please remember to insert strong tag as required. -->
    <string name="SignalConnectionsBottomSheet__signal_connections_are_people">Os contactos do Signal são as pessoas em quem decidiu confiar, seja por:</string>
    <!-- Signal connections sheet bullet point 1 -->
    <string name="SignalConnectionsBottomSheet__starting_a_conversation">Iniciar uma conversa</string>
    <!-- Signal connections sheet bullet point 2 -->
    <string name="SignalConnectionsBottomSheet__accepting_a_message_request">Aceitar um pedido de conversa</string>
    <!-- Signal connections sheet bullet point 3 -->
    <string name="SignalConnectionsBottomSheet__having_them_in_your_system_contacts">Tê-los nos seus contactos do sistema</string>
    <!-- Note at the bottom of the Signal connections sheet -->
    <string name="SignalConnectionsBottomSheet__your_connections_can_see_your_name">"As suas ligações podem ver o seu nome e fotografia, bem como as publicações na sua \"A minha história\", a menos que as oculte delas."</string>
    <!-- Clickable option to add a viewer to a custom story -->
    <string name="PrivateStorySettingsFragment__add_viewer">Adicionar visualizador</string>
    <!-- Clickable option to delete a custom story -->
    <string name="PrivateStorySettingsFragment__delete_custom_story">Eliminar história personalizada</string>
    <!-- Dialog title when attempting to remove someone from a custom story -->
    <string name="PrivateStorySettingsFragment__remove_s">Remover %1$s?</string>
    <!-- Dialog message when attempting to remove someone from a custom story -->
    <string name="PrivateStorySettingsFragment__this_person_will_no_longer">Essa pessoa deixará de ver a sua história.</string>
    <!-- Positive action label when attempting to remove someone from a custom story -->
    <string name="PrivateStorySettingsFragment__remove">Remover</string>
    <!-- Dialog title when deleting a custom story -->
    <string name="PrivateStorySettingsFragment__are_you_sure">Tem a certeza?</string>
    <!-- Dialog message when deleting a custom story -->
    <string name="PrivateStorySettingsFragment__this_action_cannot">Essa ação não poderá ser desfeita.</string>
    <!-- Page title for editing a custom story name -->
    <string name="EditPrivateStoryNameFragment__edit_story_name">Editar nome da história</string>
    <!-- Input field hint when editing a custom story name -->
    <string name="EditPrivateStoryNameFragment__story_name">Nome da história</string>
    <!-- Save button label when editing a custom story name -->
    <string name="EditPrivateStoryNameFragment__save">Guardar</string>
    <!-- Displayed in text post creator before user enters text -->
    <string name="TextStoryPostCreationFragment__tap_to_add_text">Toque para adicionar texto</string>
    <!-- Button label for changing font when creating a text post -->
    <string name="TextStoryPostTextEntryFragment__aa">Aa</string>
    <!-- Displayed in text post creator when prompting user to enter text -->
    <string name="TextStoryPostTextEntryFragment__add_text">Adicionar texto</string>
    <!-- Content description for \'done\' button when adding text to a story post -->
    <string name="TextStoryPostTextEntryFragment__done_adding_text">Concluir a adição de texto</string>
    <!-- Text label for media selection toggle -->
    <string name="MediaSelectionActivity__text">Texto</string>
    <!-- Camera label for media selection toggle -->
    <string name="MediaSelectionActivity__camera">Câmara</string>
    <!-- Hint for entering a URL for a text post -->
    <string name="TextStoryPostLinkEntryFragment__type_or_paste_a_url">Escreva ou cole um URL</string>
    <!-- Displayed prior to the user entering a URL for a text post -->
    <string name="TextStoryPostLinkEntryFragment__share_a_link_with_viewers_of_your_story">Partilhe um link com os visualizadores da sua história</string>
    <!-- Hint text for searching for a story text post recipient. -->
    <string name="TextStoryPostSendFragment__search">Procurar</string>
    <!-- Toast shown when an unexpected error occurs while sending a text story -->
    <string name="TextStoryPostSendFragment__an_unexpected_error_occurred_try_again">Ocorreu um erro inesperado</string>
    <!-- Toast shown when a trying to add a link preview to a text story post and the link/url is not valid (e.g., missing .com at the end) -->
    <string name="TextStoryPostSendFragment__please_enter_a_valid_link">Introduza um link válido</string>
    <!-- Title for screen allowing user to exclude "My Story" entries from specific people -->
    <string name="ChangeMyStoryMembershipFragment__all_except">Todos exceto…</string>
    <!-- Title for screen allowing user to only share "My Story" entries with specific people -->
    <string name="ChangeMyStoryMembershipFragment__only_share_with">Partilhar apenas com…</string>
    <!-- Done button label for hide story from screen -->
    <string name="HideStoryFromFragment__done">Concluir</string>
    <!-- Dialog title for removing a group story -->
    <string name="StoryDialogs__remove_group_story">Remover história de grupo?</string>
    <!-- Dialog message for removing a group story -->
    <string name="StoryDialogs__s_will_be_removed">\"%1$s\" será removida</string>
    <!-- Dialog positive action for removing a group story -->
    <string name="StoryDialogs__remove">Remover</string>
    <!-- Dialog title for deleting a custom story -->
    <string name="StoryDialogs__delete_custom_story">Eliminar história personalizada?</string>
    <!-- Dialog message for deleting a custom story -->
    <string name="StoryDialogs__s_and_updates_shared">\"%1$s\" e atualizações partilhadas com esta história serão removidos.</string>
    <!-- Dialog positive action for deleting a custom story -->
    <string name="StoryDialogs__delete">Eliminar</string>
    <!-- Dialog title for first time sending something to a beta story -->
    <string name="StoryDialogs__stories_is_available_to">As histórias estão disponíveis apenas para os utilizadores do Signal versão beta.</string>
    <!-- Dialog message for first time sending something to a beta story -->
    <string name="StoryDialogs__if_you_share_a_story">Se partilhar uma história, ela só estará disponível para pessoas que estejam na versão beta do Signal.</string>
    <!-- Dialog title for first time adding something to a story -->
    <string name="StoryDialogs__add_to_story_q">Adicionar à história?</string>
    <!-- Dialog message for first time adding something to a story -->
    <string name="StoryDialogs__adding_content">Adicionar conteúdo à sua história permitirá que as suas ligações no Signal o visualizem por 24 horas. Pode alterar quem vê a sua história nas \'Definições\'.</string>
    <!-- First time share to story dialog: Positive action to go ahead and add to story -->
    <string name="StoryDialogs__add_to_story">Adicionar à história</string>
    <!-- First time share to story dialog: Neutral action to edit who can view "My Story" -->
    <string name="StoryDialogs__edit_viewers">Editar visualizadores</string>
    <!-- Error message shown when a failure occurs during story send -->
    <string name="StoryDialogs__story_could_not_be_sent">A história não pode ser enviada. Verifique a sua ligação e tente novamente.</string>
    <!-- Error message dialog button to resend a previously failed story send -->
    <string name="StoryDialogs__send">Enviar</string>
    <!-- Action button for turning off stories when stories are present on the device -->
    <string name="StoryDialogs__turn_off_and_delete">Desativar e eliminar</string>
    <!-- Privacy Settings toggle title for stories -->
    <string name="PrivacySettingsFragment__share_and_view_stories">Partilhar e ver histórias</string>
    <!-- Privacy Settings toggle summary for stories -->
    <string name="PrivacySettingsFragment__you_will_no_longer_be_able">Deixará de ser capaz de partilhar ou ver histórias quando esta opção se encontrar desativada.</string>
    <!-- New story viewer selection screen title -->
    <string name="CreateStoryViewerSelectionFragment__choose_viewers">Escolher visualizadores</string>
    <!-- New story viewer selection action button label -->
    <string name="CreateStoryViewerSelectionFragment__next">Seguinte</string>
    <!-- New story viewer selection screen title as recipients are selected -->
    <plurals name="SelectViewersFragment__d_viewers">
        <item quantity="one">%1$d visualizador</item>
        <item quantity="other">%1$d visualizadores</item>
    </plurals>
    <!-- Name story screen title -->
    <string name="CreateStoryWithViewersFragment__name_story">Nome da história</string>
    <!-- Name story screen note under text field -->
    <string name="CreateStoryWithViewersFragment__only_you_can">Só você pode ver o nome desta história.</string>
    <!-- Name story screen label hint -->
    <string name="CreateStoryWithViewersFragment__story_name_required">Nome da história (obrigatório)</string>
    <!-- Name story screen viewers subheading -->
    <string name="CreateStoryWithViewersFragment__viewers">Visualizadores</string>
    <!-- Name story screen create button label -->
    <string name="CreateStoryWithViewersFragment__create">Criar</string>
    <!-- Name story screen error when save attempted with no label -->
    <string name="CreateStoryWithViewersFragment__this_field_is_required">Este campo é obrigatório.</string>
    <!-- Name story screen error when save attempted but label is duplicate -->
    <string name="CreateStoryWithViewersFragment__there_is_already_a_story_with_this_name">Já existe uma história com este nome.</string>
    <!-- Text for select all action when editing recipients for a story -->
    <string name="BaseStoryRecipientSelectionFragment__select_all">Selecionar tudo</string>
    <!-- Choose story type bottom sheet title -->
    <string name="ChooseStoryTypeBottomSheet__choose_your_story_type">Escolha o tipo da sua história</string>
    <!-- Choose story type bottom sheet new story row title -->
    <string name="ChooseStoryTypeBottomSheet__new_custom_story">Nova história personalizada</string>
    <!-- Choose story type bottom sheet new story row summary -->
    <string name="ChooseStoryTypeBottomSheet__visible_only_to">Visível apenas para pessoas específicas</string>
    <!-- Choose story type bottom sheet group story title -->
    <string name="ChooseStoryTypeBottomSheet__group_story">História de grupo</string>
    <!-- Choose story type bottom sheet group story summary -->
    <string name="ChooseStoryTypeBottomSheet__share_to_an_existing_group">Partilhar com um grupo existente</string>
    <!-- Choose groups bottom sheet title -->
    <string name="ChooseGroupStoryBottomSheet__choose_groups">Escolher grupos</string>
    <!-- Displayed when copying group story reply text to clipboard -->
    <string name="StoryGroupReplyFragment__copied_to_clipboard">Copiado para a área de transferência</string>
    <!-- Displayed in story caption when content is longer than 5 lines -->
    <string name="StoryViewerPageFragment__see_more">… Ler mais</string>
    <!-- Displayed in toast after sending a direct reply -->
    <string name="StoryDirectReplyDialogFragment__sending_reply">A enviar resposta…</string>
    <!-- Displayed in the viewer when a story is no longer available -->
    <string name="StorySlateView__this_story_is_no_longer_available">Esta história já não se encontra disponível.</string>
    <!-- Displayed in the viewer when a story has permanently failed to download. -->
    <string name="StorySlateView__cant_download_story_s_will_need_to_share_it_again">Não é possível transferir a história. %1$s terá de a partilhar outra vez.</string>
    <!-- Displayed in the viewer when the network is not available -->
    <string name="StorySlateView__no_internet_connection">Sem Ligaçāo à Internet</string>
    <!-- Displayed in the viewer when network is available but content could not be downloaded -->
    <string name="StorySlateView__couldnt_load_content">Não foi possível carregar o conteúdo</string>
    <!-- Toasted when the user externally shares to a text story successfully -->
    <string name="TextStoryPostCreationFragment__sent_story">Enviar história</string>
    <!-- Toasted when the user external share to a text story fails -->
    <string name="TextStoryPostCreationFragment__failed_to_send_story">Falha ao enviar história</string>
    <!-- Displayed in a dialog to let the user select a given users story -->
    <string name="StoryDialogs__view_story">Ver história</string>
    <!-- Displayed in a dialog to let the user select a given users profile photo -->
    <string name="StoryDialogs__view_profile_photo">Ver fotografia de perfil</string>

    <!-- Title for a notification at the bottom of the chat list suggesting that the user disable censorship circumvention because the service has become reachable -->
    <string name="TurnOffCircumventionMegaphone_turn_off_censorship_circumvention">Desativar a circunscrição de censura?</string>
    <!-- Body for a notification at the bottom of the chat list suggesting that the user disable censorship circumvention because the service has become reachable -->
    <string name="TurnOffCircumventionMegaphone_you_can_now_connect_to_the_signal_service_directly">Agora pode ligar-se diretamente ao serviço Signal para uma melhor experiência.</string>
    <!-- Label for a button to dismiss a notification at the bottom of the chat list suggesting that the user disable censorship circumvention because the service has become reachable -->
    <string name="TurnOffCircumventionMegaphone_no_thanks">Não, obrigado</string>
    <!-- Label for a button in a notification at the bottom of the chat list to turn off censorship circumvention -->
    <string name="TurnOffCircumventionMegaphone_turn_off">Desativar</string>

    <!-- Conversation Item label for when you react to someone else\'s story -->
    <string name="ConversationItem__you_reacted_to_s_story">Você reagiu à história de %1$s</string>
    <!-- Conversation Item label for reactions to your story -->
    <string name="ConversationItem__reacted_to_your_story">Reagiu à sua história</string>
    <!-- Conversation Item label for reactions to an unavailable story -->
    <string name="ConversationItem__reacted_to_a_story">Reagiu a uma história</string>

    <!-- endregion -->
    <!-- Content description for expand contacts chevron -->
    <string name="ExpandModel__view_more">Ver mais</string>
    <string name="StoriesLinkPopup__visit_link">Abrir link</string>

    <!-- Gift price and duration, formatted as: {price} dot {n} day duration -->
    <plurals name="GiftRowItem_s_dot_d_day_duration">
        <item quantity="one">%1$s · duração de %2$d dia</item>
        <item quantity="other">%1$s · duração de %2$d dias</item>
    </plurals>
    <!-- Tagline for gift row items -->
    <string name="GiftRowItem__send_a_gift_badge">Enviar um crachá de presente</string>
    <!-- Headline text on start fragment for gifting a badge -->
    <string name="GiftFlowStartFragment__gift_a_badge">Oferecer um Crachá</string>
    <!-- Description text on start fragment for gifting a badge -->
    <string name="GiftFlowStartFragment__gift_someone_a_badge">Ofereça a alguém um crachá ao fazer uma doação ao Signal no nome dessa pessoa. Essa pessoa irá obter um crachá para exibir na sua fotografia de perfil.</string>
    <!-- Action button label for start fragment for gifting a badge -->
    <string name="GiftFlowStartFragment__next">Seguinte</string>
    <!-- Title text on choose recipient page for badge gifting -->
    <string name="GiftFlowRecipientSelectionFragment__choose_recipient">Escolher destinatário</string>
    <!-- Title text on confirm gift page -->
    <string name="GiftFlowConfirmationFragment__confirm_gift">Confirmar oferta</string>
    <!-- Heading text specifying who the gift will be sent to -->
    <string name="GiftFlowConfirmationFragment__send_to">Enviar para</string>
    <!-- Text explaining that gift will be sent to the chosen recipient -->
    <string name="GiftFlowConfirmationFragment__your_gift_will_be_sent_in">A sua oferta será enviada ao destinatário numa mensagem de 1 para 1. Adicione a sua própria mensagem abaixo.</string>
    <!-- Text explaining that this gift is a one time donation -->
    <string name="GiftFlowConfirmationFragment__one_time_donation">Doação única</string>
    <!-- Hint for add message input -->
    <string name="GiftFlowConfirmationFragment__add_a_message">Adicionar uma mensagem</string>
    <!-- Displayed in the dialog while verifying the chosen recipient -->
    <string name="GiftFlowConfirmationFragment__verifying_recipient">A verificar destinatário…</string>
    <!-- Title for sheet shown when opening a redeemed gift -->
    <string name="ViewReceivedGiftBottomSheet__s_sent_you_a_gift">%1$s enviou-lhe uma oferta</string>
    <!-- Title for sheet shown when opening a sent gift -->
    <string name="ViewSentGiftBottomSheet__thanks_for_your_support">Obrigado pelo seu apoio!</string>
    <!-- Description for sheet shown when opening a redeemed gift -->
    <string name="ViewReceivedGiftBottomSheet__youve_received_a_gift_badge">%1$s enviou-lhe um crachá de presente! Ajude o Signal a espalhar a mensagem exibindo este crachá no seu perfil.</string>
    <!-- Description for sheet shown when opening a sent gift -->
    <string name="ViewSentGiftBottomSheet__youve_gifted_a_badge">Ofereceu um crachá a %1$s. Quando este for aceite haverá a opção de o exibir ou ocultar.</string>
    <!-- Primary action for pending gift sheet to redeem badge now -->
    <string name="ViewReceivedGiftSheet__redeem">Resgatar</string>
    <!-- Primary action for pending gift sheet to redeem badge later -->
    <string name="ViewReceivedGiftSheet__not_now">Agora não</string>
    <!-- Dialog text while redeeming a gift -->
    <string name="ViewReceivedGiftSheet__redeeming_gift">A resgatar oferta…</string>
    <!-- Snackbar text when user presses "not now" on redemption sheet -->
    <string name="ConversationFragment__you_can_redeem_your_badge_later">Poderá resgatar o seu crachá mais tarde.</string>
    <!-- Description text in gift thanks sheet -->
    <string name="GiftThanksSheet__youve_gifted_a_badge_to_s">Ofereceu um crachá a %1$s. Quando este for aceite haverá a opção de o exibir ou ocultar.</string>
    <!-- Expired gift sheet title -->
    <string name="ExpiredGiftSheetConfiguration__your_gift_badge_has_expired">A sua oferta expirou</string>
    <!-- Expired gift sheet top description text -->
    <string name="ExpiredGiftSheetConfiguration__your_gift_badge_has_expired_and_is">O seu crachá de oferta expirou e deixou de estar visível para outras pessoas no seu perfil.</string>
    <!-- Expired gift sheet bottom description text -->
    <string name="ExpiredGiftSheetConfiguration__to_continue">Para continuar a suportar a tecnologia que foi construída para si, considere ser um Apoiante mensal.</string>
    <!-- Expired gift sheet make a monthly donation button -->
    <string name="ExpiredGiftSheetConfiguration__make_a_monthly_donation">Fazer uma doação mensal</string>
    <!-- Expired gift sheet not now button -->
    <string name="ExpiredGiftSheetConfiguration__not_now">Agora não</string>
    <!-- My Story label designating that we will only share with the selected viewers. -->
    <string name="ContactSearchItems__only_share_with">Partilhar apenas com</string>
    <!-- Label under name for custom stories -->
    <plurals name="ContactSearchItems__custom_story_d_viewers">
        <item quantity="one">História personalizada · %1$d visualizador</item>
        <item quantity="other">História personalizada · %1$d visualizadores</item>
    </plurals>
    <!-- Label under name for group stories -->
    <plurals name="ContactSearchItems__group_story_d_viewers">
        <item quantity="one">História de grupo · %1$d visualizador</item>
        <item quantity="other">História de grupo · %1$d visualizadores</item>
    </plurals>
    <!-- Label under name for groups -->
    <plurals name="ContactSearchItems__group_d_members">
        <item quantity="one">%1$d membro</item>
        <item quantity="other">%1$d membros</item>
    </plurals>
    <!-- Label under name for my story -->
    <plurals name="ContactSearchItems__my_story_s_dot_d_viewers">
        <item quantity="one">%1$s · %2$d visualizador</item>
        <item quantity="other">%1$s · %2$d visualizadores</item>
    </plurals>
    <!-- Label under name for My Story when first sending to my story -->
    <string name="ContactSearchItems__tap_to_choose_your_viewers">Toque para escolher quem pode ver</string>
    <!-- Label for context menu item to open story settings -->
    <string name="ContactSearchItems__story_settings">Definições de histórias</string>
    <!-- Label for context menu item to remove a group story from contact results -->
    <string name="ContactSearchItems__remove_story">Remover história</string>
    <!-- Label for context menu item to delete a custom story -->
    <string name="ContactSearchItems__delete_story">Eliminar história</string>
    <!-- Dialog title for removing a group story -->
    <string name="ContactSearchMediator__remove_group_story">Remover história de grupo?</string>
    <!-- Dialog message for removing a group story -->
    <string name="ContactSearchMediator__this_will_remove">Esta ação removerá a história desta lista. Ainda poderá ver histórias deste grupo.</string>
    <!-- Dialog action item for removing a group story -->
    <string name="ContactSearchMediator__remove">Remover</string>
    <!-- Dialog title for deleting a custom story -->
    <string name="ContactSearchMediator__delete_story">Eliminar história?</string>
    <!-- Dialog message for deleting a custom story -->
    <string name="ContactSearchMediator__delete_the_custom">Eliminar a história personalizada \"%1$s\"?</string>
    <!-- Dialog action item for deleting a custom story -->
    <string name="ContactSearchMediator__delete">Eliminar</string>
    <!-- Gift expiry days remaining -->
    <plurals name="Gifts__d_days_remaining">
        <item quantity="one">%1$d dia remanescente</item>
        <item quantity="other">%1$d dias remanescentes</item>
    </plurals>
    <!-- Gift expiry hours remaining -->
    <plurals name="Gifts__d_hours_remaining">
        <item quantity="one">%1$d hora remanescente</item>
        <item quantity="other">%1$d horas remanescentes</item>
    </plurals>
    <!-- Gift expiry minutes remaining -->
    <plurals name="Gifts__d_minutes_remaining">
        <item quantity="one">%1$d minuto remanescente</item>
        <item quantity="other">%1$d minutos remanescentes</item>
    </plurals>
    <!-- Gift expiry expired -->
    <string name="Gifts__expired">Expirado(a)</string>

    <!-- Label indicating that a user can tap to advance to the next post in a story -->
    <string name="StoryFirstTimeNavigationView__tap_to_advance">Toque para avançar</string>
    <!-- Label indicating swipe direction to skip current story -->
    <string name="StoryFirstTimeNavigationView__swipe_up_to_skip">Deslize para cima para passar</string>
    <!-- Label indicating swipe direction to exit story viewer -->
    <string name="StoryFirstTimeNavigationView__swipe_right_to_exit">Deslize para cima para sair</string>
    <!-- Button label to confirm understanding of story navigation -->
    <string name="StoryFirstTimeNagivationView__got_it">Entendido</string>
    <!-- Content description for vertical context menu button in safety number sheet rows -->
    <string name="SafetyNumberRecipientRowItem__open_context_menu">Abrir menu de contexto</string>
    <!-- Sub-line when a user is verified. -->
    <string name="SafetyNumberRecipientRowItem__s_dot_verified">%1$s · verificado</string>
    <!-- Sub-line when a user is verified. -->
    <string name="SafetyNumberRecipientRowItem__verified">Verificado</string>
    <!-- Title of safety number changes bottom sheet when showing individual records -->
    <string name="SafetyNumberBottomSheetFragment__safety_number_changes">Alterações no número de segurança</string>
    <!-- Message of safety number changes bottom sheet when showing individual records -->
    <string name="SafetyNumberBottomSheetFragment__the_following_people">As seguintes pessoas podem ter reinstalado o Signal ou mudado de dispositivo. Toque num destinatário para confirmar o novo número de segurança. Isto é opcional.</string>
    <!-- Title of safety number changes bottom sheet when not showing individual records -->
    <string name="SafetyNumberBottomSheetFragment__safety_number_checkup">Check-up do número de segurança</string>
    <!-- Title of safety number changes bottom sheet when not showing individual records and user has seen review screen -->
    <string name="SafetyNumberBottomSheetFragment__safety_number_checkup_complete">Check-up do número de segurança concluído</string>
    <!-- Message of safety number changes bottom sheet when not showing individual records and user has seen review screen -->
    <string name="SafetyNumberBottomSheetFragment__all_connections_have_been_reviewed">Todos os contactos foram analisados, toque em enviar para continuar.</string>
    <!-- Message of safety number changes bottom sheet when not showing individual records -->
    <string name="SafetyNumberBottomSheetFragment__you_have_d_connections">%1$d dos seus contactos talvez tenham reinstalado o Signal ou mudado de dispositivo. Antes de compartilhar a história com eles, verifique os seus números de segurança ou pondere removê-los da sua história.</string>
    <!-- Menu action to launch safety number verification screen -->
    <string name="SafetyNumberBottomSheetFragment__verify_safety_number">Verificar número de segurança</string>
    <!-- Menu action to remove user from story -->
    <string name="SafetyNumberBottomSheetFragment__remove_from_story">Remover da história</string>
    <!-- Action button at bottom of SafetyNumberBottomSheetFragment to send anyway -->
    <string name="SafetyNumberBottomSheetFragment__send_anyway">Enviar mesmo assim</string>
    <!-- Action button at bottom of SafetyNumberBottomSheetFragment to review connections -->
    <string name="SafetyNumberBottomSheetFragment__review_connections">Rever contactos</string>
    <!-- Empty state copy for SafetyNumberBottomSheetFragment -->
    <string name="SafetyNumberBottomSheetFragment__no_more_recipients_to_show">Não há mais destinatários para mostrar</string>
    <!-- Done button on safety number review fragment -->
    <string name="SafetyNumberReviewConnectionsFragment__done">Concluir</string>
    <!-- Title of safety number review fragment -->
    <string name="SafetyNumberReviewConnectionsFragment__safety_number_changes">Alterações no número de segurança</string>
    <!-- Message of safety number review fragment -->
    <plurals name="SafetyNumberReviewConnectionsFragment__d_recipients_may_have">
        <item quantity="one">%1$d destinatário pode ter reinstalado o Signal ou mudado de dispositivo. Toque num destinatário para confirmar o novo número de segurança. Isto é opcional.</item>
        <item quantity="other">%1$d destinatários podem ter reinstalado o Signal ou mudado de dispositivo. Toque num destinatário para confirmar o novo número de segurança. Isto é opcional.</item>
    </plurals>
    <!-- Section header for 1:1 contacts in review fragment -->
    <string name="SafetyNumberBucketRowItem__contacts">Contactos</string>
    <!-- Context menu label for distribution list headers in review fragment -->
    <string name="SafetyNumberReviewConnectionsFragment__remove_all">Remover todos</string>
    <!-- Context menu label for 1:1 contacts to remove from send -->
    <string name="SafetyNumberReviewConnectionsFragment__remove">Remover</string>

    <!-- Title of initial My Story settings configuration shown when sending to My Story for the first time -->
    <string name="ChooseInitialMyStoryMembershipFragment__my_story_privacy">Privacidade do A Minha História</string>
    <!-- Subtitle of initial My Story settings configuration shown when sending to My Story for the first time -->
    <string name="ChooseInitialMyStoryMembershipFragment__choose_who_can_see_posts_to_my_story_you_can_always_make_changes_in_settings">Escolha quem pode ver publicações no A Minha História. Pode sempre fazer alterações através das definições.</string>
    <!-- All connections option for initial My Story settings configuration shown when sending to My Story for the first time -->
    <string name="ChooseInitialMyStoryMembershipFragment__all_signal_connections">Todos os contactos do Signal</string>
    <!-- All connections except option for initial My Story settings configuration shown when sending to My Story for the first time -->
    <string name="ChooseInitialMyStoryMembershipFragment__all_except">Todos exceto…</string>
    <!-- Only with selected connections option for initial My Story settings configuration shown when sending to My Story for the first time -->
    <string name="ChooseInitialMyStoryMembershipFragment__only_share_with">Partilhas apenas com…</string>

    <!-- Story info header sent heading -->
    <string name="StoryInfoHeader__sent">Enviada</string>
    <!-- Story info header received heading -->
    <string name="StoryInfoHeader__received">Recebida</string>
    <!-- Story info header file size heading -->
    <string name="StoryInfoHeader__file_size">Tamanho do ficheiro</string>
    <!-- Story info "Sent to" header -->
    <string name="StoryInfoBottomSheetDialogFragment__sent_to">Enviar para</string>
    <!-- Story info "Sent from" header -->
    <string name="StoryInfoBottomSheetDialogFragment__sent_from">Enviada de</string>
    <!-- Story info "Failed" header -->
    <string name="StoryInfoBottomSheetDialogFragment__failed">Falhou</string>
    <!-- Story Info context menu label -->
    <string name="StoryInfoBottomSheetDialogFragment__info">Info</string>

    <!-- StoriesPrivacySettingsFragment -->
    <!-- Explanation about how stories are deleted and managed -->
    <string name="StoriesPrivacySettingsFragment__story_updates_automatically_disappear">As atualizações das histórias desaparecem automaticamente após 24 horas. Escolha quem pode ver a sua história ou crie novas histórias com visualizadores ou grupos específicos.</string>
    <!-- Preference title to turn off stories -->
    <string name="StoriesPrivacySettingsFragment__turn_off_stories">Desativar histórias</string>
    <!-- Preference summary to turn off stories -->
    <string name="StoriesPrivacySettingsFragment__if_you_opt_out">Se desativar as histórias já não poderá partilhar ou ver histórias.</string>
    <!-- Preference title to turn on stories -->
    <string name="StoriesPrivacySettingsFragment__turn_on_stories">Ativar histórias</string>
    <!-- Preference summary to turn on stories -->
    <string name="StoriesPrivacySettingsFragment__share_and_view">Partilhe e veja as histórias dos outros. As histórias desaparecem automaticamente após 24 horas.</string>
    <!-- Dialog title to turn off stories -->
    <string name="StoriesPrivacySettingsFragment__turn_off_stories_question">Desativar histórias?</string>
    <!-- Dialog message to turn off stories -->
    <string name="StoriesPrivacySettingsFragment__you_will_no_longer_be_able_to_share">Já não poderá partilhar ou ver histórias. As atualizações de histórias que tenha partilhado recentemente também serão apagadas.</string>
    <!-- Page title when launched from stories landing screen -->
    <string name="StoriesPrivacySettingsFragment__story_privacy">Privacidade da história</string>
    <!-- Header for section that lists out stories -->
    <string name="StoriesPrivacySettingsFragment__stories">Histórias</string>
    <!-- Story views header -->
    <string name="StoriesPrivacySettingsFragment__story_views">Visualizações da história</string>
    <!-- Story view receipts toggle title -->
    <string name="StoriesPrivacySettingsFragment__view_receipts">Confirmações de leitura</string>
    <!-- Story view receipts toggle message -->
    <string name="StoriesPrivacySettingsFragment__see_and_share">Veja e partilhe quando as histórias estão a ser vistas. Se desativado, não saberá quando os outros virem a sua história.</string>

    <!-- NewStoryItem -->
    <string name="NewStoryItem__new_story">Nova história</string>

    <!-- GroupStorySettingsFragment -->
    <!-- Section header for who can view a group story -->
    <string name="GroupStorySettingsFragment__who_can_view_this_story">Quem pode ver esta história</string>
    <!-- Explanation of who can view a group story -->
    <string name="GroupStorySettingsFragment__members_of_the_group_s">"Os membros do grupo %1$s podem ver e responder a esta história. Pode atualizar os membros desta conversa no grupo."</string>
    <!-- Preference label for removing this group story -->
    <string name="GroupStorySettingsFragment__remove_group_story">Remover história de grupo</string>

    <!-- Generic title for overflow menus -->
    <string name="OverflowMenu__overflow_menu">Menu flutuante</string>

    <!-- SMS Export Service -->
    <!-- Displayed in the notification while export is running -->
    <string name="SignalSmsExportService__exporting_messages">A exportar mensagens…</string>
    <!-- Displayed in the notification title when export completes -->
    <string name="SignalSmsExportService__signal_sms_export_complete">Exportação de SMS do Signal completa</string>
    <!-- Displayed in the notification message when export completes -->
    <string name="SignalSmsExportService__tap_to_return_to_signal">Toque para voltar ao Signal</string>

    <!-- ExportYourSmsMessagesFragment -->
    <!-- Title of the screen -->
    <string name="ExportYourSmsMessagesFragment__export_your_sms_messages">Exportar as tuas mensagens SMS</string>
    <!-- Message of the screen -->
    <string name="ExportYourSmsMessagesFragment__you_can_export_your_sms_messages_to_your_phones_sms_database_and_youll_have_the_option_to_keep_or_remove_them_from_signal">Pode exportar as suas mensagens SMS para a base de dados SMS do seu telemóvel, e terá a opção de as manter ou remover do Signal. Isto permite que as outras apps SMS no seu telemóvel as importem. Isto não cria um ficheiro partilhável do seu histórico de SMS.</string>
    <!-- Button label to begin export -->
    <string name="ExportYourSmsMessagesFragment__continue">Continuar</string>

    <!-- ExportingSmsMessagesFragment -->
    <!-- Title of the screen -->
    <string name="ExportingSmsMessagesFragment__exporting_sms_messages">A exportar mensagens SMS</string>
    <!-- Message of the screen when exporting sms messages -->
    <string name="ExportingSmsMessagesFragment__this_may_take_awhile">Isto pode demorar algum tempo</string>
    <!-- Progress indicator for export -->
    <plurals name="ExportingSmsMessagesFragment__exporting_d_of_d">
        <item quantity="one">A exportar %1$d de %2$d…</item>
        <item quantity="other">A exportar %1$d de %2$d…</item>
    </plurals>
    <!-- Alert dialog title shown when we think a user may not have enough local storage available to export sms messages -->
    <string name="ExportingSmsMessagesFragment__you_may_not_have_enough_disk_space">Poderá não ter espaço suficiente no disco</string>
    <!-- Alert dialog message shown when we think a user may not have enough local storage available to export sms messages, placeholder is the file size, e.g., 128kB -->
    <string name="ExportingSmsMessagesFragment__you_need_approximately_s_to_export_your_messages_ensure_you_have_enough_space_before_continuing">Precisa de aproximadamente %1$s para exportar as suas mensagens. Certifique-se de que tem espaço suficiente antes de continuar.</string>
    <!-- Alert dialog button to continue with exporting sms after seeing the lack of storage warning -->
    <string name="ExportingSmsMessagesFragment__continue_anyway">Continuar mesmo assim</string>
    <!-- Dialog text shown when Signal isn't granted the sms permission needed to export messages, different than being selected as the sms app -->
    <string name="ExportingSmsMessagesFragment__signal_needs_the_sms_permission_to_be_able_to_export_your_sms_messages">O Signal requer permissão de acesso a SMS para exportar as suas mensagens SMS</string>

    <!-- ChooseANewDefaultSmsAppFragment -->
    <!-- Title of the screen -->
    <string name="ChooseANewDefaultSmsAppFragment__choose_a_new">Definir uma nova app de SMS pré-definida</string>
    <!-- Button label to launch picker -->
    <string name="ChooseANewDefaultSmsAppFragment__continue">Continuar</string>
    <!-- Button label for when done with changing default SMS app -->
    <string name="ChooseANewDefaultSmsAppFragment__done">Concluído</string>
    <!-- First step number/bullet for choose new default sms app instructions -->
    <string name="ChooseANewDefaultSmsAppFragment__bullet_1">1</string>
    <!-- Second step number/bullet for choose new default sms app instructions -->
    <string name="ChooseANewDefaultSmsAppFragment__bullet_2">2</string>
    <!-- Third step number/bullet for choose new default sms app instructions -->
    <string name="ChooseANewDefaultSmsAppFragment__bullet_3">3</string>
    <!-- Fourth step number/bullet for choose new default sms app instructions -->
    <string name="ChooseANewDefaultSmsAppFragment__bullet_4">4</string>
    <!-- Instruction step for choosing a new default sms app -->
    <string name="ChooseANewDefaultSmsAppFragment__tap_continue_to_open_the_defaults_apps_screen_in_settings">Toque \"Continuar\" para abrir o ecrã \"Aplicações predefinidas\" em Definições</string>
    <!-- Instruction step for choosing a new default sms app -->
    <string name="ChooseANewDefaultSmsAppFragment__select_sms_app_from_the_list">Selecione \"app SMS\" na lista</string>
    <!-- Instruction step for choosing a new default sms app -->
    <string name="ChooseANewDefaultSmsAppFragment__choose_another_app_to_use_for_sms_messaging">Escolha outra aplicação para utilizar para mensagens SMS</string>
    <!-- Instruction step for choosing a new default sms app -->
    <string name="ChooseANewDefaultSmsAppFragment__return_to_signal">Volte ao Signal</string>
    <!-- Instruction step for choosing a new default sms app -->
    <string name="ChooseANewDefaultSmsAppFragment__open_your_phones_settings_app">Abra a app de Definições do seu telemóvel</string>
    <!-- Instruction step for choosing a new default sms app -->
    <string name="ChooseANewDefaultSmsAppFragment__navigate_to_apps_default_apps_sms_app">Vá até \"Apps\" &gt; \"Apps predefinidas\" &gt; \"App SMS\"</string>

    <!-- RemoveSmsMessagesDialogFragment -->
    <!-- Action button to keep messages -->
    <string name="RemoveSmsMessagesDialogFragment__keep_messages">Manter mensagens</string>
    <!-- Action button to remove messages -->
    <string name="RemoveSmsMessagesDialogFragment__remove_messages">Eliminar mensagens</string>
    <!-- Title of dialog -->
    <string name="RemoveSmsMessagesDialogFragment__remove_sms_messages">Eliminar mensagens SMS do Signal?</string>
    <!-- Message of dialog -->
    <string name="RemoveSmsMessagesDialogFragment__you_can_now_remove_sms_messages_from_signal">Agora pode eliminar mensagens SMS do Signal para libertar espaço de armazenamento. Continuarão a estar disponíveis para outras aplicações SMS no seu telemóvel, mesmo que as elimine.</string>

    <!-- SetSignalAsDefaultSmsAppFragment -->
    <!-- Title of the screen -->
    <string name="SetSignalAsDefaultSmsAppFragment__set_signal_as_the_default_sms_app">Defina o Signal como a app SMS predefinida</string>
    <!-- Message of the screen -->
    <string name="SetSignalAsDefaultSmsAppFragment__to_export_your_sms_messages">Para exportar as suas mensagens SMS, precisa de definir o Signal como a app de SMS predefinida.</string>
    <!-- Button label to start export -->
    <string name="SetSignalAsDefaultSmsAppFragment__next">Seguinte</string>

    <!-- BackupSchedulePermission Megaphone -->
    <!-- The title on an alert window that explains to the user that we are unable to backup their messages -->
    <string name="BackupSchedulePermissionMegaphone__cant_back_up_chats">Não foi possível fazer cópia de segurança das conversas</string>
    <!-- The body text of an alert window that tells the user that we are unable to backup their messages -->
    <string name="BackupSchedulePermissionMegaphone__your_chats_are_no_longer_being_automatically_backed_up">Já não estão a ser feitas cópias de segurança automáticas das suas conversas.</string>
    <!-- The text on a button in an alert window that, when clicked, will take the user to a screen to re-enable backups -->
    <string name="BackupSchedulePermissionMegaphone__back_up_chats">Cópia de segurança das conversas</string>
    <!-- The text on a button in an alert window that, when clicked, will take the user to a screen to re-enable backups -->
    <string name="BackupSchedulePermissionMegaphone__not_now">Agora não</string>
    <!-- Re-enable backup permission bottom sheet title -->
    <string name="BackupSchedulePermissionMegaphone__to_reenable_backups">Para reativar as cópias de segurança:</string>
    <!-- Re-enable backups permission bottom sheet instruction 1 text -->
    <string name="BackupSchedulePermissionMegaphone__tap_the_go_to_settings_button_below">Toque no botão \"Ir às definições\" em baixo</string>
    <!-- Re-enable backups permission bottom sheet instruction 2 text -->
    <string name="BackupSchedulePermissionMegaphone__turn_on_allow_settings_alarms_and_reminders">Ative \"Permitir avisos e lembretes de definições.\"</string>
    <!-- Re-enable backups permission bottom sheet call to action button to open settings -->
    <string name="BackupSchedulePermissionMegaphone__go_to_settings">Vá às definições</string>

    <!-- SmsExportMegaphoneActivity -->
    <!-- Phase 2 title of full screen megaphone indicating sms will no longer be supported in the near future -->
    <string name="SmsExportMegaphoneActivity__signal_will_no_longer_support_sms">O Signal deixará de suportar SMS</string>
    <!-- Phase 3 title of full screen megaphone indicating sms is longer supported  -->
    <string name="SmsExportMegaphoneActivity__signal_no_longer_supports_sms">O Signal já não suporta SMS</string>
    <!-- Phase 2 message describing that sms is going away soon -->
    <string name="SmsExportMegaphoneActivity__signal_will_soon_remove_support_for_sending_sms_messages">O Signal removerá em breve o suporte ao envio de mensagens SMS, dado que as mensagens do Signal estão encriptadas de ponta a ponta e oferecem forte privacidade, ao contrário das SMS. Isto também permitirá melhorar o envio de mensagens do Signal.</string>
    <!-- Phase 3 message describing that sms has gone away -->
    <string name="SmsExportMegaphoneActivity__signal_has_removed_support_for_sending_sms_messages">O Signal removeu o suporte ao envio de mensagens SMS, dado que as mensagens do Signal estão encriptadas de ponta a ponta e oferecem forte privacidade, ao contrário das SMS. Isto também permitirá melhorar o envio de mensagens do Signal.</string>
    <!-- The text on a button in a popup that, when clicked, will take the user to a screen to export their SMS messages -->
    <string name="SmsExportMegaphoneActivity__export_sms">Exportar SMS</string>
    <!-- The text on a button in a popup that, when clicked, will dismiss the popup and schedule the prompt to occur at a later time. -->
    <string name="SmsExportMegaphoneActivity__remind_me_later">Lembrar-me mais tarde</string>
    <!-- The text on a button in a popup that, when clicked, will navigate the user to a web article on SMS removal -->
    <string name="SmsExportMegaphoneActivity__learn_more">Saber mais</string>

    <!-- Phase 1 Small megaphone title indicating sms is going away -->
    <string name="SmsExportMegaphone__sms_support_going_away">O suporte para SMS vai ser removido</string>
    <!-- Phase 1 small megaphone description indicating sms is going away -->
    <string name="SmsExportMegaphone__sms_support_will_be_removed_soon_to_focus_on_encrypted_messaging">O suporte para SMS será removido em breve para nos focarmos em mensagens encriptadas.</string>
    <!-- Phase 1 small megaphone button that takes the user to the sms export flow -->
    <string name="SmsExportMegaphone__export_sms">Exportar SMS</string>
    <!-- Title for screen shown after sms export has completed -->
    <string name="ExportSmsCompleteFragment__export_complete">Exportação completa</string>
    <!-- Button to continue to next screen -->
    <string name="ExportSmsCompleteFragment__next">Seguinte</string>
    <!-- Message showing summary of sms export counts -->
    <plurals name="ExportSmsCompleteFragment__d_of_d_messages_exported">
        <item quantity="one">%1$d de %2$d mensagem exportada</item>
        <item quantity="other">%1$d de %2$d mensagens exportadas</item>
    </plurals>

    <!-- Title of screen shown when some sms messages did not export -->
    <string name="ExportSmsPartiallyComplete__export_partially_complete">Exportação parcialmente completa</string>
    <!-- Debug step 1 on screen shown when some sms messages did not export -->
    <string name="ExportSmsPartiallyComplete__ensure_you_have_an_additional_s_free_on_your_phone_to_export_your_messages">Certifique-se de que tem %1$s livres no seu telemóvel para exportar as suas mensagens</string>
    <!-- Debug step 2 on screen shown when some sms messages dit not export -->
    <string name="ExportSmsPartiallyComplete__retry_export_which_will_only_retry_messages_that_have_not_yet_been_exported">Voltar a tentar exportação, o que apenas irá repetir as mensagens que ainda não foram exportadas</string>
    <!-- Partial sentence for Debug step 3 on screen shown when some sms messages did not export, is combined with 'contact us' -->
    <string name="ExportSmsPartiallyComplete__if_the_problem_persists">Se o problema persistir, </string>
    <!-- Partial sentence for deubg step 3 on screen shown when some sms messages did not export, combined with 'If the problem persists', link text to open contact support view -->
    <string name="ExportSmsPartiallyComplete__contact_us">Contacte-nos</string>
    <!-- Button text to retry sms export -->
    <string name="ExportSmsPartiallyComplete__retry">Tentar novamente</string>
    <!-- Button text to continue sms export flow and not retry failed message exports -->
    <string name="ExportSmsPartiallyComplete__continue_anyway">Continuar mesmo assim</string>
    <!-- Title of screen shown when all sms messages failed to export -->
    <string name="ExportSmsFullError__error_exporting_sms_messages">Erro ao exportar mensagens SMS</string>
    <!-- Helper text shown when all sms messages failed to export -->
    <string name="ExportSmsFullError__please_try_again_if_the_problem_persists">Tente novamente. Se o problema persistir, </string>


    <!-- DonateToSignalFragment -->
    <!-- Title below avatar -->
    <string name="DonateToSignalFragment__privacy_over_profit">Privacidade acima de lucro</string>
    <!-- Continue button label -->
    <string name="DonateToSignalFragment__continue">Continuar</string>
    <!-- Description below title -->
    <string name="DonateToSignalFragment__private_messaging">Mensagens privadas, financiadas por si. Sem anúncios, sem rastreadores, sem compromisso. Faça um donativo agora para apoiar o Signal.</string>
    <!-- Donation pill toggle monthly text -->
    <string name="DonationPillToggle__monthly">Mensal</string>
    <!-- Donation pill toggle one-time text -->
    <string name="DonationPillToggle__one_time">Uma única vez</string>

    <!-- GatewaySelectorBottomSheet -->
    <!-- Sheet title when subscribing -->
    <string name="GatewaySelectorBottomSheet__donate_s_month_to_signal">Doar %1$s/mês ao Signal</string>
    <!-- Sheet summary when subscribing -->
    <string name="GatewaySelectorBottomSheet__get_a_s_badge">Obter um crachá de %1$s</string>
    <!-- Sheet title when giving a one-time donation -->
    <string name="GatewaySelectorBottomSheet__donate_s_to_signal">Doar %1$s ao Signal</string>
    <!-- Sheet summary when giving a one-time donation -->
    <plurals name="GatewaySelectorBottomSheet__get_a_s_badge_for_d_days">
        <item quantity="one">Recebe um crachá %1$s durante %2$d dia</item>
        <item quantity="other">Recebe um crachá %1$s durante %2$d dias</item>
    </plurals>
    <!-- Button label for paying with a credit card -->
    <string name="GatewaySelectorBottomSheet__credit_or_debit_card">Cartão de crédito ou débito</string>

    <!-- StripePaymentInProgressFragment -->
    <string name="StripePaymentInProgressFragment__cancelling">A cancelar…</string>

    <!-- The title of a bottom sheet dialog that tells the user we temporarily can't process their contacts. -->
    <string name="CdsTemporaryErrorBottomSheet_title">Too many contacts have been processed</string>
    <!-- The first part of the body text in a bottom sheet dialog that tells the user we temporarily can't process their contacts. The placeholder represents the number of days the user will have to wait until they can again. -->
    <plurals name="CdsTemporaryErrorBottomSheet_body1">
        <item quantity="one">Another attempt to process your contacts will be made within %1$d day.</item>
        <item quantity="other">Another attempt to process your contacts will be made within %1$d days.</item>
    </plurals>
    <!-- The second part of the body text in a bottom sheet dialog that advises the user to remove contacts from their phone to fix the issue. -->
    <string name="CdsTemporaryErrorBottomSheet_body2">To resolve this issue sooner, you can consider removing contacts or accounts on your phone that are syncing a lot of contacts.</string>
    <!-- A button label in a bottom sheet that will navigate the user to their contacts settings. -->
    <string name="CdsTemporaryErrorBottomSheet_contacts_button">Open contacts</string>
    <!-- A toast that will be shown if we are unable to open the user's default contacts app. -->
    <string name="CdsTemporaryErrorBottomSheet_no_contacts_toast">No contacts app found</string>

    <!-- The title of a bottom sheet dialog that tells the user we can't process their contacts. -->
    <string name="CdsPermanentErrorBottomSheet_title">Your contacts can\'t be processed</string>
    <!-- The first part of the body text in a bottom sheet dialog that tells the user we can't process their contacts. -->
    <string name="CdsPermanentErrorBottomSheet_body">The number of contacts on your phone exceeds the limit Signal can process. To find contacts on Signal, consider removing contacts or accounts on your phone that are syncing a lot of contacts.</string>
    <!-- The first part of the body text in a bottom sheet dialog that tells the user we can't process their contacts. -->
    <string name="CdsPermanentErrorBottomSheet_learn_more">Saber mais</string>
    <!-- A button label in a bottom sheet that will navigate the user to their contacts settings. -->
    <string name="CdsPermanentErrorBottomSheet_contacts_button">Open contacts</string>
    <!-- A toast that will be shown if we are unable to open the user's default contacts app. -->
    <string name="CdsPermanentErrorBottomSheet_no_contacts_toast">No contacts app found</string>

    <!-- PaymentMessageView -->
    <!-- In-chat conversation message shown when you sent a payment to another person, placeholder is the other person name -->
    <string name="PaymentMessageView_you_sent_s">You sent %1$s</string>
    <!-- In-chat conversation message shown when another person sent a payment to you, placeholder is the other person name -->
    <string name="PaymentMessageView_s_sent_you">%1$s sent you</string>

    <!-- YourInformationIsPrivateBottomSheet -->
    <string name="YourInformationIsPrivateBottomSheet__your_information_is_private">Your information is private</string>
    <string name="YourInformationIsPrivateBottomSheet__signal_does_not_collect">Signal does not collect or store any of your personal information when you make a donation.</string>
    <string name="YourInformationIsPrivateBottomSheet__we_use_stripe">We use Stripe as our payment processor to receive your donations. We don\'t access, store, or save any of the information you provide to them.</string>
    <string name="YourInformationIsPrivateBottomSheet__signal_does_not_and_cannot">Signal does not and cannot connect your donation to your Signal account.</string>
    <string name="YourInformationIsPrivateBottomSheet__thank_you">Obrigado pelo seu suporte!</string>

    <!-- EOF -->

</resources><|MERGE_RESOLUTION|>--- conflicted
+++ resolved
@@ -1464,13 +1464,9 @@
     <!-- In-conversation update message to indicate that the current contact is sms only and will need to migrate to signal to continue the conversation in signal. -->
     <string name="MessageRecord__you_will_no_longer_be_able_to_send_sms_messages_from_signal_soon">Em breve já não poderá enviar mensagens SMS pelo Signal. Convide %1$s para o Signal para manter a conversa aqui.</string>
     <!-- In-conversation update message to indicate that the current contact is sms only and will need to migrate to signal to continue the conversation in signal. -->
-<<<<<<< HEAD
     <string name="MessageRecord__you_can_no_longer_send_sms_messages_in_signal">Já não pode enviar mensagens SMS no Molly. Convide %1$s para o Molly para manter a conversa aqui.</string>
-=======
-    <string name="MessageRecord__you_can_no_longer_send_sms_messages_in_signal">Já não pode enviar mensagens SMS no Signal. Convide %1$s para o Signal para manter a conversa aqui.</string>
     <!-- Body for quote when message being quoted is an in-app payment message -->
     <string name="MessageRecord__payment_s">Payment: %1$s</string>
->>>>>>> 09afb1be
 
     <!-- MessageRequestBottomView -->
     <string name="MessageRequestBottomView_accept">Aceitar</string>
@@ -2888,11 +2884,7 @@
     <string name="PaymentsAllActivityFragment__received">Recebida</string>
 
     <string name="PaymentsHomeFragment__introducing_payments">Introdução aos pagamentos (Beta)</string>
-<<<<<<< HEAD
-    <string name="PaymentsHomeFragment__use_signal_to_send_and_receive">Utilize o Molly para enviar e receber MobileCoin, uma nova privacidade focada na moeda digital. Ative para começar a utilizar.</string>
-=======
-    <string name="PaymentsHomeFragment__use_signal_to_send_and_receive">Utilize o Signal para enviar e receber MobileCoin, uma nova moeda digital focada na privacidade. Ative para começar a utilizar.</string>
->>>>>>> 09afb1be
+    <string name="PaymentsHomeFragment__use_signal_to_send_and_receive">Utilize o Molly para enviar e receber MobileCoin, uma nova moeda digital focada na privacidade. Ative para começar a utilizar.</string>
     <string name="PaymentsHomeFragment__activate_payments">Ativar os pagamentos</string>
     <string name="PaymentsHomeFragment__activating_payments">A ativar pagamentos…</string>
     <string name="PaymentsHomeFragment__restore_payments_account">Restaurar a conta de pagamentos</string>
