<?xml version="1.0" encoding="UTF-8"?>
<!-- smartling.instruction_comments_enabled = on -->
<resources>
    <!-- <string name="app_name" translatable="false">Signal</string> -->

    <string name="install_url" translatable="false">https://signal.org/install</string>
    <string name="donate_url" translatable="false">https://signal.org/donate</string>
    <string name="backup_support_url" translatable="false">https://support.signal.org/hc/articles/360007059752</string>
    <string name="transfer_support_url" translatable="false">https://support.signal.org/hc/articles/360007059752</string>
    <string name="support_center_url" translatable="false">https://support.signal.org/</string>
    <string name="terms_and_privacy_policy_url" translatable="false">https://signal.org/legal</string>
    <string name="sustainer_boost_and_badges" translatable="false">https://support.signal.org/hc/articles/4408365318426</string>
    <string name="google_pay_url" translatable="false">https://pay.google.com</string>
    <string name="donation_decline_code_error_url" translatable="false">https://support.signal.org/hc/articles/4408365318426#errors</string>
    <string name="sms_export_url" translatable="false">https://support.signal.org/hc/articles/360007321171</string>
    <string name="signal_me_username_url" translatable="false">https://signal.me/#u/%1$s</string>
    <string name="signal_me_username_url_no_scheme" translatable="false">signal.me/#u/%1$s</string>

    <string name="yes">Jā</string>
    <string name="no">Nē</string>
    <string name="delete">Dzēst</string>
    <string name="please_wait">Lūdzu uzgaidiet…</string>
    <string name="save">Saglabāt</string>
    <string name="note_to_self">Piezīme sev</string>

    <!-- AbstractNotificationBuilder -->
    <string name="AbstractNotificationBuilder_new_message">Jauna ziņa</string>

    <!-- AlbumThumbnailView -->
    <string name="AlbumThumbnailView_plus" translatable="false">\+%d</string>

    <!-- ApplicationMigrationActivity -->
    <string name="ApplicationMigrationActivity__signal_is_updating">Molly atjaunina informāciju…</string>

    <!-- ApplicationPreferencesActivity -->
    <string name="ApplicationPreferencesActivity_currently_s">Pašlaik: %1$s</string>
    <string name="ApplicationPreferenceActivity_you_havent_set_a_passphrase_yet">Jūs vēl neesat iestatījuši paroles frāzi!</string>
    <string name="ApplicationPreferencesActivity_disable_passphrase">Atspējot paroles frāzi?</string>
    <string name="ApplicationPreferencesActivity_this_will_permanently_unlock_signal_and_message_notifications">Šī opcija pastāvīgi atbloķēs Molly un jaunu ziņojumu paziņojumus.</string>
    <string name="ApplicationPreferencesActivity_disable">Atspējot</string>
    <string name="ApplicationPreferencesActivity_unregistering">Atreģistrējas</string>
    <string name="ApplicationPreferencesActivity_unregistering_from_signal_messages_and_calls">Atreģistrējos no Molly ziņām un zvaniem…</string>
    <string name="ApplicationPreferencesActivity_disable_signal_messages_and_calls">Atspējot Molly ziņas un zvanus?</string>
    <string name="ApplicationPreferencesActivity_disable_signal_messages_and_calls_by_unregistering">Atspējot Molly ziņas un zvanus, atreģistrējoties no servera. Lai šīs opcijas atsāktu lietot, jums nākotnē būs atkārtoti jāreģistrē savs tālruņa numurs.</string>
    <string name="ApplicationPreferencesActivity_error_connecting_to_server">Kļūda savienojoties ar serveri!</string>
    <string name="ApplicationPreferencesActivity_sms_enabled">SMS iespējots</string>
    <string name="ApplicationPreferencesActivity_touch_to_change_your_default_sms_app">Pieskarieties, lai izvēlētos jūsu noklusējuma SMS aplikāciju</string>
    <string name="ApplicationPreferencesActivity_sms_disabled">SMS atspējots</string>
    <string name="ApplicationPreferencesActivity_touch_to_make_signal_your_default_sms_app">Pieskarieties, lai iestatītu Signal kā savu noklusējuma SMS aplikāciju</string>
    <string name="ApplicationPreferencesActivity_on">ieslēgts</string>
    <string name="ApplicationPreferencesActivity_On">Ieslēgts</string>
    <string name="ApplicationPreferencesActivity_off">izslēgts</string>
    <string name="ApplicationPreferencesActivity_Off">Izslēgts</string>
    <string name="ApplicationPreferencesActivity_sms_mms_summary">SMS %1$s, MMS %2$s</string>
    <string name="ApplicationPreferencesActivity_privacy_summary">Ekrāna bloķēšana %1$s, Reģistrācijas bloķēšana %2$s</string>
    <string name="ApplicationPreferencesActivity_appearance_summary">Dizains %1$s, valoda %2$s</string>
    <string name="ApplicationPreferencesActivity_pins_are_required_for_registration_lock">PIN kodi ir nepieciešami reģistrācijas bloķēšanai. Lai atspējotu PIN, vispirms atspējojiet reģistrācijas bloķēšanu.</string>
    <string name="ApplicationPreferencesActivity_pin_created">PIN izveidots.</string>
    <string name="ApplicationPreferencesActivity_pin_disabled">PIN atspējots.</string>
    <string name="ApplicationPreferencesActivity_hide">Slēpt</string>
    <string name="ApplicationPreferencesActivity_hide_reminder">Slēpt atgādinājumu?</string>
    <string name="ApplicationPreferencesActivity_record_payments_recovery_phrase">Ierakstīt maksājumu atkopšanas frāzi</string>
    <string name="ApplicationPreferencesActivity_record_phrase">Ierakstīt frāzi</string>
    <string name="ApplicationPreferencesActivity_before_you_can_disable_your_pin">Pirms PIN atspējošanas ir jāieraksta maksājumu atkopšanas frāze, lai nodrošinātu iespēju atgūt savu maksājumu kontu.</string>

    <!-- NumericKeyboardView -->
    <string name="NumericKeyboardView__1" translatable="false">1</string>
    <string name="NumericKeyboardView__2" translatable="false">2</string>
    <string name="NumericKeyboardView__3" translatable="false">3</string>
    <string name="NumericKeyboardView__4" translatable="false">4</string>
    <string name="NumericKeyboardView__5" translatable="false">5</string>
    <string name="NumericKeyboardView__6" translatable="false">6</string>
    <string name="NumericKeyboardView__7" translatable="false">7</string>
    <string name="NumericKeyboardView__8" translatable="false">8</string>
    <string name="NumericKeyboardView__9" translatable="false">9</string>
    <string name="NumericKeyboardView__0" translatable="false">0</string>
    <!-- Back button on numeric keyboard -->
    <string name="NumericKeyboardView__backspace">Dzēst (uz atpakaļu)</string>

    <!-- AppProtectionPreferenceFragment -->
    <plurals name="AppProtectionPreferenceFragment_minutes">
        <item quantity="zero">%1$d minūšu</item>
        <item quantity="one">%1$d minūte</item>
        <item quantity="other">%1$d minūtes</item>
    </plurals>

    <!-- DraftDatabase -->
    <string name="DraftDatabase_Draft_image_snippet">(attēls)</string>
    <string name="DraftDatabase_Draft_audio_snippet">(audio)</string>
    <string name="DraftDatabase_Draft_video_snippet">(video)</string>
    <string name="DraftDatabase_Draft_location_snippet">(atrašanās vieta)</string>
    <string name="DraftDatabase_Draft_quote_snippet">(atbilde)</string>
    <string name="DraftDatabase_Draft_voice_note">(Balss ziņa)</string>

    <!-- AttachmentKeyboard -->
    <string name="AttachmentKeyboard_gallery">Galerija</string>
    <string name="AttachmentKeyboard_file">Fails</string>
    <string name="AttachmentKeyboard_contact">Kontakts</string>
    <string name="AttachmentKeyboard_location">Atrašanās vieta</string>
    <string name="AttachmentKeyboard_Signal_needs_permission_to_show_your_photos_and_videos">Molly ir nepieciešama atļauja rādīt jūsu fotoattēlus un videoklipus.</string>
    <string name="AttachmentKeyboard_give_access">Piešķirt piekļuvi</string>
    <string name="AttachmentKeyboard_payment">Maksājums</string>

    <!-- AttachmentManager -->
    <string name="AttachmentManager_cant_open_media_selection">Nevar atrast aplikāciju, ar kuru iespējams izvēlēties pievienojamo mediju failu.</string>
    <string name="AttachmentManager_signal_requires_the_external_storage_permission_in_order_to_attach_photos_videos_or_audio">Lai pievienoto fotogrāfijas, videoierakstus un audioierakstus, Molly nepieciešama atļauja pieejai pie Noliktavas, bet tā ir liegta. Dodieties uz lietotnes iestatījumu izvēlni, izvēlieties \"Atļaujas\" un iespējojiet opciju \"Krātuve\".</string>
    <string name="AttachmentManager_signal_requires_contacts_permission_in_order_to_attach_contact_information">Molly nepieciešama atļauja pieejai pie Kontaktiem, bet tā ir liegta. Dodieties uz lietotnes iestatījumiem, izvēlieties \"Atļaujas\" un iespējojiet \"Kontakti\".</string>
    <string name="AttachmentManager_signal_requires_location_information_in_order_to_attach_a_location">Molly nepieciešama atļauja pieejai pie atrašanās vietas pakalpojumiem, bet tā ir liegta. Dodieties uz lietotnes iestatījumiem, izvēlieties \"Atļaujas\" un iespējojiet \"Atrašanās vieta\".</string>
    <!-- Alert dialog title to show the recipient has not activated payments -->
    <string name="AttachmentManager__not_activated_payments">Lietotājs %1$s nav aktivizējis maksājumus </string>
    <!-- Alert dialog description to send the recipient a request to activate payments -->
    <string name="AttachmentManager__request_to_activate_payments">Vai vēlaties nosūtīt lietotājam pieprasījumu aktivizēt maksājumus?</string>
    <!-- Alert dialog button to send request -->
    <string name="AttachmentManager__send_request">Nosūtīt pieprasījumu</string>
    <!-- Alert dialog button to cancel dialog -->
    <string name="AttachmentManager__cancel">Atcelt</string>

    <!-- AttachmentUploadJob -->
    <string name="AttachmentUploadJob_uploading_media">Augšupielādē multividi…</string>
    <string name="AttachmentUploadJob_compressing_video_start">Notiek video saspiešana…</string>

    <!-- BackgroundMessageRetriever -->
    <string name="BackgroundMessageRetriever_checking_for_messages">Pārbauda, vai ienākušas ziņas…</string>

    <!-- BlockedUsersActivity -->
    <string name="BlockedUsersActivity__blocked_users">Bloķētie lietotāji</string>
    <string name="BlockedUsersActivity__add_blocked_user">Pievienot bloķētu lietotāju</string>
    <string name="BlockedUsersActivity__blocked_users_will">Bloķētie lietotāji nevarēs jums piezvanīt vai sūtīt ziņas.</string>
    <string name="BlockedUsersActivity__no_blocked_users">Nav bloķēto lietotāju</string>
    <string name="BlockedUsersActivity__block_user">Vai bloķēt lietotāju?</string>
    <string name="BlockedUserActivity__s_will_not_be_able_to">\"%1$s\" turpmāk nevarēs jums zvanīt vai sūtīt ziņas</string>
    <string name="BlockedUsersActivity__block">Bloķēt</string>
    <string name="BlockedUsersActivity__unblock_user">Atbloķēt lietotāju?</string>
    <string name="BlockedUsersActivity__do_you_want_to_unblock_s">Vai vēlaties atbloķēt \"%1$s\"?</string>
    <string name="BlockedUsersActivity__unblock">Atbloķēt</string>

    <!-- CreditCardFragment -->
    <!-- Title of fragment detailing the donation amount for one-time donation, displayed above the credit card text fields -->
    <string name="CreditCardFragment__donation_amount_s">Ziedojuma summa: %1$s</string>
    <!-- Title of fragment detailing the donation amount for monthly donation, displayed above the credit card text fields -->
    <string name="CreditCardFragment__donation_amount_s_per_month">Donation amount: %1$s/month</string>
    <!-- Explanation of how to fill in the form, displayed above the credit card text fields -->
    <string name="CreditCardFragment__enter_your_card_information_below">Ievadiet savas kartes datus</string>
    <!-- Explanation of how to fill in the form and a note about pii, displayed above the credit card text fields -->
    <string name="CreditCardFragment__enter_your_card_details">Enter your card details. Signal does not collect or store your personal information.</string>
    <!-- Displayed as a hint in the card number text field -->
    <string name="CreditCardFragment__card_number">Kartes numurs</string>
    <!-- Displayed as a hint in the card expiry text field -->
    <string name="CreditCardFragment__mm_yy">MM/GG</string>
    <!-- Displayed as a hint in the card cvv text field -->
    <string name="CreditCardFragment__cvv">CVV</string>
    <!-- Error displayed under the card number text field when there is an invalid card number entered -->
    <string name="CreditCardFragment__invalid_card_number">Nederīgs kartes numurs</string>
    <!-- Error displayed under the card expiry text field when the card is expired -->
    <string name="CreditCardFragment__card_has_expired">Kartes derīguma termiņš ir beidzies</string>
    <!-- Error displayed under the card cvv text field when the cvv is too short -->
    <string name="CreditCardFragment__code_is_too_short">Kods ir pārāk īss</string>
    <!-- Error displayed under the card cvv text field when the cvv is too long -->
    <string name="CreditCardFragment__code_is_too_long">Kods ir pārāk garš</string>
    <!-- Error displayed under the card cvv text field when the cvv is invalid -->
    <string name="CreditCardFragment__invalid_code">Nederīgs kods</string>
    <!-- Error displayed under the card expiry text field when the expiry month is invalid -->
    <string name="CreditCardFragment__invalid_month">Nederīgs mēnesis</string>
    <!-- Error displayed under the card expiry text field when the expiry is missing the year -->
    <string name="CreditCardFragment__year_required">Nepieciešams gads</string>
    <!-- Error displayed under the card expiry text field when the expiry year is invalid -->
    <string name="CreditCardFragment__invalid_year">Nederīgs gads</string>
    <!-- Button label to confirm credit card input and proceed with payment -->
    <string name="CreditCardFragment__continue">Turpināt</string>

    <!-- BlockUnblockDialog -->
    <string name="BlockUnblockDialog_block_and_leave_s">Bloķēt un pamest %1$s?</string>
    <string name="BlockUnblockDialog_block_s">Bloķēt %1$s?</string>
    <string name="BlockUnblockDialog_you_will_no_longer_receive_messages_or_updates">Jūs turpmāk nesaņemsiet ziņojumus vai atjauninājumus no šīs grupas. Grupas lietotāji nevarēs jūs pievienot atkal.</string>
    <string name="BlockUnblockDialog_group_members_wont_be_able_to_add_you">Grupas lietotāji nevarēs jūs pievienot no jauna.</string>
    <string name="BlockUnblockDialog_group_members_will_be_able_to_add_you">Grupas dalībnieki varēs jūs atkal pievienot šai grupai.</string>
    <!-- Text that is shown when unblocking a Signal contact -->
    <string name="BlockUnblockDialog_you_will_be_able_to_call_and_message_each_other">Jūs varēsiet sūtīt ziņas un zvanīt viens otram kā arī jūsu vārds un fotogrāfija tiks kopīgota</string>
    <!-- Text that is shown when unblocking an SMS contact -->
    <string name="BlockUnblockDialog_you_will_be_able_to_message_each_other">Jūs varēsiet sūtīt ziņas viens otram.</string>
    <string name="BlockUnblockDialog_blocked_people_wont_be_able_to_call_you_or_send_you_messages">Bloķēti lietotāji nevarēs Jums piezvanīt vai nosūtīt ziņojumu.</string>
    <string name="BlockUnblockDialog_blocked_people_wont_be_able_to_send_you_messages">Bloķētie cilvēki nevarēs sūtīt jums ziņas.</string>
    <!-- Message shown on block dialog when blocking the Signal release notes recipient -->
    <string name="BlockUnblockDialog_block_getting_signal_updates_and_news">Bloķēt Signal jaunumu un ziņu saņemšanu</string>
    <!-- Message shown on unblock dialog when unblocking the Signal release notes recipient -->
    <string name="BlockUnblockDialog_resume_getting_signal_updates_and_news">Atjaunot Signal jaunumu un ziņu saņemšanu</string>
    <string name="BlockUnblockDialog_unblock_s">Atbloķēt %1$s?</string>
    <string name="BlockUnblockDialog_block">Bloķēt</string>
    <string name="BlockUnblockDialog_block_and_leave">Bloķēt un iziet</string>
    <string name="BlockUnblockDialog_report_spam_and_block">Ziņot par surogātpastu un bloķēt</string>

    <!-- BucketedThreadMedia -->
    <string name="BucketedThreadMedia_Today">Šodien</string>
    <string name="BucketedThreadMedia_Yesterday">Vakar</string>
    <string name="BucketedThreadMedia_This_week">Šonedēļ</string>
    <string name="BucketedThreadMedia_This_month">Šomēnes</string>
    <string name="BucketedThreadMedia_Large">Lieli</string>
    <string name="BucketedThreadMedia_Medium">Vidēji</string>
    <string name="BucketedThreadMedia_Small">Mazi</string>

    <!-- CameraXFragment -->
    <string name="CameraXFragment_tap_for_photo_hold_for_video">Pieskarieties, lai uzņemtu bildi, turiet, lai ierakstītu video</string>
    <string name="CameraXFragment_capture_description">Uzņemt</string>
    <string name="CameraXFragment_change_camera_description">Nomainīt kameru</string>
    <string name="CameraXFragment_open_gallery_description">Atvērt galeriju</string>

    <!-- CameraContacts -->
    <string name="CameraContacts_recent_contacts">Pēdējie kontakti</string>
    <string name="CameraContacts_signal_contacts">Signal kontakti</string>
    <string name="CameraContacts_signal_groups">Signal grupas</string>
    <string name="CameraContacts_you_can_share_with_a_maximum_of_n_conversations">Jūs varat kopīgot ar maksimums %1$d sarunām.</string>
    <string name="CameraContacts_select_signal_recipients">Izvēlēties Signal adresātus</string>
    <string name="CameraContacts_no_signal_contacts">Nav Signal kontaktu</string>
    <string name="CameraContacts_you_can_only_use_the_camera_button">Jūs variet izmantot kameru tikai, lai sūtītu attēlus Signal kontaktiem. </string>
    <string name="CameraContacts_cant_find_who_youre_looking_for">Neatradāt, ko meklējāt?</string>
    <string name="CameraContacts_invite_a_contact_to_join_signal">Uzaicināt kontaktpersonu pievienoties Molly</string>
    <string name="CameraContacts__menu_search">Meklēt</string>

    <!-- Censorship Circumvention Megaphone -->
    <!-- Title for an alert that shows at the bottom of the chat list letting people know that circumvention is no longer needed -->
    <string name="CensorshipCircumventionMegaphone_turn_off_censorship_circumvention">Atslēgt cenzūras apiešanu?</string>
    <!-- Body for an alert that shows at the bottom of the chat list letting people know that circumvention is no longer needed -->
    <string name="CensorshipCircumventionMegaphone_you_can_now_connect_to_the_signal_service">Labākai pieredzei jūs tagad varat tieši pieslēgties Signal servisam.</string>
    <!-- Action to prompt the user to disable circumvention since it is no longer needed -->
    <string name="CensorshipCircumventionMegaphone_turn_off">Izslēgt</string>
    <!-- Action to prompt the user to dismiss the alert at the bottom of the chat list -->
    <string name="CensorshipCircumventionMegaphone_no_thanks">Nē, paldies</string>

    <!-- ClearProfileActivity -->
    <string name="ClearProfileActivity_remove">Noņemt</string>
    <string name="ClearProfileActivity_remove_profile_photo">Vai noņemt profila attēlu?</string>
    <string name="ClearProfileActivity_remove_group_photo">Noņemt grupas bildi?</string>

    <!-- ClientDeprecatedActivity -->
    <string name="ClientDeprecatedActivity_update_signal">Atjaunināt Molly</string>
    <string name="ClientDeprecatedActivity_this_version_of_the_app_is_no_longer_supported">Šī lietotnes versija vairs netiek atbalstīta. Lai turpinātu sūtīt un saņemt ziņas, aktualizējiet uz pēdējo versiju.</string>
    <string name="ClientDeprecatedActivity_update">Atjaunināt</string>
    <string name="ClientDeprecatedActivity_dont_update">Neatjaunināt</string>
    <string name="ClientDeprecatedActivity_warning">Brīdinājums</string>
    <string name="ClientDeprecatedActivity_your_version_of_signal_has_expired_you_can_view_your_message_history">Jūsu Signal versijas lietošanas termiņš ir beidzies. Jūs varat aplūkot ziņu vēsturi, taču nevarēsiet nosūtīt vai saņemt ziņas, kamēr to neatjaunināsiet.</string>

    <!-- CommunicationActions -->
    <string name="CommunicationActions_no_browser_found">Neizdevās atrast interneta pārlūku.</string>
    <string name="CommunicationActions_send_email">Sūtīt epastu</string>
    <string name="CommunicationActions_a_cellular_call_is_already_in_progress">Mobilais zvans pašlaik jau tiek veikts.</string>
    <string name="CommunicationActions_start_voice_call">Sākt balss zvanu?</string>
    <string name="CommunicationActions_cancel">Atcelt</string>
    <string name="CommunicationActions_call">Zvanīt</string>
    <string name="CommunicationActions_insecure_call">Nedrošs zvans</string>
    <string name="CommunicationActions_carrier_charges_may_apply">Var tikt piemēroti mobilā tīkla operatora maksas. Numuram, uz kuru zvanāt, nav instalēta Signal aplikācija. Tādēļ šis zvans tiks veikts izmantojot jūsu mobilo sakaru operatoru, nevis internetu.</string>

    <!-- ConfirmIdentityDialog -->
    <string name="ConfirmIdentityDialog_your_safety_number_with_s_has_changed">Jūsu drošības numurs ar %1$s ir mainījies. Tas nozīmē, ka kāds mēģina noklausīties jūsu saziņu vai ka %2$s ir pārinstalējis Signal aplikāciju.</string>
    <string name="ConfirmIdentityDialog_you_may_wish_to_verify_your_safety_number_with_this_contact">Iespējams, jūs vēlaties salīdzināt savu drošības numuru ar šo kontaktu.</string>
    <string name="ConfirmIdentityDialog_accept">Apstiprināt</string>

    <!-- ContactsCursorLoader -->
    <string name="ContactsCursorLoader_recent_chats">Nesenās sarunas</string>
    <string name="ContactsCursorLoader_contacts">Kontakti</string>
    <string name="ContactsCursorLoader_groups">Grupas</string>
    <string name="ContactsCursorLoader_phone_number_search">Tālruņa numura meklēšana</string>
    <!-- Header for username search -->
    <string name="ContactsCursorLoader_find_by_username">Atrast pēc lietotājvārds</string>
    <!-- Label for my stories when selecting who to send media to -->
    <string name="ContactsCursorLoader_my_stories">Mani stāsti</string>
    <!-- Text for a button that brings up a bottom sheet to create a new story. -->
    <string name="ContactsCursorLoader_new">Jauns</string>

    <!-- ContactsDatabase -->
    <string name="ContactsDatabase_message_s">Ziņa %1$s</string>
    <string name="ContactsDatabase_signal_call_s">Signal zvans %1$s</string>

    <!-- ContactNameEditActivity -->
    <!-- Toolbar title for contact name edit activity -->
    <string name="ContactNameEditActivity__edit_name">Rediģēt vārdu</string>
    <string name="ContactNameEditActivity_given_name">Vārds</string>
    <string name="ContactNameEditActivity_family_name">Uzvārds</string>
    <string name="ContactNameEditActivity_prefix">Tituls</string>
    <string name="ContactNameEditActivity_suffix">Sufikss</string>
    <string name="ContactNameEditActivity_middle_name">Otrais vārds</string>

    <!-- ContactShareEditActivity -->
    <!-- ContactShareEditActivity toolbar title -->
    <string name="ContactShareEditActivity__send_contact">Nosūtīt kontaktu</string>
    <string name="ContactShareEditActivity_type_home">Mājas</string>
    <string name="ContactShareEditActivity_type_mobile">Mobilais</string>
    <string name="ContactShareEditActivity_type_work">Darba</string>
    <string name="ContactShareEditActivity_type_missing">Cits</string>
    <string name="ContactShareEditActivity_invalid_contact">Izvēlētais kontakts nav derīgs</string>
    <!-- Content descrption for name edit button on contact share edit activity -->
    <string name="ContactShareEditActivity__edit_name">Rediģēt vārdu</string>
    <!-- Content description for user avatar in edit activity -->
    <string name="ContactShareEditActivity__avatar">ikona</string>

    <!-- ConversationItem -->
    <string name="ConversationItem_error_not_sent_tap_for_details">Nav nosūtīts, pieskarieties, lai uzzinātu detaļas</string>
    <string name="ConversationItem_error_partially_not_delivered">Daļēji nosūtīts, pieskarieties, lai uzzinātu detaļas</string>
    <string name="ConversationItem_error_network_not_delivered">Sūtīšana neizdevās</string>
    <string name="ConversationItem_received_key_exchange_message_tap_to_process">Tika saņemta atslēgu apmaiņas ziņa, pieskarieties, lai to apstrādātu.</string>
    <string name="ConversationItem_group_action_left">%1$s ir pametis grupu.</string>
    <string name="ConversationItem_send_paused">Sūtīšana pauzēta</string>
    <string name="ConversationItem_click_to_approve_unencrypted">Sūtīšana neizdevās, pieskarieties, lai veiktu nedrošu sūtījumu, izmantojot rezerves kanālu</string>
    <string name="ConversationItem_click_to_approve_unencrypted_sms_dialog_title">Pāriet uz nedrošu saziņu, lietojot nešifrētu SMS?</string>
    <string name="ConversationItem_click_to_approve_unencrypted_mms_dialog_title">Pāriet uz nedrošu saziņu, lietojot nešifrētu MMS?</string>
    <string name="ConversationItem_click_to_approve_unencrypted_dialog_message">Šī ziņa <b>netiks</b> šifrēta, jo saņēmējs vairs nav Signal lietotājs.\n\nSūtīt nedrošu ziņu?</string>
    <string name="ConversationItem_unable_to_open_media">Nevarēja atrast aplikāciju, ar kuru iespējams atvērt šo failu.</string>
    <string name="ConversationItem_copied_text">Nokopēts %1$s</string>
    <string name="ConversationItem_from_s">no %1$s</string>
    <string name="ConversationItem_to_s">līdz %1$s</string>
    <string name="ConversationItem_read_more">  Lasīt vairāk.</string>
    <string name="ConversationItem_download_more"> Lejupielādēt vēl</string>
    <string name="ConversationItem_pending"> Gaida</string>
    <string name="ConversationItem_this_message_was_deleted">Ziņa ir izdzēsta.</string>
    <string name="ConversationItem_you_deleted_this_message">Jūs izdzēsāt ziņu.</string>
    <!-- Dialog error message shown when user can't download a message from someone else due to a permanent failure (e.g., unable to decrypt), placeholder is other's name -->
    <string name="ConversationItem_cant_download_message_s_will_need_to_send_it_again">Nevar lejupielādēt ziņu. Lietotājam %1$s tā jānosūta vēlreiz.</string>
    <!-- Dialog error message shown when user can't download an image message from someone else due to a permanent failure (e.g., unable to decrypt), placeholder is other's name -->
    <string name="ConversationItem_cant_download_image_s_will_need_to_send_it_again">Nevar lejupielādēt attēlu. Lietotājam %1$s tas jānosūta vēlreiz.</string>
    <!-- Dialog error message shown when user can't download a video message from someone else due to a permanent failure (e.g., unable to decrypt), placeholder is other's name -->
    <string name="ConversationItem_cant_download_video_s_will_need_to_send_it_again">Nevar lejupielādēt video. Lietotājam %1$s tas jānosūta vēlreiz.</string>
    <!-- Dialog error message shown when user can't download a their own message via a linked device due to a permanent failure (e.g., unable to decrypt) -->
    <string name="ConversationItem_cant_download_message_you_will_need_to_send_it_again">Nevar lejupielādēt ziņu. Jums tā jānosūta vēlreiz.</string>
    <!-- Dialog error message shown when user can't download a their own image message via a linked device due to a permanent failure (e.g., unable to decrypt) -->
    <string name="ConversationItem_cant_download_image_you_will_need_to_send_it_again">Nevar lejupielādēt attēlu. Jums tas jānosūta vēlreiz.</string>
    <!-- Dialog error message shown when user can't download a their own video message via a linked device due to a permanent failure (e.g., unable to decrypt) -->
    <string name="ConversationItem_cant_download_video_you_will_need_to_send_it_again">Nevar lejupielādēt video. Jums tas jānosūta vēlreiz.</string>

    <!-- ConversationActivity -->
    <string name="ConversationActivity_add_attachment">Pievienot pielikumu</string>
    <string name="ConversationActivity_select_contact_info">Izvēlēties kontaktinformāciju</string>
    <string name="ConversationActivity_compose_message">Rakstīt ziņu</string>
    <string name="ConversationActivity_sorry_there_was_an_error_setting_your_attachment">Diemžēl pielikuma pievienošanas procesā gadījās kļūme</string>
    <string name="ConversationActivity_recipient_is_not_a_valid_sms_or_email_address_exclamation">Adresātam nav derīga SMS vai e-pasta adrese!</string>
    <string name="ConversationActivity_message_is_empty_exclamation">Ziņa ir tukša!</string>
    <string name="ConversationActivity_group_members">Grupas dalībnieki</string>
    <string name="ConversationActivity__tap_here_to_start_a_group_call">Pieskarties šeit, lai sāktu grupas zvanu</string>

    <string name="ConversationActivity_invalid_recipient">Nederīgs saņēmējs!</string>
    <string name="ConversationActivity_added_to_home_screen">Pievienots sākuma ekrānam</string>
    <string name="ConversationActivity_calls_not_supported">Zvani netiek atbalstīti</string>
    <string name="ConversationActivity_this_device_does_not_appear_to_support_dial_actions">Izskatās, ka šī ierīce neatbalsta zvanu veikšanu.</string>
    <string name="ConversationActivity_transport_insecure_sms">Nedrošs SMS</string>
    <!-- A title for the option to send an SMS with a placeholder to put the name of their SIM card -->
    <string name="ConversationActivity_transport_insecure_sms_with_sim">Nedroša SMS (%1$s)</string>
    <string name="ConversationActivity_transport_insecure_mms">Nedrošs MMS</string>
    <!-- A title for the option to send an SMS with a placeholder to put the name of their SIM card -->
    <string name="ConversationActivity_transport_insecure_mms_with_sim">Nedroša MMS (%1$s)</string>
    <string name="ConversationActivity_transport_signal">Signal ziņa</string>
    <string name="ConversationActivity_lets_switch_to_signal">Pārslēdzamies uz Molly %1$s!</string>
    <string name="ConversationActivity_specify_recipient">Lūdzu, izvēlieties kontaktu!</string>
    <string name="ConversationActivity_unblock">Atbloķēt</string>
    <string name="ConversationActivity_attachment_exceeds_size_limits">Pielikuma izmērs pārsniedz ierobežojumu šāda veida ziņai, kuru sūtāt.</string>
    <string name="ConversationActivity_unable_to_record_audio">Neizdevās ierakstīt audio!</string>
    <string name="ConversationActivity_you_cant_send_messages_to_this_group">Jūs nevarat nosūtīt ziņas šai grupai, jo jūs vairs neesat tās dalībnieks.</string>
    <string name="ConversationActivity_only_s_can_send_messages">Tikai %1$s var sūtīt ziņas.</string>
    <string name="ConversationActivity_admins">administratori</string>
    <string name="ConversationActivity_message_an_admin">Ziņot administratoram</string>
    <string name="ConversationActivity_cant_start_group_call">Neizdodas sākt grupas zvanu</string>
    <string name="ConversationActivity_only_admins_of_this_group_can_start_a_call">Tikai šīs grupas administratori var sākt zvanu.</string>
    <string name="ConversationActivity_there_is_no_app_available_to_handle_this_link_on_your_device">Jūsu ierīcē nav uzstādītas lietotnes, kas ļautu atvērt šo saiti.</string>
    <string name="ConversationActivity_your_request_to_join_has_been_sent_to_the_group_admin">Jūsu pieprasījums pievienoties ir nosūtīts grupas administratoriem. Jums tiks paziņots, kad viņi veiks kādu darbību.</string>
    <string name="ConversationActivity_cancel_request">Atcelt pieprasījumu</string>

    <string name="ConversationActivity_to_send_audio_messages_allow_signal_access_to_your_microphone">Lai nosūtītu audio ziņu, ļaujiet Molly piekļūt ierīces mikrofonam.</string>
    <string name="ConversationActivity_signal_requires_the_microphone_permission_in_order_to_send_audio_messages">Lai nosūtītu audio ziņas, Molly nepieciešama atļauja pieejai mikrofonam, bet tā ir liegta. Dodieties uz lietotnes iestatījumiem, izvēlieties \"Atļaujas\" un iespējojiet \"Mikrofons\".</string>
    <string name="ConversationActivity_signal_needs_the_microphone_and_camera_permissions_in_order_to_call_s">Lai zvanītu %1$s, Molly nepieciešama atļauja piekļuvei mikrofonam un kamerai, bet tā ir liegta. Dodieties uz lietotnes iestatījumiem, izvēlieties \"Atļaujas\" un iespējojiet \"Mikrofons\" un \"Kamera\".</string>
    <string name="ConversationActivity_to_capture_photos_and_video_allow_signal_access_to_the_camera">Lai uzņemtu fotogrāfijas un video, ļaujiet Molly piekļūt kamerai.</string>
    <string name="ConversationActivity_signal_needs_the_camera_permission_to_take_photos_or_video">Lai uzņemtu fotogrāfijas vai video, Molly nepieciešama atļauja piekļūt kamerai, bet tā ir liegta. Dodieties uz lietotnes iestatījumiem, izvēlieties \"Atļaujas\" un iespējojiet \"Kamera\".</string>
    <string name="ConversationActivity_signal_needs_camera_permissions_to_take_photos_or_video">Lai uzņemtu fotogrāfijas vai video, Molly nepieciešama atļauja piekļūt kamerai</string>
    <string name="ConversationActivity_enable_the_microphone_permission_to_capture_videos_with_sound">Ļaujiet Signal piekļūt mikrofonam, lai video tiktu ierakstīts ar skaņu.</string>
    <string name="ConversationActivity_signal_needs_the_recording_permissions_to_capture_video">Molly ir vajadzīgas mikrofona atļaujas video ierakstīšanai, taču tās tika liegtas. Lūdzu, dodieties uz lietotnes iestatījumiem, izvēlieties “Atļaujas” un iespējojiet “Mikrofons” un “Kamera”.</string>
    <string name="ConversationActivity_signal_needs_recording_permissions_to_capture_video">Molly nepieciešamas mikrofona atļaujas, lai ierakstītu video.</string>

    <string name="ConversationActivity_quoted_contact_message">%1$s %2$s</string>
    <string name="ConversationActivity_signal_cannot_sent_sms_mms_messages_because_it_is_not_your_default_sms_app">Signal nevar sūtīt SMS/MMS ziņas, jo tas nav iestatīts kā jūsu noklusējuma SMS lietotne. Vai vēlaties to izdarīt Android iestatījumos?</string>
    <string name="ConversationActivity_yes">Jā</string>
    <string name="ConversationActivity_no">Nē</string>
    <string name="ConversationActivity_search_position">%1$d no %2$d</string>
    <string name="ConversationActivity_no_results">Nav rezultātu</string>

    <string name="ConversationActivity_sticker_pack_installed">Uzlīmju paka instalēta</string>
    <string name="ConversationActivity_new_say_it_with_stickers">Jaunums! Izpaud to ar uzlīmēm</string>

    <string name="ConversationActivity_cancel">Atcelt</string>
    <string name="ConversationActivity_delete_conversation">Dzēst sarunu?</string>
    <string name="ConversationActivity_delete_and_leave_group">Dzēst un pamest grupu?</string>
    <string name="ConversationActivity_this_conversation_will_be_deleted_from_all_of_your_devices">Šī saruna tiks izdzēsta no visām jūsu ierīcēm.</string>
    <string name="ConversationActivity_you_will_leave_this_group_and_it_will_be_deleted_from_all_of_your_devices">Jūs pametīsiet šo grupu, un tā tiks izdzēsta no visām jūsu ierīcēm.</string>
    <string name="ConversationActivity_delete">Dzēst</string>
    <string name="ConversationActivity_delete_and_leave">Dzēst un pamest</string>
    <string name="ConversationActivity__to_call_s_signal_needs_access_to_your_microphone">Lai veiktu zvanu %1$s, Molly ir nepieciešama piekļuve jūsu mikrofonam.</string>

    <string name="ConversationActivity__more_options_now_in_group_settings">Vairāk opciju tagad sadaļā \"Grupas iestatījumi\"</string>

    <string name="ConversationActivity_join">Pievienoties</string>
    <string name="ConversationActivity_full">Pilns</string>

    <string name="ConversationActivity_error_sending_media">Neizdevās nosūtīt multivides failu</string>

    <string name="ConversationActivity__reported_as_spam_and_blocked">Atzīmēts kā surogātpasts un bloķēts.</string>

    <!-- Message shown when opening an SMS conversation with SMS disabled and they have unexported sms messages -->
    <string name="ConversationActivity__sms_messaging_is_currently_disabled_you_can_export_your_messages_to_another_app_on_your_phone">SMS ziņu sūtīšana pašlaik ir atspējota. Varat eksportēt savas ziņas uz citu tālruņa lietotni.</string>
    <!-- Message shown when opening an SMS conversation with SMS disabled and they have unexported sms messages -->
    <string name="ConversationActivity__sms_messaging_is_no_longer_supported_in_signal_you_can_export_your_messages_to_another_app_on_your_phone">Signal vairs netiek atbalstīta SMS ziņu sūtīšana. Varat eksportēt savas ziņas uz citu tālruņa lietotni.</string>
    <!-- Action button shown when in sms conversation, sms is disabled, and unexported sms messages are present -->
    <string name="ConversationActivity__export_sms_messages">Eksportēt SMS ziņas</string>
    <!-- Message shown when opening an SMS conversation with SMS disabled and there are no exported messages -->
    <string name="ConversationActivity__sms_messaging_is_currently_disabled_invite_s_to_to_signal_to_keep_the_conversation_here">SMS ziņu sūtīšana pašlaik ir atspējota. Uzaiciniet lietotāju %1$s izmantot Signal, lai turpinātu sarunu šeit.</string>
    <!-- Message shown when opening an SMS conversation with SMS disabled and there are no exported messages -->
    <string name="ConversationActivity__sms_messaging_is_no_longer_supported_in_signal_invite_s_to_to_signal_to_keep_the_conversation_here">Signal vairs netiek atbalstīta SMS ziņu sūtīšana. Uzaiciniet lietotāju %1$s izmantot Signal, lai turpinātu sarunu šeit.</string>
    <!-- Action button shown when opening an SMS conversation with SMS disabled and there are no exported messages -->
    <string name="ConversationActivity__invite_to_signal">Uzaicināt uz Signal</string>
    <!-- Snackbar message shown after dismissing the full screen sms export megaphone indicating we'll do it again soon -->
    <string name="ConversationActivity__you_will_be_reminded_again_soon">Drīz vēlreiz saņemsiet atgādinājumu.</string>

    <!-- ConversationAdapter -->
    <plurals name="ConversationAdapter_n_unread_messages">
        <item quantity="zero">%1$d nelasītu ziņu</item>
        <item quantity="one">%1$d nelasīta ziņa</item>
        <item quantity="other">%1$d nelasītas ziņas</item>
    </plurals>

    <!-- ConversationFragment -->
    <!-- Toast text when contacts activity is not found -->
    <string name="ConversationFragment__contacts_app_not_found">Kontakta lietotne nav atrasta.</string>
    <plurals name="ConversationFragment_delete_selected_messages">
        <item quantity="zero">Vai izdzēst izvēlētās ziņas?</item>
        <item quantity="one">Vai izdzēst izvēlēto ziņu?</item>
        <item quantity="other">Dzēst izvēlētās ziņas?</item>
    </plurals>
    <string name="ConversationFragment_save_to_sd_card">Saglabāt krātuvē?</string>
    <plurals name="ConversationFragment_saving_n_media_to_storage_warning">
        <item quantity="zero">Saglabājot visus %1$d multivides failus ierīces krātuvē, jebkura cita ierīces lietotne varēs tiem piekļūt. \n\nTurpināt?</item>
        <item quantity="one">Saglabājot šo multivides failu ierīces krātuvē, jebkura cita ierīces lietotne varēs tam piekļūt. \n\nTurpināt?</item>
        <item quantity="other">Saglabājot visus %1$d multivides failus ierīces krātuvē, jebkura cita ierīces lietotne varēs tiem piekļūt. \n\nTurpināt?</item>
    </plurals>
    <plurals name="ConversationFragment_error_while_saving_attachments_to_sd_card">
        <item quantity="zero">Neizdevās saglabāt pielikumus krātuvē.</item>
        <item quantity="one">Neizdevās saglabāt pielikumu krātuvē.</item>
        <item quantity="other">Neizdevās saglabāt pielikumus krātuvē!</item>
    </plurals>
    <string name="ConversationFragment_unable_to_write_to_sd_card_exclamation">Neizdevās ierakstīt krātuvē!</string>
    <plurals name="ConversationFragment_saving_n_attachments">
        <item quantity="zero">Saglabā %1$d pielikumus</item>
        <item quantity="one">Saglabā pielikumu</item>
        <item quantity="other">Saglabā %1$d pielikumus</item>
    </plurals>
    <plurals name="ConversationFragment_saving_n_attachments_to_sd_card">
        <item quantity="zero">Saglabā %1$d pielikumus krātuvē…</item>
        <item quantity="one">Saglabā pielikumu krātuvē…</item>
        <item quantity="other">Saglabā %1$d pielikumus krātuvē…</item>
    </plurals>
    <string name="ConversationFragment_pending">Gaida…</string>
    <string name="ConversationFragment_push">Dati (Signal)</string>
    <string name="ConversationFragment_mms">MMS</string>
    <string name="ConversationFragment_sms">SMS</string>
    <string name="ConversationFragment_deleting">Dzēš</string>
    <string name="ConversationFragment_deleting_messages">Dzēš ziņas…</string>
    <string name="ConversationFragment_delete_for_me">Dzēst man</string>
    <string name="ConversationFragment_delete_for_everyone">Dzēst visiem</string>
    <!-- Dialog button for deleting one or more note-to-self messages only on this device, leaving that same message intact on other devices. -->
    <string name="ConversationFragment_delete_on_this_device">Delete on this device</string>
    <!-- Dialog button for deleting one or more note-to-self messages on all linked devices. -->
    <string name="ConversationFragment_delete_everywhere">Delete everywhere</string>
    <string name="ConversationFragment_this_message_will_be_deleted_for_everyone_in_the_conversation">Šī ziņa tiks izdzēsta visiem sarunas dalībniekiem, ja viņi izmanto nesenu Signal versiju. Viņi varēs redzēt, ka esat izdzēsis ziņojumu.</string>
    <string name="ConversationFragment_quoted_message_not_found">Oriģinālā ziņa nav atrasta</string>
    <string name="ConversationFragment_quoted_message_no_longer_available">Oriģinālā ziņa vairs nav pieejama</string>
    <string name="ConversationFragment_failed_to_open_message">Neizdevās atvērt ziņu</string>
    <string name="ConversationFragment_you_can_swipe_to_the_right_reply">Variet vilkt pa labi, lai ātri atbildētu uz jebkuru ziņu</string>
    <string name="ConversationFragment_you_can_swipe_to_the_left_reply">Variet vilkt pa kreisi, lai ātri atbildētu uz jebkuru ziņu</string>
    <string name="ConversationFragment_outgoing_view_once_media_files_are_automatically_removed">Izejošie vienreiz-skatāmie multivides faili pēc nosūtīšanas tiek automātiski dzēsti</string>
    <string name="ConversationFragment_you_already_viewed_this_message">Jūs jau skatījāt šo ziņu</string>
    <string name="ConversationFragment__you_can_add_notes_for_yourself_in_this_conversation">Šai sarunai jūs varat izdarīt piezīmes. \\ NJa jūsu kontam ir saistītās ierīces, jaunās piezīmes tiks sinhronizētas.</string>
    <string name="ConversationFragment__d_group_members_have_the_same_name">%1$d grupas dalībniekiem ir vienāds vārds.</string>
    <string name="ConversationFragment__tap_to_review">Pieskarties, lai pārskatītu</string>
    <string name="ConversationFragment__review_requests_carefully">Pārskatiet pieprasījumus rūpīgi</string>
    <string name="ConversationFragment__signal_found_another_contact_with_the_same_name">Molly atrada citu kontaktu ar tādu pašu vārdu.</string>
    <string name="ConversationFragment_contact_us">Sazināties ar mums</string>
    <string name="ConversationFragment_verify">Pārbaudīt</string>
    <string name="ConversationFragment_not_now">Ne tagad</string>
    <string name="ConversationFragment_your_safety_number_with_s_changed">Jūsu drošības numurs ar %1$s ir mainījies</string>
    <string name="ConversationFragment_your_safety_number_with_s_changed_likey_because_they_reinstalled_signal">Jūsu drošības numurs ar %1$s ir mainījies, iespējams, tāpēc, ka viņi pārinstalēja Signal vai nomainīja ierīces. Pieskarieties \"Pārbaudīt\", lai apstiprinātu jauno drošības numuru. Tas nav obligāti darāms.</string>
    <!-- Message shown to indicate which notification profile is on/active -->
    <string name="ConversationFragment__s_on">%1$s ieslēgts</string>
    <!-- Dialog title for block group link join requests -->
    <string name="ConversationFragment__block_request">Bloķēt pieprasījumu?</string>
    <!-- Dialog message for block group link join requests -->
    <string name="ConversationFragment__s_will_not_be_able_to_join_or_request_to_join_this_group_via_the_group_link">%1$s vairs nevarēs pievienoties vai lūgt pievienoties šai grupai caur grupas saiti. Manuāla pievienošana grupai vēl arvien būs iespējama.</string>
    <!-- Dialog confirm block request button -->
    <string name="ConversationFragment__block_request_button">Bloķēt pieprasījumu</string>
    <!-- Dialog cancel block request button -->
    <string name="ConversationFragment__cancel">Atcelt</string>
    <!-- Message shown after successfully blocking join requests for a user -->
    <string name="ConversationFragment__blocked">Bloķēts</string>

    <plurals name="ConversationListFragment_delete_selected_conversations">
        <item quantity="zero">Vai izdzēst izvēlētās sarunas?</item>
        <item quantity="one">Vai izdzēst izvēlētās sarunu?</item>
        <item quantity="other">Vai izdzēst izvēlētās sarunas?</item>
    </plurals>
    <plurals name="ConversationListFragment_this_will_permanently_delete_all_n_selected_conversations">
        <item quantity="zero">Šis neatgriezeniski dzēsīs visas %1$d atlasītās sarunas.</item>
        <item quantity="one">Šis neatgriezeniski dzēsīs atlasīto sarunu.</item>
        <item quantity="other">Šis neatgriezeniski dzēsīs visas %1$d atlasītās sarunas.</item>
    </plurals>
    <string name="ConversationListFragment_deleting">Dzēš</string>
    <string name="ConversationListFragment_deleting_selected_conversations">Dzēš izvēlētās sarunas…</string>
    <plurals name="ConversationListFragment_conversations_archived">
        <item quantity="zero">%1$d sarunas arhivētas</item>
        <item quantity="one">Saruna arhivēta</item>
        <item quantity="other">%1$d sarunas arhivētas</item>
    </plurals>
    <string name="ConversationListFragment_undo">Atsaukt</string>
    <plurals name="ConversationListFragment_moved_conversations_to_inbox">
        <item quantity="zero">%1$d sarunas pārvietotas uz iesūtni</item>
        <item quantity="one">Saruna pārvietota uz iesūtni</item>
        <item quantity="other">%1$d sarunas pārvietotas uz iesūtni</item>
    </plurals>
    <plurals name="ConversationListFragment_read_plural">
        <item quantity="zero">Lasīts</item>
        <item quantity="one">Lasīts</item>
        <item quantity="other">Lasīts</item>
    </plurals>
    <plurals name="ConversationListFragment_unread_plural">
        <item quantity="zero">Nelasīts</item>
        <item quantity="one">Nelasīts</item>
        <item quantity="other">Nelasīts</item>
    </plurals>
    <plurals name="ConversationListFragment_pin_plural">
        <item quantity="zero">Piespraust</item>
        <item quantity="one">Piespraust</item>
        <item quantity="other">Piespraust</item>
    </plurals>
    <plurals name="ConversationListFragment_unpin_plural">
        <item quantity="zero">Atspraust</item>
        <item quantity="one">Atspraust</item>
        <item quantity="other">Atspraust</item>
    </plurals>
    <plurals name="ConversationListFragment_mute_plural">
        <item quantity="zero">Izslēgt</item>
        <item quantity="one">Izslēgt</item>
        <item quantity="other">Izslēgt</item>
    </plurals>
    <plurals name="ConversationListFragment_unmute_plural">
        <item quantity="zero">Ieslēgt</item>
        <item quantity="one">Ieslēgt</item>
        <item quantity="other">Ieslēgt</item>
    </plurals>
    <string name="ConversationListFragment_select">Atlasīt</string>
    <plurals name="ConversationListFragment_archive_plural">
        <item quantity="zero">Arhivēt</item>
        <item quantity="one">Arhivēt</item>
        <item quantity="other">Arhivēt</item>
    </plurals>
    <plurals name="ConversationListFragment_unarchive_plural">
        <item quantity="zero">Atarhivēt</item>
        <item quantity="one">Atarhivēt</item>
        <item quantity="other">Atarhivēt</item>
    </plurals>
    <plurals name="ConversationListFragment_delete_plural">
        <item quantity="zero">Dzēst</item>
        <item quantity="one">Dzēst</item>
        <item quantity="other">Dzēst</item>
    </plurals>
    <string name="ConversationListFragment_select_all">Atzīmēt visus</string>
    <plurals name="ConversationListFragment_s_selected">
        <item quantity="zero">%1$d atlasītas</item>
        <item quantity="one">%1$d atlasīta</item>
        <item quantity="other">%1$d atlasītas</item>
    </plurals>

    <!-- Show in conversation list overflow menu to open selection bottom sheet -->
    <string name="ConversationListFragment__notification_profile">Paziņojumu profils</string>
    <!-- Tooltip shown after you have created your first notification profile -->
    <string name="ConversationListFragment__turn_your_notification_profile_on_or_off_here">Ieslēdziet vai atslēdziet savu paziņojumu profilu šeit.</string>
    <!-- Message shown in top toast to indicate the named profile is on -->
    <string name="ConversationListFragment__s_on">%1$s ieslēgts</string>

    <!-- ConversationListItem -->
    <string name="ConversationListItem_key_exchange_message">Atslēgu apmaiņas ziņa</string>

    <!-- ConversationListItemAction -->
    <string name="ConversationListItemAction_archived_conversations_d">Arhivētas sarunas (%1$d)</string>

    <!-- ConversationTitleView -->
    <string name="ConversationTitleView_verified">Pārbaudīts</string>
    <string name="ConversationTitleView_you">Jūs</string>

    <!-- ConversationTypingView -->
    <string name="ConversationTypingView__plus_d">+%1$d</string>

    <!-- CreateGroupActivity -->
    <string name="CreateGroupActivity__select_members">Atlasiet grupas dalībniekus</string>

    <!-- CreateProfileActivity -->
    <string name="CreateProfileActivity__profile">Profils</string>
    <string name="CreateProfileActivity_error_setting_profile_photo">Kļūda iestatot profila attēlu</string>
    <string name="CreateProfileActivity_problem_setting_profile">Problēma iestatot profilu</string>
    <string name="CreateProfileActivity_set_up_your_profile">Iestatiet savu profilu</string>
    <string name="CreateProfileActivity_signal_profiles_are_end_to_end_encrypted">Jūsu profilu un tā izmaiņas redzēs lietotāji, kuriem nosūtīsiet ziņas, kā arī jūsu kontakti un grupas.</string>
    <string name="CreateProfileActivity_set_avatar_description">Iestatīt avataru</string>

    <!-- ProfileCreateFragment -->
    <!-- Displayed at the top of the screen and explains how profiles can be viewed. -->
    <string name="ProfileCreateFragment__profiles_are_visible_to_contacts_and_people_you_message">Profilus var redzēt lietotāji, kuriem nosūtīsiet ziņas, kā arī jūsu kontakti un grupas.</string>
    <!-- Title of clickable row to select phone number privacy settings -->
    <string name="ProfileCreateFragment__who_can_find_me">Kas var mani atrast pēc numura?</string>

    <!-- WhoCanSeeMyPhoneNumberFragment -->
    <!-- Toolbar title for this screen -->
    <string name="WhoCanSeeMyPhoneNumberFragment__who_can_find_me_by_number">Kas var mani atrast pēc numura?</string>
    <!-- Description for radio item stating anyone can see your phone number -->
    <string name="WhoCanSeeMyPhoneNumberFragment__anyone_who_has">Jebkura persona, kuras kontaktos ir saglabāts jūsu tālruņa numurs, redzēs jūs kā kontaktu lietotnē Signal. Citas personas varēs jūs atrast, meklēšanā ievadot tālruņa numuru.</string>
    <!-- Description for radio item stating no one will be able to see your phone number -->
    <string name="WhoCanSeeMyPhoneNumberFragment__nobody_on_signal">Neviens jūs lietotnē Signal nevarēs atrast pēc tālruņa numura.</string>

    <!-- ChooseBackupFragment -->
    <string name="ChooseBackupFragment__restore_from_backup">Atjaunot no rezerves kopijas?</string>
    <string name="ChooseBackupFragment__restore_your_messages_and_media">Ielasiet ziņas un multividi no lokālas rezerves kopijas. Ja datus neatjaunosiet tagad, vēlāk tas nebūs izdarāms.</string>
    <string name="ChooseBackupFragment__icon_content_description">Atjaunot no rezerves kopijas ikonas</string>
    <string name="ChooseBackupFragment__choose_backup">Izvēlieties rezerves kopiju</string>
    <string name="ChooseBackupFragment__learn_more">Uzzināt vairāk</string>
    <string name="ChooseBackupFragment__no_file_browser_available">Nav pieejams neviens failu pārlūks</string>

    <!-- RestoreBackupFragment -->
    <string name="RestoreBackupFragment__restore_complete">Atjaunošana pabeigta</string>
    <string name="RestoreBackupFragment__to_continue_using_backups_please_choose_a_folder">Lai turpinātu izmantot rezerves kopēšanas iespēju, lūdzu izvēlieties mapi. Jaunās rezerves kopijas tiks saglabātas šajā mapē.</string>
    <string name="RestoreBackupFragment__choose_folder">Izvēlēties mapi</string>
    <string name="RestoreBackupFragment__not_now">Ne tagad</string>
    <!-- Couldn\'t find the selected backup -->
    <string name="RestoreBackupFragment__backup_not_found">Rezerves kopija nav atrasta.</string>
    <!-- Couldn\'t read the selected backup -->
    <string name="RestoreBackupFragment__backup_could_not_be_read">Rezerves kopiju nevar nolasīt.</string>
    <!-- Backup has an unsupported file extension -->
    <string name="RestoreBackupFragment__backup_has_a_bad_extension">Rezerves kopijai ir nepareizs paplašinājums.</string>

    <!-- BackupsPreferenceFragment -->
    <string name="BackupsPreferenceFragment__chat_backups">Sarunu rezerves kopēšana</string>
    <string name="BackupsPreferenceFragment__backups_are_encrypted_with_a_passphrase">Rezrerves kopijas tiek šifrētas ar paroles frāzi un saglabātas jūsu ierīcē.</string>
    <string name="BackupsPreferenceFragment__create_backup">Izveidot rezerves kopiju</string>
    <string name="BackupsPreferenceFragment__last_backup">Pēdējā rezerves kopija: %1$s</string>
    <string name="BackupsPreferenceFragment__backup_folder">Rezerves kopiju mape</string>
    <string name="BackupsPreferenceFragment__verify_backup_passphrase">Pārbaudiet rezerves kopijas paroles frāzi</string>
    <string name="BackupsPreferenceFragment__test_your_backup_passphrase">Pārbaudiet rezerves kopijas paroles frāzi, un pārliecinieties, ka tā sakrīt</string>
    <string name="BackupsPreferenceFragment__turn_on">Ieslēgt</string>
    <string name="BackupsPreferenceFragment__turn_off">Izslēgt</string>
    <string name="BackupsPreferenceFragment__to_restore_a_backup">"Lai atjaunotu rezerves kopiju, instalējiet Molly no jauna. Atveriet lietotni un pieskarieties “Atjaunot rezerves kopiju”, pēc tam norādiet rezerves kopijas failu. %1$s"</string>
    <string name="BackupsPreferenceFragment__learn_more">Lasīt vairāk</string>
    <string name="BackupsPreferenceFragment__in_progress">Procesā…</string>
    <!-- Status text shown in backup preferences when verifying a backup -->
    <string name="BackupsPreferenceFragment__verifying_backup">Tiek pārbaudīta rezerves kopija…</string>
    <string name="BackupsPreferenceFragment__d_so_far">%1$d līdz šim…</string>
    <!-- Show percentage of completion of backup -->
    <string name="BackupsPreferenceFragment__s_so_far">%1$s%% līdz šim…</string>
    <string name="BackupsPreferenceFragment_signal_requires_external_storage_permission_in_order_to_create_backups">Lai izveidotu rezerves kopijas, Molly nepieciešama pieejas atļauja ārējai datu krātuvei, bet tā tiek pastāvīgi liegta. Lūdzu, dodieties uz lietotnes iestatījumiem, izvēlieties \"Atļaujas\" un iespējojiet \"Krātuve\".</string>


    <!-- CustomDefaultPreference -->
    <string name="CustomDefaultPreference_using_custom">Lieto pielāgojamu: %1$s</string>
    <string name="CustomDefaultPreference_using_default">Lieto noklusējuma: %1$s</string>
    <string name="CustomDefaultPreference_none">Neko</string>

    <!-- AvatarSelectionBottomSheetDialogFragment -->
    <string name="AvatarSelectionBottomSheetDialogFragment__choose_photo">Izvēlieties fotogrāfiju</string>
    <string name="AvatarSelectionBottomSheetDialogFragment__take_photo">Uzņemt fotogrāfiju</string>
    <string name="AvatarSelectionBottomSheetDialogFragment__choose_from_gallery">Izvēlēties no galerijas</string>
    <string name="AvatarSelectionBottomSheetDialogFragment__remove_photo">Noņemt fotogrāfiju</string>
    <string name="AvatarSelectionBottomSheetDialogFragment__taking_a_photo_requires_the_camera_permission">Lai fotografētu, nepieciešama kameras lietošanas atļauja.</string>
    <string name="AvatarSelectionBottomSheetDialogFragment__viewing_your_gallery_requires_the_storage_permission">Lai skatītu galeriju, nepieciešama failu krātuves pieejas atļauja.</string>

    <!-- DateUtils -->
    <string name="DateUtils_just_now">Tagad</string>
    <string name="DateUtils_minutes_ago">%1$d min</string>
    <string name="DateUtils_today">Šodien</string>
    <string name="DateUtils_yesterday">Vakar</string>

    <!-- DecryptionFailedDialog -->
    <string name="DecryptionFailedDialog_chat_session_refreshed">Sarunas sesija atsvaidzināta</string>
    <string name="DecryptionFailedDialog_signal_uses_end_to_end_encryption">Signal izmanto pilnīgu šifrēšanu, un, iespējams, dažreiz būs jāatsvaidzina jūsu sarunas sesija. Tas neietekmē jūsu sarunas drošību, taču, iespējams, esat palaiduši garām kādu šīs kontaktpersonas sūtītu ziņu un būs jālūdz nosūtīt to vēlreiz.</string>

    <!-- DeviceListActivity -->
    <string name="DeviceListActivity_unlink_s">Atvienot \"%1$s\"</string>
    <string name="DeviceListActivity_by_unlinking_this_device_it_will_no_longer_be_able_to_send_or_receive">Atvienojot šo ierīci, no tās vairs nevarēs sūtīt vai saņemt ziņas.</string>
    <string name="DeviceListActivity_network_connection_failed">Tīkla savienojums neizdevās</string>
    <string name="DeviceListActivity_try_again">Mēģiniet vēlreiz</string>
    <string name="DeviceListActivity_unlinking_device">Atvieno ierīci…</string>
    <string name="DeviceListActivity_unlinking_device_no_ellipsis">Atvieno ierīci</string>
    <string name="DeviceListActivity_network_failed">Tīkla kļūme!</string>

    <!-- DeviceListItem -->
    <string name="DeviceListItem_unnamed_device">Nenosaukta ierīce</string>
    <string name="DeviceListItem_linked_s">Savienots %1$s</string>
    <string name="DeviceListItem_last_active_s">Pēdējo reizi aktīvs %1$s</string>
    <string name="DeviceListItem_today">Šodien</string>

    <!-- DocumentView -->
    <string name="DocumentView_unnamed_file">Bezvārda fails</string>

    <!-- DozeReminder -->
    <string name="DozeReminder_optimize_for_missing_play_services">Optimizē situācijai, kurā iztrūkst proprietārie Google Play pakalpojumi</string>
    <string name="DozeReminder_this_device_does_not_support_play_services_tap_to_disable_system_battery">Šajā ierīcē nav Google Play pakalpojumu atbalsta. Pieskaries, lai atspējotu sistēmas baterijas optimizāciju, kas traucē Molly saņemt ziņas, kamēr tas ir neaktīvs.</string>

    <!-- ExpiredBuildReminder -->
    <string name="ExpiredBuildReminder_this_version_of_signal_has_expired">Šīs Signal versijas lietošanas termiņš ir beidzies. Lai nosūtītu un saņemtu ziņas, tā jānomaina ar jaunāku.</string>
    <string name="ExpiredBuildReminder_update_now">Aktualizēt tagad</string>

    <!-- PendingGroupJoinRequestsReminder -->
    <plurals name="PendingGroupJoinRequestsReminder_d_pending_member_requests">
        <item quantity="zero">%1$d neapstiprināts dalībnieka pieprasījums.</item>
        <item quantity="one">%1$d neapstiprināts dalībnieka pieprasījums.</item>
        <item quantity="other">%1$d neapstiprināti dalībnieku pieprasījumi.</item>
    </plurals>
    <string name="PendingGroupJoinRequestsReminder_view">Skatīt</string>

    <!-- GcmRefreshJob -->
    <string name="GcmRefreshJob_Permanent_Signal_communication_failure">Signal sakaru permanenta kļūme!</string>
    <string name="GcmRefreshJob_Signal_was_unable_to_register_with_Google_Play_Services">Molly neizdevās reģistrēties Google Play pakalpojumos. Molly ziņas un zvani ir atspējoti. Lūdzu, mēģiniet vēlreiz piereģistrēties sadaļā Iestatījumi -&gt; Papildu.</string>


    <!-- GiphyActivity -->
    <string name="GiphyActivity_error_while_retrieving_full_resolution_gif">Kļūme iegūstot pilnas izšķirtspējas GIF</string>

    <!-- GiphyFragmentPageAdapter -->
    <string name="GiphyFragmentPagerAdapter_gifs">GIF-i</string>
    <string name="GiphyFragmentPagerAdapter_stickers">Uzlīmes</string>

    <!-- AddToGroupActivity -->
    <string name="AddToGroupActivity_add_member">Pievienot dalībnieku?</string>
    <string name="AddToGroupActivity_add_s_to_s">Pievienot no \"%1$s\" līdz \"%2$s\"?</string>
    <string name="AddToGroupActivity_s_added_to_s">\"%1$s\" pievienoti \"%2$s\".</string>
    <string name="AddToGroupActivity_add_to_group">Pievienot grupai</string>
    <string name="AddToGroupActivity_add_to_groups">Pievienot grupām</string>
    <string name="AddToGroupActivity_this_person_cant_be_added_to_legacy_groups">Šī persona nevar tikt pievienota vecā tipa grupām.</string>
    <string name="AddToGroupActivity_add">Pievienot</string>
    <string name="AddToGroupActivity_add_to_a_group">Pievienot grupai</string>

    <!-- ChooseNewAdminActivity -->
    <string name="ChooseNewAdminActivity_choose_new_admin">Izvēlēties jaunu administratoru</string>
    <string name="ChooseNewAdminActivity_done">Darīts</string>
    <string name="ChooseNewAdminActivity_you_left">Jūs pametāt \"%1$s.\"</string>

    <!-- GroupMembersDialog -->
    <string name="GroupMembersDialog_you">Jūs</string>

    <!-- GV2 access levels -->
    <string name="GroupManagement_access_level_anyone">Jebkurš</string>
    <string name="GroupManagement_access_level_all_members">Visi lietotāji</string>
    <string name="GroupManagement_access_level_only_admins">Tikai administratori</string>
    <string name="GroupManagement_access_level_no_one">Neviens</string>
    <string name="GroupManagement_access_level_unknown" translatable="false">Unknown</string>
    <array name="GroupManagement_edit_group_membership_choices">
        <item>@string/GroupManagement_access_level_all_members</item>
        <item>@string/GroupManagement_access_level_only_admins</item>
    </array>
    <array name="GroupManagement_edit_group_info_choices">
        <item>@string/GroupManagement_access_level_all_members</item>
        <item>@string/GroupManagement_access_level_only_admins</item>
    </array>

    <!-- GV2 invites sent -->
    <plurals name="GroupManagement_invitation_sent">
        <item quantity="zero">Nosūtīti %1$d uzaicinājumi</item>
        <item quantity="one">Uzaicinājums nosūtīts</item>
        <item quantity="other">Nosūtīti %1$d uzaicinājumi</item>
    </plurals>
    <string name="GroupManagement_invite_single_user">Jūs nevarat automātiski pievienot %1$s šai grupai. \n\nLietotāji ir uzaicināti pievienoties, un viņi neredzēs nevienu grupas ziņu, kamēr neapstiprinās savu dalību.</string>
    <string name="GroupManagement_invite_multiple_users">Jūs nevarat automātiski pievienot šos lietotājus šai grupai. \n\nLietotāji ir uzaicināti pievienoties, un viņi neredzēs nevienu grupas ziņu, kamēr neapstiprinās savu dalību.</string>

    <!-- GroupsV1MigrationLearnMoreBottomSheetDialogFragment -->
    <string name="GroupsV1MigrationLearnMore_what_are_new_groups">Kas ir \"Jaunās grupas\"</string>
    <string name="GroupsV1MigrationLearnMore_new_groups_have_features_like_mentions">Jaunajām grupām ir funkcijas kā @pieminēšana un grupu administratori, un nākotnē atbalstīs papildus funkcijas.</string>
    <string name="GroupsV1MigrationLearnMore_all_message_history_and_media_has_been_kept">Visa ziņu vēsure un faili tika saglabāta pirms atjaunināšanas.</string>
    <string name="GroupsV1MigrationLearnMore_you_will_need_to_accept_an_invite_to_join_this_group_again">Jums būs jāpieņem uzaicinājums vēlreiz pievienoties šai grupai un nesaņemsiet šīs grupas ziņas, kamēr uzaicinājumu nepieņemsiet.</string>
    <plurals name="GroupsV1MigrationLearnMore_these_members_will_need_to_accept_an_invite">
        <item quantity="zero">Šim dalībniekam būs jāpieņem uzaicinājums vēlreiz pievienoties šai grupai, un dalībnieks nesaņems šīs grupas ziņas, kamēr nepieņems uzaicinājumu:</item>
        <item quantity="one">Šim dalībniekam būs jāpieņem uzaicinājums pievienoties šai grupai vēlreiz, un dalībnieks nesaņems šīs grupas ziņas, kamēr nepieņems uzaicinājumu:</item>
        <item quantity="other">Šiem dalībniekiem būs jāpieņem uzaicinājums pievienoties šai grupai vēlreiz, un dalībnieki nesaņems šīs grupas ziņas, kamēr nepieņems uzaicinājumu:</item>
    </plurals>
    <plurals name="GroupsV1MigrationLearnMore_these_members_were_removed_from_the_group">
        <item quantity="zero">Šis dalībnieks tika noņemts no grupas un nevarēs atkārtoti tai pievienoties, kamēr nebūs veicis jaunināšanu:</item>
        <item quantity="one">Šis dalībnieks tika noņemts no grupas un nevarēs atkārtoti tai pievienoties, kamēr nebūs veicis jaunināšanu:</item>
        <item quantity="other">Šie dalībnieki tika noņemti no grupas un nevarēs atkārtoti tai pievienoties, kamēr nebūs veikuši jaunināšanu:</item>
    </plurals>

    <!-- GroupsV1MigrationInitiationBottomSheetDialogFragment -->
    <string name="GroupsV1MigrationInitiation_upgrade_to_new_group">Pārveidot par jauno grupu</string>
    <string name="GroupsV1MigrationInitiation_upgrade_this_group">Pārveidot šo grupu</string>
    <string name="GroupsV1MigrationInitiation_new_groups_have_features_like_mentions">Jaunajām grupām ir funkcijas kā @pieminēšana un grupu administratori, un nākotnē atbalstīs papildus funkcijas.</string>
    <string name="GroupsV1MigrationInitiation_all_message_history_and_media_will_be_kept">Visa ziņu vēsture un multivide tiks saglabāta pirms atjaunināšanas.</string>
    <string name="GroupsV1MigrationInitiation_encountered_a_network_error">Radās tīkla kļūda. Vēlāk mēģiniet vēlreiz.</string>
    <string name="GroupsV1MigrationInitiation_failed_to_upgrade">Neizdevās jaunināt.</string>
    <plurals name="GroupsV1MigrationInitiation_these_members_will_need_to_accept_an_invite">
        <item quantity="zero">Šim dalībniekam būs jāpieņem uzaicinājums pievienoties šai grupai vēlreiz, un dalībnieks nesaņems šīs grupas ziņas, kamēr nepieņems uzaicinājumu:</item>
        <item quantity="one">Šim dalībniekam būs jāpieņem uzaicinājums pievienoties šai grupai vēlreiz, un dalībnieks nesaņems šīs grupas ziņas, kamēr nepieņems uzaicinājumu:</item>
        <item quantity="other">Šiem dalībniekiem būs jāpieņem uzaicinājums pievienoties šai grupai vēlreiz, un dalībnieki nesaņems šīs grupas ziņas, kamēr nepieņems uzaicinājumu:</item>
    </plurals>
    <plurals name="GroupsV1MigrationInitiation_these_members_are_not_capable_of_joining_new_groups">
        <item quantity="zero">Šis dalībnieks nevar pievienoties jaunām grupām un tiks noņemts no šīs grupas:</item>
        <item quantity="one">Šis dalībnieks nevar pievienoties jaunām grupām un tiks noņemts no šīs grupas:</item>
        <item quantity="other">Šie dalībnieki nevar pievienoties jaunām grupām un tiks noņemti no šīs grupas:</item>
    </plurals>

    <!-- GroupsV1MigrationSuggestionsReminder -->
    <plurals name="GroupsV1MigrationSuggestionsReminder_members_couldnt_be_added_to_the_new_group">
        <item quantity="zero">%1$d dalībniekus nevarēja atkārtoti pievienot jaunajai grupai. Vai vēlaties dalībniekus pievienot tagad?</item>
        <item quantity="one">%1$d dalībnieku nevarēja atkārtoti pievienot jaunajai grupai. Vai vēlaties dalībniekus pievienot tagad?</item>
        <item quantity="other">%1$d dalībniekus nevarēja atkārtoti pievienot jaunajai grupai. Vai vēlaties dalībniekus pievienot tagad?</item>
    </plurals>
    <plurals name="GroupsV1MigrationSuggestionsReminder_add_members">
        <item quantity="zero">Pievienot dalībnieku</item>
        <item quantity="one">Pievienot dalībnieku</item>
        <item quantity="other">Pievienot dalībniekus</item>
    </plurals>
    <string name="GroupsV1MigrationSuggestionsReminder_no_thanks">Nē, paldies</string>

    <!-- GroupsV1MigrationSuggestionsDialog -->
    <plurals name="GroupsV1MigrationSuggestionsDialog_add_members_question">
        <item quantity="zero">Vai pievienot dalībnieku?</item>
        <item quantity="one">Vai pievienot dalībnieku?</item>
        <item quantity="other">Vai pievienot dalībniekus?</item>
    </plurals>
    <plurals name="GroupsV1MigrationSuggestionsDialog_these_members_couldnt_be_automatically_added">
        <item quantity="zero">Šo dalībnieku nevarēja automātiski pievienot jaunajai grupai pēc tās jaunināšanas:</item>
        <item quantity="one">Šo dalībnieku nevarēja automātiski pievienot jaunajai grupai pēc tās jaunināšanas:</item>
        <item quantity="other">Šos dalībniekus nevarēja automātiski pievienot jaunajai grupai pēc tās jaunināšanas:</item>
    </plurals>
    <plurals name="GroupsV1MigrationSuggestionsDialog_add_members">
        <item quantity="zero">Pievienot dalībnieku</item>
        <item quantity="one">Pievienot dalībnieku</item>
        <item quantity="other">Pievienot dalībniekus</item>
    </plurals>
    <plurals name="GroupsV1MigrationSuggestionsDialog_failed_to_add_members_try_again_later">
        <item quantity="zero">Neizdevās pievienot dalībnieku. Vēlāk mēģiniet vēlreiz.</item>
        <item quantity="one">Neizdevās pievienot dalībnieku. Vēlāk mēģiniet vēlreiz.</item>
        <item quantity="other">Neizdevās pievienot dalībniekus. Vēlāk mēģiniet vēlreiz.</item>
    </plurals>
    <plurals name="GroupsV1MigrationSuggestionsDialog_cannot_add_members">
        <item quantity="zero">Nevar pievienot dalībnieku.</item>
        <item quantity="one">Nevar pievienot dalībnieku.</item>
        <item quantity="other">Nevar pievienot dalībniekus.</item>
    </plurals>

    <!-- LeaveGroupDialog -->
    <string name="LeaveGroupDialog_leave_group">Pamest grupu?</string>
    <string name="LeaveGroupDialog_you_will_no_longer_be_able_to_send_or_receive_messages_in_this_group">Jūs vairs nevarēsiet sūtīt vai saņemt ziņas šajā grupā.</string>
    <string name="LeaveGroupDialog_leave">Pamest</string>
    <string name="LeaveGroupDialog_choose_new_admin">Izvēlēties jaunu administratoru</string>
    <string name="LeaveGroupDialog_before_you_leave_you_must_choose_at_least_one_new_admin_for_this_group">Pirms aiziešanas šai grupai jāizvēlas vismaz viens jauns administrators.</string>
    <string name="LeaveGroupDialog_choose_admin">Izvēlieties administratoru</string>

    <!-- LinkPreviewView -->
    <string name="LinkPreviewView_no_link_preview_available">Saites priekšskatījums nav pieejams</string>
    <string name="LinkPreviewView_this_group_link_is_not_active">Šī grupas saite nav aktīva.</string>
    <string name="LinkPreviewView_domain_date">%1$s · %2$s</string>

    <!-- LinkPreviewRepository -->
    <plurals name="LinkPreviewRepository_d_members">
        <item quantity="zero">%1$d dalībnieks</item>
        <item quantity="one">%1$d dalībnieks</item>
        <item quantity="other">%1$d dalībnieki</item>
    </plurals>

    <!-- PendingMembersActivity -->
    <string name="PendingMembersActivity_pending_group_invites">Neapstiprinātie grupu ielūgumi</string>
    <string name="PendingMembersActivity_requests">Pieprasījumi</string>
    <string name="PendingMembersActivity_invites">Uzaicinājumi</string>
    <string name="PendingMembersActivity_people_you_invited">Jūsu ielūgumi</string>
    <string name="PendingMembersActivity_you_have_no_pending_invites">Jums nav neapstiprināto ielūgumu</string>
    <string name="PendingMembersActivity_invites_by_other_group_members">Citu grupu lietotāju ielūgumi</string>
    <string name="PendingMembersActivity_no_pending_invites_by_other_group_members">Nav neapstiprināto ielūgumu no citu grupu lietotājiem.</string>
    <string name="PendingMembersActivity_missing_detail_explanation">Detaļas par ielūgtajiem no citu grupu lietotājiem netiek rādītas. Ja ielūgtie izvēlas pievienoties, grupai būs piekļuve viņu informācijai. Viņi neredzēs grupas ziņojumus, kamēr nepievienosies grupai.</string>

    <string name="PendingMembersActivity_revoke_invite">Atsaukt uzaicinājumu</string>
    <string name="PendingMembersActivity_revoke_invites">Atsaukt uzaicinājumus</string>
    <plurals name="PendingMembersActivity_revoke_d_invites">
        <item quantity="zero">Atsaukt %1$d uzaicinājumus</item>
        <item quantity="one">Atsaukt uzaicinājumu</item>
        <item quantity="other">Atsaukt %1$d uzaicinājumus</item>
    </plurals>
    <plurals name="PendingMembersActivity_error_revoking_invite">
        <item quantity="zero">Uzaicinājuma atsaukšanas kļūda</item>
        <item quantity="one">Uzaicinājuma atsaukšanas kļūda</item>
        <item quantity="other">Uzaicinājumu atsaukšanas kļūda</item>
    </plurals>

    <!-- RequestingMembersFragment -->
    <string name="RequestingMembersFragment_pending_member_requests">Neapstiprinātie (gaidošie) dalībnieku pieprasījumi</string>
    <string name="RequestingMembersFragment_no_member_requests_to_show">Nav dalībnieku pieprasījumu, kurus parādīt.</string>
    <string name="RequestingMembersFragment_explanation">Šajā sarakstā iekļautie cilvēki mēģina pievienoties šai grupai, izmantojot grupas saiti.</string>
    <string name="RequestingMembersFragment_added_s">"Pievienota \"%1$s\""</string>
    <string name="RequestingMembersFragment_denied_s">"Liegts \"%1$s\""</string>

    <!-- AddMembersActivity -->
    <string name="AddMembersActivity__done">Gatavs</string>
    <string name="AddMembersActivity__this_person_cant_be_added_to_legacy_groups">Šī persona nevar tikt pievienota vecā tipa grupām.</string>
    <string name="AddMembersActivity__this_person_cant_be_added_to_announcement_groups">Šo personu nav iespējams pievienot paziņojumu grupām.</string>
    <plurals name="AddMembersActivity__add_d_members_to_s">
        <item quantity="zero">Vai pievienot %3$d dalībniekus \"%2$s\"?</item>
        <item quantity="one">Vai pievienot \"%3$d\" \"%2$s\"?</item>
        <item quantity="other">Vai pievienot %3$d dalībniekus \"%2$s\"?</item>
    </plurals>
    <string name="AddMembersActivity__add">Pievienot</string>
    <string name="AddMembersActivity__add_members">Pievienot dalībniekus</string>

    <!-- AddGroupDetailsFragment -->
    <string name="AddGroupDetailsFragment__name_this_group">Izveidojiet grupas nosaukumu</string>
    <string name="AddGroupDetailsFragment__create_group">Izveidot grupu</string>
    <string name="AddGroupDetailsFragment__create">Izveidot</string>
    <string name="AddGroupDetailsFragment__members">Dalībnieki</string>
    <string name="AddGroupDetailsFragment__you_can_add_or_invite_friends_after_creating_this_group">Pēc šīs grupas izveides varat pievienot vai uzaicināt draugus.</string>
    <string name="AddGroupDetailsFragment__group_name_required">Grupas nosaukums (obligāti)</string>
    <string name="AddGroupDetailsFragment__group_name_optional">Grupas nosaukums (neobligāts)</string>
    <string name="AddGroupDetailsFragment__this_field_is_required">Šis lauks ir nepieciešams.</string>
    <string name="AddGroupDetailsFragment__group_creation_failed">Grupas izveidē notikusi kļūme.</string>
    <string name="AddGroupDetailsFragment__try_again_later">Lūdzu, mēģiniet vēlāk.</string>
    <string name="AddGroupDetailsFragment__remove">Noņemt</string>
    <string name="AddGroupDetailsFragment__sms_contact">Īsziņu kontakts</string>
    <string name="AddGroupDetailsFragment__remove_s_from_this_group">Vai dzēst %1$s no šīs grupas?</string>
    <!-- Info message shown in the middle of the screen, displayed when adding group details to an MMS Group -->
    <string name="AddGroupDetailsFragment__youve_selected_a_contact_that_doesnt_support">Jūs atzīmējāt kontaktu, kurš neatbalsta Signal grupas, tāpēc šī būs MMS grupa. Pielāgotos MMS grupu nosaukumus un attēlus redzēsiet tikai jūs.</string>
    <!-- Info message shown in the middle of the screen, displayed when adding group details to an MMS Group after SMS Phase 0 -->
    <string name="AddGroupDetailsFragment__youve_selected_a_contact_that_doesnt_support_signal_groups_mms_removal">You\'ve selected a contact that doesn\'t support Signal groups, this group will be MMS. Custom MMS group names and photos will only be visible to you. Support for MMS groups will be removed soon to focus on encrypted messaging.</string>

    <!-- ManageGroupActivity -->
    <string name="ManageGroupActivity_member_requests_and_invites">Dalības pieprasījumi &amp; uzaicinājumi</string>
    <string name="ManageGroupActivity_add_members">Pievienot dalībniekus</string>
    <string name="ManageGroupActivity_edit_group_info">Rediģēt grupas informāciju</string>
    <string name="ManageGroupActivity_who_can_add_new_members">Ka var pievienot jaunus lietotājus?</string>
    <string name="ManageGroupActivity_who_can_edit_this_groups_info">Kas var rediģēt šīs grupas informāciju?</string>
    <string name="ManageGroupActivity_group_link">Grupas saite</string>
    <string name="ManageGroupActivity_block_group">Bloķēt grupu</string>
    <string name="ManageGroupActivity_unblock_group">Atbloķēt grupu</string>
    <string name="ManageGroupActivity_leave_group">Pamest grupu</string>
    <string name="ManageGroupActivity_mute_notifications">Izslēgt paziņojumus</string>
    <string name="ManageGroupActivity_custom_notifications">Pielāgoti paziņojumi</string>
    <string name="ManageGroupActivity_mentions">Pieminējumi</string>
    <string name="ManageGroupActivity_chat_color_and_wallpaper">Tērzēšanas krāsa un fona tapete</string>
    <string name="ManageGroupActivity_until_s">Līdz %1$s</string>
    <string name="ManageGroupActivity_always">Vienmēr</string>
    <string name="ManageGroupActivity_off">Izslēgts</string>
    <string name="ManageGroupActivity_on">Ieslēgts</string>
    <string name="ManageGroupActivity_view_all_members">Parādīt visus dalībniekus</string>
    <string name="ManageGroupActivity_see_all">Skatīt visus</string>

    <plurals name="ManageGroupActivity_added">
        <item quantity="zero">Pievienots %1$d dalībnieks.</item>
        <item quantity="one">Pievienots %1$d dalībnieks.</item>
        <item quantity="other">Pievienoti %1$d dalībnieki.</item>
    </plurals>

    <string name="ManageGroupActivity_only_admins_can_enable_or_disable_the_sharable_group_link">Tikai administratori var iespējot vai atspējot kopīgojamo grupas saiti.</string>
    <string name="ManageGroupActivity_only_admins_can_enable_or_disable_the_option_to_approve_new_members">Tikai administratori var iespējot vai atspējot dalībnieku apstiprināšanas opciju.</string>
    <string name="ManageGroupActivity_only_admins_can_reset_the_sharable_group_link">Tikai administratori var atiestatīt kopīgojamo grupas saiti.</string>

    <string name="ManageGroupActivity_you_dont_have_the_rights_to_do_this">Jums nav tiesību veikt šīs darbības</string>
    <string name="ManageGroupActivity_not_capable">Kāds no pievienotajiem dalībniekiem neatbalsta Signal jaunās grupas. Nepieciešama Signal atjaunināšana</string>
    <string name="ManageGroupActivity_not_announcement_capable">Kāds no pievienotajiem dalībniekiem neatbalsta paziņojumu grupas, un šim dalībniekam ir jāatjaunina Signal.</string>
    <string name="ManageGroupActivity_failed_to_update_the_group">Grupas atjaunināšanā notikusi kļūda</string>
    <string name="ManageGroupActivity_youre_not_a_member_of_the_group">Jūs neesat grupas dalībnieks</string>
    <string name="ManageGroupActivity_failed_to_update_the_group_please_retry_later">Neizdevās atjaunināt grupu. Vēlāk mēģiniet vēlreiz.</string>
    <string name="ManageGroupActivity_failed_to_update_the_group_due_to_a_network_error_please_retry_later">Neizdevās atjaunināt grupu, jo radās tīkla kļūda. Vēlāk mēģiniet vēlreiz.</string>

    <string name="ManageGroupActivity_edit_name_and_picture">Labot vārdu un attēlu</string>
    <string name="ManageGroupActivity_legacy_group">Vecā tipa grupa</string>
    <string name="ManageGroupActivity_legacy_group_learn_more">Šī ir vecā tipa grupa. Tādas funkcijas kā grupu administratori ir pieejamas tikai jaunā tipa grupām.</string>
    <string name="ManageGroupActivity_legacy_group_upgrade">Šī ir vecā tipa grupa. Lai izmantotu jaunās funkcijāas, piemēram, @pieminējumi un administratori,</string>
    <string name="ManageGroupActivity_legacy_group_too_large">Šo vecā tipa grupu nevar aktualizēt (pārveidot) uz jaunā tipa grupu, jo tā ir pārāk liela. Maksimālais grupas lielums ir %1$d.</string>
    <string name="ManageGroupActivity_upgrade_this_group">aktualizēt šo grupu.</string>
    <string name="ManageGroupActivity_this_is_an_insecure_mms_group">Šī ir nedroša MMS grupa. Lai sarunātos privāti, uzaiciniet kontaktus uz Signal.</string>
    <string name="ManageGroupActivity_invite_now">Uzaicināt tagad</string>
    <string name="ManageGroupActivity_more">vēl</string>
    <string name="ManageGroupActivity_add_group_description">Pievienot grupas aprakstu…</string>

    <!-- GroupMentionSettingDialog -->
    <string name="GroupMentionSettingDialog_notify_me_for_mentions">Paziņot man par Pieminējumiem</string>
    <string name="GroupMentionSettingDialog_receive_notifications_when_youre_mentioned_in_muted_chats">Vai saņemt paziņojumus, kad esat pieminēts sarunās, kurām izslēgti paziņojumi?</string>
    <string name="GroupMentionSettingDialog_always_notify_me">Vienmēr man paziņot</string>
    <string name="GroupMentionSettingDialog_dont_notify_me">Nevajag paziņot</string>

    <!-- ManageProfileFragment -->
    <string name="ManageProfileFragment_profile_name">Profila nosaukums</string>
    <string name="ManageProfileFragment_username">Lietotājvārds</string>
    <string name="ManageProfileFragment_about">Par</string>
    <string name="ManageProfileFragment_write_a_few_words_about_yourself">Uzrakstiet dažus vārdus par sevi</string>
    <string name="ManageProfileFragment_your_name">Jūsu vārds</string>
    <string name="ManageProfileFragment_your_username">Jūsu uzvārds</string>
    <string name="ManageProfileFragment_failed_to_set_avatar">Neizdevās iestatīt avatāru</string>
    <string name="ManageProfileFragment_badges">Nozīmītes</string>
    <string name="ManageProfileFragment__edit_photo">Rediģēt fotogrāfiju</string>
    <!-- Snackbar message after creating username -->
    <string name="ManageProfileFragment__username_created">Lietotājvārds izveidots</string>
    <!-- Snackbar message after copying username -->
    <string name="ManageProfileFragment__username_copied">Lietotājvārds nokopēts</string>


    <!-- ManageRecipientActivity -->
    <string name="ManageRecipientActivity_no_groups_in_common">Nav kopēju grupu</string>
    <plurals name="ManageRecipientActivity_d_groups_in_common">
        <item quantity="zero">%1$d kopīga grupa</item>
        <item quantity="one">%1$d kopīga grupa</item>
        <item quantity="other">%1$d kopīgas grupas</item>
    </plurals>

    <plurals name="GroupMemberList_invited">
        <item quantity="zero">%1$s ielūdza %2$d cilvēkus</item>
        <item quantity="one">%1$s ielūdza 1 cilvēku</item>
        <item quantity="other">%1$s ielūdza %2$d cilvēkus</item>
    </plurals>

    <!-- CustomNotificationsDialogFragment -->
    <string name="CustomNotificationsDialogFragment__custom_notifications">Pielāgoti paziņojumi</string>
    <string name="CustomNotificationsDialogFragment__messages">Ziņas</string>
    <string name="CustomNotificationsDialogFragment__use_custom_notifications">Lietot personalizētos paziņojumus</string>
    <string name="CustomNotificationsDialogFragment__notification_sound">Paziņojuma skaņa</string>
    <string name="CustomNotificationsDialogFragment__vibrate">Vibrācija</string>
    <!-- Button text for customizing notification options -->
    <string name="CustomNotificationsDialogFragment__customize">Pielāgot</string>
    <string name="CustomNotificationsDialogFragment__change_sound_and_vibration">Mainīt skaņu un vibrāciju</string>
    <string name="CustomNotificationsDialogFragment__call_settings">Zvanu iestatījumi</string>
    <string name="CustomNotificationsDialogFragment__ringtone">Zvana signāls</string>
    <string name="CustomNotificationsDialogFragment__enabled">Iespējota</string>
    <string name="CustomNotificationsDialogFragment__disabled">Atspējota</string>
    <string name="CustomNotificationsDialogFragment__default">Noklusējuma</string>
    <string name="CustomNotificationsDialogFragment__unknown">Nezināms</string>

    <!-- ShareableGroupLinkDialogFragment -->
    <string name="ShareableGroupLinkDialogFragment__shareable_group_link">Kopīgojama grupas saite</string>
    <string name="ShareableGroupLinkDialogFragment__manage_and_share">Pārvaldīt &amp; kopīgot</string>
    <string name="ShareableGroupLinkDialogFragment__group_link">Grupas saite</string>
    <string name="ShareableGroupLinkDialogFragment__share">Kopīgot</string>
    <string name="ShareableGroupLinkDialogFragment__reset_link">Atstatīt saiti</string>
    <string name="ShareableGroupLinkDialogFragment__member_requests">Dalības pieprasījumi</string>
    <string name="ShareableGroupLinkDialogFragment__approve_new_members">Apstiprināt jaunos dalībniekus</string>
    <string name="ShareableGroupLinkDialogFragment__require_an_admin_to_approve_new_members_joining_via_the_group_link">Pieprasiet, lai administrators apstiprina jaunu dalībnieku pievienošanos, izmantojot grupas saiti.</string>
    <string name="ShareableGroupLinkDialogFragment__are_you_sure_you_want_to_reset_the_group_link">Vai tiešām vēlaties atiestatīt grupas saiti? Cilvēki vairs nevarēs pievienoties šai grupai, izmantojot pašreizējo saiti.</string>

    <!-- GroupLinkShareQrDialogFragment -->
    <string name="GroupLinkShareQrDialogFragment__qr_code">Kvadrātkods</string>
    <string name="GroupLinkShareQrDialogFragment__people_who_scan_this_code_will">Cilvēki, kuri skenē šo kodu, varēs pievienoties jūsu grupai. Ja šis iestatījums ir ieslēgts, administratoriem joprojām būs jāapstiprina jauni dalībnieki.</string>
    <string name="GroupLinkShareQrDialogFragment__share_code">Kopīgot kodu</string>

    <!-- GV2 Invite Revoke confirmation dialog -->
    <string name="InviteRevokeConfirmationDialog_revoke_own_single_invite">Vai vēlaties atsaukt uzaicinājumu, ko nosūtījāt %1$s?</string>
    <plurals name="InviteRevokeConfirmationDialog_revoke_others_invites">
        <item quantity="zero">Vai vēlaties atsaukt %2$d uzaicinājumus, ko nosūtīja %1$s?</item>
        <item quantity="one">Vai vēlaties atsaukt uzaicinājumu, ko nosūtīja %1$s?</item>
        <item quantity="other">Vai vēlaties atsaukt %2$d uzaicinājumus, ko nosūtīja %1$s?</item>
    </plurals>

    <!-- GroupJoinBottomSheetDialogFragment -->
    <string name="GroupJoinBottomSheetDialogFragment_you_are_already_a_member">Jūs jau esat dalībnieks</string>
    <string name="GroupJoinBottomSheetDialogFragment_join">Pievienoties</string>
    <string name="GroupJoinBottomSheetDialogFragment_request_to_join">Pieprasīt pievienoties</string>
    <string name="GroupJoinBottomSheetDialogFragment_unable_to_join_group_please_try_again_later">Nevar pievienoties grupai. Lūdzu, mēģiniet vēlāk vēlreiz</string>
    <string name="GroupJoinBottomSheetDialogFragment_encountered_a_network_error">Tīkla kļūme.</string>
    <string name="GroupJoinBottomSheetDialogFragment_this_group_link_is_not_active">Šī grupas saite nav aktīva.</string>
    <!-- Title shown when there was an known issue getting group information from a group link -->
    <string name="GroupJoinBottomSheetDialogFragment_cant_join_group">Nevar pievienoties grupai</string>
    <!-- Message shown when you try to get information for a group via link but an admin has removed you -->
    <string name="GroupJoinBottomSheetDialogFragment_you_cant_join_this_group_via_the_group_link_because_an_admin_removed_you">Jūs nevarat pievienoties grupai caur grupas saiti, jo adminstrators jums to ir liedzis.</string>
    <!-- Message shown when you try to get information for a group via link but the link is no longer valid -->
    <string name="GroupJoinBottomSheetDialogFragment_this_group_link_is_no_longer_valid">Šī grupas saite vairs nav derīga.</string>
    <!-- Title shown when there was an unknown issue getting group information from a group link -->
    <string name="GroupJoinBottomSheetDialogFragment_link_error">Saites kļūda</string>
    <!-- Message shown when you try to get information for a group via link but an unknown issue occurred -->
    <string name="GroupJoinBottomSheetDialogFragment_joining_via_this_link_failed_try_joining_again_later">Pievienošanās caur šo saiti neizdevās. Mēģiniet vēlāk pievienoties atkārtoti.</string>

    <string name="GroupJoinBottomSheetDialogFragment_direct_join">Vai vēlaties pievienoties šai grupai un rādīt savu vārdu un fotoattēlu šīs grupas dalībniekiem?</string>
    <string name="GroupJoinBottomSheetDialogFragment_admin_approval_needed">Lai varētu pievienoties šai grupai, šīs grupas administratoram ir jāapstiprina jūsu pieprasījums. Kad nosūtīsiet pieprasījumu pievienoties, grupas dalībnieki redzēs jūsu vārdu un fotoattēlu.</string>
    <plurals name="GroupJoinBottomSheetDialogFragment_group_dot_d_members">
        <item quantity="zero">Grupas · %1$d dalībnieks</item>
        <item quantity="one">Grupas · %1$d dalībnieks</item>
        <item quantity="other">Grupas · %1$d dalībnieki</item>
    </plurals>

    <!-- GroupJoinUpdateRequiredBottomSheetDialogFragment -->
    <string name="GroupJoinUpdateRequiredBottomSheetDialogFragment_update_signal_to_use_group_links">Atjauniniet Signal, lai izmantotu grupas saites</string>
    <string name="GroupJoinUpdateRequiredBottomSheetDialogFragment_update_message">Jūsu izmantotā Signal versija neatbalsta šīs grupas saiti. Atjauniniet uz jaunāko versiju, lai pievienotos šai grupai, izmantojot saiti.</string>
    <string name="GroupJoinUpdateRequiredBottomSheetDialogFragment_update_signal">Update Signal</string>
    <string name="GroupJoinUpdateRequiredBottomSheetDialogFragment_update_linked_device_message">Vienā vai vairākās jūsu saistītajās ierīcēs tiek izmantota Signal versija, kura neatbalsta grupu saites. Atjauniniet Signal savās saistītajās ierīcēs, lai pievienotos šai grupai.</string>
    <string name="GroupJoinUpdateRequiredBottomSheetDialogFragment_group_link_is_not_valid">Grupas saite nav derīga</string>

    <!-- GroupInviteLinkEnableAndShareBottomSheetDialogFragment -->
    <string name="GroupInviteLinkEnableAndShareBottomSheetDialogFragment_invite_friends">Uzaicināt draugus</string>
    <string name="GroupInviteLinkEnableAndShareBottomSheetDialogFragment_share_a_link_with_friends_to_let_them_quickly_join_this_group">Kopīgojiet saiti ar draugiem, lai viņi varētu ātri pievienoties šai grupai.</string>

    <string name="GroupInviteLinkEnableAndShareBottomSheetDialogFragment_enable_and_share_link">Iespējot un kopīgot saiti</string>
    <string name="GroupInviteLinkEnableAndShareBottomSheetDialogFragment_share_link">Kopīgot saiti</string>

    <string name="GroupInviteLinkEnableAndShareBottomSheetDialogFragment_unable_to_enable_group_link_please_try_again_later">Nevar iespējot grupas saiti. Vēlāk mēģiniet vēlreiz.</string>
    <string name="GroupInviteLinkEnableAndShareBottomSheetDialogFragment_encountered_a_network_error">Tīkla kļūda.</string>
    <string name="GroupInviteLinkEnableAndShareBottomSheetDialogFragment_you_dont_have_the_right_to_enable_group_link">Jums nav tiesību iespējot grupas saiti. Sazinieties ar administratoru.</string>
    <string name="GroupInviteLinkEnableAndShareBottomSheetDialogFragment_you_are_not_currently_a_member_of_the_group">Pašreiz jūs neesat šīs grupas dalībnieks.</string>

    <!-- GV2 Request confirmation dialog -->
    <string name="RequestConfirmationDialog_add_s_to_the_group">Vai pievienot “%1$s” šai grupai?</string>
    <string name="RequestConfirmationDialog_deny_request_from_s">Vai noraidīt %1$s pieprasījumu?</string>
    <!-- Confirm dialog message shown when deny a group link join request and group link is enabled. -->
    <string name="RequestConfirmationDialog_deny_request_from_s_they_will_not_be_able_to_request">Noraidīt pieprasījumu no \"%1$s\"? Viņi vairs nevarēs lūgt pievienoties caur grupas saiti.</string>
    <string name="RequestConfirmationDialog_add">Pievienot</string>
    <string name="RequestConfirmationDialog_deny">Atteikt pievienot</string>

    <!-- ImageEditorHud -->
    <string name="ImageEditorHud_blur_faces">Aizmiglot sejas</string>
    <string name="ImageEditorHud_new_blur_faces_or_draw_anywhere_to_blur">Jaunums: aizmiglojiet sejas vai zīmēt jebkur, lai aizmiglotu</string>
    <string name="ImageEditorHud_draw_anywhere_to_blur">Velciet, lai aizmiglotu</string>
    <string name="ImageEditorHud_draw_to_blur_additional_faces_or_areas">Velciet, lai aizmiglotu vairākas vietas</string>

    <!-- InputPanel -->
    <string name="InputPanel_tap_and_hold_to_record_a_voice_message_release_to_send">Turēt, lai ierakstītu audio ziņu, atlaist, lai sūtītu</string>
    <!-- Message shown if the user tries to switch a conversation from Signal to SMS -->
    <string name="InputPanel__sms_messaging_is_no_longer_supported_in_signal">Signal vairs netiek atbalstīta SMS ziņu sūtīšana.</string>

    <!-- InviteActivity -->
    <string name="InviteActivity_share">Kopīgot</string>
    <string name="InviteActivity_share_with_contacts">Kopīgot ar kontaktpersonām</string>
    <string name="InviteActivity_share_via">Kopīgot caur…</string>

    <string name="InviteActivity_cancel">Atcelt</string>
    <string name="InviteActivity_sending">Tiek sūtīts…</string>
    <string name="InviteActivity_invitations_sent">Uzaicinājums nosutīts</string>
    <string name="InviteActivity_invite_to_signal">Uzaicināt uz Molly</string>
    <string name="InviteActivity_send_sms">Sūtīt SMS (%1$d)</string>
    <plurals name="InviteActivity_send_sms_invites">
        <item quantity="zero">Sūtīt %1$dSMS ielūgumus?</item>
        <item quantity="one">Sūtīt %1$d SMS Ielūgumu?</item>
        <item quantity="other">Sūtīt %1$d SMS uzaicinājumus?</item>
    </plurals>
    <string name="InviteActivity_lets_switch_to_signal">Pārejam uz Molly: %1$s</string>
    <string name="InviteActivity_no_app_to_share_to">Izskatās, ka jums nav nevienas aplikācijas, caur kuru kopīgot.</string>

    <!-- LearnMoreTextView -->
    <string name="LearnMoreTextView_learn_more">Lasīt vairāk</string>

    <string name="SpanUtil__read_more">Lasīt vairāk</string>

    <!-- LongMessageActivity -->
    <string name="LongMessageActivity_unable_to_find_message">Neizdevās atrast ziņu</string>
    <string name="LongMessageActivity_message_from_s">Ziņa no %1$s</string>
    <string name="LongMessageActivity_your_message">Jūsu ziņa</string>

    <!-- MessageRetrievalService -->
    <string name="MessageRetrievalService_signal">Molly</string>
    <string name="MessageRetrievalService_background_connection_enabled">Fona savienojums iespējots</string>

    <!-- MmsDownloader -->
    <string name="MmsDownloader_error_reading_mms_settings">Neizdevās nolasīt mobilo pakalpojumu sniedzēja MMS uzstādījumus</string>

    <!-- MediaOverviewActivity -->
    <string name="MediaOverviewActivity_Media">Multivide</string>
    <string name="MediaOverviewActivity_Files">Faili</string>
    <string name="MediaOverviewActivity_Audio">Audio</string>
    <string name="MediaOverviewActivity_All">Visi</string>
    <plurals name="MediaOverviewActivity_Media_delete_confirm_title">
        <item quantity="zero">Vai izdzēst atlasīto?</item>
        <item quantity="one">Vai izdzēst atlasīto?</item>
        <item quantity="other">Izdzēst atlasītos?</item>
    </plurals>
    <plurals name="MediaOverviewActivity_Media_delete_confirm_message">
        <item quantity="zero">Tiks neatgriezeniski izdzēsti visi atlasītie %1$d faili. Tiks izdzēstas arī ar šiem failiem saistītās ziņas.</item>
        <item quantity="one">Atlasītais fails tiks neatgriezeniski izdzēsts. Tiks izdzēsta arī ar šo failu saistītā ziņa.</item>
        <item quantity="other">Tiks neatgriezeniski izdzēsti visi atlasītie %1$d faili. Tiks izdzēstas arī ar šiem failiem saistītās ziņas.</item>
    </plurals>
    <string name="MediaOverviewActivity_Media_delete_progress_title">Dzēš</string>
    <string name="MediaOverviewActivity_Media_delete_progress_message">Dzēš ziņas…</string>
    <string name="MediaOverviewActivity_Select_all">Izvēlēties visu</string>
    <string name="MediaOverviewActivity_collecting_attachments">Apkopo pielikumus…</string>
    <string name="MediaOverviewActivity_Sort_by">Kārtot pēc</string>
    <string name="MediaOverviewActivity_Newest">jaunākais</string>
    <string name="MediaOverviewActivity_Oldest">vecākais</string>
    <string name="MediaOverviewActivity_Storage_used">Krātuves lietojums</string>
    <string name="MediaOverviewActivity_All_storage_use">Viss krātuves lietojums</string>
    <string name="MediaOverviewActivity_Grid_view_description">Režģa skats</string>
    <string name="MediaOverviewActivity_List_view_description">Saraksta skats</string>
    <string name="MediaOverviewActivity_Selected_description">Izvēlētais</string>
    <string name="MediaOverviewActivity_select_all">Atzīmēt visus</string>
    <plurals name="MediaOverviewActivity_save_plural">
        <item quantity="zero">Saglabāt</item>
        <item quantity="one">Saglabāt</item>
        <item quantity="other">Saglabāt</item>
    </plurals>
    <plurals name="MediaOverviewActivity_delete_plural">
        <item quantity="zero">Dzēst</item>
        <item quantity="one">Dzēst</item>
        <item quantity="other">Dzēst</item>
    </plurals>

    <plurals name="MediaOverviewActivity_d_selected_s">
        <item quantity="zero">%1$d atlasīti (%2$s)</item>
        <item quantity="one">%1$d atlasīts (%2$s)</item>
        <item quantity="other">%1$d atlasīti (%2$s)</item>
    </plurals>
    <string name="MediaOverviewActivity_file">Fails</string>
    <string name="MediaOverviewActivity_audio">Audio</string>
    <string name="MediaOverviewActivity_video">Video</string>
    <string name="MediaOverviewActivity_image">Atēls</string>
    <string name="MediaOverviewActivity_detail_line_2_part" translatable="false">%1$s · %2$s</string>
    <string name="MediaOverviewActivity_detail_line_3_part" translatable="false">%1$s · %2$s · %3$s</string>
    <string name="MediaOverviewActivity_voice_message">Balss ziņa</string>

    <string name="MediaOverviewActivity_sent_by_s">Nosūtīja %1$s</string>
    <string name="MediaOverviewActivity_sent_by_you">Jūs nosūtījāt</string>
    <string name="MediaOverviewActivity_sent_by_s_to_s">%1$s nosūtīja %2$s</string>
    <string name="MediaOverviewActivity_sent_by_you_to_s">Jūs nosūtījāt %1$s</string>

    <!-- Megaphones -->
    <string name="Megaphones_remind_me_later">Atgādināt vēlāk</string>
    <string name="Megaphones_verify_your_signal_pin">Signal PIN pārbaude</string>
    <string name="Megaphones_well_occasionally_ask_you_to_verify_your_pin">Dažreiz mēs Jums pieprasīsim pārbaudīt jūsu PIN, lai jūs to atcerētos.</string>
    <string name="Megaphones_verify_pin">Pārbaudīt PIN</string>
    <string name="Megaphones_get_started">Sākt</string>
    <string name="Megaphones_new_group">Jauna grupa</string>
    <string name="Megaphones_invite_friends">Uzaicināt draugus</string>
    <string name="Megaphones_use_sms">Izmantot SMS</string>
    <string name="Megaphones_appearance">Izskats</string>
    <string name="Megaphones_add_photo">Pievienot fotoattēlu</string>

    <!-- Title of a bottom sheet to render messages that all quote a specific message -->
    <string name="MessageQuotesBottomSheet_replies">Atbildes</string>

    <!-- NotificationBarManager -->
    <string name="NotificationBarManager_signal_call_in_progress">Tiek veikts Signal zvans</string>
    <string name="NotificationBarManager__establishing_signal_call">Signal zvana savienojuma izveide</string>
    <string name="NotificationBarManager__incoming_signal_call">Ienākošs Signal zvans</string>
    <string name="NotificationBarManager__incoming_signal_group_call">Ienākošs Signal grupas zvans</string>
    <!-- Temporary notification shown when starting the calling service -->
    <string name="NotificationBarManager__starting_signal_call_service">Tiek palaists Molly zvana pakalpojums</string>
    <string name="NotificationBarManager__stopping_signal_call_service">Tiek apturēts Molly zvana pakalpojums</string>
    <string name="NotificationBarManager__decline_call">Noraidīt zvanu</string>
    <string name="NotificationBarManager__answer_call">Atbildēt</string>
    <string name="NotificationBarManager__end_call">Beigt zvanu</string>
    <string name="NotificationBarManager__cancel_call">Atcelt zvanu</string>
    <string name="NotificationBarManager__join_call">Pievienoties sarunai</string>

    <!-- NotificationsMegaphone -->
    <string name="NotificationsMegaphone_turn_on_notifications">Iespējot Paziņojumus?</string>
    <string name="NotificationsMegaphone_never_miss_a_message">Nepalaidiet garām ziņas no jūsu kontaktiem un grupām.</string>
    <string name="NotificationsMegaphone_turn_on">Ieslēgt</string>
    <string name="NotificationsMegaphone_not_now">Ne tagad</string>

    <!-- NotificationMmsMessageRecord -->
    <string name="NotificationMmsMessageRecord_multimedia_message">Multivides ziņa</string>
    <string name="NotificationMmsMessageRecord_downloading_mms_message">Lejuplādē MMS ziņu</string>
    <string name="NotificationMmsMessageRecord_error_downloading_mms_message">Kļūme lejuplādējot MMS ziņu, pieskarieties, lai mēģinātu vēlreiz</string>

    <!-- MediaPickerActivity -->
    <string name="MediaPickerActivity_send_to">Sūtīt %1$s</string>
    <string name="MediaPickerActivity__menu_open_camera">Atvērt kameru</string>

    <!-- MediaSendActivity -->
    <string name="MediaSendActivity_add_a_caption">Pievienot aprakstu…</string>
    <string name="MediaSendActivity_an_item_was_removed_because_it_exceeded_the_size_limit">Vienums tika noņemts, jo tas pārsniedza izmēra ierobežojumu</string>
    <string name="MediaSendActivity_an_item_was_removed_because_it_had_an_unknown_type">Vienums tika noņemts, jo tā tips netika atpazīts</string>
    <string name="MediaSendActivity_an_item_was_removed_because_it_exceeded_the_size_limit_or_had_an_unknown_type">Vienums tika noņemts, jo tas pārsniedza izmēra ierobežojumu vai arī tā tips netika atpazīts</string>
    <string name="MediaSendActivity_camera_unavailable">Kamera nav pieejama</string>
    <string name="MediaSendActivity_message_to_s">Ziņa %1$s</string>
    <string name="MediaSendActivity_message">Ziņa</string>
    <string name="MediaSendActivity_select_recipients">Izvēlēties adresātus</string>
    <string name="MediaSendActivity_signal_needs_access_to_your_contacts">Molly ir nepieciešama piekļuve jūsu kontaktiem, lai tos parādītu.</string>
    <string name="MediaSendActivity_signal_needs_contacts_permission_in_order_to_show_your_contacts_but_it_has_been_permanently_denied">Molly ir nepieciešama piekļuve kontaktiem, lai parādītu jūsu kontaktpersonas, bet tā ir neatgriezeniski noraidīta. Lūdzu, dodieties uz aplikāciju iestatījumiem, izvēlieties \"Atļaujas\" un iespējojiet \"Kontakti\"</string>
    <plurals name="MediaSendActivity_cant_share_more_than_n_items">
        <item quantity="zero">Jūs Nevariet dalīties ar vairāk kā %1$d elementus.</item>
        <item quantity="one">Jūs Nevariet dalīties ar vairāk %1$d elementu.</item>
        <item quantity="other">Jūs nevarat kopīgot vairāk kā %1$d vienumus.</item>
    </plurals>
    <string name="MediaSendActivity_select_recipients_description">Izvēlēties adresātus</string>
    <string name="MediaSendActivity_tap_here_to_make_this_message_disappear_after_it_is_viewed">Pieskarieties šeit, lai šis ziņojums pēc tā izlasīšanas izgaistu.</string>

    <!-- MediaRepository -->
    <string name="MediaRepository_all_media">Visa multivide</string>
    <string name="MediaRepository__camera">Kamera</string>

    <!-- MessageDecryptionUtil -->
    <string name="MessageDecryptionUtil_failed_to_decrypt_message">Neizdevās atšifrēt ziņu</string>
    <string name="MessageDecryptionUtil_tap_to_send_a_debug_log">Pieskarieties, lai nosūtītu atkļūdošanas žurnālu</string>

    <!-- MessageRecord -->
    <string name="MessageRecord_unknown">Nezināms</string>
    <string name="MessageRecord_message_encrypted_with_a_legacy_protocol_version_that_is_no_longer_supported">Saņemta ziņa, kas šifrēta, izmantojot vecāku Signal versiju, kura vairs netiek atbalstīta. Palūdziet sūtītājam aktualizēt Signal uz jaunāko versiju un nosūtīt ziņu vēlreiz.</string>
    <string name="MessageRecord_left_group">Jūs esat pametis grupu.</string>
    <string name="MessageRecord_you_updated_group">Jūs aktualizējāt grupu.</string>
    <string name="MessageRecord_the_group_was_updated">Šī grupa tika aktualizēta.</string>
    <string name="MessageRecord_you_called_date">Jūs zvanījāt · %1$s</string>
    <string name="MessageRecord_missed_audio_call_date">Neatbildēts audiozvans · %1$s</string>
    <string name="MessageRecord_missed_video_call_date">Neatbildēts videozvans · %1$s</string>
    <string name="MessageRecord_s_updated_group">%1$s aktualizēja grupu.</string>
    <string name="MessageRecord_s_called_you_date">%1$s jums zvanīja · %2$s</string>
    <string name="MessageRecord_s_joined_signal">%1$s lieto Signal!</string>
    <string name="MessageRecord_you_disabled_disappearing_messages">Jūs atspējojāt gaistošās ziņas.</string>
    <string name="MessageRecord_s_disabled_disappearing_messages">%1$s atspējoja gaistošās ziņas.</string>
    <string name="MessageRecord_you_set_disappearing_message_time_to_s">Jūs iestatījāt gaistošo ziņu taimeri uz %1$s.</string>
    <string name="MessageRecord_s_set_disappearing_message_time_to_s">%1$s iestatīja gaistošo ziņu taimeri uz %2$s</string>
    <string name="MessageRecord_disappearing_message_time_set_to_s">Gaistošo ziņu taimeris tika iestatīts uz %1$s.</string>
    <string name="MessageRecord_this_group_was_updated_to_a_new_group">Šī grupa tika atjaunināta uz Jaunā tipa grupu</string>
    <string name="MessageRecord_you_couldnt_be_added_to_the_new_group_and_have_been_invited_to_join">Jūs nevarēja pievienot jaunā tipa grupai, bet jūs tikā uzaicināts tai pievienoties.</string>
    <string name="MessageRecord_chat_session_refreshed">Sarunas sesija atsvaidzināta</string>
    <plurals name="MessageRecord_members_couldnt_be_added_to_the_new_group_and_have_been_invited">
        <item quantity="zero">%1$s dalībniekus nevarēja pievienot jaunajai grupai, un viņi tika uzaicināti tai pievienoties.</item>
        <item quantity="one">Dalībnieku nevarēja pievienot jaunajai grupai, un viņš tika uzaicināts tai pievienoties.</item>
        <item quantity="other">%1$s dalībniekus nevarēja pievienot jaunajai grupai, un viņi tika uzaicināti tai pievienoties.</item>
    </plurals>

    <plurals name="MessageRecord_members_couldnt_be_added_to_the_new_group_and_have_been_removed">
        <item quantity="zero">%1$s dalībniekus nevarēja pievienot jaunajai grupai, un viņi tika izdzēsti.</item>
        <item quantity="one">%1$s dalībniekus nevarēja pievienot jaunajai grupai, un viņš tika izdzēsts.</item>
        <item quantity="other">%1$s dalībniekus nevarēja pievienot jaunajai grupai, un viņi tika izdzēsti.</item>
    </plurals>

    <!-- Profile change updates -->
    <string name="MessageRecord_changed_their_profile_name_to">%1$s mainīja profila nosaukumu uz %2$s.</string>
    <string name="MessageRecord_changed_their_profile_name_from_to">%1$s mainīja profila nosaukumu no %2$s uz %3$s.</string>
    <string name="MessageRecord_changed_their_profile">%1$s mainīja profilu.</string>

    <!-- GV2 specific -->
    <string name="MessageRecord_you_created_the_group">Jūs izveidojāt grupu.</string>
    <string name="MessageRecord_group_updated">Grupa aktualizēta.</string>
    <string name="MessageRecord_invite_friends_to_this_group">Uzaiciniet draugus šajā grupā izmantojot grupas saiti</string>

    <!-- GV2 member additions -->
    <string name="MessageRecord_you_added_s">Jūs pievienojāt %1$s.</string>
    <string name="MessageRecord_s_added_s">%1$s pievienoja %2$s.</string>
    <string name="MessageRecord_s_added_you">%1$s pievienoja jūs grupai.</string>
    <string name="MessageRecord_you_joined_the_group">Jūs pievienojāties grupai.</string>
    <string name="MessageRecord_s_joined_the_group">%1$s pievienojās grupai.</string>

    <!-- GV2 member removals -->
    <string name="MessageRecord_you_removed_s">Jūs noņēmāt %1$s.</string>
    <string name="MessageRecord_s_removed_s">%1$s noņēma %2$s.</string>
    <string name="MessageRecord_s_removed_you_from_the_group">%1$s noņēma jūs no grupas.</string>
    <string name="MessageRecord_you_left_the_group">Jūs pametāt grupu.</string>
    <string name="MessageRecord_s_left_the_group">%1$s pameta grupu.</string>
    <string name="MessageRecord_you_are_no_longer_in_the_group">Jūs vairs neesat grupā.</string>
    <string name="MessageRecord_s_is_no_longer_in_the_group">%1$s vairs nav grupā.</string>

    <!-- GV2 role change -->
    <string name="MessageRecord_you_made_s_an_admin">%1$sir administrators.</string>
    <string name="MessageRecord_s_made_s_an_admin">%1$s piešķīra %2$s administratora tiesības.</string>
    <string name="MessageRecord_s_made_you_an_admin">%1$s piešķīra Jums administratora tiesības.</string>
    <string name="MessageRecord_you_revoked_admin_privileges_from_s">Jūs atsaucāt %1$s administratora tiesības.</string>
    <string name="MessageRecord_s_revoked_your_admin_privileges">%1$s atsauca jūsu administratora tiesības.</string>
    <string name="MessageRecord_s_revoked_admin_privileges_from_s">%1$s atsauca administratora tiesības no %2$s.</string>
    <string name="MessageRecord_s_is_now_an_admin">%1$s tagad ir administrators.</string>
    <string name="MessageRecord_you_are_now_an_admin">Jūs tagad esat administrators.</string>
    <string name="MessageRecord_s_is_no_longer_an_admin">%1$s vairs nav administrators.</string>
    <string name="MessageRecord_you_are_no_longer_an_admin">Jūs vairs neesat administrators</string>

    <!-- GV2 invitations -->
    <string name="MessageRecord_you_invited_s_to_the_group">Jūs uzaicinājāt %1$s pievienoties grupai.</string>
    <string name="MessageRecord_s_invited_you_to_the_group">%1$s uzaicināja jūs pievienoties grupai.</string>
    <plurals name="MessageRecord_s_invited_members">
        <item quantity="zero">%1$s uzaicināja %2$d cilvēkus pievienoties grupai.</item>
        <item quantity="one">%1$s uzaicināja 1 personu pievienoties grupai.</item>
        <item quantity="other">%1$s uzaicināja %2$d cilvēkus pievienoties grupai.</item>
    </plurals>
    <string name="MessageRecord_you_were_invited_to_the_group">Jūs tikāt uzaicināts pievienoties šai grupai.</string>
    <plurals name="MessageRecord_d_people_were_invited_to_the_group">
        <item quantity="zero">%1$d cilvēki tika uzaicināti pievienoties šai grupai.</item>
        <item quantity="one">1 persona tika uzaicināta pievienoties šai grupai.</item>
        <item quantity="other">%1$d cilvēki tika uzaicināti pievienoties šai grupai.</item>
    </plurals>

    <!-- GV2 invitation revokes -->
    <plurals name="MessageRecord_you_revoked_invites">
        <item quantity="zero">Jūs atsaucāt %1$d uzaicinājumus pievienoties grupai.</item>
        <item quantity="one">Jūs atsaucāt uzaicinājumu pievienoties grupai.</item>
        <item quantity="other">Jūs atsaucāt %1$d uzaicinājumus pievienoties grupai.</item>
    </plurals>
    <plurals name="MessageRecord_s_revoked_invites">
        <item quantity="zero">%1$s atsauca %2$d uzaicinājumus pievienoties grupai.</item>
        <item quantity="one">%1$s atsauca uzaicinājumu pievienoties grupai.</item>
        <item quantity="other">%1$s atsauca %2$d uzaicinājumus pievienoties grupai.</item>
    </plurals>
    <string name="MessageRecord_someone_declined_an_invitation_to_the_group">Kāds atcēla ielūgumu pievienoties grupai.</string>
    <string name="MessageRecord_you_declined_the_invitation_to_the_group">Jūs atcēlāt ielūgumu pievienoties grupai.</string>
    <string name="MessageRecord_s_revoked_your_invitation_to_the_group">%1$s atsauca jūsu uzaicinājumu pievienoties šai grupai.</string>
    <string name="MessageRecord_an_admin_revoked_your_invitation_to_the_group">Administrators atsauca jūsu ielūgumu uz grupu.</string>
    <plurals name="MessageRecord_d_invitations_were_revoked">
        <item quantity="zero">%1$d uzaicinājumi pievienoties šai grupai tika atsaukti.</item>
        <item quantity="one">Uzaicinājums pievienoties šai grupai tika atsaukts.</item>
        <item quantity="other">%1$d uzaicinājumi pievienoties šai grupai tika atsaukti.</item>
    </plurals>

    <!-- GV2 invitation acceptance -->
    <string name="MessageRecord_you_accepted_invite">Jūs pieņēmāt ielūgumu pievienoties grupai.</string>
    <string name="MessageRecord_s_accepted_invite">%1$s pieņēma uzaicinājumu pievienoties grupai.</string>
    <string name="MessageRecord_you_added_invited_member_s">Jūs pievienojāt uzaicināto dalībnieku %1$s.</string>
    <string name="MessageRecord_s_added_invited_member_s">%1$s pievienoja uzaicināto dalībnieku %2$s.</string>

    <!-- GV2 title change -->
    <string name="MessageRecord_you_changed_the_group_name_to_s">Jūs mainīja grupas nosaukumu uz \"%1$s\".</string>
    <string name="MessageRecord_s_changed_the_group_name_to_s">%1$s mainīja grupas nosaukumu uz \"%2$s\".</string>
    <string name="MessageRecord_the_group_name_has_changed_to_s">Grupas nosaukums ir mainīts uz \"%1$s\".</string>

    <!-- GV2 description change -->
    <string name="MessageRecord_you_changed_the_group_description">Jūs mainījāt grupas aprakstu.</string>
    <string name="MessageRecord_s_changed_the_group_description">%1$s mainīja grupas aprakstu.</string>
    <string name="MessageRecord_the_group_description_has_changed">Grupas apraksts ir mainīts.</string>

    <!-- GV2 avatar change -->
    <string name="MessageRecord_you_changed_the_group_avatar">Jūs nomainījāt grupas attēlu.</string>
    <string name="MessageRecord_s_changed_the_group_avatar">%1$s nomainīja grupas attēlu.</string>
    <string name="MessageRecord_the_group_group_avatar_has_been_changed">Grupas avatars ir mainījies.</string>

    <!-- GV2 attribute access level change -->
    <string name="MessageRecord_you_changed_who_can_edit_group_info_to_s">Jūs uzstādījāt \"%1$s\" kā personu, kas var labot grupas informāciju.</string>
    <string name="MessageRecord_s_changed_who_can_edit_group_info_to_s">%1$suzstādīja personu, kas var labot grupas informāciju uz \"%2$s\".</string>
    <string name="MessageRecord_who_can_edit_group_info_has_been_changed_to_s">Persona, kura drīkst rediģēt grupas informāciju, ir mainīta uz \"%1$s\".</string>

    <!-- GV2 membership access level change -->
    <string name="MessageRecord_you_changed_who_can_edit_group_membership_to_s">Jūs uzstādījāt \"%1$s\" kā personu, kas var labot grupas dalību.</string>
    <string name="MessageRecord_s_changed_who_can_edit_group_membership_to_s">%1$s uzstādīja \"%2$s\" kā personu, kas var labot grupas dalību.</string>
    <string name="MessageRecord_who_can_edit_group_membership_has_been_changed_to_s">Persona, kura drīkst rediģēt dalību grupā, ir mainīta uz \"%1$s\".</string>

    <!-- GV2 announcement group change -->
    <string name="MessageRecord_you_allow_all_members_to_send">Jūs mainījāt grupas iestatījumus, lai visiem dalībniekiem ļautu sūtīt ziņas.</string>
    <string name="MessageRecord_you_allow_only_admins_to_send">Jūs mainījāt grupas iestatījumus, lai ziņas ļautu sūtīt tikai administratoriem.</string>
    <string name="MessageRecord_s_allow_all_members_to_send">%1$s mainīja grupas iestatījumus, lai visiem dalībniekiem ļautu sūtīt ziņas.</string>
    <string name="MessageRecord_s_allow_only_admins_to_send">%1$s mainīja grupas iestatījumus, lai ziņas ļautu sūtīt tikai administratoriem.</string>
    <string name="MessageRecord_allow_all_members_to_send">Grupas iestatījumi tika mainīti, lai visiem dalībniekiem ļautu sūtīt ziņas.</string>
    <string name="MessageRecord_allow_only_admins_to_send">Grupas iestatījumi tika mainīti, lai ziņas ļautu sūtīt tikai administratoriem.</string>

    <!-- GV2 group link invite access level change -->
    <string name="MessageRecord_you_turned_on_the_group_link_with_admin_approval_off">Jūs iespējojāt grupas saiti bez administratora apstiprinājuma.</string>
    <string name="MessageRecord_you_turned_on_the_group_link_with_admin_approval_on">Jūs iespējojāt grupas saiti ar administratora apstiprinājumu.</string>
    <string name="MessageRecord_you_turned_off_the_group_link">Jūs atspējojāt grupas saiti.</string>
    <string name="MessageRecord_s_turned_on_the_group_link_with_admin_approval_off">%1$s aktivizēja grupas saiti bez ieslēgta administratora apstiprinājuma.</string>
    <string name="MessageRecord_s_turned_on_the_group_link_with_admin_approval_on">%1$s aktivizēja grupas saiti ar ieslēgtu administratora apstiprinājumu.</string>
    <string name="MessageRecord_s_turned_off_the_group_link">%1$s izslēdza grupas saiti.</string>
    <string name="MessageRecord_the_group_link_has_been_turned_on_with_admin_approval_off">Grupas saite ir izslēgta ar izslēgtu administratora apstiprinājumu.</string>
    <string name="MessageRecord_the_group_link_has_been_turned_on_with_admin_approval_on">Grupas saite ir aktivizēta ar ieslēgtu administratora apstiprinājumu.</string>
    <string name="MessageRecord_the_group_link_has_been_turned_off">Grupas saite ir izslēgta.</string>
    <string name="MessageRecord_you_turned_off_admin_approval_for_the_group_link">Jūs izslēdzāt administratora apstiprinājumu grupas saitei.</string>
    <string name="MessageRecord_s_turned_off_admin_approval_for_the_group_link">%1$s izslēdza administratora apstiprinājumu grupas saitei.</string>
    <string name="MessageRecord_the_admin_approval_for_the_group_link_has_been_turned_off">Administratora apstiprinājums grupas saitei ir izslēgts.</string>
    <string name="MessageRecord_you_turned_on_admin_approval_for_the_group_link">Jūs ieslēdzāt administratora apstiprinājumu grupas saitei.</string>
    <string name="MessageRecord_s_turned_on_admin_approval_for_the_group_link">%1$s ieslēdza administratora apstiprinājumu grupas saitei.</string>
    <string name="MessageRecord_the_admin_approval_for_the_group_link_has_been_turned_on">Administratora apstiprinājums grupas saitei ir ieslēgts.</string>

    <!-- GV2 group link reset -->
    <string name="MessageRecord_you_reset_the_group_link">Jūs atiestatījāt grupas saiti.</string>
    <string name="MessageRecord_s_reset_the_group_link">%1$s atiestatīja grupas saiti.</string>
    <string name="MessageRecord_the_group_link_has_been_reset">Grupas saite ir atiestatīta.</string>

    <!-- GV2 group link joins -->
    <string name="MessageRecord_you_joined_the_group_via_the_group_link">Jūs pievienojāties šai grupai, izmantojot grupas saiti.</string>
    <string name="MessageRecord_s_joined_the_group_via_the_group_link">%1$s pievienojās šai grupai, izmantojot grupas saiti.</string>

    <!-- GV2 group link requests -->
    <string name="MessageRecord_you_sent_a_request_to_join_the_group">Jūs nosūtījāt pieprasījumu pievienoties šai grupai.</string>
    <string name="MessageRecord_s_requested_to_join_via_the_group_link">%1$s nosūtīja pieprasījumu pievienoties šai grupai, izmantojot grupas saiti.</string>
    <!-- Update message shown when someone requests to join via group link and cancels the request back to back -->
    <plurals name="MessageRecord_s_requested_and_cancelled_their_request_to_join_via_the_group_link">
        <item quantity="zero">%1$s pieprasīja un atcēla %2$d pieprasījumus pievienoties šai grupai, izmantojot grupas saiti.</item>
        <item quantity="one">%1$s pieprasīja un atcēla savu pieprasījumu pievienoties šai grupai, izmantojot grupas saiti.</item>
        <item quantity="other">%1$s pieprasīja un atcēla %2$d pieprasījumus pievienoties šai grupai, izmantojot grupas saiti.</item>
    </plurals>

    <!-- GV2 group link approvals -->
    <string name="MessageRecord_s_approved_your_request_to_join_the_group">%1$s apstiprināja jūsu pieprasījumu pievienoties šai grupai.</string>
    <string name="MessageRecord_s_approved_a_request_to_join_the_group_from_s">%1$s apstiprināja %2$s pieprasījumu pievienoties šai grupai.</string>
    <string name="MessageRecord_you_approved_a_request_to_join_the_group_from_s">Jūs apstiprinājāt %1$s pieprasījumu pievienoties šai grupai.</string>
    <string name="MessageRecord_your_request_to_join_the_group_has_been_approved">Jūsu pieprasījums pievienoties šai grupai tika apstiprināts.</string>
    <string name="MessageRecord_a_request_to_join_the_group_from_s_has_been_approved">%1$s pieprasījums pievienoties šai grupai tika apstiprināts.</string>

    <!-- GV2 group link deny -->
    <string name="MessageRecord_your_request_to_join_the_group_has_been_denied_by_an_admin">Administrators noraidīja jūsu pieprasījumu pievienoties šai grupai.</string>
    <string name="MessageRecord_s_denied_a_request_to_join_the_group_from_s">%1$s noraidīja %2$s pieprasījumu pievienoties šai grupai.</string>
    <string name="MessageRecord_a_request_to_join_the_group_from_s_has_been_denied">%1$s pieprasījums pievienoties šai grupai tika noraidīts.</string>
    <string name="MessageRecord_you_canceled_your_request_to_join_the_group">Jūs atcēlāt savu pieprasījumu pievienoties šai grupai.</string>
    <string name="MessageRecord_s_canceled_their_request_to_join_the_group">%1$s atcēla savus pieprasījumus pievienoties šai grupai.</string>

    <!-- End of GV2 specific update messages -->

    <string name="MessageRecord_your_safety_number_with_s_has_changed">Jūsu drošības kods ar %1$s ir mainījies.</string>
    <string name="MessageRecord_you_marked_your_safety_number_with_s_verified">Jūs atzīmējāt savu drošības kodu ar %1$s kā pārbaudītu.</string>
    <string name="MessageRecord_you_marked_your_safety_number_with_s_verified_from_another_device">Jūs atzīmējāt savu drošības kodu ar %1$s kā pārbaudītu no citas ierīces</string>
    <string name="MessageRecord_you_marked_your_safety_number_with_s_unverified">Jūs atzīmējāt savu drošības kodu ar %1$s kā nepārbaudītu.</string>
    <string name="MessageRecord_you_marked_your_safety_number_with_s_unverified_from_another_device">Jūs atzīmējāt savu drošības kodu ar %1$s kā nepārbaudītu no citas ierīces</string>
    <string name="MessageRecord_a_message_from_s_couldnt_be_delivered">%1$s ziņu nevarēja piegādāt</string>
    <string name="MessageRecord_s_changed_their_phone_number">%1$s nomainīja savu telefona numuru.</string>
    <!-- Update item message shown in the release channel when someone is already a sustainer so we ask them if they want to boost. -->
    <string name="MessageRecord_like_this_new_feature_help_support_signal_with_a_one_time_donation">Jums patīk šī jaunā funkcija? Palīdziet atbalstīt Signal ar vienreizēju ziedojumu.</string>
    <!-- Update item message shown when we merge two threads together -->
    <string name="MessageRecord_your_message_history_with_s_and_their_number_s_has_been_merged">Jūsu ziņu vēsture ar lietotāju %1$s un šī lietotāja numuru %2$s ir apvienota.</string>
    <!-- Update item message shown when we merge two threads together and we don't know the phone number of the other thread -->
    <string name="MessageRecord_your_message_history_with_s_and_another_chat_has_been_merged">Jūsu ziņu vēsture ar lietotāju %1$s un citu šī lietotāja sarunu ir apvienota.</string>
    <!-- Message to notify sender that activate payments request has been sent to the recipient -->
    <string name="MessageRecord_you_sent_request">Jūs nosūtījāt lietotājam %1$s pieprasījumu aktivizēt maksājumus</string>
    <!-- Request message from recipient to activate payments -->
    <string name="MessageRecord_wants_you_to_activate_payments">%1$s vēlas, lai jūs aktivizētu maksājumus. Sūtiet maksājumus tikai personām, kurām uzticaties.</string>
    <!-- Message to inform user that payments was activated-->
    <string name="MessageRecord_you_activated_payments">Jūs aktivizējāt maksājumus</string>
    <!-- Message to inform sender that recipient can now accept payments -->
    <string name="MessageRecord_can_accept_payments">%1$s tagad var pieņemt maksājumus</string>

    <!-- Group Calling update messages -->
    <string name="MessageRecord_s_started_a_group_call_s">%1$s sāka grupas zvanu · %2$s</string>
    <string name="MessageRecord_s_is_in_the_group_call_s">%1$s ir grupas zvanā · %2$s</string>
    <string name="MessageRecord_you_are_in_the_group_call_s1">Jūs esat grupas zvanā · %1$s</string>
    <string name="MessageRecord_s_and_s_are_in_the_group_call_s1">%1$s un %2$s ir grupas zvanā · %3$s</string>
    <string name="MessageRecord_group_call_s">Grupas zvans · %1$s</string>

    <string name="MessageRecord_s_started_a_group_call">%1$s sāka grupas zvanu</string>
    <string name="MessageRecord_s_is_in_the_group_call">%1$s ir grupas zvanā</string>
    <string name="MessageRecord_you_are_in_the_group_call">Jūs esat grupas zvanā</string>
    <string name="MessageRecord_s_and_s_are_in_the_group_call">%1$s un %2$s ir grupas zvanā</string>
    <string name="MessageRecord_group_call">Grupas zvans</string>

    <string name="MessageRecord_you">Jūs</string>

    <plurals name="MessageRecord_s_s_and_d_others_are_in_the_group_call_s">
        <item quantity="zero">%1$s, %2$s un %3$d cits ir grupas zvanā · %4$s</item>
        <item quantity="one">%1$s, %2$s un %3$d cits ir grupas zvanā · %4$s</item>
        <item quantity="other">%1$s, %2$s un %3$d citi ir grupas zvanā · %4$s</item>
    </plurals>

    <plurals name="MessageRecord_s_s_and_d_others_are_in_the_group_call">
        <item quantity="zero">%1$s, %2$s un %3$d cits ir grupas zvanā</item>
        <item quantity="one">%1$s, %2$s un %3$d cits ir grupas zvanā</item>
        <item quantity="other">%1$s, %2$s un %3$d citi ir grupas zvanā</item>
    </plurals>

    <!-- In-conversation update message to indicate that the current contact is sms only and will need to migrate to signal to continue the conversation in signal. -->
    <string name="MessageRecord__you_will_no_longer_be_able_to_send_sms_messages_from_signal_soon">Drīzumā vairs nevarēsiet sūtīt SMS ziņas lietotnē Signal. Uzaiciniet lietotāju %1$s izmantot Signal, lai turpinātu sarunu šeit.</string>
    <!-- In-conversation update message to indicate that the current contact is sms only and will need to migrate to signal to continue the conversation in signal. -->
<<<<<<< HEAD
    <string name="MessageRecord__you_can_no_longer_send_sms_messages_in_signal">Lietotnē Molly vairs nav iespējams sūtīt SMS ziņas. Uzaiciniet lietotāju %1$s izmantot Molly, lai turpinātu sarunu šeit.</string>
=======
    <string name="MessageRecord__you_can_no_longer_send_sms_messages_in_signal">Lietotnē Signal vairs nav iespējams sūtīt SMS ziņas. Uzaiciniet lietotāju %1$s izmantot Signal, lai turpinātu sarunu šeit.</string>
    <!-- Body for quote when message being quoted is an in-app payment message -->
    <string name="MessageRecord__payment_s">Payment: %1$s</string>
>>>>>>> 09afb1be

    <!-- MessageRequestBottomView -->
    <string name="MessageRequestBottomView_accept">Apstiprināt</string>
    <string name="MessageRequestBottomView_continue">Turpināt</string>
    <string name="MessageRequestBottomView_delete">Dzēst</string>
    <string name="MessageRequestBottomView_block">Bloķēt</string>
    <string name="MessageRequestBottomView_unblock">Atbloķēt</string>
    <string name="MessageRequestBottomView_do_you_want_to_let_s_message_you_they_wont_know_youve_seen_their_messages_until_you_accept">Vai atļaut %1$s ar jums sazināties un kopīgot jūsu vārdu un fotoattēlu? Viņi nezinās, vai jūs izlasījāt ziņas, kamēr neapstiprināsiet.</string>
    <!-- Shown in message request flow. Describes what will happen if you unblock a Signal user -->
    <string name="MessageRequestBottomView_do_you_want_to_let_s_message_you_wont_receive_any_messages_until_you_unblock_them">Vai atļaut %1$s ar jums sazināties un kopīgot jūsu vārdu un fotoattēlu? Jūs nesaņemsiet nevienu ziņu, kamēr šo grupu neatbloķēsiet.</string>
    <!-- Shown in message request flow. Describes what will happen if you unblock an SMS user -->
    <string name="MessageRequestBottomView_do_you_want_to_let_s_message_you_wont_receive_any_messages_until_you_unblock_them_SMS">Ļaut %1$s sūtīt jums ziņas? Jūs nesaņemsiet ziņas līdz neatbloķēsiet viņu.</string>
    <string name="MessageRequestBottomView_get_updates_and_news_from_s_you_wont_receive_any_updates_until_you_unblock_them">Saņemt junumus un ziņas no %1$s? Jūs nesaņemsiet nevienu ziņu, kamēr šo lietotāju neatbloķēsiet.</string>
    <string name="MessageRequestBottomView_continue_your_conversation_with_this_group_and_share_your_name_and_photo">Vai vēlaties turpināt sarunu ar šo grupu un rādīt savu vārdu un fotoattēlu šīs grupas dalībniekiem?</string>
    <string name="MessageRequestBottomView_upgrade_this_group_to_activate_new_features">Jauniniet šo grupu, lai aktivizētu jaunas funkcijas, piemēram, @pieminējumi un administratori. Dalībnieki, kuri šajā grupā nav kopīgojuši savu vārdu vai fotoattēlu, tiks uzaicināti pievienoties.</string>
    <string name="MessageRequestBottomView_this_legacy_group_can_no_longer_be_used">Šo vecā tipa grupu vairs nevar izmantot, jo tā ir pārāk liela. Maksimālais grupas lielums ir %1$d.</string>
    <string name="MessageRequestBottomView_continue_your_conversation_with_s_and_share_your_name_and_photo">Vai vēlaties turpināt sarunu ar %1$s un rādīt savu vārdu un fotoattēlu šīs grupas dalībniekiem?</string>
    <string name="MessageRequestBottomView_do_you_want_to_join_this_group_they_wont_know_youve_seen_their_messages_until_you_accept">Vai pievienoties šai grupai un kopīgot jūsu vārdu un fotoattēlu? Grupas dalībnieki nezinās, vai jūs izlasījāt ziņas, kamēr neapstiprināsiet uzaicinājumu.</string>
    <string name="MessageRequestBottomView_do_you_want_to_join_this_group_you_wont_see_their_messages">Pievienoties šai grupai un kopīgot jūsu vārdu un profila attēlu ar tās dalībniekiem? Jūs neredzēsiet ziņas no viņiem, līdz to neapstiprināsiet.</string>
    <string name="MessageRequestBottomView_join_this_group_they_wont_know_youve_seen_their_messages_until_you_accept">Vai pievienoties šai grupai? Dalībnieki nezinās, vai jūs izlasījāt ziņas, kamēr jūs neapstiprināsiet uzaicinājumu.</string>
    <string name="MessageRequestBottomView_unblock_this_group_and_share_your_name_and_photo_with_its_members">Atbloķēt šo grupu un dalīties ar savu vārdu un attēlu ar šiem dalībniekiem? Jūs nesaņemsiet nevienu ziņu, kamēr šo grupu neatbloķēsiet.</string>
    <string name="MessageRequestBottomView_legacy_learn_more_url" translatable="false">https://support.signal.org/hc/articles/360007459591</string>
    <string name="MessageRequestProfileView_view">Skatīt</string>
    <string name="MessageRequestProfileView_member_of_one_group">%1$s dalībnieks</string>
    <string name="MessageRequestProfileView_member_of_two_groups">%1$s un %2$s dalībnieks</string>
    <string name="MessageRequestProfileView_member_of_many_groups">%1$s, %2$s un %3$s dalībnieks</string>
    <plurals name="MessageRequestProfileView_members">
        <item quantity="zero">%1$d dalībnieks</item>
        <item quantity="one">%1$d dalībnieks</item>
        <item quantity="other">%1$d dalībnieki</item>
    </plurals>
    <!-- Describes the number of members in a group. The string MessageRequestProfileView_invited is nested in the parentheses. -->
    <plurals name="MessageRequestProfileView_members_and_invited">
        <item quantity="zero">%1$d dalībnieki (%2$s)</item>
        <item quantity="one">%1$d dalībnieks (%2$s)</item>
        <item quantity="other">%1$d dalībnieki (%2$s)</item>
    </plurals>
    <!-- Describes the number of people invited to a group. Nested inside of the string MessageRequestProfileView_members_and_invited -->
    <plurals name="MessageRequestProfileView_invited">
        <item quantity="zero">+%1$d ielūgti</item>
        <item quantity="one">+%1$d ielūgts</item>
        <item quantity="other">+%1$d ielūgti</item>
    </plurals>
    <plurals name="MessageRequestProfileView_member_of_d_additional_groups">
        <item quantity="zero">%1$d cita grupa</item>
        <item quantity="one">%1$d cita grupa</item>
        <item quantity="other">%1$d citas grupas</item>
    </plurals>

    <!-- PassphraseChangeActivity -->
    <string name="PassphraseChangeActivity_passphrases_dont_match_exclamation">Paroles frāzes nesakrīt!</string>
    <string name="PassphraseChangeActivity_incorrect_old_passphrase_exclamation">Nepareiza vecā paroles frāze!</string>
    <string name="PassphraseChangeActivity_enter_new_passphrase_exclamation">Ievadiet jaunu paroles frāzi!</string>

    <!-- DeviceProvisioningActivity -->
    <string name="DeviceProvisioningActivity_link_this_device">Vai piesaistīt šo ierīci?</string>
    <string name="DeviceProvisioningActivity_continue">TURPINĀT</string>

    <string name="DeviceProvisioningActivity_content_intro">Tā varēs</string>
    <string name="DeviceProvisioningActivity_content_bullets">
        • Lasīt visas Jūsu ziņas \n• Sūtīt ziņas Jūsu vārdā
    </string>
    <string name="DeviceProvisioningActivity_content_progress_title">Piesaista ierīci</string>
    <string name="DeviceProvisioningActivity_content_progress_content">Piesaista jaunu ierīci…</string>
    <string name="DeviceProvisioningActivity_content_progress_success">Ierīce apstiprināta!</string>
    <string name="DeviceProvisioningActivity_content_progress_no_device">Neviena ierīce netika atrasta.</string>
    <string name="DeviceProvisioningActivity_content_progress_network_error">Tīkla kļūda.</string>
    <string name="DeviceProvisioningActivity_content_progress_key_error">Nederīgs kvadrātkods.</string>
    <string name="DeviceProvisioningActivity_sorry_you_have_too_many_devices_linked_already">Piedodiet, piesaistīts pārāk daudz ierīču, mēģiniet kādu no tām atsaistīt</string>
    <string name="DeviceActivity_sorry_this_is_not_a_valid_device_link_qr_code">Piedodiet, šis nav derīgs ierīces sasaistes kvadrātkods.</string>
    <string name="DeviceProvisioningActivity_link_a_signal_device">Piesaistīt Signal ierīci?</string>
    <string name="DeviceProvisioningActivity_it_looks_like_youre_trying_to_link_a_signal_device_using_a_3rd_party_scanner">Izskatās, ka jūs mēģināt piesaistīt Signal ierīci, izmantojot 3. puses skeneri. Jūsu drošībai, lūdzu, skenējiet kodu vēlreiz, izmantojot Signal.</string>

    <string name="DeviceActivity_signal_needs_the_camera_permission_in_order_to_scan_a_qr_code">Molly ir nepieciešama piekļuve kamerai, lai skenētu kvadrātkodu, bet tai nav dotas šādas atļaujas. Dodieties uz lietotnes iestatījumiem, izvēlieties \"Atļaujas\" un iespējojiet \"Kamera\".</string>
    <string name="DeviceActivity_unable_to_scan_a_qr_code_without_the_camera_permission">Nav iespējams skenēt kvadrātkodu bez kameras lietošanas atļaujas</string>

    <!-- OutdatedBuildReminder -->
    <string name="OutdatedBuildReminder_update_now">Atjaunināt tagad</string>
    <string name="OutdatedBuildReminder_your_version_of_signal_will_expire_today">Šīs Signal versijas lietošanas termiņš beigsies šodien. Aktualizējiet uz nesenāku versiju.</string>
    <plurals name="OutdatedBuildReminder_your_version_of_signal_will_expire_in_n_days">
        <item quantity="zero">Šīs Signal versijas lietošanas termiņš beigsies pēc %1$d dienām. Atjauniniet uz jaunāku versiju.</item>
        <item quantity="one">Šīs Signal versijas lietošanas termiņš beigsies rīt. Atjauniniet uz jaunāku versiju.</item>
        <item quantity="other">Šīs Signal versijas lietošanas termiņš beigsies pēc %1$d dienām. Atjauniniet uz jaunāku versiju.</item>
    </plurals>

    <!-- PassphrasePromptActivity -->
    <string name="PassphrasePromptActivity_enter_passphrase">Ievadiet paroles frāzi</string>
    <string name="PassphrasePromptActivity_watermark_content_description">Molly ikona</string>
    <string name="PassphrasePromptActivity_ok_button_content_description">Iesniegt paroles frāzi</string>
    <string name="PassphrasePromptActivity_invalid_passphrase_exclamation">Nederīga paroles frāze!</string>
    <string name="PassphrasePromptActivity_unlock_signal">Atbloķēt Molly</string>
    <string name="PassphrasePromptActivity_signal_android_lock_screen">Molly Android - bloķēt ekrānu</string>

    <!-- PlacePickerActivity -->
    <string name="PlacePickerActivity_title">Karte</string>

    <string name="PlacePickerActivity_drop_pin">Nomest atzīmi</string>
    <string name="PlacePickerActivity_accept_address">Pieņemt adresi</string>

    <!-- PlayServicesProblemFragment -->
    <string name="PlayServicesProblemFragment_the_version_of_google_play_services_you_have_installed_is_not_functioning">Jūsu ierīcē instalētā Google Play Services versija nedarbojas pareizi. Lūdzu, pārinstalējiet Google Play Services un mēģiniet vēlreiz.</string>

    <!-- PinRestoreEntryFragment -->
    <string name="PinRestoreEntryFragment_incorrect_pin">Nepareizs PIN</string>
    <string name="PinRestoreEntryFragment_skip_pin_entry">Izlaist PIN ievadi?</string>
    <string name="PinRestoreEntryFragment_need_help">Nepieciešama palīdzība?</string>
    <string name="PinRestoreEntryFragment_your_pin_is_a_d_digit_code">Jūsu PIN ir %1$d+ zīmju kods, kas var būt ciparu vai zīmju kods. Ja nevarat atcerēties savu PIN, varat izveidot jaunu. Varat piereģistrēt un lietot jūsu kontu, tomēr daži saglabātie uzstādījūmi kā, piemēram, jūsu profila informācija, tiks nozaudēti.</string>
    <string name="PinRestoreEntryFragment_if_you_cant_remember_your_pin">Ja nevarat atcerēties savu PIN, varat izveidot jaunu. Varat piereģistrēt un lietot jūsu kontu, tomēr daži saglabātie uzstādījūmi kā, piemēram, jūsu profila informācija, tiks nozaudēti.</string>
    <string name="PinRestoreEntryFragment_create_new_pin">Izveidot jaunu PIN</string>
    <string name="PinRestoreEntryFragment_contact_support">Sazināties ar atbalstu</string>
    <string name="PinRestoreEntryFragment_cancel">Atcelt</string>
    <string name="PinRestoreEntryFragment_skip">Izlaist</string>
    <plurals name="PinRestoreEntryFragment_you_have_d_attempt_remaining">
        <item quantity="zero">Jums atlikuši %1$d mēģinājums. Ja jums beidzas mēģinājumi, varat izveidot jaunu PIN. Varat reģistrēties un izmantot savu kontu, taču zaudēsiet saglabātos iestatījumus, piemēram, profila informāciju.</item>
        <item quantity="one">Jums atlikuši %1$d mēģinājums. Ja jums beidzas mēģinājumi, varat izveidot jaunu PIN. Varat reģistrēties un izmantot savu kontu, taču zaudēsiet saglabātos iestatījumus, piemēram, profila informāciju.</item>
        <item quantity="other">Jums atlikuši %1$d mēģinājumi. Ja jums beidzas mēģinājumi, varat izveidot jaunu PIN. Varat reģistrēties un izmantot savu kontu, taču zaudēsiet saglabātos iestatījumus, piemēram, profila informāciju.</item>
    </plurals>
    <string name="PinRestoreEntryFragment_signal_registration_need_help_with_pin">Signal reģistrācija - Nepieciešama palīdziba ar PIN priekš Android</string>
    <string name="PinRestoreEntryFragment_enter_alphanumeric_pin">Ievadiet no burtiem un cipariem sastāvošu PIN</string>
    <string name="PinRestoreEntryFragment_enter_numeric_pin">Izveido ciparu PIN</string>

    <!-- PinRestoreLockedFragment -->
    <string name="PinRestoreLockedFragment_create_your_pin">Izveidojiet savu PIN</string>
    <string name="PinRestoreLockedFragment_youve_run_out_of_pin_guesses">Jūsu PIN minējumu skaits ir beidzies, bet jums ir iespēja piekļūt jūsu Signal kontam, izveidojot jaunu PIN. Jūsu konta privātumam un drošībai, jūsu konts tiks atjaunots bez profila informācijas un uzstādījumiem.</string>
    <string name="PinRestoreLockedFragment_create_new_pin">Izveidojiet jaunu PIN</string>
    <string name="PinRestoreLockedFragment_learn_more_url" translatable="false">https://support.signal.org/hc/articles/360007059792</string>

    <!-- PinOptOutDialog -->
    <string name="PinOptOutDialog_warning">Brīdinājums</string>
    <string name="PinOptOutDialog_if_you_disable_the_pin_you_will_lose_all_data">Ja atspējosiet PIN, jūs zaudēsiet visus datus, atkārtoti reģistrējoties lietotnē Signal, ja vien manuāli tos nedublēsiet un neatjaunosiet. Reģistrācijas bloķēšanu nevar ieslēgt, kamēr PIN ir atspējots.</string>
    <string name="PinOptOutDialog_disable_pin">Atspējot PIN</string>

    <!-- RatingManager -->
    <string name="RatingManager_rate_this_app">Novērtējiet šo lietotni</string>
    <string name="RatingManager_if_you_enjoy_using_this_app_please_take_a_moment">Ja ar gandarījumu lietojat šo lietotni, lūdzu atbalstiet mūs, veltot brīdi, lai to novērtētu.</string>
    <string name="RatingManager_rate_now">Novērtējiet tagad!</string>
    <string name="RatingManager_no_thanks">Nē, paldies</string>
    <string name="RatingManager_later">Vēlāk</string>

    <!-- ReactionsBottomSheetDialogFragment -->
    <string name="ReactionsBottomSheetDialogFragment_all">Visi · %1$d</string>

    <!-- ReactionsConversationView -->
    <string name="ReactionsConversationView_plus">+%1$d</string>

    <!-- ReactionsRecipientAdapter -->
    <string name="ReactionsRecipientAdapter_you">Jūs</string>

    <!-- RecaptchaRequiredBottomSheetFragment -->
    <string name="RecaptchaRequiredBottomSheetFragment_verify_to_continue_messaging">Pārbaudīt, lai turpinātu ziņapmaiņu</string>
    <string name="RecaptchaRequiredBottomSheetFragment_to_help_prevent_spam_on_signal">Lai palīdzētu nepieļaut surogātpasta izplatīšanu Molly, lūdzu, pabeidziet pārbaudi.</string>
    <string name="RecaptchaRequiredBottomSheetFragment_after_verifying_you_can_continue_messaging">Pēc verifikācijas varat turpināt ziņapmaiņu. Visas pauzētās ziņas tiks automātiski nosūtītas.</string>

    <!-- Recipient -->
    <string name="Recipient_you">Jūs</string>
    <!-- Name of recipient representing user\'s \'My Story\' -->
    <string name="Recipient_my_story">Mans stāsts</string>

    <!-- RecipientPreferencesActivity -->
    <string name="RecipientPreferenceActivity_block">Bloķēt</string>
    <string name="RecipientPreferenceActivity_unblock">Atbloķēt</string>

    <!-- RecipientProvider -->
    <string name="RecipientProvider_unnamed_group">Nenosaukta grupa</string>

    <!-- RedPhone -->
    <string name="RedPhone_answering">Atbild…</string>
    <string name="RedPhone_ending_call">Beidz zvanu…</string>
    <string name="RedPhone_ringing">Zvana…</string>
    <string name="RedPhone_busy">Aizņemts</string>
    <string name="RedPhone_recipient_unavailable">Adresāts nav pieejams</string>
    <string name="RedPhone_network_failed">Tīkla kļūme!</string>
    <string name="RedPhone_number_not_registered">Numurs nav reģistrēts!</string>
    <string name="RedPhone_the_number_you_dialed_does_not_support_secure_voice">Numurs, uz kuru zvanījāt, neatbalsta drošu zvanu!</string>
    <string name="RedPhone_got_it">Skaidrs</string>

    <!-- Valentine\'s Day Megaphone -->
    <!-- Title text for the Valentine\'s Day donation megaphone. The placeholder will always be a heart emoji. Needs to be a placeholder for Android reasons. -->
    <string name="ValentinesDayMegaphone_happy_heart_day">Laimīgu 💜 dienu!</string>
    <!-- Body text for the Valentine\'s Day donation megaphone. -->
    <string name="ValentinesDayMegaphone_show_your_affection">Parādi savu pieķeršanos kļūstot par Molly uzturētāju.</string>

    <!-- WebRtcCallActivity -->
    <string name="WebRtcCallActivity__tap_here_to_turn_on_your_video">Pieskarieties, lai ieslēgtu video</string>
    <string name="WebRtcCallActivity__to_call_s_signal_needs_access_to_your_camera">Lai zvanītu %1$s, Molly ir nepieciešama piekļuve jūsu kamerai</string>
    <string name="WebRtcCallActivity__signal_s">Molly %1$s</string>
    <string name="WebRtcCallActivity__calling">Zvana…</string>
    <string name="WebRtcCallActivity__group_is_too_large_to_ring_the_participants">Grupa ir pārāk liela, lai zvanītu dalībniekiem</string>
    <!-- Call status shown when an active call was disconnected (e.g., network hiccup) and is trying to reconnect -->
    <string name="WebRtcCallActivity__reconnecting">Savienojas vēlreiz…</string>
    <!-- Title for dialog warning about lacking bluetooth permissions during a call -->
    <string name="WebRtcCallActivity__bluetooth_permission_denied">Bluetooth atļauja noraidīta</string>
    <!-- Message for dialog warning about lacking bluetooth permissions during a call and references the permission needed by name -->
    <string name="WebRtcCallActivity__please_enable_the_nearby_devices_permission_to_use_bluetooth_during_a_call">Lūdzu, iespējojiet \"Tuvumā esošas ierīces\" atļauju, lai izmantotu Bluetooth zvana laikā.</string>
    <!-- Positive action for bluetooth warning dialog to open settings -->
    <string name="WebRtcCallActivity__open_settings">Atvērt iestatījumus</string>
    <!-- Negative aciton for bluetooth warning dialog to dismiss dialog -->
    <string name="WebRtcCallActivity__not_now">Ne tagad</string>

    <!-- WebRtcCallView -->
    <string name="WebRtcCallView__signal_call">Signal zvans</string>
    <string name="WebRtcCallView__signal_video_call">Signal videozvans</string>
    <string name="WebRtcCallView__start_call">Sākt zvanu</string>
    <string name="WebRtcCallView__join_call">Pievienoties zvanam</string>
    <string name="WebRtcCallView__call_is_full">Zvana dalībnieku limits izsmelts</string>
    <string name="WebRtcCallView__the_maximum_number_of_d_participants_has_been_Reached_for_this_call">Šīs sarunas maksimālais dalībnieku skaits %1$d ir sasniegts. Mēģiniet vēlāk.</string>
    <string name="WebRtcCallView__view_participants_list">Skatīt dalībniekus</string>
    <string name="WebRtcCallView__your_video_is_off">Jūsu video ir izslēgts</string>
    <string name="WebRtcCallView__reconnecting">Savienojas vēlreiz…</string>
    <string name="WebRtcCallView__joining">Pievienojos…</string>
    <string name="WebRtcCallView__disconnected">Atvienots</string>

    <string name="WebRtcCallView__signal_will_ring_s">Signal zvanīs %1$s</string>
    <string name="WebRtcCallView__signal_will_ring_s_and_s">Signal zvanīs %1$s un %2$s</string>
    <plurals name="WebRtcCallView__signal_will_ring_s_s_and_d_others">
        <item quantity="zero">Signal zvanīs %1$s, %2$s, un %3$d citiem</item>
        <item quantity="one">Signal zvanīs %1$s, %2$s, un %3$d citam</item>
        <item quantity="other">Signal zvanīs %1$s, %2$s un %3$d citiem</item>
    </plurals>

    <string name="WebRtcCallView__s_will_be_notified">%1$s tiks nosūtīts paziņojums</string>
    <string name="WebRtcCallView__s_and_s_will_be_notified">%1$s un %2$s tiks nosūtīti paziņojumi</string>
    <plurals name="WebRtcCallView__s_s_and_d_others_will_be_notified">
        <item quantity="zero">%1$s, %2$s, un %3$d citiem tiks nosūtīti paziņojumi</item>
        <item quantity="one">%1$s, %2$s, un %3$d citam tiks nosūtīti paziņojumi</item>
        <item quantity="other">%1$s, %2$s, un %3$d citiem tiks nosūtīti paziņojumi</item>
    </plurals>

    <string name="WebRtcCallView__ringing_s">Zvana %1$s</string>
    <string name="WebRtcCallView__ringing_s_and_s">Zvana %1$s un %2$s</string>
    <plurals name="WebRtcCallView__ringing_s_s_and_d_others">
        <item quantity="zero">Zvana %1$s, %2$s, un %3$d citiem</item>
        <item quantity="one">Zvana %1$s, %2$s, un %3$d citam</item>
        <item quantity="other">Zvana %1$s, %2$s, un %3$d citiem</item>
    </plurals>

    <string name="WebRtcCallView__s_is_calling_you">%1$s Jums zvana</string>
    <string name="WebRtcCallView__s_is_calling_you_and_s">%1$s zvana Jums un %2$s</string>
    <string name="WebRtcCallView__s_is_calling_you_s_and_s">%1$s zvana Jums, %2$s, un %3$s</string>
    <plurals name="WebRtcCallView__s_is_calling_you_s_s_and_d_others">
        <item quantity="zero">%1$s zvana Jums, %2$s, %3$s, un %4$d citiem</item>
        <item quantity="one">%1$s zvana Jums, %2$s, %3$s, un %4$d citam</item>
        <item quantity="other">%1$s zvana Jums, %2$s, %3$s, un %4$d citiem</item>
    </plurals>

    <string name="WebRtcCallView__no_one_else_is_here">Te neviena nav</string>
    <string name="WebRtcCallView__s_is_in_this_call">%1$s piedalās šajā zvanā</string>
    <string name="WebRtcCallView__s_are_in_this_call">%1$s piedalās šajā zvanā</string>
    <string name="WebRtcCallView__s_and_s_are_in_this_call">%1$s un %2$s piedalās šajā zvanā</string>
    <string name="WebRtcCallView__s_is_presenting">%1$s uzstājas</string>

    <plurals name="WebRtcCallView__s_s_and_d_others_are_in_this_call">
        <item quantity="zero">%1$s, %2$s un %3$d citi piedalās šajā zvanā</item>
        <item quantity="one">%1$s, %2$s un %3$d cits piedalās šajā zvanā</item>
        <item quantity="other">%1$s, %2$s un %3$d citi piedalās šajā zvanā</item>
    </plurals>

    <string name="WebRtcCallView__flip">Pārslēgt</string>
    <string name="WebRtcCallView__speaker">Skaļrunis</string>
    <string name="WebRtcCallView__camera">Kamera</string>
    <string name="WebRtcCallView__unmute">Ieslēgt</string>
    <string name="WebRtcCallView__mute">Izslēgt</string>
    <string name="WebRtcCallView__ring">Zvanīt</string>
    <string name="WebRtcCallView__end_call">Beigt zvanu</string>

    <!-- CallParticipantsListDialog -->
    <plurals name="CallParticipantsListDialog_in_this_call_d_people">
        <item quantity="zero">Šajā zvanā · %1$d cilvēks</item>
        <item quantity="one">Šajā zvanā · %1$d cilvēks</item>
        <item quantity="other">Šajā zvanā · %1$d cilvēki</item>
    </plurals>

    <!-- CallParticipantView -->
    <string name="CallParticipantView__s_is_blocked">%1$s ir bloķēts</string>
    <string name="CallParticipantView__more_info">Vairāk informācijas</string>
    <string name="CallParticipantView__you_wont_receive_their_audio_or_video">Jūs nesaņemsiet dalībnieku audio vai video zvanu, un viņi nesaņems jūsu zvanus.</string>
    <string name="CallParticipantView__cant_receive_audio_video_from_s">Nevar saņemt audio un video no %1$s</string>
    <string name="CallParticipantView__cant_receive_audio_and_video_from_s">Nevar saņemt audio un video no %1$s</string>
    <string name="CallParticipantView__this_may_be_Because_they_have_not_verified_your_safety_number_change">Tā var notikt, jo dalībnieki nav verificējuši jūsu drošības numura izmaiņas, radusies problēma ar ierīci vai arī dalībnieki ir jūs bloķējuši.</string>

    <!-- CallToastPopupWindow -->
    <string name="CallToastPopupWindow__swipe_to_view_screen_share">Pavelciet, lai skatītu ekrāna koplietojumu</string>

    <!-- ProxyBottomSheetFragment -->
    <string name="ProxyBottomSheetFragment_proxy_server">Starpniekserveris</string>
    <string name="ProxyBottomSheetFragment_proxy_address">Starpniekservera adrese</string>
    <string name="ProxyBottomSheetFragment_do_you_want_to_use_this_proxy_address">Vai vēlaties izmantot šo starpniekservera adresi?</string>
    <string name="ProxyBottomSheetFragment_use_proxy">Izmantot starpniekserveri</string>
    <string name="ProxyBottomSheetFragment_successfully_connected_to_proxy">Sekmīgi izveidots savienojums ar starpniekserveri.</string>

    <!-- RecaptchaProofActivity -->
    <string name="RecaptchaProofActivity_failed_to_submit">Neizdevās iesniegt</string>
    <string name="RecaptchaProofActivity_complete_verification">Pabeigt verifikāciju</string>

    <!-- RegistrationActivity -->
    <string name="RegistrationActivity_select_your_country">Izvēlieties savu valsti</string>
    <string name="RegistrationActivity_you_must_specify_your_country_code">Jums jānorāda savas valsts kods
    </string>
    <string name="RegistrationActivity_you_must_specify_your_phone_number">Jums jānorāda savs tālruņa numurs
    </string>
    <string name="RegistrationActivity_invalid_number">Nederīgs numurs</string>
    <string name="RegistrationActivity_the_number_you_specified_s_is_invalid">Numurs, kuru jūs norādījāt (%1$s), ir nederīgs
    </string>
    <string name="RegistrationActivity_a_verification_code_will_be_sent_to">Verifikācijas kods tiks nosūtīts:</string>
    <string name="RegistrationActivity_you_will_receive_a_call_to_verify_this_number">Jūs saņēmāt zvanu, lai verificētu šo numuru.</string>
    <string name="RegistrationActivity_is_your_phone_number_above_correct">Vai iepriekš norādītais jūsu tālruņa numurs ir pareizs?</string>
    <string name="RegistrationActivity_edit_number">Rediģēt numuru</string>
    <string name="RegistrationActivity_missing_google_play_services">Jocīgi, trūkst izspiegojošo Google Play pakalpojumu</string>
    <string name="RegistrationActivity_this_device_is_missing_google_play_services">Šajā ierīcei trūkst Google Play pakalpojumu. Jūs varat izmantot Molly, taču šī ierīces konfigurācija, iespējams, var pasliktināt uzticamību un veiktspēju.\n\nJa jūs neesat pieredzējis lietotājs, ierīcē neizmantojiet \"pēctirgus\" Android operētājsistēmu vai arī uzskatiet, ka šo paziņojumu redziet kļūdas pēc, lūdzu, sazinieties ar support@molly.im, lai saņemtu palīdzību.</string>
    <string name="RegistrationActivity_i_understand">Es saprotu</string>
    <string name="RegistrationActivity_play_services_error">Google Play pakalpojumu kļūme</string>
    <string name="RegistrationActivity_google_play_services_is_updating_or_unavailable">Google Play pakalpojumi tiek aktualizēti vai īslaicīgi nav pieejami. Lūdzu, mēģiniet vēlreiz.</string>
    <string name="RegistrationActivity_terms_and_privacy">Noteikumi &amp; privātuma politika</string>
    <string name="RegistrationActivity_signal_needs_access_to_your_contacts_and_media_in_order_to_connect_with_friends">Signal nepieciešama pieeja kontaktiem un failiem, lai palīdzētu Jums atrast draugus un sūtīt ziņas. Jūsu kontaktu saraksts tiks augšupielādēts lietojot Signal privāto kontaktu atklāšanu, kas nozīmē, ka tie būs šifrēti, un nekad nebūs redzami Signal servisam.</string>
    <string name="RegistrationActivity_signal_needs_access_to_your_contacts_in_order_to_connect_with_friends">Signal nepieciešama pieeja kontaktiem, lai palīdzētu Jums atrast draugus. Jūsu kontaktu saraksts tiks augšupielādēts lietojot Signal privāto kontaktu atklāšanu, kas nozīmē, ka tie būs šifrēti, un nekad nebūs redzami Signal servisam.</string>
    <string name="RegistrationActivity_rate_limited_to_service">Pārāk daudz šī numura reģistrēšanas mēģinājumu. Vēlāk mēģiniet vēlreiz.</string>
    <string name="RegistrationActivity_unable_to_connect_to_service">Nevar izveidot savienojumu ar pakalpojumu. Lūdzu, pārbaudiet tīkla savienojumu un mēģiniet vēlreiz.</string>
    <string name="RegistrationActivity_non_standard_number_format">Nestandarta numura formāts</string>
    <string name="RegistrationActivity_the_number_you_entered_appears_to_be_a_non_standard">Izskatās, ka numurs, kuru ievadījāt (%1$s), ir nestandarta formātā.\n\nVai domājāt %2$s?</string>
    <string name="RegistrationActivity_signal_android_phone_number_format">Molly Android - Telefona Numura Formāts</string>
    <string name="RegistrationActivity_call_requested">Pieprasīts zvans</string>
    <plurals name="RegistrationActivity_debug_log_hint">
        <item quantity="zero">Jūs tagad esiet %1$d soļus no atkļūdošanas žurnāla iesniegšanas</item>
        <item quantity="one">Jūs tagad esiet %1$d soli no atkļūdošanas žurnāla iesniegšanas</item>
        <item quantity="other">Jūs tagad esiet %1$d soļus no atkļūdošanas žurnāla iesniegšanas</item>
    </plurals>
    <string name="RegistrationActivity_we_need_to_verify_that_youre_human">Nepieciešams pārbaudīt, vai esiet cilvēks.</string>
    <string name="RegistrationActivity_next">Tālāk</string>
    <string name="RegistrationActivity_continue">Turpināt</string>
    <string name="RegistrationActivity_take_privacy_with_you_be_yourself_in_every_message">Ņem privātumu savās rokās.\nKatrā rakstītajā ziņā esi tu pats!</string>
    <string name="RegistrationActivity_enter_your_phone_number_to_get_started">Lai sāktu, ievadiet savu numuru</string>
    <string name="RegistrationActivity_enter_your_phone_number">Ievadiet savu tālruņa numuru</string>
    <string name="RegistrationActivity_you_will_receive_a_verification_code">Jūs saņemsiet verifikācijas kodu. Var tikt piemēroti mobilā operatora tarifi.</string>
    <string name="RegistrationActivity_enter_the_code_we_sent_to_s">Ievadiet kodu, kuru nosūtījām uz %1$s</string>
    <string name="RegistrationActivity_make_sure_your_phone_has_a_cellular_signal">Pārbaudiet, vai tālrunim ir mobilā tīkla signāls, lai saņemtu īsziņu vai zvanu</string>

    <string name="RegistrationActivity_phone_number_description">Tālruņa numurs</string>
    <string name="RegistrationActivity_country_code_description">Valsts kods</string>
    <string name="RegistrationActivity_call">Zvanīt</string>

    <!-- RegistrationLockV2Dialog -->
    <string name="RegistrationLockV2Dialog_turn_on_registration_lock">Ieslēgt reģistrācijas bloķēšanu?</string>
    <string name="RegistrationLockV2Dialog_turn_off_registration_lock">Izslēgt reģistrācijas bloķēšanu?</string>
    <string name="RegistrationLockV2Dialog_if_you_forget_your_signal_pin_when_registering_again">Ja aizmirsīsiet savu Signal PIN reģistrējoties Signal no jauna, jūs tiksiet bloķēts piekļuvei jūsu kontam uz 7 dienām.</string>
    <string name="RegistrationLockV2Dialog_turn_on">Ieslēgt</string>
    <string name="RegistrationLockV2Dialog_turn_off">Izslēgt</string>

    <!-- RevealableMessageView -->
    <string name="RevealableMessageView_view_photo">Skatīt attēlu</string>
    <string name="RevealableMessageView_view_video">Skatīt video</string>
    <string name="RevealableMessageView_viewed">Skatīts</string>
    <string name="RevealableMessageView_media">Multivides fails</string>

    <!-- Search -->
    <string name="SearchFragment_no_results">\"%1$s\" netika atrasts</string>
    <string name="SearchFragment_header_conversations">Sarunas</string>
    <string name="SearchFragment_header_contacts">Kontakti</string>
    <string name="SearchFragment_header_messages">Ziņas</string>

    <!-- ShakeToReport -->
    <string name="ShakeToReport_shake_detected" translatable="false">Shake detected</string>
    <string name="ShakeToReport_submit_debug_log" translatable="false">Submit debug log?</string>
    <string name="ShakeToReport_submit" translatable="false">Submit</string>
    <string name="ShakeToReport_failed_to_submit" translatable="false">Failed to submit :(</string>
    <string name="ShakeToReport_success" translatable="false">Success!</string>
    <string name="ShakeToReport_share" translatable="false">Share</string>

    <!-- SharedContactDetailsActivity -->
    <string name="SharedContactDetailsActivity_add_to_contacts">Pievienot kontaktiem</string>
    <string name="SharedContactDetailsActivity_invite_to_signal">Uzaicināt uz Molly</string>
    <string name="SharedContactDetailsActivity_signal_message">Signal ziņa</string>
    <string name="SharedContactDetailsActivity_signal_call">Signal zvans</string>

    <!-- SharedContactView -->
    <string name="SharedContactView_add_to_contacts">Pievienot kontaktiem</string>
    <string name="SharedContactView_invite_to_signal">Uzaicināt uz Molly</string>
    <string name="SharedContactView_message">Signal ziņa</string>

    <!-- SignalBottomActionBar -->
    <string name="SignalBottomActionBar_more">Vēl</string>

    <!-- SignalPinReminders -->
    <string name="SignalPinReminders_well_remind_you_again_later">PIN pārbaudīts veiksmīgi. Mēs atgādināsim jums vēlreiz vēlāk.</string>
    <string name="SignalPinReminders_well_remind_you_again_tomorrow">PIN pārbaudīts veiksmīgi. Mēs atgādināsim jums vēlreiz rīt.</string>
    <string name="SignalPinReminders_well_remind_you_again_in_a_few_days">PIN pārbaudīts veiksmīgi. Mēs atgādināsim jums vēlreiz pēc dažām dienām.</string>
    <string name="SignalPinReminders_well_remind_you_again_in_a_week">PIN pārbaudīts veiksmīgi. Mēs atgādināsim jums vēlreiz pēc nedēļas.</string>
    <string name="SignalPinReminders_well_remind_you_again_in_a_couple_weeks">PIN pārbaudīts veiksmīgi. Mēs atgādināsim jums vēlreiz pēc pāris nedēļām.</string>
    <string name="SignalPinReminders_well_remind_you_again_in_a_month">PIN pārbaudīts veiksmīgi. Mēs atgādināsim jums vēlreiz pēc mēneša.</string>

    <!-- Slide -->
    <string name="Slide_image">Attēls</string>
    <string name="Slide_sticker">Uzlīme</string>
    <string name="Slide_audio">Audio</string>
    <string name="Slide_video">Video</string>

    <!-- SmsMessageRecord -->
    <string name="SmsMessageRecord_received_corrupted_key_exchange_message">Saņemta bojāta atslēga apmaiņas ziņa!
    </string>
    <string name="SmsMessageRecord_received_key_exchange_message_for_invalid_protocol_version">
        Saņemts nederīgas protokola versijas atslēgas apmaiņas ziņojums.
    </string>
    <string name="SmsMessageRecord_received_message_with_new_safety_number_tap_to_process">Saņemta ziņa ar jaunu drošības kodu. Pieskarieties, lai apstrādātu un parādītu.</string>
    <string name="SmsMessageRecord_secure_session_reset">Jūs atstatāt drošo sesiju.</string>
    <string name="SmsMessageRecord_secure_session_reset_s">%1$s atstatīja drošo sesiju.</string>
    <string name="SmsMessageRecord_duplicate_message">Duplicēta (dubulta) ziņa.</string>
    <string name="SmsMessageRecord_this_message_could_not_be_processed_because_it_was_sent_from_a_newer_version">Šī ziņa nevarēja tikt apstrādāta, jo tā tika nosūtīta no jaunākas Signal versijas. Aktualizējiet savu Signal lietotni un palūdziet sūtītājam, lai atsūta šo ziņu atkārtoti.</string>
    <string name="SmsMessageRecord_error_handling_incoming_message">Kļūda saņemot ziņojumu.</string>

    <!-- StickerManagementActivity -->
    <string name="StickerManagementActivity_stickers">Uzlīmes</string>

    <!-- StickerManagementAdapter -->
    <string name="StickerManagementAdapter_installed_stickers">Instalētās uzlīmes</string>
    <string name="StickerManagementAdapter_stickers_you_received">Jūsu saņemtās uzlīmes</string>
    <string name="StickerManagementAdapter_signal_artist_series">Signal mākslinieku sērijas uzlīmes</string>
    <string name="StickerManagementAdapter_no_stickers_installed">Nav instalētu uzlīmju</string>
    <string name="StickerManagementAdapter_stickers_from_incoming_messages_will_appear_here">Šeit parādīsies uzlīmes no ienākošajām ziņām</string>
    <string name="StickerManagementAdapter_untitled">Nenosaukts</string>
    <string name="StickerManagementAdapter_unknown">Nezināms</string>

    <!-- StickerPackPreviewActivity -->
    <string name="StickerPackPreviewActivity_untitled">Nenosaukts</string>
    <string name="StickerPackPreviewActivity_unknown">Nezināms</string>
    <string name="StickerPackPreviewActivity_install">Instalēt</string>
    <string name="StickerPackPreviewActivity_remove">Noņemt</string>
    <string name="StickerPackPreviewActivity_stickers">Uzlīmes</string>
    <string name="StickerPackPreviewActivity_failed_to_load_sticker_pack">Neizdevās ielādēt uzlīmju paku</string>

    <!-- SubmitDebugLogActivity -->
    <string name="SubmitDebugLogActivity_edit">Rediģēt</string>
    <string name="SubmitDebugLogActivity_done">Darīts</string>
    <!-- Menu option to save a debug log file to disk. -->
    <string name="SubmitDebugLogActivity_save">Saglabāt</string>
    <!-- Error that is show in a toast when we fail to save a debug log file to disk. -->
    <string name="SubmitDebugLogActivity_failed_to_save">Neizdevās saglabāt</string>
    <!-- Toast that is show to notify that we have saved the debug log file to disk. -->
    <string name="SubmitDebugLogActivity_save_complete">Saglabāšana pabeigta</string>
    <string name="SubmitDebugLogActivity_tap_a_line_to_delete_it">Pieskarieties līnijai, lai to izdzēstu</string>
    <string name="SubmitDebugLogActivity_submit">Iesniegt</string>
    <string name="SubmitDebugLogActivity_failed_to_submit_logs">Neizdevās iesniegt žurnālu</string>
    <string name="SubmitDebugLogActivity_success">Izdevās!</string>
    <string name="SubmitDebugLogActivity_copy_this_url_and_add_it_to_your_issue">Nokopējiet šo URL un pievienojiet to problēmas ziņojumam vai atbalsta e-pastam:\n\n<b>%1$s</b></string>
    <string name="SubmitDebugLogActivity_share">Kopīgot</string>
    <string name="SubmitDebugLogActivity_this_log_will_be_posted_publicly_online_for_contributors">Šis žurnāls tiks publiski izlikts tiešsaistē apskatei līdzstrādniekiem. Pirms augšupielādes varat to pārbaudīt.</string>

    <!-- SupportEmailUtil -->
    <string name="SupportEmailUtil_support_email" translatable="false">support@molly.im</string>
    <string name="SupportEmailUtil_filter">Filtrs:</string>
    <string name="SupportEmailUtil_device_info">Iekārtas informācija:</string>
    <string name="SupportEmailUtil_android_version">Androīda versija:</string>
    <string name="SupportEmailUtil_signal_version">Molly versija:</string>
    <string name="SupportEmailUtil_signal_package">Molly pakete:</string>
    <string name="SupportEmailUtil_registration_lock">Reģistrācijas bloķēšana:</string>
    <string name="SupportEmailUtil_locale">Lokāle (valoda):</string>

    <!-- ThreadRecord -->
    <string name="ThreadRecord_group_updated">Grupa aktualizēta</string>
    <string name="ThreadRecord_left_the_group">Pameta grupu</string>
    <string name="ThreadRecord_secure_session_reset">Droša sesija atstatīta.</string>
    <string name="ThreadRecord_draft">Melnraksts:</string>
    <string name="ThreadRecord_called">Jūs zvanijāt</string>
    <string name="ThreadRecord_called_you">Jums zvanīja</string>
    <string name="ThreadRecord_missed_audio_call">Neatbildēts audiozvans</string>
    <string name="ThreadRecord_missed_video_call">Neatbildēts videozvans</string>
    <string name="ThreadRecord_media_message">Mediju ziņa</string>
    <string name="ThreadRecord_sticker">Uzlīme</string>
    <string name="ThreadRecord_view_once_photo">Vienreiz skatāms attēls</string>
    <string name="ThreadRecord_view_once_video">Vienreiz skatāms video</string>
    <string name="ThreadRecord_view_once_media">Vienreiz skatāma multivide</string>
    <string name="ThreadRecord_this_message_was_deleted">Ziņa ir izdzēsta.</string>
    <string name="ThreadRecord_you_deleted_this_message">Jūs izdzēsāt ziņu.</string>
    <!-- Displayed in the notification when the user sends a request to activate payments -->
    <string name="ThreadRecord_you_sent_request">Jūs nosūtījāt pieprasījumu aktivizēt maksājumus</string>
    <!-- Displayed in the notification when the recipient wants to activate payments -->
    <string name="ThreadRecord_wants_you_to_activate_payments">%1$s vēlas, lai jūs aktivizētu maksājumus.</string>
    <!-- Displayed in the notification when the user activates payments -->
    <string name="ThreadRecord_you_activated_payments">Jūs aktivizējāt maksājumus</string>
    <!-- Displayed in the notification when the recipient can accept payments -->
    <string name="ThreadRecord_can_accept_payments">%1$s tagad var pieņemt maksājumus</string>
    <string name="ThreadRecord_s_is_on_signal">%1$s lieto Signal!</string>
    <string name="ThreadRecord_disappearing_messages_disabled">Gaistošās ziņas atspējotas</string>
    <string name="ThreadRecord_disappearing_message_time_updated_to_s">Gaistošo ziņu laiks iestatīts uz %1$s</string>
    <string name="ThreadRecord_safety_number_changed">Drošības kods mainījies</string>
    <string name="ThreadRecord_your_safety_number_with_s_has_changed">Jūsu drošības kods ar %1$s ir mainījies.</string>
    <string name="ThreadRecord_you_marked_verified">Jūs atzīmējāt kā verificētu</string>
    <string name="ThreadRecord_you_marked_unverified">Jūs atzīmējāt kā neverificētu</string>
    <string name="ThreadRecord_message_could_not_be_processed">Ziņu nevarēja apstrādāt</string>
    <string name="ThreadRecord_delivery_issue">Piegādes problēma</string>
    <string name="ThreadRecord_message_request">Ziņas pieprasījums</string>
    <string name="ThreadRecord_photo">Attēls</string>
    <string name="ThreadRecord_gif">GIF</string>
    <string name="ThreadRecord_voice_message">Balss ziņa</string>
    <string name="ThreadRecord_file">Fails</string>
    <string name="ThreadRecord_video">Video</string>
    <string name="ThreadRecord_chat_session_refreshed">Sarunas sesija atsvaidzināta</string>
    <!-- Displayed in the notification when the user is sent a gift -->
    <string name="ThreadRecord__you_received_a_gift">Jūs saņēmāt dāvanu</string>
    <!-- Displayed in the notification when the user sends a gift -->
    <string name="ThreadRecord__you_sent_a_gift">Jūs nosūtījāt dāvanu</string>
    <!-- Displayed in the notification when the user has opened a received gift -->
    <string name="ThreadRecord__you_redeemed_a_gift_badge">Jūs izmantojāt dāvanas nozīmīti</string>
    <!-- Displayed in the conversation list when someone reacted to your story -->
    <string name="ThreadRecord__reacted_s_to_your_story">Lietotāja reakcija uz jūsu stāstu: %1$s</string>
    <!-- Displayed in the conversation list when you reacted to someone\'s story -->
    <string name="ThreadRecord__reacted_s_to_their_story">Jūsu reakcija uz lietotāja stāstu: %1$s</string>
    <!-- Displayed in the conversation list when your most recent message is a payment to or from the person the conversation is with -->
    <string name="ThreadRecord_payment">Maksājums</string>

    <!-- UpdateApkReadyListener -->
    <string name="UpdateApkReadyListener_Signal_update">Molly atjauninājums</string>
    <string name="UpdateApkReadyListener_a_new_version_of_signal_is_available_tap_to_update">Ir pieejama jauna Molly versija, pieskarieties, lai atjauninātu</string>

    <!-- UntrustedSendDialog -->
    <string name="UntrustedSendDialog_send_message">Sūtīt ziņu?</string>
    <string name="UntrustedSendDialog_send">Sūtīt</string>

    <!-- UnverifiedSendDialog -->
    <string name="UnverifiedSendDialog_send_message">Sūtīt ziņu?</string>
    <string name="UnverifiedSendDialog_send">Sūtīt</string>

    <!-- UsernameEditFragment -->
    <!-- Toolbar title when entering from registration -->
    <string name="UsernameEditFragment__add_a_username">Pievienojiet lietotājvārdu</string>
    <!-- Instructional text at the top of the username edit screen -->
    <string name="UsernameEditFragment__choose_your_username">Izvēlieties lietotājvārdu</string>
    <string name="UsernameEditFragment_username">Lietotājvārds</string>
    <string name="UsernameEditFragment_delete">Dzēst</string>
    <string name="UsernameEditFragment_successfully_set_username">Lietotājvārds ir sekmīgi iestatīts.</string>
    <string name="UsernameEditFragment_successfully_removed_username">Lietotājvārds ir sekmīgi noņemts.</string>
    <string name="UsernameEditFragment_encountered_a_network_error">Tīkla kļūda.</string>
    <string name="UsernameEditFragment_this_username_is_taken">Šis lietotājvārds ir aizņemts.</string>
    <string name="UsernameEditFragment_this_username_is_available">Šis lietotājvārds ir pieejams.</string>
    <string name="UsernameEditFragment_usernames_can_only_include">Lietotājvārdi var ietvert tikai a–Z, 0–9 un pasvītrojuma zīmes.</string>
    <string name="UsernameEditFragment_usernames_cannot_begin_with_a_number">Lietotājvārdi nevar sākties ar skaitli.</string>
    <string name="UsernameEditFragment_username_is_invalid">Lietotājvārds nav derīgs.</string>
    <string name="UsernameEditFragment_usernames_must_be_between_a_and_b_characters">Lietotājvārdiem jābūt starp %1$d un %2$d rakstzīmēm.</string>
    <!-- Explanation about what usernames provide -->
    <string name="UsernameEditFragment__usernames_let_others_message">Lietotājvārdi ļauj citiem lietotājiem nosūtīt jums ziņas, neizmantojot tālruņa numuru. Tie ir sasaistīti ar ciparu virkni, lai saglabātu jūsu adresi slepenībā.</string>
    <!-- Dialog title for explanation about numbers at the end of the username -->
    <string name="UsernameEditFragment__what_is_this_number">Ko nozīmē šis numurs?</string>
    <string name="UsernameEditFragment__these_digits_help_keep">Šie cipari palīdz saglabāt jūsu lietotājvārdu slepenībā un izvairīties no nevēlamām ziņām. Izpaudiet savu lietotājvārdu tikai lietotājiem un grupām, ar kurām vēlaties čatot. Ja mainīsiet lietotājvārdu, saņemsiet jaunu ciparu virkni.</string>
    <!-- Button to allow user to skip -->
    <string name="UsernameEditFragment__skip">Izlaist</string>
    <!-- Content description for done button -->
    <string name="UsernameEditFragment__done">Darīts</string>

    <plurals name="UserNotificationMigrationJob_d_contacts_are_on_signal">
        <item quantity="zero">%1$d kontaktpersona lieto Signal!</item>
        <item quantity="one">%1$d kontaktpersona lieto Signal!</item>
        <item quantity="other">%1$d kontaktpersonas lieto Signal!</item>
    </plurals>

    <!-- UsernameShareBottomSheet -->
    <!-- Explanation of what the sheet enables the user to do -->
    <string name="UsernameShareBottomSheet__copy_or_share_a_username_link">Kopēt vai kopīgot lietotājvārda saiti</string>

    <!-- VerifyIdentityActivity -->
    <string name="VerifyIdentityActivity_your_contact_is_running_an_old_version_of_signal">Jūsu kontaktpersona izmanto novecojušu Signal versiju. Pirms apstipriniet drošības kodu, palūdziet, lai to aktualizē.</string>
    <string name="VerifyIdentityActivity_your_contact_is_running_a_newer_version_of_Signal">Jūsu kontaktpersona izmanto jaunāku Signal versiju, ar nesaderīgu kvadrātkoda formātu. Lūdzu atjaunojiet Signal lietotni savā ierīcē, lai turpinātu.</string>
    <string name="VerifyIdentityActivity_the_scanned_qr_code_is_not_a_correctly_formatted_safety_number">Noskanētais kvadrātkods nav pareizi formatēts drošības numura apstiprināšanas kods. Lūdzu, mēģiniet vēlreiz.</string>
    <string name="VerifyIdentityActivity_share_safety_number_via">Kopīgot drošības numuru ar…</string>
    <string name="VerifyIdentityActivity_our_signal_safety_number">Mūsu Signal drošības numurs:</string>
    <string name="VerifyIdentityActivity_no_app_to_share_to">Izskatās, ka jums nav nevienas aplikācijas, caur kurām kopīgot.</string>
    <string name="VerifyIdentityActivity_no_safety_number_to_compare_was_found_in_the_clipboard">Starpliktuvē netika atrasts drošības kods</string>
    <string name="VerifyIdentityActivity_signal_needs_the_camera_permission_in_order_to_scan_a_qr_code_but_it_has_been_permanently_denied">Molly ir nepieciešama piekļuve kamerai, lai skenētu kvadrātkodu, bet tā nav dota. Dodieties uz lietotnes iestatījumiem, izvēlieties \"Atļaujas\" un iespējojiet \"Kamera\".</string>
    <string name="VerifyIdentityActivity_unable_to_scan_qr_code_without_camera_permission">Nebija iespējams noskenēt kvadrātkodu bez kameras lietošanas atļaujas</string>
    <string name="VerifyIdentityActivity_you_must_first_exchange_messages_in_order_to_view">Lai skatītu %1$s drošības numuru, vispirms jums savstarpēji ir jāapmainās ar ziņām.</string>

    <!-- ViewOnceMessageActivity -->
    <string name="ViewOnceMessageActivity_video_duration" translatable="false">%1$02d:%2$02d</string>

    <!-- AudioView -->
    <string name="AudioView_duration" translatable="false">%1$d:%2$02d</string>

    <!-- MessageDisplayHelper -->
    <string name="MessageDisplayHelper_message_encrypted_for_non_existing_session">Ziņa šifrēta neeksistējošai sesijai</string>

    <!-- MmsMessageRecord -->
    <string name="MmsMessageRecord_bad_encrypted_mms_message">Slikti šifrēta MMS ziņa</string>
    <string name="MmsMessageRecord_mms_message_encrypted_for_non_existing_session">MMS ziņa šifrēta neeksistējošai sesijai</string>

    <!-- MuteDialog -->
    <string name="MuteDialog_mute_notifications">Izslēgt paziņojumus</string>

    <!-- ApplicationMigrationService -->
    <string name="ApplicationMigrationService_import_in_progress">Notiek importēšana</string>
    <string name="ApplicationMigrationService_importing_text_messages">Teksta ziņu importēšana</string>
    <string name="ApplicationMigrationService_import_complete">Importēšana pabeigta</string>
    <string name="ApplicationMigrationService_system_database_import_is_complete">Sistēmas datubāzes importēšana ir pabeigta.</string>

    <!-- KeyCachingService -->
    <string name="KeyCachingService_signal_passphrase_cached">Pieskarieties, lai atvērtu.</string>
    <string name="KeyCachingService_passphrase_cached">Molly ir atslēgts</string>
    <string name="KeyCachingService_lock">Noslēgt Molly</string>

    <!-- MediaPreviewActivity -->
    <string name="MediaPreviewActivity_you">Jūs</string>
    <string name="MediaPreviewActivity_unssuported_media_type">Neatbalstīts faila tips</string>
    <string name="MediaPreviewActivity_draft">Melnraksts</string>
    <string name="MediaPreviewActivity_signal_needs_the_storage_permission_in_order_to_write_to_external_storage_but_it_has_been_permanently_denied">Molly ir nepieciešama pieejas atļauja krātuvei, lai varētu saglabāt datus ārējā krātuvē, bet tā tiek pastāvīgi liegta. Dodieties uz lietotnes iestatījumiem, izvēlieties \"Atļaujas\" un iespējojiet \"Krātuve\".</string>
    <string name="MediaPreviewActivity_unable_to_write_to_external_storage_without_permission">Nav iespējams saglabāt ārējā krātuvē bez atļaujas.</string>
    <string name="MediaPreviewActivity_media_delete_confirmation_title">Izdzēst ziņu?</string>
    <string name="MediaPreviewActivity_media_delete_confirmation_message">Šis neatgriezeniski izdzēsīs ziņu.</string>
    <string name="MediaPreviewActivity_s_to_s">%1$s %2$s</string>
    <!-- All media preview title when viewing media send by you to another recipient (allows changing of \'You\' based on context) -->
    <string name="MediaPreviewActivity_you_to_s">Jūs %1$s</string>
    <!-- All media preview title when viewing media sent by another recipient to you (allows changing of \'You\' based on context) -->
    <string name="MediaPreviewActivity_s_to_you">%1$s jums</string>
    <string name="MediaPreviewActivity_media_no_longer_available">Mediju fails vairs nav pieejams</string>
    <string name="MediaPreviewActivity_cant_find_an_app_able_to_share_this_media">Nevar atrast lietotni, kas varētu kopīgot šo multivides saturu.</string>
    <string name="MediaPreviewActivity_dismiss_due_to_error">Aizvērt</string>
    <string name="MediaPreviewFragment_edit_media_error">Multivides faila kļūda</string>

    <!-- MessageNotifier -->
    <string name="MessageNotifier_d_new_messages_in_d_conversations">%1$d jaunas ziņas %2$dsarunās</string>
    <string name="MessageNotifier_most_recent_from_s">Pēdējā no: %1$s</string>
    <string name="MessageNotifier_locked_message">Slēgta ziņa</string>
    <string name="MessageNotifier_message_delivery_failed">Ziņas piegāde neizdevās.</string>
    <string name="MessageNotifier_failed_to_deliver_message">Neizdevās piegādāt ziņu.</string>
    <string name="MessageNotifier_error_delivering_message">Kļūda piegādājot ziņu.</string>
    <string name="MessageNotifier_message_delivery_paused">Ziņas piegāde pauzēta.</string>
    <string name="MessageNotifier_verify_to_continue_messaging_on_signal">Pārbaudiet, lai turpinātu ziņapmaiņu lietotnē Molly.</string>
    <string name="MessageNotifier_mark_all_as_read">Atzīmēt visas kā lasītas</string>
    <string name="MessageNotifier_mark_read">Atzīmēt kā lasītu</string>
    <string name="MessageNotifier_turn_off_these_notifications">Izslēgt šos paziņojumus</string>
    <string name="MessageNotifier_view_once_photo">Vienreiz skatāms attēls</string>
    <string name="MessageNotifier_view_once_video">Vienreiz skatāms video</string>
    <string name="MessageNotifier_reply">Atbildēt</string>
    <string name="MessageNotifier_signal_message">Signal ziņa</string>
    <string name="MessageNotifier_unsecured_sms">Nedroša SMS</string>
    <string name="MessageNotifier_you_may_have_new_messages">Jums varētu būt jaunas ziņas</string>
    <string name="MessageNotifier_open_signal_to_check_for_recent_notifications">Atveriet Molly, lai pārbaudītu nesenos paziņojumus.</string>
    <string name="MessageNotifier_contact_message">%1$s %2$s</string>
    <string name="MessageNotifier_unknown_contact_message">Kontakts</string>
    <string name="MessageNotifier_reacted_s_to_s">Reaģēja %1$s uz “%2$s”</string>
    <string name="MessageNotifier_reacted_s_to_your_video">Reaģēja %1$s uz jūsu video.</string>
    <string name="MessageNotifier_reacted_s_to_your_image">Reaģēja %1$s uz jūsu attēlu</string>
    <string name="MessageNotifier_reacted_s_to_your_gif">Uz jūsu GIF reaģēja ar %1$s</string>
    <string name="MessageNotifier_reacted_s_to_your_file">Reaģēja %1$s uz jūsu failu.</string>
    <string name="MessageNotifier_reacted_s_to_your_audio">Reaģēja %1$s uz jūsu audio</string>
    <string name="MessageNotifier_reacted_s_to_your_view_once_media">Uz jūsu vienreiz skatāmo multivides vienumu reaģēja %1$s.</string>
    <string name="MessageNotifier_reacted_s_to_your_sticker">Reaģēja %1$s uz jūsu uzlīmi.</string>
    <string name="MessageNotifier_this_message_was_deleted">Ziņojums ir izdzēsts.</string>

    <string name="TurnOffContactJoinedNotificationsActivity__turn_off_contact_joined_signal">Vai izslēgt paziņojumus par kontaktpersonām, kas sākušās lietot Signal? Paziņojumus var atkal iespējot sadaļā Signal &gt; Iestatījumi &gt; Paziņojumi.</string>

    <!-- Notification Channels -->
    <string name="NotificationChannel_channel_messages">Ziņas</string>
    <string name="NotificationChannel_calls">Zvani</string>
    <string name="NotificationChannel_failures">Kļūmes</string>
    <string name="NotificationChannel_backups">Rezerves kopijas</string>
    <string name="NotificationChannel_locked_status">Bloķēšanas (noslēgšanas) statuss</string>
    <string name="NotificationChannel_app_updates">Lietotnes aktualizējumi</string>
    <string name="NotificationChannel_other">Cits</string>
    <string name="NotificationChannel_group_chats">Sarunas</string>
    <string name="NotificationChannel_missing_display_name">Nezināms</string>
    <string name="NotificationChannel_voice_notes">Balss piezīmes</string>
    <string name="NotificationChannel_contact_joined_signal">Kontakts pievienojās Signal</string>
    <string name="NotificationChannels__no_activity_available_to_open_notification_channel_settings">Paziņojumu kanāla iestatījumu atvēršanai nav pieejama neviena darbība.</string>
    <!-- Notification channel name for showing persistent background connection on devices without push notifications -->
    <string name="NotificationChannel_background_connection">Fona savienojums</string>
    <!-- Notification channel name for showing call status information (like connection, ongoing, etc.) Not ringing. -->
    <string name="NotificationChannel_call_status">Zvana statuss</string>
    <!-- Notification channel name for occasional alerts to the user. Will appear in the system notification settings as the title of this notification channel. -->
    <string name="NotificationChannel_critical_app_alerts">Kritiski svarīgie lietotnes brīdinājumi</string>

    <!-- ProfileEditNameFragment -->

    <!-- QuickResponseService -->
    <string name="QuickResponseService_quick_response_unavailable_when_Signal_is_locked">Ātrās atbildes nav pieejamas, kad Molly ir bloķēts!</string>
    <string name="QuickResponseService_problem_sending_message">Problēma sūtot ziņu!</string>

    <!-- SaveAttachmentTask -->
    <string name="SaveAttachmentTask_saved_to">Saglabāja %1$s</string>
    <string name="SaveAttachmentTask_saved">Saglabāts</string>

    <!-- SearchToolbar -->
    <string name="SearchToolbar_search">Meklēt</string>
    <string name="SearchToolbar_search_for_conversations_contacts_and_messages">Meklēt sarunas, kontaktus un ziņas</string>

    <!-- Material3 Search Toolbar -->
    <string name="Material3SearchToolbar__close">Aizvērt</string>
    <string name="Material3SearchToolbar__clear">Notīrīt</string>

    <!-- ShortcutLauncherActivity -->
    <string name="ShortcutLauncherActivity_invalid_shortcut">Nepareiza saīsne</string>

    <!-- SingleRecipientNotificationBuilder -->
    <string name="SingleRecipientNotificationBuilder_signal">Molly</string>
    <string name="SingleRecipientNotificationBuilder_new_message">Jauna ziņa</string>
    <string name="SingleRecipientNotificationBuilder_message_request">Ziņas pieprasījums</string>
    <string name="SingleRecipientNotificationBuilder_you">Jūs</string>
    <!-- Notification subtext for group stories -->
    <string name="SingleRecipientNotificationBuilder__s_dot_story">%1$s • Stāsts</string>

    <!-- ThumbnailView -->
    <string name="ThumbnailView_Play_video_description">Atskaņot video</string>
    <string name="ThumbnailView_Has_a_caption_description">Ir parakstīta</string>

    <!-- TransferControlView -->
    <plurals name="TransferControlView_n_items">
        <item quantity="zero">%1$d priekšmeti</item>
        <item quantity="one">%1$d priekšmets</item>
        <item quantity="other">%1$d vienumi</item>
    </plurals>

    <!-- UnauthorizedReminder -->
    <string name="UnauthorizedReminder_device_no_longer_registered">Ierīce vairs nav reģistrēta</string>
    <string name="UnauthorizedReminder_this_is_likely_because_you_registered_your_phone_number_with_Signal_on_a_different_device">Iespējams, ka tālruņa numurs ir Signal reģistrēts citā ierīcē. Pieskarieties, lai pārreģistrētu.</string>

    <!-- EnclaveFailureReminder -->
    <!-- Banner message to update app to use payments -->
    <string name="EnclaveFailureReminder_update_signal">Atjauniniet Signal, lai turpinātu izmantot maksājumus. Jūsu bilance var nebūt atjaunināta.</string>
    <!-- Banner button to update now -->
    <string name="EnclaveFailureReminder_update_now">Aktualizēt tagad</string>

    <!-- WebRtcCallActivity -->
    <string name="WebRtcCallActivity_to_answer_the_call_give_signal_access_to_your_microphone">Lai atbildētu uz zvanu, atļaujiet Molly piekļūt jūsu mikrofonam.</string>
    <string name="WebRtcCallActivity_to_answer_the_call_from_s_give_signal_access_to_your_microphone">Lai atbildētu uz zvanu no %1$s, atļaujiet Molly piekļūt Jūsu mikrofonam.</string>
    <string name="WebRtcCallActivity_signal_requires_microphone_and_camera_permissions_in_order_to_make_or_receive_calls">Molly nepieciešama atļauja piekļuvei mikrofonam un kamerai, lai zvanītu un saņemtu zvanus, bet tā nav dota. Dodieties uz lietotnes iestatījumiem, izvēlieties \"Atļaujas\" un iespējojiet \"Mikrofons\" un \"Kamera\".</string>
    <string name="WebRtcCallActivity__answered_on_a_linked_device">Atbildēts no savienotās ierīces</string>
    <string name="WebRtcCallActivity__declined_on_a_linked_device">Atteikts no savienotās ierīces.</string>
    <string name="WebRtcCallActivity__busy_on_a_linked_device">Aizņemts no savienotās ierīces.</string>

    <string name="GroupCallSafetyNumberChangeNotification__someone_has_joined_this_call_with_a_safety_number_that_has_changed">Šim zvanam pievienojās kāds, kuram ir mainīts drošības numurs.</string>

    <!-- WebRtcCallScreen -->
    <string name="WebRtcCallScreen_swipe_up_to_change_views">Pavelciet uz augšu, lai mainītu skatus</string>

    <!-- WebRtcCallScreen V2 -->
    <string name="WebRtcCallScreen__decline">Atteikt</string>
    <string name="WebRtcCallScreen__answer">Atbildēt</string>
    <string name="WebRtcCallScreen__answer_without_video">Atbildēt bez video</string>

    <!-- WebRtcAudioOutputToggle -->
    <string name="WebRtcAudioOutputToggle__audio_output">Audio izeja</string>
    <string name="WebRtcAudioOutputToggle__phone_earpiece">Austiņa</string>
    <string name="WebRtcAudioOutputToggle__speaker">Skaļrunis</string>
    <string name="WebRtcAudioOutputToggle__bluetooth">Bluetooth</string>

    <string name="WebRtcCallControls_answer_call_description">Atbildēt</string>
    <string name="WebRtcCallControls_reject_call_description">Atteikt zvanu</string>

    <!-- change_passphrase_activity -->
    <string name="change_passphrase_activity__old_passphrase">Vecā parole</string>
    <string name="change_passphrase_activity__new_passphrase">Jaunā parole</string>
    <string name="change_passphrase_activity__repeat_new_passphrase">Atkārtot jauno paroli</string>

    <!-- contact_selection_activity -->
    <string name="contact_selection_activity__enter_name_or_number">Ievadiet vārdu vai numuru</string>
    <string name="contact_selection_activity__invite_to_signal">Uzaicināt uz Molly</string>
    <string name="contact_selection_activity__new_group">Jauna grupa</string>

    <!-- contact_filter_toolbar -->
    <string name="contact_filter_toolbar__clear_entered_text_description">Dzēst ierakstīto tekstu</string>
    <string name="contact_filter_toolbar__show_keyboard_description">Parādīt tastatūru</string>
    <string name="contact_filter_toolbar__show_dial_pad_description">Parādīt cipartastatūru</string>

    <!-- contact_selection_group_activity -->
    <string name="contact_selection_group_activity__no_contacts">Nav kontaktu.</string>
    <string name="contact_selection_group_activity__finding_contacts">Ielādē kontaktus…</string>

    <!-- single_contact_selection_activity -->
    <string name="SingleContactSelectionActivity_contact_photo">Kontakta attēls</string>

    <!-- ContactSelectionListFragment-->
    <string name="ContactSelectionListFragment_signal_requires_the_contacts_permission_in_order_to_display_your_contacts">Lai parādītu Jūsu kontaktus, Molly ir nepieciešama piekļuve kontaktiem, bet tā nav dota. Dodieties uz lietotnes iestatījumiem, izvēlieties \"Atļaujas“ un iespējojiet \"Kontakti\".</string>
    <string name="ContactSelectionListFragment_error_retrieving_contacts_check_your_network_connection">Kļūda, ielādējot kontaktus, pārbaudiet ierīces tīkla savienojumu.</string>
    <string name="ContactSelectionListFragment_username_not_found">Lietotājvārds netika atrasts</string>
    <string name="ContactSelectionListFragment_s_is_not_a_signal_user">"\"%1$s\" nav Signal lietotājs. Lūdzu, pārbaudiet, vai lietotājvārds uzrakstīts pareizi."</string>
    <string name="ContactSelectionListFragment_you_do_not_need_to_add_yourself_to_the_group">Jums nav jāpievieno sevi grupai</string>
    <string name="ContactSelectionListFragment_maximum_group_size_reached">Sasniegts maks. grupas lielums</string>
    <string name="ContactSelectionListFragment_signal_groups_can_have_a_maximum_of_d_members">Dalībnieku skaits Signal grupās nedrīkst pārsniegt %1$d.</string>
    <string name="ContactSelectionListFragment_recommended_member_limit_reached">Ieteicamais dalībnieku limits sasniegts</string>
    <string name="ContactSelectionListFragment_signal_groups_perform_best_with_d_members_or_fewer">Signal grupas vislabāk darbojas, ja dalībnieku skaits nepārsniedz %1$d vai ir mazāks. Ja pievienosiet vairāk dalībnieku, ziņu sūtīšana un saņemšana aizkavēsies.</string>
    <plurals name="ContactSelectionListFragment_d_members">
        <item quantity="zero">%1$d dalībnieks</item>
        <item quantity="one">%1$d dalībnieks</item>
        <item quantity="other">%1$d dalībnieki</item>
    </plurals>

    <!-- contact_selection_list_fragment -->
    <string name="contact_selection_list_fragment__signal_needs_access_to_your_contacts_in_order_to_display_them">Molly nepieciešama pieeja jūsu kontaktiem, lai varētu tos parādīt.</string>
    <string name="contact_selection_list_fragment__show_contacts">Rādīt kontaktpersonas</string>

    <!-- contact_selection_list_item -->
    <plurals name="contact_selection_list_item__number_of_members">
        <item quantity="zero">%1$d dalībnieks</item>
        <item quantity="one">%1$d dalībnieks</item>
        <item quantity="other">%1$d dalībnieki</item>
    </plurals>
    <!-- Displays number of viewers for a story -->
    <plurals name="contact_selection_list_item__number_of_viewers">
        <item quantity="zero">%1$d skatītāji</item>
        <item quantity="one">%1$d skatītājs</item>
        <item quantity="other">%1$d skatītāji</item>
    </plurals>

    <!-- conversation_activity -->
    <string name="conversation_activity__type_message_push">Signal ziņa</string>
    <string name="conversation_activity__type_message_sms_insecure">Nedroša SMS</string>
    <string name="conversation_activity__type_message_mms_insecure">Nedroša MMS</string>
    <string name="conversation_activity__from_sim_name">No %1$s</string>
    <string name="conversation_activity__sim_n">SIM %1$d</string>
    <string name="conversation_activity__send">Sūtīt</string>
    <string name="conversation_activity__compose_description">Ziņas kompozīcija</string>
    <string name="conversation_activity__emoji_toggle_description">Pārslēgt uz emoji tastatūru</string>
    <string name="conversation_activity__attachment_thumbnail">Pielikuma sīkattēls</string>
    <string name="conversation_activity__quick_attachment_drawer_toggle_camera_description">Pārslēgt uz ātro kameras pievienošanas atvilktni</string>
    <string name="conversation_activity__quick_attachment_drawer_record_and_send_audio_description">Ierakstīt un sūtīt audio pielikumus</string>
    <string name="conversation_activity__quick_attachment_drawer_lock_record_description">Bloķēt audio pielikuma ierakstīšanu</string>
    <string name="conversation_activity__enable_signal_for_sms">Iespējot Signal SMS lietošanai</string>
    <string name="conversation_activity__message_could_not_be_sent">Ziņu nevarēja nosūtīt. Pārbaudiet savienojumu un mēģiniet vēlreiz.</string>

    <!-- conversation_input_panel -->
    <string name="conversation_input_panel__slide_to_cancel">Vilkt, lai atceltu</string>
    <string name="conversation_input_panel__cancel">Atcelt</string>

    <!-- conversation_item -->
    <string name="conversation_item__mms_image_description">Mediju ziņa</string>
    <string name="conversation_item__secure_message_description">Droša ziņa</string>

    <!-- conversation_item_sent -->
    <string name="conversation_item_sent__send_failed_indicator_description">Sūtīšana neizdevās</string>
    <string name="conversation_item_sent__pending_approval_description">Tiek gaidīts apstiprinājums</string>
    <string name="conversation_item_sent__delivered_description">Piegādāts</string>
    <string name="conversation_item_sent__message_read">Ziņa izlasīta</string>

    <!-- conversation_item_received -->
    <string name="conversation_item_received__contact_photo_description">Kontakta attēls</string>

    <!-- ConversationUpdateItem -->
    <string name="ConversationUpdateItem_loading">Ielādē</string>
    <string name="ConversationUpdateItem_learn_more">Lasīt vairāk</string>
    <string name="ConversationUpdateItem_join_call">Pievienoties zvanam</string>
    <string name="ConversationUpdateItem_return_to_call">Atgriezties pie zvana</string>
    <string name="ConversationUpdateItem_call_is_full">Zvana dalībnieku limits izsmelts</string>
    <string name="ConversationUpdateItem_invite_friends">Uzaicināt draugus</string>
    <string name="ConversationUpdateItem_enable_call_notifications">Iespējot zvana paziņojumus</string>
    <string name="ConversationUpdateItem_update_contact">Atjaunināt kontaktpersonu</string>
    <!-- Update item button text to show to block a recipient from requesting to join via group link -->
    <string name="ConversationUpdateItem_block_request">Bloķēt pieprasījumu</string>
    <string name="ConversationUpdateItem_no_groups_in_common_review_requests_carefully">Nav kopīgu grupu. Pārskatiet pieprasījumus rūpīgi.</string>
    <string name="ConversationUpdateItem_no_contacts_in_this_group_review_requests_carefully">Šajā grupā nav kontaktpersonu. Pārskatiet pieprasījumus rūpīgi.</string>
    <string name="ConversationUpdateItem_view">Skatīt</string>
    <string name="ConversationUpdateItem_the_disappearing_message_time_will_be_set_to_s_when_you_message_them">Pēc ziņu nosūtīšanas ziņu dzēšanas laiks tiks iestatīts uz %1$s.</string>
    <!-- Update item button text to show to boost a feature -->
    <string name="ConversationUpdateItem_donate">Ziedojiet</string>
    <!-- Update item button text to send payment -->
    <string name="ConversationUpdateItem_send_payment">Nosūtīt maksājumu</string>
    <!-- Update item button text to activate payments -->
    <string name="ConversationUpdateItem_activate_payments">Aktivizēt maksājumus</string>


    <!-- audio_view -->
    <string name="audio_view__play_pause_accessibility_description">Atskaņot … Pauzēt</string>
    <string name="audio_view__download_accessibility_description">Lejupielādēt</string>

    <!-- QuoteView -->
    <string name="QuoteView_audio">Audio</string>
    <string name="QuoteView_video">Video</string>
    <string name="QuoteView_photo">Attēls</string>
    <string name="QuoteView_gif">GIF</string>
    <string name="QuoteView_view_once_media">Vienreiz skatāms multivides fails</string>
    <string name="QuoteView_sticker">Uzlīme</string>
    <string name="QuoteView_you">Jūs</string>
    <string name="QuoteView_original_missing">Oriģinālā ziņa netika atrasta</string>
    <!-- Author formatting for group stories -->
    <string name="QuoteView_s_story">%1$s · Stāsts</string>
    <!-- Label indicating that a quote is for a reply to a story you created -->
    <string name="QuoteView_your_story">Jūs · Stāsts</string>
    <!-- Label indicating that the story being replied to no longer exists -->
    <string name="QuoteView_no_longer_available">Vairs nav pieejams</string>
    <!-- Label for quoted gift -->
    <string name="QuoteView__gift">Dāvana</string>

    <!-- conversation_fragment -->
    <string name="conversation_fragment__scroll_to_the_bottom_content_description">Ritināt līdz apakšai</string>

    <!-- BubbleOptOutTooltip -->
    <!-- Message to inform the user of what Android chat bubbles are -->
    <string name="BubbleOptOutTooltip__description">Sarunu burbuļi ir Android iezīme, kuru jūs varat aslēgt Molly sarunām.</string>
    <!-- Button to dismiss the tooltip for opting out of using Android bubbles -->
    <string name="BubbleOptOutTooltip__not_now">Ne tagad</string>
    <!-- Button to move to the system settings to control the use of Android bubbles -->
    <string name="BubbleOptOutTooltip__turn_off">Izslēgt</string>

    <!-- safety_number_change_dialog -->
    <string name="safety_number_change_dialog__safety_number_changes">Drošības numura izmaiņas</string>
    <string name="safety_number_change_dialog__accept">Apstiprināt</string>
    <string name="safety_number_change_dialog__send_anyway">Sūtīt vienalga</string>
    <string name="safety_number_change_dialog__call_anyway">Zvanīt vienalga</string>
    <string name="safety_number_change_dialog__join_call">Pievienoties sarunai</string>
    <string name="safety_number_change_dialog__continue_call">Turpināt zvanu</string>
    <string name="safety_number_change_dialog__leave_call">Pamest zvanu</string>
    <string name="safety_number_change_dialog__the_following_people_may_have_reinstalled_or_changed_devices">Iespējams, ka šie cilvēki ir pārinstalējuši vai mainījuši ierīces. Pārbaudiet savu drošības numuru kopā ar šiem cilvēkiem, lai nodrošinātu privātumu.</string>
    <string name="safety_number_change_dialog__view">Skatīt</string>
    <string name="safety_number_change_dialog__previous_verified">Iepriekšējā vereficētā</string>

    <!-- EnableCallNotificationSettingsDialog__call_notifications_checklist -->
    <string name="EnableCallNotificationSettingsDialog__call_notifications_enabled">Zvanu paziņojumi iespējoti</string>
    <string name="EnableCallNotificationSettingsDialog__enable_call_notifications">Iespējot zvanu paziņojumus</string>
    <string name="EnableCallNotificationSettingsDialog__enable_background_activity">Iespējot fona darbību</string>
    <string name="EnableCallNotificationSettingsDialog__everything_looks_good_now">Šķiet, ka tagad viss ir kārtībā!</string>
    <string name="EnableCallNotificationSettingsDialog__to_receive_call_notifications_tap_here_and_turn_on_show_notifications">Lai saņemtu paziņojumus par zvaniem, pieskarieties šeit un ieslēdziet \"Rādīt paziņojumus\".</string>
    <string name="EnableCallNotificationSettingsDialog__to_receive_call_notifications_tap_here_and_turn_on_notifications">Lai saņemtu paziņojumus par zvaniem, pieskarieties šeit un ieslēdziet paziņojumus, kā arī pārliecinieties, vai ir iespējota skaņa un uznirstošie elementi.</string>
    <string name="EnableCallNotificationSettingsDialog__to_receive_call_notifications_tap_here_and_enable_background_activity_in_battery_settings">Lai saņemtu paziņojumus par zvaniem, pieskarieties šeit un akumulatora iestatījumu sadaļā iespējojiet fona darbības. </string>
    <string name="EnableCallNotificationSettingsDialog__settings">Iestatījumi</string>
    <string name="EnableCallNotificationSettingsDialog__to_receive_call_notifications_tap_settings_and_turn_on_show_notifications">Lai saņemtu paziņojumus par zvaniem, pieskarieties pie Iestatījumi un ieslēdziet \"Rādīt paziņojumus\".</string>
    <string name="EnableCallNotificationSettingsDialog__to_receive_call_notifications_tap_settings_and_turn_on_notifications">Lai saņemtu paziņojumus par zvaniem, pieskarieties pie Iestatījumi un pārliecinieties, vai ir ieslēgta skaņa un uznirstošie elementi.</string>
    <string name="EnableCallNotificationSettingsDialog__to_receive_call_notifications_tap_settings_and_enable_background_activity_in_battery_settings">Lai saņemtu paziņojumus par zvaniem, pieskarieties pie Iestatījumi un akumulatora iestatījumu sadaļā iespējojiet fona darbības.</string>

    <!-- country_selection_fragment -->
    <string name="country_selection_fragment__loading_countries">Ielādē valstis…</string>
    <string name="country_selection_fragment__search">Meklēt</string>
    <string name="country_selection_fragment__no_matching_countries">Nav atbilstošu valstu</string>

    <!-- device_add_fragment -->
    <string name="device_add_fragment__scan_the_qr_code_displayed_on_the_device_to_link">Lai piesaistītu citu ierīci, noskenējiet kvadrātkodu, ko tā rāda.</string>

    <!-- device_link_fragment -->
    <string name="device_link_fragment__link_device">Piesaistīt ierīci</string>

    <!-- device_list_fragment -->
    <string name="device_list_fragment__no_devices_linked">Neviena ierīce nav piesaistīta</string>
    <string name="device_list_fragment__link_new_device">Piesaistīt jaunu ierīci</string>

    <!-- expiration -->
    <string name="expiration_off">Nav</string>

    <plurals name="expiration_seconds">
        <item quantity="zero">%1$dsekundes</item>
        <item quantity="one">%1$dsekunde</item>
        <item quantity="other">%1$d sekundes</item>
    </plurals>

    <string name="expiration_seconds_abbreviated">%1$ds</string>

    <plurals name="expiration_minutes">
        <item quantity="zero">%1$d minūtes</item>
        <item quantity="one">%1$d minūte</item>
        <item quantity="other">%1$d minūtes</item>
    </plurals>

    <string name="expiration_minutes_abbreviated">%1$d min</string>

    <plurals name="expiration_hours">
        <item quantity="zero">%1$d stundas</item>
        <item quantity="one">%1$d stunda</item>
        <item quantity="other">%1$d stundas</item>
    </plurals>

    <string name="expiration_hours_abbreviated">%1$dh</string>

    <plurals name="expiration_days">
        <item quantity="zero">%1$d dienas</item>
        <item quantity="one">%1$d diena</item>
        <item quantity="other">%1$d dienas</item>
    </plurals>

    <string name="expiration_days_abbreviated">%1$dd</string>

    <plurals name="expiration_weeks">
        <item quantity="zero">%1$dnedēļas</item>
        <item quantity="one">%1$dnedēļa</item>
        <item quantity="other">%1$d nedēļas</item>
    </plurals>

    <string name="expiration_weeks_abbreviated">%1$d ned</string>
    <string name="expiration_combined">%1$s %2$s</string>

    <!-- unverified safety numbers -->
    <string name="IdentityUtil_unverified_banner_one">Jūsu drošības numurs ar %1$s ir mainījies un vairāk nav verificēts</string>
    <string name="IdentityUtil_unverified_banner_two">Jūsu drošības numuri ar %1$s un %2$s vairāk nav verificēti</string>
    <string name="IdentityUtil_unverified_banner_many">Jūsu drošības numurs ar %1$s, %2$s un %3$s ir mainījies un vairāk nav verificēts</string>

    <string name="IdentityUtil_unverified_dialog_one">Jūsu drošības numurs ar %1$s ir mainījies un vairāk nav verificēts. Tas nozīmē ka kāds mēģina pārtvert jūsu saziņu, vai arī %1$s vienkārši savā ierīcē pārinstalēja Signal.</string>
    <string name="IdentityUtil_unverified_dialog_two">Jūsu drošības numurs ar %1$s un %2$s nav vairs verificēts. Tas nozīmē, ka kāds mēģina pārtvert jūsu saziņu vai viņi vienkārši pārinstalēja Signal.</string>
    <string name="IdentityUtil_unverified_dialog_many">Jūsu drošības numurs ar %1$s,%2$s un %3$s nav vairs verificēts. Tas nozīmē, ka kāds mēģina pārtvert jūsu saziņu vai viņi vienkārši pārinstalēja Signal.</string>

    <string name="IdentityUtil_untrusted_dialog_one">Jūsu drošības numurs ar %1$s tikko mainījās.</string>
    <string name="IdentityUtil_untrusted_dialog_two">Jūsu drošības numuri ar%1$sun %2$s tikko mainījās.</string>
    <string name="IdentityUtil_untrusted_dialog_many">Jūsu drošības numuri ar %1$s, %2$s un %3$s tikko mainījās.</string>

    <plurals name="identity_others">
        <item quantity="zero">%1$d citi</item>
        <item quantity="one">%1$d cits</item>
        <item quantity="other">%1$d citi</item>
    </plurals>

    <!-- giphy_activity -->
    <string name="giphy_activity_toolbar__search_gifs">Meklēt GIF attēlus</string>

    <!-- giphy_fragment -->
    <string name="giphy_fragment__nothing_found">Nekas netika atrasts</string>

    <!-- database_migration_activity -->
    <string name="database_migration_activity__would_you_like_to_import_your_existing_text_messages">Vai jūs vēlaties importēt savas eksistējošās teksta ziņas Signal šifrētajā datubāzē?</string>
    <string name="database_migration_activity__the_default_system_database_will_not_be_modified">Noklusējuma sistēmas datubāze nekādā veidā netiks modificēta.</string>
    <string name="database_migration_activity__skip">Izlaist</string>
    <string name="database_migration_activity__import">Importēt</string>
    <string name="database_migration_activity__this_could_take_a_moment_please_be_patient">Šis varētu aizņemt kādu laiku. Lūdzu, esiet pacietīgs, mēs Jūs informēsim, kad importēšana būs pabeigta.</string>
    <string name="database_migration_activity__importing">IMPORTĒ</string>


    <!-- load_more_header -->
    <string name="load_more_header__see_full_conversation">Skatīt pilnu sarunu</string>
    <string name="load_more_header__loading">Ielādē</string>

    <!-- media_overview_activity -->
    <string name="media_overview_activity__no_media">Nav multivides</string>

    <!-- message_recipients_list_item -->
    <string name="message_recipients_list_item__view">Skatīt</string>
    <string name="message_recipients_list_item__resend">Sūtīt vēlreiz</string>

    <!-- Displayed in a toast when user long presses an item in MyStories -->
    <string name="MyStoriesFragment__copied_sent_timestamp_to_clipboard">Nosūtīšanas laiks nokopēts starpliktuvē.</string>
    <!-- Displayed when there are no outgoing stories -->
    <string name="MyStoriesFragment__updates_to_your_story_will_show_up_here">Jūsu stāsta atjauninājumi parādīsies šeit.</string>

    <!-- GroupUtil -->
    <plurals name="GroupUtil_joined_the_group">
        <item quantity="zero">%1$s pievienojās grupai.</item>
        <item quantity="one">%1$s pievienojās grupai.</item>
        <item quantity="other">%1$s pievienojās grupai.</item>
    </plurals>
    <string name="GroupUtil_group_name_is_now">Grupa tagad ir \"%1$s\".</string>

    <!-- prompt_passphrase_activity -->
    <string name="prompt_passphrase_activity__unlock">Atbloķēt</string>

    <!-- prompt_mms_activity -->
    <string name="prompt_mms_activity__signal_requires_mms_settings_to_deliver_media_and_group_messages">Signal ir nepieciešami MMS iestatījumi, lai nogādātu mediju failus un grupu ziņas caur operatora tīklu. Jūsu ierīce nesniedz šādu informāciju, kas dažreiz notiek operatoru slēgtām ierīcēm un citām liedzošām konfigurācijām.</string>
    <string name="prompt_mms_activity__to_send_media_and_group_messages_tap_ok">Lai nosūtītu multivides un grupas ziņas, spiediet \'OK\' un izpildiet pieprasītos uzstādījumus. Jūsu mobilo sakaru operatora MMS iestatījumus parasti var atrast, meklējot “Jūsu pakalpojumu sniedzēja APN”. Jums tas būs jādara tikai vienreiz.</string>

    <!-- BadDecryptLearnMoreDialog -->
    <string name="BadDecryptLearnMoreDialog_delivery_issue">Piegādes problēma</string>
    <string name="BadDecryptLearnMoreDialog_couldnt_be_delivered_individual">Jums nevarēja nosūtīt ziņu, uzlīmi, emociju izpausmi vai lasīšanas apliecinājumu no %1$s. Iespējams, ka to mēģināja jums nosūtīt tieši vai grupā.</string>
    <string name="BadDecryptLearnMoreDialog_couldnt_be_delivered_group">Jums nevarēja nosūtīt ziņu, uzlīmi, emociju izpausmi vai lasīšanas apliecinājumu no %1$s.</string>

    <!-- profile_create_activity -->
    <string name="CreateProfileActivity_first_name_required">Vārds (obligāts)</string>
    <string name="CreateProfileActivity_last_name_optional">Uzvārds (nav obligāts)</string>
    <string name="CreateProfileActivity_next">Tālāk</string>
    <string name="CreateProfileActivity__username">Lietotājvārds</string>
    <string name="CreateProfileActivity__create_a_username">Izveidot lietotājvārdu</string>
    <string name="CreateProfileActivity_custom_mms_group_names_and_photos_will_only_be_visible_to_you">Pielāgotie MMS grupu nosaukumi un fotoattēli būs redzami tikai jums.</string>
    <string name="CreateProfileActivity_group_descriptions_will_be_visible_to_members_of_this_group_and_people_who_have_been_invited">Grupas apraksti būs redzami attiecīgās grupas dalībniekiem un uzaicinātajiem cilvēkiem.</string>

    <!-- EditAboutFragment -->
    <string name="EditAboutFragment_about">Par</string>
    <string name="EditAboutFragment_write_a_few_words_about_yourself">Uzraksti par sevi dažus vārdus…</string>
    <string name="EditAboutFragment_count">%1$d/%2$d</string>
    <string name="EditAboutFragment_speak_freely">Runā brīvi</string>
    <string name="EditAboutFragment_encrypted">Šifrēts</string>
    <string name="EditAboutFragment_be_kind">Esi pieklājīgs</string>
    <string name="EditAboutFragment_coffee_lover">Kafijas mīļotājs</string>
    <string name="EditAboutFragment_free_to_chat">Atvērts sarunai</string>
    <string name="EditAboutFragment_taking_a_break">Paņēmis pārtraukumu</string>
    <string name="EditAboutFragment_working_on_something_new">Strādāju pie kaut kā jauna</string>

    <!-- EditProfileFragment -->
    <string name="EditProfileFragment__edit_group">Rediģēt grupu</string>
    <string name="EditProfileFragment__group_name">Grupas nosaukums</string>
    <string name="EditProfileFragment__group_description">Grupas apraksts</string>
    <string name="EditProfileFragment__support_link" translatable="false">https://support.signal.org/hc/articles/360007459591</string>

    <!-- EditProfileNameFragment -->
    <string name="EditProfileNameFragment_your_name">Jūsu vārds</string>
    <string name="EditProfileNameFragment_first_name">Vārds</string>
    <string name="EditProfileNameFragment_last_name_optional">Uzvārds (nav obligāts)</string>
    <string name="EditProfileNameFragment_save">Saglabāt</string>
    <string name="EditProfileNameFragment_failed_to_save_due_to_network_issues_try_again_later">Neizdevās saglabāt, jo radās tīkla kļūda. Vēlāk mēģiniet vēlreiz.</string>

    <!-- recipient_preferences_activity -->
    <string name="recipient_preference_activity__shared_media">Kopīgoti mediji</string>

    <!-- recipients_panel -->
    <string name="recipients_panel__to"><small>Ievadiet vārdu vai numuru</small></string>

    <!-- verify_display_fragment -->
    <string name="verify_display_fragment__to_verify_the_security_of_your_end_to_end_encryption_with_s"><![CDATA[Lai pārbaudītu šifrēšanas drošību sarunai ar %1$s, salīdziniet ciparus augstāk ar viņu ierīci. Jūs varat arī noskenēt kodu viņu telefonā. <a href=\"https://signal.org/redirect/safety-numbers\">Uzzināt vairāk.</a>]]></string>
    <string name="verify_display_fragment__tap_to_scan">Pieskarieties, lai skenētu</string>
    <string name="verify_display_fragment__successful_match">Veiksmīga sakritība</string>
    <string name="verify_display_fragment__failed_to_verify_safety_number">Neizdevās pārbaudīt drošības numuru</string>
    <string name="verify_display_fragment__loading">Lādē…</string>
    <string name="verify_display_fragment__mark_as_verified">Atzīmēt kā apstiprinātu</string>
    <string name="verify_display_fragment__clear_verification">Dzēst verifikāciju</string>

    <!-- verify_identity -->
    <string name="verify_identity__share_safety_number">Kopīgot drošības numuru</string>

    <!-- verity_scan_fragment -->
    <string name="verify_scan_fragment__scan_the_qr_code_on_your_contact">Skenējiet kvadrātkodu savas kontaktpersonas ierīcē.</string>

    <!-- webrtc_answer_decline_button -->
    <string name="webrtc_answer_decline_button__swipe_up_to_answer">Vilkt uz augšu, lai atbildētu</string>
    <string name="webrtc_answer_decline_button__swipe_down_to_reject">Vilkt uz leju, lai noraidītu</string>

    <!-- message_details_header -->
    <string name="message_details_header__issues_need_your_attention">Daži jautājumi prasa jūsu uzmanību.</string>
    <string name="message_details_header_sent">Nosūtītās</string>
    <string name="message_details_header_received">Saņemtās</string>
    <string name="message_details_header_disappears">Pazūd</string>
    <string name="message_details_header_via">Ar</string>

    <!-- message_details_recipient_header -->
    <string name="message_details_recipient_header__pending_send">Gaidīšanas statusā</string>
    <string name="message_details_recipient_header__sent_to">Noūtīts</string>
    <string name="message_details_recipient_header__sent_from">Nosūtījis</string>
    <string name="message_details_recipient_header__delivered_to">Piegādāts</string>
    <string name="message_details_recipient_header__read_by">Izlasījis</string>
    <string name="message_details_recipient_header__not_sent">Nav nosūtīts</string>
    <string name="message_details_recipient_header__viewed">Skatīja</string>
    <string name="message_details_recipient_header__skipped">Izlaista</string>

    <!-- message_Details_recipient -->
    <string name="message_details_recipient__failed_to_send">Neizdevās nosūtīt</string>
    <string name="message_details_recipient__new_safety_number">Jauns drošības numurs</string>

    <!-- AndroidManifest.xml -->
    <string name="AndroidManifest__create_passphrase">Izveidot paroli</string>
    <string name="AndroidManifest__select_contacts">Izvēlēties kontaktus</string>
    <string name="AndroidManifest__change_passphrase">Nomainīt paroles frāzi</string>
    <string name="AndroidManifest__verify_safety_number">Apstiprināt drošības nummuru</string>
    <string name="AndroidManifest__log_submit">Iesniegt kļūdas labošanas ierakstu.</string>
    <string name="AndroidManifest__media_preview">Medija faila priekšskatījums</string>
    <string name="AndroidManifest__message_details">Ziņas rekvizīti</string>
    <string name="AndroidManifest__linked_devices">Piesaistās ierīces</string>
    <string name="AndroidManifest__invite_friends">Uzaicināt draugus</string>
    <string name="AndroidManifest_archived_conversations">Arhivētās sarunas</string>
    <string name="AndroidManifest_remove_photo">Noņemt attēlu</string>

    <!-- Message Requests Megaphone -->
    <string name="MessageRequestsMegaphone__message_requests">Ziņas pieprasījumi</string>
    <string name="MessageRequestsMegaphone__users_can_now_choose_to_accept">Tagad lietotāji var izvēlēties vai atbildēt uz jaunas sarunas pieprasījumu. Profilu vārdi ļauj cilvēkiem saprast, kas ar viņiem sazinās.</string>
    <string name="MessageRequestsMegaphone__add_profile_name">Pievienot profila vārdu</string>

    <!-- HelpFragment -->
    <string name="HelpFragment__have_you_read_our_faq_yet">Vai esiet jau izlasījuši BUJ?</string>
    <string name="HelpFragment__next">Tālāk</string>
    <string name="HelpFragment__contact_us">Sazināties ar mums</string>
    <string name="HelpFragment__tell_us_whats_going_on">Pastāstiet, kas notiek</string>
    <string name="HelpFragment__include_debug_log">Pievienojiet atkļūdošanas žurnālu</string>
    <string name="HelpFragment__whats_this">Kas tas ir?</string>
    <string name="HelpFragment__how_do_you_feel">Kā jūtaties? (fakultatīvs)</string>
    <string name="HelpFragment__tell_us_why_youre_reaching_out">Pastāstiet, par ko raizējaties.</string>
    <string name="HelpFragment__emoji_5" translatable="false">emoji_5</string>
    <string name="HelpFragment__emoji_4" translatable="false">emoji_4</string>
    <string name="HelpFragment__emoji_3" translatable="false">emoji_3</string>
    <string name="HelpFragment__emoji_2" translatable="false">emoji_2</string>
    <string name="HelpFragment__emoji_1" translatable="false">emoji_1</string>
    <string name="HelpFragment__link__debug_info" translatable="false">https://support.signal.org/hc/articles/360007318591</string>
    <string name="HelpFragment__link__faq" translatable="false">https://support.signal.org</string>
    <string name="HelpFragment__support_info">Atbalsta info</string>
    <string name="HelpFragment__signal_android_support_request">Signal Android atbalsta pieprasījums</string>
    <string name="HelpFragment__debug_log">Atkļūdošanas žurnāls:</string>
    <string name="HelpFragment__could_not_upload_logs">Nebija iespējams augšuplādēt žurnālus</string>
    <string name="HelpFragment__please_be_as_descriptive_as_possible">Lūdzu, esiet pēc iespējas aprakstošāks, lai palīdzētu mums izprast problēmu.</string>
    <string-array name="HelpFragment__categories_5">
        <item>\\-\\- Lūdzu, izvēlieties variantu \\-\\-</item>
        <item>Kaut kas nedarbojas</item>
        <item>Jaunas funkcijas pieprasījums</item>
        <item>Jautājums</item>
        <item>Atsauksme</item>
        <item>Cits</item>
        <item>Maksājumi (MobileCoin)</item>
        <item>Ziedojumi un nozīmītes</item>
        <item>SMS eksportēšana</item>
    </string-array>

    <!-- ReactWithAnyEmojiBottomSheetDialogFragment -->
    <string name="ReactWithAnyEmojiBottomSheetDialogFragment__this_message">Šī ziņa</string>
    <string name="ReactWithAnyEmojiBottomSheetDialogFragment__recently_used">Nesen lietotie</string>
    <string name="ReactWithAnyEmojiBottomSheetDialogFragment__smileys_and_people">Smaidiņi; Cilvēki</string>
    <string name="ReactWithAnyEmojiBottomSheetDialogFragment__nature">Daba</string>
    <string name="ReactWithAnyEmojiBottomSheetDialogFragment__food">Ēdiens</string>
    <string name="ReactWithAnyEmojiBottomSheetDialogFragment__activities">Aktivitātes</string>
    <string name="ReactWithAnyEmojiBottomSheetDialogFragment__places">Vietas</string>
    <string name="ReactWithAnyEmojiBottomSheetDialogFragment__objects">Objekti</string>
    <string name="ReactWithAnyEmojiBottomSheetDialogFragment__symbols">Simboli</string>
    <string name="ReactWithAnyEmojiBottomSheetDialogFragment__flags">Karogi</string>
    <string name="ReactWithAnyEmojiBottomSheetDialogFragment__emoticons">Emocijikonas</string>
    <string name="ReactWithAnyEmojiBottomSheetDialogFragment__no_results_found">Nekas netika atrasts</string>

    <!-- arrays.xml -->
    <string name="arrays__use_default">Izmantot noklusējumu</string>
    <string name="arrays__use_custom">Izmantot pielāgotu</string>

    <string name="arrays__mute_for_one_hour">Izslēgt uz 1 stundu</string>
    <string name="arrays__mute_for_eight_hours">Izslēgt uz 8 stundām</string>
    <string name="arrays__mute_for_one_day">Izslēgt uz 1 dienu</string>
    <string name="arrays__mute_for_seven_days">Izslēgt uz 7 dienām</string>
    <string name="arrays__always">Vienmēr</string>

    <string name="arrays__settings_default">Sistēmas noklusējums</string>
    <string name="arrays__enabled">Iespējots</string>
    <string name="arrays__disabled">Atspējots</string>

    <string name="arrays__name_and_message">Vārds un ziņa</string>
    <string name="arrays__name_only">Tikai vārds</string>
    <string name="arrays__no_name_or_message">Bez vārda vai ziņas</string>

    <string name="arrays__images">Attēli</string>
    <string name="arrays__audio">Audio</string>
    <string name="arrays__video">Video</string>
    <string name="arrays__documents">Dokumenti</string>

    <string name="arrays__small">Mazs</string>
    <string name="arrays__normal">Normāls</string>
    <string name="arrays__large">Liels</string>
    <string name="arrays__extra_large">Ļoti liels</string>

    <string name="arrays__default">Noklusējuma</string>
    <string name="arrays__high">Augsta</string>
    <string name="arrays__max">Maksimāla</string>

    <!-- plurals.xml -->
    <plurals name="hours_ago">
        <item quantity="zero">%1$dh</item>
        <item quantity="one">%1$dh</item>
        <item quantity="other">%1$dh</item>
    </plurals>

    <!-- preferences.xml -->
    <string name="preferences_beta">Beta</string>
    <string name="preferences__sms_mms">SMS un MMS</string>
    <string name="preferences__pref_all_sms_title">Saņemt visus SMS</string>
    <string name="preferences__pref_all_mms_title">Saņemt visus MMS</string>
    <string name="preferences__use_signal_for_viewing_and_storing_all_incoming_text_messages">Izmantot Signal visām ienākošajām teksta ziņām.</string>
    <string name="preferences__use_signal_for_viewing_and_storing_all_incoming_multimedia_messages">Izmantot Signal visiām ienākošajām multivides ziņām.</string>
    <string name="preferences__pref_enter_sends_title">Enter poga nosūta ziņu</string>
    <string name="preferences__pressing_the_enter_key_will_send_text_messages">Nospiežot Enter pogu, ziņa tiks nosūtīta</string>
    <string name="preferences__pref_use_address_book_photos">Izmantot adrešu grāmatas foto</string>
    <string name="preferences__display_contact_photos_from_your_address_book_if_available">Parādiet kontaktpersonu fotoattēlus no adrešu grāmatas, ja pieejama</string>
    <!-- Preference menu item title for a toggle switch for preserving the archived state of muted chats. -->
    <string name="preferences__pref_keep_muted_chats_archived">Keep Muted Chats Archived</string>
    <!-- Preference menu item description for a toggle switch for preserving the archived state of muted chats. -->
    <string name="preferences__muted_chats_that_are_archived_will_remain_archived">Muted chats that are archived will remain archived when a new message arrives.</string>
    <string name="preferences__generate_link_previews">Ģenerēt saišu priekšskatījumus</string>
    <string name="preferences__retrieve_link_previews_from_websites_for_messages">Izgūstiet saišu priekšskatījumus nosūtītajām ziņām tieši no tīmekļa vietnēm.</string>
    <string name="preferences__choose_identity">Izvēlēties identitāti</string>
    <string name="preferences__choose_your_contact_entry_from_the_contacts_list">Kontaktu sarakstā izvēlieties kontaktpersonas ierakstu.</string>
    <string name="preferences__change_passphrase">Nomainīt paroli</string>
    <string name="preferences__change_your_passphrase">Mainīt savu paroli</string>
    <string name="preferences__enable_passphrase">Iespējot ekrāna bloķēšanu ar paroli</string>
    <string name="preferences__lock_signal_and_message_notifications_with_a_passphrase">Aizslēgt ekrānu un paziņojumus ar ieejas frāzi</string>
    <string name="preferences__screen_security">Ekrāna aizsardzība</string>
    <string name="preferences__disable_screen_security_to_allow_screen_shots">Bloķēt ekrānuzņēmumus pēdējo aplikāciju sarakstā un pašā aplikācijā</string>
    <string name="preferences__auto_lock_signal_after_a_specified_time_interval_of_inactivity">Automātiski slēgt Signal pēc noteikta bezdarbības intervāla</string>
    <string name="preferences__inactivity_timeout_passphrase">Bezdarbības noildzes parole</string>
    <string name="preferences__inactivity_timeout_interval">Bezdarbības noildzes intervāls</string>
    <string name="preferences__notifications">Paziņojumi</string>
    <string name="preferences__led_color">LED krāsa</string>
    <string name="preferences__led_color_unknown">Nezināms</string>
    <string name="preferences__pref_led_blink_title">LED mirgošanas biežums</string>
    <string name="preferences__customize">Pielāgot</string>
    <string name="preferences__change_sound_and_vibration">Mainīt skaņu un vibrāciju</string>
    <string name="preferences__sound">Skaņa</string>
    <string name="preferences__silent">Klusums</string>
    <string name="preferences__default">Noklusējuma</string>
    <string name="preferences__repeat_alerts">Atkārtoti brīdinājumi</string>
    <string name="preferences__never">Nekad</string>
    <string name="preferences__one_time">Vienreiz</string>
    <string name="preferences__two_times">Divreiz</string>
    <string name="preferences__three_times">Trīsreiz</string>
    <string name="preferences__five_times">Piecreiz</string>
    <string name="preferences__ten_times">Desmit reizes</string>
    <string name="preferences__vibrate">Vibrācija</string>
    <string name="preferences__green">Zaļš</string>
    <string name="preferences__red">Sarkans</string>
    <string name="preferences__blue">Zils</string>
    <string name="preferences__orange">Oranžs</string>
    <string name="preferences__cyan">Ciāns</string>
    <string name="preferences__magenta">Fuksīns</string>
    <string name="preferences__white">Balts</string>
    <string name="preferences__none">Neko</string>
    <string name="preferences__fast">Ātrs</string>
    <string name="preferences__normal">Normāls</string>
    <string name="preferences__slow">Lēns</string>
    <string name="preferences__help">Palīdzība</string>
    <string name="preferences__advanced">Papildu</string>
    <string name="preferences__donate_to_signal">Ziedot Molly</string>
    <!-- Preference label for making one-time donations to Signal -->
    <string name="preferences__one_time_donation">Vienreizējs ziedojums</string>
    <string name="preferences__privacy">Privātums</string>
    <!-- Preference label for stories -->
    <string name="preferences__stories">Stāsti</string>
    <string name="preferences__mms_user_agent">MMS lietotāja aģents</string>
    <string name="preferences__advanced_mms_access_point_names">Manuālie MMS uzstādījumi</string>
    <string name="preferences__mmsc_url">MMSC URL</string>
    <string name="preferences__mms_proxy_host">MMS Proxy Host</string>
    <string name="preferences__mms_proxy_port">MMS Proxy Port</string>
    <string name="preferences__mmsc_username">MMSC Lietotājvārds</string>
    <string name="preferences__mmsc_password">MMSC Parole</string>
    <string name="preferences__sms_delivery_reports">SMS piegādes atskaites</string>
    <string name="preferences__request_a_delivery_report_for_each_sms_message_you_send">Pieprasīt piegādes atskaiti par katru nosūtīto īsziņu</string>
    <string name="preferences__data_and_storage">Dati un krātuve</string>
    <string name="preferences__storage">Krātuve</string>
    <string name="preferences__payments">Maksājumi</string>
    <!-- Privacy settings payments section description -->
    <string name="preferences__payment_lock">Maksājumu bloķēšana</string>
    <string name="preferences__payments_beta">Maksājumi (beta)</string>
    <string name="preferences__conversation_length_limit">Sarunu garuma limits</string>
    <string name="preferences__keep_messages">Paturēt ziņas</string>
    <string name="preferences__clear_message_history">Dzēst ziņu vēsturi</string>
    <string name="preferences__linked_devices">Piesaistās ierīces</string>
    <string name="preferences__light_theme">Gaišs</string>
    <string name="preferences__dark_theme">Tumšs</string>
    <string name="preferences__appearance">Izskats</string>
    <string name="preferences__theme">Dizains</string>
    <string name="preferences__chat_wallpaper">Sarunu fona tapete</string>
    <string name="preferences__chat_color_and_wallpaper">Sarunas krāsa un fona tapete</string>
    <string name="preferences__disable_pin">Atspējot PIN</string>
    <string name="preferences__enable_pin">Iespējot PIN</string>
    <string name="preferences__if_you_disable_the_pin_you_will_lose_all_data">Ja atspējosiet PIN, jūs zaudēsiet visus datus, atkārtoti reģistrējoties lietotnē Signal, ja vien manuāli tos nedublēsiet un neatjaunosiet. Reģistrācijas bloķēšanu nevar ieslēgt, kamēr PIN ir atspējots.</string>
    <string name="preferences__pins_keep_information_stored_with_signal_encrypted_so_only_you_can_access_it">PIN kodos ir informācija, kas lietotnē Signal ir šifrēta, lai šai informācijai varētu piekļūt tikai jūs. Veicot atkārtotu instalēšanu, jūsu profils, iestatījumi un kontaktpersonas tiks atjaunotas. Lai atvērtu lietotni, PIN kods nebūs nepieciešams.</string>
    <string name="preferences__system_default">Sistēmas noklusējums</string>
    <string name="preferences__language">Valoda</string>
    <string name="preferences__signal_messages_and_calls">Signal ziņas un zvani</string>
    <string name="preferences__advanced_pin_settings">Advancētie PIN iestatījumi</string>
    <string name="preferences__free_private_messages_and_calls">Bezmaksas privātās ziņas un zvani Signal lietotājiem</string>
    <string name="preferences__submit_debug_log">Iesniegt kļūdas labošanas ierakstu.</string>
    <string name="preferences__delete_account">Dzēst kontu</string>
    <string name="preferences__support_wifi_calling">\"Wi-Fi zvanīšana\" saderības režīms</string>
    <string name="preferences__enable_if_your_device_supports_sms_mms_delivery_over_wifi">Iespējot, ja ierīce izmanto SMS/MMS piegādi, izmantojot Wi-Fi (iespējojiet tikai tad, ja ierīcē ir aktivizēta funkcija “Wi-Fi Calling”)</string>
    <string name="preferences__incognito_keyboard">Privātais režīms tastatūrai</string>
    <string name="preferences__read_receipts">Lasīšanas apliecinājumi</string>
    <string name="preferences__if_read_receipts_are_disabled_you_wont_be_able_to_see_read_receipts">Ja lasīšanas apliecinājumi ir atspējoti, jūs nevarēsiet redzēt lasīšanas apliecinājumus no citiem.</string>
    <string name="preferences__typing_indicators">Rakstīšanas indikatori</string>
    <string name="preferences__if_typing_indicators_are_disabled_you_wont_be_able_to_see_typing_indicators">Ja rakstīšanas indikatori ir atspējoti, jūs nevarēsiet redzēt rakstīšanas indikatorus no citiem.</string>
    <string name="preferences__request_keyboard_to_disable">Pieprasīt tastatūrai atspējot personalizētu mācīšanos.</string>
    <string name="preferences__this_setting_is_not_a_guarantee">Šis iestatījums nesniedz nekādas garantijas, un tastatūra to var ignorēt.</string>
    <string name="preferences__incognito_keyboard_learn_more" translatable="false">https://support.signal.org/hc/articles/360055276112</string>
    <string name="preferences_app_protection__blocked_users">Bloķētie lietotāji</string>
    <string name="preferences_chats__when_using_mobile_data">Izmantojot mobilos datus</string>
    <string name="preferences_chats__when_using_wifi">Izmantojot Wi-Fi</string>
    <string name="preferences_chats__when_roaming">Izmantojot viesabonēšanau</string>
    <string name="preferences_chats__media_auto_download">Multivides automātiskā lejupielāde</string>
    <string name="preferences_chats__message_history">Ziņu vēsture</string>
    <string name="preferences_storage__storage_usage">Krātuves lietojums</string>
    <string name="preferences_storage__photos">Attēli</string>
    <string name="preferences_storage__videos">Video</string>
    <string name="preferences_storage__files">Faili</string>
    <string name="preferences_storage__audio">Audio</string>
    <string name="preferences_storage__review_storage">Apskatīt krātuvi</string>
    <string name="preferences_storage__delete_older_messages">Dzēst vecākas ziņas?</string>
    <string name="preferences_storage__clear_message_history">Dzēst ziņu vēsturi?</string>
    <string name="preferences_storage__this_will_permanently_delete_all_message_history_and_media">Tādējādi no jūsu ierīces tiks neatgriezeniski dzēsta visa ziņu vēsture un multivides saturs, kas ir vecāks par %1$s.</string>
    <string name="preferences_storage__this_will_permanently_trim_all_conversations_to_the_d_most_recent_messages">Veicot šo darbību, tiks saīsināta visu sarunu vēsture un tiks paturētas tikai %1$s jaunākās ziņas.</string>
    <string name="preferences_storage__this_will_delete_all_message_history_and_media_from_your_device">Tādējādi no jūsu ierīces tiks neatgriezeniski dzēsta visa ziņu vēsture un multivides saturs.</string>
    <string name="preferences_storage__are_you_sure_you_want_to_delete_all_message_history">Vai tiešām vēlaties dzēst visu ziņu vēsturi?</string>
    <string name="preferences_storage__all_message_history_will_be_permanently_removed_this_action_cannot_be_undone">Visu ziņu vēsture tiks neatgriezeniski dzēsta. Šo darbību nevar atsaukt.</string>
    <string name="preferences_storage__delete_all_now">Izdzēst visas tagad</string>
    <string name="preferences_storage__forever">Uz visiem laikiem</string>
    <string name="preferences_storage__one_year">1 gadu</string>
    <string name="preferences_storage__six_months">6 mēnešiem</string>
    <string name="preferences_storage__thirty_days">30 dienām</string>
    <string name="preferences_storage__none">Nav</string>
    <string name="preferences_storage__s_messages">%1$s ziņas</string>
    <string name="preferences_storage__custom">Pielāgots</string>
    <string name="preferences_advanced__use_system_emoji">Lietot sistēmas emoji</string>
    <string name="preferences_advanced__disable_signal_built_in_emoji_support">Izslēgt Signal emoji</string>
    <string name="preferences_advanced__relay_all_calls_through_the_signal_server_to_avoid_revealing_your_ip_address">Pārraidiet visus zvanus caur Signal serveri, lai izvairītos no IP adreses atklāšanas kontaktpersonai. Aktivizēšana samazinās zvanu kvalitāti.</string>
    <string name="preferences_advanced__always_relay_calls">Vienmēr pārslēgt zvanus</string>
    <string name="preferences_app_protection__who_can">Kas var…</string>
    <string name="preferences_app_protection__app_access">Programmas piekļuve</string>
    <string name="preferences_app_protection__communication">Komunikācija</string>
    <!-- Privacy settings payments section title -->
    <string name="preferences_app_protection__payments">Maksājumi</string>
    <string name="preferences_chats__chats">Sarunas</string>
    <string name="preferences_data_and_storage__manage_storage">Pārvaldīt krātuvi</string>
    <string name="preferences_data_and_storage__calls">Zvani</string>
    <string name="preferences_data_and_storage__use_less_data_for_calls">Izmantot mazāk datus zvaniem</string>
    <string name="preferences_data_and_storage__never">Nekad</string>
    <string name="preferences_data_and_storage__wifi_and_mobile_data">Wi-Fi un mobilie dati</string>
    <string name="preferences_data_and_storage__mobile_data_only">Tikai mobilie dati</string>
    <string name="preference_data_and_storage__using_less_data_may_improve_calls_on_bad_networks">Taupīgāka datu lietošana var uzlabot sarunas kvalitāti sliktos tīklos</string>
    <string name="preferences_notifications__messages">Ziņas</string>
    <string name="preferences_notifications__events">Notikumi</string>
    <string name="preferences_notifications__in_chat_sounds">Skaņas sarunā</string>
    <string name="preferences_notifications__show">Rādīt</string>
    <string name="preferences_notifications__calls">Zvani</string>
    <string name="preferences_notifications__ringtone">Zvana signāls</string>
    <string name="preferences_chats__show_invitation_prompts">Rādīt uzaicinājuma pamudinājumu</string>
    <string name="preferences_chats__display_invitation_prompts_for_contacts_without_signal">Rādīt uzaicinājumus, kas ļauj ielūgt citus lietot Signal</string>
    <string name="preferences_chats__message_text_size">Ziņu fonta lielums</string>
    <string name="preferences_events__contact_joined_signal">Kontaktpersona pievienojās Signal</string>
    <string name="preferences_notifications__priority">Prioritāte</string>
    <!-- Heading for the \'censorship circumvention\' section of privacy preferences -->
    <string name="preferences_communication__category_censorship_circumvention">Cenzūras apiešana</string>
    <!-- Title of the \'censorship circumvention\' toggle switch -->
    <string name="preferences_communication__censorship_circumvention">Cenzūras apiešana</string>
    <string name="preferences_communication__censorship_circumvention_if_enabled_signal_will_attempt_to_circumvent_censorship">Ja šī funkcija ir iespējota, Signal mēģinās apiet cenzūru. Neieslēdziet šo funkciju, ja atrodaties vietā, kur Signal tiek cenzēta.</string>
    <!-- Summary text for \'censorship circumvention\' toggle. Indicates that we automatically enabled it because we believe you\'re in a censored country -->
    <string name="preferences_communication__censorship_circumvention_has_been_activated_based_on_your_accounts_phone_number">Cenzūras apiešana ir aktivizēta, pamatojoties uz jūsu konta tālruņa numuru.</string>
    <!-- Summary text for \'censorship circumvention\' toggle. Indicates that you disabled it even though we believe you\'re in a censored country -->
    <string name="preferences_communication__censorship_circumvention_you_have_manually_disabled">Jūs manuāli atspējojāt cenzūras apiešanu.</string>
    <!-- Summary text for \'censorship circumvention\' toggle. Indicates that you cannot use it because you\'re already connected to the Signal service -->
    <string name="preferences_communication__censorship_circumvention_is_not_necessary_you_are_already_connected">Cenzūras apiešana nav nepieciešama; jūs jau izveidojāt savienojumu ar Signal pakalpojumu.</string>
    <!-- Summary text for \'censorship circumvention\' toggle. Indicates that you cannot use it because you\'re not connected to the internet -->
    <string name="preferences_communication__censorship_circumvention_can_only_be_activated_when_connected_to_the_internet">Cenzūras apiešanu var aktivizēt tikai tad, kad ir izveidots savienojums ar internetu.</string>
    <string name="preferences_communication__category_sealed_sender">Aizzīmogots sūtītājs</string>
    <string name="preferences_communication__sealed_sender_display_indicators">Parādīt indikatorus</string>
    <string name="preferences_communication__sealed_sender_display_indicators_description">"Kad izvēlaties “Ziņas info” ziņām, kuras tika piegādātas, izmantojot aizzīmogotu sūtītāju, parādīt statusa ikonu."</string>
    <string name="preferences_communication__sealed_sender_allow_from_anyone">Atļaut no visiem</string>
    <string name="preferences_communication__sealed_sender_allow_from_anyone_description">Iespējot slēptā sūtītāja funkciju ienākošajām ziņām no cilvēkiem ārpus kontaktpersonu loka, un cilvēkiem, kuriem nav redzams jūsu profils</string>
    <string name="preferences_communication__sealed_sender_learn_more">Lasīt vairāk</string>
    <string name="preferences_setup_a_username">Iestatīt lietotājvārdu</string>
    <string name="preferences_proxy">Starpniekserveris</string>
    <string name="preferences_use_proxy">Izmantot starpniekserveri</string>
    <string name="preferences_off">Izslēgts</string>
    <string name="preferences_on">Ieslēgts</string>
    <string name="preferences_proxy_address">Starpniekservera adrese</string>
    <string name="preferences_only_use_a_proxy_if">Izmantojiet starpniekserveri tikai tad, ja, lietojot mobilos datus vai Wi-Fi, nevar izveidot savienojumu ar Signal.</string>
    <string name="preferences_share">Kopīgot</string>
    <string name="preferences_save">Saglabāt</string>
    <string name="preferences_connecting_to_proxy">Veido savienojumu ar starpniekserveri…</string>
    <string name="preferences_connected_to_proxy">Savienots ar starpniekserveri</string>
    <string name="preferences_connection_failed">Savienojuma izveide neizdevās</string>
    <string name="preferences_couldnt_connect_to_the_proxy">Nevarēja izveidot savienojumu ar starpniekserveri. Pārbaudiet starpniekservera adresi un mēģiniet vēlreiz.</string>
    <string name="preferences_you_are_connected_to_the_proxy">Jūs izveidojāt savienojumu ar starpniekserveri. Starpniekserveri jebkurā laikā var izslēgt iestatījumu sadaļā.</string>
    <string name="preferences_success">Sekmīgi darīts</string>
    <string name="preferences_failed_to_connect">Neizdevās pievienoties</string>
    <string name="preferences_enter_proxy_address">Ievadīt starpniekservera adresi</string>


    <string name="configurable_single_select__customize_option">Pielāgot opciju</string>

    <!-- Internal only preferences -->
    <string name="preferences__internal_preferences" translatable="false">Internal Preferences</string>
    <string name="preferences__internal_details" translatable="false">Internal Details</string>
    <string name="preferences__internal_stories_dialog_launcher" translatable="false">Stories dialog launcher</string>


    <!-- Payments -->
    <string name="PaymentsActivityFragment__all_activity">Visas darbības</string>
    <string name="PaymentsAllActivityFragment__all">Visas</string>
    <string name="PaymentsAllActivityFragment__sent">Nosūtītās</string>
    <string name="PaymentsAllActivityFragment__received">Saņemtās</string>

    <string name="PaymentsHomeFragment__introducing_payments">Maksājumu ieviešana (Beta)</string>
    <string name="PaymentsHomeFragment__use_signal_to_send_and_receive">Izmantojiet lietotni Molly, lai nosūtītu un saņemtu MobileCoin - jaunu uz privātumu vērstu digitālo valūtu. Aktivizējiet, lai sāktu.</string>
    <string name="PaymentsHomeFragment__activate_payments">Aktivizēt maksājumus</string>
    <string name="PaymentsHomeFragment__activating_payments">Tiek aktivizēti maksājumi…</string>
    <string name="PaymentsHomeFragment__restore_payments_account">Atjaunot maksājumu kontu</string>
    <string name="PaymentsHomeFragment__no_recent_activity_yet">Pagaidām nav nesenu aktivitāšu</string>
    <string name="PaymentsHomeFragment__pending_requests">Pieprasījumi gaidīšanas statusā</string>
    <string name="PaymentsHomeFragment__recent_activity">Nesena aktivitāte</string>
    <string name="PaymentsHomeFragment__see_all">Skatīt visus</string>
    <string name="PaymentsHomeFragment__add_funds">Papildināt līdzekļus</string>
    <string name="PaymentsHomeFragment__send">Sūtīt</string>
    <string name="PaymentsHomeFragment__sent_s">Nosūtīts %1$s</string>
    <string name="PaymentsHomeFragment__received_s">Saņemts %1$s</string>
    <string name="PaymentsHomeFragment__transfer_to_exchange">Nosūtīt uz biržu</string>
    <string name="PaymentsHomeFragment__currency_conversion">Valūtas maiņa</string>
    <string name="PaymentsHomeFragment__deactivate_payments">Deaktivizēt maksājumus</string>
    <string name="PaymentsHomeFragment__recovery_phrase">Atkopšanas frāze</string>
    <string name="PaymentsHomeFragment__help">Palīdzība</string>
    <string name="PaymentsHomeFragment__coin_cleanup_fee">Monētu uztīrīšanas likme</string>
    <string name="PaymentsHomeFragment__sent_payment">Nosūtīts maksājums</string>
    <string name="PaymentsHomeFragment__received_payment">Saņemts maksājums</string>
    <string name="PaymentsHomeFragment__processing_payment">Maksājuma apstrāde</string>
    <string name="PaymentsHomeFragment__unknown_amount">---</string>
    <string name="PaymentsHomeFragment__currency_conversion_not_available">Valūtas maiņa nav pieejama</string>
    <string name="PaymentsHomeFragment__cant_display_currency_conversion">Nevar parādīt valūtas konvertēšanu. Pārbaudiet tālruņa savienojumu un mēģiniet vēlreiz.</string>
    <string name="PaymentsHomeFragment__payments_is_not_available_in_your_region">Maksājumi jūsu reģionā nav pieejami.</string>
    <string name="PaymentsHomeFragment__could_not_enable_payments">Nevarējām iespējot maksājumus. Mēģiniet vēlāk.</string>
    <string name="PaymentsHomeFragment__deactivate_payments_question">Deaktivēt maksājumus?</string>
    <string name="PaymentsHomeFragment__you_will_not_be_able_to_send">Deaktivizējot maksājumus, jūs nevarēsiet nosūtīt vai saņemt MobileCoin lietotnē Molly.</string>
    <string name="PaymentsHomeFragment__deactivate">Deaktivēt</string>
    <string name="PaymentsHomeFragment__continue">Turpināt</string>
    <string name="PaymentsHomeFragment__balance_is_not_currently_available">Atlikums pašlaik nav pieejams.</string>
    <string name="PaymentsHomeFragment__payments_deactivated">Maksājumi deaktivēti</string>
    <string name="PaymentsHomeFragment__payment_failed">Paksājums neizdevās</string>
    <string name="PaymentsHomeFragment__details">Rekvizīti</string>
    <string name="PaymentsHomeFragment__learn_more__activate_payments" translatable="false">https://support.signal.org/hc/articles/360057625692#payments_activate </string>
    <string name="PaymentsHomeFragment__you_can_use_signal_to_send">Lietotni Molly var izmantot, lai nosūtītu un saņemtu MobileCoin. Uz visiem maksājumiem attiecas MobileCoins un MobileCoin Wallet lietošanas noteikumi. Šī ir beta funkcija, tādēļ var rasties dažas problēmas, un maksājumus vai atlikumus, kurus iespējams zaudēt, nevar atgūt. </string>
    <string name="PaymentsHomeFragment__activate">Aktivēt</string>
    <string name="PaymentsHomeFragment__view_mobile_coin_terms">Skatīt MobileCoin lietošanas noteikumus</string>
    <string name="PaymentsHomeFragment__payments_not_available">Maksājumu opcija lietotnē Molly vairs nav pieejama. Jūs joprojām varat pārskaitīt līdzekļus uz biržu, bet vairs nevarat nosūtīt un saņemt maksājumus vai pievienot līdzekļus.</string>

    <string name="PaymentsHomeFragment__mobile_coin_terms_url" translatable="false">https://www.mobilecoin.com/terms-of-use.html</string>
    <!-- Alert dialog title which shows up after a payment to turn on payment lock -->
    <string name="PaymentsHomeFragment__turn_on">Vai ieslēgt maksājumu bloķēšanu turpmākajiem sūtījumiem?</string>
    <!-- Alert dialog description for why payment lock should be enabled before sending payments -->
    <string name="PaymentsHomeFragment__add_an_additional_layer">Izveidojiet papildu drošības līmeni un pieprasiet Android ekrāna atbloķēšanas figūru vai pirkstu nospiedumu, lai nosūtītu naudas līdzekļus.</string>
    <!-- Alert dialog button to enable payment lock -->
    <string name="PaymentsHomeFragment__enable">Ieslēgt</string>
    <!-- Alert dialog button to not enable payment lock for now -->
    <string name="PaymentsHomeFragment__not_now">Ne tagad</string>
    <!-- Alert dialog title which shows up to update app to send payments -->
    <string name="PaymentsHomeFragment__update_required">Nepieciešams atjauninājums</string>
    <!-- Alert dialog description that app update is required to send payments-->
    <string name="PaymentsHomeFragment__an_update_is_required">Lai turpinātu maksājumu sūtīšanu un saņemšanu, kā arī skatītu atjaunināto maksājumu bilanci, ir nepieciešams atjauninājums.</string>
    <!-- Alert dialog button to cancel -->
    <string name="PaymentsHomeFragment__cancel">Atcelt</string>
    <!-- Alert dialog button to update now -->
    <string name="PaymentsHomeFragment__update_now">Aktualizēt tagad</string>

    <!-- PaymentsSecuritySetupFragment -->
    <!-- Toolbar title -->
    <string name="PaymentsSecuritySetupFragment__security_setup">Drošības iestatījumi</string>
    <!-- Title to enable payment lock -->
    <string name="PaymentsSecuritySetupFragment__protect_your_funds">Aizsargājiet savu naudu</string>
    <!-- Description as to why payment lock is required -->
    <string name="PaymentsSecuritySetupFragment__help_prevent">Palīdziet nepieļaut, lai cita persona ar jūsu tālruni piekļūtu jūsu naudas līdzekļiem, pievienojot vēl vienu drošības līmeni. Šo opciju varat izslēgt iestatījumos.</string>
    <!-- Option to enable payment lock -->
    <string name="PaymentsSecuritySetupFragment__enable_payment_lock">Ieslēgt maksājumu bloķēšanu</string>
    <!-- Option to cancel -->
    <string name="PaymentsSecuritySetupFragment__not_now">Ne tagad</string>
    <!-- Dialog title to confirm skipping the step -->
    <string name="PaymentsSecuritySetupFragment__skip_this_step">Vai izlaist šo darbību?</string>
    <!-- Dialog description to let users know why payment lock is required -->
    <string name="PaymentsSecuritySetupFragment__skipping_this_step">Izlaižot šo darbību, ikviens, kam ir fiziska piekļuve jūsu tālrunim, var pārskaitīt naudas līdzekļus vai skatīt jūsu atgūšanas frāzi.</string>
    <!-- Dialog option to cancel -->
    <string name="PaymentsSecuritySetupFragment__cancel">Atcelt</string>
    <!-- Dialog option to skip -->
    <string name="PaymentsSecuritySetupFragment__skip">Izlaist</string>

    <!-- PaymentsAddMoneyFragment -->
    <string name="PaymentsAddMoneyFragment__add_funds">Papildināt līdzekļus</string>
    <string name="PaymentsAddMoneyFragment__your_wallet_address">Jūsu maciņa adrese</string>
    <string name="PaymentsAddMoneyFragment__copy">Kopēt</string>
    <string name="PaymentsAddMoneyFragment__copied_to_clipboard">Iekopēts starpliktuvē</string>
    <string name="PaymentsAddMoneyFragment__to_add_funds">Lai pievienotu naudas kapitālu, nosūtiet MobileCoin uz sava naudas maka adresi. Sāciet transakciju no sava konta biržā, kas atbalsta MobileCoin, pēc tam skenējiet kvadrātkodu vai kopējiet naudas maka adresi.</string>
    <string name="PaymentsAddMoneyFragment__learn_more__information" translatable="false">https://support.signal.org/hc/articles/360057625692#payments_transfer_from_exchange</string>

    <!-- PaymentsDetailsFragment -->
    <string name="PaymentsDetailsFragment__details">Rekvizīti</string>
    <string name="PaymentsDetailsFragment__status">Statuss</string>
    <string name="PaymentsDetailsFragment__submitting_payment">Maksājums tiek iesniegts</string>
    <string name="PaymentsDetailsFragment__processing_payment">Maksājums tiek apstrādāts…</string>
    <string name="PaymentsDetailsFragment__payment_complete">Maksājums veikts</string>
    <string name="PaymentsDetailsFragment__payment_failed">Maksājums neizdevās</string>
    <string name="PaymentsDetailsFragment__network_fee">Tīkla maksājuma likme</string>
    <string name="PaymentsDetailsFragment__sent_by">Nosūtītājs</string>
    <string name="PaymentsDetailsFragment__sent_to_s">Nosūtīts %1$s</string>
    <string name="PaymentsDetailsFragment__you_on_s_at_s">Jūs %1$s plkst. %2$s</string>
    <string name="PaymentsDetailsFragment__s_on_s_at_s">%1$s %2$s plkst. %3$s</string>
    <string name="PaymentsDetailsFragment__to">Kam</string>
    <string name="PaymentsDetailsFragment__from">No</string>
    <string name="PaymentsDetailsFragment__information">Transakcijas informācija, tostarp maksājuma summa un transakcijas laiks, ir norādīta MobileCoin virsgrāmatā.</string>
    <string name="PaymentsDetailsFragment__coin_cleanup_fee">Monētu uztīrīšanas likme</string>
    <string name="PaymentsDetailsFragment__coin_cleanup_information">Naudas līdzekļu tīrīšanas jeb defragmentēšanas maksa tiek ieturēta, ja jūsu rīcībā esošos naudas līdzekļus nevar apvienot, lai pabeigtu transakciju. Veicot tīrīšanu, varēsiet turpināt maksājumu sūtīšanu.</string>
    <string name="PaymentsDetailsFragment__no_details_available">Vairāk datu par šo transakciju nav pieejami</string>
    <string name="PaymentsDetailsFragment__learn_more__information" translatable="false">https://support.signal.org/hc/articles/360057625692#payments_details</string>
    <string name="PaymentsDetailsFragment__learn_more__cleanup_fee" translatable="false">https://support.signal.org/hc/articles/360057625692#payments_details_fees</string>
    <string name="PaymentsDetailsFragment__sent_payment">Nosūtīts maksājums</string>
    <string name="PaymentsDetailsFragment__received_payment">Saņemts maksājums</string>
    <string name="PaymentsDeatilsFragment__payment_completed_s">Maksājums pabeigts %1$s</string>
    <string name="PaymentsDetailsFragment__block_number">Bloka numurs</string>

    <!-- PaymentsTransferFragment -->
    <string name="PaymentsTransferFragment__transfer">Pārsūtīt</string>
    <string name="PaymentsTransferFragment__scan_qr_code">Skenēt kvadrātkodu</string>
    <string name="PaymentsTransferFragment__to_scan_or_enter_wallet_address">Kam: Ieskenēt vai ievadīt maka adresi</string>
    <string name="PaymentsTransferFragment__you_can_transfer">MobileCoin var pārskaitīt, veicot pārskaitījumu uz biržas norādīto naudas maka adresi. Naudas maka adrese ir ciparu un burtu virkne, kas parasti atrodas zem kvadrātkoda.</string>
    <string name="PaymentsTransferFragment__next">Tālāk</string>
    <string name="PaymentsTransferFragment__invalid_address">Nederīga adrese</string>
    <string name="PaymentsTransferFragment__check_the_wallet_address">Pārbaudiet naudas maka adresi, uz kuru mēģināt pārsūtīt, un mēģiniet vēlreiz.</string>
    <string name="PaymentsTransferFragment__you_cant_transfer_to_your_own_signal_wallet_address">Jūs nevarat veikt pārskaitījumu uz savu Molly naudas maka adresi. Ievadiet naudas maka adresi no sava konta atbalstītā biržā.</string>
    <string name="PaymentsTransferFragment__to_scan_a_qr_code_signal_needs">Lai skenētu kvadrātkodu, lietotnei Molly ir nepieciešama piekļuve kamerai.</string>
    <string name="PaymentsTransferFragment__signal_needs_the_camera_permission_to_capture_qr_code_go_to_settings">Lai uzņemtu fotoattēlus vai video, lietotnei Molly ir nepieciešama atļauja piekļūt kamerai. Atveriet iestatījumus, atlasiet Atļaujas un iespējojiet Kamera.</string>
    <string name="PaymentsTransferFragment__to_scan_a_qr_code_signal_needs_access_to_the_camera">Lai skenētu kvadrātkodu, lietotnei Molly ir nepieciešama piekļuve kamerai.</string>
    <string name="PaymentsTransferFragment__settings">Iestatījumi</string>

    <!-- PaymentsTransferQrScanFragment -->
    <string name="PaymentsTransferQrScanFragment__scan_address_qr_code">Skenēt adreses kvadrātkodu</string>
    <string name="PaymentsTransferQrScanFragment__scan_the_address_qr_code_of_the_payee">Skenēt maksājuma saņēmēja adreses kvadrātkodu</string>

    <!-- CreatePaymentFragment -->
    <string name="CreatePaymentFragment__request">Pieprasīt</string>
    <string name="CreatePaymentFragment__pay">Maksāt</string>
    <string name="CreatePaymentFragment__available_balance_s">Pieejamais atlikums: %1$s</string>
    <string name="CreatePaymentFragment__toggle_content_description">Pārslēgt</string>
    <string name="CreatePaymentFragment__1">1</string>
    <string name="CreatePaymentFragment__2">2</string>
    <string name="CreatePaymentFragment__3">3</string>
    <string name="CreatePaymentFragment__4">4</string>
    <string name="CreatePaymentFragment__5">5</string>
    <string name="CreatePaymentFragment__6">6</string>
    <string name="CreatePaymentFragment__7">7</string>
    <string name="CreatePaymentFragment__8">8</string>
    <string name="CreatePaymentFragment__9">9</string>
    <string name="CreatePaymentFragment__decimal">.</string>
    <string name="CreatePaymentFragment__0">0</string>
    <string name="CreatePaymentFragment__lt">&lt;</string>
    <string name="CreatePaymentFragment__backspace">Dzēst (uz atpakaļu)</string>
    <string name="CreatePaymentFragment__add_note">Pievienot piezīmi</string>
    <string name="CreatePaymentFragment__conversions_are_just_estimates">Konvertācijas vērtības ir aptuvenas, un tās var nebūt precīzas.</string>
    <string name="CreatePaymentFragment__learn_more__conversions" translatable="false">https://support.signal.org/hc/articles/360057625692#payments_currency_conversion</string>

    <!-- EditNoteFragment -->
    <string name="EditNoteFragment_note">Piezīme</string>

    <!-- ConfirmPaymentFragment -->
    <string name="ConfirmPayment__confirm_payment">Apstiprināt maksājumu</string>
    <string name="ConfirmPayment__network_fee">Tīkla maksājuma likme</string>
    <string name="ConfirmPayment__error_getting_fee">Nezidevās saņemt maksājumu likmi</string>
    <string name="ConfirmPayment__estimated_s">Aprēķināts %1$s</string>
    <string name="ConfirmPayment__to">Kam</string>
    <string name="ConfirmPayment__total_amount">Kopējā summa</string>
    <string name="ConfirmPayment__balance_s">Atlikums: %1$s</string>
    <string name="ConfirmPayment__submitting_payment">Maksājums tiek iesniegts</string>
    <string name="ConfirmPayment__processing_payment">Maksājums tiek apstrādāts…</string>
    <string name="ConfirmPayment__payment_complete">Maksājums veikts</string>
    <string name="ConfirmPayment__payment_failed">Paksājums neizdevās</string>
    <string name="ConfirmPayment__payment_will_continue_processing">Maksājumu turpinās apstrādāt</string>
    <string name="ConfirmPaymentFragment__invalid_recipient">Nederīgs saņēmējs</string>
    <!-- Title of a dialog show when we were unable to present the user\'s screenlock before sending a payment -->
    <string name="ConfirmPaymentFragment__failed_to_show_payment_lock">Neizdevās parādīt maksājumu bloķēšanas ekrānu</string>
    <!-- Body of a dialog show when we were unable to present the user\'s screenlock before sending a payment -->
    <string name="ConfirmPaymentFragment__you_enabled_payment_lock_in_the_settings">Jūs iestatījumos ieslēdzāt maksājumu bloķēšanu, bet to neizdodas parādīt.</string>
    <!-- Button in a dialog that will take the user to the privacy settings -->
    <string name="ConfirmPaymentFragment__go_to_settings">Atvērt iestatījumus</string>
    <string name="ConfirmPaymentFragment__this_person_has_not_activated_payments">Šī persona nav aktivējusi maksājumus</string>
    <string name="ConfirmPaymentFragment__unable_to_request_a_network_fee">Nevar pieprasīt tīkla maksu. Lai turpinātu šo maksājumu, pieskarieties pie Labi, lai mēģinātu vēlreiz.</string>

    <!-- BiometricDeviceAuthentication -->
    <!-- Biometric/Device authentication prompt title -->
    <string name="BiometricDeviceAuthentication__signal">Signal</string>


    <!-- CurrencyAmountFormatter_s_at_s -->
    <string name="CurrencyAmountFormatter_s_at_s">%1$s pa %2$s</string>

    <!-- SetCurrencyFragment -->
    <string name="SetCurrencyFragment__set_currency">Iestatīt valūtu</string>
    <string name="SetCurrencyFragment__all_currencies">Visas valūtas</string>

    <!-- **************************************** -->
    <!-- menus -->
    <!-- **************************************** -->

    <!-- contact_selection_list -->
    <string name="contact_selection_list__unknown_contact">Jauna ziņa…</string>
    <string name="contact_selection_list__unknown_contact_block">Bloķēt lietotāju</string>
    <string name="contact_selection_list__unknown_contact_add_to_group">Pievienot grupai</string>

    <!-- conversation_callable_insecure -->
    <string name="conversation_callable_insecure__menu_call">Zvanīt</string>

    <!-- conversation_callable_secure -->
    <string name="conversation_callable_secure__menu_call">Signal audiozvans</string>
    <string name="conversation_callable_secure__menu_video">Signal videozvans</string>

    <!-- conversation_context -->

    <!-- Heading which shows how many messages are currently selected -->
    <plurals name="conversation_context__s_selected">
        <item quantity="zero">%1$d atlasītas</item>
        <item quantity="one">%1$d atlasīta</item>
        <item quantity="other">%1$d atlasītas</item>
    </plurals>

    <!-- conversation_context_image -->
    <!-- Button to save a message attachment (image, file etc.) -->
    <string name="conversation_context_image__save_attachment">Saglabāt</string>

    <!-- conversation_expiring_off -->
    <string name="conversation_expiring_off__disappearing_messages">Gaistošās ziņas</string>

    <!-- conversation_selection -->
    <!-- Button to view detailed information for a message -->
    <string name="conversation_selection__menu_message_details">Informācija</string>
    <!-- Button to copy a message\'s text to the clipboard -->
    <string name="conversation_selection__menu_copy">Kopēt</string>
    <!-- Button to delete a message -->
    <string name="conversation_selection__menu_delete">Dzēst</string>
    <!-- Button to forward a message to another person or group chat -->
    <string name="conversation_selection__menu_forward">Pārsūtīt</string>
    <!-- Button to reply to a message -->
    <string name="conversation_selection__menu_reply">Atbildēt</string>
    <!-- Button to save a message attachment (image, file etc.) -->
    <string name="conversation_selection__menu_save">Saglabāt</string>
    <!-- Button to retry sending a message -->
    <string name="conversation_selection__menu_resend_message">Sūtīt vēlreiz</string>
    <!-- Button to select a message and enter selection mode -->
    <string name="conversation_selection__menu_multi_select">Atlasīt</string>
    <!-- Button to view a in-chat payment message's full payment details -->
    <string name="conversation_selection__menu_payment_details">Payment details</string>

    <!-- conversation_expiring_on -->

    <!-- conversation_insecure -->
    <string name="conversation_insecure__invite">Uzacināt</string>

    <!-- conversation_list_batch -->
    <string name="conversation_list_batch__menu_delete_selected">Izdzēst atzīmētos</string>
    <string name="conversation_list_batch__menu_pin_selected">Piekabināt atzīmēto</string>
    <string name="conversation_list_batch__menu_unpin_selected">Atkabināt atzīmēto</string>
    <string name="conversation_list_batch__menu_select_all">Atzīmēt visus</string>
    <string name="conversation_list_batch_archive__menu_archive_selected">Arhivēt atzīmētos</string>
    <string name="conversation_list_batch_unarchive__menu_unarchive_selected">Atarhivēt atzīmētos</string>
    <string name="conversation_list_batch__menu_mark_as_read">Atzīmēt kā lasītu</string>
    <string name="conversation_list_batch__menu_mark_as_unread">Atzīmēt kā nelasītu</string>

    <!-- conversation_list -->
    <string name="conversation_list_settings_shortcut">Iestatījumu saīsne</string>
    <string name="conversation_list_search_description">Meklēt</string>
    <string name="conversation_list__pinned">Piesprausts</string>
    <string name="conversation_list__chats">Sarunas</string>
    <string name="conversation_list__you_can_only_pin_up_to_d_chats">Iespējams piespraust tikai līdz %1$d sarunām</string>

    <!-- conversation_list_item_view -->
    <string name="conversation_list_item_view__contact_photo_image">Kontaktpersonas foto</string>
    <string name="conversation_list_item_view__archived">Arhivēts</string>


    <!-- conversation_list_fragment -->
    <string name="conversation_list_fragment__fab_content_description">Jauna saruna</string>
    <string name="conversation_list_fragment__open_camera_description">Atvērt kameru</string>
    <string name="conversation_list_fragment__no_chats_yet_get_started_by_messaging_a_friend">Vēl nav sarunu.\nSāciet, nosūtot ziņu draugam.</string>


    <!-- conversation_secure_verified -->
    <string name="conversation_secure_verified__menu_reset_secure_session">Atstatīt šifrēto saraksti (sesiju)</string>

    <!-- conversation_muted -->
    <string name="conversation_muted__unmute">Ieslēgt</string>

    <!-- conversation_unmuted -->
    <string name="conversation_unmuted__mute_notifications">Izslēgt paziņojumus</string>

    <!-- conversation -->
    <string name="conversation__menu_group_settings">Grupu iestatījumi</string>
    <string name="conversation__menu_leave_group">Pamest grupu</string>
    <string name="conversation__menu_view_all_media">Visa multivide</string>
    <string name="conversation__menu_conversation_settings">Sarunas iestatījumi</string>
    <string name="conversation__menu_add_shortcut">Pievienot sākuma ekrānam</string>
    <string name="conversation__menu_create_bubble">Izveidot burbuli</string>

    <!-- conversation_popup -->
    <string name="conversation_popup__menu_expand_popup">Izvērst uznirstošo logu</string>

    <!-- conversation_callable_insecure -->
    <string name="conversation_add_to_contacts__menu_add_to_contacts">Pievienot kontaktiem</string>

    <!-- conversation_group_options -->
    <string name="convesation_group_options__recipients_list">Adresātu saraksts</string>
    <string name="conversation_group_options__delivery">Piegāde</string>
    <string name="conversation_group_options__conversation">Saruna</string>
    <string name="conversation_group_options__broadcast">Pārraide</string>

    <!-- text_secure_normal -->
    <string name="text_secure_normal__menu_new_group">Jauna grupa</string>
    <string name="text_secure_normal__menu_settings">Iestatījumi</string>
    <string name="text_secure_normal__menu_clear_passphrase">Bloķēt</string>
    <string name="text_secure_normal__mark_all_as_read">Atzīmēt visus kā lasītus</string>
    <string name="text_secure_normal__invite_friends">Uzaicināt draugus</string>

    <!-- verify_display_fragment -->
    <string name="verify_display_fragment_context_menu__copy_to_clipboard">Kopēt starpliktuvē</string>
    <string name="verify_display_fragment_context_menu__compare_with_clipboard">Salīdzināt ar starpliktuvi</string>

    <!-- reminder_header -->
    <string name="reminder_header_sms_import_title">Importēt sistēmas SMS</string>
    <string name="reminder_header_sms_import_text">Pieskaries, lai kopētu tālruņa SMS ziņas Signal šifrētajā datubāzē.</string>
    <string name="reminder_header_push_title">Iespējot Signal ziņas un zvanus</string>
    <string name="reminder_header_push_text">Paceliet savu saziņas pieredzi citā līmenī.</string>
    <string name="reminder_header_service_outage_text">Signal ir tehniskas grūtības. Tiek cītīgi strādāts, lai pēc iespējas ātrāk atjaunotu pakalpojumu.</string>
    <string name="reminder_header_progress">%1$d %%</string>
    <!-- Body text of a banner that will show at the top of the chat list when we temporarily cannot process the user's contacts -->
    <string name="reminder_cds_warning_body">Signal\'s private contact discovery temporarily can\'t process your phone\'s contacts.</string>
    <!-- Label for a button in a banner to learn more about why we temporarily can't process the user's contacts -->
    <string name="reminder_cds_warning_learn_more">Lasīt vairāk</string>
    <!-- Body text of a banner that will show at the top of the chat list when the user has so many contacts that we cannot ever process them -->
    <string name="reminder_cds_permanent_error_body">Signal\'s private contact discovery can\'t process your phone\'s contacts.</string>
    <!-- Label for a button in a banner to learn more about why we cannot process the user's contacts -->
    <string name="reminder_cds_permanent_error_learn_more">Lasīt vairāk</string>

    <!-- media_preview -->
    <string name="media_preview__save_title">Saglabāt</string>
    <string name="media_preview__forward_title">Pārsūtīt</string>
    <string name="media_preview__share_title">Kopīgot</string>
    <string name="media_preview__all_media_title">Visa multivide</string>
    <string name="media_preview__edit_title">Rediģēt</string>


    <!-- media_preview_activity -->
    <string name="media_preview_activity__media_content_description">Multivides priekšskatījums</string>

    <!-- new_conversation_activity -->
    <string name="new_conversation_activity__refresh">Atsvaidzināt</string>
    <!-- redphone_audio_popup_menu -->

    <!-- Insights -->
    <string name="Insights__percent">%</string>
    <string name="Insights__title">Ieskati</string>
    <string name="InsightsDashboardFragment__title">Ieskati</string>
    <string name="InsightsDashboardFragment__signal_protocol_automatically_protected">Signal protokols automātiski pasargājis %1$d no %% no tavām izejošajām ziņām pēdējo %2$d dienu laikā. Sarunas starp Signal lietotājiem vienmēr tiek šifrētas.</string>
    <string name="InsightsDashboardFragment__spread_the_word">Izplati ziņu</string>
    <string name="InsightsDashboardFragment__not_enough_data">Nav pietiekami datu</string>
    <string name="InsightsDashboardFragment__your_insights_percentage_is_calculated_based_on">Jūsu Ieskatu procenti tiek aprēķināti balstoties uz izejošo ziņu skaita pēdējās %1$d dienās, kuras nav pagaisušas vai izdzēstas.</string>
    <string name="InsightsDashboardFragment__start_a_conversation">Sākt sarunu</string>
    <string name="InsightsDashboardFragment__invite_your_contacts">Sāciet droši sazināties un iedzīviniet jaunas iespējas, kas pārsniedz nešifrēto SMS ziņu pielietojuma robežas, uzaicinot Signal pievienoties vairāk kontaktus.</string>
    <string name="InsightsDashboardFragment__this_stat_was_generated_locally">Šī statistika tika ģenerēta lokāli uz jūsu ierīces, un tikai jūs varat to redzēt. Šie dati nekur netiek sūtīti.</string>
    <string name="InsightsDashboardFragment__encrypted_messages">Šifrētas ziņas</string>
    <string name="InsightsDashboardFragment__cancel">Atcelt</string>
    <string name="InsightsDashboardFragment__send">Sūtīt</string>
    <string name="InsightsModalFragment__title">Iepazīstinām ar ieskatu</string>
    <string name="InsightsModalFragment__description">Uzzini, cik no Tavām izejošajām ziņām tika nosūtītas droši, tad ātri uzaicini jaunus kontaktus, lai uzlabotu Signal procentualitāti.</string>
    <string name="InsightsModalFragment__view_insights">Skatīt ieskatus</string>

    <string name="FirstInviteReminder__title">Uzaicināt uz Signal</string>
    <string name="FirstInviteReminder__description">Varat palielināt nosūtīto šifrēto ziņojumu skaitu par %1$d%%</string>
    <string name="SecondInviteReminder__title">Atbalstiet jūsu Signal</string>
    <string name="SecondInviteReminder__description">Uzaicināt %1$s</string>
    <string name="InsightsReminder__view_insights">Skatīt ieskatus</string>
    <string name="InsightsReminder__invite">Uzaicināt</string>

    <!-- Edit KBS Pin -->

    <!-- BaseKbsPinFragment -->
    <string name="BaseKbsPinFragment__next">Tālāk</string>
    <string name="BaseKbsPinFragment__create_alphanumeric_pin">Izveidojiet burtu/ciparu PIN</string>
    <string name="BaseKbsPinFragment__create_numeric_pin">Izveido ciparisko PIN</string>
    <string name="BaseKbsPinFragment__learn_more_url" translatable="false">https://support.signal.org/hc/articles/360007059792</string>

    <!-- CreateKbsPinFragment -->
    <plurals name="CreateKbsPinFragment__pin_must_be_at_least_characters">
        <item quantity="zero">PIN jābūt vismaz %1$d rakstzīmju</item>
        <item quantity="one">PIN jābūt vismaz %1$d rakstzīmei</item>
        <item quantity="other">PINā jābūt vismaz %1$d rakstzīmēm</item>
    </plurals>
    <plurals name="CreateKbsPinFragment__pin_must_be_at_least_digits">
        <item quantity="zero">PIN jābūt vismaz %1$d cipariem</item>
        <item quantity="one">Pin jābūt vismaz %1$d ciparam</item>
        <item quantity="other">PINam jāsastāv vismaz no %1$d cipariem</item>
    </plurals>
    <string name="CreateKbsPinFragment__create_a_new_pin">Izveidot jaunu PIN</string>
    <string name="CreateKbsPinFragment__you_can_choose_a_new_pin_as_long_as_this_device_is_registered">Varat labot PIN kamēr ierīce ir reģistrēta.</string>
    <string name="CreateKbsPinFragment__create_your_pin">Izveido savu PIN</string>
    <string name="CreateKbsPinFragment__pins_keep_information_stored_with_signal_encrypted">PIN kodos ir informācija, kas lietotnē Signal ir šifrēta, lai šai informācijai varētu piekļūt tikai jūs. Veicot atkārtotu instalēšanu, jūsu profils, iestatījumi un kontaktpersonas tiks atjaunotas. Lai atvērtu lietotni, PIN kods nebūs nepieciešams.</string>
    <string name="CreateKbsPinFragment__choose_a_stronger_pin">Izveidojiet sarežģītāku PIN</string>

    <!-- ConfirmKbsPinFragment -->
    <string name="ConfirmKbsPinFragment__pins_dont_match">PINi nesakrīt. Mēģiniet vēlreiz.</string>
    <string name="ConfirmKbsPinFragment__confirm_your_pin">Apstiprināt PIN.</string>
    <string name="ConfirmKbsPinFragment__pin_creation_failed">PIN izveide neizdevās</string>
    <string name="ConfirmKbsPinFragment__your_pin_was_not_saved">Jūsu PIN netika saglabāts. Mēs aicināsim jūs izveidot PIN vēlāk.</string>
    <string name="ConfirmKbsPinFragment__pin_created">PIN izveidots.</string>
    <string name="ConfirmKbsPinFragment__re_enter_your_pin">Ievadiet PIN atkārtoti</string>
    <string name="ConfirmKbsPinFragment__creating_pin">Tiek veidots jauns PIN…</string>

    <!-- KbsSplashFragment -->
    <string name="KbsSplashFragment__introducing_pins">Iepazīstinām ar PINiem</string>
    <string name="KbsSplashFragment__pins_keep_information_stored_with_signal_encrypted">PIN kodos ir informācija, kas lietotnē Signal ir šifrēta, lai šai informācijai varētu piekļūt tikai jūs. Veicot atkārtotu instalēšanu, jūsu profils, iestatījumi un kontaktpersonas tiks atjaunotas. Lai atvērtu lietotni, PIN kods nebūs nepieciešams.</string>
    <string name="KbsSplashFragment__learn_more">Uzziniet vairāk.</string>
    <string name="KbsSplashFragment__learn_more_link" translatable="false">https://support.signal.org/hc/articles/360007059792</string>
    <string name="KbsSplashFragment__registration_lock_equals_pin">Reģistrācijas atslēga (Registration Lock) = PIN</string>
    <string name="KbsSplashFragment__your_registration_lock_is_now_called_a_pin">Jūsu Reģistrācijas atslēga tagad tiek saukta par PIN, un tā kļuvusi funkcionālāka. Aktualizējiet to tūlīt.</string>
    <string name="KbsSplashFragment__update_pin">Aktualizēt PIN</string>
    <string name="KbsSplashFragment__create_your_pin">Izveido savu PIN</string>
    <string name="KbsSplashFragment__learn_more_about_pins">Uzzināt vairāk par PIN kodiem</string>
    <string name="KbsSplashFragment__disable_pin">Atspējot PIN</string>

    <!-- KBS Reminder Dialog -->
    <string name="KbsReminderDialog__enter_your_signal_pin">Ievadiet jūsu Signal PIN</string>
    <string name="KbsReminderDialog__to_help_you_memorize_your_pin">Lai palīdzētu jums iegaumēt PIN, mēs Jums lūgsim to ievadīt periodiski. Sākumā biežāk, bet ar laiku - retāk.</string>
    <string name="KbsReminderDialog__skip">Izlaist</string>
    <string name="KbsReminderDialog__submit">Iesniegt</string>
    <string name="KbsReminderDialog__forgot_pin">Aizmirsāt PIN?</string>
    <string name="KbsReminderDialog__incorrect_pin_try_again">Nepareizs PIN. Mēģiniet vēlreiz.</string>

    <!-- AccountLockedFragment -->
    <string name="AccountLockedFragment__account_locked">Konts bloķēts</string>
    <string name="AccountLockedFragment__your_account_has_been_locked_to_protect_your_privacy">Lai aizsargātu jūsu privātumu un drošību, jūsu konts tika bloķēts. Pēc %1$d dienu ilga jūsu konta iesaldēšanas perioda varēsiet pārreģistrēt šo tālruņa numuru, neievadot PIN. Tomēr viss tā saturs tiks dzēsts.</string>
    <string name="AccountLockedFragment__next">Tālāk</string>
    <string name="AccountLockedFragment__learn_more">Uzzināt vairāk.</string>
    <string name="AccountLockedFragment__learn_more_url" translatable="false">https://support.signal.org/hc/articles/360007059792</string>

    <!-- KbsLockFragment -->
    <string name="RegistrationLockFragment__enter_your_pin">Ievadiet jūsu PIN</string>
    <string name="RegistrationLockFragment__enter_the_pin_you_created">Ievadiet sava konta PIN kodu. Tas atšķiras no jūsu SMS verifikācijas koda.</string>
    <string name="RegistrationLockFragment__enter_alphanumeric_pin">Ievadiet no burtiem un cipariem sastāvošu PIN</string>
    <string name="RegistrationLockFragment__enter_numeric_pin">Izveido ciparisku PIN</string>
    <string name="RegistrationLockFragment__incorrect_pin_try_again">Nepareizs PIN. Mēģiniet vēlreiz.</string>
    <string name="RegistrationLockFragment__forgot_pin">Aizmirsāt PIN?</string>
    <string name="RegistrationLockFragment__incorrect_pin">Nepareizs PIN</string>
    <string name="RegistrationLockFragment__forgot_your_pin">Aizmirsāt jūsu PIN?</string>
    <string name="RegistrationLockFragment__not_many_tries_left">Vairs nav daudz mēģinājumu atlicis!</string>
    <string name="RegistrationLockFragment__signal_registration_need_help_with_pin_for_android_v1_pin">Signal reģistrācija - Vajadzīga palīdzība ar PIN Android ierīcēm (v1 PIN)</string>
    <string name="RegistrationLockFragment__signal_registration_need_help_with_pin_for_android_v2_pin">Signal reģistrācija - Vajadzīga palīdzība ar PIN Android ierīcēm (v2 PIN)</string>

    <plurals name="RegistrationLockFragment__for_your_privacy_and_security_there_is_no_way_to_recover">
        <item quantity="zero">Jūsu privātuma un drošības apsvērumu dēļ jūsu PIN nav iespējams atkopt. Ja neatceraties savu PIN, pēc %1$d dienas neaktivitātes perioda varēsiet to atkārtoti verificēt ar īsziņu. Šādā gadījumā jūsu konts tiks iztīrīts un viss saturs tiks dzēsts.</item>
        <item quantity="one">Jūsu privātuma un drošības apsvērumu dēļ jūsu PIN nav iespējams atkopt. Ja neatceraties savu PIN, pēc %1$d dienas neaktivitātes perioda varēsiet to atkārtoti verificēt ar īsziņu. Šādā gadījumā jūsu konts tiks iztīrīts un viss saturs tiks dzēsts.</item>
        <item quantity="other">Jūsu privātuma un drošības apsvērumu dēļ jūsu PIN nav iespējams atkopt. Ja neatceraties savu PIN, pēc %1$d dienu bezdarbības perioda varēsiet to atkārtoti pārbaudīt ar īsziņu. Šādā gadījumā jūsu konts tiks iztīrīts un viss saturs tiks dzēsts.</item>
    </plurals>

    <plurals name="RegistrationLockFragment__incorrect_pin_d_attempts_remaining">
        <item quantity="zero">Nepareizs PIN. Atlicis %1$d mēģinājums.</item>
        <item quantity="one">Nepareizs PIN. Atlicis %1$d mēģinājums.</item>
        <item quantity="other">Nepareizs PIN. Atlikuši %1$d mēģinājumi.</item>
    </plurals>

    <plurals name="RegistrationLockFragment__if_you_run_out_of_attempts_your_account_will_be_locked_for_d_days">
        <item quantity="zero">Ja jums vairs nebūs atlicis neviena mēģinājuma, jūsu konts tiks bloķēts uz%1$d dienu. Pēc %1$d dienas neaktivitātes perioda var atkārtoti reģistrēties, izmantojot PIN. Jūsu konts tiks iztīrīts, un viss saturs tiks dzēsts.</item>
        <item quantity="one">Ja jums vairs nebūs atlicis neviena mēģinājuma, jūsu konts tiks bloķēts uz%1$d dienu. Pēc %1$d dienas neaktivitātes perioda var atkārtoti reģistrēties, izmantojot PIN. Jūsu konts tiks iztīrīts, un viss saturs tiks dzēsts.</item>
        <item quantity="other">Ja jums vairs nebūs atlicis neviena mēģinājuma, jūsu konts tiks bloķēts uz%1$d dienām. Pēc %1$d dienu bezdarbības perioda var atkārtoti reģistrēties, izmantojot PIN. Jūsu konts tiks iztīrīts, un viss saturs tiks dzēsts.</item>
    </plurals>

    <plurals name="RegistrationLockFragment__you_have_d_attempts_remaining">
        <item quantity="zero">Jums ir atlicis %1$d mēģinājums.</item>
        <item quantity="one">Jums ir atlicis %1$d mēģinājums.</item>
        <item quantity="other">Jums atlikuši %1$d mēģinājumi.</item>
    </plurals>

    <plurals name="RegistrationLockFragment__d_attempts_remaining">
        <item quantity="zero">Atlicis %1$d mēģinājums.</item>
        <item quantity="one">Atlicis %1$d mēģinājums.</item>
        <item quantity="other">Atlikuši %1$d mēģinājumi.</item>
    </plurals>

    <!-- CalleeMustAcceptMessageRequestDialogFragment -->
    <string name="CalleeMustAcceptMessageRequestDialogFragment__s_will_get_a_message_request_from_you">%1$s saņems no Jums pieprasījuma ziņojumu. Jūs varēsiet zvanīt tiklīdz piekļuves ziņojumus tiks akceptēts.</string>

    <!-- KBS Megaphone -->
    <string name="KbsMegaphone__create_a_pin">Izveidot PINu</string>
    <string name="KbsMegaphone__pins_keep_information_thats_stored_with_signal_encrytped">PIN noglabā Signal informāciju šifrētā veidā.</string>
    <string name="KbsMegaphone__create_pin">Izveidot PINu</string>

    <!-- transport_selection_list_item -->
    <string name="transport_selection_list_item__transport_icon">Transporta ikona</string>
    <string name="ConversationListFragment_loading">Notiek ielāde…</string>
    <string name="CallNotificationBuilder_connecting">Savienojos…</string>
    <string name="Permissions_permission_required">Nepieciešama atļauja</string>
    <string name="ConversationActivity_signal_needs_sms_permission_in_order_to_send_an_sms">Lai sūtītu SMS, Signal ir nepieciešama SMS atļauja, bet tā ir pastāvīgi liegta. Dodieties uz lietotnes iestatījumiem, izvēlieties \"Atļaujas\" un iespējojiet \"SMS\".</string>
    <string name="Permissions_continue">Turpināt</string>
    <string name="Permissions_not_now">Ne tagad</string>
    <string name="conversation_activity__enable_signal_messages">IESPĒJOT SIGNAL ZIŅAS</string>
    <string name="SQLCipherMigrationHelper_migrating_signal_database">Tiek migrēta Signal datubāze</string>
    <string name="PushDecryptJob_new_locked_message">Jauna bloķēta ziņa</string>
    <string name="PushDecryptJob_unlock_to_view_pending_messages">Atbloķējiet, lai redzētu gaidošās ziņas</string>
    <string name="enter_backup_passphrase_dialog__backup_passphrase">Rezerves kopijas paroles frāze</string>
    <string name="backup_enable_dialog__backups_will_be_saved_to_external_storage_and_encrypted_with_the_passphrase_below_you_must_have_this_passphrase_in_order_to_restore_a_backup">Rezerves kopijas tiks saglabātas ārējā krātuvē un šifrētas, izmantojot zemāk atrodamo paroles frāzi. Lai atjaunotu rezerves kopiju, būs nepieciešama šī paroles frāze.</string>
    <string name="backup_enable_dialog__you_must_have_this_passphrase">Lai atjaunotu rezerves kopiju, jums ir jābūt šai paroles frāzei.</string>
    <string name="backup_enable_dialog__folder">Mape</string>
    <string name="backup_enable_dialog__i_have_written_down_this_passphrase">Esmu sev pierakstījis šo paroles frāzi. Bez tās nebūs iespējams atjaunot rezerves kopiju.</string>
    <string name="registration_activity__restore_backup">Atjaunot rezerves kopiju</string>
    <string name="registration_activity__transfer_or_restore_account">Nodot vai atgūt kontu</string>
    <string name="registration_activity__transfer_account">Nodot kontu</string>
    <string name="registration_activity__skip">Izlaist</string>
    <string name="preferences_chats__chat_backups">Sarunu rezerves kopijas</string>
    <string name="preferences_chats__backup_chats_to_external_storage">Veidot sarunu rezerves kopiju ārējā krātuvē</string>
    <string name="preferences_chats__transfer_account">Pārnest kontu</string>
    <string name="preferences_chats__transfer_account_to_a_new_android_device">Pārnest kontu uz citu Android ierīci</string>
    <string name="RegistrationActivity_enter_backup_passphrase">Rezerves kopijas paroles frāzi</string>
    <string name="RegistrationActivity_restore">Atjaunot</string>
    <string name="RegistrationActivity_backup_failure_downgrade">Nav iespējams importēt rezerves kopijas no jaunākām Signal versijām</string>
    <string name="RegistrationActivity_incorrect_backup_passphrase">Nepareiza rezerves kopijas paroles frāze</string>
    <string name="RegistrationActivity_checking">Tiek pārbaudīts…</string>
    <string name="RegistrationActivity_d_messages_so_far">%1$d ziņas pagaidām…</string>
    <string name="RegistrationActivity_restore_from_backup">Vai atjaunot no rezerves kopijas?</string>
    <string name="RegistrationActivity_restore_your_messages_and_media_from_a_local_backup">Ielasiet ziņas un multividi no lokālas rezerves kopijas. Ja datus neatjaunosiet tagad, vēlāk tas nebūs izdarāms.</string>
    <string name="RegistrationActivity_backup_size_s">Rezerves kopijas izmērs: %1$s</string>
    <string name="RegistrationActivity_backup_timestamp_s">Rezerves kopijas laiks: %1$s</string>
    <string name="BackupDialog_enable_local_backups">Iespējot lokālo rezerves kopiju veidošanu?</string>
    <string name="BackupDialog_enable_backups">Iespējot rezerves kopēšanu</string>
    <string name="BackupDialog_please_acknowledge_your_understanding_by_marking_the_confirmation_check_box">Lūdzu, apstipriniet, ka saprotat, atzīmējot apstiprinājuma izvēles rūtiņu.</string>
    <string name="BackupDialog_delete_backups">Dzēst rezerves kopijas?</string>
    <string name="BackupDialog_disable_and_delete_all_local_backups">Atspējot un dzēst visas rezerves kopijas?</string>
    <string name="BackupDialog_delete_backups_statement">Dzēst rezerves kopijas</string>
    <string name="BackupDialog_to_enable_backups_choose_a_folder">Lai iespējotu rezerves kopēšanu, izvēlieties mapi. Rezerves kopijas tiks saglabātas šajā atrašanās vietā.</string>
    <string name="BackupDialog_choose_folder">Izvēlēties mapi</string>
    <string name="BackupDialog_copied_to_clipboard">Iekopēts starpliktuvē</string>
    <string name="BackupDialog_no_file_picker_available">Nav pieejams neviens failu atlasītājs.</string>
    <string name="BackupDialog_enter_backup_passphrase_to_verify">Lai pārbaudītu, ievadiet rezerves ieejas paroli</string>
    <string name="BackupDialog_verify">Pārbaudīt</string>
    <string name="BackupDialog_you_successfully_entered_your_backup_passphrase">Jūs sekmīgi ievadījāt rezerves ieejas paroli</string>
    <string name="BackupDialog_passphrase_was_not_correct">Parole nav pareiza</string>
    <string name="LocalBackupJob_creating_signal_backup">Veido Molly rezerves kopiju…</string>
    <!-- Title for progress notification shown in a system notification while verifying a recent backup. -->
    <string name="LocalBackupJob_verifying_signal_backup">Tiek pārbaudīta Molly rezerves kopija…</string>
    <string name="LocalBackupJobApi29_backup_failed">Rezerves kopēšana neizdevās</string>
    <string name="LocalBackupJobApi29_your_backup_directory_has_been_deleted_or_moved">Jūsu rezerves kopiju direktorijs ir dzēsts vai pārvietots.</string>
    <string name="LocalBackupJobApi29_your_backup_file_is_too_large">Jūsu rezerves kopijas fails ir pārāk liels saglabāšanai šajā vietā.</string>
    <string name="LocalBackupJobApi29_there_is_not_enough_space">Nepietiek vietas rezerves kopijas izveidošanai</string>
    <!-- Error message shown if a newly created backup could not be verified as accurate -->
    <string name="LocalBackupJobApi29_your_backup_could_not_be_verified">Neizdevās izveidot un pārbaudīt jūsu neseno rezerves kopiju. Lūdzu, izveidojiet jaunu.</string>
    <!-- Error message shown if a very large attachment is encountered during the backup creation and causes the backup to fail -->
    <string name="LocalBackupJobApi29_your_backup_contains_a_very_large_file">Jūsu rezerves kopija satur ļoti lielu failu, ko nav iespējams dublēt. Lūdzu, izdzēsiet to un izveidojiet jaunu rezerves kopiju.</string>
    <string name="LocalBackupJobApi29_tap_to_manage_backups">Pieskarties, lai pārvaldību rezerves kopijas</string>
    <string name="ProgressPreference_d_messages_so_far">pagaidām %1$d ziņas</string>
    <string name="RegistrationActivity_wrong_number">Nepareizs numurs</string>
    <string name="RegistrationActivity_call_me_instead_available_in">Tā vietā piezvaniet man \n (Pieejams pēc %1$02d:%2$02d)</string>
    <string name="RegistrationActivity_contact_signal_support">Sazināties ar Signal tehnisko atbalstu</string>
    <string name="RegistrationActivity_code_support_subject">Signal reģistrācija - Android ierīces verifikācijas kods</string>
    <string name="RegistrationActivity_incorrect_code">Nepareizs kods</string>
    <string name="BackupUtil_never">Nekad</string>
    <string name="BackupUtil_unknown">Nezināms</string>
    <string name="preferences_app_protection__see_my_phone_number">Redzēt manu telefona #</string>
    <string name="preferences_app_protection__find_me_by_phone_number">Meklēt mani pēc telefona #</string>
    <string name="PhoneNumberPrivacy_everyone">Ikviens</string>
    <string name="PhoneNumberPrivacy_my_contacts">Manas kontaktpersonas</string>
    <string name="PhoneNumberPrivacy_nobody">Neviens</string>
    <string name="PhoneNumberPrivacy_everyone_see_description">Jūsu telefona numurs būs redzams visiem cilvēkiem un grupām, ar kurām sazināsieties.</string>
    <string name="PhoneNumberPrivacy_everyone_find_description">Ikviens, kura kontaktpersonu katalogā ir jūsu tālruņa numurs, redzēs jūs kā kontaktpersonu lietotnē Signal. Savukārt citas personas jūs varēs atrast, izmantojot meklēšanas iespēju,</string>
    <string name="preferences_app_protection__screen_lock">Ekrāna bloķēšana</string>
    <string name="preferences_app_protection__lock_signal_access_with_android_screen_lock_or_fingerprint">Slēgt piekļuvi Signal, izmantojot Android ekrāna bloķētāju vai pirkstu nospiedumu</string>
    <string name="preferences_app_protection__screen_lock_inactivity_timeout">Bezdarbības termiņš, kuram paejot, tiek bloķēts ekrāns</string>
    <string name="preferences_app_protection__signal_pin">Signal PIN</string>
    <string name="preferences_app_protection__create_a_pin">Izveidot PINu</string>
    <string name="preferences_app_protection__change_your_pin">Labot jūsu PIN</string>
    <string name="preferences_app_protection__pin_reminders">PIN atgādinājumi</string>
    <string name="preferences_app_protection__pins_keep_information_stored_with_signal_encrypted">PIN noglabā Signal informāciju šifrētā veidā tā, ka tikai jūs varat tai piekļūt. Jūsu profils, uzstādījumu un kontakti tiks atjaunoti, ja uzstādīsiet Signal no jauna.</string>
    <string name="preferences_app_protection__add_extra_security_by_requiring_your_signal_pin_to_register">Pievienojiet papildus drošību, pieprasot ievadīt Signal PIN, kad jūsu telefona numurs tiek reģistrēts Signal no jauna.</string>
    <string name="preferences_app_protection__reminders_help_you_remember_your_pin">Atgādinājumi jums palīdz atcerēties PIN, jo to nevar atgūt. Laika gaitā atgādināšana būs retāka.</string>
    <string name="preferences_app_protection__turn_off">Izslēgt</string>
    <string name="preferences_app_protection__confirm_pin">Apstiprināt PIN</string>
    <string name="preferences_app_protection__confirm_your_signal_pin">Apstipriniet Signal PIN</string>
    <string name="preferences_app_protection__make_sure_you_memorize_or_securely_store_your_pin">Pārliecinieties, ka atceraties PIN un vai uzglabājat to droši, jo PIN nevar atgūt. PIN aizmiršanas gadījumā, iespējams, zaudēsiet datus, atkārtoti reģistrējot Signal kontu.</string>
    <string name="preferences_app_protection__incorrect_pin_try_again">Nepareizs PIN. Mēģiniet vēlreiz.</string>
    <string name="preferences_app_protection__failed_to_enable_registration_lock">Reģistrācijas bloķēšanas iestatīšanas laikā notikusi kļūda.</string>
    <string name="preferences_app_protection__failed_to_disable_registration_lock">Reģistrācijas bloķēšanas atiestatīšanas laikā notikusi kļūda.</string>
    <string name="AppProtectionPreferenceFragment_none">Nekas</string>
    <string name="preferences_app_protection__registration_lock">Reģistrācijas bloķēšana</string>
    <string name="RegistrationActivity_you_must_enter_your_registration_lock_PIN">Jums ir jāievada savs reģistrācijas bloķēšanas PIN</string>
    <string name="RegistrationActivity_your_pin_has_at_least_d_digits_or_characters">Jūsu PIN ir ne īsāks par %1$d cipariem vai rakstzīmēm</string>
    <string name="RegistrationActivity_too_many_attempts">Par daudz mēģinājumu</string>
    <string name="RegistrationActivity_you_have_made_too_many_incorrect_registration_lock_pin_attempts_please_try_again_in_a_day">Pārāk daudz nepareizu Reģistrācijas PIN mēģinājumu. Lūdzu, vēlreiz mēģiniet pēc 1 dienas.</string>
    <string name="RegistrationActivity_you_have_made_too_many_attempts_please_try_again_later">Pārāk daudz mēģinājumu. Vēlāk mēģiniet vēlreiz.</string>
    <string name="RegistrationActivity_error_connecting_to_service">Nebija iespējams savienoties ar pakalpojumu!</string>
    <string name="preferences_chats__backups">Rezerves kopijas</string>
    <string name="prompt_passphrase_activity__signal_is_locked">Molly ir slēgts</string>
    <string name="prompt_passphrase_activity__tap_to_unlock">PIESKARIETIES, LAI ATBLOĶĒTU</string>
    <string name="Recipient_unknown">Nezināms</string>

    <!-- TransferOrRestoreFragment -->
    <string name="TransferOrRestoreFragment__transfer_or_restore_account">Nodot vai atgūt kontu</string>
    <string name="TransferOrRestoreFragment__if_you_have_previously_registered_a_signal_account">Ja iepriekš reģistrējāt Signal kontu, varat pārsūtīt vai atjaunot savu kontu un ziņas</string>
    <string name="TransferOrRestoreFragment__transfer_from_android_device">Pārnest no Android ierīces</string>
    <string name="TransferOrRestoreFragment__transfer_your_account_and_messages_from_your_old_android_device">Pārnesiet savu kontu un ziņas no vecās Android ierīces. Jums ir nepieciešama piekļuve vecajai ierīcei.</string>
    <string name="TransferOrRestoreFragment__you_need_access_to_your_old_device">Jums ir nepieciešama piekļuve vecajai ierīcei.</string>
    <string name="TransferOrRestoreFragment__restore_from_backup">Atjaunot no rezerves kopijas</string>
    <string name="TransferOrRestoreFragment__restore_your_messages_from_a_local_backup">Atjaunojiet ziņas no lokālas rezerves kopijas. Ja neatjaunosiet tagad, vēlāk to vairs nebūs iespējams izdarīt.</string>

    <!-- NewDeviceTransferInstructionsFragment -->
    <string name="NewDeviceTransferInstructions__open_signal_on_your_old_android_phone">Atvērt Signal vecajā Android ierīcē</string>
    <string name="NewDeviceTransferInstructions__continue">Turpināt</string>
    <string name="NewDeviceTransferInstructions__first_bullet">1.</string>
    <string name="NewDeviceTransferInstructions__tap_on_your_profile_photo_in_the_top_left_to_open_settings">Pieskarieties sava profila fotoattēlam augšējā kreisajā stūrī, lai atvērtu iestatījumus</string>
    <string name="NewDeviceTransferInstructions__second_bullet">2.</string>
    <string name="NewDeviceTransferInstructions__tap_on_account">"Pieskarieties pie \"Konts\""</string>
    <string name="NewDeviceTransferInstructions__third_bullet">3.</string>
    <string name="NewDeviceTransferInstructions__tap_transfer_account_and_then_continue_on_both_devices">"Abās ierīcēs pieskarieties pie \"Pārsūtīt kontu\" un pēc tam pie \"Turpināt\""</string>

    <!-- NewDeviceTransferSetupFragment -->
    <string name="NewDeviceTransferSetup__preparing_to_connect_to_old_android_device">Gatavojas savienojuma izveidei ar veco Android ierīci…</string>
    <string name="NewDeviceTransferSetup__take_a_moment_should_be_ready_soon">Brīdi uzgaidiet, drīz viss būs kārtībā</string>
    <string name="NewDeviceTransferSetup__waiting_for_old_device_to_connect">Gaida savienojumu ar veco Android ierīci…</string>
    <string name="NewDeviceTransferSetup__signal_needs_the_location_permission_to_discover_and_connect_with_your_old_device">Lietotnei Molly ir nepieciešama atrašanās vietas atļauja, lai atrastu veco Android ierīci un izveidotu ar to savienojumu.</string>
    <string name="NewDeviceTransferSetup__signal_needs_location_services_enabled_to_discover_and_connect_with_your_old_device">Lietotnē Molly ir jābūt iespējotiem atrašanās vietas pakalpojumiem, lai atrastu veco Android ierīci un izveidotu ar to savienojumu.</string>
    <string name="NewDeviceTransferSetup__signal_needs_wifi_on_to_discover_and_connect_with_your_old_device">Lietotnē Molly ir jāieslēdz Wi-Fi, lai varētu noteikt veco Android ierīci un izveidot ar to savienojumu. Wi-Fi ir jābūt ieslēgtam, bet ierīcei nav jābūt pievienotai Wi-Fi tīklam.</string>
    <string name="NewDeviceTransferSetup__sorry_it_appears_your_device_does_not_support_wifi_direct">Diemžēl šķiet, ka šī ierīce neatbalsta Wi-Fi Direct. Lietotne Molly izmanto Wi-Fi Direct, lai noteiktu veco Android ierīci un izveidotu ar to savienojumu. Joprojām varat atjaunot rezerves kopiju konta atjaunošanai no vecās Android ierīces.</string>
    <string name="NewDeviceTransferSetup__restore_a_backup">Atjaunot rezerves kopiju</string>
    <string name="NewDeviceTransferSetup__an_unexpected_error_occurred_while_attempting_to_connect_to_your_old_device">Mēģinot izveidot savienojumu ar veco Android ierīci, radās neparedzēta kļūda.</string>

    <!-- OldDeviceTransferSetupFragment -->
    <string name="OldDeviceTransferSetup__searching_for_new_android_device">Meklē jauno Android ierīci…</string>
    <string name="OldDeviceTransferSetup__signal_needs_the_location_permission_to_discover_and_connect_with_your_new_device">Lietotnei Molly ir nepieciešama atrašanās vietas atļauja, lai atrastu jauno Android ierīci un izveidotu ar to savienojumu.</string>
    <string name="OldDeviceTransferSetup__signal_needs_location_services_enabled_to_discover_and_connect_with_your_new_device">Lietotnē Molly ir jābūt iespējotiem atrašanās vietas pakalpojumiem, lai atrastu jauno Android ierīci un izveidotu ar to savienojumu.</string>
    <string name="OldDeviceTransferSetup__signal_needs_wifi_on_to_discover_and_connect_with_your_new_device">Lietotnē Molly ir jāieslēdz Wi-Fi, lai varētu noteikt jauno Android ierīci un izveidot ar to savienojumu. Wi-Fi ir jābūt ieslēgtam, bet ierīcei nav jābūt pievienotai Wi-Fi tīklam.</string>
    <string name="OldDeviceTransferSetup__sorry_it_appears_your_device_does_not_support_wifi_direct">Diemžēl šķiet, ka šī ierīce neatbalsta Wi-Fi Direct. Lietotne Molly izmanto Wi-Fi Direct, lai atrastu jauno Android ierīci un izveidotu ar to savienojumu. Joprojām varat izveidot rezerves kopiju konta atjaunošanai jaunajā Android ierīcē.</string>
    <string name="OldDeviceTransferSetup__create_a_backup">Izveidot rezerves kopiju</string>
    <string name="OldDeviceTransferSetup__an_unexpected_error_occurred_while_attempting_to_connect_to_your_old_device">Mēģinot izveidot savienojumu ar jauno Android ierīci, radās neparedzēta kļūda.</string>

    <!-- DeviceTransferSetupFragment -->
    <string name="DeviceTransferSetup__unable_to_open_wifi_settings">Nevar atvērt Wi-Fi iestatījumus. Ieslēdziet Wi-Fi manuāli.</string>
    <string name="DeviceTransferSetup__grant_location_permission">Piešķirt atrašanās vietas atļauju</string>
    <string name="DeviceTransferSetup__turn_on_location_services">Ieslēgt atrašanās vietas pakalpojumus</string>
    <string name="DeviceTransferSetup__unable_to_open_location_settings">Nevar atvērt atrašanās vietas iestatījumus.</string>
    <string name="DeviceTransferSetup__turn_on_wifi">Ieslēgt Wi-Fi</string>
    <string name="DeviceTransferSetup__error_connecting">Savienojuma izveides kļūda</string>
    <string name="DeviceTransferSetup__retry">Mēģināt vēlreiz</string>
    <string name="DeviceTransferSetup__submit_debug_logs">Iesniegt atkļūdošanas žurnālus</string>
    <string name="DeviceTransferSetup__verify_code">Pārbaudīt kodu</string>
    <string name="DeviceTransferSetup__verify_that_the_code_below_matches_on_both_of_your_devices">Pārbaudiet, vai zemāk norādītais kods abās jūsu ierīcēs ir vienāds. Pēc tam pieskarieties pie Turpināt.</string>
    <string name="DeviceTransferSetup__the_numbers_do_not_match">Numuri nesakrīt</string>
    <string name="DeviceTransferSetup__continue">Turpināt</string>
    <string name="DeviceTransferSetup__number_is_not_the_same">Numurs nav tas pats</string>
    <string name="DeviceTransferSetup__if_the_numbers_on_your_devices_do_not_match_its_possible_you_connected_to_the_wrong_device">Ja abās ierīcēs norādītie cipari nesakrīt, iespējams, esat izveidojis savienojumu ar nepareizo ierīci. Lai šo problēmu novērstu, pārtrauciet pārsūtīšanu un mēģiniet vēlreiz. Turiet abas ierīces netālu vienu no otras.</string>
    <string name="DeviceTransferSetup__stop_transfer">Pārtraukt nosūtīšanu</string>
    <string name="DeviceTransferSetup__unable_to_discover_old_device">Nevar atrast veco ierīci</string>
    <string name="DeviceTransferSetup__unable_to_discover_new_device">Nevar atrast jauno ierīci</string>
    <string name="DeviceTransferSetup__make_sure_the_following_permissions_are_enabled">Pārliecinieties, vai ir iespējotas šādas atļaujas un pakalpojumi:</string>
    <string name="DeviceTransferSetup__location_permission">Atrašanās vietas atļauja</string>
    <string name="DeviceTransferSetup__location_services">Atrašanās vietas pakalpojumi</string>
    <string name="DeviceTransferSetup__wifi">Wi-Fi</string>
    <string name="DeviceTransferSetup__on_the_wifi_direct_screen_remove_all_remembered_groups_and_unlink_any_invited_or_connected_devices">Wi-Fi Direct ekrānā noņemiet visas atmiņā saglabātās grupas un atsaistiet visas uzaicinātās vai pievienotās ierīces.</string>
    <string name="DeviceTransferSetup__wifi_direct_screen">Wi-Fi Direct ekrāns</string>
    <string name="DeviceTransferSetup__try_turning_wifi_off_and_on_on_both_devices">Izslēdziet un ieslēdziet Wi-Fi abās ierīcēs.</string>
    <string name="DeviceTransferSetup__make_sure_both_devices_are_in_transfer_mode">Pārliecinieties, vai abas ierīces atrodas pārsūtīšanas režīmā.</string>
    <string name="DeviceTransferSetup__go_to_support_page">Atvērt atbalsta lapu</string>
    <string name="DeviceTransferSetup__try_again">Mēģiniet vēlreiz</string>
    <string name="DeviceTransferSetup__waiting_for_other_device">Gaida otru ierīci</string>
    <string name="DeviceTransferSetup__tap_continue_on_your_other_device_to_start_the_transfer">Pieskarieties pie Turpināt otrā ierīcē, lai sāktu pārsūtīšanu.</string>
    <string name="DeviceTransferSetup__tap_continue_on_your_other_device">Pieskarieties pie Turpināt otrā ierīcē…</string>

    <!-- NewDeviceTransferFragment -->
    <string name="NewDeviceTransfer__cannot_transfer_from_a_newer_version_of_signal">Nevar pārsūtīt no jaunākām Signal versijām</string>

    <!-- DeviceTransferFragment -->
    <string name="DeviceTransfer__transferring_data">Notiek datu pārsūtīšana</string>
    <string name="DeviceTransfer__keep_both_devices_near_each_other">Turiet abas ierīces tuvu vienu otrai. Neslēdziet ārā nevienu no ierīcēm un neaizveriet lietotni Molly. Pārsūtīšana ir pilnībā šifrēta.</string>
    <string name="DeviceTransfer__d_messages_so_far">Pagaidām %1$d ziņas…</string>
    <!-- Filled in with total percentage of messages transferred -->
    <string name="DeviceTransfer__s_of_messages_so_far">%1$s%% no ziņām līdz šim…</string>
    <string name="DeviceTransfer__cancel">Atcelt</string>
    <string name="DeviceTransfer__try_again">Mēģiniet vēlreiz</string>
    <string name="DeviceTransfer__stop_transfer_question">Vai pārtraukt nosūtīšanu?</string>
    <string name="DeviceTransfer__stop_transfer">Pārtraukt nosūtīšanu</string>
    <string name="DeviceTransfer__all_transfer_progress_will_be_lost">Viss paveiktais pārsūtīšanas darbības process tiks zaudēts.</string>
    <string name="DeviceTransfer__transfer_failed">Pārsūtīšana neizdevās</string>
    <string name="DeviceTransfer__unable_to_transfer">Nevar pārsūtīt</string>

    <!-- OldDeviceTransferInstructionsFragment -->
    <string name="OldDeviceTransferInstructions__transfer_account">Pārnest kontu</string>
    <string name="OldDeviceTransferInstructions__you_can_transfer_your_signal_account_when_setting_up_signal_on_a_new_android_device">Signal kontu var pārsūtīt, kad lietotni Signal iestata jaunā Android ierīcē. Pirms turpināt, rīkojieties šādi.</string>
    <string name="OldDeviceTransferInstructions__first_bullet">1.</string>
    <string name="OldDeviceTransferInstructions__download_signal_on_your_new_android_device">Lejupielādēt Molly jaunajā Android ierīcē</string>
    <string name="OldDeviceTransferInstructions__second_bullet">2.</string>
    <string name="OldDeviceTransferInstructions__tap_on_transfer_or_restore_account">"Pieskarieties pie Pārsūtīt vai atjaunot kontu"</string>
    <string name="OldDeviceTransferInstructions__third_bullet">3.</string>
    <string name="OldDeviceTransferInstructions__select_transfer_from_android_device_when_prompted_and_then_continue">"Kad tiek prasīts, atlasiet Pārsūtīt no Android ierīces un pēc tam pieskarieties pie Turpināt. Turiet abas ierīces tuvumā."</string>
    <string name="OldDeviceTransferInstructions__continue">Turpināt</string>

    <!-- OldDeviceTransferComplete -->
    <string name="OldDeviceTransferComplete__transfer_complete">Pārsūtīšana pabeigta</string>
    <string name="OldDeviceTransferComplete__go_to_your_new_device">Doties uz jauno ierīci</string>
    <string name="OldDeviceTransferComplete__your_signal_data_has_Been_transferred_to_your_new_device">Signal dati ir pārsūtīti uz jauno ierīci. Lai pabeigtu pārsūtīšanas procesu, jums jāturpina reģistrācija savā jaunajā ierīcē.</string>
    <string name="OldDeviceTransferComplete__close">Aizvērt</string>

    <!-- NewDeviceTransferComplete -->
    <string name="NewDeviceTransferComplete__transfer_successful">Pārsūtīšana izdevās</string>
    <string name="NewDeviceTransferComplete__transfer_complete">Pārsūtīšana pabeigta</string>
    <string name="NewDeviceTransferComplete__to_complete_the_transfer_process_you_must_continue_registration">Lai pabeigtu pārsūtīšanas procesu, jums jāturpina reģistrācija savā jaunajā ierīcē.</string>
    <string name="NewDeviceTransferComplete__continue_registration">Turpināt reģistrāciju</string>

    <!-- DeviceToDeviceTransferService -->
    <string name="DeviceToDeviceTransferService_content_title">Konta pārsūtīšana</string>
    <string name="DeviceToDeviceTransferService_status_ready">Gatavojas savienojuma izveidei ar otru Android ierīci…</string>
    <string name="DeviceToDeviceTransferService_status_starting_up">Gatavojas savienojuma izveidei ar otru Android ierīci…</string>
    <string name="DeviceToDeviceTransferService_status_discovery">Meklē otru Android ierīci…</string>
    <string name="DeviceToDeviceTransferService_status_network_connected">Veido savienojumu ar otru Android ierīci…</string>
    <string name="DeviceToDeviceTransferService_status_verification_required">Nepieciešama verifikācija</string>
    <string name="DeviceToDeviceTransferService_status_service_connected">Pārsūta kontu…</string>

    <!-- OldDeviceTransferLockedDialog -->
    <string name="OldDeviceTransferLockedDialog__complete_registration_on_your_new_device">Pabeidziet reģistrāciju jaunajā ierīcē</string>
    <string name="OldDeviceTransferLockedDialog__your_signal_account_has_been_transferred_to_your_new_device">Jūsu Signal konts ir pārsūtīts uz jūsu jauno ierīci, taču, lai turpinātu, jaunajā ierīcē ir jāpabeidz reģistrācija. Lietotne Signal šajā ierīcē nebūs aktīva.</string>
    <string name="OldDeviceTransferLockedDialog__done">Gatavs</string>
    <string name="OldDeviceTransferLockedDialog__cancel_and_activate_this_device">Atcelt un aktivizēt šo ierīci</string>

    <!-- AdvancedPreferenceFragment -->
    <string name="AdvancedPreferenceFragment__transfer_mob_balance">Vai pārskaitīt MOB atlikumu?</string>
    <string name="AdvancedPreferenceFragment__you_have_a_balance_of_s">Jūsu atlikums ir %1$s. Ja pirms konta dzēšanas nepārskaitīsiet naudas līdzekļus uz citu naudas maka adresi, jūs tos zaudēsiet pavisam.</string>
    <string name="AdvancedPreferenceFragment__dont_transfer">Nepārsūtīt</string>
    <string name="AdvancedPreferenceFragment__transfer">Pārsūtīt</string>

    <!-- RecipientBottomSheet -->
    <string name="RecipientBottomSheet_block">Bloķēt</string>
    <string name="RecipientBottomSheet_unblock">Atbloķēt</string>
    <string name="RecipientBottomSheet_add_to_contacts">Pievienot kontaktiem</string>
    <!-- Error message that displays when a user tries to tap to view system contact details but has no app that supports it -->
    <string name="RecipientBottomSheet_unable_to_open_contacts">Nevar atrast aplikāciju, ar kuru atvērt kontaktus.</string>
    <string name="RecipientBottomSheet_add_to_a_group">Pievienot grupai</string>
    <string name="RecipientBottomSheet_add_to_another_group">Pievienot citai grupai</string>
    <string name="RecipientBottomSheet_view_safety_number">Skatīt drošības numuru</string>
    <string name="RecipientBottomSheet_make_admin">Izveidot administratoru</string>
    <string name="RecipientBottomSheet_remove_as_admin">Noņemt grupas administratoru</string>
    <string name="RecipientBottomSheet_remove_from_group">Noņemt no grupas</string>
    <string name="RecipientBottomSheet_message_description">Ziņa</string>
    <string name="RecipientBottomSheet_voice_call_description">Audiozvans</string>
    <string name="RecipientBottomSheet_insecure_voice_call_description">Nedrošs audiozvans</string>
    <string name="RecipientBottomSheet_video_call_description">Videozvans</string>

    <string name="RecipientBottomSheet_remove_s_as_group_admin">Noņemt %1$s grupas administratora tiesības?</string>
    <string name="RecipientBottomSheet_s_will_be_able_to_edit_group">"%1$s varēs rediģēt šo grupu un tās dalībniekus"</string>

    <string name="RecipientBottomSheet_remove_s_from_the_group">Vai dzēst %1$s no šīs grupas?</string>
    <!-- Dialog message shown when removing someone from a group with group link being active to indicate they will not be able to rejoin -->
    <string name="RecipientBottomSheet_remove_s_from_the_group_they_will_not_be_able_to_rejoin">Noņemt %1$s no šīs grupas? Viņi vairs nevarēs pievienoties grupai caur grupas saiti.</string>
    <string name="RecipientBottomSheet_remove">Noņemt</string>
    <string name="RecipientBottomSheet_copied_to_clipboard">Iekopēts starpliktuvē</string>

    <string name="GroupRecipientListItem_admin">Administrators</string>
    <string name="GroupRecipientListItem_approve_description">Apstiprināt</string>
    <string name="GroupRecipientListItem_deny_description">Atteikt pievienot</string>


    <!-- GroupsLearnMoreBottomSheetDialogFragment -->
    <string name="GroupsLearnMore_legacy_vs_new_groups">Mantoto grupu salīdzinājums ar jaunajām</string>
    <string name="GroupsLearnMore_what_are_legacy_groups">Kas ir mantotās grupas?</string>
    <string name="GroupsLearnMore_paragraph_1">Mantotās jeb vecā tipa grupas ir grupas, kas nav saderīgas ar jaunās grupas funkcijām, piemēram, administratoriem un konkrētākiem grupu atjauninājumiem.</string>
    <string name="GroupsLearnMore_can_i_upgrade_a_legacy_group">Vai var jaunināt mantoto jeb vecā tipa grupu?</string>
    <string name="GroupsLearnMore_paragraph_2">Vecā tipa grupas vēl nevar jaunināt uz jaunām grupām, taču varat izveidot jaunu grupu ar tiem pašiem dalībniekiem, ja dalībnieki izmanto jaunāko lietotnes Signal versiju.</string>
    <string name="GroupsLearnMore_paragraph_3">Signal piedāvās veidu, kā turpmāk jaunināt vecā tipa grupas.</string>

    <!-- GroupLinkBottomSheetDialogFragment -->
    <string name="GroupLinkBottomSheet_share_hint_requiring_approval">Ikviens ar šo saiti var skatīt grupas nosaukumu un fotoattēlu un nosūtīt pieprasījumu tai pievienoties. Nosūtiet šo saiti tikai cilvēkiem, kuriem uzticaties.</string>
    <string name="GroupLinkBottomSheet_share_hint_not_requiring_approval">Ikviens ar šo saiti var skatīt grupas nosaukumu un fotoattēlu un pievienoties šai grupai. Nosūtiet šo saiti tikai cilvēkiem, kuriem uzticaties.</string>
    <string name="GroupLinkBottomSheet_share_via_signal">Kopīgot, izmantojot Molly</string>
    <string name="GroupLinkBottomSheet_copy">Kopēt</string>
    <string name="GroupLinkBottomSheet_qr_code">Kvadrātkods</string>
    <string name="GroupLinkBottomSheet_share">Kopīgot</string>
    <string name="GroupLinkBottomSheet_copied_to_clipboard">Iekopēts starpliktuvē</string>
    <string name="GroupLinkBottomSheet_the_link_is_not_currently_active">Saite pašlaik nav aktīva</string>

    <!-- VoiceNotePlaybackPreparer -->
    <string name="VoiceNotePlaybackPreparer__failed_to_play_voice_message">Neizdevās atskaņot balss ziņu</string>

    <!-- VoiceNoteMediaDescriptionCompatFactory -->
    <string name="VoiceNoteMediaItemFactory__voice_message">Balss ziņa · %1$s</string>
    <string name="VoiceNoteMediaItemFactory__s_to_s">%1$s %2$s</string>

    <!-- StorageUtil -->
    <string name="StorageUtil__s_s">%1$s/%2$s</string>
    <string name="BlockedUsersActivity__s_has_been_blocked">\"%1$s\" ir bloķēts.</string>
    <string name="BlockedUsersActivity__failed_to_block_s">Neizdevās bloķēt \"%1$s\"</string>
    <string name="BlockedUsersActivity__s_has_been_unblocked">\"%1$s\" ir atbloķēts.</string>

    <!-- ReviewCardDialogFragment -->
    <string name="ReviewCardDialogFragment__review_members">Pārskatīt dalībniekus</string>
    <string name="ReviewCardDialogFragment__review_request">Pārskatīt pieprasījumu</string>
    <string name="ReviewCardDialogFragment__d_group_members_have_the_same_name">%1$d grupas dalībniekiem ir vienāds vārds; pārskatiet tālāk norādītos dalībniekus un izvēlieties rīkoties.</string>
    <string name="ReviewCardDialogFragment__if_youre_not_sure">Ja nezināt, no kā ir pieprasījums, pārskatiet tālāk norādītās kontaktpersonas un rīkojieties.</string>
    <string name="ReviewCardDialogFragment__no_other_groups_in_common">Nav citu kopīgu grupu.</string>
    <string name="ReviewCardDialogFragment__no_groups_in_common">Nav kopīgu grupu.</string>
    <plurals name="ReviewCardDialogFragment__d_other_groups_in_common">
        <item quantity="zero">%1$d kopīga grupa</item>
        <item quantity="one">%1$d kopīga grupa</item>
        <item quantity="other">%1$d kopīgas grupas</item>
    </plurals>
    <plurals name="ReviewCardDialogFragment__d_groups_in_common">
        <item quantity="zero">%1$d kopīga grupa</item>
        <item quantity="one">%1$d kopīga grupa</item>
        <item quantity="other">%1$d kopīgas grupas</item>
    </plurals>
    <string name="ReviewCardDialogFragment__remove_s_from_group">Vai dzēst %1$s no šīs grupas?</string>
    <string name="ReviewCardDialogFragment__remove">Noņemt</string>
    <string name="ReviewCardDialogFragment__failed_to_remove_group_member">Grupas dalībnieku neizdevās noņemt.</string>

    <!-- ReviewCard -->
    <string name="ReviewCard__member">Dalībnieks</string>
    <string name="ReviewCard__request">Pieprasīt</string>
    <string name="ReviewCard__your_contact">Jūsu kontaktpersona</string>
    <string name="ReviewCard__remove_from_group">Noņemt no grupas</string>
    <string name="ReviewCard__update_contact">Atjaunināt kontaktpersonu</string>
    <string name="ReviewCard__block">Bloķēt</string>
    <string name="ReviewCard__delete">Dzēst</string>
    <string name="ReviewCard__recently_changed">Nesen mainīja profila nosaukumu no %1$s uz %2$s</string>

    <!-- CallParticipantsListUpdatePopupWindow -->
    <string name="CallParticipantsListUpdatePopupWindow__s_joined">%1$s pievienojās</string>
    <string name="CallParticipantsListUpdatePopupWindow__s_and_s_joined">%1$s un %2$s pievienojās</string>
    <string name="CallParticipantsListUpdatePopupWindow__s_s_and_s_joined">%1$s, %2$s un %3$s pievienojās</string>
    <string name="CallParticipantsListUpdatePopupWindow__s_s_and_d_others_joined">%1$s, %2$s un %3$d citi pievienojās</string>
    <string name="CallParticipantsListUpdatePopupWindow__s_left">%1$s izstājās</string>
    <string name="CallParticipantsListUpdatePopupWindow__s_and_s_left">%1$s un %2$s izstājās</string>
    <string name="CallParticipantsListUpdatePopupWindow__s_s_and_s_left">%1$s, %2$s un %3$s izstājās</string>
    <string name="CallParticipantsListUpdatePopupWindow__s_s_and_d_others_left">%1$s, %2$s un %3$d citi izstājās</string>

    <string name="CallParticipant__you">Jūs</string>
    <string name="CallParticipant__you_on_another_device">Jūs (citā ierīcē)</string>
    <string name="CallParticipant__s_on_another_device">%1$s (citā ierīcē)</string>

    <!-- WifiToCellularPopupWindow -->
    <!-- Message shown during a call when the WiFi network is unusable, and cellular data starts to be used for the call instead. -->
    <string name="WifiToCellularPopupWindow__weak_wifi_switched_to_cellular">Vājš Wi-Fi signāls. Ieslēgti mobilie dati.</string>

    <!-- DeleteAccountFragment -->
    <string name="DeleteAccountFragment__deleting_your_account_will">Dzēšot kontu, tiks veiktas šādas darbības:</string>
    <string name="DeleteAccountFragment__enter_your_phone_number">Ievadiet savu tālruņa numuru</string>
    <string name="DeleteAccountFragment__delete_account">Dzēst kontu</string>
    <string name="DeleteAccountFragment__delete_your_account_info_and_profile_photo">Dzēst konta informāciju un profila attēlu</string>
    <string name="DeleteAccountFragment__delete_all_your_messages">Dzēst visas ziņas</string>
    <string name="DeleteAccountFragment__delete_s_in_your_payments_account">Dzēst %1$s maksājumu kontā</string>
    <string name="DeleteAccountFragment__no_country_code">Nav norādīts valsts kods</string>
    <string name="DeleteAccountFragment__no_number">Nav norādīts numurs</string>
    <string name="DeleteAccountFragment__the_phone_number">Ievadītais tālruņa numurs neatbilst jūsu kontā norādītajam.</string>
    <string name="DeleteAccountFragment__are_you_sure">Vai tiešām vēlaties dzēst savu kontu?</string>
    <string name="DeleteAccountFragment__this_will_delete_your_signal_account">Veicot šo darbību, tiks dzēsts jūsu Signal konts un lietotne tiks atiestatīta. Pēc šī procesa pabeigšanas lietotne tiks aizvērta.</string>
    <string name="DeleteAccountFragment__failed_to_delete_account">Neizdevās izdzēst kontu. Vai jums ir savienojumus ar tīklu?</string>
    <string name="DeleteAccountFragment__failed_to_delete_local_data">Neizdevās izdzēst lokālos datus. Tos var manuāli dzēst sistēmas lietojumprogrammas iestatījumos.</string>
    <string name="DeleteAccountFragment__launch_app_settings">Atvērt lietotnes iestatījumus</string>
    <!-- Title of progress dialog shown when a user deletes their account and the process is leaving all groups -->
    <string name="DeleteAccountFragment__leaving_groups">Pamet grupas…</string>
    <!-- Title of progress dialog shown when a user deletes their account and the process has left all groups -->
    <string name="DeleteAccountFragment__deleting_account">Dzēš kontu…</string>
    <!-- Message of progress dialog shown when a user deletes their account and the process is canceling their subscription -->
    <string name="DeleteAccountFragment__canceling_your_subscription">Atceļam jūsu abonementu…</string>
    <!-- Message of progress dialog shown when a user deletes their account and the process is leaving groups -->
    <string name="DeleteAccountFragment__depending_on_the_number_of_groups">Atkarībā no grupu skaita, kurās jūs esat, tas var aizņemt dažas minūtes</string>
    <!-- Message of progress dialog shown when a user deletes their account and the process has left all groups -->
    <string name="DeleteAccountFragment__deleting_all_user_data_and_resetting">Dzēš lietotāja datus un atiestata aplikāciju</string>
    <!-- Title of error dialog shown when a network error occurs during account deletion -->
    <string name="DeleteAccountFragment__account_not_deleted">Konts netika dzēsts</string>
    <!-- Message of error dialog shown when a network error occurs during account deletion -->
    <string name="DeleteAccountFragment__there_was_a_problem">Dzēšanas procesa pabeigšanas laikā radās problēma. Pārbaudiet tīkla savienojumu un mēģiniet vēlreis.</string>

    <!-- DeleteAccountCountryPickerFragment -->
    <string name="DeleteAccountCountryPickerFragment__search_countries">Meklēt valstis</string>

    <!-- CreateGroupActivity -->
    <string name="CreateGroupActivity__skip">Izlaist</string>
    <plurals name="CreateGroupActivity__d_members">
        <item quantity="zero">%1$d dalībnieks</item>
        <item quantity="one">%1$d dalībnieks</item>
        <item quantity="other">%1$d dalībnieki</item>
    </plurals>

    <!-- ShareActivity -->
    <string name="ShareActivity__share">Kopīgot</string>
    <string name="ShareActivity__send">Sūtīt</string>
    <string name="ShareActivity__comma_s">, %1$s</string>
    <string name="ShareActivity__sharing_to_multiple_chats_is">Kopīgošana vairākās tērzēšanas sarunās tiek atbalstīta tikai Signal ziņām</string>
    <!-- Toast when the incoming intent is invalid -->
    <string name="ShareActivity__could_not_get_share_data_from_intent">Neizdevās iegūt kopīgošanas datus no nolūka.</string>

    <!-- MultiShareDialogs -->
    <string name="MultiShareDialogs__failed_to_send_to_some_users">Neizdevās nosūtīt dažiem lietotājiem</string>
    <string name="MultiShareDialogs__you_can_only_share_with_up_to">Var kopīgot tikai %1$d sarunas</string>

    <!-- ChatWallpaperActivity -->
    <string name="ChatWallpaperActivity__chat_wallpaper">Sarunas fona tapete</string>

    <!-- ChatWallpaperFragment -->
    <string name="ChatWallpaperFragment__chat_color">Sarunas krāsa</string>
    <string name="ChatWallpaperFragment__reset_chat_colors">Atiestatīt sarunas krāsas</string>
    <string name="ChatWallpaperFragment__reset_chat_color">Atiestatīt sarunas krāsu</string>
    <string name="ChatWallpaperFragment__reset_chat_color_question">Vai atiestatīt sarunas krāsu?</string>
    <string name="ChatWallpaperFragment__set_wallpaper">Iestatīt fona tapeti</string>
    <string name="ChatWallpaperFragment__dark_mode_dims_wallpaper">Tumšais režīms aptumšo fona tapeti</string>
    <string name="ChatWallpaperFragment__contact_name">Kontaktpersonas vārds</string>
    <string name="ChatWallpaperFragment__reset">Atstatīt</string>
    <string name="ChatWallpaperFragment__clear">Notīrīt</string>
    <string name="ChatWallpaperFragment__wallpaper_preview_description">Fona tapetes priekšskatījums</string>
    <string name="ChatWallpaperFragment__would_you_like_to_override_all_chat_colors">Vai vēlaties neievērot visu sarunu loga krāsas?</string>
    <string name="ChatWallpaperFragment__would_you_like_to_override_all_wallpapers">Vai vēlaties ignorēt visas fona tapetes?</string>
    <string name="ChatWallpaperFragment__reset_default_colors">Atiestatīt noklusējuma krāsas</string>
    <string name="ChatWallpaperFragment__reset_all_colors">Atiestatīt visas krāsas</string>
    <string name="ChatWallpaperFragment__reset_default_wallpaper">Atiestatīt noklusējuma fona tapeti</string>
    <string name="ChatWallpaperFragment__reset_all_wallpapers">Atiestatīt visas fona tapetes</string>
    <string name="ChatWallpaperFragment__reset_wallpapers">Atiestatīt fona tapetes</string>
    <string name="ChatWallpaperFragment__reset_wallpaper">Atiestatīt fona tapeti</string>
    <string name="ChatWallpaperFragment__reset_wallpaper_question">Vai atiestatīt fona tapeti?</string>

    <!-- ChatWallpaperSelectionFragment -->
    <string name="ChatWallpaperSelectionFragment__choose_from_photos">Izvēlēties no fotoattēliem</string>
    <string name="ChatWallpaperSelectionFragment__presets">Sākotnējie iestatījumi</string>

    <!-- ChatWallpaperPreviewActivity -->
    <string name="ChatWallpaperPreviewActivity__preview">Priekšskatīt</string>
    <string name="ChatWallpaperPreviewActivity__set_wallpaper">Iestatīt fona tapeti</string>
    <string name="ChatWallpaperPreviewActivity__swipe_to_preview_more_wallpapers">Velciet, lai priekšskatītu citas fona tapetes</string>
    <string name="ChatWallpaperPreviewActivity__set_wallpaper_for_all_chats">Iestatīt fona tapeti visām sarunām</string>
    <string name="ChatWallpaperPreviewActivity__set_wallpaper_for_s">Iestatīt fona tapeti %1$s</string>
    <string name="ChatWallpaperPreviewActivity__viewing_your_gallery_requires_the_storage_permission">Lai skatītu galeriju, nepieciešama pieejas atļauja krātuvei.</string>

    <!-- WallpaperImageSelectionActivity -->
    <string name="WallpaperImageSelectionActivity__choose_wallpaper_image">Izvēlēties fona tapetes attēlu</string>

    <!-- WallpaperCropActivity -->
    <string name="WallpaperCropActivity__pinch_to_zoom_drag_to_adjust">Savelciet, lai tuvinātu; velciet, lai pielāgotu.</string>
    <string name="WallpaperCropActivity__set_wallpaper_for_all_chats">Iestatiet fona tapeti visām sarunām.</string>
    <string name="WallpaperCropActivity__set_wallpaper_for_s">Iestatiet fona tapeti %1$s.</string>
    <string name="WallpaperCropActivity__error_setting_wallpaper">Fona tapetes iestatīšanas kļūda.</string>
    <string name="WallpaperCropActivity__blur_photo">Aizmiglot fotoattēlu</string>

    <!-- InfoCard -->
    <string name="payment_info_card_about_mobilecoin">Par MobileCoin</string>
    <string name="payment_info_card_mobilecoin_is_a_new_privacy_focused_digital_currency">MobileCoin ir jauna uz privātumu vērsta digitālā valūta.</string>
    <string name="payment_info_card_adding_funds">Līdzekļu papildināšana</string>
    <string name="payment_info_card_you_can_add_funds_for_use_in">Naudas līdzekļus izmantošanai lietotnē Molly varat pievienot, nosūtot MobileCoin uz sava naudas maka adresi.</string>
    <string name="payment_info_card_cashing_out">Naudas izmaksa</string>
    <string name="payment_info_card_you_can_cash_out_mobilecoin">Jūs varat izņemt MobileCoin jebkurā laikā biržā, kas atbalsta MobileCoin. Vienkārši veiciet pārskaitījumu uz savu kontu attiecīgajā biržā.</string>
    <string name="payment_info_card_hide_this_card">Vai paslēpt šo karti?</string>
    <string name="payment_info_card_hide">Slēpt</string>
    <!-- Title of save recovery phrase card -->
    <string name="payment_info_card_save_recovery_phrase">Saglabāt atgūšanas frāzi</string>
    <string name="payment_info_card_your_recovery_phrase_gives_you">Atkopšanas frāze nodrošina citu veidu, kā atjaunot jūsu maksājumu kontu.</string>
    <!-- Button in save recovery phrase card -->
    <string name="payment_info_card_save_your_phrase">Saglabājiet frāzi</string>
    <string name="payment_info_card_update_your_pin">Atjaunināt PIN</string>
    <string name="payment_info_card_with_a_high_balance">Ja atlikums ir liels, iespējams, vēlēsieties atjaunināt uz burtciparu PIN kodu, lai savam kontam piešķirtu lielāku aizsardzību.</string>
    <string name="payment_info_card_update_pin">Aktualizēt PIN</string>

    <string name="payment_info_card__learn_more__about_mobilecoin" translatable="false">https://support.signal.org/hc/articles/360057625692#payments_which_ones</string>
    <string name="payment_info_card__learn_more__adding_to_your_wallet" translatable="false">https://support.signal.org/hc/articles/360057625692#payments_transfer_from_exchange</string>
    <string name="payment_info_card__learn_more__cashing_out" translatable="false">https://support.signal.org/hc/articles/360057625692#payments_transfer_to_exchange</string>

    <!-- DeactivateWalletFragment -->
    <string name="DeactivateWalletFragment__deactivate_wallet">Deaktivizēt naudas maku</string>
    <string name="DeactivateWalletFragment__your_balance">Jūsu atlikums</string>
    <string name="DeactivateWalletFragment__its_recommended_that_you">Pirms maksājumu deaktivizēšanas ieteicams pārskaitīt līdzekļus uz citu naudas maka adresi. Ja izvēlēsieties nepārskaitīt savus līdzekļus tūlīt, tie paliks ar lietotni Molly saistītajā naudas makā, ja atkārtoti aktivizēsiet maksājumus.</string>
    <string name="DeactivateWalletFragment__transfer_remaining_balance">Pārskaitīt atlikumu</string>
    <string name="DeactivateWalletFragment__deactivate_without_transferring">Deaktivizēt, neveicot pārskaitīšanu</string>
    <string name="DeactivateWalletFragment__deactivate">Deaktivēt</string>
    <string name="DeactivateWalletFragment__deactivate_without_transferring_question">Vai deaktivizēt, neveicot pārskaitīšanu?</string>
    <string name="DeactivateWalletFragment__your_balance_will_remain">Ja izvēlēsieties atkārtoti aktivizēt maksājumus, atlikums paliks jūsu ar lietotni Molly saistītajā naudas makā.</string>
    <string name="DeactivateWalletFragment__error_deactivating_wallet">Naudas maka deaktivizēšanas kļūda.</string>
    <string name="DeactivateWalletFragment__learn_more__we_recommend_transferring_your_funds" translatable="false">https://support.signal.org/hc/articles/360057625692#payments_deactivate</string>

    <!-- PaymentsRecoveryStartFragment -->
    <string name="PaymentsRecoveryStartFragment__recovery_phrase">Atkopšanas frāze</string>
    <string name="PaymentsRecoveryStartFragment__view_recovery_phrase">Skatīt atkopšanas frāzi</string>
    <!-- Title in save recovery phrase screen -->
    <string name="PaymentsRecoveryStartFragment__save_recovery_phrase">Saglabāt atgūšanas frāzi</string>
    <string name="PaymentsRecoveryStartFragment__enter_recovery_phrase">Ievadiet atkopšanas frāzi</string>
    <plurals name="PaymentsRecoveryStartFragment__your_balance_will_automatically_restore">
        <item quantity="zero">Jūsu bilance tiks automātiski atjaunota, atkārtoti instalējot Signal, ja apstiprināsiet savu lietotnes Signal PIN. Bilanci var arī atjaunot, izmantojot atkopšanas frāzi, kas ir tikai jums raksturīgs %1$d vārdu savienojums. Pierakstiet to un glabājiet drošā vietā.</item>
        <item quantity="one">Jūsu bilance tiks automātiski atjaunota, atkārtoti instalējot Signal, ja apstiprināsiet savu lietotnes Signal PIN. Bilanci var arī atjaunot, izmantojot atkopšanas frāzi, kas ir tikai jums raksturīgs %1$d vārdu savienojums. Pierakstiet to un glabājiet drošā vietā.</item>
        <item quantity="other">Jūsu bilance tiks automātiski atjaunota, atkārtoti instalējot Signal, ja apstiprināsiet savu lietotnes Signal PIN. Bilanci var arī atjaunot, izmantojot atkopšanas frāzi, kas ir tikai jums raksturīgs %1$d vārdu savienojums. Pierakstiet to un glabājiet drošā vietā.</item>
    </plurals>
    <!-- Description in save recovery phrase screen which shows up when user has non zero balance -->
    <string name="PaymentsRecoveryStartFragment__got_balance">Jums ir atlikums! Laiks saglabāt atgūšanas frāzi — 24 vārdu atslēgu, ar kuru varat atjaunot savu atlikumu.</string>
    <!-- Description in save recovery phrase screen which shows up when user navigates from info card -->
    <string name="PaymentsRecoveryStartFragment__time_to_save">Laiks saglabāt atgūšanas frāzi — 24 vārdu atslēgu, ar kuru varat atjaunot savu atlikumu. Lasīt vairāk</string>
    <string name="PaymentsRecoveryStartFragment__your_recovery_phrase_is_a">Jūsu atkopšanas frāze ir tikai jums raksturīga %1$d vārdu frāze. Izmantojiet šo frāzi, lai atjaunotu atlikumu.</string>
    <string name="PaymentsRecoveryStartFragment__start">Sākt</string>
    <string name="PaymentsRecoveryStartFragment__enter_manually">Ievadīt manuāli</string>
    <string name="PaymentsRecoveryStartFragment__paste_from_clipboard">Ielīmēt no starpliktuves</string>
    <!-- Alert dialog title which asks before going back if user wants to save recovery phrase -->
    <string name="PaymentsRecoveryStartFragment__continue_without_saving">Turpināt nesaglabājot?</string>
    <!-- Alert dialog description to let user know why recovery phrase needs to be saved -->
    <string name="PaymentsRecoveryStartFragment__your_recovery_phrase">Atgūšanas frāze ļauj atjaunot atlikumu, ja notiek kas neparedzēts. Ir ļoti ieteicams to saglabāt.</string>
    <!-- Alert dialog option to skip recovery phrase -->
    <string name="PaymentsRecoveryStartFragment__skip_recovery_phrase">Izlaist atgūšanas frāzi</string>
    <!-- Alert dialog option to cancel dialog-->
    <string name="PaymentsRecoveryStartFragment__cancel">Atcelt</string>

    <!-- PaymentsRecoveryPasteFragment -->
    <string name="PaymentsRecoveryPasteFragment__paste_recovery_phrase">Ielīmēt atkopšanas frāzi</string>
    <string name="PaymentsRecoveryPasteFragment__recovery_phrase">Atkopšanas frāze</string>
    <string name="PaymentsRecoveryPasteFragment__next">Tālāk</string>
    <string name="PaymentsRecoveryPasteFragment__invalid_recovery_phrase">Nederīga atkopšanas frāze</string>
    <string name="PaymentsRecoveryPasteFragment__make_sure">Pārliecinieties, ka ievadījāt %1$d vārdus, un mēģiniet vēlreiz.</string>

    <string name="PaymentsRecoveryStartFragment__learn_more__view" translatable="false">https://support.signal.org/hc/articles/360057625692#payments_wallet_view_passphrase</string>
    <string name="PaymentsRecoveryStartFragment__learn_more__restore" translatable="false">https://support.signal.org/hc/articles/360057625692#payments_wallet_restore_passphrase</string>

    <!-- PaymentsRecoveryPhraseFragment -->
    <string name="PaymentsRecoveryPhraseFragment__next">Tālāk</string>
    <string name="PaymentsRecoveryPhraseFragment__edit">Rediģēt</string>
    <string name="PaymentsRecoveryPhraseFragment__previous">Atpakaļ</string>
    <string name="PaymentsRecoveryPhraseFragment__your_recovery_phrase">Jūsu atkopšanas frāze</string>
    <string name="PaymentsRecoveryPhraseFragment__write_down_the_following_d_words">Secīgi pierakstiet šādus %1$d vārdus. Glabājiet savu sarakstu drošā vietā.</string>
    <string name="PaymentsRecoveryPhraseFragment__make_sure_youve_entered">Pārliecinieties, ka frāze ir ievadīta pareizi.</string>
    <string name="PaymentsRecoveryPhraseFragment__do_not_screenshot_or_send_by_email">Neveiciet ekrānuzņēmumu vai nesūtiet pa e-pastu.</string>
    <string name="PaymentsRecoveryPhraseFragment__payments_account_restored">Maksājumu konts atjaunots.</string>
    <string name="PaymentsRecoveryPhraseFragment__invalid_recovery_phrase">Nederīga atkopšanas frāze</string>
    <string name="PaymentsRecoveryPhraseFragment__make_sure_youve_entered_your_phrase_correctly_and_try_again">Pārliecinieties, ka frāze ir ievadīta pareizi, un mēģiniet vēlreiz.</string>
    <string name="PaymentsRecoveryPhraseFragment__copy_to_clipboard">Vai kopēt starpliktuvē?</string>
    <string name="PaymentsRecoveryPhraseFragment__if_you_choose_to_store">Ja izvēlaties atkopšanas frāzi glabāt digitāli, pārliecinieties, ka tā tiek droši glabāta uzticamā vietā.</string>
    <string name="PaymentsRecoveryPhraseFragment__copy">Kopēt</string>

    <!-- PaymentsRecoveryPhraseConfirmFragment -->
    <string name="PaymentRecoveryPhraseConfirmFragment__confirm_recovery_phrase">Apstiprināt atkopšanas frāzi</string>
    <string name="PaymentRecoveryPhraseConfirmFragment__enter_the_following_words">Ievadiet šādus atkopšanas frāzes vārdus.</string>
    <string name="PaymentRecoveryPhraseConfirmFragment__word_d">Vārds %1$d</string>
    <string name="PaymentRecoveryPhraseConfirmFragment__see_phrase_again">Skatīt frāzi vēlreiz</string>
    <string name="PaymentRecoveryPhraseConfirmFragment__done">Gatavs</string>
    <string name="PaymentRecoveryPhraseConfirmFragment__recovery_phrase_confirmed">Atkopšanas frāze apstiprināta</string>

    <!-- PaymentsRecoveryEntryFragment -->
    <string name="PaymentsRecoveryEntryFragment__enter_recovery_phrase">Ievadiet atkopšanas frāzi</string>
    <string name="PaymentsRecoveryEntryFragment__enter_word_d">Ievadiet vārdu %1$d</string>
    <string name="PaymentsRecoveryEntryFragment__word_d">Vārds %1$d</string>
    <string name="PaymentsRecoveryEntryFragment__next">Tālāk</string>
    <string name="PaymentsRecoveryEntryFragment__invalid_word">Nederīgs vārds</string>

    <!-- ClearClipboardAlarmReceiver -->
    <string name="ClearClipboardAlarmReceiver__clipboard_cleared">Starpliktuve notīrīta.</string>

    <!-- PaymentNotificationsView -->
    <string name="PaymentNotificationsView__view">Skatīt</string>

    <!-- UnreadPayments -->
    <string name="UnreadPayments__s_sent_you_s">%1$s nosūtīja jums %2$s</string>
    <string name="UnreadPayments__d_new_payment_notifications">%1$d jauni paziņojumi par maksājumiem</string>

    <!-- CanNotSendPaymentDialog -->
    <string name="CanNotSendPaymentDialog__cant_send_payment">Nevar nosūtīt maksājumu</string>
    <string name="CanNotSendPaymentDialog__to_send_a_payment_to_this_user">Lai nosūtītu maksājumu šim lietotājam, viņam ir jāpieņem ziņapmaiņas pieprasījums no jums. Nosūtiet lietotājam ziņojumu, lai izveidotu ziņapmaiņas pieprasījumu.</string>
    <string name="CanNotSendPaymentDialog__send_a_message">Nosūtīt ziņu</string>

    <!-- GroupsInCommonMessageRequest -->
    <string name="GroupsInCommonMessageRequest__you_have_no_groups_in_common_with_this_person">Jums nav kopīgu grupu ar šo personu. Pirms piekrišanas rūpīgi pārskatiet pieprasījumus, lai izvairītos no nevēlamām ziņām.</string>
    <string name="GroupsInCommonMessageRequest__none_of_your_contacts_or_people_you_chat_with_are_in_this_group">Šajā grupā nav neviena jūsu kontaktpersona vai cilvēka ar kuru jau sarunājaties. Pirms piekrišanas rūpīgi pārskatiet pieprasījumus, lai izvairītos no nevēlamām ziņām.</string>
    <string name="GroupsInCommonMessageRequest__about_message_requests">Par ziņu pieprasījumiem</string>
    <string name="GroupsInCommonMessageRequest__okay">Labi</string>
    <string name="GroupsInCommonMessageRequest__support_article" translatable="false">https://support.signal.org/hc/articles/360007459591</string>
    <string name="ChatColorSelectionFragment__heres_a_preview_of_the_chat_color">Lūk, sarunas krāsas priekšskatījums.</string>
    <string name="ChatColorSelectionFragment__the_color_is_visible_to_only_you">Šī krāsa ir redzama tikai jums.</string>

    <!-- GroupDescriptionDialog -->
    <string name="GroupDescriptionDialog__group_description">Grupas apraksts</string>

    <!-- QualitySelectorBottomSheetDialog -->
    <string name="QualitySelectorBottomSheetDialog__standard">Standarta</string>
    <string name="QualitySelectorBottomSheetDialog__faster_less_data">Ātrāk, mazāk datu</string>
    <string name="QualitySelectorBottomSheetDialog__high">Augsta</string>
    <string name="QualitySelectorBottomSheetDialog__slower_more_data">Lēnāk, vairāk datu</string>
    <string name="QualitySelectorBottomSheetDialog__photo_quality">Fotoattēla kvalitāte</string>

    <!-- AppSettingsFragment -->
    <string name="AppSettingsFragment__invite_your_friends">Uzaiciniet draugus</string>
    <string name="AppSettingsFragment__copied_subscriber_id_to_clipboard">Abonenta ID nokopēts starpliktuvē</string>

    <!-- AccountSettingsFragment -->
    <string name="AccountSettingsFragment__account">Konts</string>
    <string name="AccountSettingsFragment__youll_be_asked_less_frequently">Laika gaitā jums tiks jautāts retāk</string>
    <string name="AccountSettingsFragment__require_your_signal_pin">Pieprasīt savu Signal PIN, lai vēlreiz reģistrētu savu tālruņa numuru lietotnē Signal</string>
    <string name="AccountSettingsFragment__change_phone_number">Mainīt telefona numuru</string>

    <!-- ChangeNumberFragment -->
    <string name="ChangeNumberFragment__use_this_to_change_your_current_phone_number_to_a_new_phone_number">Lietojiet šo, lai mainītu savu pašreizējo telefona numuru uz jaunu. Jūs nevarat atsaukt šo izmaiņu.\n\nPirms turpināt, pārliecinieties, ka uz savu jauno numuru varat saņemt SMS un zvanus.</string>
    <string name="ChangeNumberFragment__continue">Turpināt</string>
    <!-- Message shown on dialog after your number has been changed successfully. -->
    <string name="ChangeNumber__your_phone_number_has_changed_to_s">Jūsu telefona numurs ir nomainīts uz %1$s</string>
    <!-- Confirmation button to dismiss number changed dialog -->
    <string name="ChangeNumber__okay">Labi</string>

    <!-- ChangeNumberEnterPhoneNumberFragment -->
    <string name="ChangeNumberEnterPhoneNumberFragment__change_number">Izmainīt numuru</string>
    <string name="ChangeNumberEnterPhoneNumberFragment__your_old_number">Jūsu vecais numurs</string>
    <string name="ChangeNumberEnterPhoneNumberFragment__old_phone_number">Vecais telefona numurs</string>
    <string name="ChangeNumberEnterPhoneNumberFragment__your_new_number">Jūsu jaunais numurs</string>
    <string name="ChangeNumberEnterPhoneNumberFragment__new_phone_number">Jaunais telefona numurs</string>
    <string name="ChangeNumberEnterPhoneNumberFragment__the_phone_number_you_entered_doesnt_match_your_accounts">Ievadītais tālruņa numurs neatbilst jūsu kontā norādītajam.</string>
    <string name="ChangeNumberEnterPhoneNumberFragment__you_must_specify_your_old_number_country_code">Jums jānorāda sava vecā numura valsts kods</string>
    <string name="ChangeNumberEnterPhoneNumberFragment__you_must_specify_your_old_phone_number">Jums jānorāda savs vecais telefona numurs</string>
    <string name="ChangeNumberEnterPhoneNumberFragment__you_must_specify_your_new_number_country_code">Jums jānorāda sava jaunā numura valsts kods</string>
    <string name="ChangeNumberEnterPhoneNumberFragment__you_must_specify_your_new_phone_number">Jums jānorāda savs jaunais telefona numurs</string>

    <!-- ChangeNumberVerifyFragment -->
    <string name="ChangeNumberVerifyFragment__change_number">Izmainīt numuru</string>
    <string name="ChangeNumberVerifyFragment__verifying_s">Pārbauda %1$s</string>
    <string name="ChangeNumberVerifyFragment__captcha_required">Nepieciešama captcha</string>

    <!-- ChangeNumberConfirmFragment -->
    <string name="ChangeNumberConfirmFragment__change_number">Mainīt numuru</string>
    <string name="ChangeNumberConfirmFragment__you_are_about_to_change_your_phone_number_from_s_to_s">Jūs tūdaļ mainīsiet savu telefona numuru no %1$s uz %2$s.\n\nPirms turpināt, lūdzu pārbaudiet, ka numurs zemāk ir pareizs.</string>
    <string name="ChangeNumberConfirmFragment__edit_number">Rediģēt numuru</string>

    <!-- ChangeNumberRegistrationLockFragment -->
    <string name="ChangeNumberRegistrationLockFragment__signal_change_number_need_help_with_pin_for_android_v2_pin">Signal numura maiņa - Vajadzīga palīdzība ar PIN Android ierīcēm (v2 PIN)</string>

    <!-- ChangeNumberPinDiffersFragment -->
    <string name="ChangeNumberPinDiffersFragment__pins_do_not_match">PIN kodi nesakrīt</string>
    <string name="ChangeNumberPinDiffersFragment__the_pin_associated_with_your_new_number_is_different_from_the_pin_associated_with_your_old_one">PIN kods, kurš saistīts ar jūsu jauno numuru, atšķiras no tā, kurš saistīts ar jūsu veco numuru. Vēlaties paturēt veco PIN kodu, vai to atjaunināt?</string>
    <string name="ChangeNumberPinDiffersFragment__keep_old_pin">Paturēt veco PIN</string>
    <string name="ChangeNumberPinDiffersFragment__update_pin">Aktualizēt PIN</string>
    <string name="ChangeNumberPinDiffersFragment__keep_old_pin_question">Paturēt veco PIN?</string>

    <!-- ChangeNumberLockActivity -->
    <!-- Info message shown to user if something crashed the app during the change number attempt and we were unable to confirm the change so we force them into this screen to check before letting them use the app -->
    <string name="ChangeNumberLockActivity__it_looks_like_you_tried_to_change_your_number_but_we_were_unable_to_determine_if_it_was_successful_rechecking_now">Izskatās, ka jūs mēģinājāt mainīt jūsu telefona numuru, bet mēs nevarējām pārbaudīt, vai tas izdevās.\n\nAtkārtoti pārbaudām…</string>
    <!-- Dialog title shown if we were able to confirm your change number status (meaning we now know what the server thinks our number is) after a crash during the regular flow -->
    <string name="ChangeNumberLockActivity__change_status_confirmed">Maiņas statuss apstiprināts</string>
    <!-- Dialog message shown if we were able to confirm your change number status (meaning we now know what the server thinks our number is) after a crash during the regular flow -->
    <string name="ChangeNumberLockActivity__your_number_has_been_confirmed_as_s">Jūsu numurs apstiprināts kā %1$s. Ja šis nav jūsu jaunais numurs, lūdzu, atsāciet numura maiņas procesu.</string>
    <!-- Dialog title shown if we were not able to confirm your phone number with the server and thus cannot let leave the change flow yet after a crash during the regular flow -->
    <string name="ChangeNumberLockActivity__change_status_unconfirmed">Maiņas statuss nav apstiprināts</string>
    <!-- Dialog message shown when we can\'t verify the phone number on the server, only shown if there was a network error communicating with the server after a crash during the regular flow -->
    <string name="ChangeNumberLockActivity__we_could_not_determine_the_status_of_your_change_number_request">Mēs nevarējām noteikt jūsu numura maiņas pieprasījuma statusu.\n\n(Kļūda: %1$s)</string>
    <!-- Dialog button to retry confirming the number on the server -->
    <string name="ChangeNumberLockActivity__retry">Mēģināt vēlreiz</string>
    <!-- Dialog button shown to leave the app when in the unconfirmed change status after a crash in the regular flow -->
    <string name="ChangeNumberLockActivity__leave">Pamest</string>
    <string name="ChangeNumberLockActivity__submit_debug_log">Iesniegt atkļūdošanas žurnālu</string>

    <!-- ChatsSettingsFragment -->
    <string name="ChatsSettingsFragment__keyboard">Tastatūra</string>
    <string name="ChatsSettingsFragment__enter_key_sends">Enter poga nosūta ziņu</string>

    <!--SmsSettingsFragment -->
    <string name="SmsSettingsFragment__use_as_default_sms_app">Izmantot kā noklusējuma SMS lietotni</string>
    <!-- Preference title to export sms -->
    <string name="SmsSettingsFragment__export_sms_messages">Eksportēt SMS ziņas</string>
    <!-- Preference title to delete sms -->
    <string name="SmsSettingsFragment__remove_sms_messages">Dzēst SMS ziņas</string>
    <!-- Snackbar text to confirm deletion -->
    <string name="SmsSettingsFragment__removing_sms_messages_from_signal">Notiek SMS ziņu dzēšana no Signal…</string>
    <!-- Snackbar text to indicate can delete later -->
    <string name="SmsSettingsFragment__you_can_remove_sms_messages_from_signal_in_settings">Jebkurā brīdī iestatījumos varat no Signal izdzēst SMS ziņas.</string>
    <!-- Description for export sms preference -->
    <string name="SmsSettingsFragment__you_can_export_your_sms_messages_to_your_phones_sms_database">Varat eksportēt SMS ziņas uz tālruņa SMS datu bāzi</string>
    <!-- Description for remove sms preference -->
    <string name="SmsSettingsFragment__remove_sms_messages_from_signal_to_clear_up_storage_space">Izdzēsiet SMS ziņas no Signal, lai atbrīvotu vietu krātuvē.</string>
    <!-- Information message shown at the top of sms settings to indicate it is being removed soon. -->
    <string name="SmsSettingsFragment__sms_support_will_be_removed_soon_to_focus_on_encrypted_messaging">SMS atbalstīšana drīzumā tiks pārtraukta, lai koncentrētos uz šifrētu ziņojumapmaiņu.</string>

    <!-- NotificationsSettingsFragment -->
    <string name="NotificationsSettingsFragment__messages">Ziņas</string>
    <string name="NotificationsSettingsFragment__calls">Zvani</string>
    <string name="NotificationsSettingsFragment__notify_when">Paziņot, kad…</string>
    <string name="NotificationsSettingsFragment__contact_joins_signal">Kontaktpersona pievienojas Signal</string>
    <!-- Notification preference header -->
    <string name="NotificationsSettingsFragment__notification_profiles">Paziņojumu profili</string>
    <!-- Notification preference option header -->
    <string name="NotificationsSettingsFragment__profiles">Profili</string>
    <!-- Notification preference summary text -->
    <string name="NotificationsSettingsFragment__create_a_profile_to_receive_notifications_only_from_people_and_groups_you_choose">Izveidojiet profilu, lai saņemtu paziņojumus un zvanus tikai no cilvēkiem un grupām, no kuriem to vēlaties.</string>

    <!-- NotificationProfilesFragment -->
    <!-- Title for notification profiles screen that shows all existing profiles -->
    <string name="NotificationProfilesFragment__notification_profiles">Paziņojumu profili</string>
    <!-- Button text to create a notification profile -->
    <string name="NotificationProfilesFragment__create_profile">Izveidot profilu</string>

    <!-- PrivacySettingsFragment -->
    <string name="PrivacySettingsFragment__blocked">Bloķēti</string>
    <string name="PrivacySettingsFragment__d_contacts">%1$d kontaktpersonas</string>
    <string name="PrivacySettingsFragment__messaging">Ziņapmaiņa</string>
    <string name="PrivacySettingsFragment__disappearing_messages">Gaistošās ziņas</string>
    <string name="PrivacySettingsFragment__app_security">Lietotnes aizsardzība</string>
    <string name="PrivacySettingsFragment__block_screenshots_in_the_recents_list_and_inside_the_app">Bloķēt ekrānuzņēmumus pēdējo aplikāciju sarakstā un pašā aplikācijā</string>
    <string name="PrivacySettingsFragment__signal_message_and_calls">Signal ziņas un zvani, pastāvīga zvanu pārsūtīšana un šifrēts sūtītājs</string>
    <string name="PrivacySettingsFragment__default_timer_for_new_changes">Noklusējuma taimeris jaunām sarunām</string>
    <string name="PrivacySettingsFragment__set_a_default_disappearing_message_timer_for_all_new_chats_started_by_you">Iestatiet noklusējuma ziņu dzēšanas taimeri visām jaunajām jūsu sāktajām sarunām.</string>
    <!-- Summary for stories preference to launch into story privacy settings -->
    <string name="PrivacySettingsFragment__manage_your_stories">Pārvaldiet stāstus un kontrolējiet skatīšanās piekļuves</string>
    <string name="PrivacySettingsFragment__payment_lock_require_lock">Pieprasīt Android ekrāna atbloķēšanas figūru vai pirkstu nospiedumu, lai nosūtītu naudas līdzekļus.</string>
    <!-- Alert dialog title when payment lock cannot be enabled -->
    <string name="PrivacySettingsFragment__cant_enable_title">Neizdodas ieslēgt maksājumu bloķēšanu</string>
    <!-- Alert dialog description to setup screen lock or fingerprint in phone settings -->
    <string name="PrivacySettingsFragment__cant_enable_description">Lai izmantotu maksājumu bloķēšanu, jums tālruņa iestatījumos vispirms ir jāieslēdz ekrāna bloķēšana vai pirkstu nospiedumu ID.</string>
    <!-- Shown in a toast when we can\'t navigate to the user\'s system fingerprint settings -->
    <string name="PrivacySettingsFragment__failed_to_navigate_to_system_settings">Neizdevās atvērt sistēmas iestatījumus</string>
    <!-- Alert dialog button to go to phone settings -->
    <string name="PrivacySettingsFragment__go_to_settings">Atvērt iestatījumus</string>
    <!-- Alert dialog button to cancel the dialog -->
    <string name="PrivacySettingsFragment__cancel">Atcelt</string>

    <!-- AdvancedPrivacySettingsFragment -->
    <string name="AdvancedPrivacySettingsFragment__sealed_sender_link" translatable="false">https://signal.org/blog/sealed-sender</string>
    <string name="AdvancedPrivacySettingsFragment__show_status_icon">Rādīt statusa ikonu</string>
    <string name="AdvancedPrivacySettingsFragment__show_an_icon">Parādiet ikonu ziņas informācijā, kad tā tika piegādāta, izmantojot šifrētu sūtītāju.</string>

    <!-- ExpireTimerSettingsFragment -->
    <string name="ExpireTimerSettingsFragment__when_enabled_new_messages_sent_and_received_in_new_chats_started_by_you_will_disappear_after_they_have_been_seen">Ja šī funkcija ir iespējota, nosūtītās un saņemtās jaunās ziņas jūsu sāktājās sarunās pēc to izlasīšanas izgaisīs.</string>
    <string name="ExpireTimerSettingsFragment__when_enabled_new_messages_sent_and_received_in_this_chat_will_disappear_after_they_have_been_seen">Ja šī funkcija ir iespējota, šajā sarunā nosūtītās un saņemtās ziņas pēc to izlasīšanas izgaisīs.</string>
    <string name="ExpireTimerSettingsFragment__off">Nav</string>
    <string name="ExpireTimerSettingsFragment__4_weeks">4 nedēļas</string>
    <string name="ExpireTimerSettingsFragment__1_week">1 nedēļa</string>
    <string name="ExpireTimerSettingsFragment__1_day">1 diena</string>
    <string name="ExpireTimerSettingsFragment__8_hours">8 stundas</string>
    <string name="ExpireTimerSettingsFragment__1_hour">1 stunda</string>
    <string name="ExpireTimerSettingsFragment__5_minutes">5 minūtes</string>
    <string name="ExpireTimerSettingsFragment__30_seconds">30 sekundes</string>
    <string name="ExpireTimerSettingsFragment__custom_time">Pielāgots laiks</string>
    <string name="ExpireTimerSettingsFragment__set">Iestatīt</string>
    <string name="ExpireTimerSettingsFragment__save">Saglabāt</string>

    <string name="CustomExpireTimerSelectorView__seconds">sekundes</string>
    <string name="CustomExpireTimerSelectorView__minutes">minūtes</string>
    <string name="CustomExpireTimerSelectorView__hours">stundas</string>
    <string name="CustomExpireTimerSelectorView__days">dienas</string>
    <string name="CustomExpireTimerSelectorView__weeks">nedēļas</string>

    <!-- HelpSettingsFragment -->
    <string name="HelpSettingsFragment__support_center">Atbalsta centrs</string>
    <string name="HelpSettingsFragment__contact_us">Sazināties ar mums</string>
    <string name="HelpSettingsFragment__version">Versija</string>
    <string name="HelpSettingsFragment__debug_log">Atkļūdošanas žurnāls</string>
    <string name="HelpSettingsFragment__terms_amp_privacy_policy">Noteikumi &amp; privātuma politika</string>
    <string name="HelpFragment__copyright_signal_messenger">Autortiesības Molly Messenger</string>
    <string name="HelpFragment__licenced_under_the_gplv3">Licencēta saskaņā ar GPLv3</string>

    <!-- DataAndStorageSettingsFragment -->
    <string name="DataAndStorageSettingsFragment__media_quality">Multivides kvalitāte</string>
    <string name="DataAndStorageSettingsFragment__sent_media_quality">Nosūtītās multivides kvalitāte</string>
    <string name="DataAndStorageSettingsFragment__sending_high_quality_media_will_use_more_data">Sūtot augstas kvalitātes multivides saturu, tiks izmantots vairāk datu.</string>
    <string name="DataAndStorageSettingsFragment__high">Augsta</string>
    <string name="DataAndStorageSettingsFragment__standard">Standarta</string>
    <string name="DataAndStorageSettingsFragment__calls">Zvani</string>

    <!-- ChatColorSelectionFragment -->
    <string name="ChatColorSelectionFragment__auto">Automātiski</string>
    <string name="ChatColorSelectionFragment__use_custom_colors">Lietot pielāgotas krāsas</string>
    <string name="ChatColorSelectionFragment__chat_color">Sarunas krāsa</string>
    <string name="ChatColorSelectionFragment__edit">Rediģēt</string>
    <string name="ChatColorSelectionFragment__duplicate">Dublēt</string>
    <string name="ChatColorSelectionFragment__delete">Dzēst</string>
    <string name="ChatColorSelectionFragment__delete_color">Dzēst krāsu</string>
    <plurals name="ChatColorSelectionFragment__this_custom_color_is_used">
        <item quantity="zero">Šī pielāgotā krāsa tiek izmantota %1$d sarunās. Vai vēlaties to dzēst visām sarunām?</item>
        <item quantity="one">Šī pielāgotā krāsa tiek izmantota %1$d sarunā. Vai vēlaties to dzēst visām sarunām?</item>
        <item quantity="other">Šī pielāgotā krāsa tiek izmantota %1$d sarunās. Vai vēlaties to dzēst visām sarunām?</item>
    </plurals>
    <string name="ChatColorSelectionFragment__delete_chat_color">Vai dzēst sarunas krāsu?</string>

    <!-- CustomChatColorCreatorFragment -->
    <string name="CustomChatColorCreatorFragment__solid">Necaurspīdīga</string>
    <string name="CustomChatColorCreatorFragment__gradient">Gradients</string>
    <string name="CustomChatColorCreatorFragment__hue">Nokrāsa</string>
    <string name="CustomChatColorCreatorFragment__saturation">Piesātinājums</string>

    <!-- CustomChatColorCreatorFragmentPage -->
    <string name="CustomChatColorCreatorFragmentPage__save">Saglabāt</string>
    <string name="CustomChatColorCreatorFragmentPage__edit_color">Rediģēt krāsu</string>
    <plurals name="CustomChatColorCreatorFragmentPage__this_color_is_used">
        <item quantity="zero">Šī krāsa tiek izmantota %1$d sarunās. Vai vēlaties saglabāt izmaiņas visām sarunām?</item>
        <item quantity="one">Šī krāsa tiek izmantota %1$d sarunā. Vai vēlaties saglabāt izmaiņas visām sarunām?</item>
        <item quantity="other">Šī krāsa tiek izmantota %1$d sarunās. Vai vēlaties saglabāt izmaiņas visām sarunām?</item>
    </plurals>

    <!-- ChatColorGradientTool -->
    <string name="ChatColorGradientTool_top_edge_selector">Augšējās malas atlasītājs</string>
    <string name="ChatColorGradientTool_bottom_edge_selector">Apakšējās malas atlasītājs</string>

    <!-- Title text for prompt to donate. Shown in a popup at the bottom of the chat list. -->
    <string name="Donate2022Q2Megaphone_donate_to_signal">Ziedot Signal</string>
    <!-- Body text for prompt to donate. Shown in a popup at the bottom of the chat list. -->
    <string name="Donate2022Q2Megaphone_signal_is_powered_by_people_like_you">Signal darbību nodrošana tādi cilvēki kā jūs. Ziedojiet ik mēnesi un saņemiet nozīmīti.</string>
    <!-- Button label that brings a user to the donate screen. Shown in a popup at the bottom of the chat list. -->
    <string name="Donate2022Q2Megaphone_donate">Ziedojiet</string>
    <!-- Button label that dismissed a prompt to donate. Shown in a popup at the bottom of the chat list. -->
    <string name="Donate2022Q2Megaphone_not_now">Ne tagad</string>

    <!-- EditReactionsFragment -->
    <string name="EditReactionsFragment__customize_reactions">Pielāgot emociju izpausmes</string>
    <string name="EditReactionsFragment__tap_to_replace_an_emoji">Pieskarieties, lai aizvietotu emocijzīmi</string>
    <string name="EditReactionsFragment__reset">Atstatīt</string>
    <string name="EditReactionsFragment_save">Saglabāt</string>
    <string name="ChatColorSelectionFragment__auto_matches_the_color_to_the_wallpaper">Automātiski saskaņo krāsu ar fona tapeti</string>
    <string name="CustomChatColorCreatorFragment__drag_to_change_the_direction_of_the_gradient">Velciet, lai mainītu gradienta virzienu</string>

    <!-- AddAProfilePhotoMegaphone -->
    <string name="AddAProfilePhotoMegaphone__add_a_profile_photo">Pievienojiet profila fotoattēlu</string>
    <string name="AddAProfilePhotoMegaphone__choose_a_look_and_color">Izvēlieties izskatu un krāsu vai pielāgojiet savus iniciāļus.</string>
    <string name="AddAProfilePhotoMegaphone__not_now">Ne tagad</string>
    <string name="AddAProfilePhotoMegaphone__add_photo">Pievienot fotoattēlu</string>

    <!-- BecomeASustainerMegaphone -->
    <string name="BecomeASustainerMegaphone__become_a_sustainer">Kļūstiet par Uzturētāju</string>
    <!-- Displayed in the Become a Sustainer megaphone -->
    <string name="BecomeASustainerMegaphone__signal_is_powered_by">Signal darbību nodrošana tādi cilvēki kā jūs. Ziedojiet un saņemiet nozīmīti.</string>
    <string name="BecomeASustainerMegaphone__not_now">Ne tagad</string>
    <string name="BecomeASustainerMegaphone__donate">Ziedojiet</string>

    <!-- KeyboardPagerFragment -->
    <string name="KeyboardPagerFragment_emoji">Emocijzīme</string>
    <string name="KeyboardPagerFragment_open_emoji_search">Atvērt emocijzīmju meklēšanu</string>
    <string name="KeyboardPagerFragment_open_sticker_search">Atvērt uzlīmju meklēšanu</string>
    <string name="KeyboardPagerFragment_open_gif_search">Atvērt GIF meklēšanu</string>
    <string name="KeyboardPagerFragment_stickers">Uzlīmes</string>
    <string name="KeyboardPagerFragment_backspace">Dzēst (uz atpakaļu)</string>
    <string name="KeyboardPagerFragment_gifs">GIF attēli</string>
    <string name="KeyboardPagerFragment_search_emoji">Meklēt emocijzīmes</string>
    <string name="KeyboardPagerfragment_back_to_emoji">Atpakaļ pie emocijzīmēm</string>
    <string name="KeyboardPagerfragment_clear_search_entry">Notīrīt meklēšanas ierakstu</string>
    <string name="KeyboardPagerFragment_search_giphy">Meklēt GIPHY</string>

    <!-- StickerSearchDialogFragment -->
    <string name="StickerSearchDialogFragment_search_stickers">Meklēt uzlīmes</string>
    <string name="StickerSearchDialogFragment_no_results_found">Nekas netika atrasts</string>
    <string name="EmojiSearchFragment__no_results_found">Nekas netika atrasts</string>
    <string name="NotificationsSettingsFragment__unknown_ringtone">Nezināms zvana signāls</string>

    <!-- ConversationSettingsFragment -->
    <!-- Error toasted when no activity can handle the add contact intent -->
    <string name="ConversationSettingsFragment__contacts_app_not_found">Kontaktu lietotne nav atrasta</string>
    <string name="ConversationSettingsFragment__send_message">Nosūtīt ziņu</string>
    <string name="ConversationSettingsFragment__start_video_call">Sākt videozvanu</string>
    <string name="ConversationSettingsFragment__start_audio_call">Sākt audiozvanu</string>
    <string name="ConversationSettingsFragment__message">Ziņa</string>
    <string name="ConversationSettingsFragment__video">Video</string>
    <string name="ConversationSettingsFragment__audio">Audio</string>
    <string name="ConversationSettingsFragment__call">Zvanīt</string>
    <string name="ConversationSettingsFragment__mute">Izslēgt</string>
    <string name="ConversationSettingsFragment__muted">Izslēgta</string>
    <string name="ConversationSettingsFragment__search">Meklēt</string>
    <string name="ConversationSettingsFragment__disappearing_messages">Gaistošās ziņas</string>
    <string name="ConversationSettingsFragment__sounds_and_notifications">Skaņas un paziņojumi</string>
    <string name="ConversationSettingsFragment__internal_details" translatable="false">Internal details</string>
    <string name="ConversationSettingsFragment__contact_details">Kontaktinformācija</string>
    <string name="ConversationSettingsFragment__view_safety_number">Skatīt drošības numuru</string>
    <string name="ConversationSettingsFragment__block">Bloķēt</string>
    <string name="ConversationSettingsFragment__block_group">Bloķēt grupu</string>
    <string name="ConversationSettingsFragment__unblock">Atbloķēt</string>
    <string name="ConversationSettingsFragment__unblock_group">Atbloķēt grupu</string>
    <string name="ConversationSettingsFragment__add_to_a_group">Pievienot grupai</string>
    <string name="ConversationSettingsFragment__see_all">Skatīt visus</string>
    <string name="ConversationSettingsFragment__add_members">Pievienot dalībniekus</string>
    <string name="ConversationSettingsFragment__permissions">Atļaujas</string>
    <string name="ConversationSettingsFragment__requests_and_invites">Pieprasījumi un uzaicinājumi</string>
    <string name="ConversationSettingsFragment__group_link">Grupas saite</string>
    <string name="ConversationSettingsFragment__add_as_a_contact">Pievienot kā kontaktpersonu</string>
    <string name="ConversationSettingsFragment__unmute">Ieslēgt</string>
    <string name="ConversationSettingsFragment__conversation_muted_until_s">Saruna izslēgta līdz %1$s</string>
    <string name="ConversationSettingsFragment__conversation_muted_forever">Saruna izslēgta uz visiem laikiem.</string>
    <string name="ConversationSettingsFragment__copied_phone_number_to_clipboard">Tālruņa numurs ir nokopēts starpliktuvē.</string>
    <string name="ConversationSettingsFragment__phone_number">Tālruņa numurs</string>
    <string name="ConversationSettingsFragment__get_badges">Iegūstiet nozīmītes savam profilam, atbalstot Signal. Pieskarieties nozīmītei, lai uzzinātu vairāk.</string>

    <!-- PermissionsSettingsFragment -->
    <string name="PermissionsSettingsFragment__add_members">Pievienot dalībniekus</string>
    <string name="PermissionsSettingsFragment__edit_group_info">Rediģēt grupas informāciju</string>
    <string name="PermissionsSettingsFragment__send_messages">Nosūtīt ziņas</string>
    <string name="PermissionsSettingsFragment__all_members">Visi lietotāji</string>
    <string name="PermissionsSettingsFragment__only_admins">Tikai administratori</string>
    <string name="PermissionsSettingsFragment__who_can_add_new_members">Ka var pievienot jaunus lietotājus?</string>
    <string name="PermissionsSettingsFragment__who_can_edit_this_groups_info">Kas var rediģēt šīs grupas informāciju?</string>
    <string name="PermissionsSettingsFragment__who_can_send_messages">Kurš var sūtīt ziņas?</string>

    <!-- SoundsAndNotificationsSettingsFragment -->
    <string name="SoundsAndNotificationsSettingsFragment__mute_notifications">Izslēgt paziņojumus</string>
    <string name="SoundsAndNotificationsSettingsFragment__not_muted">Nav izslēgtas</string>
    <string name="SoundsAndNotificationsSettingsFragment__muted_until_s">Izslēgt līdz %1$s</string>
    <string name="SoundsAndNotificationsSettingsFragment__mentions">Pieminējumi</string>
    <string name="SoundsAndNotificationsSettingsFragment__always_notify">Vienmēr paziņot</string>
    <string name="SoundsAndNotificationsSettingsFragment__do_not_notify">Neziņot</string>
    <string name="SoundsAndNotificationsSettingsFragment__custom_notifications">Pielāgoti paziņojumi</string>

    <!-- StickerKeyboard -->
    <string name="StickerKeyboard__recently_used">Nesen lietotie</string>

    <!-- PlaybackSpeedToggleTextView -->
    <string name="PlaybackSpeedToggleTextView__p5x">.5x</string>
    <string name="PlaybackSpeedToggleTextView__1x">1x</string>
    <string name="PlaybackSpeedToggleTextView__1p5x">1.5x</string>
    <string name="PlaybackSpeedToggleTextView__2x">2x</string>

    <!-- PaymentRecipientSelectionFragment -->
    <string name="PaymentRecipientSelectionFragment__new_payment">Jauns maksājums</string>

    <!-- NewConversationActivity -->
    <string name="NewConversationActivity__new_message">Jauna ziņa</string>
    <!-- Context menu item message -->
    <string name="NewConversationActivity__message">Ziņa</string>
    <!-- Context menu item audio call -->
    <string name="NewConversationActivity__audio_call">Audio zvans</string>
    <!-- Context menu item video call -->
    <string name="NewConversationActivity__video_call">Videozvans</string>
    <!-- Context menu item remove -->
    <string name="NewConversationActivity__remove">Noņemt</string>
    <!-- Context menu item block -->
    <string name="NewConversationActivity__block">Bloķēt</string>
    <!-- Dialog title when removing a contact -->
    <string name="NewConversationActivity__remove_s">Noņemt %1$s?</string>
    <!-- Dialog message when removing a contact -->
    <string name="NewConversationActivity__you_wont_see_this_person">Šī persona nebūs redzama meklēšanas rezultātos. Ja šī persona jums turpmāk nosūtīs ziņu, jūs saņemsiet ziņas pieprasījumu.</string>
    <!-- Snackbar message after removing a contact -->
    <string name="NewConversationActivity__s_has_been_removed">%1$s ir dzēsta</string>
    <!-- Snackbar message after blocking a contact -->
    <string name="NewConversationActivity__s_has_been_blocked">%1$s ir bloķēta</string>
    <!-- Dialog title when remove target contact is in system contacts -->
    <string name="NewConversationActivity__unable_to_remove_s">Nevar noņemt %1$s</string>
    <!-- Dialog message when remove target contact is in system contacts -->
    <string name="NewConversationActivity__this_person_is_saved_to_your">Šī persona ir saglabāta jūsu ierīces kontaktos. Izdzēsiet viņu no kontaktiem un mēģiniet vēlreiz.</string>
    <!-- Dialog action to view contact when they can't be removed otherwise -->
    <string name="NewConversationActivity__view_contact">Skatīt kontaktu</string>
    <!-- Error message shown when looking up a person by phone number and that phone number is not associated with a signal account -->
    <string name="NewConversationActivity__s_is_not_a_signal_user">%1$s nav Signal lietotājs</string>

    <!-- ContactFilterView -->
    <string name="ContactFilterView__search_name_or_number">Meklēt vārdu vai numuru</string>

    <!-- VoiceNotePlayerView -->
    <string name="VoiceNotePlayerView__dot_s">· %1$s</string>
    <string name="VoiceNotePlayerView__stop_voice_message">Pārtraukt atskaņot balss ziņu</string>
    <string name="VoiceNotePlayerView__change_voice_message_speed">Mainīt balss ziņas atskaņošanas ātrumu</string>
    <string name="VoiceNotePlayerView__pause_voice_message">Apturēt balss ziņu</string>
    <string name="VoiceNotePlayerView__play_voice_message">Atskaņot balss ziņu</string>
    <string name="VoiceNotePlayerView__navigate_to_voice_message">Doties uz balss ziņu</string>


    <!-- AvatarPickerFragment -->
    <string name="AvatarPickerFragment__avatar_preview">Avatāra priekšskatījums</string>
    <string name="AvatarPickerFragment__camera">Kamera</string>
    <string name="AvatarPickerFragment__take_a_picture">Uzņemt attēlu</string>
    <string name="AvatarPickerFragment__choose_a_photo">Izvēlēties fotoattēlu</string>
    <string name="AvatarPickerFragment__photo">Attēls</string>
    <string name="AvatarPickerFragment__text">Teksts</string>
    <string name="AvatarPickerFragment__save">Saglabāt</string>
    <string name="AvatarPickerFragment__select_an_avatar">Atlasīt avatāru</string>
    <string name="AvatarPickerFragment__clear_avatar">Dzēst avatāru</string>
    <string name="AvatarPickerFragment__edit">Rediģēt</string>
    <string name="AvatarPickerRepository__failed_to_save_avatar">Neizdevās saglabāt avatāru</string>

    <!-- TextAvatarCreationFragment -->
    <string name="TextAvatarCreationFragment__preview">Priekšskatīt</string>
    <string name="TextAvatarCreationFragment__done">Darīts</string>
    <string name="TextAvatarCreationFragment__text">Teksts</string>
    <string name="TextAvatarCreationFragment__color">Krāsa</string>

    <!-- VectorAvatarCreationFragment -->
    <string name="VectorAvatarCreationFragment__select_a_color">Atlasīt krāsu</string>

    <!-- ContactSelectionListItem -->
    <string name="ContactSelectionListItem__sms">SMS</string>
    <string name="ContactSelectionListItem__dot_s">· %1$s</string>

    <!-- Displayed in the toolbar when externally sharing text to multiple recipients -->
    <string name="ShareInterstitialActivity__share">Kopīgot</string>

    <!-- DSLSettingsToolbar -->
    <string name="DSLSettingsToolbar__navigate_up">Pārvietoties uz augšu</string>
    <string name="MultiselectForwardFragment__forward_to">Pārsūtīt</string>
    <!-- Displayed when sharing content via the fragment -->
    <string name="MultiselectForwardFragment__share_with">Kopīgot ar</string>
    <string name="MultiselectForwardFragment__add_a_message">Pievienojiet ziņu</string>
    <string name="MultiselectForwardFragment__faster_forwards">Pārsūtīt ātrāk</string>
    <!-- Displayed when user selects a video that will be clipped before sharing to a story -->
    <string name="MultiselectForwardFragment__videos_will_be_trimmed">Video tiks sadalīti 30 s garos klipos un nosūtīti kā vairāki stāsti.</string>
    <!-- Displayed when user selects a video that cannot be sent as a story -->
    <string name="MultiselectForwardFragment__videos_sent_to_stories_cant">Stāstos nosūtītie video nevar būt garāki par 30 s.</string>
    <string name="MultiselectForwardFragment__forwarded_messages_are_now">Pārsūtītas ziņas tagad tiek nosūtītas nekavējoties</string>
    <plurals name="MultiselectForwardFragment_send_d_messages">
        <item quantity="zero">Nosūtīt %1$d ziņas</item>
        <item quantity="one">Nosūtīt %1$d ziņu</item>
        <item quantity="other">Nosūtīt %1$d ziņas</item>
    </plurals>
    <plurals name="MultiselectForwardFragment_messages_sent">
        <item quantity="zero">Ziņas nosūtītas</item>
        <item quantity="one">Ziņa nosūtīta</item>
        <item quantity="other">Ziņas nosūtītas</item>
    </plurals>
    <plurals name="MultiselectForwardFragment_messages_failed_to_send">
        <item quantity="zero">Ziņas neizdevās nosūtīt</item>
        <item quantity="one">Ziņu neizdevās nosūtīt</item>
        <item quantity="other">Ziņas neizdevās nosūtīt</item>
    </plurals>
    <plurals name="MultiselectForwardFragment__couldnt_forward_messages">
        <item quantity="zero">Nevarēja pārsūtīt ziņas, jo tās vairs nav pieejamas.</item>
        <item quantity="one">Nevarēja pārsūtīt ziņu, jo tā vairs nav pieejama.</item>
        <item quantity="other">Nevarēja pārsūtīt ziņas, jo tās vairs nav pieejamas.</item>
    </plurals>
    <!-- Error message shown when attempting to select a group to forward/share but it\'s announcement only and you are not an admin -->
    <string name="MultiselectForwardFragment__only_admins_can_send_messages_to_this_group">Tikai administratori drīkst sūtīt ziņas uz šo grupu.</string>
    <string name="MultiselectForwardFragment__limit_reached">Sasniegts ierobežojums</string>

    <!-- Media V2 -->
    <string name="MediaReviewFragment__add_a_message">Pievienojiet ziņu</string>
    <string name="MediaReviewFragment__add_a_reply">Pievienot atbildi</string>
    <string name="MediaReviewFragment__send_to">Sūtīt</string>
    <string name="MediaReviewFragment__view_once_message">Vienreiz skatāma ziņa</string>
    <string name="MediaReviewFragment__one_or_more_items_were_too_large">Viens vai vairāki vienumi bija pārāk lieli</string>
    <string name="MediaReviewFragment__one_or_more_items_were_invalid">Viens vai vairāki vienumi bija nederīgi</string>
    <string name="MediaReviewFragment__too_many_items_selected">Pārāk daudz izvēlētu vienumu</string>

    <string name="ImageEditorHud__cancel">Atcelt</string>
    <string name="ImageEditorHud__draw">Zīmēt</string>
    <string name="ImageEditorHud__write_text">Rakstīt tekstu</string>
    <string name="ImageEditorHud__add_a_sticker">Pievienot uzlīmi</string>
    <string name="ImageEditorHud__blur">Apmiglot</string>
    <string name="ImageEditorHud__done_editing">Rediģēšana pabeigta</string>
    <string name="ImageEditorHud__clear_all">Notīrīt visu</string>
    <string name="ImageEditorHud__undo">Atsaukt</string>
    <string name="ImageEditorHud__toggle_between_marker_and_highlighter">Pārslēgties starp marķieru veidiem</string>
    <string name="ImageEditorHud__delete">Dzēst</string>
    <string name="ImageEditorHud__toggle_between_text_styles">Pārslēgties starp teksta stiliem</string>

    <string name="MediaCountIndicatorButton__send">Sūtīt</string>

    <string name="MediaReviewSelectedItem__tap_to_remove">Pieskarieties, lai noņemtu</string>
    <string name="MediaReviewSelectedItem__tap_to_select">Pieskarieties, lai izvēlētos</string>

    <string name="MediaReviewImagePageFragment__discard">Atmest</string>
    <string name="MediaReviewImagePageFragment__discard_changes">Atmest izmaiņas?</string>
    <string name="MediaReviewImagePageFragment__youll_lose_any_changes">Jūs pazaudēsiet visas izmaiņas, kuras veicāt šajā attēlā.</string>

    <string name="CameraFragment__failed_to_open_camera">Neizdevās atvērt kameru</string>

    <string name="BadgesOverviewFragment__my_badges">Manas nozīmītes</string>
    <string name="BadgesOverviewFragment__featured_badge">Izceltā nozīmīte</string>
    <string name="BadgesOverviewFragment__display_badges_on_profile">Rādīt nozīmītes profilā</string>
    <string name="BadgesOverviewFragment__failed_to_update_profile">Neizdevās atjaunināt profilu</string>


    <string name="BadgeSelectionFragment__select_badges">Izvēlēties nozīmītes</string>

    <string name="SelectFeaturedBadgeFragment__preview">Priekšskatīt</string>
    <string name="SelectFeaturedBadgeFragment__select_a_badge">Izvēlēties nozīmīti</string>
    <string name="SelectFeaturedBadgeFragment__you_must_select_a_badge">Jums jāizvēlas nozīmīte</string>
    <string name="SelectFeaturedBadgeFragment__failed_to_update_profile">Neizdevās atjaunināt profilu</string>

    <string name="ViewBadgeBottomSheetDialogFragment__become_a_sustainer">Kļūstiet par uzturētāju</string>
    <!-- Title of a page in the bottom sheet. Placeholder is a user's short-name -->
    <string name="ViewBadgeBottomSheetDialogFragment__s_supports_signal">%1$s supports Signal</string>
    <!-- Description of a page in the bottom sheet of a monthly badge. Placeholder is a user's short-name -->
    <string name="ViewBadgeBottomSheetDialogFragment__s_supports_signal_with_a_monthly">%1$s atbalsta Signal ar ikmēneša ziedojumu. Signal ir bezpeļņas organizācija bez reklāmdevējiem vai investoriem. Mūsu vienīgais atbalsts ir tādi cilvēki kā jūs.</string>
    <!-- Description of a page in the bottom sheet of a one-time badge. Placeholder is a user's short-name -->
    <string name="ViewBadgeBottomSheetDialogFragment__s_supports_signal_with_a_donation">%1$s supports Signal with a donation. Signal is a nonprofit with no advertisers or investors, supported only by people like you.</string>

    <string name="ImageView__badge">Nozīmīte</string>

    <string name="SubscribeFragment__support_technology_that_is_built_for_you">Atbalstiet tehnoloģiju, kas izveidota jums, nevis jūsu datiem, pieveinojoties kopienai, kas to uztur.</string>
    <string name="SubscribeFragment__support_technology_that_is_built_for_you_not">Atbalstiet tehnoloģiju, kas izveidota jums, nevis jūsu datiem, pieveinojoties kopienai, kas uztur Signal.</string>
    <string name="SubscribeFragment__currency">Valūta</string>
    <string name="SubscribeFragment__more_payment_options">Vairāk maksājumu iespēju</string>
    <string name="SubscribeFragment__cancel_subscription">Atcelt abonementu</string>
    <string name="SubscribeFragment__confirm_cancellation">Apstiprināt atcelšanu?</string>
    <string name="SubscribeFragment__you_wont_be_charged_again">No jums vairs netiks iekasēta maksa. Nozīmīte tiks noņemta no jūsu profila norēķinu perioda beigās.</string>
    <string name="SubscribeFragment__not_now">Ne tagad</string>
    <string name="SubscribeFragment__confirm">Apstiprināt</string>
    <string name="SubscribeFragment__update_subscription">Atjaunināt abonementu</string>
    <string name="SubscribeFragment__your_subscription_has_been_cancelled">Jūsu abonements ir atcelts.</string>
    <string name="SubscribeFragment__update_subscription_question">Atjaunināt abonementu?</string>
    <string name="SubscribeFragment__update">Aktualizēt</string>
    <string name="SubscribeFragment__you_will_be_charged_the_full_amount_s_of">Šodien no Jums tiks iekasēts pilns apjoms (%1$s) par jauno abonementu. Jūsu abonements tiks atjaunots katru mēnesi.</string>

    <string name="Subscription__s_per_month">%1$s/mēnesī</string>
    <!-- Shown when a subscription is active and isn't going to expire at the end of the term -->
    <string name="Subscription__renews_s">Atjaunojas %1$s</string>
    <!-- Shown when a subscription is active and is going to expire at the end of the term -->
    <string name="Subscription__expires_s">Beigsies: %1$s</string>

    <!-- Title of learn more sheet -->
    <string name="SubscribeLearnMoreBottomSheetDialogFragment__signal_is_different">Signal is different.</string>
    <!-- First small text blurb on learn more sheet -->
    <string name="SubscribeLearnMoreBottomSheetDialogFragment__private_messaging">Private messaging. No ads, no trackers, no surveillance.</string>
    <!-- Second small text blurb on learn more sheet -->
    <string name="SubscribeLearnMoreBottomSheetDialogFragment__signal_is_supported_by">Signal is supported by donations, meaning that your privacy is at the center of everything we do. Signal is built for you; not your data and not for profit.</string>
    <!-- Third small text blurb on learn more sheet -->
    <string name="SubscribeLearnMoreBottomSheetDialogFragment__if_you_can">If you can, please donate today to keep Signal fun, dependable, and available for everyone.</string>

    <string name="SubscribeThanksForYourSupportBottomSheetDialogFragment__thanks_for_your_support">Pateicamies par jūsu atbalstu!</string>
    <!-- Subtext underneath the dialog title on the thanks sheet -->
    <string name="SubscribeThanksForYourSupportBottomSheetDialogFragment__youve_earned_a_donor_badge">You\'ve earned a donor badge from Signal! Display it on your profile to show off your support.</string>
    <string name="SubscribeThanksForYourSupportBottomSheetDialogFragment__you_can_also">Jūs varat arī</string>
    <string name="SubscribeThanksForYourSupportBottomSheetDialogFragment__become_a_montly_sustainer">Kļūstiet par ikmēneša Uzturētāju</string>
    <string name="SubscribeThanksForYourSupportBottomSheetDialogFragment__display_on_profile">Rādīt profilā</string>
    <string name="SubscribeThanksForYourSupportBottomSheetDialogFragment__make_featured_badge">Izveidot izcelto nozīmīti</string>
    <string name="SubscribeThanksForYourSupportBottomSheetDialogFragment__continue">Turpināt</string>
    <string name="ThanksForYourSupportBottomSheetFragment__when_you_have_more">Kad jums ir vairāk kā viena nozīmīte, jūs varat izvēlēties vienu, kuru izcelt un ļaut citiem apskatīt Jūsu profilā.</string>

    <string name="BecomeASustainerFragment__get_badges">Iegūstiet nozīmītessavam profilam, atbalstot Signal.</string>
    <string name="BecomeASustainerFragment__signal_is_a_non_profit">Signal irr bezpeļņas organizācija bez reklāmdevējiem vai investoriem, kuru uztur tikai cilvēki kā jūs.</string>

    <!-- Button label for creating a donation -->
    <string name="ManageDonationsFragment__donate_to_signal">Ziedot Signal</string>
    <!-- Heading for more area of manage subscriptions page -->
    <string name="ManageDonationsFragment__more">Vēl</string>
    <!-- Heading for receipts area of manage subscriptions page -->
    <string name="ManageDonationsFragment__receipts">Kvītis</string>
    <!-- Heading for my subscription area of manage subscriptions page -->
    <string name="ManageDonationsFragment__my_support">Mans atbalsts</string>
    <string name="ManageDonationsFragment__manage_subscription">Pārvaldīt abonementu</string>
    <!-- Label for Donation Receipts button -->
    <string name="ManageDonationsFragment__donation_receipts">Ziedojumu kvītis</string>
    <string name="ManageDonationsFragment__badges">Nozīmītes</string>
    <string name="ManageDonationsFragment__subscription_faq">Abonementu BUJ</string>
    <string name="ManageDonationsFragment__error_getting_subscription">Kļūda saņemot abonementu.</string>
    <!-- Preference heading for other ways to donate -->
    <string name="ManageDonationsFragment__other_ways_to_give">Citi veidi kā ziedot</string>
    <!-- Preference label to launch badge gifting -->
    <string name="ManageDonationsFragment__gift_a_badge">Uzdāviniet nozīmīti</string>

    <string name="Boost__enter_custom_amount">Ievadīt pielāgotu summu</string>
    <string name="Boost__one_time_contribution">Vienreizēja ieguldījums</string>

    <string name="MySupportPreference__add_a_signal_boost">Pievienot Signal Atbalstu</string>
    <string name="MySupportPreference__s_per_month">%1$s/mēnesī</string>
    <string name="MySupportPreference__renews_s">Atjaunojas %1$s</string>
    <string name="MySupportPreference__processing_transaction">Apstrādā transakciju…</string>
    <!-- Displayed on "My Support" screen when user badge failed to be added to their account -->
    <string name="MySupportPreference__couldnt_add_badge_s">Nevarēja pievienot nozīmīti. %1$s</string>
    <string name="MySupportPreference__please_contact_support">Lūdzu, sazinieties ar tehnisko atbalstu.</string>

    <!-- Title of expiry sheet when boost badge falls off profile unexpectedly. -->
    <string name="ExpiredBadgeBottomSheetDialogFragment__boost_badge_expired">Atbalsta nozīmītei beidzies termiņš</string>
    <!-- Displayed in the bottom sheet if a monthly donation badge unexpectedly falls off the user\'s profile -->
    <string name="ExpiredBadgeBottomSheetDialogFragment__monthly_donation_cancelled">Ikmēneša ziedojums atcelts</string>
    <!-- Displayed in the bottom sheet when a boost badge expires -->
    <string name="ExpiredBadgeBottomSheetDialogFragment__your_boost_badge_has_expired_and">Jūsu Atbalsta nozīmītei ir beidzies termiņš, un tā vairs nav redzama uz jūsu profila.</string>
    <string name="ExpiredBadgeBottomSheetDialogFragment__you_can_reactivate">Jūs varat atkārtoti aktivizēt jūsu Atbalsta nozīmīti uz nākamajām 30 dienām ar vienreizēju ziedojumu.</string>
    <!-- Displayed when we do not think the user is a subscriber when their boost expires -->
    <string name="ExpiredBadgeBottomSheetDialogFragment__you_can_keep">Jūs varat turpināt izmantot Signal, bet, lai atbalstītu tehnoloģiju, kas izveidota jums, apsveriet iespēju kļūt par uzturētāju veicot ikmēneša ziedojumu.</string>
    <string name="ExpiredBadgeBottomSheetDialogFragment__become_a_sustainer">Kļūstiet par Uzturētāju</string>
    <string name="ExpiredBadgeBottomSheetDialogFragment__add_a_boost">Pievienot Atbalstu</string>
    <string name="ExpiredBadgeBottomSheetDialogFragment__not_now">Ne tagad</string>
    <!-- Copy displayed when badge expires after user inactivity -->
    <string name="ExpiredBadgeBottomSheetDialogFragment__your_recurring_monthly_donation_was_automatically">Jūsu Uzturētāja abonements tika automātiski atcelts, jo jūs pārāk ilgi bijāt neaktīvs. Jūsu %1$s nozīmīte vairs nav redzama uz jūsu profila.</string>
    <!-- Copy displayed when badge expires after payment failure -->
    <string name="ExpiredBadgeBottomSheetDialogFragment__your_recurring_monthly_donation_was_canceled">Jūsu regulārais ikmēneša ziedojums tika atcelts, jo mēs nevarējām apstrādāt jūsu maksājumu. Jūsu nozīmīte vairs nav redzama uz jūsu profila.</string>
    <!-- Copy displayed when badge expires after a payment failure and we have a displayable charge failure reason -->
    <string name="ExpiredBadgeBottomSheetDialogFragment__your_recurring_monthly_donation_was_canceled_s">Jūsu regulārais ikmēneša ziedojums tika atcelts. %1$s Jūsu %2$s nozīmīte vairs nav redzama profilā.</string>
    <string name="ExpiredBadgeBottomSheetDialogFragment__you_can">Jūs varat turpināt izmantot Signal, bet lai atbalstītu aplikāciju un atkārtoti aktivizētu jūsu nozīmīti, atjaunojiet tagad.</string>
    <string name="ExpiredBadgeBottomSheetDialogFragment__renew_subscription">Atjaunot abonementu</string>
    <!-- Button label to send user to Google Pay website -->
    <string name="ExpiredBadgeBottomSheetDialogFragment__go_to_google_pay">Doties uz Google Pay</string>

    <string name="CantProcessSubscriptionPaymentBottomSheetDialogFragment__cant_process_subscription_payment">Nevar apstrādāt abonementa maksājumu</string>
    <string name="CantProcessSubscriptionPaymentBottomSheetDialogFragment__were_having_trouble">Mums ir grūtības iekasēt jūsu Signal Uzturētāja maksājumu. Pārliecinieties, ka maksājuma veids ir atjaunināts. Ja ne, atjauniniet to Google Pay. Signal mēģinās dažu dienu laikā to apstrādāt vēlreiz.</string>
    <string name="CantProcessSubscriptionPaymentBottomSheetDialogFragment__dont_show_this_again">Nerādīt šo atkārtoti</string>

    <string name="Subscription__please_contact_support_for_more_information">Lūdzu, sazinieties ar tehnisko atbalstu, lai saņemtu vairāk informācijas.</string>
    <string name="Subscription__contact_support">Sazināties ar atbalstu</string>
    <string name="Subscription__get_a_s_badge">Iegūstiet %1$s nozīmīti</string>

    <string name="SubscribeFragment__processing_payment">Maksājums tiek apstrādāts…</string>
    <!-- Displayed in notification when user payment fails to process on Stripe -->
    <string name="DonationsErrors__error_processing_payment">Kļūda apstrādājot maksājumu</string>
    <!-- Displayed on "My Support" screen when user subscription payment method failed. -->
    <string name="DonationsErrors__error_processing_payment_s">Kļūda apstrādājot maksājumu. %1$s</string>
    <string name="DonationsErrors__your_badge_could_not_be_added">Jūsu nozīmīti nevarēja pievienot jūsu kontam, tomēr iespējams, ka no jums tika iekasēta maksa. Lūdzu, sazinieties ar tehnisko atbalstu.</string>
    <string name="DonationsErrors__your_payment">Jūsu maksājumu neizdevās apstrādāt, un no jums nekas netika iekasēts. Lūdzu, mēģiniet vēlreiz.</string>
    <string name="DonationsErrors__still_processing">Vēl apstrādā</string>
    <string name="DonationsErrors__couldnt_add_badge">Nevarēja pievienot nozīmīti</string>
    <!-- Displayed when badge credential couldn\'t be verified -->
    <string name="DonationsErrors__failed_to_validate_badge">Nevarēja pārbaudīt nozīmīti</string>
    <!-- Displayed when badge credential couldn\'t be verified -->
    <string name="DonationsErrors__could_not_validate">Nevarēja pārbaudīt servera atbildi. Lūdzu, sazinieties ar tehnisko atbalstu.</string>
    <!-- Displayed as title when some generic error happens during gift badge sending -->
    <string name="DonationsErrors__failed_to_send_gift_badge">Neizdevās nosūtīt dāvanas nozīmīti</string>
    <!-- Displayed as message when some generic error happens during gift badge sending -->
    <string name="DonationsErrors__could_not_send_gift_badge">Neizdevās nosūtīt dāvanas nozīmīti. Lūdzu, sazinieties ar tehnisko atbalstu.</string>
    <string name="DonationsErrors__your_badge_could_not">Jūsu nozīmīti nevarēja pievienot jūsu kontam, tomēr iespējams, ka no jums tika iekasēta maksa. Lūdzu, sazinieties ar tehnisko atbalstu.</string>
    <string name="DonationsErrors__your_payment_is_still">Jūsu maksājums vēl tiek apstrādāts. Atkarībā no jūsu savienojuma, tas var aizņemt dažas minūtes.</string>
    <string name="DonationsErrors__google_pay_unavailable">Google Pay nav pieejams</string>
    <string name="DonationsErrors__you_have_to_set_up_google_pay_to_donate_in_app">Jums jāuzstāda Google Pay, lai ziedotu aplikācijas ietvaros.</string>
    <string name="DonationsErrors__failed_to_cancel_subscription">Neizdevās atcelt abonementu</string>
    <string name="DonationsErrors__subscription_cancellation_requires_an_internet_connection">Abonementa atcelšanai nepieciešams interneta savienojums.</string>
    <string name="ViewBadgeBottomSheetDialogFragment__your_device_doesn_t_support_google_pay_so_you_can_t_subscribe_to_earn_a_badge_you_can_still_support_signal_by_making_a_donation_on_our_website">Jūsu ierīce neatbalsta Google Pay, tāpēc jūs nevarat pieteikties abonementam, lai iegūtu nozīmīti. Jūs vēl arvien varat atbalstīt Signal, ziedojot mūsu mājaslapā.</string>
    <string name="NetworkFailure__network_error_check_your_connection_and_try_again">Tīkla kļūda. Pārbaudiet savienojumu un mēģiniet vēlreiz.</string>
    <string name="NetworkFailure__retry">Mēģināt vēlreiz</string>
    <!-- Displayed as a dialog title when the selected recipient for a gift doesn\'t support gifting -->
    <string name="DonationsErrors__cant_send_gift">Neizdodas nosūtīt dāvanu</string>
    <!-- Displayed as a dialog message when the selected recipient for a gift doesn\'t support gifting -->
    <string name="DonationsErrors__target_does_not_support_gifting">Šis adresāts izmanto Signal versiju, kas nevar saņemt dāvanu nozīmītes. Lietotājs varēs saņemt dāvanas, kad pāries uz jaunāko versiju.</string>
    <!-- Displayed as a dialog title when the user\'s profile could not be fetched, likely due to lack of internet -->
    <string name="DonationsErrors__couldnt_send_gift">Neizdevās nosūtīt dāvanu</string>
    <!-- Displayed as a dialog message when the user\'s profile could not be fetched, likely due to lack of internet -->
    <string name="DonationsErrors__please_check_your_network_connection">Jūsu dāvanu neizdevās nosūtīt tīkla kļūdas dēļ. Pārbaudiet savienojumu un mēģiniet vēlreiz.</string>

    <!-- Gift message view title -->
    <string name="GiftMessageView__gift_badge">Dāvināt nozīmīti</string>
    <!-- Gift message view expiry information -->
    <plurals name="GiftMessageView__lasts_for_d_months">
        <item quantity="zero">Ilgst %1$d mēnešus</item>
        <item quantity="one">Ilgst %1$d mēnesi</item>
        <item quantity="other">Ilgst %1$d mēnešus</item>
    </plurals>
    <!-- Gift badge redeem action label -->
    <string name="GiftMessageView__redeem">Izpirkt</string>
    <!-- Gift badge view action label -->
    <string name="GiftMessageView__view">Skatīt</string>
    <!-- Gift badge redeeming action label -->
    <string name="GiftMessageView__redeeming">Izpērk…</string>
    <!-- Gift badge redeemed label -->
    <string name="GiftMessageView__redeemed">Izpirkts</string>

    <string name="Boost__thank_you_for_your_donation" translatable="false">Thank you for your donation. Your contribution helps fuel the mission of developing open source privacy technology that protects free expression and enables secure global communication for millions around the world. Signal Technology Foundation is a tax-exempt nonprofit organization in the United States under section 501c3 of the Internal Revenue Code. Our Federal Tax ID is 82-4506840. No goods or services were provided in exchange for this donation. Please retain this receipt for your tax records.</string>

    <!-- Stripe decline code generic_failure -->
    <string name="DeclineCode__try_another_payment_method_or_contact_your_bank">Mēģiniet citu maksājuma veidu vai sazinieties ar savu banku, lai iegūtu vairāk informācijas.</string>
    <!-- Stripe decline code verify on Google Pay and try again -->
    <string name="DeclineCode__verify_your_payment_method_is_up_to_date_in_google_pay_and_try_again">Pārliecinieties, ka jūsu maksājuma veids ir atjaunināts Google Pay un mēģiniet vēlreiz.</string>
    <!-- Stripe decline code learn more action label -->
    <string name="DeclineCode__learn_more">Lasīt vairāk</string>
    <!-- Stripe decline code contact issuer -->
    <string name="DeclineCode__verify_your_payment_method_is_up_to_date_in_google_pay_and_try_again_if_the_problem">Pārliecinieties, ka jūsu maksājuma veids ir atjaunināts Google Pay un mēģiniet vēlreiz. Ja problēma turpinās, sazinieties ar savu banku.</string>
    <!-- Stripe decline code purchase not supported -->
    <string name="DeclineCode__your_card_does_not_support_this_type_of_purchase">Jūsu karte neatbalsta šo pirkuma veidu. Mēģiniet citu maksājuma veidu.</string>
    <!-- Stripe decline code your card has expired -->
    <string name="DeclineCode__your_card_has_expired">Jūsu kartes derīguma termiņš ir beidzies. Atjauniniet savu maksājuma veidu Google Pay un mēģiniet vēlreiz.</string>
    <!-- Stripe decline code go to google pay action label -->
    <string name="DeclineCode__go_to_google_pay">Doties uz Google Pay</string>
    <!-- Stripe decline code incorrect card number -->
    <string name="DeclineCode__your_card_number_is_incorrect">Jūsu kartes numurs ir nepareizs. Atjauniniet to Google Pay un mēģniet vēlreiz.</string>
    <!-- Stripe decline code incorrect cvc -->
    <string name="DeclineCode__your_cards_cvc_number_is_incorrect">Jūsu kartes CVC kods ir nepareizs. Atjauniniet to Google Pay un mēģniet vēlreiz.</string>
    <!-- Stripe decline code insufficient funds -->
    <string name="DeclineCode__your_card_does_not_have_sufficient_funds">Jūsu kartē nav pietiekami daudz līdzekļu šim pirkumam. Mēģiniet citu maksājuma veidu.</string>
    <!-- Stripe decline code incorrect expiration month -->
    <string name="DeclineCode__the_expiration_month">Jūsu maksājuma veida derīguma termiņa mēneša skaitlis ir nepareizs. Atjauniniet to Google Pay un mēģiniet vēlreiz.</string>
    <!-- Stripe decline code incorrect expiration year -->
    <string name="DeclineCode__the_expiration_year">Jūsu maksājuma veida derīguma termiņa gada skaitlis ir nepareizs. Atjauniniet to Google Pay un mēģiniet vēlreiz.</string>
    <!-- Stripe decline code issuer not available -->
    <string name="DeclineCode__try_completing_the_payment_again">Mēģiniet pabeigt maksājumu vēlreiz vai sazinieties ar savu banku, lai iegūtu vairāk informācijas.</string>
    <!-- Stripe decline code processing error -->
    <string name="DeclineCode__try_again">Mēģiniet vēlreiz vai sazinieties ar savu banku, lai iegūtu vairāk informācijas.</string>

    <!-- Title of create notification profile screen -->
    <string name="EditNotificationProfileFragment__name_your_profile">Dodiet profilam nosaukumu</string>
    <!-- Hint text for create/edit notification profile name -->
    <string name="EditNotificationProfileFragment__profile_name">Profila nosaukums</string>
    <!-- Name has a max length, this shows how many characters are used out of the max -->
    <string name="EditNotificationProfileFragment__count">%1$d/%2$d</string>
    <!-- Call to action button to continue to the next step -->
    <string name="EditNotificationProfileFragment__next">Tālāk</string>
    <!-- Call to action button once the profile is named to create the profile and continue to the customization steps -->
    <string name="EditNotificationProfileFragment__create">Izveidot</string>
    <!-- Call to action button once the profile name is edited -->
    <string name="EditNotificationProfileFragment__save">Saglabāt</string>
    <!-- Title of edit notification profile screen -->
    <string name="EditNotificationProfileFragment__edit_this_profile">Labot profilu</string>
    <!-- Error message shown when attempting to create or edit a profile name to an existing profile name -->
    <string name="EditNotificationProfileFragment__a_profile_with_this_name_already_exists">Profils ar šādu nosaukumu jau eksistē</string>
    <!-- Preset selectable name for a profile name, shown as list in edit/create screen -->
    <string name="EditNotificationProfileFragment__work">Darbs</string>
    <!-- Preset selectable name for a profile name, shown as list in edit/create screen -->
    <string name="EditNotificationProfileFragment__sleep">Miegs</string>
    <!-- Preset selectable name for a profile name, shown as list in edit/create screen -->
    <string name="EditNotificationProfileFragment__driving">Braukšana</string>
    <!-- Preset selectable name for a profile name, shown as list in edit/create screen -->
    <string name="EditNotificationProfileFragment__downtime">Atpūta</string>
    <!-- Preset selectable name for a profile name, shown as list in edit/create screen -->
    <string name="EditNotificationProfileFragment__focus">Fokuss</string>
    <!-- Error message shown when attempting to next/save without a profile name -->
    <string name="EditNotificationProfileFragment__profile_must_have_a_name">Jābūt ar nosaukumu</string>

    <!-- Title for add recipients to notification profile screen in create flow -->
    <string name="AddAllowedMembers__allowed_notifications">Atļautie paziņojumi</string>
    <!-- Description of what the user should be doing with this screen -->
    <string name="AddAllowedMembers__add_people_and_groups_you_want_notifications_and_calls_from_when_this_profile_is_on">Pievienojiet cilvēkus un grupas, no kuriem jūs vēlaties saņemt paziņojumus un zvanus, kad šos profils ir ieslēgts</string>
    <!-- Button text that launches the contact picker to select from -->
    <string name="AddAllowedMembers__add_people_or_groups">Pievienot cilvēkus vai grupas</string>

    <!-- Call to action button on contact picker for adding to profile -->
    <string name="SelectRecipientsFragment__add">Pievienot</string>

    <!-- Notification profiles home fragment, shown when no profiles have been created yet -->
    <string name="NotificationProfilesFragment__create_a_profile_to_receive_notifications_and_calls_only_from_the_people_and_groups_you_want_to_hear_from">Izveidojiet profilu, lai saņemtu paziņojumus un zvanus tikai no cilvēkiem un grupām, no kuriem to vēlaties.</string>
    <!-- Header shown above list of all notification profiles -->
    <string name="NotificationProfilesFragment__profiles">Profili</string>
    <!-- Button that starts the create new notification profile flow -->
    <string name="NotificationProfilesFragment__new_profile">Jauns profils</string>
    <!-- Profile active status, indicating the current profile is on for an unknown amount of time -->
    <string name="NotificationProfilesFragment__on">Ieslēgts</string>

    <!-- Button use to permanently delete a notification profile -->
    <string name="NotificationProfileDetails__delete_profile">Dzēst profilu</string>
    <!-- Snakbar message shown when removing a recipient from a profile -->
    <string name="NotificationProfileDetails__s_removed">\"%1$s\" noņemts</string>
    <!-- Snackbar button text that will undo the recipient remove -->
    <string name="NotificationProfileDetails__undo">Atsaukt</string>
    <!-- Dialog message shown to confirm deleting a profile -->
    <string name="NotificationProfileDetails__permanently_delete_profile">Neatgriezeniski dzēst profilu?</string>
    <!-- Dialog button to delete profile -->
    <string name="NotificationProfileDetails__delete">Dzēst</string>
    <!-- Title/accessibility text for edit icon to edit profile emoji/name -->
    <string name="NotificationProfileDetails__edit_notification_profile">Labot paziņojumu profilu</string>
    <!-- Schedule description if all days are selected -->
    <string name="NotificationProfileDetails__everyday">Ikdienas</string>
    <!-- Profile status on if it is the active profile -->
    <string name="NotificationProfileDetails__on">Ieslēgts</string>
    <!-- Profile status on if it is not the active profile -->
    <string name="NotificationProfileDetails__off">Izslēgts</string>
    <!-- Description of hours for schedule (start to end) times -->
    <string name="NotificationProfileDetails__s_to_s">%1$s %2$s</string>
    <!-- Section header for exceptions to the notification profile -->
    <string name="NotificationProfileDetails__exceptions">Izņēmumi</string>
    <!-- Profile exception to allow all calls through the profile restrictions -->
    <string name="NotificationProfileDetails__allow_all_calls">Atļaut zvanus</string>
    <!-- Profile exception to allow all @mentions through the profile restrictions -->
    <string name="NotificationProfileDetails__notify_for_all_mentions">Paziņot par visiem pieminējumiem</string>
    <!-- Section header for showing schedule information -->
    <string name="NotificationProfileDetails__schedule">Grafiks</string>
    <!-- If member list is long, will truncate the list and show an option to then see all when tapped -->
    <string name="NotificationProfileDetails__see_all">Skatīt visus</string>

    <!-- Title for add schedule to profile in create flow -->
    <string name="EditNotificationProfileSchedule__add_a_schedule">Pievienot grafiku</string>
    <!-- Descriptor text indicating what the user can do with this screen -->
    <string name="EditNotificationProfileSchedule__set_up_a_schedule_to_enable_this_notification_profile_automatically">Izveidojiet grafiku, lai ieslēgtu šo paziņojumu profilu automātiski.</string>
    <!-- Text shown next to toggle switch to enable/disable schedule -->
    <string name="EditNotificationProfileSchedule__schedule">Grafiks</string>
    <!-- Label for showing the start time for the schedule -->
    <string name="EditNotificationProfileSchedule__start">Sākt</string>
    <!-- Label for showing the end time for the schedule -->
    <string name="EditNotificationProfileSchedule__end">Beigt</string>
    <!-- First letter of Sunday -->
    <string name="EditNotificationProfileSchedule__sunday_first_letter">S</string>
    <!-- First letter of Monday -->
    <string name="EditNotificationProfileSchedule__monday_first_letter">P</string>
    <!-- First letter of Tuesday -->
    <string name="EditNotificationProfileSchedule__tuesday_first_letter">O</string>
    <!-- First letter of Wednesday -->
    <string name="EditNotificationProfileSchedule__wednesday_first_letter">T</string>
    <!-- First letter of Thursday -->
    <string name="EditNotificationProfileSchedule__thursday_first_letter">C</string>
    <!-- First letter of Friday -->
    <string name="EditNotificationProfileSchedule__friday_first_letter">P</string>
    <!-- First letter of Saturday -->
    <string name="EditNotificationProfileSchedule__saturday_first_letter">S</string>
    <!-- Title of select time dialog shown when setting start time for schedule -->
    <string name="EditNotificationProfileSchedule__set_start_time">Iestatīt sākuma laiku</string>
    <!-- Title of select time dialog shown when setting end time for schedule -->
    <string name="EditNotificationProfileSchedule__set_end_time">Iestatīt beigu laiku</string>
    <!-- If in edit mode, call to action button text show to save schedule to profile -->
    <string name="EditNotificationProfileSchedule__save">Saglabāt</string>
    <!-- If in create mode, call to action button text to show to skip enabling a schedule -->
    <string name="EditNotificationProfileSchedule__skip">Izlaist</string>
    <!-- If in create mode, call to action button text to show to use the enabled schedule and move to the next screen -->
    <string name="EditNotificationProfileSchedule__next">Tālāk</string>
    <!-- Error message shown if trying to save/use a schedule with no days selected -->
    <string name="EditNotificationProfileSchedule__schedule_must_have_at_least_one_day">Grafikā jābūt vismaz vienai dienai</string>

    <!-- Title for final screen shown after completing a profile creation -->
    <string name="NotificationProfileCreated__profile_created">Profils izveidots</string>
    <!-- Call to action button to press to close the created screen and move to the profile details screen -->
    <string name="NotificationProfileCreated__done">Darīts</string>
    <!-- Descriptor text shown to indicate how to manually turn a profile on/off -->
    <string name="NotificationProfileCreated__you_can_turn_your_profile_on_or_off_manually_via_the_menu_on_the_chat_list">Jūs varat ieslēgt un izslēgt profilu manuāli caur izvēlni sarunu sarakstā.</string>
    <!-- Descriptor text shown to indicate you can add a schedule later since you did not add one during create flow -->
    <string name="NotificationProfileCreated__add_a_schedule_in_settings_to_automate_your_profile">Pievienojiet grafiku iestatījumos, lai automatizētu jūsu profilu.</string>
    <!-- Descriptor text shown to indicate your profile will follow the schedule set during create flow -->
    <string name="NotificationProfileCreated__your_profile_will_turn_on_and_off_automatically_according_to_your_schedule">Jūsu profils ieslēgsies un izslēgsies automātiski, saskaņā ar grafiku.</string>

    <!-- Button text shown in profile selection bottom sheet to create a new profile -->
    <string name="NotificationProfileSelection__new_profile">Jauns profils</string>
    <!-- Manual enable option to manually enable a profile for 1 hour -->
    <string name="NotificationProfileSelection__for_1_hour">Uz 1 stundu</string>
    <!-- Manual enable option to manually enable a profile until a set time (currently 6pm or 8am depending on what is next) -->
    <string name="NotificationProfileSelection__until_s">Līdz %1$s</string>
    <!-- Option to view profile details -->
    <string name="NotificationProfileSelection__view_settings">Skatīt iestatījumus</string>
    <!-- Descriptor text indicating how long a profile will be on when there is a time component associated with it -->
    <string name="NotificationProfileSelection__on_until_s">Ieslēgts līdz %1$s</string>

    <!-- Displayed in a toast when we fail to open the ringtone picker -->
    <string name="NotificationSettingsFragment__failed_to_open_picker">Neizdevās atvērt atlasītāju.</string>

    <!-- Description shown for the Signal Release Notes channel -->
    <string name="ReleaseNotes__signal_release_notes_and_news">Signal versijas jaunumi &amp; ziņas</string>

    <!-- Donation receipts activity title -->
    <string name="DonationReceiptListFragment__all_activity">Visas darbības</string>
    <!-- Donation receipts all tab label -->
    <string name="DonationReceiptListFragment__all">Visi</string>
    <!-- Donation receipts recurring tab label -->
    <string name="DonationReceiptListFragment__recurring">Regulārs</string>
    <!-- Donation receipts one-time tab label -->
    <string name="DonationReceiptListFragment__one_time">Vienreizējs</string>
    <!-- Donation receipts gift tab label -->
    <string name="DonationReceiptListFragment__gift">Dāvana</string>
    <!-- Donation receipts boost row label -->
    <string name="DonationReceiptListFragment__boost">Atbalsts</string>
    <!-- Donation receipts details title -->
    <string name="DonationReceiptDetailsFragment__details">Rekvizīti</string>
    <!-- Donation receipts donation type heading -->
    <string name="DonationReceiptDetailsFragment__donation_type">Ziedojuma tips</string>
    <!-- Donation receipts date paid heading -->
    <string name="DonationReceiptDetailsFragment__date_paid">Samaksas datums</string>
    <!-- Donation receipts share PNG -->
    <string name="DonationReceiptDetailsFragment__share_receipt">Kopīgot kvīti</string>
    <!-- Donation receipts list end note -->
    <string name="DonationReceiptListFragment__if_you_have">Ja pārinstalējāt Signal, kvītis no iepriekš veiktajiem ziedojumiem nebūs pieejamas.</string>
    <!-- Donation receipts document title -->
    <string name="DonationReceiptDetailsFragment__donation_receipt">Ziedojuma kvīts</string>
    <!-- Donation receipts amount title -->
    <string name="DonationReceiptDetailsFragment__amount">Apjoms</string>
    <!-- Donation receipts thanks -->
    <string name="DonationReceiptDetailsFragment__thank_you_for_supporting">Pateicamies, ka atbalstāt Signal. Jūsu devums palīdz īstenot misiju, kas paredz atvērtā pirmkoda privātuma tehnoloģiju izstrādi, kas aizsargā brīvo izteiksmi un padara iespējamu drošu globālo komunikāciju starp miljoniem visā pasaulē. Ja jūs esat Amerikas Savienoto valstu iedzīvotājs, lūdzu, saglabājiet šo kvīti nodokļu ierakstiem. Signal Technology Foundation ir no nodokļiem atbrīvota bezpeļnas organizācija Amerikas Savienotajās valstīs pēc 501c3 sadaļas Iekšējo ieņēmumu likumā. Mūsu federālais nodokļu ID ir 82-4506840.</string>
    <!-- Donation receipt type -->
    <string name="DonationReceiptDetailsFragment__s_dash_s">%1$s - %2$s</string>
    <!-- Donation reciepts screen empty state title -->
    <string name="DonationReceiptListFragment__no_receipts">Kvīšu nav</string>

    <!-- region "Stories Tab" -->

    <!-- Label for Chats tab in home app screen -->
    <string name="ConversationListTabs__chats">Sarunas</string>
    <!-- Label for Stories tab in home app screen -->
    <string name="ConversationListTabs__stories">Stāsti</string>
    <!-- String for counts above 99 in conversation list tabs -->
    <string name="ConversationListTabs__99p">99+</string>
    <!-- Menu item on stories landing page -->
    <string name="StoriesLandingFragment__story_privacy">Stāsta privātums</string>
    <!-- Title for "My Stories" row item in Stories landing page -->
    <string name="StoriesLandingFragment__my_stories">Mani stāsti</string>
    <!-- Subtitle for "My Stories" row item when user has not added stories -->
    <string name="StoriesLandingFragment__tap_to_add">Pieskarieties, lai pievienotu</string>
    <!-- Displayed when there are no stories to display -->
    <string name="StoriesLandingFragment__no_recent_updates_to_show_right_now">Nav jaunumu, kurus šobrīd parādīt.</string>
    <!-- Context menu option to hide a story -->
    <string name="StoriesLandingItem__hide_story">Paslēpt stāstu</string>
    <!-- Context menu option to unhide a story -->
    <string name="StoriesLandingItem__unhide_story">Parādīt stāstu</string>
    <!-- Context menu option to forward a story -->
    <string name="StoriesLandingItem__forward">Pārsūtīt</string>
    <!-- Context menu option to share a story -->
    <string name="StoriesLandingItem__share">Kopīgot…</string>
    <!-- Context menu option to go to story chat -->
    <string name="StoriesLandingItem__go_to_chat">Doties uz sarunu</string>
    <!-- Context menu option to go to story info -->
    <string name="StoriesLandingItem__info">Informācija</string>
    <!-- Label when a story is pending sending -->
    <string name="StoriesLandingItem__sending">Sūta…</string>
    <!-- Label when multiple stories are pending sending -->
    <string name="StoriesLandingItem__sending_d">Sūta %1$d…</string>
    <!-- Label when a story fails to send due to networking -->
    <string name="StoriesLandingItem__send_failed">Sūtīšana neizdevās</string>
    <!-- Label when a story fails to send due to identity mismatch -->
    <string name="StoriesLandingItem__partially_sent">Daļēji nosūtīts</string>
    <!-- Status label when a story fails to send indicating user action to retry -->
    <string name="StoriesLandingItem__tap_to_retry">Pieskarieties, lai mēģinātu vēlreiz</string>
    <!-- Title of dialog confirming decision to hide a story -->
    <string name="StoriesLandingFragment__hide_story">Vai paslēpt stāstu?</string>
    <!-- Message of dialog confirming decision to hide a story -->
    <string name="StoriesLandingFragment__new_story_updates">%1$s stāstu atjauninājumi vairs neparādīsies stāstu saraksta augšgalā.</string>
    <!-- Positive action of dialog confirming decision to hide a story -->
    <string name="StoriesLandingFragment__hide">Slēpt</string>
    <!-- Displayed in Snackbar after story is hidden -->
    <string name="StoriesLandingFragment__story_hidden">Stāsts paslēpts</string>
    <!-- Section header for hidden stories -->
    <string name="StoriesLandingFragment__hidden_stories">Paslēptie stāsti</string>
    <!-- Displayed on each sent story under My Stories -->
    <plurals name="MyStories__d_views">
        <item quantity="zero">%1$d skatījumi</item>
        <item quantity="one">%1$d skatījums</item>
        <item quantity="other">%1$d skatījumi</item>
    </plurals>
    <!-- Forward story label, displayed in My Stories context menu -->
    <string name="MyStories_forward">Pārsūtīt</string>
    <!-- Label for stories for a single user. Format is {given name}\'s Story -->
    <string name="MyStories__ss_story">%1$s stāsts</string>
    <!-- Title of dialog to confirm deletion of story -->
    <string name="MyStories__delete_story">Dzēst stāstu?</string>
    <!-- Message of dialog to confirm deletion of story -->
    <string name="MyStories__this_story_will_be_deleted">Šis stāsts tiks dzēsts jums un visiem, kuri to saņēma.</string>
    <!-- Toast shown when story media cannot be saved -->
    <string name="MyStories__unable_to_save">Nav iespējams saglabāt</string>
    <!-- Displayed at bottom of story viewer when current item has views -->
    <plurals name="StoryViewerFragment__d_views">
        <item quantity="zero">%1$d skatījumi</item>
        <item quantity="one">%1$d skatījums</item>
        <item quantity="other">%1$d skatījumi</item>
    </plurals>
    <!-- Displayed at bottom of story viewer when current item has replies -->
    <plurals name="StoryViewerFragment__d_replies">
        <item quantity="zero">%1$d atbildes</item>
        <item quantity="one">%1$d atbilde</item>
        <item quantity="other">%1$d atbildes</item>
    </plurals>
    <!-- Used when view receipts are disabled -->
    <string name="StoryViewerPageFragment__views_off">Skatīšana izslēgta</string>
    <!-- Used to join views and replies when both exist on a story item -->
    <string name="StoryViewerFragment__s_s">%1$s %2$s</string>
    <!-- Displayed when viewing a post you sent -->
    <string name="StoryViewerPageFragment__you">Jūs</string>
    <!-- Displayed when viewing a post displayed to a group -->
    <string name="StoryViewerPageFragment__s_to_s">%1$s %2$s</string>
    <!-- Displayed when viewing a post from another user with no replies -->
    <string name="StoryViewerPageFragment__reply">Atbildēt</string>
    <!-- Displayed when viewing a post that has failed to send to some users -->
    <string name="StoryViewerPageFragment__partially_sent">Daļēji nosūtīta. Pieskarieties, lai skatītu sīkāku informāciju</string>
    <!-- Displayed when viewing a post that has failed to send -->
    <string name="StoryViewerPageFragment__send_failed">Sūtīšana neizdevās. Pieskarieties, lai mēģinātu vēlreiz</string>
    <!-- Label for the reply button in story viewer, which will launch the group story replies bottom sheet. -->
    <string name="StoryViewerPageFragment__reply_to_group">Atbildēt grupai</string>
    <!-- Displayed when a story has no views -->
    <string name="StoryViewsFragment__no_views_yet">Vēl nav skatījumu</string>
    <!-- Displayed when user has disabled receipts -->
    <string name="StoryViewsFragment__enable_view_receipts_to_see_whos_viewed_your_story">Enable view receipts to see who\'s viewed your stories.</string>
    <!-- Button label displayed when user has disabled receipts -->
    <string name="StoryViewsFragment__go_to_settings">Atvērt iestatījumus</string>
    <!-- Dialog action to remove viewer from a story -->
    <string name="StoryViewsFragment__remove">Noņemt</string>
    <!-- Dialog title when removing a viewer from a story -->
    <string name="StoryViewsFragment__remove_viewer">Vai noņemt skatītāju?</string>
    <!-- Dialog message when removing a viewer from a story -->
    <string name="StoryViewsFragment__s_will_still_be_able">%1$s joprojām redzēs šo ierakstu, bet neredzēs turpmākos ierakstus, kurus kopīgosiet %2$s.</string>
    <!-- Story View context menu action to remove them from a story -->
    <string name="StoryViewItem__remove_viewer">Noņemt skatītāju</string>
    <!-- Displayed when a story has no replies yet -->
    <string name="StoryGroupReplyFragment__no_replies_yet">Vēl nav atbilžu</string>
    <!-- Displayed when no longer a group member -->
    <string name="StoryGroupReplyFragment__you_cant_reply">Jūs nevarat atbildēt uz šo stāstu, jo vairs neesat šīs grupas dalībnieks.</string>
    <!-- Displayed for each user that reacted to a story when viewing replies -->
    <string name="StoryGroupReactionReplyItem__reacted_to_the_story">Reaģēja uz stāstu</string>
    <!-- Label for story views tab -->
    <string name="StoryViewsAndRepliesDialogFragment__views">Skatījumi</string>
    <!-- Label for story replies tab -->
    <string name="StoryViewsAndRepliesDialogFragment__replies">Atbildes</string>
    <!-- Description of action for reaction button -->
    <string name="StoryReplyComposer__react_to_this_story">Reaģēt uz šo stāstu</string>
    <!-- Displayed when the user is replying privately to someone who replied to one of their stories -->
    <string name="StoryReplyComposer__replying_privately_to_s">Atbild privāti uz %1$s</string>
    <!-- Context menu item to privately reply to a story response -->
    <string name="StoryGroupReplyItem__private_reply">Privāta atbilde</string>
    <!-- Context menu item to copy a story response -->
    <string name="StoryGroupReplyItem__copy">Kopēt</string>
    <!-- Context menu item to delete a story response -->
    <string name="StoryGroupReplyItem__delete">Dzēst</string>
    <!-- Page title for My Story options -->
    <string name="MyStorySettingsFragment__my_story">Mans stāsts</string>
    <!-- Number of total signal connections displayed in "All connections" row item -->
    <plurals name="MyStorySettingsFragment__viewers">
        <item quantity="zero">%1$d skatītāji</item>
        <item quantity="one">%1$d skatītājs</item>
        <item quantity="other">%1$d skatītāji</item>
    </plurals>
    <!-- Button on all signal connections row to view all signal connections. Please keep as short as possible. -->
    <string name="MyStorySettingsFragment__view">Skatīt</string>
    <!-- Section heading for story visibility -->
    <string name="MyStorySettingsFragment__who_can_view_this_story">Kas var skatīt šo stāstu</string>
    <!-- Clickable option for selecting people to hide your story from -->
    <string name="MyStorySettingsFragment__hide_story_from">Paslēpt stāstu no</string>
    <!-- Privacy setting title for sending stories to all your signal connections -->
    <string name="MyStorySettingsFragment__all_signal_connections">Visi Signal draugi</string>
    <!-- Privacy setting description for sending stories to all your signal connections -->
    <string name="MyStorySettingsFragment__share_with_all_connections">Kopīgot ar visiem Signal draugiem</string>
    <!-- Privacy setting title for sending stories to all except the specified connections -->
    <string name="MyStorySettingsFragment__all_except">Visi, izņemot…</string>
    <!-- Privacy setting description for sending stories to all except the specified connections -->
    <string name="MyStorySettingsFragment__hide_your_story_from_specific_people">Nerādīt stāstu noteiktām personām</string>
    <!-- Summary of clickable option displaying how many people you have excluded from your story -->
    <plurals name="MyStorySettingsFragment__d_people_excluded">
        <item quantity="zero">%1$d neiekļautas personas</item>
        <item quantity="one">%1$d neiekļauta persona</item>
        <item quantity="other">%1$d neiekļautas personas</item>
    </plurals>
    <!-- Privacy setting title for only sharing your story with specified connections -->
    <string name="MyStorySettingsFragment__only_share_with">Kopīgot tikai ar…</string>
    <!-- Privacy setting description for only sharing your story with specified connections -->
    <string name="MyStorySettingsFragment__only_share_with_selected_people">Kopīgot tikai ar noteiktām personām</string>
    <!-- Summary of clickable option displaying how many people you have included to send to in your story -->
    <plurals name="MyStorySettingsFragment__d_people">
        <item quantity="zero">%1$d cilvēki</item>
        <item quantity="one">%1$d cilvēks</item>
        <item quantity="other">%1$d cilvēki</item>
    </plurals>
    <!-- My story privacy fine print about what the privacy settings are for -->
    <string name="MyStorySettingsFragment__choose_who_can_view_your_story">Izvēlieties, kas var redzēt jūsu stāstu. Izmaiņas neietekmēs jau nosūtītos stāstus.</string>
    <!-- Section header for options related to replies and reactions -->
    <string name="MyStorySettingsFragment__replies_amp_reactions">Atbildes un reakcijas</string>
    <!-- Switchable option for allowing replies and reactions on your stories -->
    <string name="MyStorySettingsFragment__allow_replies_amp_reactions">Atļaut atbildes un reakcijas</string>
    <!-- Summary for switchable option allowing replies and reactions on your story -->
    <string name="MyStorySettingsFragment__let_people_who_can_view_your_story_react_and_reply">Ļaut reaģēt un atbildēt tiem cilvēkiem, kuri var skatīt jūsu stāstu</string>
    <!-- Signal connections bolded text in the Signal Connections sheet -->
    <string name="SignalConnectionsBottomSheet___signal_connections">Signal draugi</string>
    <!-- Displayed at the top of the signal connections sheet. Please remember to insert strong tag as required. -->
    <string name="SignalConnectionsBottomSheet__signal_connections_are_people">Signal draugi ir personas, kurām izvēlējāties uzticēties kādā no šiem veidiem:</string>
    <!-- Signal connections sheet bullet point 1 -->
    <string name="SignalConnectionsBottomSheet__starting_a_conversation">Sarunas sākšanas</string>
    <!-- Signal connections sheet bullet point 2 -->
    <string name="SignalConnectionsBottomSheet__accepting_a_message_request">Ziņas pieprasījuma akceptēšanas</string>
    <!-- Signal connections sheet bullet point 3 -->
    <string name="SignalConnectionsBottomSheet__having_them_in_your_system_contacts">Pievienošanas savā kontaktu sarakstā</string>
    <!-- Note at the bottom of the Signal connections sheet -->
    <string name="SignalConnectionsBottomSheet__your_connections_can_see_your_name">"Jūsu kontakti var redzēt jūsu vārdu un attēlu, un var redzēt jaunumus \"Mani stāsti\" sadaļā, ja vien jūs to neesat paslēpis no viņiem."</string>
    <!-- Clickable option to add a viewer to a custom story -->
    <string name="PrivateStorySettingsFragment__add_viewer">Pievienot skatītāju</string>
    <!-- Clickable option to delete a custom story -->
    <string name="PrivateStorySettingsFragment__delete_custom_story">Dzēst pielāgoto stāstu</string>
    <!-- Dialog title when attempting to remove someone from a custom story -->
    <string name="PrivateStorySettingsFragment__remove_s">Noņemt %1$s?</string>
    <!-- Dialog message when attempting to remove someone from a custom story -->
    <string name="PrivateStorySettingsFragment__this_person_will_no_longer">Šī persona vairs neredzēs jūsu stāstu.</string>
    <!-- Positive action label when attempting to remove someone from a custom story -->
    <string name="PrivateStorySettingsFragment__remove">Noņemt</string>
    <!-- Dialog title when deleting a custom story -->
    <string name="PrivateStorySettingsFragment__are_you_sure">Vai esat pārliecināts?</string>
    <!-- Dialog message when deleting a custom story -->
    <string name="PrivateStorySettingsFragment__this_action_cannot">Šo darbību nevar atsaukt.</string>
    <!-- Page title for editing a custom story name -->
    <string name="EditPrivateStoryNameFragment__edit_story_name">Labot stāsta nosaukumu</string>
    <!-- Input field hint when editing a custom story name -->
    <string name="EditPrivateStoryNameFragment__story_name">Stāsta nosaukums</string>
    <!-- Save button label when editing a custom story name -->
    <string name="EditPrivateStoryNameFragment__save">Saglabāt</string>
    <!-- Displayed in text post creator before user enters text -->
    <string name="TextStoryPostCreationFragment__tap_to_add_text">Pieskarieties, lai pievienotu tekstu</string>
    <!-- Button label for changing font when creating a text post -->
    <string name="TextStoryPostTextEntryFragment__aa">Aa</string>
    <!-- Displayed in text post creator when prompting user to enter text -->
    <string name="TextStoryPostTextEntryFragment__add_text">Pievienot tekstu</string>
    <!-- Content description for \'done\' button when adding text to a story post -->
    <string name="TextStoryPostTextEntryFragment__done_adding_text">Teksta pievienošana pabeigta</string>
    <!-- Text label for media selection toggle -->
    <string name="MediaSelectionActivity__text">Teksts</string>
    <!-- Camera label for media selection toggle -->
    <string name="MediaSelectionActivity__camera">Kamera</string>
    <!-- Hint for entering a URL for a text post -->
    <string name="TextStoryPostLinkEntryFragment__type_or_paste_a_url">Uzrakstiet vai ielīmējiet URL</string>
    <!-- Displayed prior to the user entering a URL for a text post -->
    <string name="TextStoryPostLinkEntryFragment__share_a_link_with_viewers_of_your_story">Kopīgojiet saiti ar jūsu stāsta skatītājiem</string>
    <!-- Hint text for searching for a story text post recipient. -->
    <string name="TextStoryPostSendFragment__search">Meklēt</string>
    <!-- Toast shown when an unexpected error occurs while sending a text story -->
    <string name="TextStoryPostSendFragment__an_unexpected_error_occurred_try_again">Radās neparedzēta kļūda</string>
    <!-- Toast shown when a trying to add a link preview to a text story post and the link/url is not valid (e.g., missing .com at the end) -->
    <string name="TextStoryPostSendFragment__please_enter_a_valid_link">Lūdzu, ievadiet derīgu saiti.</string>
    <!-- Title for screen allowing user to exclude "My Story" entries from specific people -->
    <string name="ChangeMyStoryMembershipFragment__all_except">Visi, izņemot…</string>
    <!-- Title for screen allowing user to only share "My Story" entries with specific people -->
    <string name="ChangeMyStoryMembershipFragment__only_share_with">Kopīgot tikai ar…</string>
    <!-- Done button label for hide story from screen -->
    <string name="HideStoryFromFragment__done">Darīts</string>
    <!-- Dialog title for removing a group story -->
    <string name="StoryDialogs__remove_group_story">Vai noņemt grupas stāstu?</string>
    <!-- Dialog message for removing a group story -->
    <string name="StoryDialogs__s_will_be_removed">\"%1$s\" tiks noņemts.</string>
    <!-- Dialog positive action for removing a group story -->
    <string name="StoryDialogs__remove">Noņemt</string>
    <!-- Dialog title for deleting a custom story -->
    <string name="StoryDialogs__delete_custom_story">Vai dzēst pielāgoto stāstu?</string>
    <!-- Dialog message for deleting a custom story -->
    <string name="StoryDialogs__s_and_updates_shared">\"%1$s\" un ar šo stāstu saistītie ieraksti tiks dzēsti.</string>
    <!-- Dialog positive action for deleting a custom story -->
    <string name="StoryDialogs__delete">Dzēst</string>
    <!-- Dialog title for first time sending something to a beta story -->
    <string name="StoryDialogs__stories_is_available_to">Stāsti ir pieejami tikai Signal beta lietotājiem.</string>
    <!-- Dialog message for first time sending something to a beta story -->
    <string name="StoryDialogs__if_you_share_a_story">Ja kopīgosiet stāstu, tas būs pieejams tikai personām, kuras izmanto Signal beta versiju.</string>
    <!-- Dialog title for first time adding something to a story -->
    <string name="StoryDialogs__add_to_story_q">Pievienot stāstam?</string>
    <!-- Dialog message for first time adding something to a story -->
    <string name="StoryDialogs__adding_content">Satura pievienošana jūsu stāstam ļauj Signal kontaktiem to apskatīt 24 stundas. Iestatījumos varat mainīt to, kas var apskatīt jūsu stāstu.</string>
    <!-- First time share to story dialog: Positive action to go ahead and add to story -->
    <string name="StoryDialogs__add_to_story">Pievienot stāstam</string>
    <!-- First time share to story dialog: Neutral action to edit who can view "My Story" -->
    <string name="StoryDialogs__edit_viewers">Rediģēt skatītājus</string>
    <!-- Error message shown when a failure occurs during story send -->
    <string name="StoryDialogs__story_could_not_be_sent">Stāstu nevarēja nosūtīt. Pārbaudiet pieslēgumu un mēģiniet vēlreiz.</string>
    <!-- Error message dialog button to resend a previously failed story send -->
    <string name="StoryDialogs__send">Sūtīt</string>
    <!-- Action button for turning off stories when stories are present on the device -->
    <string name="StoryDialogs__turn_off_and_delete">Izslēgt un izdzēst</string>
    <!-- Privacy Settings toggle title for stories -->
    <string name="PrivacySettingsFragment__share_and_view_stories">Kopīgot un skatīt stāstus</string>
    <!-- Privacy Settings toggle summary for stories -->
    <string name="PrivacySettingsFragment__you_will_no_longer_be_able">Jūs vairs nevarēsiet kopīgot un skatīt stāstus, ja šī opcija būs izslēgta.</string>
    <!-- New story viewer selection screen title -->
    <string name="CreateStoryViewerSelectionFragment__choose_viewers">Izvēlēties skatītājus</string>
    <!-- New story viewer selection action button label -->
    <string name="CreateStoryViewerSelectionFragment__next">Tālāk</string>
    <!-- New story viewer selection screen title as recipients are selected -->
    <plurals name="SelectViewersFragment__d_viewers">
        <item quantity="zero">%1$d skatītāji</item>
        <item quantity="one">%1$d skatītājs</item>
        <item quantity="other">%1$d skatītāji</item>
    </plurals>
    <!-- Name story screen title -->
    <string name="CreateStoryWithViewersFragment__name_story">Stāsta nosaukums</string>
    <!-- Name story screen note under text field -->
    <string name="CreateStoryWithViewersFragment__only_you_can">Tikai jūs varat redzēt šī stāsta nosaukumu.</string>
    <!-- Name story screen label hint -->
    <string name="CreateStoryWithViewersFragment__story_name_required">Stāsta nosaukums (obligāts)</string>
    <!-- Name story screen viewers subheading -->
    <string name="CreateStoryWithViewersFragment__viewers">Skatītāji</string>
    <!-- Name story screen create button label -->
    <string name="CreateStoryWithViewersFragment__create">Izveidot</string>
    <!-- Name story screen error when save attempted with no label -->
    <string name="CreateStoryWithViewersFragment__this_field_is_required">Šis lauks ir nepieciešams.</string>
    <!-- Name story screen error when save attempted but label is duplicate -->
    <string name="CreateStoryWithViewersFragment__there_is_already_a_story_with_this_name">Stāsts ar šādu nosaukumu jau eksistē.</string>
    <!-- Text for select all action when editing recipients for a story -->
    <string name="BaseStoryRecipientSelectionFragment__select_all">Atzīmēt visus</string>
    <!-- Choose story type bottom sheet title -->
    <string name="ChooseStoryTypeBottomSheet__choose_your_story_type">Izvēlieties jūsu stāsta tipu</string>
    <!-- Choose story type bottom sheet new story row title -->
    <string name="ChooseStoryTypeBottomSheet__new_custom_story">Jauns pielāgotais stāsts</string>
    <!-- Choose story type bottom sheet new story row summary -->
    <string name="ChooseStoryTypeBottomSheet__visible_only_to">Redzams tikai specifiskiem cilvēkiem</string>
    <!-- Choose story type bottom sheet group story title -->
    <string name="ChooseStoryTypeBottomSheet__group_story">Grupas stāsts</string>
    <!-- Choose story type bottom sheet group story summary -->
    <string name="ChooseStoryTypeBottomSheet__share_to_an_existing_group">Kopīgot ar jau eksistējošu grupu</string>
    <!-- Choose groups bottom sheet title -->
    <string name="ChooseGroupStoryBottomSheet__choose_groups">Izvēlieties grupas</string>
    <!-- Displayed when copying group story reply text to clipboard -->
    <string name="StoryGroupReplyFragment__copied_to_clipboard">Iekopēts starpliktuvē</string>
    <!-- Displayed in story caption when content is longer than 5 lines -->
    <string name="StoryViewerPageFragment__see_more">… skatīt vairāk</string>
    <!-- Displayed in toast after sending a direct reply -->
    <string name="StoryDirectReplyDialogFragment__sending_reply">Sūta atbildi…</string>
    <!-- Displayed in the viewer when a story is no longer available -->
    <string name="StorySlateView__this_story_is_no_longer_available">Šis stāsts vairs nav pieejams.</string>
    <!-- Displayed in the viewer when a story has permanently failed to download. -->
    <string name="StorySlateView__cant_download_story_s_will_need_to_share_it_again">Nevar lejupielādēt stāstu. Lietotājam %1$s tas ir jākopīgo vēlreiz.</string>
    <!-- Displayed in the viewer when the network is not available -->
    <string name="StorySlateView__no_internet_connection">Iztrūkst interneta savienojuma.</string>
    <!-- Displayed in the viewer when network is available but content could not be downloaded -->
    <string name="StorySlateView__couldnt_load_content">Nevar ielādēt saturu</string>
    <!-- Toasted when the user externally shares to a text story successfully -->
    <string name="TextStoryPostCreationFragment__sent_story">Stāsts nosūtīts</string>
    <!-- Toasted when the user external share to a text story fails -->
    <string name="TextStoryPostCreationFragment__failed_to_send_story">Neizdevās nosūtīt stāstu</string>
    <!-- Displayed in a dialog to let the user select a given users story -->
    <string name="StoryDialogs__view_story">Apskatīt stāstu</string>
    <!-- Displayed in a dialog to let the user select a given users profile photo -->
    <string name="StoryDialogs__view_profile_photo">Apskatīt profila attēlu</string>

    <!-- Title for a notification at the bottom of the chat list suggesting that the user disable censorship circumvention because the service has become reachable -->
    <string name="TurnOffCircumventionMegaphone_turn_off_censorship_circumvention">Atslēgt cenzūras apiešanu?</string>
    <!-- Body for a notification at the bottom of the chat list suggesting that the user disable censorship circumvention because the service has become reachable -->
    <string name="TurnOffCircumventionMegaphone_you_can_now_connect_to_the_signal_service_directly">Labākai pieredzei jūs tagad varat tieši pieslēgties Signal servisam.</string>
    <!-- Label for a button to dismiss a notification at the bottom of the chat list suggesting that the user disable censorship circumvention because the service has become reachable -->
    <string name="TurnOffCircumventionMegaphone_no_thanks">Nē, paldies</string>
    <!-- Label for a button in a notification at the bottom of the chat list to turn off censorship circumvention -->
    <string name="TurnOffCircumventionMegaphone_turn_off">Izslēgt</string>

    <!-- Conversation Item label for when you react to someone else\'s story -->
    <string name="ConversationItem__you_reacted_to_s_story">Jūs reaģējāt uz %1$s stāstu</string>
    <!-- Conversation Item label for reactions to your story -->
    <string name="ConversationItem__reacted_to_your_story">Reaģēja uz jūsu stāstu</string>
    <!-- Conversation Item label for reactions to an unavailable story -->
    <string name="ConversationItem__reacted_to_a_story">Reaģēja uz stāstu</string>

    <!-- endregion -->
    <!-- Content description for expand contacts chevron -->
    <string name="ExpandModel__view_more">Skatīt vairāk</string>
    <string name="StoriesLinkPopup__visit_link">Apmeklēt saiti</string>

    <!-- Gift price and duration, formatted as: {price} dot {n} day duration -->
    <plurals name="GiftRowItem_s_dot_d_day_duration">
        <item quantity="zero">%1$s · Darbojas %2$d dienas</item>
        <item quantity="one">%1$s · Darbojas %2$d dienu</item>
        <item quantity="other">%1$s · Darbojas %2$d dienas</item>
    </plurals>
    <!-- Tagline for gift row items -->
    <string name="GiftRowItem__send_a_gift_badge">Nosūtīt dāvanas nozīmīti</string>
    <!-- Headline text on start fragment for gifting a badge -->
    <string name="GiftFlowStartFragment__gift_a_badge">Dāvināt nozīmīti</string>
    <!-- Description text on start fragment for gifting a badge -->
    <string name="GiftFlowStartFragment__gift_someone_a_badge">Uzdāviniet kādam nozīmīti, veicot ziedojumu Signal šīs personas vārdā. Saņēmējs varēs pievienot nozīmīti savam profila attēlam.</string>
    <!-- Action button label for start fragment for gifting a badge -->
    <string name="GiftFlowStartFragment__next">Tālāk</string>
    <!-- Title text on choose recipient page for badge gifting -->
    <string name="GiftFlowRecipientSelectionFragment__choose_recipient">Izvēlēties saņēmēju</string>
    <!-- Title text on confirm gift page -->
    <string name="GiftFlowConfirmationFragment__confirm_gift">Apstiprināt dāvanu</string>
    <!-- Heading text specifying who the gift will be sent to -->
    <string name="GiftFlowConfirmationFragment__send_to">Sūtīt</string>
    <!-- Text explaining that gift will be sent to the chosen recipient -->
    <string name="GiftFlowConfirmationFragment__your_gift_will_be_sent_in">Jūsu dāvana tiks nosūtīta saņēmējam 1 pret 1 ziņojumā. Pievienojiet savu ziņojumu zemāk.</string>
    <!-- Text explaining that this gift is a one time donation -->
    <string name="GiftFlowConfirmationFragment__one_time_donation">Vienreizējs ziedojums</string>
    <!-- Hint for add message input -->
    <string name="GiftFlowConfirmationFragment__add_a_message">Pievienojiet ziņu</string>
    <!-- Displayed in the dialog while verifying the chosen recipient -->
    <string name="GiftFlowConfirmationFragment__verifying_recipient">Pārbauda saņēmēju…</string>
    <!-- Title for sheet shown when opening a redeemed gift -->
    <string name="ViewReceivedGiftBottomSheet__s_sent_you_a_gift">%1$s nosūtīja jums dāvanu</string>
    <!-- Title for sheet shown when opening a sent gift -->
    <string name="ViewSentGiftBottomSheet__thanks_for_your_support">Paldies par jūsu atbalstu!</string>
    <!-- Description for sheet shown when opening a redeemed gift -->
    <string name="ViewReceivedGiftBottomSheet__youve_received_a_gift_badge">Jūs saņēmāt dāvanu nozīmīti no %1$s! Palīdziet Signal vairot izpratni, pievienojot šo nozīmīti savam profilam.</string>
    <!-- Description for sheet shown when opening a sent gift -->
    <string name="ViewSentGiftBottomSheet__youve_gifted_a_badge">Jūs uzdāvinājāt nozīmīti %1$s. Kad tā tiks akceptēta, šī persona varēs izvēlēties, rādīt vai paslēpt savu nozīmīti.</string>
    <!-- Primary action for pending gift sheet to redeem badge now -->
    <string name="ViewReceivedGiftSheet__redeem">Izpirkt</string>
    <!-- Primary action for pending gift sheet to redeem badge later -->
    <string name="ViewReceivedGiftSheet__not_now">Ne tagad</string>
    <!-- Dialog text while redeeming a gift -->
    <string name="ViewReceivedGiftSheet__redeeming_gift">Izpērk dāvanu…</string>
    <!-- Snackbar text when user presses "not now" on redemption sheet -->
    <string name="ConversationFragment__you_can_redeem_your_badge_later">Jūs varat izpirkt savu nozīmīti vēlāk.</string>
    <!-- Description text in gift thanks sheet -->
    <string name="GiftThanksSheet__youve_gifted_a_badge_to_s">Jūs uzdāvinājāt nozīmīti %1$s. Kad tā tiks akceptēta, šī persona varēs izvēlēties, rādīt vai paslēpt savu nozīmīti.</string>
    <!-- Expired gift sheet title -->
    <string name="ExpiredGiftSheetConfiguration__your_gift_badge_has_expired">Jūsu dāvanu nozīmītei beidzies termiņš</string>
    <!-- Expired gift sheet top description text -->
    <string name="ExpiredGiftSheetConfiguration__your_gift_badge_has_expired_and_is">Jūsu dāvanu nozīmītei ir beidzies termiņš, un tā vairs nav redzama citiem jūsu profilā.</string>
    <!-- Expired gift sheet bottom description text -->
    <string name="ExpiredGiftSheetConfiguration__to_continue">Lai turpinātu atbalstīt tehnoloģiju, kas izveidota Jums, lūdzu apsveriet kļūšanu par ikmēneša Uzturētāju.</string>
    <!-- Expired gift sheet make a monthly donation button -->
    <string name="ExpiredGiftSheetConfiguration__make_a_monthly_donation">Veiciet ikmnēneša ziedojumu</string>
    <!-- Expired gift sheet not now button -->
    <string name="ExpiredGiftSheetConfiguration__not_now">Ne tagad</string>
    <!-- My Story label designating that we will only share with the selected viewers. -->
    <string name="ContactSearchItems__only_share_with">Kopīgot tikai ar</string>
    <!-- Label under name for custom stories -->
    <plurals name="ContactSearchItems__custom_story_d_viewers">
        <item quantity="zero">Pielāgotais stāsts %1$d skatītāji</item>
        <item quantity="one">Pielāgotais stāsts %1$d skatītājs</item>
        <item quantity="other">Pielāgotais stāsts %1$d skatītāji</item>
    </plurals>
    <!-- Label under name for group stories -->
    <plurals name="ContactSearchItems__group_story_d_viewers">
        <item quantity="zero">Grupas stāsts · %1$d skatītāji</item>
        <item quantity="one">Grupas stāsts · %1$d skatītājs</item>
        <item quantity="other">Grupas stāsts · %1$d skatītāji</item>
    </plurals>
    <!-- Label under name for groups -->
    <plurals name="ContactSearchItems__group_d_members">
        <item quantity="zero">%1$d dalībnieki</item>
        <item quantity="one">%1$d dalībnieks</item>
        <item quantity="other">%1$d dalībnieki</item>
    </plurals>
    <!-- Label under name for my story -->
    <plurals name="ContactSearchItems__my_story_s_dot_d_viewers">
        <item quantity="zero">%1$s · %2$d skatītāji</item>
        <item quantity="one">%1$s · %2$d skatītājs</item>
        <item quantity="other">%1$s · %2$d skatītāji</item>
    </plurals>
    <!-- Label under name for My Story when first sending to my story -->
    <string name="ContactSearchItems__tap_to_choose_your_viewers">Pieskarieties, lai izvēlētos skatītājus</string>
    <!-- Label for context menu item to open story settings -->
    <string name="ContactSearchItems__story_settings">Stāsta iestatījumi</string>
    <!-- Label for context menu item to remove a group story from contact results -->
    <string name="ContactSearchItems__remove_story">Noņemt stāstu</string>
    <!-- Label for context menu item to delete a custom story -->
    <string name="ContactSearchItems__delete_story">Dzēst stāstu</string>
    <!-- Dialog title for removing a group story -->
    <string name="ContactSearchMediator__remove_group_story">Vai noņemt grupas stāstu?</string>
    <!-- Dialog message for removing a group story -->
    <string name="ContactSearchMediator__this_will_remove">Stāsts tiks noņemts no šī saraksta. Jūs joprojām redzēsiet šīs grupas stāstus.</string>
    <!-- Dialog action item for removing a group story -->
    <string name="ContactSearchMediator__remove">Noņemt</string>
    <!-- Dialog title for deleting a custom story -->
    <string name="ContactSearchMediator__delete_story">Dzēst stāstu?</string>
    <!-- Dialog message for deleting a custom story -->
    <string name="ContactSearchMediator__delete_the_custom">Vai dzēst pielāgoto stāstu \"%1$s\"?</string>
    <!-- Dialog action item for deleting a custom story -->
    <string name="ContactSearchMediator__delete">Dzēst</string>
    <!-- Gift expiry days remaining -->
    <plurals name="Gifts__d_days_remaining">
        <item quantity="zero">Atlikušas %1$d dienas</item>
        <item quantity="one">Atlikusi %1$d diena</item>
        <item quantity="other">Atlikušas %1$d dienas</item>
    </plurals>
    <!-- Gift expiry hours remaining -->
    <plurals name="Gifts__d_hours_remaining">
        <item quantity="zero">Atlikušas %1$d stundas</item>
        <item quantity="one">Atlikusi %1$d stunda</item>
        <item quantity="other">Atlikušas %1$d stundas</item>
    </plurals>
    <!-- Gift expiry minutes remaining -->
    <plurals name="Gifts__d_minutes_remaining">
        <item quantity="zero">Atlikušas %1$d minūtes</item>
        <item quantity="one">Atlikusi %1$d minūte</item>
        <item quantity="other">Atlikušas %1$d minūtes</item>
    </plurals>
    <!-- Gift expiry expired -->
    <string name="Gifts__expired">Beidzies termiņš</string>

    <!-- Label indicating that a user can tap to advance to the next post in a story -->
    <string name="StoryFirstTimeNavigationView__tap_to_advance">Pieskarieties, lai pārietu uz nākamo stāstu</string>
    <!-- Label indicating swipe direction to skip current story -->
    <string name="StoryFirstTimeNavigationView__swipe_up_to_skip">Pavelciet uz augšu, lai izlaistu</string>
    <!-- Label indicating swipe direction to exit story viewer -->
    <string name="StoryFirstTimeNavigationView__swipe_right_to_exit">Pavelciet pa labi, lai aizvērtu</string>
    <!-- Button label to confirm understanding of story navigation -->
    <string name="StoryFirstTimeNagivationView__got_it">Skaidrs</string>
    <!-- Content description for vertical context menu button in safety number sheet rows -->
    <string name="SafetyNumberRecipientRowItem__open_context_menu">Atvērt kontekstizvēlni</string>
    <!-- Sub-line when a user is verified. -->
    <string name="SafetyNumberRecipientRowItem__s_dot_verified">%1$s pārbaudīts</string>
    <!-- Sub-line when a user is verified. -->
    <string name="SafetyNumberRecipientRowItem__verified">Pārbaudīts</string>
    <!-- Title of safety number changes bottom sheet when showing individual records -->
    <string name="SafetyNumberBottomSheetFragment__safety_number_changes">Drošības numura izmaiņas</string>
    <!-- Message of safety number changes bottom sheet when showing individual records -->
    <string name="SafetyNumberBottomSheetFragment__the_following_people">Tālāk norādītie cilvēki, iespējams, ir pārinstalējuši Signal vai nomainījuši ierīces. Pieskarieties adresātam, lai apstiprinātu jauno drošības numuru. Šī darbība nav obligāta.</string>
    <!-- Title of safety number changes bottom sheet when not showing individual records -->
    <string name="SafetyNumberBottomSheetFragment__safety_number_checkup">Drošības numura pārbaude</string>
    <!-- Title of safety number changes bottom sheet when not showing individual records and user has seen review screen -->
    <string name="SafetyNumberBottomSheetFragment__safety_number_checkup_complete">Drošības numura pārbaude pabeigta</string>
    <!-- Message of safety number changes bottom sheet when not showing individual records and user has seen review screen -->
    <string name="SafetyNumberBottomSheetFragment__all_connections_have_been_reviewed">Visi kontakti ir pārskatīti, pieskarieties \"nosūtīt\", lai turpinātu.</string>
    <!-- Message of safety number changes bottom sheet when not showing individual records -->
    <string name="SafetyNumberBottomSheetFragment__you_have_d_connections">Jums ir %1$d kontakti, kuri, iespējams, ir pārinstalējuši Signal vai nomainījuši ierīces. Pirms kopīgojat stāstu ar viņiem, pārskatiet viņu drošības numurus vai apsveriet iespēju noņemt šos kontaktus no stāsta.</string>
    <!-- Menu action to launch safety number verification screen -->
    <string name="SafetyNumberBottomSheetFragment__verify_safety_number">Apstiprināt drošības nummuru</string>
    <!-- Menu action to remove user from story -->
    <string name="SafetyNumberBottomSheetFragment__remove_from_story">Noņemt no stāsta</string>
    <!-- Action button at bottom of SafetyNumberBottomSheetFragment to send anyway -->
    <string name="SafetyNumberBottomSheetFragment__send_anyway">Sūtīt vienalga</string>
    <!-- Action button at bottom of SafetyNumberBottomSheetFragment to review connections -->
    <string name="SafetyNumberBottomSheetFragment__review_connections">Pārskatīt kontaktus</string>
    <!-- Empty state copy for SafetyNumberBottomSheetFragment -->
    <string name="SafetyNumberBottomSheetFragment__no_more_recipients_to_show">Nav citu adresātu</string>
    <!-- Done button on safety number review fragment -->
    <string name="SafetyNumberReviewConnectionsFragment__done">Darīts</string>
    <!-- Title of safety number review fragment -->
    <string name="SafetyNumberReviewConnectionsFragment__safety_number_changes">Drošības numura izmaiņas</string>
    <!-- Message of safety number review fragment -->
    <plurals name="SafetyNumberReviewConnectionsFragment__d_recipients_may_have">
        <item quantity="zero">%1$d adresāti, iespējams ir pārinstalējuši Signal vai nomainījuši ierīces. Pieskarieties adresātam, lai apstiprinātu jauno drošības numuru. Šī darbība nav obligāta.</item>
        <item quantity="one">%1$d adresāts, iespējams ir pārinstalējis Signal vai nomainījis ierīces. Pieskarieties adresātam, lai apstiprinātu jauno drošības numuru. Šī darbība nav obligāta.</item>
        <item quantity="other">%1$d adresāti, iespējams ir pārinstalējuši Signal vai nomainījuši ierīces. Pieskarieties adresātam, lai apstiprinātu jauno drošības numuru. Šī darbība nav obligāta.</item>
    </plurals>
    <!-- Section header for 1:1 contacts in review fragment -->
    <string name="SafetyNumberBucketRowItem__contacts">Kontaktpersonas</string>
    <!-- Context menu label for distribution list headers in review fragment -->
    <string name="SafetyNumberReviewConnectionsFragment__remove_all">Noņemt visus</string>
    <!-- Context menu label for 1:1 contacts to remove from send -->
    <string name="SafetyNumberReviewConnectionsFragment__remove">Noņemt</string>

    <!-- Title of initial My Story settings configuration shown when sending to My Story for the first time -->
    <string name="ChooseInitialMyStoryMembershipFragment__my_story_privacy">Mana stāsta privātums</string>
    <!-- Subtitle of initial My Story settings configuration shown when sending to My Story for the first time -->
    <string name="ChooseInitialMyStoryMembershipFragment__choose_who_can_see_posts_to_my_story_you_can_always_make_changes_in_settings">Izvēlieties, kas var redzēt ierakstus sadaļā \"Mans stāsts\". Iestatījumus varat mainīt jebkurā brīdī.</string>
    <!-- All connections option for initial My Story settings configuration shown when sending to My Story for the first time -->
    <string name="ChooseInitialMyStoryMembershipFragment__all_signal_connections">Visi Signal draugi</string>
    <!-- All connections except option for initial My Story settings configuration shown when sending to My Story for the first time -->
    <string name="ChooseInitialMyStoryMembershipFragment__all_except">Visi, izņemot…</string>
    <!-- Only with selected connections option for initial My Story settings configuration shown when sending to My Story for the first time -->
    <string name="ChooseInitialMyStoryMembershipFragment__only_share_with">Kopīgot tikai ar…</string>

    <!-- Story info header sent heading -->
    <string name="StoryInfoHeader__sent">Nosūtītās</string>
    <!-- Story info header received heading -->
    <string name="StoryInfoHeader__received">Saņemtās</string>
    <!-- Story info header file size heading -->
    <string name="StoryInfoHeader__file_size">Faila izmērs</string>
    <!-- Story info "Sent to" header -->
    <string name="StoryInfoBottomSheetDialogFragment__sent_to">Noūtīts</string>
    <!-- Story info "Sent from" header -->
    <string name="StoryInfoBottomSheetDialogFragment__sent_from">Nosūtījis</string>
    <!-- Story info "Failed" header -->
    <string name="StoryInfoBottomSheetDialogFragment__failed">Neizdevās</string>
    <!-- Story Info context menu label -->
    <string name="StoryInfoBottomSheetDialogFragment__info">Informācija</string>

    <!-- StoriesPrivacySettingsFragment -->
    <!-- Explanation about how stories are deleted and managed -->
    <string name="StoriesPrivacySettingsFragment__story_updates_automatically_disappear">Stāstu ieraksti automātiski pazūd pēc 24 stundām. Izvēlieties, kas var redzēt jūsu stāstu, vai izveidojiet jaunus stāstus noteiktiem skatītājiem vai grupām.</string>
    <!-- Preference title to turn off stories -->
    <string name="StoriesPrivacySettingsFragment__turn_off_stories">Izslēgt stāstus</string>
    <!-- Preference summary to turn off stories -->
    <string name="StoriesPrivacySettingsFragment__if_you_opt_out">Ja atteiksieties no stāstiem, jūs nevarēsiet kopīgot vai skatīt stāstus.</string>
    <!-- Preference title to turn on stories -->
    <string name="StoriesPrivacySettingsFragment__turn_on_stories">Ieslēgt stāstus</string>
    <!-- Preference summary to turn on stories -->
    <string name="StoriesPrivacySettingsFragment__share_and_view">Kopīgojiet un skatiet citu lietotāju stāstus. Stāsti automātiski pazūd pēc 24 stundām.</string>
    <!-- Dialog title to turn off stories -->
    <string name="StoriesPrivacySettingsFragment__turn_off_stories_question">Vai izslēgt stāstus?</string>
    <!-- Dialog message to turn off stories -->
    <string name="StoriesPrivacySettingsFragment__you_will_no_longer_be_able_to_share">Jūs nevarēsiet kopīgot vai skatīt stāstus. Tiks dzēsti arī jūsu nesen veiktie ar stāstu saistītie ieraksti.</string>
    <!-- Page title when launched from stories landing screen -->
    <string name="StoriesPrivacySettingsFragment__story_privacy">Stāsta privātums</string>
    <!-- Header for section that lists out stories -->
    <string name="StoriesPrivacySettingsFragment__stories">Stāsti</string>
    <!-- Story views header -->
    <string name="StoriesPrivacySettingsFragment__story_views">Stāsta skatījumi</string>
    <!-- Story view receipts toggle title -->
    <string name="StoriesPrivacySettingsFragment__view_receipts">Skatīšanas apliecinājumi</string>
    <!-- Story view receipts toggle message -->
    <string name="StoriesPrivacySettingsFragment__see_and_share">Skatiet un kopīgojiet, kad stāsti ir skatīti. Izslēdzot šo opciju, jūs neredzēsiet, kad citi lietotāji ir skatījušies jūsu stāstu.</string>

    <!-- NewStoryItem -->
    <string name="NewStoryItem__new_story">Jauns stāsts</string>

    <!-- GroupStorySettingsFragment -->
    <!-- Section header for who can view a group story -->
    <string name="GroupStorySettingsFragment__who_can_view_this_story">Kas var skatīt šo stāstu</string>
    <!-- Explanation of who can view a group story -->
    <string name="GroupStorySettingsFragment__members_of_the_group_s">"Grupas \"%1$s\" dalībnieki var skatīt un atbildēt uz šo stāstu. Šī čata dalībniekus varat atjaunināt grupā."</string>
    <!-- Preference label for removing this group story -->
    <string name="GroupStorySettingsFragment__remove_group_story">Noņemt grupas stāstu</string>

    <!-- Generic title for overflow menus -->
    <string name="OverflowMenu__overflow_menu">Pārpildes izvēlne</string>

    <!-- SMS Export Service -->
    <!-- Displayed in the notification while export is running -->
    <string name="SignalSmsExportService__exporting_messages">Eksportē ziņas…</string>
    <!-- Displayed in the notification title when export completes -->
    <string name="SignalSmsExportService__signal_sms_export_complete">Signal SMS eksportēšana pabeigta</string>
    <!-- Displayed in the notification message when export completes -->
    <string name="SignalSmsExportService__tap_to_return_to_signal">Nospiediet, lai atgrieztos uz Signal</string>

    <!-- ExportYourSmsMessagesFragment -->
    <!-- Title of the screen -->
    <string name="ExportYourSmsMessagesFragment__export_your_sms_messages">Eksportējiet SMS ziņas</string>
    <!-- Message of the screen -->
    <string name="ExportYourSmsMessagesFragment__you_can_export_your_sms_messages_to_your_phones_sms_database_and_youll_have_the_option_to_keep_or_remove_them_from_signal">Varat eksportēt SMS ziņas uz tālruņa SMS datu bāzi, un jums būs iespēja tās saglabāt vai dzēst no Signal. Tas ļauj citām jūsu tālruņa SMS lietotnēm tās importēt. Tādējādi netiek izveidots koplietojams SMS ziņu vēstures fails.</string>
    <!-- Button label to begin export -->
    <string name="ExportYourSmsMessagesFragment__continue">Turpināt</string>

    <!-- ExportingSmsMessagesFragment -->
    <!-- Title of the screen -->
    <string name="ExportingSmsMessagesFragment__exporting_sms_messages">Eksportē SMS ziņas</string>
    <!-- Message of the screen when exporting sms messages -->
    <string name="ExportingSmsMessagesFragment__this_may_take_awhile">Tas var aizņemt kādu laiku</string>
    <!-- Progress indicator for export -->
    <plurals name="ExportingSmsMessagesFragment__exporting_d_of_d">
        <item quantity="zero">Eksportē %1$d. no %2$d…</item>
        <item quantity="one">Eksportē %1$d. no %2$d…</item>
        <item quantity="other">Eksportē %1$d. no %2$d…</item>
    </plurals>
    <!-- Alert dialog title shown when we think a user may not have enough local storage available to export sms messages -->
    <string name="ExportingSmsMessagesFragment__you_may_not_have_enough_disk_space">Iespējams, jums nepietiek vietas diskā</string>
    <!-- Alert dialog message shown when we think a user may not have enough local storage available to export sms messages, placeholder is the file size, e.g., 128kB -->
    <string name="ExportingSmsMessagesFragment__you_need_approximately_s_to_export_your_messages_ensure_you_have_enough_space_before_continuing">Lai eksportētu ziņas, jums ir nepieciešami aptuveni %1$s. Pirms turpināt, pārliecinieties, ka jums ir pietiekami daudz vietas.</string>
    <!-- Alert dialog button to continue with exporting sms after seeing the lack of storage warning -->
    <string name="ExportingSmsMessagesFragment__continue_anyway">Tomēr turpināt</string>
    <!-- Dialog text shown when Signal isn't granted the sms permission needed to export messages, different than being selected as the sms app -->
    <string name="ExportingSmsMessagesFragment__signal_needs_the_sms_permission_to_be_able_to_export_your_sms_messages">Signal ir nepieciešama SMS atļauja, lai varētu eksportēt jūsu SMS ziņas.</string>

    <!-- ChooseANewDefaultSmsAppFragment -->
    <!-- Title of the screen -->
    <string name="ChooseANewDefaultSmsAppFragment__choose_a_new">Izvēlieties jaunu noklusējuma SMS lietotni</string>
    <!-- Button label to launch picker -->
    <string name="ChooseANewDefaultSmsAppFragment__continue">Turpināt</string>
    <!-- Button label for when done with changing default SMS app -->
    <string name="ChooseANewDefaultSmsAppFragment__done">Darīts</string>
    <!-- First step number/bullet for choose new default sms app instructions -->
    <string name="ChooseANewDefaultSmsAppFragment__bullet_1">1</string>
    <!-- Second step number/bullet for choose new default sms app instructions -->
    <string name="ChooseANewDefaultSmsAppFragment__bullet_2">2</string>
    <!-- Third step number/bullet for choose new default sms app instructions -->
    <string name="ChooseANewDefaultSmsAppFragment__bullet_3">3</string>
    <!-- Fourth step number/bullet for choose new default sms app instructions -->
    <string name="ChooseANewDefaultSmsAppFragment__bullet_4">4</string>
    <!-- Instruction step for choosing a new default sms app -->
    <string name="ChooseANewDefaultSmsAppFragment__tap_continue_to_open_the_defaults_apps_screen_in_settings">Pieskarieties \"Turpināt\", lai iestatījumos atvērtu ekrānu \"Noklusējuma lietotnes\".</string>
    <!-- Instruction step for choosing a new default sms app -->
    <string name="ChooseANewDefaultSmsAppFragment__select_sms_app_from_the_list">Sarakstā atlasiet \"SMS lietotne\".</string>
    <!-- Instruction step for choosing a new default sms app -->
    <string name="ChooseANewDefaultSmsAppFragment__choose_another_app_to_use_for_sms_messaging">Izvēlieties citu lietotni SMS ziņu sūtīšanai</string>
    <!-- Instruction step for choosing a new default sms app -->
    <string name="ChooseANewDefaultSmsAppFragment__return_to_signal">Atgriezties uz Signal</string>
    <!-- Instruction step for choosing a new default sms app -->
    <string name="ChooseANewDefaultSmsAppFragment__open_your_phones_settings_app">Atveriet tālruņa iestatījumus</string>
    <!-- Instruction step for choosing a new default sms app -->
    <string name="ChooseANewDefaultSmsAppFragment__navigate_to_apps_default_apps_sms_app">Pārejiet uz \"Lietotnes\" &gt; \"Noklusējuma lietotnes\" &gt; \"SMS lietotne\"</string>

    <!-- RemoveSmsMessagesDialogFragment -->
    <!-- Action button to keep messages -->
    <string name="RemoveSmsMessagesDialogFragment__keep_messages">Saglabāt ziņas</string>
    <!-- Action button to remove messages -->
    <string name="RemoveSmsMessagesDialogFragment__remove_messages">Dzēst ziņas</string>
    <!-- Title of dialog -->
    <string name="RemoveSmsMessagesDialogFragment__remove_sms_messages">Vai dzēst SMS ziņas no Signal?</string>
    <!-- Message of dialog -->
    <string name="RemoveSmsMessagesDialogFragment__you_can_now_remove_sms_messages_from_signal">Tagad varat izdzēst SMS ziņas no Signal, lai atbrīvotu vietu krātuvē. Tās joprojām būs pieejamas citām SMS ziņu lietotnēm jūsu tālrunī, pat ja tās izdzēsīsiet.</string>

    <!-- SetSignalAsDefaultSmsAppFragment -->
    <!-- Title of the screen -->
    <string name="SetSignalAsDefaultSmsAppFragment__set_signal_as_the_default_sms_app">Iestatīt Signal kā noklusējuma SMS ziņu lietotni</string>
    <!-- Message of the screen -->
    <string name="SetSignalAsDefaultSmsAppFragment__to_export_your_sms_messages">Lai eksportētu SMS ziņas, Signal ir jāiestata kā noklusējuma SMS ziņu lietotne.</string>
    <!-- Button label to start export -->
    <string name="SetSignalAsDefaultSmsAppFragment__next">Tālāk</string>

    <!-- BackupSchedulePermission Megaphone -->
    <!-- The title on an alert window that explains to the user that we are unable to backup their messages -->
    <string name="BackupSchedulePermissionMegaphone__cant_back_up_chats">Neizdodas dublēt sarunas</string>
    <!-- The body text of an alert window that tells the user that we are unable to backup their messages -->
    <string name="BackupSchedulePermissionMegaphone__your_chats_are_no_longer_being_automatically_backed_up">Jūsu sarunas vairs netiek automātiski dublētas.</string>
    <!-- The text on a button in an alert window that, when clicked, will take the user to a screen to re-enable backups -->
    <string name="BackupSchedulePermissionMegaphone__back_up_chats">Dublēt sarunas</string>
    <!-- The text on a button in an alert window that, when clicked, will take the user to a screen to re-enable backups -->
    <string name="BackupSchedulePermissionMegaphone__not_now">Ne tagad</string>
    <!-- Re-enable backup permission bottom sheet title -->
    <string name="BackupSchedulePermissionMegaphone__to_reenable_backups">Lai no jauna ieslēgtu dublēšanu:</string>
    <!-- Re-enable backups permission bottom sheet instruction 1 text -->
    <string name="BackupSchedulePermissionMegaphone__tap_the_go_to_settings_button_below">Pieskarieties zemāk redzamajai pogai \"Atvērt iestatījumus\"</string>
    <!-- Re-enable backups permission bottom sheet instruction 2 text -->
    <string name="BackupSchedulePermissionMegaphone__turn_on_allow_settings_alarms_and_reminders">Ieslēdziet opciju \"Atļaut iestatījumu brīdinājumus un atgādinājumus\".</string>
    <!-- Re-enable backups permission bottom sheet call to action button to open settings -->
    <string name="BackupSchedulePermissionMegaphone__go_to_settings">Atvērt iestatījumus</string>

    <!-- SmsExportMegaphoneActivity -->
    <!-- Phase 2 title of full screen megaphone indicating sms will no longer be supported in the near future -->
    <string name="SmsExportMegaphoneActivity__signal_will_no_longer_support_sms">Signal turpmāk neatbalstīs SMS</string>
    <!-- Phase 3 title of full screen megaphone indicating sms is longer supported  -->
    <string name="SmsExportMegaphoneActivity__signal_no_longer_supports_sms">Signals vairs neatbalsta SMS</string>
    <!-- Phase 2 message describing that sms is going away soon -->
    <string name="SmsExportMegaphoneActivity__signal_will_soon_remove_support_for_sending_sms_messages">Signal drīzumā pārtrauks atbalstu SMS ziņu sūtīšanai, jo Signal ziņas nodrošina pilnīgu šifrēšanu un augstu privātuma līmeni, ko SMS ziņas nenodrošina. Tas arī ļaus mums uzlabot Signal ziņojumapmaiņas pieredzi.</string>
    <!-- Phase 3 message describing that sms has gone away -->
    <string name="SmsExportMegaphoneActivity__signal_has_removed_support_for_sending_sms_messages">Signal atbalsts SMS ziņu sūtīšanai ir pārtraukts, jo Signal ziņas nodrošina pilnīgu šifrēšanu un augstu privātuma līmeni, ko SMS ziņas nenodrošina. Tas arī ļaus mums uzlabot Signal ziņojumapmaiņas pieredzi.</string>
    <!-- The text on a button in a popup that, when clicked, will take the user to a screen to export their SMS messages -->
    <string name="SmsExportMegaphoneActivity__export_sms">Eksportēt SMS</string>
    <!-- The text on a button in a popup that, when clicked, will dismiss the popup and schedule the prompt to occur at a later time. -->
    <string name="SmsExportMegaphoneActivity__remind_me_later">Atgādināt vēlāk</string>
    <!-- The text on a button in a popup that, when clicked, will navigate the user to a web article on SMS removal -->
    <string name="SmsExportMegaphoneActivity__learn_more">Lasīt vairāk</string>

    <!-- Phase 1 Small megaphone title indicating sms is going away -->
    <string name="SmsExportMegaphone__sms_support_going_away">SMS atbalsts tiks pārtraukts</string>
    <!-- Phase 1 small megaphone description indicating sms is going away -->
    <string name="SmsExportMegaphone__sms_support_will_be_removed_soon_to_focus_on_encrypted_messaging">SMS atbalstīšana drīzumā tiks pārtraukta, lai koncentrētos uz šifrētu ziņojumapmaiņu.</string>
    <!-- Phase 1 small megaphone button that takes the user to the sms export flow -->
    <string name="SmsExportMegaphone__export_sms">Eksportēt SMS</string>
    <!-- Title for screen shown after sms export has completed -->
    <string name="ExportSmsCompleteFragment__export_complete">Eksportēšana pabeigta</string>
    <!-- Button to continue to next screen -->
    <string name="ExportSmsCompleteFragment__next">Tālāk</string>
    <!-- Message showing summary of sms export counts -->
    <plurals name="ExportSmsCompleteFragment__d_of_d_messages_exported">
        <item quantity="zero">%1$d no %2$d ziņām eksportētas</item>
        <item quantity="one">%1$d no %2$d ziņas eksportēta</item>
        <item quantity="other">%1$d no %2$d ziņām eksportēta</item>
    </plurals>

    <!-- Title of screen shown when some sms messages did not export -->
    <string name="ExportSmsPartiallyComplete__export_partially_complete">Eksportēšana ir daļēji pabeigta</string>
    <!-- Debug step 1 on screen shown when some sms messages did not export -->
    <string name="ExportSmsPartiallyComplete__ensure_you_have_an_additional_s_free_on_your_phone_to_export_your_messages">Pārliecinieties, vai tālrunī ir brīvi papildu %1$s , lai eksportētu ziņas</string>
    <!-- Debug step 2 on screen shown when some sms messages dit not export -->
    <string name="ExportSmsPartiallyComplete__retry_export_which_will_only_retry_messages_that_have_not_yet_been_exported">Mēģiniet atkārtotu eksportēšanu, kas attieksies tikai uz ziņām, kas vēl nav eksportētas</string>
    <!-- Partial sentence for Debug step 3 on screen shown when some sms messages did not export, is combined with 'contact us' -->
    <string name="ExportSmsPartiallyComplete__if_the_problem_persists">Ja problēma joprojām pastāv, </string>
    <!-- Partial sentence for deubg step 3 on screen shown when some sms messages did not export, combined with 'If the problem persists', link text to open contact support view -->
    <string name="ExportSmsPartiallyComplete__contact_us">Sazināties ar mums</string>
    <!-- Button text to retry sms export -->
    <string name="ExportSmsPartiallyComplete__retry">Mēģināt vēlreiz</string>
    <!-- Button text to continue sms export flow and not retry failed message exports -->
    <string name="ExportSmsPartiallyComplete__continue_anyway">Tomēr turpināt</string>
    <!-- Title of screen shown when all sms messages failed to export -->
    <string name="ExportSmsFullError__error_exporting_sms_messages">Kļūda, eksportējot SMS ziņas</string>
    <!-- Helper text shown when all sms messages failed to export -->
    <string name="ExportSmsFullError__please_try_again_if_the_problem_persists">Lūdzu, mēģiniet vēlreiz. Ja problēma joprojām pastāv, </string>


    <!-- DonateToSignalFragment -->
    <!-- Title below avatar -->
    <string name="DonateToSignalFragment__privacy_over_profit">Privacy over profit</string>
    <!-- Continue button label -->
    <string name="DonateToSignalFragment__continue">Turpināt</string>
    <!-- Description below title -->
    <string name="DonateToSignalFragment__private_messaging">Private messaging, funded by you. No ads, no tracking, no compromise. Donate now to support Signal.</string>
    <!-- Donation pill toggle monthly text -->
    <string name="DonationPillToggle__monthly">Ikmēneša</string>
    <!-- Donation pill toggle one-time text -->
    <string name="DonationPillToggle__one_time">Vienreizējs</string>

    <!-- GatewaySelectorBottomSheet -->
    <!-- Sheet title when subscribing -->
    <string name="GatewaySelectorBottomSheet__donate_s_month_to_signal">Ziedot Signal %1$s mēnesī</string>
    <!-- Sheet summary when subscribing -->
    <string name="GatewaySelectorBottomSheet__get_a_s_badge">Get a %1$s badge</string>
    <!-- Sheet title when giving a one-time donation -->
    <string name="GatewaySelectorBottomSheet__donate_s_to_signal">Ziedot Signal %1$s</string>
    <!-- Sheet summary when giving a one-time donation -->
    <plurals name="GatewaySelectorBottomSheet__get_a_s_badge_for_d_days">
        <item quantity="zero">Iegūstiet %1$s nozīmīti uz %2$d dienām</item>
        <item quantity="one">Iegūstiet %1$s nozīmīti uz %2$d dienu</item>
        <item quantity="other">Iegūstiet %1$s nozīmīti uz %2$d dienām</item>
    </plurals>
    <!-- Button label for paying with a credit card -->
    <string name="GatewaySelectorBottomSheet__credit_or_debit_card">Kredītkarte vai debetkarte</string>

    <!-- StripePaymentInProgressFragment -->
    <string name="StripePaymentInProgressFragment__cancelling">Notiek atcelšana…</string>

    <!-- The title of a bottom sheet dialog that tells the user we temporarily can't process their contacts. -->
    <string name="CdsTemporaryErrorBottomSheet_title">Too many contacts have been processed</string>
    <!-- The first part of the body text in a bottom sheet dialog that tells the user we temporarily can't process their contacts. The placeholder represents the number of days the user will have to wait until they can again. -->
    <plurals name="CdsTemporaryErrorBottomSheet_body1">
        <item quantity="zero">Another attempt to process your contacts will be made within %1$d days.</item>
        <item quantity="one">Another attempt to process your contacts will be made within %1$d day.</item>
        <item quantity="other">Another attempt to process your contacts will be made within %1$d days.</item>
    </plurals>
    <!-- The second part of the body text in a bottom sheet dialog that advises the user to remove contacts from their phone to fix the issue. -->
    <string name="CdsTemporaryErrorBottomSheet_body2">To resolve this issue sooner, you can consider removing contacts or accounts on your phone that are syncing a lot of contacts.</string>
    <!-- A button label in a bottom sheet that will navigate the user to their contacts settings. -->
    <string name="CdsTemporaryErrorBottomSheet_contacts_button">Open contacts</string>
    <!-- A toast that will be shown if we are unable to open the user's default contacts app. -->
    <string name="CdsTemporaryErrorBottomSheet_no_contacts_toast">No contacts app found</string>

    <!-- The title of a bottom sheet dialog that tells the user we can't process their contacts. -->
    <string name="CdsPermanentErrorBottomSheet_title">Your contacts can\'t be processed</string>
    <!-- The first part of the body text in a bottom sheet dialog that tells the user we can't process their contacts. -->
    <string name="CdsPermanentErrorBottomSheet_body">The number of contacts on your phone exceeds the limit Signal can process. To find contacts on Signal, consider removing contacts or accounts on your phone that are syncing a lot of contacts.</string>
    <!-- The first part of the body text in a bottom sheet dialog that tells the user we can't process their contacts. -->
    <string name="CdsPermanentErrorBottomSheet_learn_more">Lasīt vairāk</string>
    <!-- A button label in a bottom sheet that will navigate the user to their contacts settings. -->
    <string name="CdsPermanentErrorBottomSheet_contacts_button">Open contacts</string>
    <!-- A toast that will be shown if we are unable to open the user's default contacts app. -->
    <string name="CdsPermanentErrorBottomSheet_no_contacts_toast">No contacts app found</string>

    <!-- PaymentMessageView -->
    <!-- In-chat conversation message shown when you sent a payment to another person, placeholder is the other person name -->
    <string name="PaymentMessageView_you_sent_s">You sent %1$s</string>
    <!-- In-chat conversation message shown when another person sent a payment to you, placeholder is the other person name -->
    <string name="PaymentMessageView_s_sent_you">%1$s sent you</string>

    <!-- YourInformationIsPrivateBottomSheet -->
    <string name="YourInformationIsPrivateBottomSheet__your_information_is_private">Your information is private</string>
    <string name="YourInformationIsPrivateBottomSheet__signal_does_not_collect">Signal does not collect or store any of your personal information when you make a donation.</string>
    <string name="YourInformationIsPrivateBottomSheet__we_use_stripe">We use Stripe as our payment processor to receive your donations. We don\'t access, store, or save any of the information you provide to them.</string>
    <string name="YourInformationIsPrivateBottomSheet__signal_does_not_and_cannot">Signal does not and cannot connect your donation to your Signal account.</string>
    <string name="YourInformationIsPrivateBottomSheet__thank_you">Paldies par jūsu atbalstu!</string>

    <!-- EOF -->

</resources><|MERGE_RESOLUTION|>--- conflicted
+++ resolved
@@ -1524,13 +1524,9 @@
     <!-- In-conversation update message to indicate that the current contact is sms only and will need to migrate to signal to continue the conversation in signal. -->
     <string name="MessageRecord__you_will_no_longer_be_able_to_send_sms_messages_from_signal_soon">Drīzumā vairs nevarēsiet sūtīt SMS ziņas lietotnē Signal. Uzaiciniet lietotāju %1$s izmantot Signal, lai turpinātu sarunu šeit.</string>
     <!-- In-conversation update message to indicate that the current contact is sms only and will need to migrate to signal to continue the conversation in signal. -->
-<<<<<<< HEAD
     <string name="MessageRecord__you_can_no_longer_send_sms_messages_in_signal">Lietotnē Molly vairs nav iespējams sūtīt SMS ziņas. Uzaiciniet lietotāju %1$s izmantot Molly, lai turpinātu sarunu šeit.</string>
-=======
-    <string name="MessageRecord__you_can_no_longer_send_sms_messages_in_signal">Lietotnē Signal vairs nav iespējams sūtīt SMS ziņas. Uzaiciniet lietotāju %1$s izmantot Signal, lai turpinātu sarunu šeit.</string>
     <!-- Body for quote when message being quoted is an in-app payment message -->
     <string name="MessageRecord__payment_s">Payment: %1$s</string>
->>>>>>> 09afb1be
 
     <!-- MessageRequestBottomView -->
     <string name="MessageRequestBottomView_accept">Apstiprināt</string>
