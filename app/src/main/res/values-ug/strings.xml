--- conflicted
+++ resolved
@@ -2002,14 +2002,10 @@
   <string name="preferences__slow">ئاستا</string>
   <string name="preferences__help">ياردەم</string>
   <string name="preferences__advanced">ئالىي</string>
-<<<<<<< HEAD
   <string name="preferences__donate_to_signal">Molly غا ئىئانە قىلىڭ</string>
-=======
-  <string name="preferences__donate_to_signal">Signal غا ئىئانە قىلىڭ</string>
   <!--Preference label when someone is already a subscriber-->
   <!--Preference label for making a monthly donation to Signal-->
   <!--Preference label for making one-time donations to Signal-->
->>>>>>> c4bc2162
   <string name="preferences__privacy">مەخپىيەتلىك</string>
   <string name="preferences__mms_user_agent">MMS ئىشلەتكۈچى ۋەكىلى</string>
   <string name="preferences__advanced_mms_access_point_names">MMS نىڭ قولدا تەڭشەكلىرى</string>
