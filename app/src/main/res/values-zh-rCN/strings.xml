<?xml version="1.0" encoding="UTF-8"?>
<!-- smartling.instruction_comments_enabled = on -->
<resources>
  <!-- Removed by excludeNonTranslatables <string name="app_name" translatable="false">Signal</string> -->

  <!-- Removed by excludeNonTranslatables <string name="install_url" translatable="false">https://signal.org/install</string> -->
  <!-- Removed by excludeNonTranslatables <string name="donate_url" translatable="false">https://signal.org/donate</string> -->
  <!-- Removed by excludeNonTranslatables <string name="backup_support_url" translatable="false">https://support.signal.org/hc/articles/360007059752</string> -->
  <!-- Removed by excludeNonTranslatables <string name="transfer_support_url" translatable="false">https://support.signal.org/hc/articles/360007059752</string> -->
  <!-- Removed by excludeNonTranslatables <string name="support_center_url" translatable="false">https://support.signal.org/</string> -->
  <!-- Removed by excludeNonTranslatables <string name="terms_and_privacy_policy_url" translatable="false">https://signal.org/legal</string> -->
  <!-- Removed by excludeNonTranslatables <string name="google_pay_url" translatable="false">https://pay.google.com</string> -->
  <!-- Removed by excludeNonTranslatables <string name="donation_decline_code_error_url" translatable="false">https://support.signal.org/hc/articles/4408365318426#errors</string> -->
  <!-- Removed by excludeNonTranslatables <string name="sms_export_url" translatable="false">https://support.signal.org/hc/articles/360007321171</string> -->
  <!-- Removed by excludeNonTranslatables <string name="signal_me_username_url" translatable="false">https://signal.me/#u/%1$s</string> -->
  <!-- Removed by excludeNonTranslatables <string name="username_support_url" translatable="false">https://support.signal.org/hc/articles/5389476324250</string> -->
  <!-- Removed by excludeNonTranslatables <string name="export_account_data_url" translatable="false">https://support.signal.org/hc/articles/5538911756954</string> -->
  <!-- Removed by excludeNonTranslatables <string name="pending_transfer_url" translatable="false">https://support.signal.org/hc/articles/360031949872#pending</string> -->
  <!-- Removed by excludeNonTranslatables <string name="donate_faq_url" translatable="false">https://support.signal.org/hc/articles/360031949872#donate</string> -->

    <string name="yes">是</string>
    <string name="no">否</string>
    <string name="delete">删除</string>
    <string name="please_wait">请稍候…</string>
    <string name="save">保存</string>
    <string name="note_to_self">备忘录</string>

    <!-- Alternate label for the Signal Application in the device\'s home screen launcher, as in a weather/climate application. -->
    <string name="app_icon_label_weather">天气</string>
    <!-- Alternate label for the Signal Application in the device\'s home screen launcher, as in a note-taking application.-->
    <string name="app_icon_label_notes">笔记</string>
    <!-- Alternate label for the Signal Application in the device\'s home screen launcher, as in a news/journalism application. -->
    <string name="app_icon_label_news">新闻</string>
    <!-- Alternate label for the Signal Application in the device\'s home screen launcher, as in waves of the ocean. -->
    <string name="app_icon_label_waves">波浪</string>

    <!-- AlbumThumbnailView -->
  <!-- Removed by excludeNonTranslatables <string name="AlbumThumbnailView_plus" translatable="false">\+%d</string> -->

    <!-- ApplicationMigrationActivity -->
    <string name="ApplicationMigrationActivity__signal_is_updating">Molly 正在更新…</string>

    <!-- ApplicationPreferencesActivity -->
    <string name="ApplicationPreferenceActivity_you_havent_set_a_passphrase_yet">您尚未设置密码！</string>
    <string name="ApplicationPreferencesActivity_disable_passphrase">禁用密码？</string>
    <string name="ApplicationPreferencesActivity_this_will_permanently_unlock_signal_and_message_notifications">这将永久解锁 Molly 和消息通知。</string>
    <string name="ApplicationPreferencesActivity_disable">禁用</string>
    <string name="ApplicationPreferencesActivity_disable_signal_messages_and_calls">禁用 Molly 消息和呼叫？</string>
    <string name="ApplicationPreferencesActivity_disable_signal_messages_and_calls_by_unregistering">从服务器注销将禁用 Molly 消息和呼叫。如果以后想要使用这些功能，那么需使用手机号码重新注册。</string>
    <string name="ApplicationPreferencesActivity_error_connecting_to_server">连接服务出错！</string>
    <string name="ApplicationPreferencesActivity_pins_are_required_for_registration_lock">PIN 对于注册锁定是必需的。如需禁用 PIN，请先禁用注册锁定。</string>
    <string name="ApplicationPreferencesActivity_pin_created">PIN 已创建。</string>
    <string name="ApplicationPreferencesActivity_pin_disabled">已禁用 PIN。</string>
    <string name="ApplicationPreferencesActivity_record_payments_recovery_phrase">记下付款恢复短语</string>
    <string name="ApplicationPreferencesActivity_record_phrase">记下短语</string>
    <string name="ApplicationPreferencesActivity_before_you_can_disable_your_pin">在禁用 PIN 码之前，务必记下付款恢复短语，以确保可恢复您的付款帐户。</string>

    <!-- NumericKeyboardView -->
  <!-- Removed by excludeNonTranslatables <string name="NumericKeyboardView__1" translatable="false">1</string> -->
  <!-- Removed by excludeNonTranslatables <string name="NumericKeyboardView__2" translatable="false">2</string> -->
  <!-- Removed by excludeNonTranslatables <string name="NumericKeyboardView__3" translatable="false">3</string> -->
  <!-- Removed by excludeNonTranslatables <string name="NumericKeyboardView__4" translatable="false">4</string> -->
  <!-- Removed by excludeNonTranslatables <string name="NumericKeyboardView__5" translatable="false">5</string> -->
  <!-- Removed by excludeNonTranslatables <string name="NumericKeyboardView__6" translatable="false">6</string> -->
  <!-- Removed by excludeNonTranslatables <string name="NumericKeyboardView__7" translatable="false">7</string> -->
  <!-- Removed by excludeNonTranslatables <string name="NumericKeyboardView__8" translatable="false">8</string> -->
  <!-- Removed by excludeNonTranslatables <string name="NumericKeyboardView__9" translatable="false">9</string> -->
  <!-- Removed by excludeNonTranslatables <string name="NumericKeyboardView__0" translatable="false">0</string> -->
    <!-- Back button on numeric keyboard -->
    <string name="NumericKeyboardView__backspace">退格键</string>

    <!-- DraftDatabase -->
    <string name="DraftDatabase_Draft_image_snippet">（图片）</string>
    <string name="DraftDatabase_Draft_audio_snippet">（音频）</string>
    <string name="DraftDatabase_Draft_video_snippet">（视频）</string>
    <string name="DraftDatabase_Draft_location_snippet">(位置)</string>
    <string name="DraftDatabase_Draft_quote_snippet">(回复)</string>
    <string name="DraftDatabase_Draft_voice_note">（语音消息）</string>

    <!-- AttachmentKeyboard -->
    <string name="AttachmentKeyboard_gallery">相册</string>
    <string name="AttachmentKeyboard_file">文件</string>
    <string name="AttachmentKeyboard_contact">联系人</string>
    <string name="AttachmentKeyboard_location">位置</string>
    <string name="AttachmentKeyboard_Signal_needs_permission_to_show_your_photos_and_videos">Molly 需相应权限以显示图片和视频。</string>
    <string name="AttachmentKeyboard_give_access">给予权限</string>
    <string name="AttachmentKeyboard_payment">付款</string>

    <!-- AttachmentManager -->
    <string name="AttachmentManager_cant_open_media_selection">未找到选择媒体的应用。</string>
    <string name="AttachmentManager_signal_requires_the_external_storage_permission_in_order_to_attach_photos_videos_or_audio">Molly 需“存储”权限，来发送图片、视频和音频，但该权限已永久禁用。请访问应用设置菜单，选择“权限”并启用“存储”。</string>
    <string name="AttachmentManager_signal_requires_contacts_permission_in_order_to_attach_contact_information">Molly 需“通讯录”权限，来发送通讯录信息，但是该权限已永久禁用。请访问应用设置菜单，选择“权限”并启用“通讯录”。</string>
    <string name="AttachmentManager_signal_requires_location_information_in_order_to_attach_a_location">Molly 需“位置”权限，来发送位置信息，但是该权限已永久禁用。请访问应用设置菜单，选择“权限”并启用“位置”。</string>
    <!-- Alert dialog title to show the recipient has not activated payments -->
    <string name="AttachmentManager__not_activated_payments">%1$s还未激活付款 </string>
    <!-- Alert dialog description to send the recipient a request to activate payments -->
    <string name="AttachmentManager__request_to_activate_payments">要给对方发送激活付款请求吗？</string>
    <!-- Alert dialog button to send request -->
    <string name="AttachmentManager__send_request">发送请求</string>
    <!-- Alert dialog button to cancel dialog -->
    <string name="AttachmentManager__cancel">取消</string>

    <!-- AttachmentUploadJob -->
    <string name="AttachmentUploadJob_uploading_media">上传媒体中…</string>
    <string name="AttachmentUploadJob_compressing_video_start">压缩视频中…</string>

    <!-- BackgroundMessageRetriever -->
    <string name="BackgroundMessageRetriever_checking_for_messages">正在检查消息…</string>

    <!-- Fcm notifications -->
    <!-- Notification we show when there may be messages for you, but we cannot connect to the server to check -->
    <string name="FcmFetchManager__you_may_have_messages">您有新的消息</string>

    <!-- BlockedUsersActivity -->
    <string name="BlockedUsersActivity__blocked_users">已屏蔽的用户</string>
    <string name="BlockedUsersActivity__add_blocked_user">添加屏蔽用户</string>
    <string name="BlockedUsersActivity__blocked_users_will">被屏蔽的用户将无法向您发起通话或发送消息。</string>
    <string name="BlockedUsersActivity__no_blocked_users">无屏蔽用户</string>
    <string name="BlockedUsersActivity__block_user">要屏蔽用户吗？</string>
    <string name="BlockedUserActivity__s_will_not_be_able_to">“%1$s”将无法呼叫您或向您发送消息。</string>
    <string name="BlockedUsersActivity__block">屏蔽</string>

    <!-- CreditCardFragment -->
    <!-- Title of fragment -->
    <string name="CreditCardFragment__credit_or_debit_card">信用卡或借记卡</string>
    <!-- Explanation of how to fill in the form and a note about pii, displayed above the credit card text fields -->
    <string name="CreditCardFragment__enter_your_card_details">请输入您的卡片信息。Signal 不会收集或储存您的个人信息。</string>
    <!-- Displayed as a hint in the card number text field -->
    <string name="CreditCardFragment__card_number">卡号</string>
    <!-- Displayed as a hint in the card expiry text field -->
    <string name="CreditCardFragment__mm_yy">MM/YY</string>
    <!-- Displayed as a hint in the card cvv text field -->
    <string name="CreditCardFragment__cvv">CVV</string>
    <!-- Error displayed under the card number text field when there is an invalid card number entered -->
    <string name="CreditCardFragment__invalid_card_number">卡号无效</string>
    <!-- Error displayed under the card expiry text field when the card is expired -->
    <string name="CreditCardFragment__card_has_expired">卡片已过期</string>
    <!-- Error displayed under the card cvv text field when the cvv is too short -->
    <string name="CreditCardFragment__code_is_too_short">代码太短</string>
    <!-- Error displayed under the card cvv text field when the cvv is too long -->
    <string name="CreditCardFragment__code_is_too_long">代码太长</string>
    <!-- Error displayed under the card cvv text field when the cvv is invalid -->
    <string name="CreditCardFragment__invalid_code">代码无效</string>
    <!-- Error displayed under the card expiry text field when the expiry month is invalid -->
    <string name="CreditCardFragment__invalid_month">月份无效</string>
    <!-- Error displayed under the card expiry text field when the expiry is missing the year -->
    <string name="CreditCardFragment__year_required">年份为必填项</string>
    <!-- Error displayed under the card expiry text field when the expiry year is invalid -->
    <string name="CreditCardFragment__invalid_year">年份无效</string>
    <!-- Button label to confirm credit card input and proceed with one-time payment -->
    <string name="CreditCardFragment__donate_s">捐款 %1$s</string>
    <!-- Button label to confirm credit card input and proceed with subscription payment -->
    <string name="CreditCardFragment__donate_s_month">捐款 %1$s/月</string>

    <!-- OneTimeDonationPreference -->
    <!-- Preference title with placeholder for amount. -->
    <string name="OneTimeDonationPreference__one_time_s">单次捐款 %1$s</string>
    <!-- Preference subtitle when donation is pending -->
    <string name="OneTimeDonationPreference__donation_pending">捐款待处理</string>
    <!-- Preference subtitle when donation is processing -->
    <string name="OneTimeDonationPreference__donation_processing">捐款处理中</string>

    <!-- BlockUnblockDialog -->
    <string name="BlockUnblockDialog_block_and_leave_s">要屏蔽并离开%1$s吗?</string>
    <string name="BlockUnblockDialog_block_s">要屏蔽%1$s吗?</string>
    <string name="BlockUnblockDialog_you_will_no_longer_receive_messages_or_updates">您将不再收到来自此群组的信息或更新，同时成员将无法再将您加入此群组。</string>
    <string name="BlockUnblockDialog_group_members_wont_be_able_to_add_you">群组成员将无法再次将您添加到此群组。</string>
    <string name="BlockUnblockDialog_group_members_will_be_able_to_add_you">组成员将能够再次将您添加到此组。</string>
    <!-- Text that is shown when unblocking a Signal contact -->
    <string name="BlockUnblockDialog_you_will_be_able_to_call_and_message_each_other">您将能与之通话和发消息，同时分享您的昵称和头像。</string>
    <!-- Text that is shown when unblocking an SMS contact -->
    <string name="BlockUnblockDialog_you_will_be_able_to_message_each_other">您将可以互相发送消息。</string>
    <string name="BlockUnblockDialog_blocked_people_wont_be_able_to_call_you_or_send_you_messages">被屏蔽的用户无法向您发起通话或给您发送消息。</string>
    <string name="BlockUnblockDialog_blocked_people_wont_be_able_to_send_you_messages">被屏蔽的用户无法给您发送消息。</string>
    <!-- Message shown on block dialog when blocking the Signal release notes recipient -->
    <string name="BlockUnblockDialog_block_getting_signal_updates_and_news">阻止获取 Signal 的更新和新闻。</string>
    <!-- Message shown on unblock dialog when unblocking the Signal release notes recipient -->
    <string name="BlockUnblockDialog_resume_getting_signal_updates_and_news">恢复接收 Signal 更新和新闻。</string>
    <string name="BlockUnblockDialog_unblock_s">要取消屏蔽%1$s吗?</string>
    <string name="BlockUnblockDialog_block">屏蔽</string>
    <string name="BlockUnblockDialog_block_and_leave">屏蔽并离开</string>
    <string name="BlockUnblockDialog_report_spam_and_block">举报垃圾消息并屏蔽</string>

    <!-- BucketedThreadMedia -->
    <string name="BucketedThreadMedia_Today">今天</string>
    <string name="BucketedThreadMedia_Yesterday">昨天</string>
    <string name="BucketedThreadMedia_This_week">本周</string>
    <string name="BucketedThreadMedia_This_month">本月</string>
    <string name="BucketedThreadMedia_Large">大</string>
    <string name="BucketedThreadMedia_Medium">中</string>
    <string name="BucketedThreadMedia_Small">小</string>

    <!-- CameraFragment -->
    <!-- Toasted when user device does not support video recording -->
    <string name="CameraFragment__video_recording_is_not_supported_on_your_device">您的设备不支持视频录制</string>

    <!-- CameraXFragment -->
    <string name="CameraXFragment_tap_for_photo_hold_for_video">点击拍照，长按录像</string>
    <string name="CameraXFragment_capture_description">拍照</string>
    <string name="CameraXFragment_change_camera_description">切换相机</string>
    <string name="CameraXFragment_open_gallery_description">打开相册</string>

    <!-- CameraContacts -->
    <string name="CameraContacts_recent_contacts">最近联系人</string>
    <string name="CameraContacts_signal_contacts">Signal 联系人</string>
    <string name="CameraContacts_signal_groups">Signal 群组</string>
    <!-- A warning shown in a toast when  -->
    <plurals name="CameraContacts_you_can_share_with_a_maximum_of_n_conversations">
        <item quantity="other">您最多可与 %1$d 个聊天分享。</item>
    </plurals>
    <string name="CameraContacts_select_signal_recipients">选择 Signal 收件人</string>
    <string name="CameraContacts_no_signal_contacts">没有 Signal 联系人</string>
    <string name="CameraContacts_you_can_only_use_the_camera_button">仅可通过相机按钮来发送照片给 Signal 联系人。 </string>
    <string name="CameraContacts_cant_find_who_youre_looking_for">未找到联系人？</string>
    <string name="CameraContacts_invite_a_contact_to_join_signal">邀请联系人加入 Molly</string>
    <string name="CameraContacts__menu_search">搜索</string>

    <!-- Censorship Circumvention Megaphone -->
    <!-- Title for an alert that shows at the bottom of the chat list letting people know that circumvention is no longer needed -->
    <string name="CensorshipCircumventionMegaphone_turn_off_censorship_circumvention">要关闭审查规避吗？</string>
    <!-- Body for an alert that shows at the bottom of the chat list letting people know that circumvention is no longer needed -->
    <string name="CensorshipCircumventionMegaphone_you_can_now_connect_to_the_signal_service">您现在可以直接连接 Signal 服务，获取更佳的体验。</string>
    <!-- Action to prompt the user to disable circumvention since it is no longer needed -->
    <string name="CensorshipCircumventionMegaphone_turn_off">关闭</string>
    <!-- Action to prompt the user to dismiss the alert at the bottom of the chat list -->
    <string name="CensorshipCircumventionMegaphone_no_thanks">不，谢谢。</string>

    <!-- ClientDeprecatedActivity -->
    <string name="ClientDeprecatedActivity_update_signal">升级 Molly</string>
    <string name="ClientDeprecatedActivity_this_version_of_the_app_is_no_longer_supported">此版本 Signal 已过期，升级到最新版本后才能收发消息。</string>
    <string name="ClientDeprecatedActivity_update">更新</string>
    <string name="ClientDeprecatedActivity_dont_update">不要更新</string>
    <string name="ClientDeprecatedActivity_warning">警告</string>
    <string name="ClientDeprecatedActivity_your_version_of_signal_has_expired_you_can_view_your_message_history">您的 Signal 版本已过期，目前您只能查看消息记录，并且在升级 Signal 后才能收发消息。</string>

    <!-- CommunicationActions -->
    <string name="CommunicationActions_no_browser_found">未找到网页浏览器。</string>
    <string name="CommunicationActions_send_email">发送邮件</string>
    <string name="CommunicationActions_a_cellular_call_is_already_in_progress">手机通话正在进行。</string>
    <string name="CommunicationActions_start_voice_call">发起语音通话？</string>
    <string name="CommunicationActions_cancel">取消</string>
    <string name="CommunicationActions_call">呼叫</string>
    <string name="CommunicationActions_insecure_call">不安全的通话</string>
    <string name="CommunicationActions_carrier_charges_may_apply">运营商可能会收取额外的费用。 您呼叫的号码未在Signal中注册。 该呼叫将通过您的移动运营商发出，而不是通过互联网发出。</string>
    <string name="CommunicationActions_cant_join_call">无法加入通话</string>
    <string name="CommunicationActions_this_call_link_is_no_longer_valid">此通话链接已失效。</string>
    <!-- Title on dialog when call link url cannot be parsed -->
    <string name="CommunicationActions_invalid_link">无效链接</string>
    <!-- Message on dialog when call link url cannot be parsed -->
    <string name="CommunicationActions_this_is_not_a_valid_call_link">这不是一个有效的通话链接，加入前请确保链接完整正确。</string>

    <!-- ConfirmIdentityDialog -->

    <!-- ContactsCursorLoader -->
    <string name="ContactsCursorLoader_recent_chats">最近对话</string>
    <string name="ContactsCursorLoader_contacts">联系人</string>
    <string name="ContactsCursorLoader_groups">群组</string>
    <!-- Contact search header for individuals who the user has not started a conversation with but is in a group with -->
    <string name="ContactsCursorLoader_group_members">群组成员</string>
    <!-- Label for my stories when selecting who to send media to -->
    <string name="ContactsCursorLoader_my_stories">我的动态</string>
    <!-- Text for a button that brings up a bottom sheet to create a new story. -->
    <string name="ContactsCursorLoader_new">新建</string>
    <!-- Header for conversation search section labeled "Chats" -->
    <string name="ContactsCursorLoader__chats">聊天</string>
    <!-- Header for conversation search section labeled "Messages" -->
    <string name="ContactsCursorLoader__messages">消息</string>

    <!-- ContactsDatabase -->
    <string name="ContactsDatabase_message_s">消息 %1$s</string>
    <string name="ContactsDatabase_signal_call_s">Signal 呼叫 %1$s</string>

    <!-- ContactNameEditActivity -->
    <!-- Toolbar title for contact name edit activity -->
    <string name="ContactNameEditActivity_given_name">名</string>
    <string name="ContactNameEditActivity_family_name">姓</string>
    <string name="ContactNameEditActivity_prefix">前缀</string>
    <string name="ContactNameEditActivity_suffix">后缀</string>
    <string name="ContactNameEditActivity_middle_name">中间名</string>

    <!-- ContactShareEditActivity -->
    <!-- ContactShareEditActivity toolbar title -->
    <string name="ContactShareEditActivity__send_contact">发送联系人</string>
    <string name="ContactShareEditActivity_type_home">家庭</string>
    <string name="ContactShareEditActivity_type_mobile">手机</string>
    <string name="ContactShareEditActivity_type_work">工作</string>
    <string name="ContactShareEditActivity_type_missing">其他</string>
    <string name="ContactShareEditActivity_invalid_contact">所选联系人无效</string>
    <!-- Content descrption for name edit button on contact share edit activity -->
    <string name="ContactShareEditActivity__edit_name">编辑名称</string>
    <!-- Content description for user avatar in edit activity -->
    <string name="ContactShareEditActivity__avatar">头像</string>

    <!-- ConversationItem -->
    <string name="ConversationItem_error_not_sent_tap_for_details">未发送，点击查看详情</string>
    <string name="ConversationItem_error_partially_not_delivered">仅部分人收到消息，点击查看详情</string>
    <string name="ConversationItem_error_network_not_delivered">发送失败</string>
    <string name="ConversationItem_group_action_left">%1$s 已经离开该群组。</string>
    <string name="ConversationItem_send_paused">发送已暂停</string>
    <string name="ConversationItem_click_to_approve_unencrypted">发送失败，点击使用不安全的方式发送</string>
    <string name="ConversationItem_click_to_approve_unencrypted_sms_dialog_title">使用未加密的短信？</string>
    <string name="ConversationItem_click_to_approve_unencrypted_mms_dialog_title">使用未加密的彩信？</string>
    <string name="ConversationItem_click_to_approve_unencrypted_dialog_message">由于对方已不再使用 Signal，该消息<b>不是</b>加密的。\n\n是否发送不安全消息？</string>
    <string name="ConversationItem_unable_to_open_media">未找到可打开该媒体的应用。</string>
    <string name="ConversationItem_copied_text">已复制 %1$s</string>
    <string name="ConversationItem_from_s">来自 %1$s</string>
    <string name="ConversationItem_to_s">发至 %1$s</string>
    <string name="ConversationItem_read_more">  查看更多</string>
    <string name="ConversationItem_download_more">  下载更多</string>
    <string name="ConversationItem_pending">  待处理</string>
    <string name="ConversationItem_this_message_was_deleted">消息已删除。</string>
    <string name="ConversationItem_you_deleted_this_message">您删除了此消息。</string>
    <!-- Dialog error message shown when user can\'t download a message from someone else due to a permanent failure (e.g., unable to decrypt), placeholder is other\'s name -->
    <string name="ConversationItem_cant_download_message_s_will_need_to_send_it_again">无法下载消息。%1$s需要重发一遍。</string>
    <!-- Dialog error message shown when user can\'t download an image message from someone else due to a permanent failure (e.g., unable to decrypt), placeholder is other\'s name -->
    <string name="ConversationItem_cant_download_image_s_will_need_to_send_it_again">无法下载图片。%1$s需要重发一遍。</string>
    <!-- Dialog error message shown when user can\'t download a video message from someone else due to a permanent failure (e.g., unable to decrypt), placeholder is other\'s name -->
    <string name="ConversationItem_cant_download_video_s_will_need_to_send_it_again">无法下载视频。%1$s需要重发一遍。</string>
    <!-- Dialog error message shown when user can\'t download a their own message via a linked device due to a permanent failure (e.g., unable to decrypt) -->
    <string name="ConversationItem_cant_download_message_you_will_need_to_send_it_again">无法下载消息。您需要重发一遍。</string>
    <!-- Dialog error message shown when user can\'t download a their own image message via a linked device due to a permanent failure (e.g., unable to decrypt) -->
    <string name="ConversationItem_cant_download_image_you_will_need_to_send_it_again">无法下载图片。您需要重发一遍。</string>
    <!-- Dialog error message shown when user can\'t download a their own video message via a linked device due to a permanent failure (e.g., unable to decrypt) -->
    <string name="ConversationItem_cant_download_video_you_will_need_to_send_it_again">无法下载视频。您需要重发一遍。</string>
    <!-- Display as the timestamp footer in a message bubble in a conversation when a message has been edited. The timestamp represents a message that has been edited within the last minute. -->
    <string name="ConversationItem_edited_now_timestamp_footer">刚刚编辑</string>
    <!-- Display as the timestamp footer in a message bubble in a conversation when a message has been edited. This is displayed when the edit has occurred between 1-59 minutes ago. -->
    <string name="ConversationItem_edited_relative_timestamp_footer">已编辑 %1$s</string>
    <!-- Display as the timestamp footer in a message bubble in a conversation when a message has been edited. This is displayed when the edit occurred at least 1 hour ago. -->
    <string name="ConversationItem_edited_absolute_timestamp_footer">已编辑 %1$s</string>
    <!-- Displayed if the link preview in the conversation item is for a call link call -->
    <string name="ConversationItem__join_call">加入通话</string>

    <!-- ConversationActivity -->
    <string name="ConversationActivity_add_attachment">添加附件</string>
    <!-- Accessibility text associated with image button to send an edited message. -->
    <string name="ConversationActivity_send_edit">发送已编辑消息</string>
    <string name="ConversationActivity_compose_message">撰写消息</string>
    <string name="ConversationActivity_sorry_there_was_an_error_setting_your_attachment">抱歉，设置附件时出现错误。</string>
    <string name="ConversationActivity_recipient_is_not_a_valid_sms_or_email_address_exclamation">收件人不是有效的短信或电子邮件地址！</string>
    <string name="ConversationActivity_message_is_empty_exclamation">消息为空！</string>
    <string name="ConversationActivity_group_members">群组成员</string>
    <!-- Warning dialog text shown to user if they try to send a message edit that is too old where %1$d is replaced with the amount of hours, e.g. 3 -->
    <plurals name="ConversationActivity_edit_message_too_old">
        <item quantity="other">您只能在发送此消息的 %1$d以内进行编辑。</item>
    </plurals>
    <!-- Warning dialog text shown to user if they try to edit a message too many times. Where %1$d is replaced with the number of edits -->
    <plurals name="ConversationActivity_edit_message_too_many_edits">
        <item quantity="other">此消息只能应用 %1$d 次编辑。</item>
    </plurals>

    <string name="ConversationActivity_invalid_recipient">无效收件人！</string>
    <string name="ConversationActivity_added_to_home_screen">已添加到主屏幕</string>
    <string name="ConversationActivity_calls_not_supported">呼叫不支持</string>
    <string name="ConversationActivity_this_device_does_not_appear_to_support_dial_actions">该设备看起来不支持拨号操作。</string>
    <string name="ConversationActivity_transport_insecure_sms">不安全短信</string>
    <!-- A title for the option to send an SMS with a placeholder to put the name of their SIM card -->
    <string name="ConversationActivity_transport_insecure_sms_with_sim">不安全的短信（%1$s）</string>
    <string name="ConversationActivity_transport_insecure_mms">不安全彩信</string>
    <!-- A title for the option to send an SMS with a placeholder to put the name of their SIM card -->
    <string name="ConversationActivity_transport_signal">发送 Signal 消息</string>
    <!-- The content description for button to send a message in a conversation -->
    <string name="ConversationActivity_send_message_content_description">发送消息</string>
    <string name="ConversationActivity_lets_switch_to_signal">用 Molly 来聊天吧 %1$s</string>
    <string name="ConversationActivity_specify_recipient">请选择联系人</string>
    <string name="ConversationActivity_attachment_exceeds_size_limits">附件超过当前消息类型的大小限制。</string>
    <string name="ConversationActivity_unable_to_record_audio">无法录音！</string>
    <string name="ConversationActivity_you_cant_send_messages_to_this_group">您已不是此群组成员，不能向其发送消息。</string>
    <string name="ConversationActivity_only_s_can_send_messages">只有 %1$s 可发送消息。</string>
    <string name="ConversationActivity_admins">管理员</string>
    <string name="ConversationActivity_message_an_admin">给管理人发消息</string>
    <string name="ConversationActivity_cant_start_group_call">无法开启群组通话</string>
    <string name="ConversationActivity_only_admins_of_this_group_can_start_a_call">只有该群组的管理员可发起通话。</string>
    <string name="ConversationActivity_there_is_no_app_available_to_handle_this_link_on_your_device">你的设备上没有处理该链接的应用。</string>
    <string name="ConversationActivity_your_request_to_join_has_been_sent_to_the_group_admin">您的入群申请已发送给群组管理员，您将在管理员作出决定后收到通知。</string>
    <string name="ConversationActivity_cancel_request">撤回申请</string>

    <string name="ConversationActivity_to_send_audio_messages_allow_signal_access_to_your_microphone">如需发送语音，请允许 Molly 使用麦克风。</string>
    <string name="ConversationActivity_signal_requires_the_microphone_permission_in_order_to_send_audio_messages">Molly 需“麦克风”权限，来发送音频，但该权限已永久禁用。请访问应用设置菜单，选择“权限”并启用“麦克风”。</string>
    <string name="ConversationActivity_signal_needs_the_microphone_and_camera_permissions_in_order_to_call_s">Molly 需“麦克风”和“相机”权限，来呼叫 %1$s，但这些权限已永久禁用。请访问应用设置菜单，选择“权限”并启用“麦克风”和“相机”。</string>
    <string name="ConversationActivity_to_capture_photos_and_video_allow_signal_access_to_the_camera">要拍照或录像，请允许 Molly 访问相机。</string>
    <string name="ConversationActivity_signal_needs_the_camera_permission_to_take_photos_or_video">Molly 需“相机”权限，来拍摄图片或视频，但该权限已永久禁用。请访问应用设置菜单，选择“权限”并启用“相机”。</string>
    <string name="ConversationActivity_signal_needs_camera_permissions_to_take_photos_or_video">Molly 需要相机权限以拍摄照片或视频</string>
    <string name="ConversationActivity_enable_the_microphone_permission_to_capture_videos_with_sound">开启麦克风权限以录制有声视频。</string>
    <string name="ConversationActivity_signal_needs_the_recording_permissions_to_capture_video">Molly 需“麦克风”权限，来录制视频，但该权限已永久禁用。请访问应用设置菜单，选择“权限”并启用“麦克风”。</string>
    <string name="ConversationActivity_signal_needs_recording_permissions_to_capture_video">Molly 需要麦克风权限以录制视频。</string>

    <string name="ConversationActivity_quoted_contact_message">%1$s %2$s</string>
    <string name="ConversationActivity_no">否</string>
    <string name="ConversationActivity_search_position">%1$d / %2$d 匹配</string>
    <string name="ConversationActivity_no_results">无结果</string>

    <string name="ConversationActivity_sticker_pack_installed">已安装表情包</string>
    <string name="ConversationActivity_new_say_it_with_stickers">新功能！可以发表情啦！</string>

    <string name="ConversationActivity_cancel">取消</string>
    <string name="ConversationActivity_delete_conversation">要删除聊天吗？</string>
    <string name="ConversationActivity_delete_and_leave_group">删除和离开群组?</string>
    <string name="ConversationActivity_this_conversation_will_be_deleted_from_all_of_your_devices">此操作将从您的所有设备上删除此聊天。</string>
    <string name="ConversationActivity_you_will_leave_this_group_and_it_will_be_deleted_from_all_of_your_devices">你将离开这个组，它将从你所有的设备中删除。</string>
    <string name="ConversationActivity_delete">删除</string>
    <string name="ConversationActivity_delete_and_leave">删除并离开</string>
    <string name="ConversationActivity__to_call_s_signal_needs_access_to_your_microphone">Molly 需要访问您的麦克风来呼叫 %1$s</string>


    <string name="ConversationActivity_join">加入</string>
    <string name="ConversationActivity_full">已满</string>

    <string name="ConversationActivity_error_sending_media">媒体发送失败</string>

    <!-- Message shown when opening an MMS group conversation with SMS disabled and there are no exported messages -->
    <string name="ConversationActivity__sms_messaging_is_no_longer_supported">Signal 不再支持短信消息服务。</string>
    <!-- Message shown when opening an SMS conversation with SMS disabled and there are no exported messages -->
    <string name="ConversationActivity__sms_messaging_is_no_longer_supported_in_signal_invite_s_to_to_signal_to_keep_the_conversation_here">Signal 不再支持短信消息服务。您可以邀请%1$s加入 Signal，在这里进行对话。</string>
    <!-- Action button shown when opening an SMS conversation with SMS disabled and there are no exported messages -->
    <string name="ConversationActivity__invite_to_signal">邀请使用 Molly</string>
    <!-- Snackbar message shown after dismissing the full screen sms export megaphone indicating we\'ll do it again soon -->
    <string name="ConversationActivity__you_will_be_reminded_again_soon">我们将会很快再次提醒您。</string>

    <!-- Title for dialog shown when first sending formatted text -->
    <string name="SendingFormattingTextDialog_title">发送格式文本</string>
    <!-- Message for dialog shown when first sending formatted text -->
    <string name="SendingFormattingTextDialog_message">有些会员使用的 Signal 版本不支持格式文本功能。他们将无法看到消息中的格式变化。</string>
    <!-- Button text for confirming they\'d like to send the message with formatting after seeing warning. -->
    <string name="SendingFormattingTextDialog_send_anyway_button">仍要发送</string>
    <!-- Button text for canceling sending the message with formatting after seeing warning. -->
    <string name="SendingFormattingTextDialog_cancel_send_button">取消</string>

    <!-- ConversationAdapter -->
    <plurals name="ConversationAdapter_n_unread_messages">
        <item quantity="other">%1$d 条未读消息</item>
    </plurals>

    <!-- ConversationFragment -->
    <!-- Toast text when contacts activity is not found -->
    <string name="ConversationFragment__contacts_app_not_found">找不到联系人应用。</string>
    <plurals name="ConversationFragment_delete_selected_messages">
        <item quantity="other">删除已选消息？</item>
    </plurals>
    <string name="ConversationFragment_save_to_sd_card">保存到存储？</string>
    <plurals name="ConversationFragment_saving_n_media_to_storage_warning">
        <item quantity="other">保存 %1$d 个媒体至内部存储之后，可供设备上的其他应用访问。\n\n是否继续？</item>
    </plurals>
    <plurals name="ConversationFragment_error_while_saving_attachments_to_sd_card">
        <item quantity="other">保存附件到存储时出错！</item>
    </plurals>
    <string name="ConversationFragment_unable_to_write_to_sd_card_exclamation">存储无法写入！</string>
    <plurals name="ConversationFragment_saving_n_attachments">
        <item quantity="other">正在保存 %1$d 附件</item>
    </plurals>
    <plurals name="ConversationFragment_saving_n_attachments_to_sd_card">
        <item quantity="other">正在保存 %1$d 附件到存储…</item>
    </plurals>
    <string name="ConversationFragment_pending">待处理…</string>
    <string name="ConversationFragment_push">数据 (Signal)</string>
    <string name="ConversationFragment_mms">彩信</string>
    <string name="ConversationFragment_sms">短信</string>
    <string name="ConversationFragment_deleting">删除中</string>
    <string name="ConversationFragment_deleting_messages">正在删除消息…</string>
    <string name="ConversationFragment_delete_for_me">对我删除</string>
    <string name="ConversationFragment_delete_for_everyone">对每个人删除</string>
    <!-- Dialog button for deleting one or more note-to-self messages only on this device, leaving that same message intact on other devices. -->
    <string name="ConversationFragment_delete_on_this_device">仅从此设备中删除</string>
    <!-- Dialog button for deleting one or more note-to-self messages on all linked devices. -->
    <string name="ConversationFragment_delete_everywhere">从所有设备中删除</string>
    <string name="ConversationFragment_this_message_will_be_deleted_for_everyone_in_the_conversation">此操作将对此聊天中使用较新版本 Signal 的所有成员永久删除此消息，他们将看到您删除了一条消息。</string>
    <string name="ConversationFragment_quoted_message_not_found">未找到原始消息</string>
    <string name="ConversationFragment_quoted_message_no_longer_available">原始消息已不存在</string>
    <string name="ConversationFragment_failed_to_open_message">打开消息失败</string>
    <string name="ConversationFragment_you_can_swipe_to_the_right_reply">右滑任何消息可快速回复</string>
    <string name="ConversationFragment_you_can_swipe_to_the_left_reply">左滑任何消息可快速回复</string>
    <string name="ConversationFragment_view_once_media_is_deleted_after_sending">阅后即焚媒体在发送后被删除</string>
    <string name="ConversationFragment_you_already_viewed_this_message">您已查看该消息</string>
    <string name="ConversationFragment__you_can_add_notes_for_yourself_in_this_conversation">你可在此对话中给自己做笔记，如果您关联了其它设备，新笔记将同步到其它设备上。</string>
    <string name="ConversationFragment__d_group_members_have_the_same_name">%1$d 位群组成员的名字相同。</string>
    <string name="ConversationFragment__tap_to_review">点击开始审查</string>
    <string name="ConversationFragment__review_requests_carefully">请仔细审查请求</string>
    <string name="ConversationFragment__signal_found_another_contact_with_the_same_name">Molly 碰到了一个同名的联系人。</string>
    <string name="ConversationFragment_contact_us">联系我们</string>
    <string name="ConversationFragment_verify">验证</string>
    <string name="ConversationFragment_not_now">稍后再说</string>
    <string name="ConversationFragment_your_safety_number_with_s_changed">您与 %1$s 的安全码已更改</string>
    <string name="ConversationFragment_your_safety_number_with_s_changed_likey_because_they_reinstalled_signal">您与 %1$s 的安全码已更改，很可能是因为他们重新安装了 Signal 或更改了设备。点击“验证”以确认新的安全码。该操作可选。</string>
    <!-- Dialog title for block group link join requests -->
    <string name="ConversationFragment__block_request">要屏蔽请求吗？</string>
    <!-- Dialog message for block group link join requests -->
    <string name="ConversationFragment__s_will_not_be_able_to_join_or_request_to_join_this_group_via_the_group_link">%1$s将无法加入群组，或通过群组链接申请加入。不过您仍然可以手动将对方加入群组。</string>
    <!-- Dialog confirm block request button -->
    <string name="ConversationFragment__block_request_button">屏蔽请求</string>
    <!-- Dialog cancel block request button -->
    <string name="ConversationFragment__cancel">取消</string>
    <!-- Message shown after successfully blocking join requests for a user -->
    <string name="ConversationFragment__blocked">已屏蔽</string>
    <!-- Action shown to allow a user to update their application because it has expired -->
    <string name="ConversationFragment__update_build">升级 Molly</string>
    <!-- Action shown to allow a user to re-register as they are no longer registered -->
    <string name="ConversationFragment__reregister_signal">重新注册 Molly</string>
    <!-- Label for a button displayed in the conversation toolbar to return to the previous screen. -->
    <string name="ConversationFragment__content_description_back_button">向后导航。</string>
    <!-- Label for a button displayed in the conversation toolbar to open the main screen of the app. -->
    <string name="ConversationFragment__content_description_launch_signal_button">打开 Molly</string>
    <!-- Dialog title shown when more than one contact in a group conversation is no longer verified -->
    <string name="ConversationFragment__no_longer_verified">验证已失效</string>

    <!-- Label for a button displayed in conversation list to clear the chat filter -->
    <string name="ConversationListFragment__clear_filter">清除筛选</string>
    <!-- Notice on chat list when no unread chats are available, centered on display -->
    <string name="ConversationListFragment__no_unread_chats">没有未读的聊天记录</string>
    <plurals name="ConversationListFragment_delete_selected_conversations">
        <item quantity="other">要删除选定的聊天吗？</item>
    </plurals>
    <plurals name="ConversationListFragment_this_will_permanently_delete_all_n_selected_conversations">
        <item quantity="other">这将永久删除全部 %1$d 个已选聊天。</item>
    </plurals>
    <string name="ConversationListFragment_deleting">正在删除</string>
    <string name="ConversationListFragment_deleting_selected_conversations">正在删除选定的聊天…</string>
    <plurals name="ConversationListFragment_conversations_archived">
        <item quantity="other">%1$d 个聊天已存档</item>
    </plurals>
    <string name="ConversationListFragment_undo">撤消</string>
    <plurals name="ConversationListFragment_moved_conversations_to_inbox">
        <item quantity="other">已将 %1$d 个聊天移至收件箱</item>
    </plurals>
    <plurals name="ConversationListFragment_read_plural">
        <item quantity="other">标为已读</item>
    </plurals>
    <plurals name="ConversationListFragment_unread_plural">
        <item quantity="other">标为未读</item>
    </plurals>
    <string name="ConversationListFragment_pin">置顶</string>
    <string name="ConversationListFragment_unpin">取消置顶</string>
    <string name="ConversationListFragment_mute">静音</string>
    <string name="ConversationListFragment_unmute">取消静音</string>
    <string name="ConversationListFragment_select">选择</string>
    <string name="ConversationListFragment_archive">存档</string>
    <string name="ConversationListFragment_unarchive">取消存档</string>
    <string name="ConversationListFragment_delete">删除</string>
    <string name="ConversationListFragment_select_all">选择全部</string>
    <plurals name="ConversationListFragment_s_selected">
        <item quantity="other">已选择 %1$d</item>
    </plurals>

    <!-- Show in conversation list overflow menu to open selection bottom sheet -->
    <string name="ConversationListFragment__notification_profile">通知配置</string>
    <!-- Tooltip shown after you have created your first notification profile -->
    <string name="ConversationListFragment__turn_your_notification_profile_on_or_off_here">您可以在此处开启或关闭您的通知配置。</string>
    <!-- Message shown in top toast to indicate the named profile is on -->
    <string name="ConversationListFragment__s_on">%1$s 开启</string>
    <!-- -->
    <string name="ConversationListFragment_username_recovered_toast">Your QR code and link have been reset and your username is %1$s</string>

    <!-- ConversationListItem -->
    <string name="ConversationListItem_key_exchange_message">密钥交换消息</string>

    <!-- ConversationListItemAction -->
    <string name="ConversationListItemAction_archived_conversations_d">已存档聊天（%1$d）</string>

    <!-- ConversationTitleView -->
    <string name="ConversationTitleView_verified">已验证</string>
    <string name="ConversationTitleView_you">您</string>

    <!-- ConversationTypingView -->
    <string name="ConversationTypingView__plus_d">+%1$d</string>

    <!-- Title for a reminder bottom sheet to users who have re-registered that they need to go back to re-link their devices. -->
    <string name="RelinkDevicesReminderFragment__relink_your_devices">重新关联您的设备</string>
    <!-- Description for a reminder bottom sheet to users who have re-registered that they need to go back to re-link their devices. -->
    <string name="RelinkDevicesReminderFragment__the_devices_you_added_were_unlinked">当您的设备注销时，您添加的设备会取消关联。请前往设置页面重新关联您的设备。</string>
    <!-- Button label for the re-link devices bottom sheet reminder to navigate to the Devices page in the settings. -->
    <string name="RelinkDevicesReminderFragment__open_settings">打开设置</string>
    <!-- Button label for the re-link devices bottom sheet reminder to dismiss the pop up. -->
    <string name="RelinkDevicesReminderFragment__later">稍后再说</string>

    <!-- CreateGroupActivity -->
    <string name="CreateGroupActivity__select_members">选择成员</string>

    <!-- CreateProfileActivity -->
    <string name="CreateProfileActivity__profile">个人资料</string>
    <string name="CreateProfileActivity_error_setting_profile_photo">设置头像出错</string>
    <string name="CreateProfileActivity_problem_setting_profile">设置个人资料出错</string>
    <string name="CreateProfileActivity_set_up_your_profile">设置个人资料</string>
    <string name="CreateProfileActivity_signal_profiles_are_end_to_end_encrypted">您的个人资料以及您对其做的更改将会对您发送消息的对象、联系人及群组可见。</string>
    <string name="CreateProfileActivity_set_avatar_description">设置头像</string>

    <!-- ProfileCreateFragment -->
    <!-- Displayed at the top of the screen and explains how profiles can be viewed. -->
    <string name="ProfileCreateFragment__profiles_are_visible_to_contacts_and_people_you_message">个人资料对您发送消息的对象、联系人及群组可见。</string>
    <!-- Title of clickable row to select phone number privacy settings -->
    <string name="ProfileCreateFragment__who_can_find_me">谁可以通过电话号码找到我？</string>

    <!-- WhoCanSeeMyPhoneNumberFragment -->
    <!-- Toolbar title for this screen -->
    <string name="WhoCanSeeMyPhoneNumberFragment__who_can_find_me_by_number">谁可以通过电话号码找到我？</string>
    <!-- Description for radio item stating anyone can see your phone number -->
    <string name="WhoCanSeeMyPhoneNumberFragment__anyone_who_has">在通讯录中存有您的电话号码的任何人都可以在 Signal 上看到您这个联系人。其他人可以通过搜索您的电话号码找到您。</string>
    <!-- Description for radio item stating no one will be able to see your phone number -->
    <string name="WhoCanSeeMyPhoneNumberFragment__nobody_on_signal">在 Signal 上没人可以通过您的电话号码找到您。</string>

    <!-- ChooseBackupFragment -->
    <string name="ChooseBackupFragment__restore_from_backup">是否从备份进行还原？</string>
    <string name="ChooseBackupFragment__restore_your_messages_and_media">从本地备份还原消息和媒体。如果现在不进行还原，以后将无法还原。</string>
    <string name="ChooseBackupFragment__icon_content_description">通过备份图标进行还原</string>
    <string name="ChooseBackupFragment__choose_backup">选择备份</string>
    <string name="ChooseBackupFragment__learn_more">了解更多</string>
    <string name="ChooseBackupFragment__no_file_browser_available">没有可用的文件浏览器</string>

    <!-- RestoreBackupFragment -->
    <string name="RestoreBackupFragment__restore_complete">还原完成</string>
    <string name="RestoreBackupFragment__to_continue_using_backups_please_choose_a_folder">请选择文件以进行备份，新的备份将保存到该位置。</string>
    <string name="RestoreBackupFragment__choose_folder">选择文件夹</string>
    <string name="RestoreBackupFragment__not_now">稍后再说</string>
    <!-- Couldn\'t find the selected backup -->
    <string name="RestoreBackupFragment__backup_not_found">未找到备份。</string>
    <!-- Couldn\'t read the selected backup -->
    <string name="RestoreBackupFragment__backup_could_not_be_read">备份无法读取。</string>
    <!-- Backup has an unsupported file extension -->
    <string name="RestoreBackupFragment__backup_has_a_bad_extension">备份扩展名错误。</string>

    <!-- BackupsPreferenceFragment -->
    <string name="BackupsPreferenceFragment__chat_backups">聊天备份</string>
    <string name="BackupsPreferenceFragment__backups_are_encrypted_with_a_passphrase">备份通过密码加密并保存在您的设备上。</string>
    <string name="BackupsPreferenceFragment__create_backup">创建备份</string>
    <string name="BackupsPreferenceFragment__last_backup">上次备份：%1$s</string>
    <string name="BackupsPreferenceFragment__backup_folder">备份文件夹</string>
    <!-- Title for a preference item allowing the user to selected the hour of the day when their chats are backed up. -->
    <string name="BackupsPreferenceFragment__backup_time">备份时间</string>
    <string name="BackupsPreferenceFragment__verify_backup_passphrase">验证备份密码</string>
    <string name="BackupsPreferenceFragment__test_your_backup_passphrase">测试备份密码并验证是否匹配</string>
    <string name="BackupsPreferenceFragment__turn_on">开启</string>
    <string name="BackupsPreferenceFragment__turn_off">关闭</string>
    <string name="BackupsPreferenceFragment__to_restore_a_backup">"如需还原备份，请重新安装 Molly，然后打开该应用并点击“还原备份”，接着打开备份文件。%1$s"</string>
    <string name="BackupsPreferenceFragment__learn_more">了解更多</string>
    <string name="BackupsPreferenceFragment__in_progress">正在进行…</string>
    <!-- Status text shown in backup preferences when verifying a backup -->
    <string name="BackupsPreferenceFragment__verifying_backup">正在验证备份……</string>
    <string name="BackupsPreferenceFragment__d_so_far">%1$d 到目前为止…</string>
    <!-- Show percentage of completion of backup -->
    <string name="BackupsPreferenceFragment__s_so_far">目前已完成 %1$s%%…</string>
    <string name="BackupsPreferenceFragment_signal_requires_external_storage_permission_in_order_to_create_backups">Molly 需外部存储权限，来创建备份，但该权限已永久禁用。请访问应用设置菜单，选择“权限”并启用“存储”。</string>
    <!-- Title of dialog shown when picking the time to perform a chat backup -->
    <string name="BackupsPreferenceFragment__set_backup_time">设置备份时间</string>


    <!-- CustomDefaultPreference -->
    <string name="CustomDefaultPreference_using_custom">使用定制：%1$s</string>
    <string name="CustomDefaultPreference_using_default">使用默认：%1$s</string>
    <string name="CustomDefaultPreference_none">无</string>

    <!-- AvatarSelectionBottomSheetDialogFragment -->
    <string name="AvatarSelectionBottomSheetDialogFragment__taking_a_photo_requires_the_camera_permission">拍照需要相机权限。</string>
    <string name="AvatarSelectionBottomSheetDialogFragment__viewing_your_gallery_requires_the_storage_permission">查看相册需存储权限。</string>

    <!-- DateUtils -->
    <string name="DateUtils_just_now">刚刚</string>
    <string name="DateUtils_minutes_ago">%1$d 分钟</string>
    <string name="DateUtils_today">今天</string>
    <string name="DateUtils_yesterday">昨天</string>
    <!-- When scheduling a message, %1$s replaced with either today, tonight, or tomorrow. %2$s replaced with the time. e.g. Tonight at 9:00pm -->
    <string name="DateUtils_schedule_at">%1$s 于 %2$s</string>
    <!-- Used when getting a time in the future. For example, Tomorrow at 9:00pm -->
    <string name="DateUtils_tomorrow">明天</string>
    <!-- Used in the context: Tonight at 9:00pm for example. Specifically this is after 7pm -->
    <string name="DateUtils_tonight">今晚</string>

    <!-- Scheduled Messages -->
    <!-- Title for dialog that shows all the users scheduled messages for a chat -->
    <string name="ScheduledMessagesBottomSheet__schedules_messages">定时消息</string>
    <!-- Option when scheduling a message to select a specific date and time to send a message -->
    <string name="ScheduledMessages_pick_time">选择日期与时间</string>
    <!-- Title for dialog explaining to users how the scheduled messages work -->
    <string name="ScheduleMessageFTUXBottomSheet__title">定时消息</string>
    <!-- Disclaimer text for scheduled messages explaining to users that the scheduled messages will only send if connected to the internet -->
    <string name="ScheduleMessageFTUXBottomSheet__disclaimer">请确保您的设备在您设定的消息发送时间与互联网保持连接。如果当时没有可用连接，消息将在重新连接时发送。</string>
    <!-- Confirmation button text acknowledging the user understands the disclaimer -->
    <string name="ScheduleMessageFTUXBottomSheet__okay">好的</string>
    <!-- Title for dialog asking users to allow alarm permissions for scheduled messages -->
    <string name="ReenableScheduleMessagesDialogFragment_reenable_title">重新启用定时发送消息：</string>
    <!-- Title of dialog with a calendar to select the date the user wants to schedule a message. -->
    <string name="ScheduleMessageTimePickerBottomSheet__select_date_title">选择日期</string>
    <!-- Title of dialog with a clock to select the time at which the user wants to schedule a message. -->
    <string name="ScheduleMessageTimePickerBottomSheet__select_time_title">选择时间</string>
    <!-- Title of dialog that allows user to set the time and day that their message will be sent -->
    <string name="ScheduleMessageTimePickerBottomSheet__dialog_title">定时发送消息</string>
    <!-- Text for confirmation button when scheduling messages that allows the user to confirm and schedule the sending time -->
    <string name="ScheduleMessageTimePickerBottomSheet__schedule_send">定时发送</string>
    <!-- Disclaimer in message scheduling dialog. %1$s replaced with a GMT offset (e.g. GMT-05:00), and %2$s is replaced with the time zone name (e.g. Eastern Standard Time) -->
    <string name="ScheduleMessageTimePickerBottomSheet__timezone_disclaimer">所有时间为%2$s（%1$s）</string>
    <!-- Warning dialog message text shown when select time for scheduled send is in the past resulting in an immediate send if scheduled. -->
    <string name="ScheduleMessageTimePickerBottomSheet__select_time_in_past_dialog_warning">所选时间已过。如果选择此时间，消息将会立刻发送。</string>
    <!-- Positive button text for warning dialog shown when scheduled send is in the past -->
    <string name="ScheduleMessageTimePickerBottomSheet__select_time_in_past_dialog_positive_button">立刻发送</string>

    <!-- Context menu option to send a scheduled message now -->
    <string name="ScheduledMessagesBottomSheet_menu_send_now">现在发送</string>
    <!-- Context menu option to reschedule a selected message -->
    <string name="ScheduledMessagesBottomSheet_menu_reschedule">重新定时</string>
    <!-- Button in dialog asking user if they are sure they want to delete the selected scheduled message -->
    <string name="ScheduledMessagesBottomSheet_delete_dialog_action">删除</string>
    <!-- Button in dialog asking user if they are sure they want to delete the selected scheduled message -->
    <string name="ScheduledMessagesBottomSheet_delete_dialog_message">是否删除已选定时消息？</string>
    <!-- Progress message shown while deleting selected scheduled message -->
    <string name="ScheduledMessagesBottomSheet_deleting_progress_message">正在删除定时消息……</string>

    <!-- DecryptionFailedDialog -->
    <string name="DecryptionFailedDialog_chat_session_refreshed">聊天会话已刷新</string>
    <string name="DecryptionFailedDialog_signal_uses_end_to_end_encryption">Signal 使用端对端加密，有时可能需刷新聊天会话。虽然这并不影响聊天的安全性，但可能错过该联系人的消息。您可请求他们重新发送。</string>

    <!-- DeviceListActivity -->
    <string name="DeviceListActivity_unlink_s">取消关联“%1$s”？</string>
    <string name="DeviceListActivity_by_unlinking_this_device_it_will_no_longer_be_able_to_send_or_receive">取消关联之后，将不能再通过该设备发送或接收消息。</string>
    <string name="DeviceListActivity_network_connection_failed">网络连接失败</string>
    <string name="DeviceListActivity_try_again">重试</string>
    <string name="DeviceListActivity_unlinking_device">取消关联设备中…</string>
    <string name="DeviceListActivity_unlinking_device_no_ellipsis">正在取消关联设备</string>
    <string name="DeviceListActivity_network_failed">网络失败！</string>

    <!-- DeviceListItem -->
    <string name="DeviceListItem_unnamed_device">未命名设备</string>
    <string name="DeviceListItem_linked_s">已关联 %1$s</string>
    <string name="DeviceListItem_last_active_s">最近活动 %1$s</string>
    <string name="DeviceListItem_today">今天</string>

    <!-- DocumentView -->
    <string name="DocumentView_unnamed_file">未命名文件</string>

    <!-- DozeReminder -->
    <string name="DozeReminder_optimize_for_missing_play_services">缺失 Google Play 服务时优化</string>
    <string name="DozeReminder_this_device_does_not_support_play_services_tap_to_disable_system_battery">该设备不支持 Google Play 服务。点击禁用系统电池优化，防止 Molly 非活动时无法获取新消息。</string>

    <!-- ExpiredBuildReminder -->
    <string name="ExpiredBuildReminder_this_version_of_signal_has_expired">此 Signal 版本已过期，请升级到最新版本以继续收发消息。</string>
    <string name="ExpiredBuildReminder_update_now">现在升级</string>

    <!-- PendingGroupJoinRequestsReminder -->
    <plurals name="PendingGroupJoinRequestsReminder_d_pending_member_requests">
        <item quantity="other">%1$d 待处理成员请求。</item>
    </plurals>
    <string name="PendingGroupJoinRequestsReminder_view">查看</string>

    <!-- GcmRefreshJob -->
    <string name="GcmRefreshJob_Permanent_Signal_communication_failure">Signal 持续连接失效！</string>
    <string name="GcmRefreshJob_Signal_was_unable_to_register_with_Google_Play_Services">Molly 无法注册 Google Play 服务。Molly 消息和呼叫已禁用。请尝试在设置 &gt; 高级中重新注册。</string>


    <!-- GiphyActivity -->
    <string name="GiphyActivity_error_while_retrieving_full_resolution_gif">获取原始分辨率的 GIF 图片时出错</string>

    <!-- GiphyFragmentPageAdapter -->

    <!-- AddToGroupActivity -->
    <string name="AddToGroupActivity_add_member">添加成员</string>
    <string name="AddToGroupActivity_add_s_to_s">添加“%1$s”到“%2$s”？</string>
    <string name="AddToGroupActivity_s_added_to_s">已添加“%1$s”到“%2$s”。</string>
    <string name="AddToGroupActivity_add_to_group">添加至群组</string>
    <string name="AddToGroupActivity_add_to_groups">添加至群组</string>
    <string name="AddToGroupActivity_this_person_cant_be_added_to_legacy_groups">此用户不能被添加到旧版群组中。</string>
    <string name="AddToGroupActivity_add">添加</string>
    <string name="AddToGroupActivity_add_to_a_group">添加至群组</string>

    <!-- ChooseNewAdminActivity -->
    <string name="ChooseNewAdminActivity_choose_new_admin">选择新的管理员。</string>
    <string name="ChooseNewAdminActivity_done">完成</string>
    <string name="ChooseNewAdminActivity_you_left">您已离开“%1$s”。</string>

    <!-- GroupMembersDialog -->
    <string name="GroupMembersDialog_you">您</string>

    <!-- GV2 access levels -->
    <string name="GroupManagement_access_level_anyone">任何人</string>
    <string name="GroupManagement_access_level_all_members">全部成员</string>
    <string name="GroupManagement_access_level_only_admins">仅限管理员</string>
    <string name="GroupManagement_access_level_no_one">无人</string>
  <!-- Removed by excludeNonTranslatables <string name="GroupManagement_access_level_unknown" translatable="false">Unknown</string> -->
    <array name="GroupManagement_edit_group_membership_choices">
        <item>@string/GroupManagement_access_level_all_members</item>
        <item>@string/GroupManagement_access_level_only_admins</item>
    </array>
    <array name="GroupManagement_edit_group_info_choices">
        <item>@string/GroupManagement_access_level_all_members</item>
        <item>@string/GroupManagement_access_level_only_admins</item>
    </array>

    <!-- GV2 invites sent -->
    <plurals name="GroupManagement_invitation_sent">
        <item quantity="other">已发送%1$d个邀请</item>
    </plurals>
    <string name="GroupManagement_invite_single_user">“%1$s”不能直接被您邀请入群。\n\n对方已收到入群邀请，但在他同意入群前他将无法看到群消息。</string>
    <string name="GroupManagement_invite_multiple_users">这些用户不能直接被你邀请入群组。\n\n他们已经收到入群邀请，但在他们同意之前无法收到来自该群组的任何消息。</string>

    <!-- GroupsV1MigrationLearnMoreBottomSheetDialogFragment -->
    <string name="GroupsV1MigrationLearnMore_what_are_new_groups">什么是新版群组？</string>
    <string name="GroupsV1MigrationLearnMore_new_groups_have_features_like_mentions">新版群组支持@提醒和群管理员的功能，未来还将支持更多功能。</string>
    <string name="GroupsV1MigrationLearnMore_all_message_history_and_media_has_been_kept">升级前已保存消息记录和媒体文件。</string>
    <string name="GroupsV1MigrationLearnMore_you_will_need_to_accept_an_invite_to_join_this_group_again">您需要再次同意入群邀请。同意邀请之前，您将不会收到群组消息。</string>
    <plurals name="GroupsV1MigrationLearnMore_these_members_will_need_to_accept_an_invite">
        <item quantity="other">这些成员需要再次同意入群邀请来加入群组，其同意前不会收到群组消息：</item>
    </plurals>
    <plurals name="GroupsV1MigrationLearnMore_these_members_were_removed_from_the_group">
        <item quantity="other">这些成员已被移出群组，其升级客户端前将无法加入新的群组：</item>
    </plurals>

    <!-- GroupsV1MigrationInitiationBottomSheetDialogFragment -->
    <string name="GroupsV1MigrationInitiation_upgrade_to_new_group">升级到新版群组</string>
    <string name="GroupsV1MigrationInitiation_upgrade_this_group">升级此群组</string>
    <string name="GroupsV1MigrationInitiation_new_groups_have_features_like_mentions">新版群组支持@提醒和群管理员的功能，未来还将支持更多功能。</string>
    <string name="GroupsV1MigrationInitiation_all_message_history_and_media_will_be_kept">升级前将保存消息记录和媒体文件。</string>
    <string name="GroupsV1MigrationInitiation_encountered_a_network_error">网络错误，请稍候重试。</string>
    <string name="GroupsV1MigrationInitiation_failed_to_upgrade">升级失败</string>
    <plurals name="GroupsV1MigrationInitiation_these_members_will_need_to_accept_an_invite">
        <item quantity="other">这些成员需要再次同意入群邀请来加入群组，其同意前不会收到群组消息：</item>
    </plurals>
    <plurals name="GroupsV1MigrationInitiation_these_members_are_not_capable_of_joining_new_groups">
        <item quantity="other">这些成员无法加入新版群组，所以其将被移出群组：</item>
    </plurals>

    <!-- GroupsV1MigrationSuggestionsReminder -->
    <plurals name="GroupsV1MigrationSuggestionsReminder_members_couldnt_be_added_to_the_new_group">
        <item quantity="other">无法转移%1$d位成员到新版群组，您现要再尝试添加其到新版群组吗？</item>
    </plurals>
    <plurals name="GroupsV1MigrationSuggestionsReminder_add_members">
        <item quantity="other">添加成员</item>
    </plurals>
    <string name="GroupsV1MigrationSuggestionsReminder_no_thanks">不，谢谢。</string>

    <!-- GroupsV1MigrationSuggestionsDialog -->
    <plurals name="GroupsV1MigrationSuggestionsDialog_add_members_question">
        <item quantity="other">要添加成员吗？</item>
    </plurals>
    <plurals name="GroupsV1MigrationSuggestionsDialog_these_members_couldnt_be_automatically_added">
        <item quantity="other">升级到新版群组时无法自动添加这些成员：</item>
    </plurals>
    <plurals name="GroupsV1MigrationSuggestionsDialog_add_members">
        <item quantity="other">添加成员</item>
    </plurals>
    <plurals name="GroupsV1MigrationSuggestionsDialog_failed_to_add_members_try_again_later">
        <item quantity="other">添加成员失败，请稍候重试。</item>
    </plurals>
    <plurals name="GroupsV1MigrationSuggestionsDialog_cannot_add_members">
        <item quantity="other">无法添加成员。</item>
    </plurals>

    <!-- LeaveGroupDialog -->
    <string name="LeaveGroupDialog_leave_group">离开群组？</string>
    <string name="LeaveGroupDialog_you_will_no_longer_be_able_to_send_or_receive_messages_in_this_group">您将无法在这个群聊里面发送和接收消息。</string>
    <string name="LeaveGroupDialog_leave">离开群组</string>
    <string name="LeaveGroupDialog_choose_new_admin">选择新的管理员。</string>
    <string name="LeaveGroupDialog_before_you_leave_you_must_choose_at_least_one_new_admin_for_this_group">在离开群组之前，必须选择至少一位新的管理员。</string>
    <string name="LeaveGroupDialog_choose_admin">选择管理员</string>

    <!-- LinkPreviewView -->
    <string name="LinkPreviewView_no_link_preview_available">没有预览链接可用</string>
    <string name="LinkPreviewView_this_group_link_is_not_active">此群组链接未激活</string>
    <string name="LinkPreviewView_domain_date">%1$s · %2$s</string>
    <!-- Description for Call Link url previews -->
    <string name="LinkPreviewView__use_this_link_to_join_a_signal_call">使用此链接加入 Signal 通话</string>

    <!-- LinkPreviewRepository -->
    <plurals name="LinkPreviewRepository_d_members">
        <item quantity="other">%1$d位成员</item>
    </plurals>

    <!-- Title for dialog asking user to submit logs for debugging slow notification issues -->
    <string name="PromptLogsSlowNotificationsDialog__title">我们注意到通知延迟了。要提交调试日志吗？</string>
    <!-- Message for dialog asking user to submit logs for debugging a crash -->
    <string name="PromptLogsSlowNotificationsDialog__message">调试日志能帮助我们诊断和解决问题，并且不包含任何识别身份的信息。</string>
    <!-- Title for dialog asking user to submit logs for debugging slow notification issues -->
    <string name="PromptLogsSlowNotificationsDialog__title_crash">Molly 遇到了一个问题。要提交调试日志吗？</string>

    <!-- Title for dialog asking user to submit logs for debugging slow notification issues -->
    <string name="PromptBatterySaverBottomSheet__title">通知可能会因为电池优化而延迟</string>
    <!-- Message explaining that battery saver may delay notifications -->
    <string name="PromptBatterySaverBottomSheet__message">您可以禁用 Molly 的电池有优化功能，确保消息通知不会出现延迟。</string>

    <!-- Button to continue to try and disable battery saver -->
    <string name="PromptBatterySaverBottomSheet__continue">继续</string>
    <!-- Button to dismiss battery saver dialog prompt-->
    <string name="PromptBatterySaverBottomSheet__dismiss">不予考虑</string>

    <!-- PendingMembersActivity -->
    <string name="PendingMembersActivity_pending_group_invites">待处理的入群邀请</string>
    <string name="PendingMembersActivity_requests">入群申请</string>
    <string name="PendingMembersActivity_invites">邀请</string>
    <string name="PendingMembersActivity_people_you_invited">你邀请的人</string>
    <string name="PendingMembersActivity_you_have_no_pending_invites">您没有待处理的邀请。</string>
    <string name="PendingMembersActivity_invites_by_other_group_members">其他群组成员的邀请</string>
    <string name="PendingMembersActivity_no_pending_invites_by_other_group_members">没有来自其它群成员的待处理邀请。</string>
    <string name="PendingMembersActivity_missing_detail_explanation">未显示其他群组成员邀请的人员详情。当受邀者选择加入时，他们的信息将分享至群组。在加入之前，他们不会看到任何消息。</string>

    <string name="PendingMembersActivity_revoke_invite">撤回邀请</string>
    <string name="PendingMembersActivity_revoke_invites">撤回邀请</string>
    <plurals name="PendingMembersActivity_revoke_d_invites">
        <item quantity="other">撤回%1$d条邀请</item>
    </plurals>
    <plurals name="PendingMembersActivity_error_revoking_invite">
        <item quantity="other">撤回邀请时出现错误</item>
    </plurals>

    <!-- RequestingMembersFragment -->
    <string name="RequestingMembersFragment_pending_member_requests">待处理成员请求</string>
    <string name="RequestingMembersFragment_no_member_requests_to_show">没有成员请求。</string>
    <string name="RequestingMembersFragment_explanation">此表中的人想通过群组链接入群。</string>
    <string name="RequestingMembersFragment_added_s">"已添加 “%1$s”"</string>
    <string name="RequestingMembersFragment_denied_s">"已拒绝“%1$s”"</string>

    <!-- AddMembersActivity -->
    <string name="AddMembersActivity__done">完成</string>
    <string name="AddMembersActivity__this_person_cant_be_added_to_legacy_groups">此用户不能被添加到旧版群组中。</string>
    <plurals name="AddMembersActivity__add_d_members_to_s">
        <item quantity="other">添%3$d位成员到“%2$s”？</item>
    </plurals>
    <string name="AddMembersActivity__add">添加</string>
    <string name="AddMembersActivity__add_members">添加成员</string>

    <!-- AddGroupDetailsFragment -->
    <string name="AddGroupDetailsFragment__name_this_group">命名该群组</string>
    <string name="AddGroupDetailsFragment__create_group">创建群组</string>
    <string name="AddGroupDetailsFragment__create">创建</string>
    <string name="AddGroupDetailsFragment__members">成员</string>
    <string name="AddGroupDetailsFragment__you_can_add_or_invite_friends_after_creating_this_group">您可以在创建此群组后添加或邀请朋友。</string>
    <string name="AddGroupDetailsFragment__group_name_required">群组名称（必填）</string>
    <string name="AddGroupDetailsFragment__group_name_optional">群组名称（可选）</string>
    <string name="AddGroupDetailsFragment__this_field_is_required">必须填写此项。</string>
    <string name="AddGroupDetailsFragment__group_creation_failed">群组创建失败。</string>
    <string name="AddGroupDetailsFragment__try_again_later">稍候再试。</string>
    <string name="AddGroupDetailsFragment__remove">删除</string>
    <string name="AddGroupDetailsFragment__sms_contact">短信联系人</string>
    <string name="AddGroupDetailsFragment__remove_s_from_this_group">将%1$s从群组移除？</string>
    <!-- Info message shown in the middle of the screen, displayed when adding group details to an MMS Group -->
    <string name="AddGroupDetailsFragment__youve_selected_a_contact_that_doesnt_support">您选择了一个无法使用 Signal 群组的联系人，因此该群组将是一个多媒体信息群组。只有您能看到自定义多媒体信息群组的名称和照片。</string>
    <!-- Info message shown in the middle of the screen, displayed when adding group details to an MMS Group after SMS Phase 0 -->
    <string name="AddGroupDetailsFragment__youve_selected_a_contact_that_doesnt_support_signal_groups_mms_removal">您选择的联系人不支持 Signal 群组功能，因此此群组将以彩信形式存在。自定义彩信群组名称和图片将仅对您可见。我们将很快不再支持彩信群组，以专注于加密消息服务。</string>

    <!-- ManageGroupActivity -->
    <string name="ManageGroupActivity_who_can_add_new_members">谁能添加新成员？</string>
    <string name="ManageGroupActivity_who_can_edit_this_groups_info">谁能编辑群组信息？</string>

    <plurals name="ManageGroupActivity_added">
        <item quantity="other">已添加%1$d位成员。</item>
    </plurals>

    <string name="ManageGroupActivity_you_dont_have_the_rights_to_do_this">您没有此操作的权限</string>
    <string name="ManageGroupActivity_not_capable">您添加的部分用户无法使用新版群组，这些用户需要升级 Signal。</string>
    <string name="ManageGroupActivity_not_announcement_capable">您添加的某个人无法使用公告群组，对方需要更新 Signal</string>
    <string name="ManageGroupActivity_failed_to_update_the_group">无法更新群组</string>
    <string name="ManageGroupActivity_youre_not_a_member_of_the_group">您不是该群组成员</string>
    <string name="ManageGroupActivity_failed_to_update_the_group_please_retry_later">无法更新群组，请稍候再试</string>
    <string name="ManageGroupActivity_failed_to_update_the_group_due_to_a_network_error_please_retry_later">由于网络错误无法更新群组，请稍候再试</string>

    <string name="ManageGroupActivity_edit_name_and_picture">编辑昵称和头像</string>
    <string name="ManageGroupActivity_legacy_group">旧版群组</string>
    <string name="ManageGroupActivity_legacy_group_learn_more">这是个旧版群组，管理员等功能支持新版群组。</string>
    <string name="ManageGroupActivity_legacy_group_upgrade">这是一个旧版群组，要是使用@提醒和管理员功能，</string>
    <string name="ManageGroupActivity_legacy_group_too_large">由于人数太多，此旧版群组无法升级成新版群组。升级要求人数在%1$d以下。</string>
    <string name="ManageGroupActivity_upgrade_this_group">升级此群组。</string>
    <string name="ManageGroupActivity_this_is_an_insecure_mms_group">这是个未加密的彩信群组。要加密聊天，请邀请您的联系人加入 Signal。</string>
    <string name="ManageGroupActivity_invite_now">现在邀请</string>
    <string name="ManageGroupActivity_more">更多</string>
    <string name="ManageGroupActivity_add_group_description">添加群组描述…</string>

    <!-- GroupMentionSettingDialog -->
    <string name="GroupMentionSettingDialog_notify_me_for_mentions">提到我时通知我</string>
    <string name="GroupMentionSettingDialog_receive_notifications_when_youre_mentioned_in_muted_chats">在静音聊天中被他人提及时是否接收提醒？</string>
    <string name="GroupMentionSettingDialog_always_notify_me">总是通知我</string>
    <string name="GroupMentionSettingDialog_dont_notify_me">不通知我</string>

    <!-- ManageProfileFragment -->
    <!-- Explanation text about usernames etc displayed underneath buttons to view and edit username etc -->
    <string name="ManageProfileFragment__your_username">Your username, QR code and link aren\'t visible on your profile. Only share your username with people you trust.</string>
    <string name="ManageProfileFragment_profile_name">个人资料名称</string>
    <string name="ManageProfileFragment_username">用户名</string>
    <string name="ManageProfileFragment_about">关于</string>
    <string name="ManageProfileFragment_failed_to_set_avatar">设置头像失败</string>
    <string name="ManageProfileFragment_badges">徽章</string>
    <!-- Text for a button that will take the user to the screen to manage their username link and QR code -->
    <string name="ManageProfileFragment_link_setting_text">二维码或链接</string>
    <string name="ManageProfileFragment__edit_photo">编辑照片</string>
    <!-- Title of a tooltip educating the user about a button on the screen that will take them to the username share screen -->
    <string name="ManageProfileFragment__link_tooltip_title">分享您的用户名</string>
    <!-- Body of a tooltip educating the user about a button on the screen that will take them to the username share screen -->
    <string name="ManageProfileFragment__link_tooltip_body">分享您唯一的二维码或链接，让其他人开始与您聊天吧。</string>
    <!-- Snackbar message after creating username -->
    <string name="ManageProfileFragment__username_created">用户名已创建</string>
    <!-- Snackbar message after copying username -->
    <string name="ManageProfileFragment__username_copied">用户名已复制</string>
    <!-- Snackbar message after network failure while trying to delete username -->
    <string name="ManageProfileFragment__couldnt_delete_username">无法删除用户名，请稍后再试。</string>
    <!-- Snackbar message after successful deletion of username -->
    <string name="ManageProfileFragment__username_deleted">用户名已删除</string>
    <!-- The title of a pop-up dialog asking the user to confirm deleting their username -->
    <string name="ManageProfileFragment__delete_username_dialog_title">要删除用户名？</string>
    <!-- The body of a pop-up dialog asking the user to confirm deleting their username -->
    <string name="ManageProfileFragment__delete_username_dialog_body">"这样做将会删除您的用户名并使您的二维码和链接失效。其他用户将可以申请使用“%1$s”这个用户名。确定要删除吗？"</string>

    <!-- UsernameOutOfSyncReminder -->
    <!-- Displayed above the conversation list when a user needs to address an issue with their username -->
    <string name="UsernameOutOfSyncReminder__username_and_link_corrupt">您的用户名出了点问题，它已不再分配给您的账户。您可以尝试重新设置，或选择一个新的用户名。</string>
    <!-- Displayed above the conversation list when a user needs to address an issue with their username link -->
    <string name="UsernameOutOfSyncReminder__link_corrupt">您的二维码和用户名链接出问题了，链接已经失效。请创建一个新链接以便分享给其他用户。</string>
    <!-- Action text to navigate user to manually fix the issue with their username -->
    <string name="UsernameOutOfSyncReminder__fix_now">立刻解决</string>


    <!-- ManageRecipientActivity -->
    <string name="ManageRecipientActivity_no_groups_in_common">无共同群组</string>
    <plurals name="ManageRecipientActivity_d_groups_in_common">
        <item quantity="other">%1$d 个共同群组</item>
    </plurals>

    <plurals name="GroupMemberList_invited">
        <item quantity="other">%1$s 邀请了%2$d位用户</item>
    </plurals>

    <!-- CustomNotificationsDialogFragment -->
    <string name="CustomNotificationsDialogFragment__custom_notifications">自定义通知</string>
    <string name="CustomNotificationsDialogFragment__messages">消息</string>
    <string name="CustomNotificationsDialogFragment__use_custom_notifications">使用自定义通知</string>
    <string name="CustomNotificationsDialogFragment__notification_sound">通知声音</string>
    <string name="CustomNotificationsDialogFragment__vibrate">振动</string>
    <!-- Button text for customizing notification options -->
    <string name="CustomNotificationsDialogFragment__customize">自定义</string>
    <string name="CustomNotificationsDialogFragment__change_sound_and_vibration">更改音效和振动模式</string>
    <string name="CustomNotificationsDialogFragment__call_settings">通话设置</string>
    <string name="CustomNotificationsDialogFragment__ringtone">铃声</string>
    <string name="CustomNotificationsDialogFragment__default">默认</string>
    <string name="CustomNotificationsDialogFragment__unknown">未知</string>

    <!-- ShareableGroupLinkDialogFragment -->
    <string name="ShareableGroupLinkDialogFragment__group_link">群组链接</string>
    <string name="ShareableGroupLinkDialogFragment__share">分享</string>
    <string name="ShareableGroupLinkDialogFragment__reset_link">重置链接</string>
    <string name="ShareableGroupLinkDialogFragment__approve_new_members">批准新成员</string>
    <string name="ShareableGroupLinkDialogFragment__require_an_admin_to_approve_new_members_joining_via_the_group_link">通过群组链接的新成员需要经过管理员同意才能入群。</string>
    <string name="ShareableGroupLinkDialogFragment__are_you_sure_you_want_to_reset_the_group_link">确定要重置群组链接吗？重置后他人将无法通过原来的链接加入群组。</string>

    <!-- GroupLinkShareQrDialogFragment -->
    <string name="GroupLinkShareQrDialogFragment__qr_code">二维码</string>
    <string name="GroupLinkShareQrDialogFragment__people_who_scan_this_code_will">扫描此码的人即可加入您的群组。如果您激活了管理员审核，那么入群者还需要管理员同意才能入群。</string>
    <string name="GroupLinkShareQrDialogFragment__share_code">分享二维码</string>

    <!-- GV2 Invite Revoke confirmation dialog -->
    <string name="InviteRevokeConfirmationDialog_revoke_own_single_invite">是否撤销您发给 %1$s 的入群邀请？</string>
    <plurals name="InviteRevokeConfirmationDialog_revoke_others_invites">
        <item quantity="other">是否撤销 %1$s 发出的 %2$d 条入群邀请？</item>
    </plurals>

    <!-- GroupJoinBottomSheetDialogFragment -->
    <string name="GroupJoinBottomSheetDialogFragment_you_are_already_a_member">您已在群组中</string>
    <string name="GroupJoinBottomSheetDialogFragment_join">加入</string>
    <string name="GroupJoinBottomSheetDialogFragment_request_to_join">申请入群</string>
    <string name="GroupJoinBottomSheetDialogFragment_unable_to_join_group_please_try_again_later">无法加入群组，请稍候再试</string>
    <string name="GroupJoinBottomSheetDialogFragment_encountered_a_network_error">网络出错。</string>
    <string name="GroupJoinBottomSheetDialogFragment_this_group_link_is_not_active">此群组链接未激活</string>
    <!-- Title shown when there was an known issue getting group information from a group link -->
    <string name="GroupJoinBottomSheetDialogFragment_cant_join_group">无法加入群组</string>
    <!-- Message shown when you try to get information for a group via link but an admin has removed you -->
    <string name="GroupJoinBottomSheetDialogFragment_you_cant_join_this_group_via_the_group_link_because_an_admin_removed_you">您无法通过此群组链接加入群组，因为有一位管理员移除了您。</string>
    <!-- Message shown when you try to get information for a group via link but the link is no longer valid -->
    <string name="GroupJoinBottomSheetDialogFragment_this_group_link_is_no_longer_valid">此群组链接已失效。</string>
    <!-- Title shown when there was an unknown issue getting group information from a group link -->
    <string name="GroupJoinBottomSheetDialogFragment_link_error">链接错误</string>
    <!-- Message shown when you try to get information for a group via link but an unknown issue occurred -->
    <string name="GroupJoinBottomSheetDialogFragment_joining_via_this_link_failed_try_joining_again_later">通过该链接加入失败，请稍后尝试再次加入。</string>

    <string name="GroupJoinBottomSheetDialogFragment_direct_join">您要加入此群组并向其成员分享您的名字和头像吗？</string>
    <string name="GroupJoinBottomSheetDialogFragment_admin_approval_needed">您需要经过此群管理员同意才能加入群组。当您申请入群时，群组成员将能看到您的您的昵称和头像。</string>
    <plurals name="GroupJoinBottomSheetDialogFragment_group_dot_d_members">
        <item quantity="other">群组 · %1$d位成员</item>
    </plurals>

    <!-- GroupJoinUpdateRequiredBottomSheetDialogFragment -->
    <string name="GroupJoinUpdateRequiredBottomSheetDialogFragment_update_signal_to_use_group_links">升级 Signal 以使用群组链接</string>
    <string name="GroupJoinUpdateRequiredBottomSheetDialogFragment_update_message">您当前版本的 Signal 不支持群组链接。请升级到最新版来通过链接入群。</string>
    <string name="GroupJoinUpdateRequiredBottomSheetDialogFragment_update_signal">升级 Signal</string>
    <string name="GroupJoinUpdateRequiredBottomSheetDialogFragment_group_link_is_not_valid">群组链接无效</string>

    <!-- GroupInviteLinkEnableAndShareBottomSheetDialogFragment -->
    <string name="GroupInviteLinkEnableAndShareBottomSheetDialogFragment_invite_friends">邀请好友</string>
    <string name="GroupInviteLinkEnableAndShareBottomSheetDialogFragment_share_a_link_with_friends_to_let_them_quickly_join_this_group">通过分享链接来要请朋友们快速加入此群组。</string>

    <string name="GroupInviteLinkEnableAndShareBottomSheetDialogFragment_enable_and_share_link">启用和分享链接</string>
    <string name="GroupInviteLinkEnableAndShareBottomSheetDialogFragment_share_link">分享链接</string>

    <string name="GroupInviteLinkEnableAndShareBottomSheetDialogFragment_unable_to_enable_group_link_please_try_again_later">无法启用群组链接，请稍后再试。</string>
    <string name="GroupInviteLinkEnableAndShareBottomSheetDialogFragment_encountered_a_network_error">网络出错。</string>
    <string name="GroupInviteLinkEnableAndShareBottomSheetDialogFragment_you_dont_have_the_right_to_enable_group_link">您没有取得启用群组链接的权限，请联系群组管理员。</string>
    <string name="GroupInviteLinkEnableAndShareBottomSheetDialogFragment_you_are_not_currently_a_member_of_the_group">您当前不是该群组成员。</string>

    <!-- GV2 Request confirmation dialog -->
    <string name="RequestConfirmationDialog_add_s_to_the_group">将“%1$s”添加到群组？</string>
    <string name="RequestConfirmationDialog_deny_request_from_s">拒绝“%1$s”的入群申请？</string>
    <!-- Confirm dialog message shown when deny a group link join request and group link is enabled. -->
    <string name="RequestConfirmationDialog_deny_request_from_s_they_will_not_be_able_to_request">要拒绝“%1$s”的请求吗？对方将无法再通过群组链接申请加入群组。</string>
    <string name="RequestConfirmationDialog_add">添加</string>
    <string name="RequestConfirmationDialog_deny">拒绝</string>

    <!-- ImageEditorHud -->
    <string name="ImageEditorHud_blur_faces">面部模糊</string>
    <string name="ImageEditorHud_new_blur_faces_or_draw_anywhere_to_blur">新功能：在脸部或任意位置涂抹，可实现模糊效果</string>
    <string name="ImageEditorHud_draw_anywhere_to_blur">任意位置涂抹实现模糊效果</string>
    <string name="ImageEditorHud_draw_to_blur_additional_faces_or_areas">涂抹更多脸部或区域进行模糊</string>

    <!-- InputPanel -->
    <string name="InputPanel_tap_and_hold_to_record_a_voice_message_release_to_send">按住可以录制语音，松手即可发送语音消息</string>
    <!-- When editing a message, label shown above the text input field in the composer -->
    <string name="InputPanel_edit_message">编辑消息</string>

    <!-- InviteActivity -->
    <string name="InviteActivity_share">分享</string>
    <string name="InviteActivity_share_with_contacts">与联系人分享</string>
    <string name="InviteActivity_share_via">分享方式…</string>

    <string name="InviteActivity_cancel">取消</string>
    <string name="InviteActivity_sending">正在发送…</string>
    <string name="InviteActivity_invitations_sent">邀请已发送！</string>
    <string name="InviteActivity_invite_to_signal">邀请使用 Molly</string>
    <string name="InviteActivity_send_sms">发送短信（%1$d）</string>
    <plurals name="InviteActivity_send_sms_invites">
        <item quantity="other">发送 %1$d 个短信邀请？</item>
    </plurals>
    <string name="InviteActivity_lets_switch_to_signal">用 Molly 来聊天吧：%1$s</string>
    <string name="InviteActivity_no_app_to_share_to">看起来设备上没有可用于分享的应用。</string>

    <!-- LearnMoreTextView -->
    <string name="LearnMoreTextView_learn_more">了解更多</string>

    <string name="SpanUtil__read_more">阅读全文</string>

    <!-- LongMessageActivity -->
    <string name="LongMessageActivity_unable_to_find_message">找不到消息</string>
    <string name="LongMessageActivity_message_from_s">来自 %1$s 的消息</string>
    <string name="LongMessageActivity_your_message">您的消息</string>

    <!-- MessageRetrievalService -->
    <string name="MessageRetrievalService_signal">Molly</string>
    <string name="MessageRetrievalService_background_connection_enabled">后台连接已启用</string>

    <!-- MediaOverviewActivity -->
    <string name="MediaOverviewActivity_Media">媒体</string>
    <string name="MediaOverviewActivity_Files">文件</string>
    <string name="MediaOverviewActivity_Audio">音频</string>
    <string name="MediaOverviewActivity_All">全部</string>
    <plurals name="MediaOverviewActivity_Media_delete_confirm_title">
        <item quantity="other">删除选中条目？</item>
    </plurals>
    <plurals name="MediaOverviewActivity_Media_delete_confirm_message">
        <item quantity="other">这将永久删除全部 %1$d 个已选文件，与其关联的所有消息也将删除。</item>
    </plurals>
    <string name="MediaOverviewActivity_Media_delete_progress_title">正在删除</string>
    <string name="MediaOverviewActivity_Media_delete_progress_message">正在删除消息…</string>
    <string name="MediaOverviewActivity_collecting_attachments">正在收集附件…</string>
    <string name="MediaOverviewActivity_Sort_by">排序</string>
    <string name="MediaOverviewActivity_Newest">最新</string>
    <string name="MediaOverviewActivity_Oldest">最旧</string>
    <string name="MediaOverviewActivity_Storage_used">已用存储</string>
    <string name="MediaOverviewActivity_All_storage_use">储存使用总量</string>
    <string name="MediaOverviewActivity_Grid_view_description">网格视图</string>
    <string name="MediaOverviewActivity_List_view_description">列表视图</string>
    <string name="MediaOverviewActivity_Selected_description">选中</string>
    <string name="MediaOverviewActivity_select_all">选择全部</string>
    <plurals name="MediaOverviewActivity_save_plural">
        <item quantity="other">保存</item>
    </plurals>
    <plurals name="MediaOverviewActivity_delete_plural">
        <item quantity="other">删除</item>
    </plurals>

    <plurals name="MediaOverviewActivity_d_selected_s">
        <item quantity="other">%1$d 已选择（%2$s）</item>
    </plurals>
    <string name="MediaOverviewActivity_file">文件</string>
    <string name="MediaOverviewActivity_audio">音频</string>
    <string name="MediaOverviewActivity_video">视频</string>
    <string name="MediaOverviewActivity_image">图片</string>
  <!-- Removed by excludeNonTranslatables <string name="MediaOverviewActivity_detail_line_2_part" translatable="false">%1$s · %2$s</string> -->
  <!-- Removed by excludeNonTranslatables <string name="MediaOverviewActivity_detail_line_3_part" translatable="false">%1$s · %2$s · %3$s</string> -->

    <string name="MediaOverviewActivity_sent_by_s">发送人 %1$s</string>
    <string name="MediaOverviewActivity_sent_by_you">由您发送</string>
    <string name="MediaOverviewActivity_sent_by_s_to_s">由 %1$s 发送至 %2$s</string>
    <string name="MediaOverviewActivity_sent_by_you_to_s">由您发送至 %1$s</string>

    <!-- Megaphones -->
    <string name="Megaphones_remind_me_later">稍后提醒</string>
    <string name="Megaphones_verify_your_signal_pin">验证 Signal PIN 码</string>
    <string name="Megaphones_well_occasionally_ask_you_to_verify_your_pin">为了方便记住 PIN 密码，将偶尔提示验证。</string>
    <string name="Megaphones_verify_pin">验证 PIN</string>
    <string name="Megaphones_get_started">开始使用</string>
    <string name="Megaphones_new_group">新建群组</string>
    <string name="Megaphones_invite_friends">邀请好友</string>
    <string name="Megaphones_chat_colors">聊天颜色</string>
    <string name="Megaphones_add_a_profile_photo">添加个人资料照片</string>

    <!-- Title of a bottom sheet to render messages that all quote a specific message -->
    <string name="MessageQuotesBottomSheet_replies">回复</string>

    <!-- NotificationBarManager -->
    <string name="NotificationBarManager__establishing_signal_call">正在建立 Signal 呼叫</string>
    <!-- Temporary notification shown when starting the calling service -->
    <string name="NotificationBarManager__starting_signal_call_service">开始 Molly 通话服务</string>
    <string name="NotificationBarManager__stopping_signal_call_service">正在停止 Molly 通话服务</string>
    <string name="NotificationBarManager__cancel_call">取消呼叫</string>

    <!-- NotificationsMegaphone -->
    <string name="NotificationsMegaphone_turn_on_notifications">是否开启通知？</string>
    <string name="NotificationsMegaphone_never_miss_a_message">不错过任何消息。</string>
    <string name="NotificationsMegaphone_turn_on">开启</string>
    <string name="NotificationsMegaphone_not_now">稍后再说</string>

    <!-- NotificationMmsMessageRecord -->
    <string name="NotificationMmsMessageRecord_multimedia_message">多媒体消息</string>
    <string name="NotificationMmsMessageRecord_downloading_mms_message">正在下载彩信</string>
    <string name="NotificationMmsMessageRecord_error_downloading_mms_message">下载彩信时出错，点击重试</string>

    <!-- MediaPickerActivity -->
    <string name="MediaPickerActivity__menu_open_camera">打开相机</string>

    <!-- MediaSendActivity -->
    <string name="MediaSendActivity_camera_unavailable">相机不可用。</string>

    <!-- MediaRepository -->
    <string name="MediaRepository_all_media">全部媒体</string>
    <string name="MediaRepository__camera">相机</string>

    <!-- MessageRecord -->
    <string name="MessageRecord_unknown">未知</string>
    <string name="MessageRecord_message_encrypted_with_a_legacy_protocol_version_that_is_no_longer_supported">收到来自旧版本 Signal 的加密消息，该版本已不再支持。请提醒发送人升级至最新版本并重发该消息。</string>
    <string name="MessageRecord_left_group">您已离开该群组。</string>
    <string name="MessageRecord_you_updated_group">您已更新该群组</string>
    <string name="MessageRecord_the_group_was_updated">群组已更新。</string>
    <!-- Update message shown when placing an outgoing 1:1 voice/audio call and it\'s answered by the other party -->
    <string name="MessageRecord_outgoing_voice_call">拨出语音通话</string>
    <!-- Update message shown when placing an outgoing 1:1 video call and it\'s answered by the other party -->
    <string name="MessageRecord_outgoing_video_call">拨出视频通话</string>
    <!-- Update message shown when placing an outgoing 1:1 voice/audio call and it\'s not answered by the other party -->
    <string name="MessageRecord_unanswered_voice_call">未接语音通话</string>
    <!-- Update message shown when placing an outgoing 1:1 video call and it\'s not answered by the other party -->
    <string name="MessageRecord_unanswered_video_call">未接视频通话</string>
    <!-- Update message shown when receiving an incoming 1:1 voice/audio call and it\'s answered -->
    <string name="MessageRecord_incoming_voice_call">语音来电</string>
    <!-- Update message shown when receiving an incoming 1:1 video call and answered -->
    <string name="MessageRecord_incoming_video_call">视频来电</string>
    <!-- Update message shown when receiving an incoming 1:1 voice/audio call and not answered -->
    <string name="MessageRecord_missed_voice_call">未接语音来电</string>
    <!-- Update message shown when receiving an incoming 1:1 video call and not answered -->
    <string name="MessageRecord_missed_video_call">未接视频来电</string>
    <!-- Update message shown when receiving an incoming voice call and declined due to notification profile -->
    <string name="MessageRecord_missed_voice_call_notification_profile">语音通话由于开启通知配置而未接通</string>
    <!-- Update message shown when receiving an incoming video call and declined due to notification profile -->
    <string name="MessageRecord_missed_video_call_notification_profile">视频通话由于开启通知配置而未接通</string>
    <!-- Update message shown when receiving an incoming 1:1 voice/audio call and explicitly declined -->
    <string name="MessageRecord_you_declined_a_voice_call">您拒接了语音通话</string>
    <!-- Update message shown when receiving an incoming 1:1 video call and explicitly declined -->
    <string name="MessageRecord_you_declined_a_video_call">您拒接了视频通话</string>
    <!-- Call update formatter string to place the update message next to a time stamp. e.g., \'Incoming voice call · 11:11am\' -->
    <string name="MessageRecord_call_message_with_date">%1$s · %2$s</string>
    <string name="MessageRecord_s_updated_group">%1$s 已更新该群组。</string>
    <string name="MessageRecord_s_joined_signal">%1$s 加入 Signal！</string>
    <string name="MessageRecord_you_disabled_disappearing_messages">您已禁用阅后即焚。</string>
    <string name="MessageRecord_s_disabled_disappearing_messages">%1$s 已禁用阅后即焚。</string>
    <string name="MessageRecord_you_set_disappearing_message_time_to_s">设置阅后即焚消失时间为 %1$s。</string>
    <string name="MessageRecord_s_set_disappearing_message_time_to_s">%1$s 设置阅后即焚消失时间为 %2$s。</string>
    <string name="MessageRecord_disappearing_message_time_set_to_s">阅后即焚消息的销毁时间被设置为 %1$s。</string>
    <string name="MessageRecord_this_group_was_updated_to_a_new_group">此群已升级为新版群组。</string>
    <string name="MessageRecord_you_couldnt_be_added_to_the_new_group_and_have_been_invited_to_join">您被邀请重新加入之前无法加入的新版群组。</string>
    <string name="MessageRecord_chat_session_refreshed">聊天会话已刷新</string>
    <plurals name="MessageRecord_members_couldnt_be_added_to_the_new_group_and_have_been_invited">
        <item quantity="other">%1$s 位无法加入新版群组，已向其发送入群邀请。</item>
    </plurals>

    <plurals name="MessageRecord_members_couldnt_be_added_to_the_new_group_and_have_been_removed">
        <item quantity="other">%1$s 位无法加入新版群组，已被移除。</item>
    </plurals>

    <!-- Profile change updates -->
    <string name="MessageRecord_changed_their_profile_name_to">%1$s 更改其昵称为 %2$s。</string>
    <string name="MessageRecord_changed_their_profile_name_from_to">%1$s 的个人资料名称已从 %2$s 更改为 %3$s。</string>
    <string name="MessageRecord_changed_their_profile">%1$s 更改了其资料。</string>

    <!-- GV2 specific -->
    <string name="MessageRecord_you_created_the_group">您创建了群组</string>
    <string name="MessageRecord_group_updated">群组更新完成。</string>
    <string name="MessageRecord_invite_friends_to_this_group">通过群组链接邀请好友加入该群组</string>

    <!-- GV2 member additions -->
    <string name="MessageRecord_you_added_s">已添加 %1$s。</string>
    <string name="MessageRecord_s_added_s">%1$s 添加了 %2$s。</string>
    <string name="MessageRecord_s_added_you">%1$s 已将您加入群组。</string>
    <string name="MessageRecord_you_joined_the_group">你已加入该群组。</string>
    <string name="MessageRecord_s_joined_the_group">%1$s 加入群组。</string>

    <!-- GV2 member removals -->
    <string name="MessageRecord_you_removed_s">您移除了%1$s。</string>
    <string name="MessageRecord_s_removed_s">%1$s移除了%2$s。</string>
    <string name="MessageRecord_s_removed_you_from_the_group">%1$s已将您移出群组。</string>
    <string name="MessageRecord_you_left_the_group">您已离开该群组。</string>
    <string name="MessageRecord_s_left_the_group">%1$s 已离开该群组。</string>
    <string name="MessageRecord_you_are_no_longer_in_the_group">您已不在群组中。</string>
    <string name="MessageRecord_s_is_no_longer_in_the_group">%1$s 已不在群组中。</string>

    <!-- GV2 role change -->
    <string name="MessageRecord_you_made_s_an_admin">您已将 %1$s 设为管理员。</string>
    <string name="MessageRecord_s_made_s_an_admin">%1$s 已将 %2$s 设为管理员。</string>
    <string name="MessageRecord_s_made_you_an_admin">%1$s 已将您设为管理员。</string>
    <string name="MessageRecord_you_revoked_admin_privileges_from_s">您已撤销 %1$s 的管理员权限。</string>
    <string name="MessageRecord_s_revoked_your_admin_privileges">%1$s已撤回您的管理员权限。</string>
    <string name="MessageRecord_s_revoked_admin_privileges_from_s">%1$s 撤销了 %2$s 的管理员权限。</string>
    <string name="MessageRecord_s_is_now_an_admin">%1$s 已成为管理员。</string>
    <string name="MessageRecord_you_are_now_an_admin">你被设置为管理员。</string>
    <string name="MessageRecord_s_is_no_longer_an_admin">%1$s 已不是管理员。</string>
    <string name="MessageRecord_you_are_no_longer_an_admin">您已不是管理员。</string>

    <!-- GV2 invitations -->
    <string name="MessageRecord_you_invited_s_to_the_group">您邀请了 %1$s 入群。</string>
    <string name="MessageRecord_s_invited_you_to_the_group">%1$s 了您入群。</string>
    <plurals name="MessageRecord_s_invited_members">
        <item quantity="other">%1$s 邀请了%2$d位用户入群。</item>
    </plurals>
    <string name="MessageRecord_you_were_invited_to_the_group">你被邀请加入此群</string>
    <plurals name="MessageRecord_d_people_were_invited_to_the_group">
        <item quantity="other">%1$d 位用户收到了入群邀请。</item>
    </plurals>

    <!-- GV2 invitation revokes -->
    <plurals name="MessageRecord_you_revoked_invites">
        <item quantity="other">您撤销了%1$d条入群邀请。</item>
    </plurals>
    <plurals name="MessageRecord_s_revoked_invites">
        <item quantity="other">%1$s 撤销了%2$d条入群邀请。</item>
    </plurals>
    <string name="MessageRecord_someone_declined_an_invitation_to_the_group">某人回绝了入群邀请。</string>
    <string name="MessageRecord_you_declined_the_invitation_to_the_group">您回绝了入群邀请。</string>
    <string name="MessageRecord_s_revoked_your_invitation_to_the_group">%1$s 撤销了对您的入群邀请。</string>
    <string name="MessageRecord_an_admin_revoked_your_invitation_to_the_group">管理员撤销了对您的入群邀请。</string>
    <plurals name="MessageRecord_d_invitations_were_revoked">
        <item quantity="other">%1$d条入群邀请被撤销。</item>
    </plurals>

    <!-- GV2 invitation acceptance -->
    <string name="MessageRecord_you_accepted_invite">您接受了入群邀请。</string>
    <string name="MessageRecord_s_accepted_invite">%1$s 接受了入群邀请。</string>
    <string name="MessageRecord_you_added_invited_member_s">您添加了受邀用户 %1$s。</string>
    <string name="MessageRecord_s_added_invited_member_s">%1$s 添加了受邀用户 %2$s。</string>

    <!-- GV2 title change -->
    <string name="MessageRecord_you_changed_the_group_name_to_s">您更改了群组名字为“%1$s”。</string>
    <string name="MessageRecord_s_changed_the_group_name_to_s">%1$s 更改了群名称为 “%2$s”。</string>
    <string name="MessageRecord_the_group_name_has_changed_to_s">群组名称更改为“%1$s”。</string>

    <!-- GV2 description change -->
    <string name="MessageRecord_you_changed_the_group_description">您已更改群组描述。</string>
    <string name="MessageRecord_s_changed_the_group_description">%1$s 已更改群组描述。</string>
    <string name="MessageRecord_the_group_description_has_changed">群组描述已更改。</string>

    <!-- GV2 avatar change -->
    <string name="MessageRecord_you_changed_the_group_avatar">您更改了群组头像。</string>
    <string name="MessageRecord_s_changed_the_group_avatar">%1$s 更改了群组头像。</string>
    <string name="MessageRecord_the_group_group_avatar_has_been_changed">群组头像已更改。</string>

    <!-- GV2 attribute access level change -->
    <string name="MessageRecord_you_changed_who_can_edit_group_info_to_s">你更改了能编辑群资料的权限为“%1$s”。</string>
    <string name="MessageRecord_s_changed_who_can_edit_group_info_to_s">%1$s 更改了能编辑群资料的权限为“%2$s”。</string>
    <string name="MessageRecord_who_can_edit_group_info_has_been_changed_to_s">能编辑群资料的权限已设为“%1$s”。</string>

    <!-- GV2 membership access level change -->
    <string name="MessageRecord_you_changed_who_can_edit_group_membership_to_s">你更改了能编辑群成员的权限为“%1$s”。</string>
    <string name="MessageRecord_s_changed_who_can_edit_group_membership_to_s">%1$s 更改了能编辑群成员的权限为“%2$s”。</string>
    <string name="MessageRecord_who_can_edit_group_membership_has_been_changed_to_s">能编辑群成员的权限已设为“%1$s”。</string>

    <!-- GV2 announcement group change -->
    <string name="MessageRecord_you_allow_all_members_to_send">您已将群组设置更改为允许全部成员发送消息。</string>
    <string name="MessageRecord_you_allow_only_admins_to_send">您已将群组设置更改为仅允许管理员发送消息。</string>
    <string name="MessageRecord_s_allow_all_members_to_send">%1$s已将群组设置改为允许所有成员发送消息。</string>
    <string name="MessageRecord_s_allow_only_admins_to_send">%1$s已将群组设置改为仅允许管理员发送消息。</string>
    <string name="MessageRecord_allow_all_members_to_send">群组设置已更改为允许全部成员发送消息。</string>
    <string name="MessageRecord_allow_only_admins_to_send">群组设置已更改为仅允许管理员发送消息。</string>

    <!-- GV2 group link invite access level change -->
    <string name="MessageRecord_you_turned_on_the_group_link_with_admin_approval_off">您打开了无需管理员认证的群组链接。</string>
    <string name="MessageRecord_you_turned_on_the_group_link_with_admin_approval_on">你已打开了启用管理员认证的群组链接。</string>
    <string name="MessageRecord_you_turned_off_the_group_link">您关闭了群组链接。</string>
    <string name="MessageRecord_s_turned_on_the_group_link_with_admin_approval_off">%1$s 打开了无需管理员审核的群组链接。</string>
    <string name="MessageRecord_s_turned_on_the_group_link_with_admin_approval_on">%1$s 启用了需要管理员审核的群组链接。</string>
    <string name="MessageRecord_s_turned_off_the_group_link">%1$s 关闭了群组链接。</string>
    <string name="MessageRecord_the_group_link_has_been_turned_on_with_admin_approval_off">无需管理员审核的群组链接已启用。</string>
    <string name="MessageRecord_the_group_link_has_been_turned_on_with_admin_approval_on">需要管理员审核的群组链接已启用。</string>
    <string name="MessageRecord_the_group_link_has_been_turned_off">群组链接已关闭。</string>
    <string name="MessageRecord_you_turned_off_admin_approval_for_the_group_link">您取消了群组链接的管理员审核要求。</string>
    <string name="MessageRecord_s_turned_off_admin_approval_for_the_group_link">%1$s 取消了群组链接的管理员审核要求。</string>
    <string name="MessageRecord_the_admin_approval_for_the_group_link_has_been_turned_off">群组链接的管理员审核要求已被取消。</string>
    <string name="MessageRecord_you_turned_on_admin_approval_for_the_group_link">您激活了群组链接的管理员审核要求。</string>
    <string name="MessageRecord_s_turned_on_admin_approval_for_the_group_link">%1$s 启用了群组链接的管理员审核要求。</string>
    <string name="MessageRecord_the_admin_approval_for_the_group_link_has_been_turned_on">群组链接的管理员审核要求已启用。</string>

    <!-- GV2 group link reset -->
    <string name="MessageRecord_you_reset_the_group_link">您重置了群组链接。</string>
    <string name="MessageRecord_s_reset_the_group_link">%1$s 重置了群组链接。</string>
    <string name="MessageRecord_the_group_link_has_been_reset">群组链接已重置。</string>

    <!-- GV2 group link joins -->
    <string name="MessageRecord_you_joined_the_group_via_the_group_link">您通过群组链接加入了群组。</string>
    <string name="MessageRecord_s_joined_the_group_via_the_group_link">%1$s 已通过群组链接入群组。</string>

    <!-- GV2 group link requests -->
    <string name="MessageRecord_you_sent_a_request_to_join_the_group">您发送了入群请求。</string>
    <string name="MessageRecord_s_requested_to_join_via_the_group_link">%1$s 通过群组链接申请入群。</string>
    <!-- Update message shown when someone requests to join via group link and cancels the request back to back -->
    <plurals name="MessageRecord_s_requested_and_cancelled_their_request_to_join_via_the_group_link">
        <item quantity="other">%1$s发起和取消了通过群组链接加入群组的 %2$d 个请求</item>
    </plurals>

    <!-- GV2 group link approvals -->
    <string name="MessageRecord_s_approved_your_request_to_join_the_group">%1$s 同意了您的入群申请。</string>
    <string name="MessageRecord_s_approved_a_request_to_join_the_group_from_s">%1$s 同意了 %2$s 的入群申请。</string>
    <string name="MessageRecord_you_approved_a_request_to_join_the_group_from_s">您同意了 %1$s 的入群申请。</string>
    <string name="MessageRecord_your_request_to_join_the_group_has_been_approved">您的入群申请已通过。</string>
    <string name="MessageRecord_a_request_to_join_the_group_from_s_has_been_approved">%1$s 的入群申请已通过。</string>

    <!-- GV2 group link deny -->
    <string name="MessageRecord_your_request_to_join_the_group_has_been_denied_by_an_admin">您的入群申请已被管理员拒绝。</string>
    <string name="MessageRecord_s_denied_a_request_to_join_the_group_from_s">%1$s 拒绝了 %2$s 的入群申请。</string>
    <string name="MessageRecord_a_request_to_join_the_group_from_s_has_been_denied">%1$s 的入群申请未通过。</string>
    <string name="MessageRecord_you_canceled_your_request_to_join_the_group">您撤回了入群请求。</string>
    <string name="MessageRecord_s_canceled_their_request_to_join_the_group">%1$s 撤回了其入群申请。</string>

    <!-- End of GV2 specific update messages -->

    <string name="MessageRecord_your_safety_number_with_s_has_changed">您与 %1$s 的安全码已更改。</string>
    <string name="MessageRecord_you_marked_your_safety_number_with_s_verified">已将您与 %1$s 的安全码标记为已验证</string>
    <string name="MessageRecord_you_marked_your_safety_number_with_s_verified_from_another_device">已在另一设备上将您与 %1$s 的安全码标记为已验证</string>
    <string name="MessageRecord_you_marked_your_safety_number_with_s_unverified">已将您与 %1$s 的安全码标记为未验证</string>
    <string name="MessageRecord_you_marked_your_safety_number_with_s_unverified_from_another_device">已在另一设备上将您与 %1$s 的安全码标记为未验证</string>
    <string name="MessageRecord_a_message_from_s_couldnt_be_delivered">来自 %1$s 消息无法送到</string>
    <string name="MessageRecord_s_changed_their_phone_number">%1$s已更改电话号码</string>
    <!-- Update item message shown in the release channel when someone is already a sustainer so we ask them if they want to boost. -->
    <string name="MessageRecord_like_this_new_feature_help_support_signal_with_a_one_time_donation">喜欢这个新功能吗？请通过单次捐款支持 Signal 吧。</string>
    <!-- Update item message shown when we merge two threads together. First placeholder is a name, second placeholder is a phone number. -->
    <string name="MessageRecord_your_message_history_with_s_and_their_number_s_has_been_merged">您与%1$s的消息记录和对方的号码 %2$s 已合并。</string>
    <!-- Update item message shown when we merge two threads together and we don\'t know the phone number of the other thread. The placeholder is a person\'s name. -->
    <string name="MessageRecord_your_message_history_with_s_and_another_chat_has_been_merged">您与%1$s的消息记录和属于对方的其他聊天信息已合并。</string>
    <!-- Update item message shown when you find out a phone number belongs to a person you had a conversation with. First placeholder is a phone number, second placeholder is a name. -->
    <string name="MessageRecord_s_belongs_to_s">%1$s 属于%2$s</string>
    <!-- Message to notify sender that activate payments request has been sent to the recipient -->
    <string name="MessageRecord_you_sent_request">您给%1$s发送了激活付款请求</string>
    <!-- Request message from recipient to activate payments -->
    <string name="MessageRecord_wants_you_to_activate_payments">%1$s希望您激活付款。只给信任的人发送付款。</string>
    <!-- Message to inform user that payments was activated-->
    <string name="MessageRecord_you_activated_payments">您已激活付款</string>
    <!-- Message to inform sender that recipient can now accept payments -->
    <string name="MessageRecord_can_accept_payments">%1$s现在可以接受付款啦</string>

    <!-- Group Calling update messages -->
    <string name="MessageRecord_s_started_a_group_call_s">%1$s发起了群组通话 · %2$s</string>
    <string name="MessageRecord_you_started_a_group_call_s">您发起了一个群组通话 · %1$s</string>
    <string name="MessageRecord_s_is_in_the_group_call_s">%1$s 在群通话中 · %2$s</string>
    <string name="MessageRecord_you_are_in_the_group_call_s1">您在群通话中 · %1$s</string>
    <string name="MessageRecord_s_and_s_are_in_the_group_call_s1">%1$s 和 %2$s 在群通话中 · %3$s</string>
    <string name="MessageRecord_group_call_s">群组通话 · %1$s</string>

    <string name="MessageRecord_s_started_a_group_call">%1$s发起了群通话</string>
    <string name="MessageRecord_you_started_a_group_call">您发起了一个群组通话</string>
    <string name="MessageRecord_s_is_in_the_group_call">%1$s 在群通话中</string>
    <string name="MessageRecord_you_are_in_the_group_call">您在此群组通话中</string>
    <string name="MessageRecord_s_and_s_are_in_the_group_call">%1$s 和 %2$s 在群通话中</string>
    <string name="MessageRecord_group_call">群组通话</string>

    <string name="MessageRecord_you">您</string>

    <plurals name="MessageRecord_s_s_and_d_others_are_in_the_group_call_s">
        <item quantity="other">%1$s，%2$s 和其他%3$d位成员在群组通话中 · %4$s</item>
    </plurals>

    <plurals name="MessageRecord_s_s_and_d_others_are_in_the_group_call">
        <item quantity="other">%1$s，%2$s 和其他%3$d位成员在群组通话中</item>
    </plurals>

    <!-- In-conversation update message to indicate that the current contact is sms only and will need to migrate to signal to continue the conversation in signal. -->
    <string name="MessageRecord__you_will_no_longer_be_able_to_send_sms_messages_from_signal_soon">您很快将无法从 Signal 发送短信消息。您可以邀请%1$s加入 Signal，在这里进行对话。</string>
    <!-- In-conversation update message to indicate that the current contact is sms only and will need to migrate to signal to continue the conversation in signal. -->
    <string name="MessageRecord__you_can_no_longer_send_sms_messages_in_signal">您无法再从 Molly 发送短信消息。您可以邀请%1$s加入 Molly，在这里进行对话。</string>
    <!-- Body for quote when message being quoted is an in-app payment message -->
    <string name="MessageRecord__payment_s">付款：%1$s</string>

    <!-- MessageRequestBottomView -->
    <string name="MessageRequestBottomView_accept">接受</string>
    <string name="MessageRequestBottomView_continue">继续</string>
    <string name="MessageRequestBottomView_delete">删除</string>
    <string name="MessageRequestBottomView_block">屏蔽</string>
    <string name="MessageRequestBottomView_unblock">取消屏蔽</string>
    <!-- Text explaining a message request from someone you\'ve removed before -->
    <string name="MessageRequestBottomView_do_you_want_to_let_s_message_you_you_removed_them_before">是否允许%1$s给您发送消息并与其分享您的名字和照片？您此前已移除该用户。</string>
    <string name="MessageRequestBottomView_do_you_want_to_let_s_message_you_they_wont_know_youve_seen_their_messages_until_you_accept">是否允许 %1$s 给您发消息并查看您的昵称头像？您同意前对方无法知晓您是否查看了其消息。</string>
    <!-- Shown in message request flow. Describes what will happen if you unblock a Signal user -->
    <string name="MessageRequestBottomView_do_you_want_to_let_s_message_you_wont_receive_any_messages_until_you_unblock_them">是否允许%1$s给您发送消息并向其显示您的名称和照片？在取消屏蔽之前，您不会收到对方的任何消息。</string>
    <!-- Shown in message request flow. Describes what will happen if you unblock an SMS user -->
    <string name="MessageRequestBottomView_do_you_want_to_let_s_message_you_wont_receive_any_messages_until_you_unblock_them_SMS">是否允许%1$s给您发送消息？在取消屏蔽之前，您不会收到对方的任何消息。</string>
    <string name="MessageRequestBottomView_get_updates_and_news_from_s_you_wont_receive_any_updates_until_you_unblock_them">是否要接收%1$s的更新和新闻？在取消屏蔽之前，您不会收到对方的任何更新消息。</string>
    <string name="MessageRequestBottomView_continue_your_conversation_with_this_group_and_share_your_name_and_photo">要参与此群组对话并向其成员分享您的昵称和头像吗？</string>
    <string name="MessageRequestBottomView_upgrade_this_group_to_activate_new_features">此旧版群组已无法使用。请创建新群组以激活“@提及”和“管理员”等新功能。</string>
    <string name="MessageRequestBottomView_this_legacy_group_can_no_longer_be_used">由于人数太多，此旧版群组已无法使用。人数上限为%1$d。</string>
    <string name="MessageRequestBottomView_continue_your_conversation_with_s_and_share_your_name_and_photo">要继续与%1$s聊天并与其分享您的昵称和头像吗？</string>
    <string name="MessageRequestBottomView_do_you_want_to_join_this_group_they_wont_know_youve_seen_their_messages_until_you_accept">是否加入此群组并与之分享您的名字和头像？接受邀请前群成员无法知道您是否阅读了他们发来的消息。</string>
    <string name="MessageRequestBottomView_do_you_want_to_join_this_group_you_wont_see_their_messages">要加入此群组并与群组成员分享您的名称和照片吗？在您接受之前，您将不会看到群组成员的消息。</string>
    <string name="MessageRequestBottomView_join_this_group_they_wont_know_youve_seen_their_messages_until_you_accept">是否加入此群组？接受邀请前群成员无法知道您是否阅读了他们发来的消息。</string>
    <string name="MessageRequestBottomView_unblock_this_group_and_share_your_name_and_photo_with_its_members">是否取消屏蔽该群组并向其显示您的名称和照片？在取消屏蔽之前，您不会收到该群组的任何消息。</string>
  <!-- Removed by excludeNonTranslatables <string name="MessageRequestBottomView_legacy_learn_more_url" translatable="false">https://support.signal.org/hc/articles/360007459591</string> -->
    <string name="MessageRequestProfileView_view">查看</string>
    <string name="MessageRequestProfileView_member_of_one_group">%1$s 的成员</string>
    <string name="MessageRequestProfileView_member_of_two_groups">%1$s 和 %2$s 的成员</string>
    <string name="MessageRequestProfileView_member_of_many_groups">%1$s、%2$s 和 %3$s 的成员</string>
    <plurals name="MessageRequestProfileView_members">
        <item quantity="other">%1$d 成员</item>
    </plurals>
    <!-- Describes the number of members in a group. The string MessageRequestProfileView_invited is nested in the parentheses. -->
    <plurals name="MessageRequestProfileView_members_and_invited">
        <item quantity="other">%1$d 个成员（%2$s）</item>
    </plurals>
    <!-- Describes the number of people invited to a group. Nested inside of the string MessageRequestProfileView_members_and_invited -->
    <plurals name="MessageRequestProfileView_invited">
        <item quantity="other">已邀请 %1$d 人</item>
    </plurals>
    <plurals name="MessageRequestProfileView_member_of_d_additional_groups">
        <item quantity="other">更多%1$d个群组</item>
    </plurals>

    <!-- PassphraseChangeActivity -->
    <string name="PassphraseChangeActivity_passphrases_dont_match_exclamation">密码不匹配！</string>
    <string name="PassphraseChangeActivity_incorrect_old_passphrase_exclamation">错误的旧密码！</string>
    <string name="PassphraseChangeActivity_enter_new_passphrase_exclamation">输入新的密码！</string>

    <!-- DeviceProvisioningActivity -->
    <string name="DeviceProvisioningActivity_link_this_device">关联该设备？</string>
    <string name="DeviceProvisioningActivity_continue">继续</string>

    <string name="DeviceProvisioningActivity_content_intro">这将可以：</string>
    <string name="DeviceProvisioningActivity_content_bullets">
        • 查看你的全部消息 \n• 以你的名义发送消息
    </string>
    <string name="DeviceProvisioningActivity_content_progress_title">正在关联设备</string>
    <string name="DeviceProvisioningActivity_content_progress_content">正在关联新设备…</string>
    <string name="DeviceProvisioningActivity_content_progress_success">设备成功关联！</string>
    <string name="DeviceProvisioningActivity_content_progress_no_device">未找到设备。</string>
    <string name="DeviceProvisioningActivity_content_progress_network_error">网络错误。</string>
    <string name="DeviceProvisioningActivity_content_progress_key_error">无效二维码。</string>
    <string name="DeviceProvisioningActivity_sorry_you_have_too_many_devices_linked_already">很抱歉，关联设备过多，请先移除一些。</string>
    <string name="DeviceActivity_sorry_this_is_not_a_valid_device_link_qr_code">抱歉，设备关联二维码无效。</string>
    <string name="DeviceProvisioningActivity_link_a_signal_device">关联 Signal 设备？</string>
    <string name="DeviceProvisioningActivity_it_looks_like_youre_trying_to_link_a_signal_device_using_a_3rd_party_scanner">您好像在使用第三方扫描应用来关联 Signal 设备。出于安全考量，请使用 Signal 再次扫描二维码。</string>

    <string name="DeviceActivity_signal_needs_the_camera_permission_in_order_to_scan_a_qr_code">Molly 需“相机”权限，来扫描二维码，但该权限已永久禁用。请访问应用设置菜单，选择“权限”并启用“相机”。</string>
    <string name="DeviceActivity_unable_to_scan_a_qr_code_without_the_camera_permission">没有“相机”权限，无法扫描二维码</string>

    <!-- OutdatedBuildReminder -->
    <string name="OutdatedBuildReminder_update_now">现在升级</string>
    <string name="OutdatedBuildReminder_your_version_of_signal_will_expire_today">此 Signal 版本将在今天过期，请升级到最新版本。</string>
    <plurals name="OutdatedBuildReminder_your_version_of_signal_will_expire_in_n_days">
        <item quantity="other">此版本 Signal 将在%1$d天后过期，请升级到最新版本。</item>
    </plurals>

    <!-- PassphrasePromptActivity -->
    <string name="PassphrasePromptActivity_enter_passphrase">输入密码</string>
    <string name="PassphrasePromptActivity_watermark_content_description">Molly 图标</string>
    <string name="PassphrasePromptActivity_ok_button_content_description">提交密码</string>
    <string name="PassphrasePromptActivity_invalid_passphrase_exclamation">无效密码！</string>
    <string name="PassphrasePromptActivity_unlock_signal">解锁 Molly</string>
    <string name="PassphrasePromptActivity_signal_android_lock_screen">Molly Android - 锁定屏幕</string>

    <!-- PlacePickerActivity -->
    <string name="PlacePickerActivity_title">地图</string>

    <string name="PlacePickerActivity_drop_pin">标注</string>
    <string name="PlacePickerActivity_accept_address">接受地址</string>

    <!-- PlayServicesProblemFragment -->
    <string name="PlayServicesProblemFragment_the_version_of_google_play_services_you_have_installed_is_not_functioning">当前安装的 Google Play 服务版本无法正常运行。请重新安装 Google Play 服务并重试。</string>

    <!-- PinRestoreEntryFragment -->
    <string name="PinRestoreEntryFragment_incorrect_pin">PIN 错误</string>
    <string name="PinRestoreEntryFragment_skip_pin_entry">跳过 PIN 码设置？</string>
    <string name="PinRestoreEntryFragment_need_help">需要协助？</string>
    <string name="PinRestoreEntryFragment_your_pin_is_a_d_digit_code">PIN 码是您创建的%1$d位及以上的密码，可以是纯数字或数字字母混合。如果忘了 PIN 码，您可以注册一个新账户，但您会丢失所有保存过的设置，比如您的个人介绍。</string>
    <string name="PinRestoreEntryFragment_if_you_cant_remember_your_pin">如果忘记你的 PIN，可再新建一个。你可以注册并使用你的账号，但某些已保存设置，如个人资料信息，将丢失。</string>
    <string name="PinRestoreEntryFragment_create_new_pin">新建 PIN 码</string>
    <string name="PinRestoreEntryFragment_contact_support">联系支持</string>
    <string name="PinRestoreEntryFragment_cancel">取消</string>
    <string name="PinRestoreEntryFragment_skip">跳过</string>
    <plurals name="PinRestoreEntryFragment_you_have_d_attempt_remaining">
        <item quantity="other">您还剩%1$d次机会。若尝试次数达到上限，您可以创建新的 PIN 码。您可以注册和使用您的账户，但会丢失所有保存过的设置，比如您的个人介绍。</item>
    </plurals>
    <string name="PinRestoreEntryFragment_signal_registration_need_help_with_pin">Signal 注册 - 需要安卓 PIN 码相关帮助</string>

    <!-- PinRestoreLockedFragment -->
    <string name="PinRestoreLockedFragment_create_your_pin">创建 PIN</string>
    <string name="PinRestoreLockedFragment_youve_run_out_of_pin_guesses">你的 PIN 码错误次数达到上限，但你还是可以通过创建新的 PIN 码以进入你的 Signal 账户。出于对你的隐私和安全考虑，你的账户会在不保存任何个人资料或设置下被还原。</string>
    <string name="PinRestoreLockedFragment_create_new_pin">新建 PIN 码</string>
  <!-- Removed by excludeNonTranslatables <string name="PinRestoreLockedFragment_learn_more_url" translatable="false">https://support.signal.org/hc/articles/360007059792</string> -->

    <!-- Dialog button text indicating user wishes to send an sms code isntead of skipping it -->
    <string name="ReRegisterWithPinFragment_send_sms_code">发送短信验证码</string>
    <!-- Email subject used when user contacts support about an issue with the reregister flow. -->
    <string name="ReRegisterWithPinFragment_support_email_subject">Signal 注册 - 需要安卓版重新注册 PIN 码的相关帮助</string>
    <!-- Dialog message shown in reregister flow when tapping a informational button to to learn about pins or contact support for help -->
    <string name="ReRegisterWithPinFragment_need_help_local">PIN 码是您创建的一个不少于 %1$d 位数的密码。这个密码可以是纯数字，也可以是数字和字母的组合。如果您忘记了自己的 PIN 码，您可以创建一个新的 PIN 码。</string>
    <!-- Dialog message shown in reregister flow when user requests to skip this flow and return to the normal flow -->
    <string name="ReRegisterWithPinFragment_skip_local">如果您忘记了自己的 PIN 码，您可以创建一个新的 PIN 码。</string>
    <!-- Dialog message shown in reregister flow when user uses up all of their guesses for their pin and we are going to move on -->
    <string name="ReRegisterWithPinFragment_out_of_guesses_local">您尝试输入 PIN 码的次数已超过限定的次数，不过您仍然可以通过创建一个新的 PIN 码来登录您的 Signal 账户。</string>

    <!-- PinOptOutDialog -->
    <string name="PinOptOutDialog_warning">警告</string>
    <string name="PinOptOutDialog_if_you_disable_the_pin_you_will_lose_all_data">如果禁用 PIN，重新注册 Signal 时您将会丢失全部数据，除非您手动备份并还原这些数据。注册锁定功能在禁用 PIN 期间无法启用。</string>
    <string name="PinOptOutDialog_disable_pin">禁用 PIN</string>

    <!-- RatingManager -->
    <string name="RatingManager_rate_this_app">对此应用评分</string>
    <string name="RatingManager_if_you_enjoy_using_this_app_please_take_a_moment">如果您喜欢使用此应用，请使用片刻时间对其进行打分。</string>
    <string name="RatingManager_rate_now">立刻评价！</string>
    <string name="RatingManager_no_thanks">不，谢谢。</string>
    <string name="RatingManager_later">稍后</string>

    <!-- ReactionsBottomSheetDialogFragment -->
    <string name="ReactionsBottomSheetDialogFragment_all">全部 · %1$d</string>

    <!-- ReactionsConversationView -->
    <string name="ReactionsConversationView_plus">+%1$d</string>

    <!-- ReactionsRecipientAdapter -->
    <string name="ReactionsRecipientAdapter_you">您</string>

    <!-- RecaptchaRequiredBottomSheetFragment -->
    <string name="RecaptchaRequiredBottomSheetFragment_verify_to_continue_messaging">验证以继续发送消息</string>
    <string name="RecaptchaRequiredBottomSheetFragment_to_help_prevent_spam_on_signal">为了防止 Molly 垃圾消息，请完成验证。</string>
    <string name="RecaptchaRequiredBottomSheetFragment_after_verifying_you_can_continue_messaging">验证之后，可继续发送消息。任何暂停消息将自动发送。</string>

    <!-- Recipient -->
    <string name="Recipient_you">您</string>
    <!-- Name of recipient representing user\'s \'My Story\' -->
    <string name="Recipient_my_story">我的动态</string>
    <!-- Name of recipient for a call link without a name -->
    <string name="Recipient_signal_call">Molly 通话</string>

    <!-- RecipientPreferencesActivity -->
    <string name="RecipientPreferenceActivity_block">屏蔽</string>
    <string name="RecipientPreferenceActivity_unblock">取消屏蔽</string>

    <!-- RecipientProvider -->

    <!-- RedPhone -->
    <string name="RedPhone_answering">正在接听…</string>
    <string name="RedPhone_ending_call">正在挂断…</string>
    <string name="RedPhone_ringing">响铃中…</string>
    <string name="RedPhone_busy">占线</string>
    <string name="RedPhone_recipient_unavailable">接收人无法应答</string>
    <string name="RedPhone_network_failed">网络失败！</string>
    <string name="RedPhone_number_not_registered">号码未注册！</string>
    <string name="RedPhone_the_number_you_dialed_does_not_support_secure_voice">您输入的号码不支持加密语音！</string>
    <string name="RedPhone_got_it">知道了</string>

    <!-- Valentine\'s Day Megaphone -->
    <!-- Title text for the Valentine\'s Day donation megaphone. The placeholder will always be a heart emoji. Needs to be a placeholder for Android reasons. -->
    <!-- Body text for the Valentine\'s Day donation megaphone. -->

    <!-- WebRtcCallActivity -->
    <string name="WebRtcCallActivity__tap_here_to_turn_on_your_video">点击这里以启用视频</string>
    <string name="WebRtcCallActivity__to_call_s_signal_needs_access_to_your_camera">Molly 需要访问您的麦克风来呼叫 %1$s</string>
    <string name="WebRtcCallActivity__signal_s">Molly 呼叫 %1$s</string>
    <string name="WebRtcCallActivity__calling">呼叫中…</string>
    <!-- Call status shown when an active call was disconnected (e.g., network hiccup) and is trying to reconnect -->
    <string name="WebRtcCallActivity__reconnecting">重连中…</string>
    <!-- Title for dialog warning about lacking bluetooth permissions during a call -->
    <string name="WebRtcCallActivity__bluetooth_permission_denied">蓝牙权限被拒</string>
    <!-- Message for dialog warning about lacking bluetooth permissions during a call and references the permission needed by name -->
    <string name="WebRtcCallActivity__please_enable_the_nearby_devices_permission_to_use_bluetooth_during_a_call">请启用“附近的设备”以便在通话中使用蓝牙。</string>
    <!-- Positive action for bluetooth warning dialog to open settings -->
    <string name="WebRtcCallActivity__open_settings">打开设置</string>
    <!-- Negative action for bluetooth warning dialog to dismiss dialog -->
    <string name="WebRtcCallActivity__not_now">稍后再说</string>
    <!-- Title for dialog to approve all requests -->
    <plurals name="WebRtcCallActivity__approve_d_requests">
        <item quantity="other">要批准 %1$d 个请求吗？</item>
    </plurals>
    <!-- Positive action for call link approve all dialog -->
    <string name="WebRtcCallActivity__approve_all">全部批准</string>
    <!-- Message for dialog to approve all requests -->
    <plurals name="WebRtcCallActivity__d_people_will_be_added_to_the_call">
        <item quantity="other">%1$d 个人将会被添加到通话中。</item>
    </plurals>
    <!-- Title for dialog to deny all requests -->
    <plurals name="WebRtcCallActivity__deny_d_requests">
        <item quantity="other">要拒绝 %1$d 个请求吗？</item>
    </plurals>
    <!-- Message for dialog to deny all requests -->
    <plurals name="WebRtcCallActivity__d_people_will_not_be_added_to_the_call">
        <item quantity="other">%1$d 个人将不会被添加到通话中。</item>
    </plurals>
    <!-- Positive action for call link deny all dialog -->
    <string name="WebRtcCallActivity__deny_all">全部拒绝</string>
    <!-- Displayed in call status when users are pending -->
    <plurals name="WebRtcCallActivity__d_people_waiting">
        <item quantity="other">%1$d 个人正在等待</item>
    </plurals>
    <!-- Displayed in call status during call link when no users are pending -->
    <plurals name="WebRtcCallActivity__d_people">
        <item quantity="other">%1$d 人</item>
    </plurals>
    <!-- Title of dialog displayed when a user\'s join request is denied for call link entry -->
    <string name="WebRtcCallActivity__join_request_denied">加入请求被拒绝</string>
    <!-- Message of dialog displayed when a user\'s join request is denied for call link entry -->
    <string name="WebRtcCallActivity__your_request_to_join_this_call_has_been_denied">您加入通话的请求已被拒绝。</string>
    <!-- Title of dialog displayed when a user is removed from a call link -->
    <string name="WebRtcCallActivity__removed_from_call">被移除出通话</string>
    <!-- Message of dialog displayed when a user is removed from a call link -->
    <string name="WebRtcCallActivity__someone_has_removed_you_from_the_call">有人已将您移除出通话。</string>

    <!-- WebRtcCallView -->
    <string name="WebRtcCallView__signal_call">Signal 通话</string>
    <string name="WebRtcCallView__signal_video_call">Signal 视频通话</string>
    <string name="WebRtcCallView__start_call">发起通话</string>
    <string name="WebRtcCallView__join_call">加入通话</string>
    <string name="WebRtcCallView__call_is_full">通话人数已满</string>
    <string name="WebRtcCallView__the_maximum_number_of_d_participants_has_been_Reached_for_this_call">此通话人数已达%1$d人上限，请稍候再试。</string>
    <string name="WebRtcCallView__your_video_is_off">您的视频已关闭</string>
    <string name="WebRtcCallView__reconnecting">重连中…</string>
    <string name="WebRtcCallView__joining">正在加入…</string>
    <string name="WebRtcCallView__disconnected">连接已断开</string>
    <!-- Utilized in the lobby before joining a call link -->
    <string name="WebRtcCallView__signal_call_link">Signal 通话链接</string>
    <!-- Warning displayed when entering a call via a link -->
    <string name="WebRtcCallView__anyone_who_joins">通过此链接加入通话的任何人都能看到您的名称、头像和电话号码。</string>
    <!-- Displayed on the call screen as the status when waiting to be let into a call link by an admin -->
    <string name="WebRtcCallView__waiting_to_be_let_in">正在等待批准……</string>

    <string name="WebRtcCallView__signal_will_ring_s">Signal 将会拨给%1$s</string>
    <string name="WebRtcCallView__signal_will_ring_s_and_s">Signal 将会拨给%1$s和%2$s</string>
    <plurals name="WebRtcCallView__signal_will_ring_s_s_and_d_others">
        <item quantity="other">Signal 将会拨给%1$s、%2$s和其他 %3$d 人</item>
    </plurals>

    <string name="WebRtcCallView__s_will_be_notified">%1$s将会收到通知</string>
    <string name="WebRtcCallView__s_and_s_will_be_notified">%1$s和%2$s将会收到通知</string>
    <plurals name="WebRtcCallView__s_s_and_d_others_will_be_notified">
        <item quantity="other">%1$s、%2$s和其他 %3$d 人将会收到通知</item>
    </plurals>

    <string name="WebRtcCallView__ringing_s">正在呼叫%1$s</string>
    <string name="WebRtcCallView__ringing_s_and_s">正在呼叫%1$s和%2$s</string>
    <plurals name="WebRtcCallView__ringing_s_s_and_d_others">
        <item quantity="other">正在呼叫%1$s、%2$s和其他 %3$d 人</item>
    </plurals>

    <string name="WebRtcCallView__s_is_calling_you">%1$s正在呼叫您</string>
    <string name="WebRtcCallView__s_is_calling_you_and_s">%1$s正在呼叫您和%2$s</string>
    <string name="WebRtcCallView__s_is_calling_you_s_and_s">%1$s正在呼叫您、%2$s和%3$s</string>
    <plurals name="WebRtcCallView__s_is_calling_you_s_s_and_d_others">
        <item quantity="other">%1$s正在呼叫您、%2$s、%3$s和其他 %4$d 人</item>
    </plurals>

    <string name="WebRtcCallView__no_one_else_is_here">没有人在这里</string>
    <string name="WebRtcCallView__s_is_in_this_call">%1$s 在此通话中</string>
    <string name="WebRtcCallView__s_are_in_this_call">%1$s正在此通话中</string>
    <string name="WebRtcCallView__s_and_s_are_in_this_call">%1$s 和 %2$s 在此通话中</string>

    <plurals name="WebRtcCallView__s_s_and_d_others_are_in_this_call">
        <item quantity="other">%1$s、%2$s 及其它 %3$d 位用户在此通话中</item>
    </plurals>

    <!-- Toggle content description for toggling camera direction  -->
    <string name="WebRtcCallView__toggle_camera_direction">切换相机方向</string>
    <!-- Toggle content description for toggling audio output  -->
    <string name="WebRtcCallView__toggle_speaker">切换扬声器</string>
    <!-- Toggle content description for toggling camera state  -->
    <string name="WebRtcCallView__toggle_camera">切换相机</string>
    <!-- Toggle content description for toggling mute state  -->
    <string name="WebRtcCallView__toggle_mute">切换静音</string>
    <!-- Content description for additional actions menu button -->
    <string name="WebRtcCallView__additional_actions">其他操作</string>
    <!-- Content description for end-call button -->
    <string name="WebRtcCallView__end_call">结束呼叫</string>

    <!-- Error message when the developer added a button in the wrong place. -->
    <string name="WebRtcAudioOutputToggleButton_fragment_activity_error">出现了一个 UI 错误。请向开发人员报告该错误。</string>
    <!-- Error message when the user is trying to change audio outputs but none are present. -->
    <string name="WebRtcAudioOutputToggleButton_no_eligible_audio_i_o_detected">未检测到符合条件的音频输入/输出。</string>
    <!-- A text description of the bluetooth icon, used for accessibility. -->
    <string name="WebRtcAudioOutputBottomSheet__bluetooth_icon_content_description">蓝牙设备图标。</string>
    <!-- A text description of the headset icon, used for accessibility. -->
    <string name="WebRtcAudioOutputBottomSheet__headset_icon_content_description">有线耳机图标。</string>
    <!-- A text description of the speaker icon, used for accessibility. -->
    <string name="WebRtcAudioOutputBottomSheet__speaker_icon_content_description">扬声器图标。</string>
    <!-- A text description of the earpiece icon, used for accessibility. -->
    <string name="WebRtcAudioOutputBottomSheet__earpiece_icon_content_description">设备耳机图标。</string>

    <!-- A clickable button to "raise your hand" in a group call to signify you have something to say -->
    <string name="CallOverflowPopupWindow__raise_hand">举手</string>
    <!-- A description of a clickable image representing a raised hand -->
    <string name="CallOverflowPopupWindow__raise_hand_illustration_content_description">举手</string>
    <!-- A dialog prompt to confirm you want to lower your hand -->
    <string name="CallOverflowPopupWindow__lower_your_hand">要放下吗？</string>
    <!-- A dialog button to confirm you would like to lower your hand -->
    <string name="CallOverflowPopupWindow__lower_hand">放下</string>
    <!-- A negative button for a dialog confirming the user wants to lower their hand (withdraw a raised hand) -->
    <string name="CallOverflowPopupWindow__cancel">取消</string>
    <!-- A notification to the user that they successfully raised their hand -->
    <string name="CallOverflowPopupWindow__you_raised_your_hand">您举手了</string>
    <!-- A button to take you to a list of participants with raised hands -->
    <string name="CallOverflowPopupWindow__view">查看</string>

    <!-- A notification to the user that one or more participants in the call successfully raised their hand. In the singular case, it is a name. In the plural case, it is a name or "You" -->
    <plurals name="CallOverflowPopupWindow__raised_a_hand">
        <item quantity="other">%1$s + %2$d 举手了</item>
    </plurals>

    <!-- A badge to show how many hands are raised. The first string may be a name or "You" -->
    <plurals name="CallRaiseHandSnackbar_raised_hands">
        <item quantity="other">%1$s + %2$d</item>
    </plurals>

    <!-- An accessibility label for screen readers on a view that can be expanded -->
    <string name="CallOverflowPopupWindow__expand_snackbar_accessibility_label">展开举手视图</string>

    <!-- AboutSheet -->
    <!-- Displayed in a sheet row and allows user to open signal connection explanation on tap -->
    <string name="AboutSheet__signal_connection">Signal 密友</string>
    <!-- Explains that the given user (placeholder is short name) is in the users system contact -->
    <string name="AboutSheet__s_is_in_your_system_contacts">%1$s在您的系统通讯录中</string>
    <!-- Notice in a row when user has no groups in common -->
    <string name="AboutSheet__you_have_no_groups_in_common">你们没有共同群组</string>
    <!-- Notice when a user is not a connection to review requests carefully -->
    <string name="AboutSheet__review_requests_carefully">请仔细审查请求</string>
    <!-- Text used when user has groups in common. Placeholder is the count -->
    <plurals name="AboutSheet__d_groups_in">
        <item quantity="other">%1$d 个共同群组</item>
    </plurals>
    <!-- Text displayed in title for external recipients -->
    <string name="AboutSheet__about">关于</string>
    <!-- Text displayed in title for you -->
    <string name="AboutSheet__you">您</string>

    <!-- CallParticipantsListDialog -->
    <plurals name="CallParticipantsListDialog_in_this_call">
        <item quantity="other">通话成员(%1$d)</item>
    </plurals>
    <plurals name="CallParticipantsListDialog__signal_will_ring">
        <item quantity="other">Signal 将会拨给(%1$d)</item>
    </plurals>
    <plurals name="CallParticipantsListDialog__signal_will_notify">
        <item quantity="other">Signal 将会通知(%1$d)</item>
    </plurals>
    <plurals name="CallParticipantsListDialog__raised_hands">
        <item quantity="other">举手（%1$d）</item>
    </plurals>

    <!-- CallParticipantView -->
    <string name="CallParticipantView__s_is_blocked">%1$s已被屏蔽</string>
    <string name="CallParticipantView__more_info">更多信息</string>
    <string name="CallParticipantView__you_wont_receive_their_audio_or_video">你将不会收到他们的音频或视频，他们也不会收到你的。</string>
    <string name="CallParticipantView__cant_receive_audio_video_from_s">无法从%1$s接收音频 &amp; 视频</string>
    <string name="CallParticipantView__cant_receive_audio_and_video_from_s">无法从%1$s接收音频与视频</string>
    <string name="CallParticipantView__this_may_be_Because_they_have_not_verified_your_safety_number_change">这可能是因为对方还未对您的安全码更新进行验证，或对方的设备有问题，或对方已将您屏蔽。</string>

    <!-- CallToastPopupWindow -->
    <string name="CallToastPopupWindow__swipe_to_view_screen_share">轻扫查看屏幕共享</string>

    <!-- ProxyBottomSheetFragment -->
    <string name="ProxyBottomSheetFragment_proxy_server">代理服务器</string>
    <string name="ProxyBottomSheetFragment_proxy_address">代理地址</string>
    <string name="ProxyBottomSheetFragment_do_you_want_to_use_this_proxy_address">是否使用该代理地址？</string>
    <string name="ProxyBottomSheetFragment_use_proxy">使用代理</string>
    <string name="ProxyBottomSheetFragment_successfully_connected_to_proxy">成功连接代理。</string>

    <!-- RecaptchaProofActivity -->
    <string name="RecaptchaProofActivity_failed_to_submit">提交失败</string>
    <string name="RecaptchaProofActivity_complete_verification">完成验证</string>

    <!-- RegistrationActivity -->
    <string name="RegistrationActivity_select_your_country">选择国家</string>
    <string name="RegistrationActivity_you_must_specify_your_country_code">必须指定 国家代码
    </string>
    <string name="RegistrationActivity_please_enter_a_valid_phone_number_to_register">请输入一个有效的电话号码来注册。</string>
    <string name="RegistrationActivity_invalid_number">号码无效</string>
    <string name="RegistrationActivity_the_number_you_specified_s_is_invalid">指定的号码 (%1$s) 无效。
    </string>

    <!-- Dialog title shown when registering and we want to verify they entered the correct number before proceeding. -->
    <string name="RegistrationActivity_phone_number_verification_dialog_title">下方的电话号码是否正确？</string>
    <!-- Dialog title shown when re-registering and skip sms flow failed or was aborted and now need perform additional verification via sms and warn about carrier charges -->
    <string name="RegistrationActivity_additional_verification_required">需要进行额外验证</string>
    <!-- Dialog message shown when we need to verify sms and carrier rates may apply. -->
    <string name="RegistrationActivity_a_verification_code_will_be_sent_to_this_number">此电话号码将会收到一个验证码。发送验证码可能会收取短信费。</string>
    <string name="RegistrationActivity_you_will_receive_a_call_to_verify_this_number">您将收到来电以验证该数字。</string>
    <string name="RegistrationActivity_edit_number">编辑号码</string>
    <string name="RegistrationActivity_missing_google_play_services">Google Play 服务缺失</string>
    <string name="RegistrationActivity_this_device_is_missing_google_play_services">设备缺少 Google Play 服务框架，可使用 Molly，但功能与稳定性将受到影响。\n\n如果您不是高级用户，或者运行的为原厂安卓系统，或者认为该提示有误，请联系 support@molly.im 获取帮助。</string>
    <string name="RegistrationActivity_i_understand">我明白。</string>
    <string name="RegistrationActivity_play_services_error">Google Play 服务错误</string>
    <string name="RegistrationActivity_google_play_services_is_updating_or_unavailable">Google Play 服务正在更新或者暂时不可用，请稍后再试。</string>
    <string name="RegistrationActivity_terms_and_privacy">条款和隐私政策</string>
    <string name="RegistrationActivity_signal_needs_access_to_your_contacts_and_media_in_order_to_connect_with_friends">Signal 需要通讯录和媒体权限以帮助您联系朋友和发送消息。您的通讯录将通过 Signal 的私密联系人发现技术上传，这意味着您的联系人将获得端对端加密保护，对 Signal 服务绝对不可见。</string>
    <string name="RegistrationActivity_signal_needs_access_to_your_contacts_in_order_to_connect_with_friends">Signal 需要通讯录权限以帮助您联系朋友。您的通讯录将通过 Signal 的私密联系人发现技术上传，这意味着您的联系人将获得端对端加密保护，对 Signal 服务绝对不可见。</string>
    <string name="RegistrationActivity_rate_limited_to_service">您尝试注册此号码次数过多，请稍候再试。</string>
    <!--    During registration, if the user attempts (and fails) to register, we display this error message with a number of minutes timer they are allowed to try again.-->
    <string name="RegistrationActivity_rate_limited_to_try_again">您尝试注册此号码的次数过多，请在 %1$s 后再试。</string>
    <string name="RegistrationActivity_unable_to_connect_to_service">无法连接到 Signal 服务，请检查网络连接并重试。</string>
    <!-- A description text for an alert dialog when the entered phone number is not eligible for a verification SMS. -->
    <string name="RegistrationActivity_we_couldnt_send_you_a_verification_code">我们无法通过短信给您发送验证码。请尝试通过语音通话进行接收。</string>
    <!-- Generic error when the app is unable to request an SMS code for an unknown reason. -->
    <string name="RegistrationActivity_unable_to_request_verification_code">无法请求验证码。请检查互联网连接并重试。</string>
    <string name="RegistrationActivity_non_standard_number_format">非标准号码格式</string>
    <string name="RegistrationActivity_the_number_you_entered_appears_to_be_a_non_standard">您输入的号码（%1$s）似乎是非标准格式。\n\n您要输入的是 %2$s 吗？</string>
    <string name="RegistrationActivity_signal_android_phone_number_format">Molly Android - 电话号码格式</string>
    <!--    Small "toast" notification to the user confirming that they have requested a new code via voice call.-->
    <string name="RegistrationActivity_call_requested">已请求通话</string>
    <!--    Small "toast" notification to the user confirming that they have requested a new code via SMS.-->
    <string name="RegistrationActivity_sms_requested">已请求发送短信</string>
    <!--    Small "toast" notification to the user confirming that they have requested a new code (through an unspecified channel).-->
    <string name="RegistrationActivity_code_requested">已请求发送验证码</string>
    <plurals name="RegistrationActivity_debug_log_hint">
        <item quantity="other">距离提交调试日志还有 %1$d 步之遥。</item>
    </plurals>
    <string name="RegistrationActivity_we_need_to_verify_that_youre_human">我们需要验证您是真正的用户。</string>
    <!-- Button label to trigger a phone call to provide the registration code, in lieu of an SMS code -->
    <string name="RegistrationActivity_voice_call">语音通话</string>
    <!-- Dialog button to cancel the pending action and return to the previous state. -->
    <string name="RegistrationActivity_cancel">取消</string>
    <string name="RegistrationActivity_next">下一步</string>
    <string name="RegistrationActivity_continue">继续</string>
    <string name="RegistrationActivity_take_privacy_with_you_be_yourself_in_every_message">让隐私与您形影不离。\n在每一条消息中展现真正的自己。</string>
    <!-- Title of registration screen when asking for the users phone number -->
    <string name="RegistrationActivity_phone_number">手机号码</string>
    <!-- Subtitle of registration screen when asking for the users phone number -->
    <string name="RegistrationActivity_enter_your_phone_number_to_get_started">请输入您的手机号以开始操作。</string>
    <string name="RegistrationActivity_enter_the_code_we_sent_to_s">请输入 %1$s 收到的验证码</string>

    <string name="RegistrationActivity_phone_number_description">手机号码</string>
    <string name="RegistrationActivity_country_code_description">国家代码</string>
    <string name="RegistrationActivity_call">呼叫</string>
    <string name="RegistrationActivity_verification_code">验证码</string>
    <string name="RegistrationActivity_resend_code">重新发送验证码</string>
    <!--    A title for a bottom sheet dialog offering to help a user having trouble entering their verification code.-->
    <string name="RegistrationActivity_support_bottom_sheet_title">在注册时遇到问题？</string>
    <!--    A list of suggestions to try for a user having trouble entering their verification code.-->
    <string name="RegistrationActivity_support_bottom_sheet_body_suggestions">• 确保您的手机有手机信号，能够接收短信或来电\n • 确认您可以接听拨到该号码的来电 • 检查您输入的电话号码是否正确无误。</string>
    <!--    A call to action for a user having trouble entering the verification to seek further help. -->
    <string name="RegistrationActivity_support_bottom_sheet_body_call_to_action">如需更多信息，请按照这里列出的故障排查步骤进行操作，或联系支持人员</string>
    <!--    A clickable piece of text that will take the user to our website with additional suggestions.-->
    <string name="RegistrationActivity_support_bottom_sheet_cta_troubleshooting_steps_substring">这里列出的故障排查步骤</string>
    <!--    A clickable piece of text that will pre-fill a request for support email in the user\'s email app.-->
    <string name="RegistrationActivity_support_bottom_sheet_cta_contact_support_substring">联系支持人员</string>

    <!-- RegistrationLockV2Dialog -->
    <string name="RegistrationLockV2Dialog_turn_on_registration_lock">开启注册锁定？</string>
    <string name="RegistrationLockV2Dialog_turn_off_registration_lock">关闭注册锁定？</string>
    <string name="RegistrationLockV2Dialog_if_you_forget_your_signal_pin_when_registering_again">再次注册 Signal 时，如果忘记 Signal PIN，将在 7 天内无法使用你的帐户。</string>
    <string name="RegistrationLockV2Dialog_turn_on">开启</string>
    <string name="RegistrationLockV2Dialog_turn_off">关闭</string>

    <!-- RevealableMessageView -->
    <string name="RevealableMessageView_view_photo">查看图片</string>
    <string name="RevealableMessageView_view_video">查看视频</string>
    <string name="RevealableMessageView_viewed">已查看</string>
    <string name="RevealableMessageView_media">媒体</string>

    <!-- ReviewBannerView -->
    <!-- ReviewBannerView text when a name conflict has been found -->
    <string name="ReviewBannerView__name_conflict_found">发现名字冲突</string>
    <!-- Button label to view name conflicts -->
    <string name="ReviewBannerView__view">查看</string>

    <!-- Search -->
    <string name="SearchFragment_no_results">没有找到关于“%1$s”的信息</string>

    <!-- ShakeToReport -->
  <!-- Removed by excludeNonTranslatables <string name="ShakeToReport_shake_detected" translatable="false">Shake detected</string> -->
  <!-- Removed by excludeNonTranslatables <string name="ShakeToReport_submit_debug_log" translatable="false">Submit debug log?</string> -->
  <!-- Removed by excludeNonTranslatables <string name="ShakeToReport_submit" translatable="false">Submit</string> -->
  <!-- Removed by excludeNonTranslatables <string name="ShakeToReport_failed_to_submit" translatable="false">Failed to submit :(</string> -->
  <!-- Removed by excludeNonTranslatables <string name="ShakeToReport_success" translatable="false">Success!</string> -->
  <!-- Removed by excludeNonTranslatables <string name="ShakeToReport_share" translatable="false">Share</string> -->

    <!-- SharedContactDetailsActivity -->
    <string name="SharedContactDetailsActivity_add_to_contacts">添加到联系人</string>
    <string name="SharedContactDetailsActivity_invite_to_signal">邀请使用 Molly</string>
    <string name="SharedContactDetailsActivity_signal_message">Signal 消息</string>
    <string name="SharedContactDetailsActivity_signal_call">Signal 呼叫</string>

    <!-- SharedContactView -->
    <string name="SharedContactView_add_to_contacts">添加到联系人</string>
    <string name="SharedContactView_invite_to_signal">邀请使用 Molly</string>
    <string name="SharedContactView_message">Signal 消息</string>

    <!-- SignalBottomActionBar -->
    <string name="SignalBottomActionBar_more">更多</string>

    <!-- SignalPinReminders -->
    <string name="SignalPinReminders_well_remind_you_again_later">PIN 码验证成功。我们稍后会再次提醒您。</string>
    <string name="SignalPinReminders_well_remind_you_again_tomorrow">PIN 码验证成功。我们明日会再次提醒您。</string>
    <string name="SignalPinReminders_well_remind_you_again_in_a_few_days">PIN 码验证成功。我们会在几天后再次提醒您。</string>
    <string name="SignalPinReminders_well_remind_you_again_in_a_week">PIN 码验证成功。我们将会在一周后再次提醒您。</string>
    <string name="SignalPinReminders_well_remind_you_again_in_a_couple_weeks">PIN 码验证成功。我们将会在几周后再次提醒您。</string>
    <string name="SignalPinReminders_well_remind_you_again_in_a_month">PIN 码验证成功。我们将会在一个月后再次提醒您。</string>

    <!-- Slide -->
    <string name="Slide_image">图片</string>
    <string name="Slide_sticker">表情</string>
    <string name="Slide_audio">音频</string>
    <string name="Slide_video">视频</string>

    <!-- SmsMessageRecord -->
    <string name="SmsMessageRecord_secure_session_reset">您已重置安全会话。</string>
    <string name="SmsMessageRecord_secure_session_reset_s">%1$s 已重置安全会话。</string>
    <string name="SmsMessageRecord_duplicate_message">重复消息。</string>

    <!-- StickerManagementActivity -->
    <string name="StickerManagementActivity_stickers">表情</string>

    <!-- StickerManagementAdapter -->
    <string name="StickerManagementAdapter_installed_stickers">已安装表情</string>
    <string name="StickerManagementAdapter_stickers_you_received">收到的表情</string>
    <string name="StickerManagementAdapter_signal_artist_series">Signal 艺术家系列</string>
    <string name="StickerManagementAdapter_no_stickers_installed">未安装表情</string>
    <string name="StickerManagementAdapter_stickers_from_incoming_messages_will_appear_here">此处将显示传入消息中的表情</string>
    <string name="StickerManagementAdapter_untitled">未命名</string>
    <string name="StickerManagementAdapter_unknown">未知</string>

    <!-- StickerPackPreviewActivity -->
    <string name="StickerPackPreviewActivity_untitled">未命名</string>
    <string name="StickerPackPreviewActivity_unknown">未知</string>
    <string name="StickerPackPreviewActivity_install">安装</string>
    <!-- Label for a button that, if pressed, will uninstall the sticker pack that is currently being previewed. -->
    <string name="StickerPackPreviewActivity_remove">卸载</string>
    <string name="StickerPackPreviewActivity_stickers">表情</string>
    <string name="StickerPackPreviewActivity_failed_to_load_sticker_pack">加载表情包失败</string>

    <!-- SubmitDebugLogActivity -->
    <string name="SubmitDebugLogActivity_edit">编辑</string>
    <string name="SubmitDebugLogActivity_done">完成</string>
    <!-- Menu option to save a debug log file to disk. -->
    <string name="SubmitDebugLogActivity_save">保存</string>
    <!-- Error that is show in a toast when we fail to save a debug log file to disk. -->
    <string name="SubmitDebugLogActivity_failed_to_save">保存失败</string>
    <!-- Toast that is show to notify that we have saved the debug log file to disk. -->
    <string name="SubmitDebugLogActivity_save_complete">保存完成</string>
    <string name="SubmitDebugLogActivity_tap_a_line_to_delete_it">点击一行删除它</string>
    <string name="SubmitDebugLogActivity_submit">提交</string>
    <string name="SubmitDebugLogActivity_failed_to_submit_logs">未能提交日志</string>
    <string name="SubmitDebugLogActivity_success">成功！</string>
    <string name="SubmitDebugLogActivity_copy_this_url_and_add_it_to_your_issue">复制此 URL 并将其添加到问题报告或支持电子邮件:\n\n<b>%1$s</b></string>
    <string name="SubmitDebugLogActivity_share">分享</string>
    <string name="SubmitDebugLogActivity_this_log_will_be_posted_publicly_online_for_contributors">此日志将会在线上公开发布，供赞助人查看。您可以先仔细检查再上传。</string>

    <!-- SupportEmailUtil -->
  <!-- Removed by excludeNonTranslatables <string name="SupportEmailUtil_support_email" translatable="false">support@molly.im</string> -->
    <string name="SupportEmailUtil_filter">筛选器：</string>
    <string name="SupportEmailUtil_device_info">设备信息：</string>
    <string name="SupportEmailUtil_android_version">Android版本：</string>
    <string name="SupportEmailUtil_signal_version">Molly版本:</string>
    <string name="SupportEmailUtil_signal_package">Molly 软件包：</string>
    <string name="SupportEmailUtil_registration_lock">注册锁定：</string>
    <string name="SupportEmailUtil_locale">语言环境：</string>

    <!-- ThreadRecord -->
    <string name="ThreadRecord_group_updated">群组已更新</string>
    <string name="ThreadRecord_left_the_group">已离开该群组</string>
    <string name="ThreadRecord_secure_session_reset">安全会话已重置。</string>
    <string name="ThreadRecord_draft">草稿：</string>
    <string name="ThreadRecord_media_message">媒体消息</string>
    <string name="ThreadRecord_sticker">表情</string>
    <string name="ThreadRecord_view_once_photo">一次性图片</string>
    <string name="ThreadRecord_view_once_video">一次性视频</string>
    <string name="ThreadRecord_view_once_media">一次性媒体</string>
    <string name="ThreadRecord_this_message_was_deleted">消息已删除。</string>
    <string name="ThreadRecord_you_deleted_this_message">您删除了此消息。</string>
    <!-- Displayed in the notification when the user sends a request to activate payments -->
    <string name="ThreadRecord_you_sent_request">您发送了激活付款请求</string>
    <!-- Displayed in the notification when the recipient wants to activate payments -->
    <string name="ThreadRecord_wants_you_to_activate_payments">%1$s希望您激活付款</string>
    <!-- Displayed in the notification when the user activates payments -->
    <string name="ThreadRecord_you_activated_payments">您已激活付款</string>
    <!-- Displayed in the notification when the recipient can accept payments -->
    <string name="ThreadRecord_can_accept_payments">%1$s现在可以接受付款啦</string>
    <string name="ThreadRecord_s_is_on_signal">%1$s 加入 Signal！</string>
    <string name="ThreadRecord_disappearing_messages_disabled">已禁用阅后即焚</string>
    <string name="ThreadRecord_disappearing_message_time_updated_to_s">设置阅后即焚消失时间为 %1$s</string>
    <string name="ThreadRecord_safety_number_changed">安全码已更改</string>
    <string name="ThreadRecord_your_safety_number_with_s_has_changed">您与 %1$s 的安全码已更改。</string>
    <string name="ThreadRecord_you_marked_verified">已将您标识为已验证</string>
    <string name="ThreadRecord_you_marked_unverified">已将您标识为未验证</string>
    <string name="ThreadRecord_message_could_not_be_processed">无法处理消息</string>
    <string name="ThreadRecord_delivery_issue">发送问题</string>
    <string name="ThreadRecord_message_request">通信请求</string>
    <!-- Thread preview for a recipient that has been hidden -->
    <string name="ThreadRecord_hidden_recipient">你已隐藏该用户，与对方发送消息可以将其重新添加到您的列表中。</string>
    <string name="ThreadRecord_photo">图片</string>
    <string name="ThreadRecord_gif">GIF</string>
    <string name="ThreadRecord_voice_message">语音消息</string>
    <string name="ThreadRecord_file">文件</string>
    <string name="ThreadRecord_video">视频</string>
    <string name="ThreadRecord_chat_session_refreshed">聊天会话已刷新</string>
    <!-- Displayed in the notification when the user is sent a gift -->
    <string name="ThreadRecord__s_donated_for_you">%1$s代您捐了款</string>
    <!-- Displayed in the notification when the user sends a gift -->
    <string name="ThreadRecord__you_donated_for_s">您代%1$s捐了款</string>
    <!-- Displayed in the notification when the user has opened a received gift -->
    <string name="ThreadRecord__you_redeemed_a_badge">您领取了一个徽章</string>
    <!-- Displayed in the conversation list when someone reacted to your story -->
    <string name="ThreadRecord__reacted_s_to_your_story">用 %1$s 回应了您的动态</string>
    <!-- Displayed in the conversation list when you reacted to someone\'s story -->
    <string name="ThreadRecord__reacted_s_to_their_story">用 %1$s 回应了对方的动态</string>
    <!-- Displayed in the conversation list when your most recent message is a payment to or from the person the conversation is with -->
    <string name="ThreadRecord_payment">付款</string>
    <!-- Displayed in the conversation list when your only message in a conversation is a scheduled send. -->
    <string name="ThreadRecord_scheduled_message">定时消息</string>
    <!--  Displayed in the conversation list when your message history has been merged -->
    <string name="ThreadRecord_message_history_has_been_merged">您的消息历史记录已合并</string>
    <!--  Displayed in the conversation list when identities have been merged. The first placeholder is a phone number, and the second is a person\'s name -->
    <string name="ThreadRecord_s_belongs_to_s">%1$s 属于%2$s</string>

    <!-- ApkUpdateNotifications -->
    <string name="ApkUpdateNotifications_prompt_install_title">Molly 更新</string>
    <string name="ApkUpdateNotifications_prompt_install_body">我们推出了 Molly 的新版本。点击更新。</string>
    <string name="ApkUpdateNotifications_failed_general_title">Molly 更新失败</string>
    <string name="ApkUpdateNotifications_failed_general_body">我们稍后会再试一次。</string>
    <string name="ApkUpdateNotifications_auto_update_success_title">Molly 已成功更新</string>
    <string name="ApkUpdateNotifications_auto_update_success_body">您已自动更新到 %1$s 版本。</string>

    <!-- UntrustedSendDialog -->
    <string name="UntrustedSendDialog_send_message">发送消息？</string>
    <string name="UntrustedSendDialog_send">发送</string>

    <!-- UnverifiedSendDialog -->
    <string name="UnverifiedSendDialog_send_message">发送消息？</string>
    <string name="UnverifiedSendDialog_send">发送</string>

    <!-- UsernameEditFragment -->
    <!-- Placeholder text for custom discriminator -->
    <string name="UsernameEditFragment__00">00</string>
    <!-- Toolbar title when entering from registration -->
    <string name="UsernameEditFragment__add_a_username">添加用户名</string>
    <!-- Instructional text at the top of the username edit screen -->
    <string name="UsernameEditFragment__choose_your_username">选择您的用户名</string>
    <string name="UsernameEditFragment_username">用户名</string>
    <string name="UsernameEditFragment_delete">删除</string>
    <string name="UsernameEditFragment_successfully_removed_username">成功移除用户名。</string>
    <string name="UsernameEditFragment_encountered_a_network_error">网络出错。</string>
    <string name="UsernameEditFragment_this_username_is_taken">该用户名已有人使用。</string>
    <string name="UsernameEditFragment_usernames_can_only_include">用户名仅能包含字母、数字和下划线。</string>
    <string name="UsernameEditFragment_usernames_cannot_begin_with_a_number">用户名不能以数字开头。</string>
    <string name="UsernameEditFragment_username_is_invalid">用户名无效。</string>
    <string name="UsernameEditFragment_usernames_must_be_between_a_and_b_characters">用户名所含字符数量必须在 %1$d 与 %2$d 之间。</string>
    <!-- Explanation about what usernames provide -->
    <string name="UsernameEditFragment__usernames_let_others_message">用户名可以让其他会员无需您的电话号码也能给您发送消息。系统会将用户名与一组数字配对，从而将您的地址保密。</string>
    <!-- Dialog title for explanation about numbers at the end of the username -->
    <string name="UsernameEditFragment__what_is_this_number">这个号码是什么？</string>
    <string name="UsernameEditFragment__these_digits_help_keep">这些数字可以将您的用户名保密，以免您收到骚扰消息。请仅将您的用户名分享给您想要聊天的对象和群组。如果您更改用户名，您将会收到一组新的数字。</string>
    <!-- Button to allow user to skip -->
    <string name="UsernameEditFragment__skip">跳过</string>
    <!-- Content description for done button -->
    <string name="UsernameEditFragment__done">完成</string>
    <!-- Displayed when the chosen discriminator is not available for the given nickname -->
    <string name="UsernameEditFragment__this_username_is_not_available_try_another_number">此用户名不可用，请尝试另一个号码。</string>
    <!-- Displayed when the chosen discriminator is too short -->
    <string name="UsernameEditFragment__invalid_username_enter_a_minimum_of_d_digits">用户名无效，请至少输入 %1$d 位数。</string>
    <!-- Displayed when the chosen discriminator is too long -->
    <string name="UsernameEditFragment__invalid_username_enter_a_maximum_of_d_digits">用户名无效，请至多输入 %1$d 位数。</string>
    <!-- The body of an alert dialog asking the user to confirm that they want to recover their username -->
    <string name="UsernameEditFragment_recovery_dialog_confirmation">Recovering your username will reset your existing QR code and link. Are you sure?</string>

    <plurals name="UserNotificationMigrationJob_d_contacts_are_on_signal">
        <item quantity="other">%1$d 个联系人在使用 Signal！</item>
    </plurals>

    <!-- UsernameShareBottomSheet -->
    <!-- Explanation of what the sheet enables the user to do -->
    <string name="UsernameShareBottomSheet__copy_or_share_a_username_link">复制或分享用户名链接</string>

    <!-- VerifyIdentityActivity -->
    <string name="VerifyIdentityActivity_your_contact_is_running_a_newer_version_of_Signal">联系人正在使用较新版本的 Signal，其二维码格式不兼容。请升级并比较。</string>
    <string name="VerifyIdentityActivity_the_scanned_qr_code_is_not_a_correctly_formatted_safety_number">扫描二维码所获的安全码格式有误，请重新扫描。</string>
    <string name="VerifyIdentityActivity_share_safety_number_via">安全码分享方式…</string>
    <string name="VerifyIdentityActivity_our_signal_safety_number">我们的 Signal 安全码：</string>
    <string name="VerifyIdentityActivity_no_app_to_share_to">看起来设备上没有可用于分享的应用。</string>
    <string name="VerifyIdentityActivity_no_safety_number_to_compare_was_found_in_the_clipboard">剪切板没有可比较的安全码</string>
    <string name="VerifyIdentityActivity_signal_needs_the_camera_permission_in_order_to_scan_a_qr_code_but_it_has_been_permanently_denied">Molly 需“相机”权限，来扫描二维码，但该权限已永久禁用。请访问应用设置菜单，选择“权限”并启用“相机”。</string>
    <string name="VerifyIdentityActivity_unable_to_scan_qr_code_without_camera_permission">没有“相机”权限，无法扫描二维码</string>
    <string name="VerifyIdentityActivity_you_must_first_exchange_messages_in_order_to_view">为了查看 %1$s 的安全码，必须首先交换消息。</string>
    <!-- Dialog message explaining to user they must exchange messages first to create a safety number -->
    <string name="VerifyIdentityActivity_dialog_exchange_messages_to_create_safety_number_message">对方与您互发消息后，系统将会针对其生成一个安全码。</string>
    <!-- Confirmation option for dialog explaining to user they must exchange messages first to create a safety number  -->
    <string name="VerifyIdentityActivity_dialog_exchange_messages_to_create_safety_number_ok">好</string>
    <!-- Learn more option for dialog explaining to user they must exchange messages first to create a safety number  -->
    <string name="VerifyIdentityActivity_dialog_exchange_messages_to_create_safety_number_learn_more">了解详情</string>
    <!-- Confirmation button on scan result dialogs -->
    <string name="VerifyDisplayFragment__scan_result_dialog_ok">好</string>

    <!-- ViewOnceMessageActivity -->
  <!-- Removed by excludeNonTranslatables <string name="ViewOnceMessageActivity_video_duration" translatable="false">%1$02d:%2$02d</string> -->

    <!-- AudioView -->
  <!-- Removed by excludeNonTranslatables <string name="AudioView_duration" translatable="false">%1$d:%2$02d</string> -->

    <!-- MessageDisplayHelper -->
    <string name="MessageDisplayHelper_message_encrypted_for_non_existing_session">加密消息的对话不存在</string>

    <!-- MmsMessageRecord -->
    <string name="MmsMessageRecord_bad_encrypted_mms_message">不良加密彩信</string>
    <string name="MmsMessageRecord_mms_message_encrypted_for_non_existing_session">加密彩信的对话不存在</string>

    <!-- MuteDialog -->
    <string name="MuteDialog_mute_notifications">静音通知</string>

    <!-- KeyCachingService -->
    <string name="KeyCachingService_signal_passphrase_cached">点击开启。</string>
    <string name="KeyCachingService_passphrase_cached">Molly 已解锁</string>
    <string name="KeyCachingService_lock">锁定 Molly</string>

    <!-- MediaPreviewActivity -->
    <string name="MediaPreviewActivity_you">您</string>
    <string name="MediaPreviewActivity_unssuported_media_type">不支持的媒体类型</string>
    <string name="MediaPreviewActivity_draft">草稿</string>
    <string name="MediaPreviewActivity_signal_needs_the_storage_permission_in_order_to_write_to_external_storage_but_it_has_been_permanently_denied">Molly 需“存储”权限，来保存文件至外部存储，但该权限已永久禁用。请访问应用设置菜单，选择“权限”并启用“存储”。</string>
    <string name="MediaPreviewActivity_unable_to_write_to_external_storage_without_permission">没有权限，无法保存至外部存储</string>
    <string name="MediaPreviewActivity_media_delete_confirmation_title">删除消息？</string>
    <string name="MediaPreviewActivity_media_delete_confirmation_message">这将永久删除该消息。</string>
    <string name="MediaPreviewActivity_s_to_s">%1$s 至 %2$s</string>
    <!-- All media preview title when viewing media send by you to another recipient (allows changing of \'You\' based on context) -->
    <string name="MediaPreviewActivity_you_to_s">您发送给%1$s</string>
    <!-- All media preview title when viewing media sent by another recipient to you (allows changing of \'You\' based on context) -->
    <string name="MediaPreviewActivity_s_to_you">%1$s发送给您</string>
    <string name="MediaPreviewActivity_media_no_longer_available">媒体已失效。</string>
    <!-- Notifying the user that the device has encountered a technical issue and is unable to render a video. -->
    <string name="MediaPreviewActivity_unable_to_play_media">无法播放媒体。</string>
    <string name="MediaPreviewActivity_error_finding_message">查找消息时出错。</string>
    <string name="MediaPreviewActivity_cant_find_an_app_able_to_share_this_media">未找到可分享此媒体的应用。</string>
    <string name="MediaPreviewActivity_dismiss_due_to_error">关闭</string>
    <string name="MediaPreviewFragment_edit_media_error">媒体错误</string>
    <!-- This is displayed as a toast notification when we encounter an error deleting a message, including potentially on other people\'s devices -->
    <string name="MediaPreviewFragment_media_delete_error">删除消息时出错，消息可能仍然存在。</string>
    <!-- A suffix to be attached to truncated captions that the user may tap onto to view the entire text caption -->
    <string name="MediaPreviewFragment_read_more_overflow_text">查看更多</string>

    <!-- MessageNotifier -->
    <!-- Text shown in a system notification that is used to summarize your notification. The first placeholder is a pluralized string that describes how many messages (e.g. "3 messages"), and the second placeholder is a pluralized string that describes the number of unique chats those message appear in (e.g. "2 chats"). -->
    <string name="MessageNotifier_s_in_s">%2$s中的%1$s</string>
    <!-- Text shown in a system notification that is used to summary how many messages you received. -->
    <plurals name="MessageNotifier_d_messages">
        <item quantity="other">%1$d 条消息</item>
    </plurals>
    <!-- Text shown in a system notification that is used to summary how many chats have new messages. -->
    <plurals name="MessageNotifier_d_chats">
        <item quantity="other">%1$d 个聊天</item>
    </plurals>
    <string name="MessageNotifier_most_recent_from_s">最新消息来自：%1$s</string>
    <string name="MessageNotifier_locked_message">锁定消息</string>
    <string name="MessageNotifier_message_delivery_failed">消息发送失败。</string>
    <!-- Shown in a notification when a story the user tries to send fails to be sent -->
    <string name="MessageNotifier_story_delivery_failed">动态发送失败</string>
    <!-- Shown as notification title for when a notification about a story sent to a group story %1$s replaced with the group name -->
    <string name="MessageNotifier_group_story_title">您发送至%1$s</string>
    <string name="MessageNotifier_failed_to_deliver_message">消息发送失败。</string>
    <string name="MessageNotifier_error_delivering_message">发送消息出错。</string>
    <string name="MessageNotifier_message_delivery_paused">消息发送已暂停。</string>
    <string name="MessageNotifier_verify_to_continue_messaging_on_signal">验证以继续在 Molly 上发送消息。</string>
    <string name="MessageNotifier_mark_all_as_read">全部已读</string>
    <string name="MessageNotifier_mark_read">已读</string>
    <string name="MessageNotifier_turn_off_these_notifications">关闭这些通知</string>
    <string name="MessageNotifier_view_once_photo">一次性图片</string>
    <string name="MessageNotifier_view_once_video">一次性图片</string>
    <string name="MessageNotifier_reply">回复</string>
    <string name="MessageNotifier_signal_message">Signal 消息</string>
    <string name="MessageNotifier_contact_message">%1$s %2$s</string>
    <string name="MessageNotifier_unknown_contact_message">联系人</string>
    <string name="MessageNotifier_reacted_s_to_s">用 %1$s 回应了 “%2$s”。</string>
    <string name="MessageNotifier_reacted_s_to_your_video">用 %1$s 回应了您的视频。</string>
    <string name="MessageNotifier_reacted_s_to_your_image">用 %1$s 回应了您的图片。</string>
    <string name="MessageNotifier_reacted_s_to_your_gif">用 %1$s 回应了您的 GIF。</string>
    <string name="MessageNotifier_reacted_s_to_your_file">用 %1$s 回应了您的文件。</string>
    <string name="MessageNotifier_reacted_s_to_your_audio">用 %1$s 回应了您的音频。</string>
    <string name="MessageNotifier_reacted_s_to_your_view_once_media">用 %1$s 回应了您的阅后即焚媒体。</string>
    <!-- Body of notification shown to user when someone they sent a payment to reacts to it. Placeholder is the emoji used in the reaction. -->
    <string name="MessageNotifier_reacted_s_to_your_payment">用 %1$s 回应了您的付款。</string>
    <string name="MessageNotifier_reacted_s_to_your_sticker">用 %1$s 回应了您的贴纸。</string>
    <string name="MessageNotifier_this_message_was_deleted">消息已删除。</string>

    <string name="TurnOffContactJoinedNotificationsActivity__turn_off_contact_joined_signal">关闭联系人加入 Signal 的通知吗？您可以在 Signal &gt; 设置 &gt; 通知 中再次启用。</string>

    <!-- TurnOnNotificationsBottomSheet -->
    <!-- Title for sheet explaining how to turn on app notifications -->
    <string name="TurnOnNotificationsBottomSheet__turn_on_notifications">启用通知</string>
    <!-- Subtitle  for sheet explaining how to turn on app notifications -->
    <string name="TurnOnNotificationsBottomSheet__to_receive_notifications">如要接收新消息的通知：</string>
    <!-- Sheet step 1  for sheet explaining how to turn on app notifications-->
    <string name="TurnOnNotificationsBottomSheet__1_tap_settings_below">1. 点击下方的“设置”</string>
    <!-- Sheet step 2 with placeholder which will be replaced with an image of a toggle  for sheet explaining how to turn on app notifications -->
    <string name="TurnOnNotificationsBottomSheet__2_s_turn_on_notifications">2. %1$s 启用通知</string>
    <!-- Label for button at the bottom of the sheet which opens system app notification settings for sheet explaining how to turn on app notifications -->
    <string name="TurnOnNotificationsBottomSheet__settings">设置</string>

    <!-- Notification Channels -->
    <string name="NotificationChannel_channel_messages">消息</string>
    <string name="NotificationChannel_calls">通话</string>
    <string name="NotificationChannel_failures">失败</string>
    <string name="NotificationChannel_backups">备份</string>
    <string name="NotificationChannel_locked_status">锁定状态</string>
    <string name="NotificationChannel_app_updates">应用更新</string>
    <string name="NotificationChannel_other">其他</string>
    <string name="NotificationChannel_group_chats">聊天</string>
    <string name="NotificationChannel_missing_display_name">未知</string>
    <string name="NotificationChannel_voice_notes">语音笔记</string>
    <string name="NotificationChannel_contact_joined_signal">联系人加入 Signal</string>
    <string name="NotificationChannels__no_activity_available_to_open_notification_channel_settings">无可用活动以打开通知渠道设置。</string>
    <!-- Notification channel name for showing persistent background connection on devices without push notifications -->
    <string name="NotificationChannel_background_connection">后台连接</string>
    <!-- Notification channel name for showing call status information (like connection, ongoing, etc.) Not ringing. -->
    <string name="NotificationChannel_call_status">通话状态</string>
    <!-- Notification channel name for occasional alerts to the user. Will appear in the system notification settings as the title of this notification channel. -->
    <string name="NotificationChannel_critical_app_alerts">重要应用警报</string>
    <!-- Notification channel name for other notifications related to messages. Will appear in the system notification settings as the title of this notification channel. -->
    <string name="NotificationChannel_additional_message_notifications">其他消息通知</string>

    <!-- ProfileEditNameFragment -->

    <!-- QuickResponseService -->
    <string name="QuickResponseService_quick_response_unavailable_when_Signal_is_locked">Molly 锁定时不可使用快速回复。</string>
    <string name="QuickResponseService_problem_sending_message">发送消息时出现问题！</string>

    <!-- A small toast notification to let the user know their image/video/audio was downloaded and saved to their device, accessible in other apps. -->
    <string name="SaveAttachmentTask_saved">媒体已保存</string>

    <!-- SearchToolbar -->
    <string name="SearchToolbar_search">搜索</string>
    <!-- Hint when searching filtered chat content -->
    <string name="SearchToolbar_search_unread_chats">搜索未读聊天</string>
    <string name="SearchToolbar_search_for_conversations_contacts_and_messages">搜索聊天、联系人和消息</string>

    <!-- Material3 Search Toolbar -->
    <string name="Material3SearchToolbar__close">关闭</string>
    <string name="Material3SearchToolbar__clear">清除</string>

    <!-- ShortcutLauncherActivity -->
    <string name="ShortcutLauncherActivity_invalid_shortcut">无效的快捷方式</string>

    <!-- SingleRecipientNotificationBuilder -->
    <string name="SingleRecipientNotificationBuilder_signal">Molly</string>
    <string name="SingleRecipientNotificationBuilder_new_message">新消息</string>
    <string name="SingleRecipientNotificationBuilder_message_request">消息请求</string>
    <string name="SingleRecipientNotificationBuilder_you">您</string>
    <!-- Notification subtext for group stories -->
    <string name="SingleRecipientNotificationBuilder__s_dot_story">%1$s • 动态</string>

    <!-- NewWaysToConnectDialogFragment -->
    <!-- Fragment title, displayed at the top of the content -->
    <string name="NewWaysToConnectDialogFragment__new_ways_to_connect">联系有新招</string>
    <!-- Row item title for phone number privacy explainer -->
    <string name="NewWaysToConnectDialogFragment__phone_number_privacy">电话号码隐私</string>
    <!-- Row item description for phone number privacy explainer -->
    <string name="NewWaysToConnectDialogFragment__your_phone_number_is_no_longer_shared">Your phone number is no longer shared with chats. If your number is saved to a friend\'s contacts, they will still see it.</string>
    <!-- Row item title for usernames explainer -->
    <string name="NewWaysToConnectDialogFragment__usernames">用户名</string>
    <!-- Row item description for usernames explainer -->
    <string name="NewWaysToConnectDialogFragment__people_can_now_message_you_using_your_optional_username">People can now message you using your optional username so you don\'t have to give out your phone number. Usernames aren\'t visible on your profile.</string>
    <!-- Row item title for qr code and links explainer -->
    <string name="NewWaysToConnectDialogFragment__qr_codes_and_links">二维码和链接</string>
    <!-- Row item description for qr code and links explainer -->
    <string name="NewWaysToConnectDialogFragment__usernames_have_a_unique_qr_code">用户名有一个唯一的二维码和链接，您可以将其分享给您的朋友以快速开始聊天。</string>
    <!-- Button label for not right now -->
    <string name="NewWaysToConnectDialogFragment__not_now">稍后再说</string>
    <!-- Button label for continue -->
    <string name="NewWaysToConnectDialogFragment__set_up_your_username">设置您的用户名</string>

    <!-- ThumbnailView -->
    <string name="ThumbnailView_Play_video_description">播放视频</string>
    <string name="ThumbnailView_Has_a_caption_description">带有描述</string>

    <!-- TransferControlView -->
    <plurals name="TransferControlView_n_items">
        <item quantity="other">%1$d 个条目</item>
    </plurals>
    <!-- Status update label used while the device is transcoding video as a prerequisite to uploading -->
    <string name="TransferControlView__processing">正在处理中……</string>
    <!-- Status update label used while the device is transmitting data over the network. Will take the form of "1.0 MB/2.0 MB" -->
    <string name="TransferControlView__download_progress">%1$1.1f MB/%2$2.1f MB</string>
    <!-- Attachment file size label for not-yet-downloaded images and video. Will take the form of "1.0 MB" -->
    <string name="TransferControlView__filesize">%1$1.1f MB</string>


    <!-- UnauthorizedReminder -->
    <!-- Message shown in a reminder banner when the user\'s device is no longer registered -->
    <string name="UnauthorizedReminder_this_is_likely_because_you_registered_your_phone_number_with_Signal_on_a_different_device">此设备已注销。这可能是因为您使用您的电话号码在其他设备上注册了 Signal。</string>
    <!-- Action in reminder banner that will take user to re-register -->
    <string name="UnauthorizedReminder_reregister_action">重新注册设备</string>

    <!-- Push notification when the app is forcibly logged out by the server. -->
    <string name="LoggedOutNotification_you_have_been_logged_out">您在此设备上已被登出 Signal。</string>

    <!-- EnclaveFailureReminder -->
    <!-- Banner message to update app to use payments -->
    <string name="EnclaveFailureReminder_update_signal">更新 Signal 以继续使用付款功能。您的余额可能未刷新。</string>
    <!-- Banner button to update now -->

    <!-- WebRtcCallActivity -->
    <string name="WebRtcCallActivity_to_answer_the_call_give_signal_access_to_your_microphone">如要接通，请允许 Molly 使用您的麦克风。</string>
    <!-- Message shown in permission dialog when attempting to answer a video call without camera or microphone permissions already granted. -->
    <string name="WebRtcCallActivity_to_answer_the_call_give_signal_access_to_your_microphone_and_camera">如要接通视频通话，请允许 Molly 使用您的麦克风和相机。</string>
    <string name="WebRtcCallActivity_signal_requires_microphone_and_camera_permissions_in_order_to_make_or_receive_calls">Molly 需“麦克风”和“相机”权限，来进行通话，但该权限已永久禁用。请访问应用设置菜单，选择“权限”并启用“麦克风”和“相机”。</string>
    <string name="WebRtcCallActivity__answered_on_a_linked_device">已在在其它设备上接听。</string>
    <string name="WebRtcCallActivity__declined_on_a_linked_device">已在其它设备上拒接。</string>
    <string name="WebRtcCallActivity__busy_on_a_linked_device">在其它设备上忙碌未接。</string>
    <!-- Tooltip message shown first time user is in a video call after switch camera button moved -->
    <string name="WebRtcCallActivity__flip_camera_tooltip">翻转摄像头功能移到了这里，赶快点击你的视频试试吧</string>

    <string name="GroupCallSafetyNumberChangeNotification__someone_has_joined_this_call_with_a_safety_number_that_has_changed">有人用变更过的安全码加入了这次通话</string>

    <!-- WebRtcCallScreen -->
    <string name="WebRtcCallScreen_swipe_up_to_change_views">上滑改变显示</string>

    <!-- WebRtcCallScreen V2 -->
    <!-- Label with hyphenation. Translation can use soft hyphen - Unicode U+00AD -->
    <string name="WebRtcCallScreen__decline">拒绝</string>
    <!-- Label with hyphenation. Translation can use soft hyphen - Unicode U+00AD -->
    <string name="WebRtcCallScreen__answer">接听</string>
    <!-- Label with hyphenation. Translation can use soft hyphen - Unicode U+00AD -->
    <string name="WebRtcCallScreen__answer_without_video">关视频接</string>

    <!-- WebRtcAudioOutputToggle -->
    <!-- Label for a dialog asking the user to switch the audio output device during a call -->
    <string name="WebRtcAudioOutputToggle__audio_output">音频输出</string>
    <!-- Audio output option referring to the earpiece built into the phone -->
    <string name="WebRtcAudioOutputToggle__phone_earpiece">电话耳机</string>
    <!-- Audio output option referring to the louder speaker built into the phone -->
    <string name="WebRtcAudioOutputToggle__speaker">扬声器</string>
    <!-- Audio output option referring to an external audio device connected via wireless Bluetooth -->
    <string name="WebRtcAudioOutputToggle__bluetooth">蓝牙</string>
    <!-- Audio output option referring to a pair of headphones that do not contain a microphone connected via a 3.5mm headphone jack -->
    <string name="WebRtcAudioOutputToggle__wired_headphones">有线耳机</string>
    <!-- Audio output option referring to an external headset that contains a microphone connected via a 3.5mm headphone jack -->
    <string name="WebRtcAudioOutputToggle__wired_headset">有线耳机</string>
    <!-- Audio output option referring to an external headset connected via a USB-C data cable -->
    <string name="WebRtcAudioOutputToggle__wired_headset_usb">有线耳机（USB）</string>

    <string name="WebRtcCallControls_answer_call_description">接听来电</string>
    <string name="WebRtcCallControls_reject_call_description">拒接来电</string>

    <!-- change_passphrase_activity -->
    <string name="change_passphrase_activity__old_passphrase">旧密码</string>
    <string name="change_passphrase_activity__new_passphrase">新密码</string>
    <string name="change_passphrase_activity__repeat_new_passphrase">重复新密码</string>

    <!-- contact_selection_activity -->
    <string name="contact_selection_activity__invite_to_signal">邀请使用 Molly</string>
    <string name="contact_selection_activity__new_group">新建群组</string>
    <!-- Row item title for refreshing contacts -->
    <string name="contact_selection_activity__refresh_contacts">刷新联系人</string>
    <!-- Row item description for refreshing contacts -->
    <string name="contact_selection_activity__missing_someone">找不到某个好友？请刷新试试</string>
    <!-- Row header title for more section -->
    <string name="contact_selection_activity__more">更多</string>

    <!-- contact_filter_toolbar -->
    <string name="contact_filter_toolbar__clear_entered_text_description">清除已输入文字</string>
    <string name="contact_filter_toolbar__show_keyboard_description">显示键盘</string>
    <string name="contact_filter_toolbar__show_dial_pad_description">显示拨号键盘</string>

    <!-- contact_selection_group_activity -->
    <string name="contact_selection_group_activity__no_contacts">没有联系人。</string>
    <string name="contact_selection_group_activity__finding_contacts">加载联系人…</string>

    <!-- single_contact_selection_activity -->
    <string name="SingleContactSelectionActivity_contact_photo">联系人图片</string>

    <!-- ContactSelectionListFragment-->
    <string name="ContactSelectionListFragment_signal_requires_the_contacts_permission_in_order_to_display_your_contacts">Molly 需“联系人”权限，来显示联系人，但该权限已永久禁用。请访问应用设置菜单，选择“权限”并启用“联系人”。</string>
    <string name="ContactSelectionListFragment_error_retrieving_contacts_check_your_network_connection">获取联系人出错，请检查您的网络连接</string>
    <string name="ContactSelectionListFragment_username_not_found">未找到该用户名</string>
    <string name="ContactSelectionListFragment_s_is_not_a_signal_user">"“%1$s”不是 Signal 用户，请检查用户名并重试。"</string>
    <string name="ContactSelectionListFragment_you_do_not_need_to_add_yourself_to_the_group">您不需要将自己添加到群组中</string>
    <string name="ContactSelectionListFragment_maximum_group_size_reached">已达到群组人数上限</string>
    <string name="ContactSelectionListFragment_signal_groups_can_have_a_maximum_of_d_members">Signal 群组最多可有 %1$d 个成员。</string>
    <string name="ContactSelectionListFragment_recommended_member_limit_reached">已达到建议成员数上限</string>
    <string name="ContactSelectionListFragment_signal_groups_perform_best_with_d_members_or_fewer">成员不多于 %1$d 时 Signal 群组性能最佳。更多成员可造成消息接发延迟。</string>
    <plurals name="ContactSelectionListFragment_d_members">
        <item quantity="other">%1$d 个成员</item>
    </plurals>

    <!-- contact_selection_list_fragment -->
    <string name="contact_selection_list_fragment__signal_needs_access_to_your_contacts_in_order_to_display_them">为了显示联系人，Molly 需要其访问权限。</string>
    <string name="contact_selection_list_fragment__show_contacts">显示联系人</string>

    <!-- contact_selection_list_item -->
    <plurals name="contact_selection_list_item__number_of_members">
        <item quantity="other">%1$d位成员</item>
    </plurals>
    <!-- Displays number of viewers for a story -->
    <plurals name="contact_selection_list_item__number_of_viewers">
        <item quantity="other">%1$d 位访客</item>
    </plurals>

    <!-- conversation_activity -->
    <string name="conversation_activity__type_message_push">发送 Signal 消息</string>
    <string name="conversation_activity__type_message_sms_insecure">不安全短信</string>
    <string name="conversation_activity__type_message_mms_insecure">不安全彩信</string>
    <!-- Option in send button context menu to schedule the message instead of sending it directly -->
    <string name="conversation_activity__sim_n">SIM %1$d</string>
    <string name="conversation_activity__send">发送</string>
    <string name="conversation_activity__compose_description">编写消息</string>
    <string name="conversation_activity__emoji_toggle_description">切换表情键盘</string>
    <string name="conversation_activity__attachment_thumbnail">附件缩略图</string>
    <string name="conversation_activity__quick_attachment_drawer_toggle_camera_description">切换快速相机附件抽屉</string>
    <string name="conversation_activity__quick_attachment_drawer_record_and_send_audio_description">录音并分享附件</string>
    <string name="conversation_activity__quick_attachment_drawer_lock_record_description">锁定音频附件录音状态</string>
    <string name="conversation_activity__message_could_not_be_sent">无法发送消息，请检查您的网络后再试。</string>

    <!-- conversation_input_panel -->
    <string name="conversation_input_panel__slide_to_cancel">滑动取消</string>
    <string name="conversation_input_panel__cancel">取消</string>

    <!-- conversation_item -->
    <string name="conversation_item__mms_image_description">媒体消息</string>
    <string name="conversation_item__secure_message_description">安全消息</string>

    <!-- conversation_item_sent -->
    <string name="conversation_item_sent__send_failed_indicator_description">发送失败</string>
    <string name="conversation_item_sent__pending_approval_description">待处理审批</string>
    <string name="conversation_item_sent__delivered_description">已送达</string>
    <string name="conversation_item_sent__message_read">消息已读</string>

    <!-- conversation_item_received -->
    <string name="conversation_item_received__contact_photo_description">联系人图片</string>

    <!-- ConversationUpdateItem -->
    <string name="ConversationUpdateItem_loading">正在加载</string>
    <string name="ConversationUpdateItem_learn_more">了解更多</string>
    <string name="ConversationUpdateItem_join_call">加入通话</string>
    <string name="ConversationUpdateItem_return_to_call">回到通话</string>
    <string name="ConversationUpdateItem_call_is_full">通话人数已满</string>
    <string name="ConversationUpdateItem_invite_friends">邀请好友</string>
    <string name="ConversationUpdateItem_enable_call_notifications">启用通话通知</string>
    <string name="ConversationUpdateItem_update_contact">更新联系人</string>
    <!-- Update item button text to show to block a recipient from requesting to join via group link -->
    <string name="ConversationUpdateItem_block_request">屏蔽请求</string>
    <string name="ConversationUpdateItem_no_groups_in_common_review_requests_carefully">无共同群组。请仔细审查请求。</string>
    <string name="ConversationUpdateItem_no_contacts_in_this_group_review_requests_carefully">该群组无联系人。请仔细审查请求。</string>
    <string name="ConversationUpdateItem_view">查看</string>
    <string name="ConversationUpdateItem_the_disappearing_message_time_will_be_set_to_s_when_you_message_them">在您向他们发送消息时，限时消息时间将设置为 %1$s。</string>
    <!-- Update item button text to show to boost a feature -->
    <string name="ConversationUpdateItem_donate">捐款</string>
    <!-- Update item button text to send payment -->
    <string name="ConversationUpdateItem_send_payment">发送付款</string>
    <!-- Update item button text to activate payments -->
    <string name="ConversationUpdateItem_activate_payments">激活付款</string>
    <!-- Update item alerting the user they hid this person and that they can message them to unhide them -->
    <string name="ConversationUpdateItem_hidden_contact_message_to_add_back">你已移除该用户，与对方发送消息会将其重新添加到您的列表中。</string>

    <!-- audio_view -->
    <string name="audio_view__play_pause_accessibility_description">播放 … 暂停</string>
    <string name="audio_view__download_accessibility_description">下载</string>

    <!-- QuoteView -->
    <string name="QuoteView_audio">音频</string>
    <string name="QuoteView_video">视频</string>
    <string name="QuoteView_photo">图片</string>
    <string name="QuoteView_gif">GIF</string>
    <string name="QuoteView_view_once_media">一次性媒体</string>
    <string name="QuoteView_sticker">表情</string>
    <string name="QuoteView_you">您</string>
    <string name="QuoteView_original_missing">未找到原始消息</string>
    <!-- Author formatting for group stories -->
    <string name="QuoteView_s_story">%1$s · 动态</string>
    <!-- Label indicating that a quote is for a reply to a story you created -->
    <string name="QuoteView_your_story">您 · 动态</string>
    <!-- Label indicating that the story being replied to no longer exists -->
    <string name="QuoteView_no_longer_available">已不存在</string>
    <!-- Label for quoted gift -->
    <string name="QuoteView__donation_for_a_friend">代朋友捐款</string>

    <!-- conversation_fragment -->
    <string name="conversation_fragment__scroll_to_the_bottom_content_description">滚动到底部</string>

    <!-- BubbleOptOutTooltip -->
    <!-- Message to inform the user of what Android chat bubbles are -->
    <string name="BubbleOptOutTooltip__description">气泡是 Android 版的功能，您可以为 Molly 聊天关闭该功能。</string>
    <!-- Button to dismiss the tooltip for opting out of using Android bubbles -->
    <string name="BubbleOptOutTooltip__not_now">稍后再说</string>
    <!-- Button to move to the system settings to control the use of Android bubbles -->
    <string name="BubbleOptOutTooltip__turn_off">关闭</string>

    <!-- safety_number_change_dialog -->
    <string name="safety_number_change_dialog__safety_number_changes">安全码更变</string>
    <string name="safety_number_change_dialog__accept">接受</string>
    <string name="safety_number_change_dialog__call_anyway">仍要呼叫</string>
    <string name="safety_number_change_dialog__join_call">加入通话</string>
    <string name="safety_number_change_dialog__continue_call">继续通话</string>
    <string name="safety_number_change_dialog__leave_call">离开通话</string>
    <string name="safety_number_change_dialog__the_following_people_may_have_reinstalled_or_changed_devices">以下用户可能重新安装了 Signal 或更换了设备，请重新与之验证安全码以保护您的隐私。</string>
    <string name="safety_number_change_dialog__view">查看</string>
    <string name="safety_number_change_dialog__previous_verified">已验证</string>

    <!-- EnableCallNotificationSettingsDialog__call_notifications_checklist -->
    <string name="EnableCallNotificationSettingsDialog__call_notifications_enabled">通话通知已启用。</string>
    <string name="EnableCallNotificationSettingsDialog__enable_call_notifications">启用通话通知</string>
    <string name="EnableCallNotificationSettingsDialog__enable_background_activity">启用背景活动</string>
    <string name="EnableCallNotificationSettingsDialog__everything_looks_good_now">目前看起来一切正常！</string>
    <string name="EnableCallNotificationSettingsDialog__to_receive_call_notifications_tap_here_and_turn_on_show_notifications">为了接收通话通知，请点击此处并开启“显示通知”。</string>
    <string name="EnableCallNotificationSettingsDialog__to_receive_call_notifications_tap_here_and_turn_on_notifications">为了接收通话通知，请点击此处并开启通知，以及确保已启用“声音”和“弹出”。</string>
    <string name="EnableCallNotificationSettingsDialog__to_receive_call_notifications_tap_here_and_enable_background_activity_in_battery_settings">为了接收通话通知，请点击此处并启用“电池”设置下的背景活动。 </string>
    <string name="EnableCallNotificationSettingsDialog__settings">设置</string>
    <string name="EnableCallNotificationSettingsDialog__to_receive_call_notifications_tap_settings_and_turn_on_show_notifications">为了接收通话通知，请点击设置并开启“显示通知”。</string>
    <string name="EnableCallNotificationSettingsDialog__to_receive_call_notifications_tap_settings_and_turn_on_notifications">为了接收通话通知，请点击此处并开启通知，以及确保已启用“声音”和“弹出”。</string>
    <string name="EnableCallNotificationSettingsDialog__to_receive_call_notifications_tap_settings_and_enable_background_activity_in_battery_settings">为了接收通话通知，请点击设置并启用“电池”设置下的背景活动。</string>

    <!-- country_selection_fragment -->
    <string name="country_selection_fragment__loading_countries">正在加载国家…</string>
    <string name="country_selection_fragment__search">搜索</string>
    <string name="country_selection_fragment__no_matching_countries">没有相应国家</string>

    <!-- device_add_fragment -->
    <string name="device_add_fragment__scan_the_qr_code_displayed_on_the_device_to_link">扫描设备上显示的二维码进行关联</string>

    <!-- device_link_fragment -->
    <string name="device_link_fragment__link_device">关联设备</string>

    <!-- device_list_fragment -->
    <string name="device_list_fragment__no_devices_linked">无关联设备</string>
    <string name="device_list_fragment__link_new_device">关联新设备</string>

    <!-- expiration -->
    <string name="expiration_off">关</string>

    <plurals name="expiration_seconds">
        <item quantity="other">%1$d 秒</item>
    </plurals>

    <string name="expiration_seconds_abbreviated">%1$d 秒</string>

    <plurals name="expiration_minutes">
        <item quantity="other">%1$d 分钟</item>
    </plurals>

    <string name="expiration_minutes_abbreviated">%1$d 分钟</string>

    <plurals name="expiration_hours">
        <item quantity="other">%1$d 小时</item>
    </plurals>

    <string name="expiration_hours_abbreviated">%1$d 小时</string>

    <plurals name="expiration_days">
        <item quantity="other">%1$d 天</item>
    </plurals>

    <string name="expiration_days_abbreviated">%1$d 天</string>

    <plurals name="expiration_weeks">
        <item quantity="other">%1$d 周</item>
    </plurals>

    <string name="expiration_weeks_abbreviated">%1$d 周</string>
    <string name="expiration_combined">%1$s %2$s</string>

    <!-- unverified safety numbers -->
    <string name="IdentityUtil_unverified_banner_one">您与 %1$s 的安全码已更改，并不再标识为已验证</string>
    <string name="IdentityUtil_unverified_banner_two">您与 %1$s 和 %2$s 的安全码已不再标识未已验证</string>
    <string name="IdentityUtil_unverified_banner_many">您与 %1$s、%2$s 和 %3$s 的安全码已不再标识为已验证</string>

    <string name="IdentityUtil_unverified_dialog_one">您与 %1$s 的安全码已更改，并不再标识为已验证。可能有人试图截获你的通信，或者只是 %1$s 重装了 Signal。</string>
    <string name="IdentityUtil_unverified_dialog_two">您与 %1$s 和 %2$s 的安全码不再标识为已验证。可能有人试图截获你的通信，或者只是他们重装了 Signal。</string>
    <string name="IdentityUtil_unverified_dialog_many">您与 %1$s、%2$s 和 %3$s 的安全码不再标识为已验证。可能有人试图截获你的通信，或者只是他们重装了 Signal。</string>

    <string name="IdentityUtil_untrusted_dialog_one">您与 %1$s 的安全码刚刚更改。</string>
    <string name="IdentityUtil_untrusted_dialog_two">您与 %1$s 和 %2$s 的安全码刚刚更改。</string>
    <string name="IdentityUtil_untrusted_dialog_many">您与 %1$s、%2$s 和 %3$s 的安全码刚刚更改。</string>

    <plurals name="identity_others">
        <item quantity="other">%1$d 个其他人</item>
    </plurals>

    <!-- giphy_activity -->
    <string name="giphy_activity_toolbar__search_gifs">搜索 GIF 图片</string>

    <!-- giphy_fragment -->
    <string name="giphy_fragment__nothing_found">未找到</string>

    <!-- load_more_header -->
    <string name="load_more_header__loading">正在加载</string>

    <!-- media_overview_activity -->
    <string name="media_overview_activity__no_media">无媒体</string>

    <!-- message_recipients_list_item -->
    <string name="message_recipients_list_item__view">查看</string>
    <string name="message_recipients_list_item__resend">重新发送</string>

    <!-- Displayed in a toast when user long presses an item in MyStories -->
    <string name="MyStoriesFragment__copied_sent_timestamp_to_clipboard">发送的时间戳已复制到剪贴板。</string>
    <!-- Displayed when there are no outgoing stories -->
    <string name="MyStoriesFragment__updates_to_your_story_will_show_up_here">您的动态更新将会在这里显示。</string>

    <!-- GroupUtil -->
    <plurals name="GroupUtil_joined_the_group">
        <item quantity="other">%1$s 加入群组。</item>
    </plurals>
    <string name="GroupUtil_group_name_is_now">现在群组名称为“%1$s”。</string>

    <!-- prompt_passphrase_activity -->
    <string name="prompt_passphrase_activity__unlock">解锁</string>

    <!-- prompt_mms_activity -->
    <string name="prompt_mms_activity__signal_requires_mms_settings_to_deliver_media_and_group_messages">为了通过电信运营商发送媒体和群组消息，Signal 需要访问彩信设置。无法从你的设备获取相关信息。对于锁定设备或限制性配置的设备，有时存在这种情况。</string>
    <string name="prompt_mms_activity__to_send_media_and_group_messages_tap_ok">如需发送媒体和群组消息，点击“确定”并完成所需的设置。通常可搜索“运营商 APN”，来找到相应的彩信设置。该操作只需进行一次。</string>

    <!-- BadDecryptLearnMoreDialog -->
    <string name="BadDecryptLearnMoreDialog_delivery_issue">发送问题</string>
    <string name="BadDecryptLearnMoreDialog_couldnt_be_delivered_individual">来自 %1$s 的消息、贴纸、回应或已读回执无法发送给您。对方可能曾经尝试直接发送给您，或在群组中发送。</string>
    <string name="BadDecryptLearnMoreDialog_couldnt_be_delivered_group">来自 %1$s 的消息、贴纸、回应或已读回执无法发送给您。</string>

    <!-- profile_create_activity -->
    <string name="CreateProfileActivity_first_name_required">名字（必需）</string>
    <string name="CreateProfileActivity_last_name_optional">姓氏（可选）</string>
    <string name="CreateProfileActivity_next">下一步</string>
    <string name="CreateProfileActivity_custom_mms_group_names_and_photos_will_only_be_visible_to_you">自定义MMS群组名称和图片将仅对你可见。</string>
    <string name="CreateProfileActivity_group_descriptions_will_be_visible_to_members_of_this_group_and_people_who_have_been_invited">群组描述对于该群组成员以及受邀人可见。</string>

    <!-- EditAboutFragment -->
    <string name="EditAboutFragment_about">关于</string>
    <string name="EditAboutFragment_write_a_few_words_about_yourself">简单介绍下自己…</string>
    <string name="EditAboutFragment_count">%1$d/%2$d</string>
    <string name="EditAboutFragment_speak_freely">畅所欲言</string>
    <string name="EditAboutFragment_encrypted">已加密</string>
    <string name="EditAboutFragment_be_kind">温和且无害</string>
    <string name="EditAboutFragment_coffee_lover">咖啡爱好者</string>
    <string name="EditAboutFragment_free_to_chat">陪聊不收费</string>
    <string name="EditAboutFragment_taking_a_break">休息一下下</string>
    <string name="EditAboutFragment_working_on_something_new">打磨新玩意儿</string>

    <!-- EditProfileFragment -->
    <string name="EditProfileFragment__edit_group">编辑群组</string>
    <string name="EditProfileFragment__group_name">群组名称</string>
    <string name="EditProfileFragment__group_description">群组描述</string>
  <!-- Removed by excludeNonTranslatables <string name="EditProfileFragment__support_link" translatable="false">https://support.signal.org/hc/articles/360007459591</string> -->

    <!-- EditProfileNameFragment -->
    <string name="EditProfileNameFragment_your_name">你的名字</string>
    <string name="EditProfileNameFragment_first_name">名</string>
    <string name="EditProfileNameFragment_last_name_optional">姓氏（可选）</string>
    <string name="EditProfileNameFragment_save">保存</string>
    <string name="EditProfileNameFragment_failed_to_save_due_to_network_issues_try_again_later">因网络故障无法保存，请稍后再试。</string>

    <!-- recipient_preferences_activity -->
    <string name="recipient_preference_activity__shared_media">分享媒体</string>

    <!-- recipients_panel -->

    <!-- verify_display_fragment -->
    <!-- Explanation of how to verify the safety numbers. %s is replaced with the name of the other recipient -->
    <string name="verify_display_fragment__pnp_verify_safety_numbers_explanation_with_s">如要验证您与%1$s的端对端加密功能，请将上方的数字与对方的设备进行比对。您也可以扫描对方设备上的二维码。</string>
    <string name="verify_display_fragment__tap_to_scan">点击扫描</string>
    <string name="verify_display_fragment__successful_match">成功匹配</string>
    <string name="verify_display_fragment__failed_to_verify_safety_number">验证安全码失败</string>
    <string name="verify_display_fragment__loading">正在加载…</string>
    <string name="verify_display_fragment__mark_as_verified">标记为已验证</string>
    <string name="verify_display_fragment__clear_verification">清除验证</string>

    <!-- verity_scan_fragment -->
    <string name="verify_scan_fragment__scan_the_qr_code_on_your_contact">在你联系人设备上扫描QR码</string>

    <!-- webrtc_answer_decline_button -->
    <string name="webrtc_answer_decline_button__swipe_up_to_answer">上滑接听</string>
    <string name="webrtc_answer_decline_button__swipe_down_to_reject">下滑拒接</string>

    <!-- message_details_header -->
    <string name="message_details_header__issues_need_your_attention">出现故障，请注意。</string>
    <string name="message_details_header_sent">发送</string>
    <string name="message_details_header_received">接收</string>
    <string name="message_details_header_disappears">消失</string>
    <string name="message_details_header_via">通道</string>

    <!-- message_details_recipient_header -->
    <string name="message_details_recipient_header__pending_send">处理中</string>
    <string name="message_details_recipient_header__sent_to">已发送</string>
    <string name="message_details_recipient_header__sent_from">收自</string>
    <string name="message_details_recipient_header__delivered_to">送达</string>
    <string name="message_details_recipient_header__read_by">已读</string>
    <string name="message_details_recipient_header__not_sent">未发</string>
    <string name="message_details_recipient_header__viewed">已查看：</string>
    <string name="message_details_recipient_header__skipped">已跳过</string>

    <!-- message_Details_recipient -->
    <string name="message_details_recipient__failed_to_send">发送失败</string>
    <string name="message_details_recipient__new_safety_number">新的安全码</string>
    <!-- Button text shown in message details when the message has an edit history and this will let them view the history -->
    <string name="MessageDetails__view_edit_history">查看编辑历史</string>

    <!-- AndroidManifest.xml -->
    <string name="AndroidManifest__create_passphrase">创建密码</string>
    <string name="AndroidManifest__select_contacts">选择联系人</string>
    <string name="AndroidManifest__change_passphrase">修改密码</string>
    <string name="AndroidManifest__verify_safety_number">验证安全码</string>
    <string name="AndroidManifest__media_preview">媒体预览</string>
    <string name="AndroidManifest__message_details">消息详情</string>
    <string name="AndroidManifest__linked_devices">已关联设备</string>
    <string name="AndroidManifest__invite_friends">邀请好友</string>
    <string name="AndroidManifest_archived_conversations">已存档聊天</string>

    <!-- HelpFragment -->
    <string name="HelpFragment__have_you_read_our_faq_yet">您阅读常见问题了吗？</string>
    <string name="HelpFragment__next">下一步</string>
    <string name="HelpFragment__contact_us">联系我们</string>
    <string name="HelpFragment__tell_us_whats_going_on">告诉我们发生了什么</string>
    <string name="HelpFragment__include_debug_log">包括调试日志。</string>
    <string name="HelpFragment__whats_this">这是什么?</string>
    <string name="HelpFragment__how_do_you_feel">你觉得怎么样？ （可选的）</string>
    <string name="HelpFragment__tell_us_why_youre_reaching_out">请告知您联系我们的因由。</string>
  <!-- Removed by excludeNonTranslatables <string name="HelpFragment__emoji_5" translatable="false">emoji_5</string> -->
  <!-- Removed by excludeNonTranslatables <string name="HelpFragment__emoji_4" translatable="false">emoji_4</string> -->
  <!-- Removed by excludeNonTranslatables <string name="HelpFragment__emoji_3" translatable="false">emoji_3</string> -->
  <!-- Removed by excludeNonTranslatables <string name="HelpFragment__emoji_2" translatable="false">emoji_2</string> -->
  <!-- Removed by excludeNonTranslatables <string name="HelpFragment__emoji_1" translatable="false">emoji_1</string> -->
  <!-- Removed by excludeNonTranslatables <string name="HelpFragment__link__debug_info" translatable="false">https://support.signal.org/hc/articles/360007318591</string> -->
  <!-- Removed by excludeNonTranslatables <string name="HelpFragment__link__faq" translatable="false">https://support.signal.org</string> -->
    <string name="HelpFragment__support_info">支持信息</string>
    <string name="HelpFragment__signal_android_support_request">Signal Android支持请求</string>
    <string name="HelpFragment__debug_log">调试日志：</string>
    <string name="HelpFragment__could_not_upload_logs">无法上传日志</string>
    <string name="HelpFragment__please_be_as_descriptive_as_possible">请尽可能描述一下，以帮助我们理解该问题。</string>
    <string-array name="HelpFragment__categories_5">
        <item>请选择一个选项</item>
        <item>系统异常</item>
        <item>功能请求</item>
        <item>问题</item>
        <item>反馈</item>
        <item>其他</item>
        <item>付款（MobileCoin）</item>
        <item>捐款和徽章</item>
        <item>短信导出</item>
    </string-array>
    <!-- Subject of email when submitting debug logs to help debug slow notifications -->
    <string name="DebugLogsPromptDialogFragment__signal_android_support_request">Signal Android 调试日志提交</string>
    <!-- Category to organize the support email sent -->
    <string name="DebugLogsPromptDialogFragment__slow_notifications_category">通知延迟</string>
    <!-- Category to organize the support email sent -->
    <string name="DebugLogsPromptDialogFragment__crash_category">崩溃</string>
    <!-- Action to submit logs and take user to send an e-mail -->
    <string name="DebugLogsPromptDialogFragment__submit">提交</string>
    <!-- Action to decline to submit logs -->
    <string name="DebugLogsPromptDialogFragment__no_thanks">不，谢谢。</string>

    <!-- ReactWithAnyEmojiBottomSheetDialogFragment -->
    <string name="ReactWithAnyEmojiBottomSheetDialogFragment__this_message">此消息</string>
    <string name="ReactWithAnyEmojiBottomSheetDialogFragment__recently_used">最近使用</string>
    <string name="ReactWithAnyEmojiBottomSheetDialogFragment__smileys_and_people">笑脸和情感</string>
    <string name="ReactWithAnyEmojiBottomSheetDialogFragment__nature">自然</string>
    <string name="ReactWithAnyEmojiBottomSheetDialogFragment__food">食物</string>
    <string name="ReactWithAnyEmojiBottomSheetDialogFragment__activities">活动</string>
    <string name="ReactWithAnyEmojiBottomSheetDialogFragment__places">地点</string>
    <string name="ReactWithAnyEmojiBottomSheetDialogFragment__objects">物品</string>
    <string name="ReactWithAnyEmojiBottomSheetDialogFragment__symbols">符号</string>
    <string name="ReactWithAnyEmojiBottomSheetDialogFragment__flags">旗帜</string>
    <string name="ReactWithAnyEmojiBottomSheetDialogFragment__emoticons">颜文字</string>
    <string name="ReactWithAnyEmojiBottomSheetDialogFragment__no_results_found">未找到结果</string>

    <!-- arrays.xml -->
    <string name="arrays__use_default">使用默认</string>
    <string name="arrays__use_custom">使用自定义</string>

    <string name="arrays__mute_for_one_hour">静音 1 小时</string>
    <string name="arrays__mute_for_eight_hours">静音 8 小时</string>
    <string name="arrays__mute_for_one_day">静音 1 天</string>
    <string name="arrays__mute_for_seven_days">静音 7 天</string>
    <string name="arrays__always">总是</string>

    <string name="arrays__settings_default">默认设置</string>
    <string name="arrays__enabled">启用</string>
    <string name="arrays__disabled">禁用</string>

    <string name="arrays__name_and_message">名字和消息</string>
    <string name="arrays__name_only">仅名字</string>
    <string name="arrays__no_name_or_message">无名字或消息</string>

    <string name="arrays__images">图片</string>
    <string name="arrays__audio">音频</string>
    <string name="arrays__video">视频</string>
    <string name="arrays__documents">文档</string>

    <string name="arrays__small">小尺寸</string>
    <string name="arrays__normal">正常尺寸</string>
    <string name="arrays__large">大尺寸</string>
    <string name="arrays__extra_large">超大尺寸</string>

    <string name="arrays__default">默认</string>
    <string name="arrays__high">高</string>
    <string name="arrays__max">最大</string>

    <!-- plurals.xml -->
    <plurals name="hours_ago">
        <item quantity="other">%1$d 小时</item>
    </plurals>

    <!-- preferences.xml -->
    <string name="preferences_beta">Beta</string>
    <string name="preferences__sms_mms">短信和彩信</string>
    <string name="preferences__pref_use_address_book_photos">使用通讯录图片</string>
    <string name="preferences__display_contact_photos_from_your_address_book_if_available">显示通讯录中联系人图片（若可用）</string>
    <!-- Preference menu item title for a toggle switch for preserving the archived state of muted chats. -->
    <string name="preferences__pref_keep_muted_chats_archived">继续存档静音聊天</string>
    <!-- Preference menu item description for a toggle switch for preserving the archived state of muted chats. -->
    <string name="preferences__muted_chats_that_are_archived_will_remain_archived">当收到新消息时，已存档的静音聊天将会保持存档状态。</string>
    <string name="preferences__generate_link_previews">生成链接预览</string>
    <string name="preferences__retrieve_link_previews_from_websites_for_messages">直接从您发送的链接网站中生成预览。</string>
    <string name="preferences__change_passphrase">修改密码</string>
    <string name="preferences__change_your_passphrase">修改您的密码</string>
    <string name="preferences__enable_passphrase">启用屏幕锁定密码</string>
    <string name="preferences__lock_signal_and_message_notifications_with_a_passphrase">使用密码锁定屏幕和通知</string>
    <string name="preferences__screen_security">屏幕安全</string>
    <string name="preferences__auto_lock_signal_after_a_specified_time_interval_of_inactivity">如果 Signal 非活动状态超过指定时间，自动锁定</string>
    <string name="preferences__inactivity_timeout_passphrase">非活动逾时密码</string>
    <string name="preferences__inactivity_timeout_interval">非活动逾时时长</string>
    <string name="preferences__notifications">通知</string>
    <string name="preferences__led_color">LED 颜色</string>
    <string name="preferences__led_color_unknown">未知</string>
    <string name="preferences__pref_led_blink_title">LED 闪烁模式</string>
    <string name="preferences__customize">自定义</string>
    <string name="preferences__change_sound_and_vibration">更改音效和振动模式</string>
    <string name="preferences__sound">声音</string>
    <string name="preferences__silent">无提示</string>
    <string name="preferences__default">默认</string>
    <string name="preferences__repeat_alerts">通知重复</string>
    <string name="preferences__never">永不</string>
    <string name="preferences__one_time">一次</string>
    <string name="preferences__two_times">两次</string>
    <string name="preferences__three_times">三次</string>
    <string name="preferences__five_times">五次</string>
    <string name="preferences__ten_times">十次</string>
    <string name="preferences__vibrate">振动</string>
    <string name="preferences__green">绿色</string>
    <string name="preferences__red">红色</string>
    <string name="preferences__blue">蓝色</string>
    <string name="preferences__orange">橙色</string>
    <string name="preferences__cyan">蓝绿色</string>
    <string name="preferences__magenta">洋红色</string>
    <string name="preferences__white">白色</string>
    <string name="preferences__none">无</string>
    <string name="preferences__fast">快速</string>
    <string name="preferences__normal">正常</string>
    <string name="preferences__slow">缓慢</string>
    <string name="preferences__help">帮助</string>
    <string name="preferences__advanced">高级</string>
    <string name="preferences__donate_to_signal">捐款给 Molly</string>
    <!-- Preference label for making one-time donations to Signal -->
    <string name="preferences__privacy">隐私</string>
    <!-- Preference label for stories -->
    <string name="preferences__stories">动态</string>
    <string name="preferences__mms_user_agent">彩信用户代理</string>
    <string name="preferences__advanced_mms_access_point_names">手动设置彩信</string>
    <string name="preferences__mmsc_url">MMSC URL</string>
    <string name="preferences__mms_proxy_host">彩信代理主机</string>
    <string name="preferences__mms_proxy_port">彩信代理端口</string>
    <string name="preferences__mmsc_username">MMSC 用户名</string>
    <string name="preferences__mmsc_password">MMSC 密码</string>
    <string name="preferences__sms_delivery_reports">短信送达报告</string>
    <string name="preferences__request_a_delivery_report_for_each_sms_message_you_send">为每一条发送的短信请求送达报告</string>
    <string name="preferences__data_and_storage">数据和存储</string>
    <string name="preferences__storage">存储</string>
    <string name="preferences__payments">付款</string>
    <!-- Privacy settings payments section description -->
    <string name="preferences__payment_lock">付款锁</string>
    <string name="preferences__conversation_length_limit">聊天中的最大消息数量</string>
    <string name="preferences__keep_messages">保留消息</string>
    <string name="preferences__clear_message_history">清除消息记录</string>
    <string name="preferences__linked_devices">已关联设备</string>
    <string name="preferences__light_theme">浅色</string>
    <string name="preferences__dark_theme">深色</string>
    <string name="preferences__appearance">外观</string>
    <string name="preferences__theme">主题</string>
    <string name="preferences__chat_color_and_wallpaper">聊天颜色与墙纸</string>
    <!-- Clickable settings text allowing the user to change the icon visible on their phone\'s home screen. -->
    <string name="preferences__app_icon">应用图标</string>
    <!-- Approval for changing the app icon. -->
    <string name="preferences__app_icon_dialog_ok">好</string>
    <!-- Cancelling the operation of changing the app icon. -->
    <string name="preferences__app_icon_dialog_cancel">取消</string>
    <!-- Title for the confirmation dialog of changing the app icon. -->
    <string name="preferences__app_icon_dialog_title">更改应用图标并将其命名为“%1$s”</string>
    <!-- Description for the confirmation dialog of changing the app icon. -->
    <string name="preferences__app_icon_dialog_description">Molly 需要关闭以更改应用图标和名称。通知将始终显示默认的 Molly 图标和名称。</string>
    <!-- Visible warning label for the limitations of changing the app icon with learn more call to action. -->
    <string name="preferences__app_icon_warning_learn_more">请选择一个应用图标和名称，这将显示在您手机的主屏幕和应用程序抽屉中。通知将始终显示默认的 Molly 图标和名称。了解详情</string>
    <!-- Visible warning label for the limitations of changing the app icon. -->
    <string name="preferences__app_icon_warning">应用图标和名称将显示在主屏幕和应用程序抽屉中。</string>
    <!-- Visible warning label explaining that changing the app icon and name does not affect notifications. -->
    <string name="preferences__app_icon_notification_warning">通知将始终显示默认的 Molly 图标和名称。</string>
    <!--Call to action to get more information about the limitations of the change app icon functionality. -->
    <string name="preferences__app_icon_learn_more">了解详情</string>
    <!--Text description of a graphic illustrating the limitations of the app icon change. -->
    <string name="preferences__graphic_illustrating_where_the_replacement_app_icon_will_be_visible">图片说明了替代的应用图标将在哪里可见。</string>
    <string name="preferences__disable_pin">禁用 PIN 码</string>
    <string name="preferences__enable_pin">启用 PIN 码</string>
    <string name="preferences__if_you_disable_the_pin_you_will_lose_all_data">如果禁用 PIN 码，重新注册 Signal 时全部数据将丢失，除非使用手动备份并还原。PIN 码禁用时，无法启用注册锁定。</string>
    <string name="preferences__pins_keep_information_stored_with_signal_encrypted_so_only_you_can_access_it">PIN 用于加密 Signal 存储的信息，这样只有你可以访问。重装之后，可还原你的个人资料、设置和联系人。打开 Signal 无需使用 PIN。</string>
    <string name="preferences__system_default">系统默认</string>
    <string name="preferences__language">语言</string>
    <string name="preferences__signal_messages_and_calls">Signal 消息和通话</string>
    <string name="preferences__advanced_pin_settings">高级 PIN 设置</string>
    <string name="preferences__free_private_messages_and_calls">Signal 用户可使用免费的加密消息和通话</string>
    <string name="preferences__submit_debug_log">提交调试日志</string>
    <string name="preferences__delete_account">删除账户</string>
    <string name="preferences__support_wifi_calling">“WiFi 呼叫”兼容模式</string>
    <string name="preferences__enable_if_your_device_supports_sms_mms_delivery_over_wifi">当设备通过 WiFi 发送短信或彩信时，请启用（仅当设备启用“WiFi 呼叫”时，启用该选项）</string>
    <string name="preferences__incognito_keyboard">隐身键盘</string>
    <string name="preferences__read_receipts">已读回执</string>
    <string name="preferences__if_read_receipts_are_disabled_you_wont_be_able_to_see_read_receipts">禁用已读回执之后，将无法查看来其他用户的已读回执。</string>
    <string name="preferences__typing_indicators">“正在输入”提示</string>
    <string name="preferences__if_typing_indicators_are_disabled_you_wont_be_able_to_see_typing_indicators">禁用“正在输入”提示之后，无法查看其他用户的正在输入状态。</string>
    <string name="preferences__request_keyboard_to_disable">请求键盘禁用个性化学习。</string>
    <string name="preferences__this_setting_is_not_a_guarantee">该设置并非保证，您的键盘可能忽略该设置。</string>
  <!-- Removed by excludeNonTranslatables <string name="preferences__incognito_keyboard_learn_more" translatable="false">https://support.signal.org/hc/articles/360055276112</string> -->
    <string name="preferences_chats__when_using_mobile_data">当使用移动数据时</string>
    <string name="preferences_chats__when_using_wifi">当使用 WiFi 时</string>
    <string name="preferences_chats__when_roaming">当漫游时</string>
    <string name="preferences_chats__media_auto_download">自动下载媒体</string>
    <string name="preferences_chats__message_history">消息记录</string>
    <string name="preferences_storage__storage_usage">存储使用量</string>
    <string name="preferences_storage__photos">图片</string>
    <string name="preferences_storage__videos">视频</string>
    <string name="preferences_storage__files">文件</string>
    <string name="preferences_storage__audio">音频</string>
    <string name="preferences_storage__review_storage">查看存储</string>
    <string name="preferences_storage__delete_older_messages">删除更早消息？</string>
    <string name="preferences_storage__clear_message_history">要清除消息记录吗？</string>
    <string name="preferences_storage__this_will_permanently_delete_all_message_history_and_media">这将从您的设备中永久删除所有早于 %1$s的消息记录和媒体文件。</string>
    <!-- The body of an alert dialog that is shown when confirming a trim operation. Trimming will delete all but the most recent messages in a chat. The placeholder represents how many messages are kept in each chat. All older messages are deleted. -->
    <plurals name="preferences_storage__this_will_permanently_trim_all_conversations_to_the_d_most_recent_messages">
        <item quantity="other">这将永久删减所有聊天，使之仅保留最近 %1$s 条消息。</item>
    </plurals>
    <string name="preferences_storage__this_will_delete_all_message_history_and_media_from_your_device">这将从您的设备中永久删除所有消息记录和媒体文件。</string>
    <string name="preferences_storage__are_you_sure_you_want_to_delete_all_message_history">您确定要删除所有消息记录吗？</string>
    <string name="preferences_storage__all_message_history_will_be_permanently_removed_this_action_cannot_be_undone">所有消息记录将会被永久删除。此操作无法撤销。</string>
    <string name="preferences_storage__delete_all_now">马上删除所有</string>
    <string name="preferences_storage__forever">永久</string>
    <string name="preferences_storage__one_year">1 年</string>
    <string name="preferences_storage__six_months">6 个月</string>
    <string name="preferences_storage__thirty_days">30 天</string>
    <string name="preferences_storage__none">无</string>
    <plurals name="preferences_storage__s_messages_plural">
        <item quantity="other">%1$s 条消息</item>
    </plurals>

    <string name="preferences_storage__custom">自定义</string>
    <string name="preferences_advanced__use_system_emoji">使用系统表情符号</string>
    <string name="preferences_advanced__relay_all_calls_through_the_signal_server_to_avoid_revealing_your_ip_address">通过 Signal 服务器中转全部通话，避免向联系人显示 IP 地址。启用该选项会降低通话质量。</string>
    <string name="preferences_advanced__always_relay_calls">总是转发通话</string>
    <!-- Privacy settings payments section title -->
    <string name="preferences_app_protection__payments">付款</string>
    <string name="preferences_chats__chats">聊天</string>
    <string name="preferences_app_updates__title">应用更新</string>
    <string name="preferences_data_and_storage__manage_storage">管理存储</string>
    <string name="preferences_data_and_storage__use_less_data_for_calls">通话使用更少数据</string>
    <string name="preferences_data_and_storage__never">永不</string>
    <string name="preferences_data_and_storage__wifi_and_mobile_data">WiFi 和移动数据</string>
    <string name="preferences_data_and_storage__mobile_data_only">仅移动数据</string>
    <string name="preference_data_and_storage__using_less_data_may_improve_calls_on_bad_networks">网络较差时，使用更少数据可能改善通话</string>
    <string name="preferences_notifications__in_chat_sounds">聊天音效</string>
    <string name="preferences_notifications__show">显示</string>
    <string name="preferences_notifications__ringtone">铃声</string>
    <string name="preferences_chats__message_text_size">消息字体大小</string>
    <string name="preferences_notifications__priority">优先级</string>
    <!-- Option in settings to trouble shoot delayed notifications -->
    <string name="preferences_notifications__troubleshoot">针对通知延迟的疑难解答</string>
    <!-- Heading for the \'censorship circumvention\' section of privacy preferences -->
    <string name="preferences_communication__category_censorship_circumvention">审查规避</string>
    <!-- Title of the \'censorship circumvention\' toggle switch -->
    <string name="preferences_communication__censorship_circumvention">审查规避</string>
    <string name="preferences_communication__censorship_circumvention_if_enabled_signal_will_attempt_to_circumvent_censorship">若启用，Molly 会尝试规避审查。除非 Molly 在您所在地受到审查，否则不要打开该功能。</string>
    <!-- Summary text for \'censorship circumvention\' toggle. Indicates that we automatically enabled it because we believe you\'re in a censored country -->
    <string name="preferences_communication__censorship_circumvention_has_been_activated_based_on_your_accounts_phone_number">已根据您的电话号码启动审查规避。</string>
    <!-- Summary text for \'censorship circumvention\' toggle. Indicates that you disabled it even though we believe you\'re in a censored country -->
    <string name="preferences_communication__censorship_circumvention_you_have_manually_disabled">您已手动禁用了审查规避功能</string>
    <!-- Summary text for \'censorship circumvention\' toggle. Indicates that you cannot use it because you\'re already connected to the Signal service -->
    <string name="preferences_communication__censorship_circumvention_is_not_necessary_you_are_already_connected">不需要规避审查；您已连接上了 Signal 服务。</string>
    <!-- Summary text for \'censorship circumvention\' toggle. Indicates that you cannot use it because you\'re not connected to the internet -->
    <string name="preferences_communication__censorship_circumvention_can_only_be_activated_when_connected_to_the_internet">审查规避只能在联网时启动。</string>
    <string name="preferences_communication__category_sealed_sender">密封发送人</string>
    <string name="preferences_communication__sealed_sender_allow_from_anyone">允许来自任何人</string>
    <string name="preferences_communication__sealed_sender_allow_from_anyone_description">对于非联系人和未与其分享个人资料的其他人，启用传入消息的密封发送人功能。</string>
    <string name="preferences_proxy">代理</string>
    <string name="preferences_use_proxy">使用代理</string>
    <string name="preferences_off">关</string>
    <string name="preferences_on">开启</string>
    <string name="preferences_proxy_address">代理地址</string>
    <string name="preferences_only_use_a_proxy_if">仅在无法通过移动数据或 Wi-Fi 连接 Signal 时，使用代理。</string>
    <string name="preferences_share">分享</string>
    <string name="preferences_save">保存</string>
    <string name="preferences_connecting_to_proxy">正在连接代理…</string>
    <string name="preferences_connected_to_proxy">已连接代理</string>
    <string name="preferences_connection_failed">连接失败</string>
    <string name="preferences_couldnt_connect_to_the_proxy">无法连接代理。请检查代理地址并重试。</string>
    <string name="preferences_you_are_connected_to_the_proxy">已连接代理。可在“设置”下随时关闭该代理。</string>
    <string name="preferences_success">成功</string>
    <string name="preferences_failed_to_connect">无法连接</string>
    <string name="preferences_enter_proxy_address">请输入代理地址</string>
    <!-- Preference title for changing navigation (bottom) bar size -->
    <string name="preferences_navigation_bar_size">导航栏大小</string>
    <!-- Preference summary for normal navigation bar size -->
    <string name="preferences_normal">正常</string>
    <!-- Preference summary for compact navigation bar size -->
    <string name="preferences_compact">紧凑</string>


    <string name="configurable_single_select__customize_option">自定义选项</string>

    <!-- Internal only preferences -->
  <!-- Removed by excludeNonTranslatables <string name="preferences__internal_preferences" translatable="false">Internal Preferences</string> -->
  <!-- Removed by excludeNonTranslatables <string name="preferences__internal_details" translatable="false">Internal Details</string> -->
  <!-- Removed by excludeNonTranslatables <string name="preferences__internal_stories_dialog_launcher" translatable="false">Stories dialog launcher</string> -->


    <!-- Payments -->
    <string name="PaymentsActivityFragment__all_activity">全部活动</string>
    <string name="PaymentsAllActivityFragment__all">全部</string>
    <string name="PaymentsAllActivityFragment__sent">发送</string>
    <string name="PaymentsAllActivityFragment__received">接收</string>

    <!-- Displayed on a welcome screen for payments -->
    <string name="PaymentsHomeFragment_introducing_payments">付款功能上线</string>
    <string name="PaymentsHomeFragment__use_signal_to_send_and_receive">使用 Molly 收发 MobileCoin，这是一种注重隐私的新款数字货币。启用以开始体验。</string>
    <string name="PaymentsHomeFragment__activate_payments">激活付款</string>
    <string name="PaymentsHomeFragment__activating_payments">正在激活付款…</string>
    <string name="PaymentsHomeFragment__restore_payments_account">还原付款帐户</string>
    <string name="PaymentsHomeFragment__no_recent_activity_yet">最近无活动</string>
    <string name="PaymentsHomeFragment__recent_activity">最近活动</string>
    <string name="PaymentsHomeFragment__see_all">查看全部</string>
    <string name="PaymentsHomeFragment__add_funds">添加资金</string>
    <string name="PaymentsHomeFragment__send">发送</string>
    <string name="PaymentsHomeFragment__sent_s">发送 %1$s</string>
    <string name="PaymentsHomeFragment__received_s">接收 %1$s</string>
    <string name="PaymentsHomeFragment__transfer_to_exchange">转帐至交易平台</string>
    <string name="PaymentsHomeFragment__currency_conversion">货币转换</string>
    <string name="PaymentsHomeFragment__deactivate_payments">停用付款</string>
    <string name="PaymentsHomeFragment__recovery_phrase">恢复短语</string>
    <string name="PaymentsHomeFragment__help">帮助</string>
    <string name="PaymentsHomeFragment__coin_cleanup_fee">货币清理费</string>
    <string name="PaymentsHomeFragment__sent_payment">已发送付款</string>
    <string name="PaymentsHomeFragment__received_payment">已接收付款</string>
    <string name="PaymentsHomeFragment__processing_payment">正在处理付款</string>
    <string name="PaymentsHomeFragment__unknown_amount">---</string>
    <string name="PaymentsHomeFragment__currency_conversion_not_available">货币转换不可用</string>
    <string name="PaymentsHomeFragment__cant_display_currency_conversion">无法显示货币转换。请检查手机的网络连接并重试。</string>
    <string name="PaymentsHomeFragment__payments_is_not_available_in_your_region">您所在地区付款不可用。</string>
    <string name="PaymentsHomeFragment__could_not_enable_payments">无法启用付款，请稍后重试。</string>
    <string name="PaymentsHomeFragment__deactivate_payments_question">是否停用付款？</string>
    <string name="PaymentsHomeFragment__you_will_not_be_able_to_send">停用付款之后，将无法在 Molly 中收发 MobileCoin。</string>
    <string name="PaymentsHomeFragment__deactivate">停用</string>
    <string name="PaymentsHomeFragment__continue">继续</string>
    <string name="PaymentsHomeFragment__balance_is_not_currently_available">余额当前不可用。</string>
    <string name="PaymentsHomeFragment__payments_deactivated">付款已停用。</string>
    <string name="PaymentsHomeFragment__payment_failed">付款失败</string>
    <string name="PaymentsHomeFragment__details">更多</string>
  <!-- Removed by excludeNonTranslatables <string name="PaymentsHomeFragment__learn_more__activate_payments" translatable="false">https://support.signal.org/hc/articles/360057625692#payments_activate</string> -->
    <!-- Displayed as a description in a dialog when the user tries to activate payments -->
    <string name="PaymentsHomeFragment__you_can_use_signal_to_send_and">您可以使用 Signal 收发 MobileCoin 啦。全部付款均遵守 MobileCoins 以及 MobileCoin Wallet 的使用条款。您可能会遇到一些故障，这可能会导致付款或余额丢失且无法恢复。 </string>
    <string name="PaymentsHomeFragment__activate">激活</string>
    <string name="PaymentsHomeFragment__view_mobile_coin_terms">查看 MobileCoin 条款</string>
    <string name="PaymentsHomeFragment__payments_not_available">Molly 的付款不再可用，不过您仍可将资金转移至交易平台，但是不再能够收发付款或添加资金。</string>

  <!-- Removed by excludeNonTranslatables <string name="PaymentsHomeFragment__mobile_coin_terms_url" translatable="false">https://www.mobilecoin.com/terms-of-use.html</string> -->
    <!-- Alert dialog title which shows up after a payment to turn on payment lock -->
    <string name="PaymentsHomeFragment__turn_on">要为以后的付款开启付款锁吗？</string>
    <!-- Alert dialog description for why payment lock should be enabled before sending payments -->
    <string name="PaymentsHomeFragment__add_an_additional_layer">转账时需要 Android 屏幕锁或指纹识别，多加一重安全保障。</string>
    <!-- Alert dialog button to enable payment lock -->
    <string name="PaymentsHomeFragment__enable">开启</string>
    <!-- Alert dialog button to not enable payment lock for now -->
    <string name="PaymentsHomeFragment__not_now">以后再说</string>
    <!-- Alert dialog title which shows up to update app to send payments -->
    <string name="PaymentsHomeFragment__update_required">需要更新</string>
    <!-- Alert dialog description that app update is required to send payments-->
    <string name="PaymentsHomeFragment__an_update_is_required">如要发送和接收付款，并查看更新的付款余额，您需要更新 Signal。</string>
    <!-- Alert dialog button to cancel -->
    <string name="PaymentsHomeFragment__cancel">取消</string>
    <!-- Alert dialog button to update now -->
    <string name="PaymentsHomeFragment__update_now">现在升级</string>

    <!-- GrantPermissionsFragment -->
    <!-- Displayed as a text-only action button at the bottom start of the screen -->
    <string name="GrantPermissionsFragment__not_now">稍后再说</string>
    <!-- Displayed as an action button at the bottom end of the screen -->
    <string name="GrantPermissionsFragment__next">下一步</string>
    <!-- Displayed as a title at the top of the screen -->
    <string name="GrantPermissionsFragment__allow_permissions">授予权限</string>
    <!-- Displayed as a subtitle at the top of the screen -->
    <string name="GrantPermissionsFragment__to_help_you_message_people_you_know">为了帮助您给认识的人发送消息，Molly 需要下列权限。 </string>
    <!-- Notifications permission row title -->
    <string name="GrantPermissionsFragment__notifications">通知</string>
    <!-- Notifications permission row description -->
    <string name="GrantPermissionsFragment__get_notified_when">收到新消息时通知您。</string>
    <!-- Contacts permission row title -->
    <string name="GrantPermissionsFragment__contacts">联系人</string>
    <!-- Contacts permission row description -->
    <string name="GrantPermissionsFragment__find_people_you_know">帮助您寻找认识的人。您的联系人将会被加密，Signal 服务将无法看到您的联系人。</string>
    <!-- Phone calls permission row title -->
    <string name="GrantPermissionsFragment__phone_calls">电话通话</string>
    <!-- Phone calls permission row description -->
    <string name="GrantPermissionsFragment__make_registering_easier">让注册更简单，并启用其他通话功能。</string>
    <!-- Storage permission row title -->
    <string name="GrantPermissionsFragment__storage">存储</string>
    <!-- Storage permission row description -->
    <string name="GrantPermissionsFragment__send_photos_videos_and_files">用于从您的设备中发送照片、视频和文件。</string>

    <!-- PaymentsSecuritySetupFragment -->
    <!-- Toolbar title -->
    <string name="PaymentsSecuritySetupFragment__security_setup">安全设置</string>
    <!-- Title to enable payment lock -->
    <string name="PaymentsSecuritySetupFragment__protect_your_funds">保护您的资金</string>
    <!-- Description as to why payment lock is required -->
    <string name="PaymentsSecuritySetupFragment__help_prevent">额外增加一层保护，防止接触到您手机的人获取您的资金。您可以在设置中禁用该选项。</string>
    <!-- Option to enable payment lock -->
    <string name="PaymentsSecuritySetupFragment__enable_payment_lock">启用付款锁</string>
    <!-- Option to cancel -->
    <string name="PaymentsSecuritySetupFragment__not_now">稍后再说</string>
    <!-- Dialog title to confirm skipping the step -->
    <string name="PaymentsSecuritySetupFragment__skip_this_step">要跳过这一步吗？</string>
    <!-- Dialog description to let users know why payment lock is required -->
    <string name="PaymentsSecuritySetupFragment__skipping_this_step">如果您跳过这一步，接触您手机的任何人均可以转移您的资金或查看您的恢复短语。</string>
    <!-- Dialog option to cancel -->
    <string name="PaymentsSecuritySetupFragment__cancel">取消</string>
    <!-- Dialog option to skip -->
    <string name="PaymentsSecuritySetupFragment__skip">跳过</string>

    <!-- PaymentsAddMoneyFragment -->
    <string name="PaymentsAddMoneyFragment__add_funds">添加资金</string>
    <string name="PaymentsAddMoneyFragment__your_wallet_address">您的钱包地址</string>
    <string name="PaymentsAddMoneyFragment__copy">复制</string>
    <string name="PaymentsAddMoneyFragment__copied_to_clipboard">已复制到剪切板</string>
    <string name="PaymentsAddMoneyFragment__to_add_funds">为了添加资金，请发送 MobileCoin 至您的钱包地址。在支持 MobileCoin 的交易平台上，从您的帐户开启交易，然后扫描该二维码或复制您的钱包地址。</string>
  <!-- Removed by excludeNonTranslatables <string name="PaymentsAddMoneyFragment__learn_more__information" translatable="false">https://support.signal.org/hc/articles/360057625692#payments_transfer_from_exchange</string> -->

    <!-- PaymentsDetailsFragment -->
    <string name="PaymentsDetailsFragment__details">更多</string>
    <string name="PaymentsDetailsFragment__status">状态</string>
    <string name="PaymentsDetailsFragment__submitting_payment">正在提交付款…</string>
    <string name="PaymentsDetailsFragment__processing_payment">正在处理付款…</string>
    <string name="PaymentsDetailsFragment__payment_complete">付款完成</string>
    <string name="PaymentsDetailsFragment__payment_failed">付款失败</string>
    <string name="PaymentsDetailsFragment__network_fee">网络费</string>
    <string name="PaymentsDetailsFragment__sent_by">发送人</string>
    <string name="PaymentsDetailsFragment__sent_to_s">发送至 %1$s</string>
    <string name="PaymentsDetailsFragment__you_on_s_at_s">您在 %1$s 于 %2$s</string>
    <string name="PaymentsDetailsFragment__s_on_s_at_s">%1$s 在 %2$s 于 %3$s</string>
    <string name="PaymentsDetailsFragment__to">至</string>
    <string name="PaymentsDetailsFragment__from">来自</string>
    <string name="PaymentsDetailsFragment__information">交易详情（包括付款金额和交易时间）是 MobileCoin 账簿的一部分。</string>
    <string name="PaymentsDetailsFragment__coin_cleanup_fee">货币清理费</string>
    <string name="PaymentsDetailsFragment__coin_cleanup_information">当您拥有的货币无法合并以完成交易时，将收取“货币清理费”。清理后可继续发送付款。</string>
    <string name="PaymentsDetailsFragment__no_details_available">该交易无更多详情可用</string>
  <!-- Removed by excludeNonTranslatables <string name="PaymentsDetailsFragment__learn_more__information" translatable="false">https://support.signal.org/hc/articles/360057625692#payments_details</string> -->
  <!-- Removed by excludeNonTranslatables <string name="PaymentsDetailsFragment__learn_more__cleanup_fee" translatable="false">https://support.signal.org/hc/articles/360057625692#payments_details_fees</string> -->
    <string name="PaymentsDetailsFragment__sent_payment">已发送付款</string>
    <string name="PaymentsDetailsFragment__received_payment">已接收付款</string>
    <string name="PaymentsDeatilsFragment__payment_completed_s">付款已完成 %1$s</string>
    <string name="PaymentsDetailsFragment__block_number">区块码</string>

    <!-- PaymentsTransferFragment -->
    <string name="PaymentsTransferFragment__transfer">转帐</string>
    <string name="PaymentsTransferFragment__scan_qr_code">扫描二维码</string>
    <string name="PaymentsTransferFragment__to_scan_or_enter_wallet_address">转至：扫描或输入钱包地址</string>
    <string name="PaymentsTransferFragment__you_can_transfer">向交易平台提供的钱包地址完成一次转帐之后，即可进行 MobileCoin 转帐。钱包地址为数字字母字符串，大多数情况下，位于二维码下方。</string>
    <string name="PaymentsTransferFragment__next">下一步</string>
    <string name="PaymentsTransferFragment__invalid_address">无效地址</string>
    <string name="PaymentsTransferFragment__check_the_wallet_address">请检查转帐至的钱包地址，然后重试。</string>
    <string name="PaymentsTransferFragment__you_cant_transfer_to_your_own_signal_wallet_address">无法向您的 Molly 钱包地址转帐。请输入支持的交易平台帐户的钱包地址。</string>
    <string name="PaymentsTransferFragment__to_scan_a_qr_code_signal_needs">为了扫描二维码，Molly 需摄像头访问权限。</string>
    <string name="PaymentsTransferFragment__signal_needs_the_camera_permission_to_capture_qr_code_go_to_settings">Molly 需“相机”权限，来扫描二维码。请访问设置菜单，选择“权限”并启用“相机”。</string>
    <string name="PaymentsTransferFragment__to_scan_a_qr_code_signal_needs_access_to_the_camera">为了扫描二维码，Molly 需摄像头访问权限。</string>
    <string name="PaymentsTransferFragment__settings">设置</string>

    <!-- PaymentsTransferQrScanFragment -->
    <string name="PaymentsTransferQrScanFragment__scan_address_qr_code">扫描地址二维码</string>
    <string name="PaymentsTransferQrScanFragment__scan_the_address_qr_code_of_the_payee">扫描收款人的地址二维码</string>

    <!-- CreatePaymentFragment -->
    <string name="CreatePaymentFragment__request">入群请求</string>
    <string name="CreatePaymentFragment__pay">付款</string>
    <string name="CreatePaymentFragment__available_balance_s">可用余额：%1$s</string>
    <string name="CreatePaymentFragment__toggle_content_description">切换</string>
    <string name="CreatePaymentFragment__1">1</string>
    <string name="CreatePaymentFragment__2">2</string>
    <string name="CreatePaymentFragment__3">3</string>
    <string name="CreatePaymentFragment__4">4</string>
    <string name="CreatePaymentFragment__5">5</string>
    <string name="CreatePaymentFragment__6">6</string>
    <string name="CreatePaymentFragment__7">7</string>
    <string name="CreatePaymentFragment__8">8</string>
    <string name="CreatePaymentFragment__9">9</string>
    <string name="CreatePaymentFragment__decimal">.</string>
    <string name="CreatePaymentFragment__0">0</string>
    <string name="CreatePaymentFragment__lt">&lt;</string>
    <string name="CreatePaymentFragment__backspace">退格键</string>
    <string name="CreatePaymentFragment__add_note">添加备注</string>
    <string name="CreatePaymentFragment__conversions_are_just_estimates">转换仅为估计，可能并不准确。</string>
  <!-- Removed by excludeNonTranslatables <string name="CreatePaymentFragment__learn_more__conversions" translatable="false">https://support.signal.org/hc/articles/360057625692#payments_currency_conversion</string> -->

    <!-- EditNoteFragment -->
    <string name="EditNoteFragment_note">备注</string>
    <!-- Content descriptor explaining the use of the save note FAB for Android accessibility settings-->
    <string name="EditNoteFragment__content_description_save_note">保存笔记</string>

    <!-- ConfirmPaymentFragment -->
    <string name="ConfirmPayment__confirm_payment">确认付款</string>
    <string name="ConfirmPayment__network_fee">网络费</string>
    <string name="ConfirmPayment__estimated_s">估计 %1$s</string>
    <string name="ConfirmPayment__to">至</string>
    <string name="ConfirmPayment__total_amount">总金额</string>
    <string name="ConfirmPayment__balance_s">余额：%1$s</string>
    <string name="ConfirmPayment__submitting_payment">正在提交付款…</string>
    <string name="ConfirmPayment__processing_payment">正在处理付款…</string>
    <string name="ConfirmPayment__payment_complete">付款完成</string>
    <string name="ConfirmPayment__payment_failed">付款失败</string>
    <string name="ConfirmPayment__payment_will_continue_processing">付款将继续处理</string>
    <string name="ConfirmPaymentFragment__invalid_recipient">无效接收人</string>
    <!-- Title of a dialog show when we were unable to present the user\'s screenlock before sending a payment -->
    <string name="ConfirmPaymentFragment__failed_to_show_payment_lock">无法显示付款锁</string>
    <!-- Body of a dialog show when we were unable to present the user\'s screenlock before sending a payment -->
    <string name="ConfirmPaymentFragment__you_enabled_payment_lock_in_the_settings">您在设置中启用了付款锁，但系统无法显示该锁。</string>
    <!-- Button in a dialog that will take the user to the privacy settings -->
    <string name="ConfirmPaymentFragment__go_to_settings">前往设置</string>
    <string name="ConfirmPaymentFragment__this_person_has_not_activated_payments">此人尚未激活付款</string>
    <string name="ConfirmPaymentFragment__unable_to_request_a_network_fee">无法请求网络费。为了继续付款，请点击“确定”以重试。</string>

    <!-- BiometricDeviceAuthentication -->
    <!-- Biometric/Device authentication prompt title -->
    <string name="BiometricDeviceAuthentication__signal">Signal</string>


    <!-- CurrencyAmountFormatter_s_at_s -->
    <string name="CurrencyAmountFormatter_s_at_s">%1$s 于 %2$s</string>

    <!-- SetCurrencyFragment -->
    <string name="SetCurrencyFragment__set_currency">设置货币</string>
    <string name="SetCurrencyFragment__all_currencies">全部货币</string>

    <!-- **************************************** -->
    <!-- menus -->
    <!-- **************************************** -->

    <!-- contact_selection_list -->
    <!-- Displayed in a row on the new call screen when searching by phone number. -->
    <string name="contact_selection_list__new_call">拨打 Signal 电话给…</string>
    <string name="contact_selection_list__unknown_contact">新消息至…</string>
    <string name="contact_selection_list__unknown_contact_block">屏蔽用户</string>
    <string name="contact_selection_list__unknown_contact_add_to_group">添加至群组</string>

    <!-- conversation_callable_insecure -->
    <string name="conversation_callable_insecure__menu_call">呼叫</string>

    <!-- conversation_callable_secure -->
    <string name="conversation_callable_secure__menu_call">Signal 呼叫</string>
    <string name="conversation_callable_secure__menu_video">Signal 视频通话</string>

    <!-- conversation_context -->

    <!-- Heading which shows how many messages are currently selected -->
    <plurals name="conversation_context__s_selected">
        <item quantity="other">已选择 %1$d 条</item>
    </plurals>

    <!-- conversation_context_image -->
    <!-- Button to save a message attachment (image, file etc.) -->

    <!-- conversation_expiring_off -->
    <string name="conversation_expiring_off__disappearing_messages">阅后即焚</string>

    <!-- conversation_selection -->
    <!-- Button to view detailed information for a message; Action item with hyphenation. Translation can use soft hyphen - Unicode U+00AD  -->
    <string name="conversation_selection__menu_message_details">信息</string>
    <!-- Button to copy a message\'s text to the clipboard; Action item with hyphenation. Translation can use soft hyphen - Unicode U+00AD  -->
    <string name="conversation_selection__menu_copy">复制</string>
    <!-- Button to delete a message; Action item with hyphenation. Translation can use soft hyphen - Unicode U+00AD  -->
    <string name="conversation_selection__menu_delete">删除</string>
    <!-- Button to forward a message to another person or group chat; Action item with hyphenation. Translation can use soft hyphen - Unicode U+00AD  -->
    <string name="conversation_selection__menu_forward">转发</string>
    <!-- Button to reply to a message; Action item with hyphenation. Translation can use soft hyphen - Unicode U+00AD -->
    <string name="conversation_selection__menu_reply">回复</string>
    <!-- Button to edit a message; Action item with hyphenation. Translation can use soft hyphen - Unicode U+00AD -->
    <string name="conversation_selection__menu_edit">编辑</string>
    <!-- Button to save a message attachment (image, file etc.); Action item with hyphenation. Translation can use soft hyphen - Unicode U+00AD  -->
    <string name="conversation_selection__menu_save">保存</string>
    <!-- Button to retry sending a message; Action item with hyphenation. Translation can use soft hyphen - Unicode U+00AD  -->
    <string name="conversation_selection__menu_resend_message">重新发送</string>
    <!-- Button to select a message and enter selection mode; Action item with hyphenation. Translation can use soft hyphen - Unicode U+00AD  -->
    <string name="conversation_selection__menu_multi_select">选择</string>
    <!-- Button to view a in-chat payment message\'s full payment details; Action item with hyphenation. Translation can use soft hyphen - Unicode U+00AD  -->
    <string name="conversation_selection__menu_payment_details">付款详情</string>

    <!-- conversation_expiring_on -->

    <!-- conversation_insecure -->
    <string name="conversation_insecure__invite">邀请</string>

    <!-- conversation_list_batch -->

    <!-- conversation_list -->
    <string name="conversation_list_settings_shortcut">设置快捷方式</string>
    <string name="conversation_list_search_description">搜索</string>
    <string name="conversation_list__pinned">已置顶</string>
    <string name="conversation_list__chats">聊天</string>
    <!-- A warning shown in a toast that tells you that you can\'t pin any more chats. Pinning a chat means keeping the chat at the top of your chat list. The placeholder represents how many chats you\'re allowed to pin. -->
    <string name="conversation_list__you_can_only_pin_up_to_d_chats">您最多只能置顶%1$d个对话。</string>

    <!-- conversation_list_item_view -->
    <string name="conversation_list_item_view__contact_photo_image">联系人图片</string>
    <string name="conversation_list_item_view__archived">已存档</string>


    <!-- conversation_list_fragment -->
    <string name="conversation_list_fragment__fab_content_description">新聊天</string>
    <string name="conversation_list_fragment__open_camera_description">打开相机</string>
    <string name="conversation_list_fragment__no_chats_yet_get_started_by_messaging_a_friend">还没有聊天记录。\n开始使用，给朋友发个消息吧。</string>


    <!-- conversation_secure_verified -->

    <!-- conversation_muted -->
    <string name="conversation_muted__unmute">解除静音</string>

    <!-- conversation_unmuted -->
    <string name="conversation_unmuted__mute_notifications">静音通知</string>

    <!-- conversation -->
    <string name="conversation__menu_group_settings">群组设置</string>
    <string name="conversation__menu_leave_group">离开群组</string>
    <string name="conversation__menu_view_all_media">全部媒体</string>
    <string name="conversation__menu_conversation_settings">聊天设置</string>
    <string name="conversation__menu_add_shortcut">添加到主屏幕</string>
    <string name="conversation__menu_create_bubble">创建气泡</string>
    <!-- Overflow menu option that allows formatting of text -->
    <string name="conversation__menu_format_text">添加格式</string>

    <!-- conversation_popup -->

    <!-- conversation_callable_insecure -->
    <string name="conversation_add_to_contacts__menu_add_to_contacts">添加到联系人</string>

    <!-- conversation scheduled messages bar -->

    <!-- Label for button in a banner to show all messages currently scheduled -->
    <string name="conversation_scheduled_messages_bar__see_all">查看全部</string>
    <!-- Body text for banner to show all scheduled messages for the chat that tells the user how many scheduled messages there are -->
    <plurals name="conversation_scheduled_messages_bar__number_of_messages">
        <item quantity="other">%1$d 条定时消息</item>
    </plurals>

    <!-- conversation_group_options -->
    <string name="convesation_group_options__recipients_list">接收人列表</string>
    <string name="conversation_group_options__delivery">送达</string>
    <!-- Label for a menu item that appears after pressing the three-dot icon in a  -->
    <string name="conversation_group_options__conversation">聊天</string>
    <string name="conversation_group_options__broadcast">广播</string>

    <!-- text_secure_normal -->
    <string name="text_secure_normal__menu_new_group">新建群组</string>
    <string name="text_secure_normal__menu_settings">设置</string>
    <string name="text_secure_normal__menu_clear_passphrase">锁定</string>
    <string name="text_secure_normal__mark_all_as_read">全部已读</string>
    <string name="text_secure_normal__invite_friends">邀请好友</string>
    <!-- Overflow menu entry to filter unread chats -->
    <string name="text_secure_normal__filter_unread_chats">筛选未读的聊天记录</string>
    <!-- Overflow menu entry to disable unread chats filter -->
    <string name="text_secure_normal__clear_unread_filter">清除未读筛选</string>

    <!-- verify_display_fragment -->
    <string name="verify_display_fragment_context_menu__copy_to_clipboard">复制到剪切板</string>
    <string name="verify_display_fragment_context_menu__compare_with_clipboard">与剪切板中的内容进行比较</string>

    <!-- reminder_header -->
    <string name="reminder_header_push_title">启用 Signal 消息和呼叫</string>
    <string name="reminder_header_push_text">升级您的通信体验。</string>
    <string name="reminder_header_service_outage_text">Signal 出现技术故障，我们将努力处理尽快恢复服务。</string>
    <string name="reminder_header_progress">%1$d%%</string>
    <!-- Body text of a banner that will show at the top of the chat list when we temporarily cannot process the user\'s contacts -->
    <string name="reminder_cds_warning_body">Signal 的私密式发现联系人功能暂时无法处理您手机中的联系人。</string>
    <!-- Label for a button in a banner to learn more about why we temporarily can\'t process the user\'s contacts -->
    <string name="reminder_cds_warning_learn_more">了解详情</string>
    <!-- Body text of a banner that will show at the top of the chat list when the user has so many contacts that we cannot ever process them -->
    <string name="reminder_cds_permanent_error_body">Signal 的私密式发现联系人功能无法处理您手机中的联系人。</string>
    <!-- Label for a button in a banner to learn more about why we cannot process the user\'s contacts -->
    <string name="reminder_cds_permanent_error_learn_more">了解详情</string>

    <!-- media_preview -->
    <string name="media_preview__save_title">保存</string>
    <string name="media_preview__edit_title">编辑</string>


    <!-- media_preview_activity -->
    <string name="media_preview_activity__media_content_description">媒体预览</string>

    <!-- new_conversation_activity -->
    <string name="new_conversation_activity__refresh">刷新</string>
    <!-- redphone_audio_popup_menu -->

    <!-- Edit KBS Pin -->

    <!-- BaseKbsPinFragment -->
    <string name="BaseKbsPinFragment__next">下一步</string>
    <!-- Button label to prompt them to create a password ("PIN") using numbers and letters rather than only numbers. -->
    <string name="BaseKbsPinFragment__create_alphanumeric_pin">创建字母数字 PIN</string>
    <!-- Button label to prompt them to return to creating a numbers-only password ("PIN") -->
    <string name="BaseKbsPinFragment__create_numeric_pin">创建数字 PIN 码</string>
  <!-- Removed by excludeNonTranslatables <string name="BaseKbsPinFragment__learn_more_url" translatable="false">https://support.signal.org/hc/articles/360007059792</string> -->

    <!-- CreateKbsPinFragment -->
    <plurals name="CreateKbsPinFragment__pin_must_be_at_least_characters">
        <item quantity="other">PIN 必须不少于 %1$d 个字符</item>
    </plurals>
    <plurals name="CreateKbsPinFragment__pin_must_be_at_least_digits">
        <item quantity="other">PIN 必须不少于 %1$d 数字</item>
    </plurals>
    <string name="CreateKbsPinFragment__create_a_new_pin">新建 PIN 码</string>
    <string name="CreateKbsPinFragment__you_can_choose_a_new_pin_as_long_as_this_device_is_registered">只有该设备已注册，你可以更改你的 PIN。</string>
    <string name="CreateKbsPinFragment__create_your_pin">创建 PIN 码</string>
    <string name="CreateKbsPinFragment__pins_can_help_you_restore_your_account">PIN 码可以帮您恢复账户，并保证您在 Signal 上的信息加密。 </string>
    <string name="CreateKbsPinFragment__choose_a_stronger_pin">选择更安全 PIN 码</string>

    <!-- ConfirmKbsPinFragment -->
    <string name="ConfirmKbsPinFragment__pins_dont_match">PIN 码不匹配，请重试。</string>
    <!-- Prompt for the user to repeat entering the PIN in order to help them remember it correctly.   -->
    <string name="ConfirmKbsPinFragment__re_enter_the_pin_you_just_created">重新输入您刚创建的 PIN 码。</string>
    <string name="ConfirmKbsPinFragment__confirm_your_pin">确认 PIN 码。</string>
    <string name="ConfirmKbsPinFragment__pin_creation_failed">PIN 码创建失败</string>
    <string name="ConfirmKbsPinFragment__your_pin_was_not_saved">PIN 码没有保存。我们将稍后提示您创建 PIN 码。</string>
    <string name="ConfirmKbsPinFragment__pin_created">PIN 已创建。</string>
    <string name="ConfirmKbsPinFragment__re_enter_your_pin">重新入您的 PIN</string>
    <string name="ConfirmKbsPinFragment__creating_pin">正在创建 PIN…</string>

    <!-- KbsSplashFragment -->
    <string name="KbsSplashFragment__introducing_pins">新推出 PIN 密码功能</string>
    <string name="KbsSplashFragment__pins_keep_information_stored_with_signal_encrypted">PIN 用于加密 Signal 存储的信息，只有您可以访问。借此可在您重装后还原个人资料、设置和联系人。打开 Signal 无需使用 PIN。</string>
    <string name="KbsSplashFragment__learn_more">了解更多</string>
  <!-- Removed by excludeNonTranslatables <string name="KbsSplashFragment__learn_more_link" translatable="false">https://support.signal.org/hc/articles/360007059792</string> -->
    <string name="KbsSplashFragment__registration_lock_equals_pin">注册锁定 = PIN</string>
    <string name="KbsSplashFragment__your_registration_lock_is_now_called_a_pin">注册锁定现在改名为 PIN，功能更强大，马上更新。</string>
    <string name="KbsSplashFragment__update_pin">更新 PIN</string>
    <string name="KbsSplashFragment__create_your_pin">创建 PIN 码</string>
    <string name="KbsSplashFragment__learn_more_about_pins">了解更多关于 PIN 码的信息</string>
    <string name="KbsSplashFragment__disable_pin">禁用 PIN 码</string>

    <!-- KBS Reminder Dialog -->
    <string name="KbsReminderDialog__enter_your_signal_pin">请输入 Signal PIN 码</string>
    <string name="KbsReminderDialog__to_help_you_memorize_your_pin">为了便于记住 PIN 码，我们将定期提示输入该密码。提示次数将逐渐减少。</string>
    <string name="KbsReminderDialog__skip">跳过</string>
    <string name="KbsReminderDialog__submit">提交</string>
    <string name="KbsReminderDialog__forgot_pin">忘记 PIN 码？</string>
    <string name="KbsReminderDialog__incorrect_pin_try_again">PIN 错误，请重试。</string>

    <!-- AccountLockedFragment -->
    <string name="AccountLockedFragment__account_locked">帐户已锁定</string>
    <string name="AccountLockedFragment__your_account_has_been_locked_to_protect_your_privacy">你的账户已经锁定以保护你的安全及隐私。你的账户在 %1$d 天的不活跃之后，你可以在不需要 PIN 码的情况下用重新用手机号注册。不过所有的数据都会被删除。</string>
    <string name="AccountLockedFragment__next">下一步</string>
    <string name="AccountLockedFragment__learn_more">了解更多</string>
  <!-- Removed by excludeNonTranslatables <string name="AccountLockedFragment__learn_more_url" translatable="false">https://support.signal.org/hc/articles/360007059792</string> -->

    <!-- KbsLockFragment -->
    <string name="RegistrationLockFragment__enter_your_pin">请输入 PIN 码</string>
    <string name="RegistrationLockFragment__enter_the_pin_you_created">输入帐户的 PIN 码。该密码不是短信验证码。</string>
    <!-- Info text shown above a pin entry text box describing what pin they should be entering. -->
    <string name="RegistrationLockFragment__enter_the_pin_you_created_for_your_account">请输入您为您的账户创建的 PIN 码。</string>
    <!-- Button label to prompt the user to switch between an alphanumeric and numeric-only keyboards -->
    <string name="RegistrationLockFragment__switch_keyboard">切换键盘</string>
    <string name="RegistrationLockFragment__incorrect_pin_try_again">PIN 错误，请重试。</string>
    <string name="RegistrationLockFragment__forgot_pin">忘记 PIN？</string>
    <string name="RegistrationLockFragment__incorrect_pin">PIN 错误</string>
    <string name="RegistrationLockFragment__forgot_your_pin">忘记 PIN？</string>
    <string name="RegistrationLockFragment__not_many_tries_left">可尝试的次数不多了！</string>
    <string name="RegistrationLockFragment__signal_registration_need_help_with_pin_for_android_v2_pin">Signal 注册 - 关于 Android 版本 PIN 需要帮助（v2 PIN）</string>

    <plurals name="RegistrationLockFragment__for_your_privacy_and_security_there_is_no_way_to_recover">
        <item quantity="other">为了保护你的隐私和安全，你无法找回你的 PIN 码。如果您记不住您的PIN码，你可以在 %1$d 天的帐户不活跃后用短信重新验证。在这种情况下，你的帐户会被抹除并且所有的信息都会被删除。</item>
    </plurals>

    <plurals name="RegistrationLockFragment__incorrect_pin_d_attempts_remaining">
        <item quantity="other">密码错误。还能尝试%1$d次。</item>
    </plurals>

    <plurals name="RegistrationLockFragment__if_you_run_out_of_attempts_your_account_will_be_locked_for_d_days">
        <item quantity="other">如果尝试次数用尽，你的帐户将会被锁定 %1$d 天。账户在 %1$d 天不活跃后，你可以在没有你的 PIN 码的情况下重新注册。你的帐户会被抹除并且所有数据都会被删除。</item>
    </plurals>

    <plurals name="RegistrationLockFragment__you_have_d_attempts_remaining">
        <item quantity="other">你还能尝试%1$d次。</item>
    </plurals>

    <plurals name="RegistrationLockFragment__d_attempts_remaining">
        <item quantity="other">还能尝试%1$d次。</item>
    </plurals>

    <!-- CalleeMustAcceptMessageRequestDialogFragment -->
    <string name="CalleeMustAcceptMessageRequestDialogFragment__s_will_get_a_message_request_from_you">%1$s 将收到您的消息请求，对发接受邀请后您即可向其发起通话。</string>

    <!-- KBS Megaphone -->
    <string name="KbsMegaphone__create_a_pin">创建 PIN 码</string>
    <string name="KbsMegaphone__pins_keep_information_thats_stored_with_signal_encrytped">Signal 储存的信息使用你的 PIN 码来加密。</string>
    <string name="KbsMegaphone__create_pin">创建 PIN 码</string>

    <!-- CallNotificationBuilder -->
    <!-- Displayed in a notification when a Signal voice call is ringing -->
    <string name="CallNotificationBuilder__incoming_signal_voice_call">Molly 语音来电</string>
    <!-- Displayed in a notification when a Signal video call is ringing -->
    <string name="CallNotificationBuilder__incoming_signal_video_call">Molly 视频来电</string>
    <!-- Displayed in a notification when a Signal group call is ringing -->
    <string name="CallNotificationBuilder__incoming_signal_group_call">Molly 群组通话来电</string>
    <!-- Displayed in a notification when a Signal voice call is in progress -->
    <string name="CallNotificationBuilder__ongoing_signal_voice_call">正在进行 Molly 语音通话</string>
    <!-- Displayed in a notification when a Signal video call is in progress -->
    <string name="CallNotificationBuilder__ongoing_signal_video_call">正在进行 Molly 视频通话</string>
    <!-- Displayed in a notification when a Signal group call is in progress -->
    <string name="CallNotificationBuilder__ongoing_signal_group_call">正在进行 Molly 群组通话</string>

    <!-- transport_selection_list_item -->
    <string name="ConversationListFragment_loading">正在加载…</string>
    <string name="CallNotificationBuilder_connecting">正在连接…</string>
    <string name="Permissions_permission_required">所需权限</string>
    <string name="Permissions_continue">继续</string>
    <string name="Permissions_not_now">稍后再说</string>
    <string name="SQLCipherMigrationHelper_migrating_signal_database">迁移 Signal 数据库</string>
    <string name="enter_backup_passphrase_dialog__backup_passphrase">备份密码</string>
    <string name="backup_enable_dialog__backups_will_be_saved_to_external_storage_and_encrypted_with_the_passphrase_below_you_must_have_this_passphrase_in_order_to_restore_a_backup">备份将保存至外部存储，并使用以下密码加密。备份还原时需使用该密码。</string>
    <string name="backup_enable_dialog__you_must_have_this_passphrase">为了还原备份，必须提供密码。</string>
    <string name="backup_enable_dialog__folder">文件夹</string>
    <string name="backup_enable_dialog__i_have_written_down_this_passphrase">我已记下该密码。没有密码，将无法还原备份。</string>
    <string name="registration_activity__restore_backup">还原备份</string>
    <string name="registration_activity__transfer_or_restore_account">转移或还原帐户</string>
    <string name="registration_activity__transfer_account">转移帐户</string>
    <string name="registration_activity__skip">跳过</string>
    <string name="preferences_chats__chat_backups">聊天备份</string>
    <string name="preferences_chats__transfer_account">转移帐户</string>
    <string name="preferences_chats__transfer_account_to_a_new_android_device">转移帐户至新的 Android 设备</string>
    <string name="RegistrationActivity_enter_backup_passphrase">输入备份密码</string>
    <string name="RegistrationActivity_restore">还原</string>
    <string name="RegistrationActivity_backup_failure_downgrade">无法从较新版本的 Signal 导入备份</string>
    <!-- Error message indicating that we could not restore the user\'s backup. Displayed in a toast at the bottom of the screen. -->
    <string name="RegistrationActivity_backup_failure_foreign_key">备份包含格式错误的数据</string>
    <string name="RegistrationActivity_incorrect_backup_passphrase">备份密码错误</string>
    <string name="RegistrationActivity_checking">正在检查…</string>
    <string name="RegistrationActivity_d_messages_so_far">已处理 %1$d 条消息…</string>
    <string name="RegistrationActivity_restore_from_backup">是否从备份进行还原？</string>
    <string name="RegistrationActivity_restore_your_messages_and_media_from_a_local_backup">从本地备份还原消息和媒体。如果现在不进行还原，以后将无法还原。</string>
    <string name="RegistrationActivity_backup_size_s">备份大小：%1$s</string>
    <string name="RegistrationActivity_backup_timestamp_s">备份时间戳：%1$s</string>
    <string name="BackupDialog_enable_local_backups">启用本地备份？</string>
    <string name="BackupDialog_enable_backups">启用备份</string>
    <string name="BackupDialog_please_acknowledge_your_understanding_by_marking_the_confirmation_check_box">请选择确认复选框，表示您已理解。</string>
    <string name="BackupDialog_delete_backups">删除备份？</string>
    <string name="BackupDialog_disable_and_delete_all_local_backups">禁用并删除全部本地备份？</string>
    <string name="BackupDialog_delete_backups_statement">删除备份</string>
    <string name="BackupDialog_to_enable_backups_choose_a_folder">如需启用备份，请选择用于保存备份的文件夹。</string>
    <string name="BackupDialog_choose_folder">选择文件夹</string>
    <string name="BackupDialog_copied_to_clipboard">已复制到剪切板</string>
    <string name="BackupDialog_no_file_picker_available">无文件选取器可用。</string>
    <string name="BackupDialog_enter_backup_passphrase_to_verify">输入备份密码进行验证</string>
    <string name="BackupDialog_verify">验证</string>
    <string name="BackupDialog_you_successfully_entered_your_backup_passphrase">已成功输入备份密码</string>
    <string name="BackupDialog_passphrase_was_not_correct">密码错误</string>
    <string name="LocalBackupJob_creating_signal_backup">创建 Molly 备份…</string>
    <!-- Title for progress notification shown in a system notification while verifying a recent backup. -->
    <string name="LocalBackupJob_verifying_signal_backup">正在验证 Molly 的备份……</string>
    <string name="LocalBackupJobApi29_backup_failed">备份失败</string>
    <string name="LocalBackupJobApi29_your_backup_directory_has_been_deleted_or_moved">备份目录已删除或移动。</string>
    <string name="LocalBackupJobApi29_your_backup_file_is_too_large">您的备份文件太大，无法保存到此位置。</string>
    <string name="LocalBackupJobApi29_there_is_not_enough_space">没有足够的空间来存放您的备份。</string>
    <!-- Error message shown if a newly created backup could not be verified as accurate -->
    <string name="LocalBackupJobApi29_your_backup_could_not_be_verified">无法创建和验证您最近的备份。请创建一个新的备份。</string>
    <!-- Error message shown if a very large attachment is encountered during the backup creation and causes the backup to fail -->
    <string name="LocalBackupJobApi29_your_backup_contains_a_very_large_file">您的备份中包含一个无法备份的超大文件。请将其删除并创建一个新的备份。</string>
    <string name="LocalBackupJobApi29_tap_to_manage_backups">点击以管理备份。</string>
    <string name="RegistrationActivity_wrong_number">错误的号码？</string>
    <!--    Countdown to when the user can request a new code via phone call during registration.-->
    <string name="RegistrationActivity_call_me_instead_available_in">给我打电话：（%1$02d:%2$02d）</string>
    <!--    Countdown to when the user can request a new SMS code during registration.-->
    <string name="RegistrationActivity_resend_sms_available_in">重发验证码（%1$02d:%2$02d）</string>
    <string name="RegistrationActivity_contact_signal_support">联系 Signal 支持</string>
    <string name="RegistrationActivity_code_support_subject">Signal 注册 - 安卓验证码</string>
    <string name="RegistrationActivity_incorrect_code">验证码不正确</string>
    <string name="BackupUtil_never">永不</string>
    <string name="BackupUtil_unknown">未知</string>
    <!-- Phone number heading displayed as a screen title -->
    <string name="preferences_app_protection__phone_number">手机号码</string>
    <!-- Subtext below option to launch into phone number privacy settings screen -->
    <string name="preferences_app_protection__choose_who_can_see">选择谁可以在 Molly 上看到您的电话号码，以及谁可以通过您的电话号码与您联系。</string>
    <!-- Section title above two radio buttons for enabling and disabling phone number display -->
    <string name="PhoneNumberPrivacySettingsFragment__who_can_see_my_number">谁可以看到我的电话号码</string>
    <!-- Subtext below radio buttons when who can see my number is set to nobody -->
<<<<<<< HEAD
    <string name="PhoneNumberPrivacySettingsFragment__nobody_will_see">没有人能在 Molly 中看到您的电话号码</string>
    <!-- Section title above two radio buttons for enabling and disabling whether users can find me by my phone number  -->
    <string name="PhoneNumberPrivacySettingsFragment__who_can_find_me_by_number">谁可以通过电话号码找到我</string>
    <!-- Subtext below radio buttons when who can see my number is set to everyone -->
    <string name="PhoneNumberPrivacySettingsFragment__your_phone_number">与您会话的联系人和群组将能看到您的电话号码。在通讯录存有您的电话号码的用户也能在 Molly 中看到您的电话号码。</string>
=======
    <string name="PhoneNumberPrivacySettingsFragment__nobody_will_see_your">Nobody will see your phone number on Signal, even when messaging them.</string>
    <!-- Section title above two radio buttons for enabling and disabling whether users can find me by my phone number  -->
    <string name="PhoneNumberPrivacySettingsFragment__who_can_find_me_by_number">谁可以通过电话号码找到我</string>
    <!-- Subtext below radio buttons when who can see my number is set to everyone -->
    <string name="PhoneNumberPrivacySettingsFragment__your_phone_number">与您会话的联系人和群组将能看到您的电话号码。在通讯录存有您的电话号码的用户也能在 Signal 中看到您的电话号码。</string>
    <!-- Subtext below radio buttons when who can find me by number is set to everyone -->
    <string name="PhoneNumberPrivacySettingsFragment__anyone_who_has">Anyone who has your phone number will see you\'re on Signal and can start chats with you.</string>
    <!-- Subtext below radio buttons when who can find me by number is set to nobody -->
    <string name="PhoneNumberPrivacySettingsFragment__nobody_will_be_able_to_see">Nobody will be able to see you\'re on Signal unless you message them or have an existing chat with them.</string>
    <!-- Snackbar text when pressing invalid radio item -->
    <string name="PhoneNumberPrivacySettingsFragment__to_change_this_setting">"To change this setting, set Who can see my number to Nobody."</string>
>>>>>>> 7abff559
    <string name="PhoneNumberPrivacy_everyone">所有人</string>
    <string name="PhoneNumberPrivacy_nobody">没有人</string>
    <string name="preferences_app_protection__screen_lock">屏幕锁定</string>
    <string name="preferences_app_protection__lock_signal_access_with_android_screen_lock_or_fingerprint">使用 Android 锁屏或者指纹锁定 Signal</string>
    <string name="preferences_app_protection__screen_lock_inactivity_timeout">不活跃锁屏逾时</string>
    <string name="preferences_app_protection__signal_pin">Signal PIN 码</string>
    <string name="preferences_app_protection__create_a_pin">创建 PIN 码</string>
    <string name="preferences_app_protection__change_your_pin">更改 PIN 码</string>
    <string name="preferences_app_protection__pin_reminders">PIN 码提醒</string>
    <string name="preferences_app_protection__turn_off">关闭</string>
    <string name="preferences_app_protection__confirm_pin">确认 PIN</string>
    <string name="preferences_app_protection__confirm_your_signal_pin">请确认您的 Signal PIN 码</string>
    <string name="preferences_app_protection__make_sure_you_memorize_or_securely_store_your_pin">请确保你能牢记或安全保存好你的 PIN 码，因为它不能被找回。如果你忘记了 PIN 码，你可能会在重新注册 Signal 账号时丢失一些数据。</string>
    <string name="preferences_app_protection__incorrect_pin_try_again">PIN 错误，请重试。</string>
    <string name="preferences_app_protection__failed_to_enable_registration_lock">无法启用注册锁。</string>
    <string name="preferences_app_protection__failed_to_disable_registration_lock">无法禁用注册锁。</string>
    <string name="AppProtectionPreferenceFragment_none">无</string>
    <string name="preferences_app_protection__registration_lock">注册锁定</string>
    <string name="RegistrationActivity_you_must_enter_your_registration_lock_PIN">必须输入注册锁定 PIN</string>
    <string name="RegistrationActivity_your_pin_has_at_least_d_digits_or_characters">您的密码必须是由至少%1$d位数字或字母组成</string>
    <string name="RegistrationActivity_too_many_attempts">尝试次数过多</string>
    <string name="RegistrationActivity_you_have_made_too_many_incorrect_registration_lock_pin_attempts_please_try_again_in_a_day">注册锁定 PIN 输入错误过多，请一天后重试。</string>
    <string name="RegistrationActivity_you_have_made_too_many_attempts_please_try_again_later">您的尝试次数过多，请稍候再试。</string>
    <string name="RegistrationActivity_error_connecting_to_service">连接服务出错</string>
    <string name="preferences_chats__backups">备份</string>
    <string name="prompt_passphrase_activity__signal_is_locked">Molly 已锁定</string>
    <string name="prompt_passphrase_activity__tap_to_unlock">点击解锁</string>
    <string name="Recipient_unknown">未知</string>

    <!-- Option in settings that will take use to re-register if they are no longer registered -->
    <string name="preferences_account_reregister">重新注册账户</string>
    <!-- Option in settings that will take user to our website or playstore to update their expired build -->
    <string name="preferences_account_update_signal">升级 Signal</string>
    <!-- Option in settings shown when user is no longer registered or expired client that will WIPE ALL THEIR DATA -->
    <string name="preferences_account_delete_all_data">删除所有数据</string>
    <!-- Title for confirmation dialog confirming user wants to delete all their data -->
    <string name="preferences_account_delete_all_data_confirmation_title">是否删除所有数据？</string>
    <!-- Message in confirmation dialog to delete all data explaining how it works, and that the app will be closed after deletion -->
    <string name="preferences_account_delete_all_data_confirmation_message">这将重置应用并删除所有消息。应用将会在这个过程完成后关闭。</string>
    <!-- Confirmation action to proceed with application data deletion -->
    <string name="preferences_account_delete_all_data_confirmation_proceed">继续</string>
    <!-- Confirmation action to cancel application data deletion -->
    <string name="preferences_account_delete_all_data_confirmation_cancel">取消</string>
    <!-- Error message shown when we fail to delete the data for some unknown reason -->
    <string name="preferences_account_delete_all_data_failed">无法删除数据</string>

    <!-- TransferOrRestoreFragment -->
    <string name="TransferOrRestoreFragment__transfer_or_restore_account">转移或还原帐户</string>
    <string name="TransferOrRestoreFragment__if_you_have_previously_registered_a_signal_account">如果之前已注册 Signal 帐户，可转移或还原您的帐户和消息</string>
    <string name="TransferOrRestoreFragment__transfer_from_android_device">从 Android 设备转移</string>
    <string name="TransferOrRestoreFragment__transfer_your_account_and_messages_from_your_old_android_device">从旧的 Android 设备转移您的帐户和消息。您需要可访问旧设备。</string>
    <string name="TransferOrRestoreFragment__you_need_access_to_your_old_device">您需要可访问旧设备。</string>
    <string name="TransferOrRestoreFragment__restore_from_backup">从备份还原</string>
    <string name="TransferOrRestoreFragment__restore_your_messages_from_a_local_backup">从本地备份还原消息。如果现在不进行还原，以后将无法还原。</string>

    <!-- NewDeviceTransferInstructionsFragment -->
    <string name="NewDeviceTransferInstructions__open_signal_on_your_old_android_phone">在旧的 Android 手机上打开 Signal</string>
    <string name="NewDeviceTransferInstructions__continue">继续</string>
    <string name="NewDeviceTransferInstructions__first_bullet">1.</string>
    <string name="NewDeviceTransferInstructions__tap_on_your_profile_photo_in_the_top_left_to_open_settings">点击左上侧个人资料图片，打开设置。</string>
    <string name="NewDeviceTransferInstructions__second_bullet">2.</string>
    <string name="NewDeviceTransferInstructions__tap_on_account">"点击“帐户”。"</string>
    <string name="NewDeviceTransferInstructions__third_bullet">3.</string>
    <string name="NewDeviceTransferInstructions__tap_transfer_account_and_then_continue_on_both_devices">"在两个设备，点击“转移帐户”，然后选择“继续”"</string>

    <!-- NewDeviceTransferSetupFragment -->
    <string name="NewDeviceTransferSetup__preparing_to_connect_to_old_android_device">正在准备连接至旧的 Android 设备…</string>
    <string name="NewDeviceTransferSetup__take_a_moment_should_be_ready_soon">请稍等，将很快准备就绪</string>
    <string name="NewDeviceTransferSetup__waiting_for_old_device_to_connect">正在等待旧的 Android 设备连接…</string>
    <string name="NewDeviceTransferSetup__signal_needs_the_location_permission_to_discover_and_connect_with_your_old_device">Molly 需位置权限，以发现并连接旧的 Android 设备。</string>
    <string name="NewDeviceTransferSetup__signal_needs_location_services_enabled_to_discover_and_connect_with_your_old_device">Molly 需已启用的位置服务，以发现并连接旧的 Android 设备。</string>
    <string name="NewDeviceTransferSetup__signal_needs_wifi_on_to_discover_and_connect_with_your_old_device">Molly 需开启的 Wi-Fi，以发现并连接旧的 Android 设备。Wi-Fi 需开启但不必连接 Wi-Fi 网络。</string>
    <string name="NewDeviceTransferSetup__sorry_it_appears_your_device_does_not_support_wifi_direct">抱歉，该设备好像不支持 Wi-Fi Direct。Molly 通过 Wi-Fi Direct 来发现并连接旧的 Android 设备。仍可通过从旧的 Android 设备还原帐户来还原备份。</string>
    <string name="NewDeviceTransferSetup__restore_a_backup">还原备份</string>
    <string name="NewDeviceTransferSetup__an_unexpected_error_occurred_while_attempting_to_connect_to_your_old_device">尝试连接旧的 Android 设备时，发生意外错误。</string>

    <!-- OldDeviceTransferSetupFragment -->
    <string name="OldDeviceTransferSetup__searching_for_new_android_device">正在搜索新的 Android 设备…</string>
    <string name="OldDeviceTransferSetup__signal_needs_the_location_permission_to_discover_and_connect_with_your_new_device">Molly 需位置权限，以发现并连接新的 Android 设备。</string>
    <string name="OldDeviceTransferSetup__signal_needs_location_services_enabled_to_discover_and_connect_with_your_new_device">Molly 需已启用的位置服务，以发现并连接新的 Android 设备。</string>
    <string name="OldDeviceTransferSetup__signal_needs_wifi_on_to_discover_and_connect_with_your_new_device">Molly 需开启的 Wi-Fi，以发现并连接新的 Android 设备。Wi-Fi 需开启但不必连接 Wi-Fi 网络。</string>
    <string name="OldDeviceTransferSetup__sorry_it_appears_your_device_does_not_support_wifi_direct">抱歉，该设备好像不支持 Wi-Fi Direct。Molly 通过 Wi-Fi Direct 来发现并连接新的 Android 设备。仍可通过从新的 Android 设备还原帐户来还原备份。</string>
    <string name="OldDeviceTransferSetup__create_a_backup">创建备份</string>
    <string name="OldDeviceTransferSetup__an_unexpected_error_occurred_while_attempting_to_connect_to_your_old_device">尝试连接新的 Android 设备时，发生意外错误。</string>

    <!-- DeviceTransferSetupFragment -->
    <string name="DeviceTransferSetup__unable_to_open_wifi_settings">无法打开 Wi-Fi 设置，请手动开启 Wi-Fi。</string>
    <string name="DeviceTransferSetup__grant_location_permission">授予位置权限</string>
    <string name="DeviceTransferSetup__turn_on_location_services">开启位置服务</string>
    <string name="DeviceTransferSetup__turn_on_wifi">开启 Wi-Fi</string>
    <string name="DeviceTransferSetup__error_connecting">连接时出错</string>
    <string name="DeviceTransferSetup__retry">重试</string>
    <string name="DeviceTransferSetup__submit_debug_logs">提交调试日志</string>
    <string name="DeviceTransferSetup__verify_code">验证代码</string>
    <string name="DeviceTransferSetup__verify_that_the_code_below_matches_on_both_of_your_devices">请验证下方代码在两个设备上匹配，然后点击继续。</string>
    <string name="DeviceTransferSetup__the_numbers_do_not_match">代码不匹配</string>
    <string name="DeviceTransferSetup__continue">继续</string>
    <string name="DeviceTransferSetup__if_the_numbers_on_your_devices_do_not_match_its_possible_you_connected_to_the_wrong_device">如果设备上的代码不匹配，可能连接了错误的设备。请停止转移并重试，保持两个设备贴近。</string>
    <string name="DeviceTransferSetup__stop_transfer">停止转移</string>
    <string name="DeviceTransferSetup__unable_to_discover_old_device">找不到旧设备</string>
    <string name="DeviceTransferSetup__unable_to_discover_new_device">找不到新设备</string>
    <string name="DeviceTransferSetup__make_sure_the_following_permissions_are_enabled">请确保启用以下权限和服务：</string>
    <string name="DeviceTransferSetup__location_permission">位置权限</string>
    <string name="DeviceTransferSetup__location_services">位置服务</string>
    <string name="DeviceTransferSetup__wifi">Wi-Fi</string>
    <string name="DeviceTransferSetup__on_the_wifi_direct_screen_remove_all_remembered_groups_and_unlink_any_invited_or_connected_devices">在 WiFi Direct 屏幕，移除全部记住的群组，并取消关联任何邀请或关联的设备。</string>
    <string name="DeviceTransferSetup__wifi_direct_screen">WiFi Direct 屏幕</string>
    <string name="DeviceTransferSetup__try_turning_wifi_off_and_on_on_both_devices">在两个设备上，尝试开启并关闭 Wi-Fi。</string>
    <string name="DeviceTransferSetup__make_sure_both_devices_are_in_transfer_mode">请确保两个设备处于转移模式。</string>
    <string name="DeviceTransferSetup__go_to_support_page">访问支持页面</string>
    <string name="DeviceTransferSetup__try_again">重试</string>
    <string name="DeviceTransferSetup__waiting_for_other_device">正在等待另一个设备</string>
    <string name="DeviceTransferSetup__tap_continue_on_your_other_device_to_start_the_transfer">在另一设备上点击“继续”，开始转移。</string>
    <string name="DeviceTransferSetup__tap_continue_on_your_other_device">在另一设备上点击“继续”…</string>

    <!-- NewDeviceTransferFragment -->
    <string name="NewDeviceTransfer__cannot_transfer_from_a_newer_version_of_signal">无法从较新版 Signal 转移</string>
    <!-- Error message indicating that we could not finish the user\'s device transfer. Displayed in a toast at the bottom of the screen. -->
    <string name="NewDeviceTransfer__failure_foreign_key">传输的数据存在格式错误</string>

    <!-- DeviceTransferFragment -->
    <string name="DeviceTransfer__transferring_data">正在转移数据</string>
    <string name="DeviceTransfer__keep_both_devices_near_each_other">请确保两个设备互相贴近。不要关闭设备，并保持 Molly 运行。转移是端对端加密的。</string>
    <string name="DeviceTransfer__d_messages_so_far">目前 %1$d 消息…</string>
    <!-- Filled in with total percentage of messages transferred -->
    <string name="DeviceTransfer__s_of_messages_so_far">目前已传输 %1$s%%…</string>
    <string name="DeviceTransfer__cancel">取消</string>
    <string name="DeviceTransfer__try_again">重试</string>
    <string name="DeviceTransfer__stop_transfer">停止转移</string>
    <string name="DeviceTransfer__all_transfer_progress_will_be_lost">将丢失全部转移数据。</string>
    <string name="DeviceTransfer__transfer_failed">转移失败</string>
    <string name="DeviceTransfer__unable_to_transfer">无法转移</string>

    <!-- OldDeviceTransferInstructionsFragment -->
    <string name="OldDeviceTransferInstructions__transfer_account">转移帐户</string>
    <string name="OldDeviceTransferInstructions__first_bullet">1.</string>
    <string name="OldDeviceTransferInstructions__download_signal_on_your_new_android_device">在新的 Android 设备上下载 Molly</string>
    <string name="OldDeviceTransferInstructions__second_bullet">2.</string>
    <string name="OldDeviceTransferInstructions__tap_on_transfer_or_restore_account">"点击“转移或还原帐户”"</string>
    <string name="OldDeviceTransferInstructions__third_bullet">3.</string>
    <string name="OldDeviceTransferInstructions__select_transfer_from_android_device_when_prompted_and_then_continue">"出现提示时选择“从 Android 设备转移”，然后选择“继续”。保持两个设备互相贴近。"</string>
    <string name="OldDeviceTransferInstructions__continue">继续</string>

    <!-- OldDeviceTransferComplete -->
    <string name="OldDeviceTransferComplete__go_to_your_new_device">转至新设备</string>
    <string name="OldDeviceTransferComplete__your_signal_data_has_Been_transferred_to_your_new_device">您的 Signal 数据已转移至新设备。为了完成转移流程，必须在新设备上继续注册。</string>
    <string name="OldDeviceTransferComplete__close">关闭</string>

    <!-- NewDeviceTransferComplete -->
    <string name="NewDeviceTransferComplete__transfer_successful">成功转移</string>
    <string name="NewDeviceTransferComplete__transfer_complete">转移完成</string>
    <string name="NewDeviceTransferComplete__to_complete_the_transfer_process_you_must_continue_registration">为了完成转移流程，必须继续注册。</string>
    <string name="NewDeviceTransferComplete__continue_registration">继续注册</string>

    <!-- DeviceToDeviceTransferService -->
    <string name="DeviceToDeviceTransferService_content_title">帐户转移</string>
    <string name="DeviceToDeviceTransferService_status_ready">正在准备连接其他 Android 设备…</string>
    <string name="DeviceToDeviceTransferService_status_starting_up">正在准备连接其他 Android 设备…</string>
    <string name="DeviceToDeviceTransferService_status_discovery">正在搜索其他 Android 设备…</string>
    <string name="DeviceToDeviceTransferService_status_network_connected">正在连接其他 Android 设备…</string>
    <string name="DeviceToDeviceTransferService_status_verification_required">需要验证</string>
    <string name="DeviceToDeviceTransferService_status_service_connected">正在转移帐户…</string>

    <!-- OldDeviceTransferLockedDialog -->
    <string name="OldDeviceTransferLockedDialog__complete_registration_on_your_new_device">在新设备上完成注册</string>
    <string name="OldDeviceTransferLockedDialog__your_signal_account_has_been_transferred_to_your_new_device">您的 Signal 帐户已转移到新设备，但必须在该设备上完成注册以继续。该设备上的 Signal 将停用。</string>
    <string name="OldDeviceTransferLockedDialog__done">完成</string>
    <string name="OldDeviceTransferLockedDialog__cancel_and_activate_this_device">取消并激活该设备</string>

    <!-- AdvancedPreferenceFragment -->

    <!-- RecipientBottomSheet -->
    <string name="RecipientBottomSheet_block">屏蔽</string>
    <string name="RecipientBottomSheet_unblock">取消屏蔽</string>
    <string name="RecipientBottomSheet_add_to_contacts">添加到联系人</string>
    <!-- Error message that displays when a user tries to tap to view system contact details but has no app that supports it -->
    <string name="RecipientBottomSheet_unable_to_open_contacts">找不到可以打开通讯录的应用。</string>
    <string name="RecipientBottomSheet_add_to_a_group">添加至群组</string>
    <string name="RecipientBottomSheet_add_to_another_group">添加至另一群组</string>
    <string name="RecipientBottomSheet_view_safety_number">查看安全码</string>
    <string name="RecipientBottomSheet_make_admin">设为管理员</string>
    <string name="RecipientBottomSheet_remove_as_admin">取消其管理员身份</string>
    <string name="RecipientBottomSheet_remove_from_group">从群组移除</string>

    <string name="RecipientBottomSheet_remove_s_as_group_admin">取消%1$s的管理员身份？</string>
    <string name="RecipientBottomSheet_s_will_be_able_to_edit_group">"“%1$s” 将能编辑此群组及其成员。"</string>

    <string name="RecipientBottomSheet_remove_s_from_the_group">将%1$s从群组移除？</string>
    <!-- Dialog message shown when removing someone from a group with group link being active to indicate they will not be able to rejoin -->
    <string name="RecipientBottomSheet_remove_s_from_the_group_they_will_not_be_able_to_rejoin">要将%1$s移除出群组吗？对方将无法通过群组链接重新加入群组。</string>
    <string name="RecipientBottomSheet_remove">移除</string>
    <string name="RecipientBottomSheet_copied_to_clipboard">已复制到剪切板</string>

    <string name="GroupRecipientListItem_admin">管理员</string>
    <string name="GroupRecipientListItem_approve_description">批准</string>
    <string name="GroupRecipientListItem_deny_description">拒绝</string>


    <!-- GroupsLearnMoreBottomSheetDialogFragment -->
    <string name="GroupsLearnMore_legacy_vs_new_groups">新旧版群组对比</string>
    <string name="GroupsLearnMore_what_are_legacy_groups">什么是旧版群组？</string>
    <string name="GroupsLearnMore_paragraph_1">旧版群组不兼容新版群组的功能，如管理员和更完善群组更新通知。</string>
    <string name="GroupsLearnMore_can_i_upgrade_a_legacy_group">我能升级旧版群组吗？</string>
    <string name="GroupsLearnMore_paragraph_2">旧版群组暂时无法升级为新版群组，但若群成员都已升级到最新版 Signal，您可以创建一个包含相同成员的新版群组。</string>
    <string name="GroupsLearnMore_paragraph_3">Signal 将在未来提供升级旧版群组的渠道。</string>

    <!-- GroupLinkBottomSheetDialogFragment -->
    <string name="GroupLinkBottomSheet_share_hint_requiring_approval">任何人都能凭此链接查看群组名称和头像，并提交入群申请。请仅分享给您信任的人。</string>
    <string name="GroupLinkBottomSheet_share_hint_not_requiring_approval">任何人都能凭此链接查看群组名称和头像，并加入群组。请仅分享给您信任的人。</string>
    <string name="GroupLinkBottomSheet_share_via_signal">通过 Molly 分享</string>
    <string name="GroupLinkBottomSheet_copy">复制</string>
    <string name="GroupLinkBottomSheet_qr_code">QR 代码</string>
    <string name="GroupLinkBottomSheet_share">分享</string>
    <string name="GroupLinkBottomSheet_copied_to_clipboard">已复制到剪切板</string>
    <string name="GroupLinkBottomSheet_the_link_is_not_currently_active">此链接尚未激活</string>

    <!-- VoiceNotePlaybackPreparer -->
    <string name="VoiceNotePlaybackPreparer__failed_to_play_voice_message">无法播放语音消息</string>

    <!-- VoiceNoteMediaDescriptionCompatFactory -->
    <string name="VoiceNoteMediaItemFactory__voice_message">语音消息 · %1$s</string>
    <string name="VoiceNoteMediaItemFactory__s_to_s">%1$s 至 %2$s</string>

    <!-- StorageUtil -->
    <string name="StorageUtil__s_s">%1$s/%2$s</string>
    <string name="BlockedUsersActivity__s_has_been_blocked">已屏蔽“%1$s”。</string>
    <string name="BlockedUsersActivity__failed_to_block_s">无法屏蔽“%1$s”</string>
    <string name="BlockedUsersActivity__s_has_been_unblocked">已取消屏蔽“%1$s”。</string>

    <!-- ReviewCardDialogFragment -->
    <string name="ReviewCardDialogFragment__review_members">审查成员</string>
    <string name="ReviewCardDialogFragment__review_request">审查请求</string>
    <string name="ReviewCardDialogFragment__d_group_members_have_the_same_name">%1$d 位群组成员的名字相同，请审查以下成员并采取相应措施。</string>
    <string name="ReviewCardDialogFragment__if_youre_not_sure">如果您不确定此请求的来源，请审查以下联系人并采取相应措施。</string>
    <string name="ReviewCardDialogFragment__no_other_groups_in_common">没有其它共同群组。</string>
    <string name="ReviewCardDialogFragment__no_groups_in_common">无共同群组。</string>
    <plurals name="ReviewCardDialogFragment__d_other_groups_in_common">
        <item quantity="other">%1$d 个共同群组</item>
    </plurals>
    <plurals name="ReviewCardDialogFragment__d_groups_in_common">
        <item quantity="other">%1$d 个共同群组</item>
    </plurals>
    <string name="ReviewCardDialogFragment__remove_s_from_group">将%1$s从群组移除？</string>
    <string name="ReviewCardDialogFragment__remove">移除</string>
    <string name="ReviewCardDialogFragment__failed_to_remove_group_member">移除群组成员失败。</string>

    <!-- ReviewCard -->
    <string name="ReviewCard__request">入群请求</string>
    <string name="ReviewCard__your_contact">您的联系人</string>
    <string name="ReviewCard__remove_from_group">从群组移除</string>
    <string name="ReviewCard__update_contact">更新联系人</string>
    <string name="ReviewCard__block">屏蔽</string>
    <string name="ReviewCard__delete">删除</string>
    <!-- Displayed when a recent name change has occurred. First placeholder is new short name, second is previous name, third is new name. -->
    <string name="ReviewCard__s_recently_changed">%1$s最近将其个人资料名称从%2$s更改为%3$s</string>
    <!-- Displayed when a review user is in your system contacts. Placeholder is short name. -->
    <string name="ReviewCard__s_is_in_your_system_contacts">%1$s在您的系统通讯录中</string>

    <!-- CallParticipantsListUpdatePopupWindow -->
    <string name="CallParticipantsListUpdatePopupWindow__s_joined">%1$s已加入</string>
    <string name="CallParticipantsListUpdatePopupWindow__s_and_s_joined">%1$s与%2$s已加入</string>
    <string name="CallParticipantsListUpdatePopupWindow__s_s_and_s_joined">%1$s、%2$s和 %3$s已加入</string>
    <string name="CallParticipantsListUpdatePopupWindow__s_s_and_d_others_joined">%1$s、%2$s 及其它 %3$d 位用户已加入</string>
    <string name="CallParticipantsListUpdatePopupWindow__s_left">%1$s 已离开</string>
    <string name="CallParticipantsListUpdatePopupWindow__s_and_s_left">%1$s和%2$s已离开</string>
    <string name="CallParticipantsListUpdatePopupWindow__s_s_and_s_left">%1$s、%2$s和%3$s已离开</string>
    <string name="CallParticipantsListUpdatePopupWindow__s_s_and_d_others_left">%1$s、%2$s 及其它 %3$d 位用户已离开</string>

    <string name="CallParticipant__you">您</string>
    <string name="CallParticipant__you_on_another_device">您（其它设备）</string>
    <string name="CallParticipant__s_on_another_device">%1$s（其它设备）</string>

    <!-- WifiToCellularPopupWindow -->
    <!-- Message shown during a call when the WiFi network is unusable, and cellular data starts to be used for the call instead. -->
    <string name="WifiToCellularPopupWindow__weak_wifi_switched_to_cellular">Wi-Fi 信号弱。已切换到蜂窝网络。</string>

    <!-- DeleteAccountFragment -->
    <string name="DeleteAccountFragment__deleting_your_account_will">删除账户将会：</string>
    <string name="DeleteAccountFragment__enter_your_phone_number">输入您的电话号码</string>
    <string name="DeleteAccountFragment__delete_account">删除账户</string>
    <string name="DeleteAccountFragment__delete_your_account_info_and_profile_photo">删除您的账户信息和个人资料照片</string>
    <string name="DeleteAccountFragment__delete_all_your_messages">删除您的全部消息</string>
    <string name="DeleteAccountFragment__delete_s_in_your_payments_account">在您的付款账户中删除 %1$s</string>
    <string name="DeleteAccountFragment__no_country_code">未指定国家代码</string>
    <string name="DeleteAccountFragment__no_number">未指定号码</string>
    <string name="DeleteAccountFragment__the_phone_number">您输入的手机号码和您的帐户不符。</string>
    <string name="DeleteAccountFragment__are_you_sure">您确定要删除您的账号吗？</string>
    <string name="DeleteAccountFragment__this_will_delete_your_signal_account">此操作将会删除您的 Signal 账户并重置 Signal 应用。应用将会在这个过程完成后关闭。</string>
    <string name="DeleteAccountFragment__failed_to_delete_local_data">删除本地数据失败。您可以手动在系统的应用设置中进行清除。</string>
    <string name="DeleteAccountFragment__launch_app_settings">打开应用设置</string>
    <!-- Title of progress dialog shown when a user deletes their account and the process is leaving all groups -->
    <string name="DeleteAccountFragment__leaving_groups">正在离开群组…</string>
    <!-- Title of progress dialog shown when a user deletes their account and the process has left all groups -->
    <string name="DeleteAccountFragment__deleting_account">正在删除账户…</string>
    <!-- Message of progress dialog shown when a user deletes their account and the process is canceling their subscription -->
    <string name="DeleteAccountFragment__canceling_your_subscription">正在取消您的定期捐款……</string>
    <!-- Message of progress dialog shown when a user deletes their account and the process is leaving groups -->
    <string name="DeleteAccountFragment__depending_on_the_number_of_groups">这可能需要数分钟，根据您所在的群组人数而定</string>
    <!-- Message of progress dialog shown when a user deletes their account and the process has left all groups -->
    <string name="DeleteAccountFragment__deleting_all_user_data_and_resetting">正在删除用户数据和重置应用</string>
    <!-- Title of error dialog shown when a network error occurs during account deletion -->
    <string name="DeleteAccountFragment__account_not_deleted">帐户未删除</string>
    <!-- Message of error dialog shown when a network error occurs during account deletion -->
    <string name="DeleteAccountFragment__there_was_a_problem">完成删除步骤时出现问题。请检查您的网络连接并重试。</string>

    <!-- DeleteAccountCountryPickerFragment -->
    <string name="DeleteAccountCountryPickerFragment__search_countries">搜索国家</string>

    <!-- CreateGroupActivity -->
    <string name="CreateGroupActivity__skip">跳过</string>
    <plurals name="CreateGroupActivity__d_members">
        <item quantity="other">%1$d 个成员</item>
    </plurals>

    <!-- ShareActivity -->
    <string name="ShareActivity__share">分享</string>
    <string name="ShareActivity__send">发送</string>
    <string name="ShareActivity__comma_s">，%1$s</string>
    <!-- Toast when the incoming intent is invalid -->
    <string name="ShareActivity__could_not_get_share_data_from_intent">无法从意图获取共享数据。</string>

    <!-- MultiShareDialogs -->
    <string name="MultiShareDialogs__failed_to_send_to_some_users">无法发送给某些用户</string>
    <string name="MultiShareDialogs__you_can_only_share_with_up_to">最多只能分享 %1$d 个对话</string>

    <!-- ChatWallpaperActivity -->

    <!-- ChatWallpaperFragment -->
    <string name="ChatWallpaperFragment__chat_color">聊天颜色</string>
    <string name="ChatWallpaperFragment__reset_chat_colors">重置聊天颜色</string>
    <string name="ChatWallpaperFragment__reset_chat_color">重置聊天颜色</string>
    <string name="ChatWallpaperFragment__reset_chat_color_question">是否重置聊天颜色？</string>
    <string name="ChatWallpaperFragment__set_wallpaper">设置墙纸</string>
    <string name="ChatWallpaperFragment__dark_mode_dims_wallpaper">深色模式暗淡墙纸</string>
    <string name="ChatWallpaperFragment__contact_name">联系人名字</string>
    <string name="ChatWallpaperFragment__reset">重置</string>
    <string name="ChatWallpaperFragment__wallpaper_preview_description">墙纸预览</string>
    <string name="ChatWallpaperFragment__would_you_like_to_override_all_chat_colors">是否想要覆盖全部聊天颜色？</string>
    <string name="ChatWallpaperFragment__would_you_like_to_override_all_wallpapers">是否想要覆盖全部墙纸？</string>
    <string name="ChatWallpaperFragment__reset_default_colors">重置默认颜色</string>
    <string name="ChatWallpaperFragment__reset_all_colors">重置全部颜色</string>
    <string name="ChatWallpaperFragment__reset_default_wallpaper">重置默认墙纸</string>
    <string name="ChatWallpaperFragment__reset_all_wallpapers">重置全部墙纸</string>
    <string name="ChatWallpaperFragment__reset_wallpapers">重置墙纸</string>
    <string name="ChatWallpaperFragment__reset_wallpaper">重置墙纸</string>
    <string name="ChatWallpaperFragment__reset_wallpaper_question">是否重置墙纸？</string>

    <!-- ChatWallpaperSelectionFragment -->
    <string name="ChatWallpaperSelectionFragment__choose_from_photos">从图片中选择</string>
    <string name="ChatWallpaperSelectionFragment__presets">预设</string>

    <!-- ChatWallpaperPreviewActivity -->
    <string name="ChatWallpaperPreviewActivity__preview">预览</string>
    <string name="ChatWallpaperPreviewActivity__set_wallpaper">设置墙纸</string>
    <string name="ChatWallpaperPreviewActivity__swipe_to_preview_more_wallpapers">轻扫预览更多墙纸</string>
    <string name="ChatWallpaperPreviewActivity__set_wallpaper_for_all_chats">对全部聊天设置墙纸</string>
    <string name="ChatWallpaperPreviewActivity__set_wallpaper_for_s">对 %1$s 设置墙纸</string>
    <string name="ChatWallpaperPreviewActivity__viewing_your_gallery_requires_the_storage_permission">查看相册需存储权限。</string>

    <!-- WallpaperImageSelectionActivity -->

    <!-- WallpaperCropActivity -->
    <string name="WallpaperCropActivity__pinch_to_zoom_drag_to_adjust">捏合缩放，拖拉调整。</string>
    <string name="WallpaperCropActivity__set_wallpaper_for_all_chats">对全部聊天设置墙纸。</string>
    <string name="WallpaperCropActivity__set_wallpaper_for_s">对 %1$s 设置墙纸。</string>
    <string name="WallpaperCropActivity__error_setting_wallpaper">设置墙纸出错。</string>
    <string name="WallpaperCropActivity__blur_photo">模糊图片</string>

    <!-- InfoCard -->
    <string name="payment_info_card_about_mobilecoin">关于 MobileCoin</string>
    <string name="payment_info_card_mobilecoin_is_a_new_privacy_focused_digital_currency">MobileCoin 是一种注重隐私的新款数字货币。</string>
    <string name="payment_info_card_adding_funds">正在添加资金</string>
    <string name="payment_info_card_you_can_add_funds_for_use_in">通过将 MobileCoin 发送至钱包地址，即可在 Molly 中添加并使用资金。</string>
    <string name="payment_info_card_cashing_out">兑现</string>
    <string name="payment_info_card_you_can_cash_out_mobilecoin">在支持 MobileCoin 的交易平台上，可随时兑现 MobileCoin。只需在该交易平台上，将资金转移至您的帐户。</string>
    <string name="payment_info_card_hide_this_card">是否隐藏该卡片？</string>
    <string name="payment_info_card_hide">隐藏</string>
    <!-- Title of save recovery phrase card -->
    <string name="payment_info_card_save_recovery_phrase">保存恢复短语</string>
    <string name="payment_info_card_your_recovery_phrase_gives_you">恢复短语提供了另一种方式，可用于还原您的付款帐户。</string>
    <!-- Button in save recovery phrase card -->
    <string name="payment_info_card_save_your_phrase">保存您的短语</string>
    <string name="payment_info_card_update_your_pin">更新 PIN 码</string>
    <string name="payment_info_card_with_a_high_balance">余额较高时，可升级为字母数字 PIN 码，更好地保护您的帐号。</string>
    <string name="payment_info_card_update_pin">更新 PIN</string>

  <!-- Removed by excludeNonTranslatables <string name="payment_info_card__learn_more__about_mobilecoin" translatable="false">https://support.signal.org/hc/articles/360057625692#payments_which_ones</string> -->
  <!-- Removed by excludeNonTranslatables <string name="payment_info_card__learn_more__adding_to_your_wallet" translatable="false">https://support.signal.org/hc/articles/360057625692#payments_transfer_from_exchange</string> -->
  <!-- Removed by excludeNonTranslatables <string name="payment_info_card__learn_more__cashing_out" translatable="false">https://support.signal.org/hc/articles/360057625692#payments_transfer_to_exchange</string> -->

    <!-- DeactivateWalletFragment -->
    <string name="DeactivateWalletFragment__deactivate_wallet">停用钱包</string>
    <string name="DeactivateWalletFragment__your_balance">您的余额</string>
    <string name="DeactivateWalletFragment__its_recommended_that_you">我们建议您在停用付款之前将资金转移至其他钱包地址。如果您当前选择不转移，在重新激活付款时，您的资金将保留在 Molly 关联的钱包内。</string>
    <string name="DeactivateWalletFragment__transfer_remaining_balance">转移剩余余额</string>
    <string name="DeactivateWalletFragment__deactivate_without_transferring">停用而不转移</string>
    <string name="DeactivateWalletFragment__deactivate">停用</string>
    <string name="DeactivateWalletFragment__deactivate_without_transferring_question">是否停用而不转移？</string>
    <string name="DeactivateWalletFragment__your_balance_will_remain">当重新激活付款时，您的余额将保留在 Molly 关联的钱包内。</string>
    <string name="DeactivateWalletFragment__error_deactivating_wallet">停用钱包出错。</string>
  <!-- Removed by excludeNonTranslatables <string name="DeactivateWalletFragment__learn_more__we_recommend_transferring_your_funds" translatable="false">https://support.signal.org/hc/articles/360057625692#payments_deactivate</string> -->

    <!-- PaymentsRecoveryStartFragment -->
    <string name="PaymentsRecoveryStartFragment__recovery_phrase">恢复短语</string>
    <string name="PaymentsRecoveryStartFragment__view_recovery_phrase">查看恢复短语</string>
    <!-- Title in save recovery phrase screen -->
    <string name="PaymentsRecoveryStartFragment__save_recovery_phrase">保存恢复短语</string>
    <string name="PaymentsRecoveryStartFragment__enter_recovery_phrase">输入恢复短语</string>
    <plurals name="PaymentsRecoveryStartFragment__your_balance_will_automatically_restore">
        <item quantity="other">重新安装 Signal 并确认 Signal PIN 码后，您的余额将自动恢复。另外您也可以使用恢复短语来恢复您的余额。恢复短语是一个对您具有唯一性的 %1$d 词短语。请将其记下并妥善保存。</item>
    </plurals>
    <!-- Description in save recovery phrase screen which shows up when user has non zero balance -->
    <string name="PaymentsRecoveryStartFragment__got_balance">您还有一部分余额！是时候保存您的恢复短语了——这是一个 24 字/词的密钥，可以用来恢复您的余额。</string>
    <!-- Description in save recovery phrase screen which shows up when user navigates from info card -->
    <string name="PaymentsRecoveryStartFragment__time_to_save">是时候保存您的恢复短语了——这是一个 24 字/词的密钥，可以用来恢复您的余额。</string>
    <string name="PaymentsRecoveryStartFragment__your_recovery_phrase_is_a">恢复短语包含 %1$d 个单词，并且对您是唯一的，可用于还原您的余额。</string>
    <string name="PaymentsRecoveryStartFragment__start">开始</string>
    <string name="PaymentsRecoveryStartFragment__enter_manually">手动输入</string>
    <string name="PaymentsRecoveryStartFragment__paste_from_clipboard">从剪贴板粘贴</string>
    <!-- Alert dialog title which asks before going back if user wants to save recovery phrase -->
    <string name="PaymentsRecoveryStartFragment__continue_without_saving">是否在不保存的情况下继续？</string>
    <!-- Alert dialog description to let user know why recovery phrase needs to be saved -->
    <string name="PaymentsRecoveryStartFragment__your_recovery_phrase">您的恢复短语可以让您在最坏的情况下恢复您的余额。我们强烈建议您保存您的恢复短语。</string>
    <!-- Alert dialog option to skip recovery phrase -->
    <string name="PaymentsRecoveryStartFragment__skip_recovery_phrase">跳过恢复短语</string>
    <!-- Alert dialog option to cancel dialog-->
    <string name="PaymentsRecoveryStartFragment__cancel">取消</string>

    <!-- PaymentsRecoveryPasteFragment -->
    <string name="PaymentsRecoveryPasteFragment__paste_recovery_phrase">粘贴恢复短语</string>
    <string name="PaymentsRecoveryPasteFragment__recovery_phrase">恢复短语</string>
    <string name="PaymentsRecoveryPasteFragment__next">下一步</string>
    <string name="PaymentsRecoveryPasteFragment__invalid_recovery_phrase">无效的恢复短语</string>
    <string name="PaymentsRecoveryPasteFragment__make_sure">请确保输入了 %1$d 单词，然后重试。</string>

  <!-- Removed by excludeNonTranslatables <string name="PaymentsRecoveryStartFragment__learn_more__view" translatable="false">https://support.signal.org/hc/articles/360057625692#payments_wallet_view_passphrase</string> -->
  <!-- Removed by excludeNonTranslatables <string name="PaymentsRecoveryStartFragment__learn_more__restore" translatable="false">https://support.signal.org/hc/articles/360057625692#payments_wallet_restore_passphrase</string> -->

    <!-- PaymentsRecoveryPhraseFragment -->
    <string name="PaymentsRecoveryPhraseFragment__next">下一步</string>
    <string name="PaymentsRecoveryPhraseFragment__edit">编辑</string>
    <string name="PaymentsRecoveryPhraseFragment__your_recovery_phrase">您的恢复短语</string>
    <string name="PaymentsRecoveryPhraseFragment__write_down_the_following_d_words">依次记下以下 %1$d 个单词。请将该列表存储在安全的地方。</string>
    <string name="PaymentsRecoveryPhraseFragment__make_sure_youve_entered">请确保输入短语正确。</string>
    <string name="PaymentsRecoveryPhraseFragment__do_not_screenshot_or_send_by_email">请勿使用屏幕截图或通过电子邮件发送。</string>
    <string name="PaymentsRecoveryPhraseFragment__payments_account_restored">付款帐户已还原。</string>
    <string name="PaymentsRecoveryPhraseFragment__invalid_recovery_phrase">无效的恢复短语</string>
    <string name="PaymentsRecoveryPhraseFragment__make_sure_youve_entered_your_phrase_correctly_and_try_again">请确保输入短语正确，然后重试。</string>
    <string name="PaymentsRecoveryPhraseFragment__copy_to_clipboard">是否复制到剪贴板？</string>
    <string name="PaymentsRecoveryPhraseFragment__if_you_choose_to_store">如果选择以数字方式存储恢复短语，请确保将其安全地存储在可信任之处。</string>
    <string name="PaymentsRecoveryPhraseFragment__copy">复制</string>

    <!-- PaymentsRecoveryPhraseConfirmFragment -->
    <string name="PaymentRecoveryPhraseConfirmFragment__confirm_recovery_phrase">确认恢复短语</string>
    <string name="PaymentRecoveryPhraseConfirmFragment__enter_the_following_words">请输入恢复短语中以下单词。</string>
    <string name="PaymentRecoveryPhraseConfirmFragment__word_d">单词 %1$d</string>
    <string name="PaymentRecoveryPhraseConfirmFragment__see_phrase_again">再次查看短语</string>
    <string name="PaymentRecoveryPhraseConfirmFragment__done">完成</string>
    <string name="PaymentRecoveryPhraseConfirmFragment__recovery_phrase_confirmed">恢复短语已确认</string>

    <!-- PaymentsRecoveryEntryFragment -->
    <string name="PaymentsRecoveryEntryFragment__enter_recovery_phrase">输入恢复短语</string>
    <string name="PaymentsRecoveryEntryFragment__enter_word_d">输入单词 %1$d</string>
    <string name="PaymentsRecoveryEntryFragment__word_d">单词 %1$d</string>
    <string name="PaymentsRecoveryEntryFragment__next">下一步</string>
    <string name="PaymentsRecoveryEntryFragment__invalid_word">无效单词</string>

    <!-- UnreadPayments -->
    <string name="UnreadPayments__s_sent_you_s">%1$s 向您发送了 %2$s</string>
    <string name="UnreadPayments__d_new_payment_notifications">%1$d 个新的付款通知</string>

    <!-- CanNotSendPaymentDialog -->
    <string name="CanNotSendPaymentDialog__cant_send_payment">无法发送付款</string>
    <string name="CanNotSendPaymentDialog__to_send_a_payment_to_this_user">为了发送付款，该用户需接受您的消息请求。请向他们发送消息，来创建消息请求。</string>
    <string name="CanNotSendPaymentDialog__send_a_message">发送消息</string>

    <!-- GroupsInCommonMessageRequest -->
    <string name="GroupsInCommonMessageRequest__you_have_no_groups_in_common_with_this_person">与此人无共同群组。为了避免垃圾消息，请在接受之前仔细审查请求。</string>
    <string name="GroupsInCommonMessageRequest__none_of_your_contacts_or_people_you_chat_with_are_in_this_group">该群组没有您的联系人或曾聊过的人。为了避免垃圾消息，请在接受之前仔细审查请求。</string>
    <string name="GroupsInCommonMessageRequest__about_message_requests">关于消息请求</string>
    <string name="GroupsInCommonMessageRequest__okay">好的</string>
  <!-- Removed by excludeNonTranslatables <string name="GroupsInCommonMessageRequest__support_article" translatable="false">https://support.signal.org/hc/articles/360007459591</string> -->
    <string name="ChatColorSelectionFragment__heres_a_preview_of_the_chat_color">此处为聊天颜色预览。</string>
    <string name="ChatColorSelectionFragment__the_color_is_visible_to_only_you">该颜色仅对您可见。</string>

    <!-- GroupDescriptionDialog -->
    <string name="GroupDescriptionDialog__group_description">群组描述</string>

    <!-- QualitySelectorBottomSheetDialog -->
    <string name="QualitySelectorBottomSheetDialog__standard">标准</string>
    <string name="QualitySelectorBottomSheetDialog__faster_less_data">速度更快，数据更少</string>
    <string name="QualitySelectorBottomSheetDialog__high">高</string>
    <string name="QualitySelectorBottomSheetDialog__slower_more_data">速度更慢，数据更多</string>
    <string name="QualitySelectorBottomSheetDialog__photo_quality">图片质量</string>

    <!-- AppSettingsFragment -->
    <string name="AppSettingsFragment__invite_your_friends">邀请好友</string>
    <string name="AppSettingsFragment__copied_subscriber_id_to_clipboard">定期捐款人 ID 已复制到剪贴板</string>

    <!-- AccountSettingsFragment -->
    <string name="AccountSettingsFragment__account">帐户</string>
    <string name="AccountSettingsFragment__youll_be_asked_less_frequently">提醒次数将逐渐减少</string>
    <string name="AccountSettingsFragment__require_your_signal_pin">再次用您的手机号码注册 Signal，要求输入 Signal PIN 码。</string>
    <string name="AccountSettingsFragment__change_phone_number">更改电话号码</string>
    <!-- Account setting that allows user to request and export their signal account data -->
    <string name="AccountSettingsFragment__request_account_data">您的账户数据</string>

    <!-- ExportAccountDataFragment -->
    <!-- Part of requesting account data flow, this is the section title for requesting that account data -->
    <string name="ExportAccountDataFragment__your_account_data">您的账户数据</string>
    <!-- Explanation of account data the user can request. %1$s is replaced with Learn more with a link -->
    <string name="ExportAccountDataFragment__export_explanation">导出您的 Signal 账户数据报告。该报告不包含任何消息或媒体。%1$s</string>
    <!-- Learn more link to more information about requesting account data -->
    <string name="ExportAccountDataFragment__learn_more">了解详情</string>
    <!-- Button action to export the report data to another app (e.g. email) -->
    <string name="ExportAccountDataFragment__export_report">导出报告</string>

    <!-- Radio option to export the data as a text file .txt -->
    <string name="ExportAccountDataFragment__export_as_txt">导出为 TXT 文件</string>
    <!-- Label for the text file option -->
    <string name="ExportAccountDataFragment__export_as_txt_label">易读文本文件</string>
    <!-- Radio option to export the data as a json (java script object notation) file .json -->
    <string name="ExportAccountDataFragment__export_as_json">导出为 JSON 文件</string>
    <!-- Label for the json file option, the account data in a machine readable file format -->
    <string name="ExportAccountDataFragment__export_as_json_label">机器可读文件</string>

    <!-- Action to cancel (in a dialog) -->
    <string name="ExportAccountDataFragment__cancel_action">取消</string>

    <!-- Acknowledgement for download failure -->
    <string name="ExportAccountDataFragment__ok_action">好</string>
    <!-- Title of dialog shown when report fails to generate -->
    <string name="ExportAccountDataFragment__report_generation_failed">无法生成报告</string>
    <!-- Message of dialog shown when report fails to generate asking user to check network connection -->
    <string name="ExportAccountDataFragment__check_network">请检查您的网络连接并重试。</string>

    <!-- Title for export confirmation dialog -->
    <string name="ExportAccountDataFragment__export_report_confirmation">要导出数据？</string>
    <!-- Message for export confirmation dialog -->
    <string name="ExportAccountDataFragment__export_report_confirmation_message">请只将您的 Signal 账户数据分享给您信任的人或应用。</string>
    <!-- Action to export in for export confirmation dialog -->
    <string name="ExportAccountDataFragment__export_report_action">导出</string>

    <!-- Shown in a dialog with a spinner while the report is downloading -->
    <string name="ExportAccountDataFragment__download_progress">正在生成报告…</string>
    <!-- Explanation that the report is only generated on export and is not saved on the device -->
    <string name="ExportAccountDataFragment__report_not_stored_disclaimer">您的报告只在导出时生成，不会由 Signal 保存在您的设备上。</string>

    <!-- ChangeNumberFragment -->
    <string name="ChangeNumberFragment__use_this_to_change_your_current_phone_number_to_a_new_phone_number">您可以以此将当前的电话号码更改为新号码。变更将无法撤消。\n\n在继续操作之前，请确保您的新号码能接收短信或接听电话。</string>
    <string name="ChangeNumberFragment__continue">继续</string>
    <!-- Message shown on dialog after your number has been changed successfully. -->
    <string name="ChangeNumber__your_phone_number_has_changed_to_s">您的电话号码已被改为 %1$s</string>
    <!-- Confirmation button to dismiss number changed dialog -->
    <string name="ChangeNumber__okay">好的</string>

    <!-- ChangeNumberEnterPhoneNumberFragment -->
    <string name="ChangeNumberEnterPhoneNumberFragment__change_number">更换号码</string>
    <string name="ChangeNumberEnterPhoneNumberFragment__your_old_number">您的旧号码</string>
    <string name="ChangeNumberEnterPhoneNumberFragment__old_phone_number">旧电话号码</string>
    <string name="ChangeNumberEnterPhoneNumberFragment__your_new_number">您的新号码</string>
    <string name="ChangeNumberEnterPhoneNumberFragment__new_phone_number">新电话号码</string>
    <string name="ChangeNumberEnterPhoneNumberFragment__the_phone_number_you_entered_doesnt_match_your_accounts">您输入的手机号码和您的帐户不符。</string>
    <string name="ChangeNumberEnterPhoneNumberFragment__you_must_specify_your_old_number_country_code">您必须明确列出旧号码的国家代码</string>
    <string name="ChangeNumberEnterPhoneNumberFragment__you_must_specify_your_old_phone_number">您必须明确列出您的旧电话号码</string>
    <string name="ChangeNumberEnterPhoneNumberFragment__you_must_specify_your_new_number_country_code">您必须明确列出新号码的国家代码</string>
    <string name="ChangeNumberEnterPhoneNumberFragment__you_must_specify_your_new_phone_number">您必须明确列出您的新电话号码</string>

    <!-- ChangeNumberVerifyFragment -->
    <string name="ChangeNumberVerifyFragment__change_number">更换号码</string>
    <string name="ChangeNumberVerifyFragment__verifying_s">正在查验 %1$s</string>
    <string name="ChangeNumberVerifyFragment__captcha_required">需要验证码</string>

    <!-- ChangeNumberConfirmFragment -->
    <string name="ChangeNumberConfirmFragment__change_number">更改号码</string>
    <string name="ChangeNumberConfirmFragment__you_are_about_to_change_your_phone_number_from_s_to_s">您即将把您的电话号码从 %1$s 改为 %2$s。\n\n在继续操作之前，请检查下方的电话号码正确无误。</string>
    <string name="ChangeNumberConfirmFragment__edit_number">编辑号码</string>

    <!-- ChangeNumberRegistrationLockFragment -->
    <string name="ChangeNumberRegistrationLockFragment__signal_change_number_need_help_with_pin_for_android_v2_pin">Signal 更改号码 - Android 版需要 PIN 码帮助（v2 PIN 码）</string>

    <!-- ChangeNumberPinDiffersFragment -->
    <string name="ChangeNumberPinDiffersFragment__pins_do_not_match">PIN 码不正确</string>
    <string name="ChangeNumberPinDiffersFragment__the_pin_associated_with_your_new_number_is_different_from_the_pin_associated_with_your_old_one">关联新号码的 PIN 码与关联旧号码的 PIN 码不符。您想保留旧 PIN 码还是换成新 PIN 码？</string>
    <string name="ChangeNumberPinDiffersFragment__keep_old_pin">保留旧 PIN 码</string>
    <string name="ChangeNumberPinDiffersFragment__update_pin">更新 PIN</string>
    <string name="ChangeNumberPinDiffersFragment__keep_old_pin_question">要保留旧 PIN 码吗?</string>

    <!-- ChangeNumberLockActivity -->
    <!-- Info message shown to user if something crashed the app during the change number attempt and we were unable to confirm the change so we force them into this screen to check before letting them use the app -->
    <string name="ChangeNumberLockActivity__it_looks_like_you_tried_to_change_your_number_but_we_were_unable_to_determine_if_it_was_successful_rechecking_now">您似乎尝试过更改您的电话号码，但我们无法确定电话号码是否已成功更改。\n\n正在重新检查…</string>
    <!-- Dialog title shown if we were able to confirm your change number status (meaning we now know what the server thinks our number is) after a crash during the regular flow -->
    <string name="ChangeNumberLockActivity__change_status_confirmed">更改状态已确认</string>
    <!-- Dialog message shown if we were able to confirm your change number status (meaning we now know what the server thinks our number is) after a crash during the regular flow -->
    <string name="ChangeNumberLockActivity__your_number_has_been_confirmed_as_s">您的电话号码已确认为 %1$s。如果这不是您的新号码，请重新开始号码更改步骤。</string>
    <!-- Dialog title shown if we were not able to confirm your phone number with the server and thus cannot let leave the change flow yet after a crash during the regular flow -->
    <string name="ChangeNumberLockActivity__change_status_unconfirmed">更改状态未确认</string>
    <!-- Dialog message shown when we can\'t verify the phone number on the server, only shown if there was a network error communicating with the server after a crash during the regular flow -->
    <string name="ChangeNumberLockActivity__we_could_not_determine_the_status_of_your_change_number_request">我们无法确认您的号码更改请求处于什么状态。\n\n（错误：%1$s）</string>
    <!-- Dialog button to retry confirming the number on the server -->
    <string name="ChangeNumberLockActivity__retry">重试</string>
    <!-- Dialog button shown to leave the app when in the unconfirmed change status after a crash in the regular flow -->
    <string name="ChangeNumberLockActivity__leave">离开群组</string>
    <string name="ChangeNumberLockActivity__submit_debug_log">提交调试日志</string>

    <!-- ChatsSettingsFragment -->
    <string name="ChatsSettingsFragment__keyboard">键盘</string>
    <string name="ChatsSettingsFragment__enter_key_sends">按回车发送</string>

    <!--SmsSettingsFragment -->
    <string name="SmsSettingsFragment__use_as_default_sms_app">用作默认短信应用</string>
    <!-- Preference title to export sms -->
    <string name="SmsSettingsFragment__export_sms_messages">导出短信消息</string>
    <!-- Preference title to re-export sms -->
    <string name="SmsSettingsFragment__export_sms_messages_again">再次导出短信消息</string>
    <!-- Preference title to delete sms -->
    <string name="SmsSettingsFragment__remove_sms_messages">移除短信消息</string>
    <!-- Snackbar text to confirm deletion -->
    <string name="SmsSettingsFragment__removing_sms_messages_from_signal">正在从 Signal 中移除短信消息…</string>
    <!-- Snackbar text to indicate can delete later -->
    <string name="SmsSettingsFragment__you_can_remove_sms_messages_from_signal_in_settings">您可以随时在设置中将短信消息从 Signal 中移除。</string>
    <!-- Description for export sms preference -->
    <string name="SmsSettingsFragment__you_can_export_your_sms_messages_to_your_phones_sms_database">您可以将您的短信消息导出到您手机的短信数据库中</string>
    <!-- Description for re-export sms preference -->
    <string name="SmsSettingsFragment__exporting_again_can_result_in_duplicate_messages">再次导出可能会导致出现重复的消息。</string>
    <!-- Description for remove sms preference -->
    <string name="SmsSettingsFragment__remove_sms_messages_from_signal_to_clear_up_storage_space">从 Signal 中移除短信消息，以清理您的存储空间。</string>
    <!-- Information message shown at the top of sms settings to indicate it is being removed soon. -->
    <string name="SmsSettingsFragment__sms_support_will_be_removed_soon_to_focus_on_encrypted_messaging">我们将很快不再支持短信服务，以专注于加密消息服务。</string>

    <!-- NotificationsSettingsFragment -->
    <string name="NotificationsSettingsFragment__messages">消息</string>
    <string name="NotificationsSettingsFragment__calls">通话</string>
    <string name="NotificationsSettingsFragment__notify_when">发送通知，当…</string>
    <string name="NotificationsSettingsFragment__contact_joins_signal">联系人加入 Signal</string>
    <!-- Notification preference header -->
    <string name="NotificationsSettingsFragment__notification_profiles">通知配置</string>
    <!-- Notification preference option header -->
    <string name="NotificationsSettingsFragment__profiles">配置</string>
    <!-- Notification preference summary text -->
    <string name="NotificationsSettingsFragment__create_a_profile_to_receive_notifications_only_from_people_and_groups_you_choose">创建通知配置，仅接收您选择的用户和群组的通知。</string>

    <!-- NotificationProfilesFragment -->
    <!-- Title for notification profiles screen that shows all existing profiles; Title with hyphenation. Translation can use soft hyphen - Unicode U+00AD -->
    <string name="NotificationProfilesFragment__notification_profiles">通知配置</string>
    <!-- Button text to create a notification profile -->
    <string name="NotificationProfilesFragment__create_profile">创建配置</string>

    <!-- PrivacySettingsFragment -->
    <string name="PrivacySettingsFragment__blocked">已屏蔽</string>
    <string name="PrivacySettingsFragment__d_contacts">%1$d 个联系人</string>
    <string name="PrivacySettingsFragment__messaging">消息传输</string>
    <string name="PrivacySettingsFragment__disappearing_messages">限时消息</string>
    <string name="PrivacySettingsFragment__app_security">应用安全</string>
    <string name="PrivacySettingsFragment__block_screenshots_in_the_recents_list_and_inside_the_app">阻止在最近聊天和应用内进行截图</string>
    <string name="PrivacySettingsFragment__signal_message_and_calls">Signal 消息和通话，总是转发通话以及密封发送人</string>
    <string name="PrivacySettingsFragment__default_timer_for_new_changes">新聊天的默认计时器</string>
    <string name="PrivacySettingsFragment__set_a_default_disappearing_message_timer_for_all_new_chats_started_by_you">对于您开启的全部新聊天，设置默认的限时消息计时器。</string>
    <!-- Summary for stories preference to launch into story privacy settings -->
    <string name="PrivacySettingsFragment__payment_lock_require_lock">转账时需要 Android 屏幕锁或指纹识别</string>
    <!-- Alert dialog title when payment lock cannot be enabled -->
    <string name="PrivacySettingsFragment__cant_enable_title">无法启用付款锁</string>
    <!-- Alert dialog description to setup screen lock or fingerprint in phone settings -->
    <string name="PrivacySettingsFragment__cant_enable_description">如要使用付款锁，您必须首先在您的手机设置中启用屏幕锁或指纹 ID 识别。</string>
    <!-- Shown in a toast when we can\'t navigate to the user\'s system fingerprint settings -->
    <string name="PrivacySettingsFragment__failed_to_navigate_to_system_settings">无法前往系统设置</string>
    <!-- Alert dialog button to go to phone settings -->
    <!-- Alert dialog button to cancel the dialog -->

    <!-- AdvancedPrivacySettingsFragment -->
  <!-- Removed by excludeNonTranslatables <string name="AdvancedPrivacySettingsFragment__sealed_sender_link" translatable="false">https://signal.org/blog/sealed-sender</string> -->
    <string name="AdvancedPrivacySettingsFragment__show_status_icon">显示状态图标</string>
    <string name="AdvancedPrivacySettingsFragment__show_an_icon">当使用密封发送人送达消息时，在详情中显示图标。</string>

    <!-- ExpireTimerSettingsFragment -->
    <string name="ExpireTimerSettingsFragment__when_enabled_new_messages_sent_and_received_in_new_chats_started_by_you_will_disappear_after_they_have_been_seen">如果启用，由您开启的新聊天，收发的新消息将在查看之后消失。</string>
    <string name="ExpireTimerSettingsFragment__when_enabled_new_messages_sent_and_received_in_this_chat_will_disappear_after_they_have_been_seen">如果启用，该聊天中收发的新消息将在查看之后消失。</string>
    <string name="ExpireTimerSettingsFragment__off">关</string>
    <string name="ExpireTimerSettingsFragment__4_weeks">4 周</string>
    <string name="ExpireTimerSettingsFragment__1_week">1 周</string>
    <string name="ExpireTimerSettingsFragment__1_day">1 天</string>
    <string name="ExpireTimerSettingsFragment__8_hours">8 小时</string>
    <string name="ExpireTimerSettingsFragment__1_hour">1 小时</string>
    <string name="ExpireTimerSettingsFragment__5_minutes">5分钟</string>
    <string name="ExpireTimerSettingsFragment__30_seconds">30秒</string>
    <string name="ExpireTimerSettingsFragment__custom_time">自定义时间</string>
    <string name="ExpireTimerSettingsFragment__set">设置</string>
    <string name="ExpireTimerSettingsFragment__save">保存</string>

    <string name="CustomExpireTimerSelectorView__seconds">秒</string>
    <string name="CustomExpireTimerSelectorView__minutes">分钟</string>
    <string name="CustomExpireTimerSelectorView__hours">小时</string>
    <string name="CustomExpireTimerSelectorView__days">天</string>
    <string name="CustomExpireTimerSelectorView__weeks">周</string>

    <!-- HelpSettingsFragment -->
    <string name="HelpSettingsFragment__support_center">支持中心</string>
    <string name="HelpSettingsFragment__contact_us">联系我们</string>
    <string name="HelpSettingsFragment__version">版本</string>
    <string name="HelpSettingsFragment__debug_log">调试日志</string>
    <!--    Header for the screen that displays the licenses of the open-source software dependencies of the Signal app-->
    <string name="HelpSettingsFragment__licenses">许可证</string>
    <string name="HelpSettingsFragment__terms_amp_privacy_policy">条款和隐私政策</string>
    <string name="HelpFragment__copyright_signal_messenger">版权所有 Molly Messenger</string>
    <string name="HelpFragment__licenced_under_the_agplv3">根据 GNU AGPLv3 授权许可</string>

    <!-- DataAndStorageSettingsFragment -->
    <string name="DataAndStorageSettingsFragment__media_quality">媒体质量</string>
    <string name="DataAndStorageSettingsFragment__sent_media_quality">已发送媒体质量</string>
    <string name="DataAndStorageSettingsFragment__sending_high_quality_media_will_use_more_data">发送高质量媒体将会使用更多数据。</string>
    <string name="DataAndStorageSettingsFragment__high">高</string>
    <string name="DataAndStorageSettingsFragment__standard">标准</string>
    <string name="DataAndStorageSettingsFragment__calls">通话</string>

    <!-- ChatColorSelectionFragment -->
    <string name="ChatColorSelectionFragment__auto">自动</string>
    <string name="ChatColorSelectionFragment__use_custom_colors">使用自定义颜色</string>
    <string name="ChatColorSelectionFragment__chat_color">聊天颜色</string>
    <string name="ChatColorSelectionFragment__edit">编辑</string>
    <string name="ChatColorSelectionFragment__duplicate">复制</string>
    <string name="ChatColorSelectionFragment__delete">删除</string>
    <string name="ChatColorSelectionFragment__delete_color">删除颜色</string>
    <plurals name="ChatColorSelectionFragment__this_custom_color_is_used">
        <item quantity="other">该自定义颜色将在 %1$d 个聊天中使用。是否想要对全部聊天删除？</item>
    </plurals>
    <string name="ChatColorSelectionFragment__delete_chat_color">是否删除聊天颜色？</string>

    <!-- CustomChatColorCreatorFragment -->
    <string name="CustomChatColorCreatorFragment__solid">纯色</string>
    <string name="CustomChatColorCreatorFragment__gradient">渐变</string>
    <string name="CustomChatColorCreatorFragment__hue">色调</string>
    <string name="CustomChatColorCreatorFragment__saturation">饱和度</string>

    <!-- CustomChatColorCreatorFragmentPage -->
    <string name="CustomChatColorCreatorFragmentPage__save">保存</string>
    <string name="CustomChatColorCreatorFragmentPage__edit_color">编辑颜色</string>
    <plurals name="CustomChatColorCreatorFragmentPage__this_color_is_used">
        <item quantity="other">该颜色将在 %1$d 个聊天中使用。是否想要对全部聊天保存？</item>
    </plurals>

    <!-- ChatColorGradientTool -->

    <!-- Title text for prompt to donate. Shown in a popup at the bottom of the chat list. -->
    <string name="Donate2022Q2Megaphone_donate_to_signal">捐款给 Signal</string>
    <!-- Body text for prompt to donate. Shown in a popup at the bottom of the chat list. -->
    <string name="Donate2022Q2Megaphone_signal_is_powered_by_people_like_you">Signal 全仰仗您及其他热心用户的支持来维持运营。每月给 Signal 捐款，收获一枚徽章。</string>
    <!-- Button label that brings a user to the donate screen. Shown in a popup at the bottom of the chat list. -->
    <string name="Donate2022Q2Megaphone_donate">捐款</string>
    <!-- Button label that dismissed a prompt to donate. Shown in a popup at the bottom of the chat list. -->
    <string name="Donate2022Q2Megaphone_not_now">稍后再说</string>

    <!-- EditReactionsFragment -->
    <string name="EditReactionsFragment__customize_reactions">自定义回应</string>
    <string name="EditReactionsFragment__tap_to_replace_an_emoji">点击替换表情符号</string>
    <string name="EditReactionsFragment__reset">重置</string>
    <string name="EditReactionsFragment_save">保存</string>
    <string name="ChatColorSelectionFragment__auto_matches_the_color_to_the_wallpaper">颜色自动匹配墙纸</string>
    <string name="CustomChatColorCreatorFragment__drag_to_change_the_direction_of_the_gradient">拖动更改渐变方向</string>

    <!-- AddAProfilePhotoMegaphone -->
    <string name="AddAProfilePhotoMegaphone__add_a_profile_photo">添加个人资料照片</string>
    <string name="AddAProfilePhotoMegaphone__choose_a_look_and_color">选择一个外观和颜色，或自定义您的首字母缩写。</string>
    <string name="AddAProfilePhotoMegaphone__not_now">稍后再说</string>
    <string name="AddAProfilePhotoMegaphone__add_photo">添加照片</string>

    <!-- BecomeASustainerMegaphone -->
    <string name="BecomeASustainerMegaphone__become_a_sustainer">成为定期捐款人</string>
    <!-- Displayed in the Become a Sustainer megaphone -->
    <string name="BecomeASustainerMegaphone__signal_is_powered_by">Signal 全仰仗您及其他热心用户的支持来维持运营。赶快捐款并获取徽章吧。</string>
    <string name="BecomeASustainerMegaphone__not_now">稍后再说</string>
    <string name="BecomeASustainerMegaphone__donate">捐款</string>

    <!-- KeyboardPagerFragment -->
    <string name="KeyboardPagerFragment_emoji">表情符号</string>
    <string name="KeyboardPagerFragment_open_emoji_search">打开表情符号搜索</string>
    <string name="KeyboardPagerFragment_open_sticker_search">打开贴纸搜索</string>
    <string name="KeyboardPagerFragment_open_gif_search">打开 gif 搜索</string>
    <string name="KeyboardPagerFragment_stickers">贴纸</string>
    <string name="KeyboardPagerFragment_backspace">退格键</string>
    <string name="KeyboardPagerFragment_gifs">Gif</string>
    <string name="KeyboardPagerFragment_search_emoji">搜索表情符号</string>
    <string name="KeyboardPagerfragment_back_to_emoji">返回表情符号</string>
    <string name="KeyboardPagerfragment_clear_search_entry">清除搜索条目</string>
    <string name="KeyboardPagerFragment_search_giphy">搜索 GIPHY</string>

    <!-- StickerSearchDialogFragment -->
    <string name="StickerSearchDialogFragment_search_stickers">搜索贴纸</string>
    <string name="StickerSearchDialogFragment_no_results_found">未找到结果</string>
    <string name="EmojiSearchFragment__no_results_found">未找到结果</string>
    <string name="NotificationsSettingsFragment__unknown_ringtone">未知铃声</string>

    <!-- ConversationSettingsFragment -->
    <!-- Dialog title displayed when non-admin tries to add a story to an audience group -->
    <string name="ConversationSettingsFragment__cant_add_to_group_story">无法添加到群组动态</string>
    <!-- Dialog message displayed when non-admin tries to add a story to an audience group -->
    <string name="ConversationSettingsFragment__only_admins_of_this_group_can_add_to_its_story">只有该组管理员才可以添加到群组动态</string>
    <!-- Error toasted when no activity can handle the add contact intent -->
    <string name="ConversationSettingsFragment__contacts_app_not_found">未找到联系人应用</string>
    <string name="ConversationSettingsFragment__start_video_call">发起视频通话</string>
    <string name="ConversationSettingsFragment__start_audio_call">发起语音通话</string>
    <!-- Button label with hyphenation. Translation can use soft hyphen - Unicode U+00AD -->
    <string name="ConversationSettingsFragment__story">动态</string>
    <!-- Button label with hyphenation. Translation can use soft hyphen - Unicode U+00AD -->
    <string name="ConversationSettingsFragment__message">消息</string>
    <!-- Button label with hyphenation. Translation can use soft hyphen - Unicode U+00AD -->
    <string name="ConversationSettingsFragment__video">视频</string>
    <!-- Button label with hyphenation. Translation can use soft hyphen - Unicode U+00AD -->
    <string name="ConversationSettingsFragment__audio">音频</string>
    <!-- Button label with hyphenation. Translation can use soft hyphen - Unicode U+00AD -->
    <string name="ConversationSettingsFragment__call">呼叫</string>
    <!-- Button label with hyphenation. Translation can use soft hyphen - Unicode U+00AD -->
    <string name="ConversationSettingsFragment__mute">静音</string>
    <!-- Button label with hyphenation. Translation can use soft hyphen - Unicode U+00AD -->
    <string name="ConversationSettingsFragment__muted">已静音</string>
    <!-- Button label with hyphenation. Translation can use soft hyphen - Unicode U+00AD -->
    <string name="ConversationSettingsFragment__search">搜索</string>
    <string name="ConversationSettingsFragment__disappearing_messages">限时消息</string>
    <string name="ConversationSettingsFragment__sounds_and_notifications">声音与通知</string>
  <!-- Removed by excludeNonTranslatables <string name="ConversationSettingsFragment__internal_details" translatable="false">Internal details</string> -->
    <string name="ConversationSettingsFragment__contact_details">联系人详情</string>
    <string name="ConversationSettingsFragment__view_safety_number">查看安全码</string>
    <string name="ConversationSettingsFragment__block">屏蔽</string>
    <string name="ConversationSettingsFragment__block_group">屏蔽群组</string>
    <string name="ConversationSettingsFragment__unblock">取消屏蔽</string>
    <string name="ConversationSettingsFragment__unblock_group">取消屏蔽群组</string>
    <string name="ConversationSettingsFragment__add_to_a_group">添加至群组</string>
    <string name="ConversationSettingsFragment__see_all">查看全部</string>
    <string name="ConversationSettingsFragment__add_members">添加成员</string>
    <string name="ConversationSettingsFragment__permissions">权限</string>
    <string name="ConversationSettingsFragment__requests_and_invites">请求与邀请</string>
    <string name="ConversationSettingsFragment__group_link">群组链接</string>
    <string name="ConversationSettingsFragment__add_as_a_contact">添加为联系人</string>
    <string name="ConversationSettingsFragment__unmute">取消静音</string>
    <!-- The subtitle for a settings item that describes how long the user\'s chat is muted. If a chat is muted, you will not receive notifications unless @mentioned. The placeholder represents a time (e.g. 10pm, March 4, etc). -->
    <string name="ConversationSettingsFragment__conversation_muted_until_s">聊天静音至 %1$s</string>
    <string name="ConversationSettingsFragment__conversation_muted_forever">聊天已永久静音</string>
    <string name="ConversationSettingsFragment__copied_phone_number_to_clipboard">已复制手机号码至剪贴板。</string>
    <string name="ConversationSettingsFragment__phone_number">手机号码</string>
    <string name="ConversationSettingsFragment__get_badges">欢迎给 Signal 捐款，在个人资料中显示捐款徽章。点击徽章了解详情。</string>

    <!-- PermissionsSettingsFragment -->
    <string name="PermissionsSettingsFragment__add_members">添加成员</string>
    <string name="PermissionsSettingsFragment__edit_group_info">编辑群组信息</string>
    <string name="PermissionsSettingsFragment__send_messages">发送消息</string>
    <string name="PermissionsSettingsFragment__all_members">全部成员</string>
    <string name="PermissionsSettingsFragment__only_admins">仅限管理员</string>
    <string name="PermissionsSettingsFragment__who_can_add_new_members">谁能添加新成员？</string>
    <string name="PermissionsSettingsFragment__who_can_edit_this_groups_info">谁能编辑群组信息？</string>
    <string name="PermissionsSettingsFragment__who_can_send_messages">谁可以发送消息？</string>

    <!-- SoundsAndNotificationsSettingsFragment -->
    <string name="SoundsAndNotificationsSettingsFragment__mute_notifications">静音通知</string>
    <string name="SoundsAndNotificationsSettingsFragment__not_muted">未静音</string>
    <string name="SoundsAndNotificationsSettingsFragment__mentions">提及我</string>
    <string name="SoundsAndNotificationsSettingsFragment__always_notify">总是通知</string>
    <string name="SoundsAndNotificationsSettingsFragment__do_not_notify">不通知</string>
    <string name="SoundsAndNotificationsSettingsFragment__custom_notifications">自定义通知</string>

    <!-- StickerKeyboard -->
    <string name="StickerKeyboard__recently_used">最近使用</string>

    <!-- PlaybackSpeedToggleTextView -->
    <string name="PlaybackSpeedToggleTextView__p5x">.5x</string>
    <string name="PlaybackSpeedToggleTextView__1x">1x</string>
    <string name="PlaybackSpeedToggleTextView__1p5x">1.5x</string>
    <string name="PlaybackSpeedToggleTextView__2x">2x</string>

    <!-- PaymentRecipientSelectionFragment -->
    <string name="PaymentRecipientSelectionFragment__new_payment">新付款</string>

    <!-- NewConversationActivity -->
    <string name="NewConversationActivity__new_message">新消息</string>
    <!-- Context menu item message -->
    <string name="NewConversationActivity__message">消息</string>
    <!-- Context menu item audio call -->
    <string name="NewConversationActivity__audio_call">语音通话</string>
    <!-- Context menu item video call -->
    <string name="NewConversationActivity__video_call">视频通话</string>
    <!-- Context menu item remove -->
    <string name="NewConversationActivity__remove">删除</string>
    <!-- Context menu item block -->
    <string name="NewConversationActivity__block">屏蔽</string>
    <!-- Dialog title when removing a contact -->
    <string name="NewConversationActivity__remove_s">要移除%1$s吗？</string>
    <!-- Dialog message when removing a contact -->
    <string name="NewConversationActivity__you_wont_see_this_person">您在搜索时将不会看到此用户。如果对方在日后给您发送消息，您将会收到消息请求。</string>
    <!-- Snackbar message after removing a contact -->
    <string name="NewConversationActivity__s_has_been_removed">已移除%1$s</string>
    <!-- Snackbar message after blocking a contact -->
    <string name="NewConversationActivity__s_has_been_blocked">已屏蔽%1$s</string>
    <!-- Dialog title when remove target contact is in system contacts -->
    <string name="NewConversationActivity__unable_to_remove_s">无法移除%1$s</string>
    <!-- Dialog message when remove target contact is in system contacts -->
    <string name="NewConversationActivity__this_person_is_saved_to_your">此用户已保存到您设备的通讯录中。请在通讯录中删除对方并重试。</string>
    <!-- Dialog action to view contact when they can\'t be removed otherwise -->
    <string name="NewConversationActivity__view_contact">查看联系人</string>
    <!-- Error message shown when looking up a person by phone number and that phone number is not associated with a signal account -->
    <string name="NewConversationActivity__s_is_not_a_signal_user">%1$s不是 Signal 用户</string>
    <!-- Error message shown when we could not get a user from the username link -->
    <string name="NewConversationActivity__">%1$s不是 Signal 用户</string>
    <!-- Error message shown in a dialog when trying to create a new group with non-signal users (e.g., unregistered or phone number only contacts) -->
    <plurals name="CreateGroupActivity_not_signal_users">
        <item quantity="other">%1$s不是 Signal 用户</item>
    </plurals>

    <!-- ContactFilterView -->
    <string name="ContactFilterView__search_name_or_number">搜索名字或号码</string>

    <!-- VoiceNotePlayerView -->
    <string name="VoiceNotePlayerView__dot_s">· %1$s</string>
    <string name="VoiceNotePlayerView__stop_voice_message">停止语音消息</string>
    <string name="VoiceNotePlayerView__change_voice_message_speed">调整语音消息速度</string>
    <string name="VoiceNotePlayerView__pause_voice_message">暂停语音消息</string>
    <string name="VoiceNotePlayerView__play_voice_message">播放语音消息</string>
    <string name="VoiceNotePlayerView__navigate_to_voice_message">前往语音消息</string>


    <!-- AvatarPickerFragment -->
    <string name="AvatarPickerFragment__avatar_preview">头像预览</string>
    <string name="AvatarPickerFragment__camera">相机</string>
    <string name="AvatarPickerFragment__take_a_picture">拍照</string>
    <string name="AvatarPickerFragment__choose_a_photo">选择照片</string>
    <string name="AvatarPickerFragment__photo">图片</string>
    <string name="AvatarPickerFragment__text">文本</string>
    <string name="AvatarPickerFragment__save">保存</string>
    <string name="AvatarPickerFragment__clear_avatar">清除头像</string>
    <string name="AvatarPickerRepository__failed_to_save_avatar">无法保持头像</string>

    <!-- TextAvatarCreationFragment -->
    <string name="TextAvatarCreationFragment__preview">预览</string>
    <string name="TextAvatarCreationFragment__done">完成</string>
    <string name="TextAvatarCreationFragment__text">文本</string>
    <string name="TextAvatarCreationFragment__color">颜色</string>

    <!-- VectorAvatarCreationFragment -->
    <string name="VectorAvatarCreationFragment__select_a_color">选择一种颜色</string>

    <!-- ContactSelectionListItem -->
    <string name="ContactSelectionListItem__sms">短信</string>

    <!-- Displayed in the toolbar when externally sharing text to multiple recipients -->
    <string name="ShareInterstitialActivity__share">分享</string>

    <!-- DSLSettingsToolbar -->
    <string name="DSLSettingsToolbar__navigate_up">向上导航</string>
    <string name="MultiselectForwardFragment__forward_to">转发给</string>
    <!-- Displayed when sharing content via the fragment -->
    <string name="MultiselectForwardFragment__share_with">分享至</string>
    <string name="MultiselectForwardFragment__add_a_message">添加消息</string>
    <string name="MultiselectForwardFragment__faster_forwards">快捷转发</string>
    <!-- Displayed when user selects a video that will be clipped before sharing to a story -->
    <string name="MultiselectForwardFragment__videos_will_be_trimmed">视频将会被剪成 30 秒的片段并以多个动态发送。</string>
    <!-- Displayed when user selects a video that cannot be sent as a story -->
    <string name="MultiselectForwardFragment__videos_sent_to_stories_cant">发送到动态的视频时长不能超过 30 秒。</string>
    <string name="MultiselectForwardFragment__forwarded_messages_are_now">转发的消息现在将立即发送。</string>
    <plurals name="MultiselectForwardFragment_send_d_messages">
        <item quantity="other">发送 %1$d 条消息</item>
    </plurals>
    <plurals name="MultiselectForwardFragment_messages_sent">
        <item quantity="other">消息已发送</item>
    </plurals>
    <plurals name="MultiselectForwardFragment_messages_failed_to_send">
        <item quantity="other">消息发送失败</item>
    </plurals>
    <plurals name="MultiselectForwardFragment__couldnt_forward_messages">
        <item quantity="other">无法转发消息，因为消息已不可用。</item>
    </plurals>
    <!-- Error message shown when attempting to select a group to forward/share but it\'s announcement only and you are not an admin -->
    <string name="MultiselectForwardFragment__only_admins_can_send_messages_to_this_group">只有管理员可发送消息至该群组。</string>
    <string name="MultiselectForwardFragment__limit_reached">已达上限</string>

    <!-- Media V2 -->
    <!-- Dialog message when sending a story via an add to group story button -->
    <string name="MediaReviewFragment__add_to_the_group_story">添加到群组动态“%1$s”</string>
    <!-- Positive dialog action when sending a story via an add to group story button -->
    <string name="MediaReviewFragment__add_to_story">添加到动态</string>
    <string name="MediaReviewFragment__add_a_message">添加消息</string>
    <string name="MediaReviewFragment__add_a_reply">添加回复</string>
    <string name="MediaReviewFragment__send_to">发送给</string>
    <string name="MediaReviewFragment__view_once_message">一次性消息</string>
    <string name="MediaReviewFragment__one_or_more_items_were_too_large">一个或多个项目过大</string>
    <string name="MediaReviewFragment__one_or_more_items_were_invalid">一个或多个项目无效</string>
    <string name="MediaReviewFragment__too_many_items_selected">选择的项目过多</string>

    <string name="ImageEditorHud__cancel">取消</string>
    <string name="ImageEditorHud__draw">绘画</string>
    <string name="ImageEditorHud__write_text">编写文本</string>
    <string name="ImageEditorHud__add_a_sticker">添加贴纸</string>
    <string name="ImageEditorHud__blur">模糊</string>
    <string name="ImageEditorHud__done_editing">完成编辑</string>
    <string name="ImageEditorHud__clear_all">全部清除</string>
    <string name="ImageEditorHud__undo">撤消</string>
    <string name="ImageEditorHud__toggle_between_marker_and_highlighter">在马克笔和高亮笔之间切换</string>
    <string name="ImageEditorHud__toggle_between_text_styles">切换文本样式</string>

    <!-- Header for section of featured stickers (location/time stickers) -->
    <string name="ScribbleStickersFragment__featured_stickers">精选</string>

    <string name="MediaCountIndicatorButton__send">发送</string>

    <string name="MediaReviewSelectedItem__tap_to_remove">点击移除</string>
    <string name="MediaReviewSelectedItem__tap_to_select">点击选择</string>

    <string name="MediaReviewImagePageFragment__discard">放弃</string>
    <string name="MediaReviewImagePageFragment__discard_changes">要放弃更改吗？</string>
    <string name="MediaReviewImagePageFragment__youll_lose_any_changes">您将会丢失对这张照片所做的任何更改。</string>


    <string name="BadgesOverviewFragment__my_badges">我的徽章</string>
    <string name="BadgesOverviewFragment__featured_badge">精选徽章</string>
    <string name="BadgesOverviewFragment__display_badges_on_profile">在个人资料中显示徽章</string>
    <string name="BadgesOverviewFragment__failed_to_update_profile">无法更新个人资料</string>



    <string name="SelectFeaturedBadgeFragment__select_a_badge">选择一个徽章</string>
    <string name="SelectFeaturedBadgeFragment__you_must_select_a_badge">您必须选择一个徽章</string>
    <string name="SelectFeaturedBadgeFragment__failed_to_update_profile">无法更新个人资料</string>

    <!-- Displayed on primary button in the bottom sheet as a call-to-action to launch into the donation flow -->
    <string name="ViewBadgeBottomSheetDialogFragment__donate_now">立即捐款</string>
    <!-- Title of a page in the bottom sheet. Placeholder is a user\'s short-name -->
    <string name="ViewBadgeBottomSheetDialogFragment__s_supports_signal">%1$s正在支持 Signal</string>
    <!-- Description of a page in the bottom sheet of a monthly badge. Placeholder is a user\'s short-name -->
    <string name="ViewBadgeBottomSheetDialogFragment__s_supports_signal_with_a_monthly">%1$s通过每月定期捐款为 Signal 提供支持。Signal 是一个非盈利机构，没有广告商或投资方，仅凭您和千千万万的用户提供赞助。</string>
    <!-- Description of a page in the bottom sheet of a one-time badge. Placeholder is a user\'s short-name -->
    <string name="ViewBadgeBottomSheetDialogFragment__s_supports_signal_with_a_donation">%1$s正在通过捐款为 Signal 提供支持Signal 是一个非盈利机构，没有广告商或投资方，仅凭您和千千万万的用户提供赞助。</string>

    <string name="ImageView__badge">徽章</string>

    <string name="SubscribeFragment__cancel_subscription">取消定期捐款</string>
    <string name="SubscribeFragment__confirm_cancellation">确定要取消吗？</string>
    <string name="SubscribeFragment__you_wont_be_charged_again">之后您不会再被扣款。您的徽章将会在到期后从您的个人资料中移除。</string>
    <string name="SubscribeFragment__not_now">稍后再说</string>
    <string name="SubscribeFragment__confirm">确认</string>
    <string name="SubscribeFragment__update_subscription">更新定期捐款</string>
    <string name="SubscribeFragment__your_subscription_has_been_cancelled">您的定期捐款已取消。</string>
    <string name="SubscribeFragment__update_subscription_question">要更新定期捐款计划吗？</string>
    <string name="SubscribeFragment__update">更新</string>
    <string name="SubscribeFragment__you_will_be_charged_the_full_amount_s_of">今天您将会被收取新定期捐款的全额（%1$s）。您的新定期捐款将会每月续期。</string>

    <string name="Subscription__s_per_month">%1$s/月</string>
    <!-- Shown when a subscription is active and isn\'t going to expire at the end of the term -->
    <string name="Subscription__renews_s">到 %1$s 续期</string>
    <!-- Shown when a subscription is active and is going to expire at the end of the term -->
    <string name="Subscription__expires_s">%1$s到期</string>

    <!-- Title of learn more sheet -->
    <string name="SubscribeLearnMoreBottomSheetDialogFragment__signal_is_different">Signal 与众不同。</string>
    <!-- First small text blurb on learn more sheet -->
    <string name="SubscribeLearnMoreBottomSheetDialogFragment__private_messaging">私密通信。无广告，无跟踪，无监视。</string>
    <!-- Second small text blurb on learn more sheet -->
    <string name="SubscribeLearnMoreBottomSheetDialogFragment__signal_is_supported_by">Signal 依靠捐款维持运营，这意味着在我们的经营和运作中，保护您的隐私才是我们的重中之重。Signal 为用户而生，不为数据，也不为盈利。</string>
    <!-- Third small text blurb on learn more sheet -->
    <string name="SubscribeLearnMoreBottomSheetDialogFragment__if_you_can">如果可以的话，欢迎立即给 Signal 捐款，让 Signal 继续成为一个充满乐趣和值得信赖的平台，供所有人自由使用。</string>

    <string name="SubscribeThanksForYourSupportBottomSheetDialogFragment__thanks_for_your_support">感谢您的支持！</string>
    <!-- Subtext underneath the dialog title on the thanks sheet -->
    <string name="SubscribeThanksForYourSupportBottomSheetDialogFragment__youve_earned_a_donor_badge">您获得了 Signal 的一个捐款徽章！赶快在个人资料中展示徽章吧，让大家看到您对 Signal 的支持。</string>
    <string name="SubscribeThanksForYourSupportBottomSheetDialogFragment__you_can_also">您还可以</string>
    <string name="SubscribeThanksForYourSupportBottomSheetDialogFragment__become_a_montly_sustainer">成为每月捐款的定期捐款人。</string>
    <string name="SubscribeThanksForYourSupportBottomSheetDialogFragment__display_on_profile">在个人资料中显示</string>
    <string name="SubscribeThanksForYourSupportBottomSheetDialogFragment__make_featured_badge">设为精选徽章</string>
    <string name="SubscribeThanksForYourSupportBottomSheetDialogFragment__continue">继续</string>
    <string name="ThanksForYourSupportBottomSheetFragment__when_you_have_more">当您拥有多个徽章时，您可以选择将其中一个徽章设为精选徽章，在个人资料中向他人展示。</string>

    <string name="BecomeASustainerFragment__get_badges">支持 Signal，为您的个人资料添加徽章吧。</string>
    <string name="BecomeASustainerFragment__signal_is_a_non_profit">Signal 是一个非盈利机构，没有广告商或投资方，仅凭您和千千万万的用户提供赞助。</string>

    <!-- Button label for creating a donation -->
    <string name="ManageDonationsFragment__donate_to_signal">捐款给 Signal</string>
    <!-- Heading for more area of manage subscriptions page -->
    <string name="ManageDonationsFragment__more">更多</string>
    <!-- Heading for receipts area of manage subscriptions page -->
    <!-- Heading for my subscription area of manage subscriptions page -->
    <string name="ManageDonationsFragment__my_support">我的赞助</string>
    <string name="ManageDonationsFragment__manage_subscription">管理定期捐款</string>
    <!-- Label for Donation Receipts button -->
    <string name="ManageDonationsFragment__donation_receipts">捐款收据</string>
    <string name="ManageDonationsFragment__badges">徽章</string>
    <string name="ManageDonationsFragment__subscription_faq">定期捐款常见问题解答</string>
    <!-- Preference heading for other ways to donate -->
    <string name="ManageDonationsFragment__other_ways_to_give">其他赞助方式</string>
    <!-- Preference label to launch badge gifting -->
    <string name="ManageDonationsFragment__donate_for_a_friend">代朋友捐款</string>
    <!-- Dialog title shown when a donation requires verifying/confirmation outside of the app and the user hasn\'t done that yet -->
    <string name="ManageDonationsFragment__couldnt_confirm_donation">无法确认捐款</string>
    <!-- Dialog message shown when a monthly donation requires verifying/confirmation outside of the app and the user hasn\'t done that yet, placeholder is money amount -->
    <string name="ManageDonationsFragment__your_monthly_s_donation_couldnt_be_confirmed">您的 %1$s/月捐款无法确认。请检查您的银行应用以批准您的 iDEAL 付款。</string>
    <!-- Dialog message shown when a one-time donation requires verifying/confirmation outside of the app and the user hasn\'t done that yet, placeholder is money amount -->
    <string name="ManageDonationsFragment__your_one_time_s_donation_couldnt_be_confirmed">您的 %1$s 单次捐款无法确认。请检查您的银行应用以批准您的 iDEAL 付款。</string>

    <string name="Boost__enter_custom_amount">输入自定义金额</string>
    <!-- Error label when the amount is smaller than what we can accept -->
    <string name="Boost__the_minimum_amount_you_can_donate_is_s">捐款的最小金额是 %1$s</string>

    <string name="MySupportPreference__s_per_month">%1$s/月</string>
    <string name="MySupportPreference__renews_s">到 %1$s 续期</string>
    <string name="MySupportPreference__processing_transaction">正在处理交易……</string>
    <!-- Displayed on "My Support" screen when user badge failed to be added to their account -->
    <string name="MySupportPreference__couldnt_add_badge_s">无法添加徽章。%1$s</string>
    <string name="MySupportPreference__please_contact_support">请联系支持人员。</string>
    <!-- Displayed as a subtitle on a row in the Manage Donations screen when payment for a donation is pending -->
    <string name="MySupportPreference__payment_pending">付款待处理</string>
    <!-- Displayed as a dialog message when clicking on a donation row that is pending. Placeholder is a formatted fiat amount -->
    <string name="MySupportPreference__your_bank_transfer_of_s">您的%1$s银行转账正在等待处理。完成银行转账的时间通常为 1 个工作日。  </string>
    <!-- Displayed in the pending help dialog, used to launch user to more details about bank transfers -->
    <string name="MySupportPreference__learn_more">了解详情</string>

    <!-- Title of dialog telling user they need to update signal as it expired -->
    <string name="UpdateSignalExpiredDialog__title">升级 Molly</string>
    <!-- Message of dialog telling user they need to update signal as it expired -->
    <string name="UpdateSignalExpiredDialog__message">此 Molly 版本已过期，请立即更新以继续使用 Molly。</string>
    <!-- Button text of expiration dialog, will take user to update the app -->
    <string name="UpdateSignalExpiredDialog__update_action">更新</string>
    <!-- Button text of expiration dialog to cancel the dialog.  -->
    <string name="UpdateSignalExpiredDialog__cancel_action">取消</string>

    <!-- Title of dialog telling user they need to re-register signal -->
    <string name="ReregisterSignalDialog__title">设备未注册</string>
    <!-- Message of dialog telling user they need to re-register signal as it is no longer registered -->
    <string name="ReregisterSignalDialog__message">此设备已注销。请重新注册以继续在此设备上使用 Molly。</string>
    <!-- Button text of re-registration dialog to re-register the device.  -->
    <string name="ReregisterSignalDialog__reregister_action">重新注册</string>
    <!-- Button text of re-registration dialog to cancel the dialog.  -->
    <string name="ReregisterSignalDialog__cancel_action">取消</string>

    <!-- Title of expiry sheet when boost badge falls off profile unexpectedly. -->
    <string name="ExpiredBadgeBottomSheetDialogFragment__boost_badge_expired">随手捐徽章已到期</string>
    <!-- Displayed in the bottom sheet if a monthly donation badge unexpectedly falls off the user\'s profile -->
    <string name="ExpiredBadgeBottomSheetDialogFragment__monthly_donation_cancelled">每月捐款已取消</string>
    <!-- Displayed in the bottom sheet when a boost badge expires -->
    <string name="ExpiredBadgeBottomSheetDialogFragment__your_boost_badge_has_expired_and">您的随手捐徽章已到期，无法显示在您的个人资料中。</string>
    <string name="ExpiredBadgeBottomSheetDialogFragment__you_can_reactivate">您可以给 Signal 单次捐款，将您的随手捐徽章重新激活 30 天。</string>
    <!-- Displayed when we do not think the user is a subscriber when their boost expires -->
    <string name="ExpiredBadgeBottomSheetDialogFragment__you_can_keep">您可以继续使用 Signal，但如果您想支持为用户而生的 Signal 技术，您可以考虑成为定期捐款人，每月给 Signal 捐款。</string>
    <string name="ExpiredBadgeBottomSheetDialogFragment__become_a_sustainer">成为定期捐款人</string>
    <string name="ExpiredBadgeBottomSheetDialogFragment__add_a_boost">增加一次随手捐</string>
    <string name="ExpiredBadgeBottomSheetDialogFragment__not_now">稍后再说</string>
    <!-- Copy displayed when badge expires after user inactivity -->
    <string name="ExpiredBadgeBottomSheetDialogFragment__your_recurring_monthly_donation_was_automatically">由于您长期不活跃，您的每月定期捐款已自动取消。您的个人资料已不再显示您的%1$s徽章。</string>
    <!-- Copy displayed when badge expires after payment failure -->
    <string name="ExpiredBadgeBottomSheetDialogFragment__your_recurring_monthly_donation_was_canceled">由于我们无法处理您的付款，您的每月定期捐款已自动取消。您的个人资料已不再显示您的徽章。</string>
    <!-- Copy displayed when badge expires after a payment failure and we have a displayable charge failure reason -->
    <string name="ExpiredBadgeBottomSheetDialogFragment__your_recurring_monthly_donation_was_canceled_s">您的每月定期捐款已自动取消。%1$s 您的个人资料已不再显示您的%2$s徽章。</string>
    <string name="ExpiredBadgeBottomSheetDialogFragment__you_can">您可以继续使用 Signal，但如果您要支持我们的应用并重新激活您的徽章，请立即为您的定期捐款续期吧。</string>
    <string name="ExpiredBadgeBottomSheetDialogFragment__renew_subscription">定期捐款续期</string>
    <!-- Button label to send user to Google Pay website -->
    <string name="ExpiredBadgeBottomSheetDialogFragment__go_to_google_pay">前往 Google Pay</string>

    <string name="CantProcessSubscriptionPaymentBottomSheetDialogFragment__cant_process_subscription_payment">无法处理定期捐款的付款</string>
    <string name="CantProcessSubscriptionPaymentBottomSheetDialogFragment__were_having_trouble">我们在收取您的 Signal 定期捐款时遇到了问题。请确认您的付款方式依然可用。如不可用，请前往 Google Pay 更新付款方式。Signal 将会在几天后重新尝试收款。</string>
    <string name="CantProcessSubscriptionPaymentBottomSheetDialogFragment__dont_show_this_again">不再显示</string>

    <string name="Subscription__contact_support">联系支持</string>
    <string name="Subscription__get_a_s_badge">获得一个%1$s徽章</string>

    <string name="SubscribeFragment__processing_payment">正在处理捐款……</string>
    <!-- Displayed in notification when user payment fails to process on Stripe -->
    <string name="DonationsErrors__error_processing_payment">处理捐款发生错误</string>
    <!-- Displayed on manage donations screen as a dialog message when payment method failed -->
    <string name="DonationsErrors__try_another_payment_method">请尝试另一种付款方式或联系您的银行了解详情。</string>
    <!-- Displayed on manage donations screen error dialogs as an action label -->
    <string name="DonationsErrors__learn_more">了解详情</string>
    <!-- Displayed on "My Support" screen when user subscription payment method failed. -->
    <string name="DonationsErrors__error_processing_payment_s">处理捐款发生错误。%1$s</string>
    <string name="DonationsErrors__your_payment">系统无法处理您的捐款，并且您尚未被扣款。请重试。</string>
    <string name="DonationsErrors__still_processing">仍在处理中</string>
    <string name="DonationsErrors__couldnt_add_badge">无法添加徽章</string>
    <!-- Displayed when badge credential couldn\'t be verified -->
    <string name="DonationsErrors__failed_to_validate_badge">无法验证徽章</string>
    <!-- Displayed when badge credential couldn\'t be verified -->
    <string name="DonationsErrors__could_not_validate">无法验证服务器响应。请联系支持团队。</string>
    <!-- Displayed as title when some generic error happens during sending donation on behalf of another user -->
    <string name="DonationsErrors__donation_failed">捐款失败</string>
    <!-- Displayed as message when some generic error happens during sending donation on behalf of another user -->
    <string name="DonationsErrors__your_payment_was_processed_but">您的捐款已处理，但 Signal 无法发送您的捐款消息。请联系支持团队。</string>
    <string name="DonationsErrors__your_badge_could_not">您的徽章无法添加到您的帐户中，但您可能已经成功捐款。请联系支持人员。</string>
    <string name="DonationsErrors__your_payment_is_still">您的捐款仍在处理中。这可能需要几分钟时间，视您的网络连接情况而定。</string>
    <string name="DonationsErrors__failed_to_cancel_subscription">无法取消定期捐款</string>
    <string name="DonationsErrors__subscription_cancellation_requires_an_internet_connection">取消定期捐款需要连接互联网。</string>
    <string name="ViewBadgeBottomSheetDialogFragment__your_device_doesn_t_support_google_pay_so_you_can_t_subscribe_to_earn_a_badge_you_can_still_support_signal_by_making_a_donation_on_our_website">您的设备不支持 Google Pay，因此您无法定期捐款和获取徽章。您可以在我们的网站中捐款以支持 Signal。</string>
    <string name="NetworkFailure__network_error_check_your_connection_and_try_again">网络出错。请检查您的网络连接并重试。</string>
    <string name="NetworkFailure__retry">重试</string>
    <!-- Displayed as a dialog title when the selected recipient for a gift doesn\'t support gifting -->
    <string name="DonationsErrors__cannot_send_donation">无法送出捐款</string>
    <!-- Displayed as a dialog message when the selected recipient for a gift doesn\'t support gifting -->
    <string name="DonationsErrors__this_user_cant_receive_donations_until">该用户需要更新 Signal 才能接收送出的捐款。</string>
    <!-- Displayed as a dialog message when the user\'s profile could not be fetched, likely due to lack of internet -->
    <string name="DonationsErrors__your_donation_could_not_be_sent">由于出现网络错误，您的捐款无法送出。请检查您的网络连接并重试。</string>
    <!-- Displayed as a dialog message when the user encounters an error during an iDEAL donation -->
    <string name="DonationsErrors__your_ideal_couldnt_be_processed">您的 iDEAL 捐款无法处理。请尝试另一种付款方式或联系您的银行了解详情。</string>

    <!-- Gift message view title -->
    <string name="GiftMessageView__donation_on_behalf_of_s">代%1$s捐款</string>
    <!-- Gift message view title for incoming donations -->
    <string name="GiftMessageView__s_donated_to_signal_on">%1$s代您给 Signal 捐了款</string>
    <!-- Gift badge redeem action label -->
    <string name="GiftMessageView__redeem">领取</string>
    <!-- Gift badge view action label -->
    <string name="GiftMessageView__view">查看</string>
    <!-- Gift badge redeeming action label -->
    <string name="GiftMessageView__redeeming">正在领取……</string>
    <!-- Gift badge redeemed label -->
    <string name="GiftMessageView__redeemed">已领取</string>


    <!-- Stripe decline code generic_failure -->
    <string name="DeclineCode__try_another_payment_method_or_contact_your_bank">请尝试另一种付款方式或联系您的银行了解详情。</string>
    <!-- PayPal decline code for payment declined -->
    <string name="DeclineCode__try_another_payment_method_or_contact_your_bank_for_more_information_if_this_was_a_paypal">请尝试其他付款方式或联系您的银行了解详情。如果这是 Paypal 交易，请联系 Paypal。</string>
    <!-- Stripe decline code verify on Google Pay and try again -->
    <string name="DeclineCode__verify_your_payment_method_is_up_to_date_in_google_pay_and_try_again">请在 Google Pay 中检查您的付款方式是否仍然可用，然后重试。</string>
    <!-- Stripe decline code learn more action label -->
    <string name="DeclineCode__learn_more">了解更多</string>
    <!-- Stripe decline code contact issuer -->
    <string name="DeclineCode__verify_your_payment_method_is_up_to_date_in_google_pay_and_try_again_if_the_problem">请在 Google Pay 中检查您的付款方式是否仍然可用，然后重试。如果问题仍然存在，请联系您的银行。</string>
    <!-- Stripe decline code purchase not supported -->
    <string name="DeclineCode__your_card_does_not_support_this_type_of_purchase">您的卡不支持此类消费。请尝试其他付款方式。</string>
    <!-- Stripe decline code your card has expired -->
    <string name="DeclineCode__your_card_has_expired">您的卡已过期。请在 Google Pay 中更新您的付款方式，然后重试。</string>
    <!-- Stripe decline code go to google pay action label -->
    <string name="DeclineCode__go_to_google_pay">前往 Google Pay</string>
    <!-- Stripe decline code try credit card again action label -->
    <string name="DeclineCode__try">重试</string>
    <!-- Stripe decline code incorrect card number -->
    <string name="DeclineCode__your_card_number_is_incorrect">您的卡号不正确。请在 Google Pay 中更新卡号，然后重试。</string>
    <!-- Stripe decline code incorrect cvc -->
    <string name="DeclineCode__your_cards_cvc_number_is_incorrect">您卡片的 CVC 码不正确。请在 Google Pay 中更新，然后重试。</string>
    <!-- Stripe decline code insufficient funds -->
    <string name="DeclineCode__your_card_does_not_have_sufficient_funds">您的卡余额不足，无法完成此次消费。请尝试其他付款方式。</string>
    <!-- Stripe decline code incorrect expiration month -->
    <string name="DeclineCode__the_expiration_month">您的付款方式的到期月份不正确。请在 Google Pay 中更新，然后重试。</string>
    <!-- Stripe decline code incorrect expiration year -->
    <string name="DeclineCode__the_expiration_year">您的付款方式的到期年份不正确。请在 Google Pay 中更新，然后重试。</string>
    <!-- Stripe decline code issuer not available -->
    <string name="DeclineCode__try_completing_the_payment_again">请再次尝试完成捐款，或联系您的银行了解详情。</string>
    <!-- Stripe decline code processing error -->
    <string name="DeclineCode__try_again">请重试或联系您的银行了解详情。</string>

    <!-- Credit Card decline code error strings -->
    <!-- Stripe decline code approve_with_id for credit cards displayed in a notification or dialog -->
    <string name="DeclineCode__verify_your_card_details_are_correct_and_try_again">请检查您的卡片信息正确无误并重试。</string>
    <!-- Stripe decline code call_issuer for credit cards displayed in a notification or dialog -->
    <string name="DeclineCode__verify_your_card_details_are_correct_and_try_again_if_the_problem_continues">请检查您的卡片信息正确无误并重试。如果问题仍然存在，请联系您的银行。</string>
    <!-- Stripe decline code expired_card for credit cards displayed in a notification or dialog -->
    <string name="DeclineCode__your_card_has_expired_verify_your_card_details">您的卡片已过期。请检查您的卡片信息正确无误并重试。</string>
    <!-- Stripe decline code incorrect_cvc and invalid_cvc for credit cards displayed in a notification or dialog -->
    <string name="DeclineCode__your_cards_cvc_number_is_incorrect_verify_your_card_details">您卡片的 CVC 码不正确。请检查您的卡片信息正确无误并重试。</string>
    <!-- Stripe decline code invalid_expiry_month for credit cards displayed in a notification or dialog -->
    <string name="DeclineCode__the_expiration_month_on_your_card_is_incorrect">您卡片上的到期月份不正确。请检查您的卡片信息正确无误并重试。</string>
    <!-- Stripe decline code invalid_expiry_year for credit cards displayed in a notification or dialog -->
    <string name="DeclineCode__the_expiration_year_on_your_card_is_incorrect">您卡片上的到期年份不正确。请检查您的卡片信息正确无误并重试。</string>
    <!-- Stripe decline code incorrect_number and invalid_number for credit cards displayed in a notification or dialog -->
    <string name="DeclineCode__your_card_number_is_incorrect_verify_your_card_details">您的卡号不正确。请检查您的卡片信息正确无误并重试。</string>

    <!-- Stripe Failure Codes for failed bank transfers -->
    <!-- Failure code text for insufficient funds, displayed in a dialog or notification -->
    <string name="StripeFailureCode__the_bank_account_provided">您提供的银行账户余额不足，无法完成此次交易。请重试或联系您的银行了解更多信息。</string>
    <!-- Failure code text for revoked authorization of payment, displayed in a dialog or notification -->
    <string name="StripeFailureCode__this_payment_was_revoked">这笔捐款已被账户持有人撤销，无法处理。您尚未被扣款。</string>
    <!-- Failure code text for a payment lacking an authorized mandate or incorrect mandate, displayed in a dialog or notification -->
    <string name="StripeFailureCode__an_error_occurred_while_processing_this_payment">处理这笔捐款时出错了，请重试。</string>
    <!-- Failure code text for a closed account, deceased recipient, or one with blocked direct debits, displayed in a dialog or notification -->
    <string name="StripeFailureCode__the_bank_details_provided_could_not_be_processed">无法处理您提供的银行信息，请联系您的银行了解更多信息。</string>
    <!-- Failure code text for a non-existent bank branch, invalid account holder, invalid iban, generic failure, or unknown bank failure, displayed in a dialog or notification -->
    <string name="StripeFailureCode__verify_your_bank_details_are_correct">请检查您的银行信息正确无误并重试。如果问题仍然存在，请联系您的银行。</string>

    <!-- Title of create notification profile screen -->
    <string name="EditNotificationProfileFragment__name_your_profile">命名配置</string>
    <!-- Hint text for create/edit notification profile name -->
    <string name="EditNotificationProfileFragment__profile_name">个人资料名称</string>
    <!-- Name has a max length, this shows how many characters are used out of the max -->
    <string name="EditNotificationProfileFragment__count">%1$d/%2$d</string>
    <!-- Call to action button to continue to the next step -->
    <string name="EditNotificationProfileFragment__next">下一步</string>
    <!-- Call to action button once the profile is named to create the profile and continue to the customization steps -->
    <string name="EditNotificationProfileFragment__create">创建</string>
    <!-- Call to action button once the profile name is edited -->
    <string name="EditNotificationProfileFragment__save">保存</string>
    <!-- Title of edit notification profile screen -->
    <string name="EditNotificationProfileFragment__edit_this_profile">编辑配置</string>
    <!-- Error message shown when attempting to create or edit a profile name to an existing profile name -->
    <string name="EditNotificationProfileFragment__a_profile_with_this_name_already_exists">此名称的配置已存在。</string>
    <!-- Preset selectable name for a profile name, shown as list in edit/create screen -->
    <string name="EditNotificationProfileFragment__work">工作</string>
    <!-- Preset selectable name for a profile name, shown as list in edit/create screen -->
    <string name="EditNotificationProfileFragment__sleep">睡觉</string>
    <!-- Preset selectable name for a profile name, shown as list in edit/create screen -->
    <string name="EditNotificationProfileFragment__driving">驾驶</string>
    <!-- Preset selectable name for a profile name, shown as list in edit/create screen -->
    <string name="EditNotificationProfileFragment__downtime">休息</string>
    <!-- Preset selectable name for a profile name, shown as list in edit/create screen -->
    <string name="EditNotificationProfileFragment__focus">专注</string>
    <!-- Error message shown when attempting to next/save without a profile name -->
    <string name="EditNotificationProfileFragment__profile_must_have_a_name">必须要有名字</string>

    <!-- Title for add recipients to notification profile screen in create flow -->
    <string name="AddAllowedMembers__allowed_notifications">允许通知</string>
    <!-- Description of what the user should be doing with this screen -->
    <string name="AddAllowedMembers__add_people_and_groups_you_want_notifications_and_calls_from_when_this_profile_is_on">添加您启用此配置时想要接收通知或接到通话的用户和群组</string>
    <!-- Button text that launches the contact picker to select from -->
    <string name="AddAllowedMembers__add_people_or_groups">添加用户或群组</string>
    <!-- Title for exceptions section of add people to notification profile screen in create flow -->
    <string name="AddAllowedMembers__exceptions">例外情况</string>
    <!-- List preference to toggle that allows calls through the notification profile during create flow -->
    <string name="AddAllowedMembers__allow_all_calls">允许所有来电</string>
    <!-- List preference to toggle that allows mentions through the notification profile during create flow -->
    <string name="AddAllowedMembers__notify_for_all_mentions">被提及时均通知</string>

    <!-- Call to action button on contact picker for adding to profile -->
    <string name="SelectRecipientsFragment__add">添加</string>

    <!-- Notification profiles home fragment, shown when no profiles have been created yet -->
    <string name="NotificationProfilesFragment__create_a_profile_to_receive_notifications_and_calls_only_from_the_people_and_groups_you_want_to_hear_from">创建通知配置，仅接收/接听您感兴趣的用户和群组的通知和通话。</string>
    <!-- Header shown above list of all notification profiles -->
    <string name="NotificationProfilesFragment__profiles">配置</string>
    <!-- Button that starts the create new notification profile flow -->
    <string name="NotificationProfilesFragment__new_profile">新配置</string>
    <!-- Profile active status, indicating the current profile is on for an unknown amount of time -->
    <string name="NotificationProfilesFragment__on">开启</string>

    <!-- Button use to permanently delete a notification profile -->
    <string name="NotificationProfileDetails__delete_profile">删除配置</string>
    <!-- Snakbar message shown when removing a recipient from a profile -->
    <string name="NotificationProfileDetails__s_removed">“%1$s”已移除。</string>
    <!-- Snackbar button text that will undo the recipient remove -->
    <string name="NotificationProfileDetails__undo">撤消</string>
    <!-- Dialog message shown to confirm deleting a profile -->
    <string name="NotificationProfileDetails__permanently_delete_profile">要永久删除配置吗？</string>
    <!-- Dialog button to delete profile -->
    <string name="NotificationProfileDetails__delete">删除</string>
    <!-- Title/accessibility text for edit icon to edit profile emoji/name -->
    <string name="NotificationProfileDetails__edit_notification_profile">编辑通知配置</string>
    <!-- Schedule description if all days are selected -->
    <string name="NotificationProfileDetails__everyday">每天</string>
    <!-- Profile status on if it is the active profile -->
    <string name="NotificationProfileDetails__on">开启</string>
    <!-- Profile status on if it is not the active profile -->
    <string name="NotificationProfileDetails__off">关</string>
    <!-- Description of hours for schedule (start to end) times -->
    <string name="NotificationProfileDetails__s_to_s">%1$s 至 %2$s</string>
    <!-- Section header for exceptions to the notification profile -->
    <string name="NotificationProfileDetails__exceptions">例外情况</string>
    <!-- Profile exception to allow all calls through the profile restrictions -->
    <string name="NotificationProfileDetails__allow_all_calls">允许所有来电</string>
    <!-- Profile exception to allow all @mentions through the profile restrictions -->
    <string name="NotificationProfileDetails__notify_for_all_mentions">被提及时均通知</string>
    <!-- Section header for showing schedule information -->
    <string name="NotificationProfileDetails__schedule">时间安排</string>
    <!-- If member list is long, will truncate the list and show an option to then see all when tapped -->
    <string name="NotificationProfileDetails__see_all">查看全部</string>

    <!-- Title for add schedule to profile in create flow -->
    <string name="EditNotificationProfileSchedule__add_a_schedule">添加时间安排</string>
    <!-- Descriptor text indicating what the user can do with this screen -->
    <string name="EditNotificationProfileSchedule__set_up_a_schedule_to_enable_this_notification_profile_automatically">添加自动启用此通知配置的时间安排。</string>
    <!-- Text shown next to toggle switch to enable/disable schedule -->
    <string name="EditNotificationProfileSchedule__schedule">时间安排</string>
    <!-- Label for showing the start time for the schedule -->
    <string name="EditNotificationProfileSchedule__start">开始</string>
    <!-- Label for showing the end time for the schedule -->
    <string name="EditNotificationProfileSchedule__end">结束通话</string>
    <!-- First letter of Sunday -->
    <string name="EditNotificationProfileSchedule__sunday_first_letter">周日</string>
    <!-- First letter of Monday -->
    <string name="EditNotificationProfileSchedule__monday_first_letter">周一</string>
    <!-- First letter of Tuesday -->
    <string name="EditNotificationProfileSchedule__tuesday_first_letter">周二</string>
    <!-- First letter of Wednesday -->
    <string name="EditNotificationProfileSchedule__wednesday_first_letter">周三</string>
    <!-- First letter of Thursday -->
    <string name="EditNotificationProfileSchedule__thursday_first_letter">周四</string>
    <!-- First letter of Friday -->
    <string name="EditNotificationProfileSchedule__friday_first_letter">周五</string>
    <!-- First letter of Saturday -->
    <string name="EditNotificationProfileSchedule__saturday_first_letter">周六</string>
    <!-- Title of select time dialog shown when setting start time for schedule -->
    <string name="EditNotificationProfileSchedule__set_start_time">设置开始时间</string>
    <!-- Title of select time dialog shown when setting end time for schedule -->
    <string name="EditNotificationProfileSchedule__set_end_time">设置结束时间</string>
    <!-- If in edit mode, call to action button text show to save schedule to profile -->
    <string name="EditNotificationProfileSchedule__save">保存</string>
    <!-- If in create mode, call to action button text to show to skip enabling a schedule -->
    <string name="EditNotificationProfileSchedule__skip">跳过</string>
    <!-- If in create mode, call to action button text to show to use the enabled schedule and move to the next screen -->
    <string name="EditNotificationProfileSchedule__next">下一步</string>
    <!-- Error message shown if trying to save/use a schedule with no days selected -->
    <string name="EditNotificationProfileSchedule__schedule_must_have_at_least_one_day">时间安排必须至少涉及一天</string>

    <!-- Title for final screen shown after completing a profile creation -->
    <string name="NotificationProfileCreated__profile_created">配置已创建</string>
    <!-- Call to action button to press to close the created screen and move to the profile details screen -->
    <string name="NotificationProfileCreated__done">完成</string>
    <!-- Descriptor text shown to indicate how to manually turn a profile on/off -->
    <string name="NotificationProfileCreated__you_can_turn_your_profile_on_or_off_manually_via_the_menu_on_the_chat_list">您可以通过聊天列表上的菜单手动开启或关闭通知配置。</string>
    <!-- Descriptor text shown to indicate you can add a schedule later since you did not add one during create flow -->
    <string name="NotificationProfileCreated__add_a_schedule_in_settings_to_automate_your_profile">在设置中添加时间安排以自动管理您的配置。</string>
    <!-- Descriptor text shown to indicate your profile will follow the schedule set during create flow -->
    <string name="NotificationProfileCreated__your_profile_will_turn_on_and_off_automatically_according_to_your_schedule">您的配置将会按照您的时间安排自动开启和关闭。</string>

    <!-- Button text shown in profile selection bottom sheet to create a new profile -->
    <string name="NotificationProfileSelection__new_profile">新配置</string>
    <!-- Manual enable option to manually enable a profile for 1 hour -->
    <string name="NotificationProfileSelection__for_1_hour">持续 1 小时</string>
    <!-- Manual enable option to manually enable a profile until a set time (currently 6pm or 8am depending on what is next) -->
    <string name="NotificationProfileSelection__until_s">直到 %1$s</string>
    <!-- Option to view profile details -->
    <string name="NotificationProfileSelection__view_settings">查看设置</string>
    <!-- Descriptor text indicating how long a profile will be on when there is a time component associated with it -->
    <string name="NotificationProfileSelection__on_until_s">开启到 %1$s</string>

    <!-- Displayed in a toast when we fail to open the ringtone picker -->
    <string name="NotificationSettingsFragment__failed_to_open_picker">无法打开选择器。</string>
    <!-- Banner title when notification permission is disabled -->
    <string name="NotificationSettingsFragment__to_enable_notifications">如要启用通知，Molly 需要获得显示通知的权限。</string>
    <!-- Banner action when notification permission is disabled -->
    <string name="NotificationSettingsFragment__turn_on">开启</string>

    <!-- Description shown for the Signal Release Notes channel -->
    <string name="ReleaseNotes__signal_release_notes_and_news">Signal 版本说明与新闻</string>

    <!-- Donation receipts activity title -->
    <string name="DonationReceiptListFragment__all_activity">全部活动</string>
    <!-- Donation receipts all tab label -->
    <string name="DonationReceiptListFragment__all">全部</string>
    <!-- Donation receipts recurring tab label -->
    <string name="DonationReceiptListFragment__recurring">定期</string>
    <!-- Donation receipts one-time tab label -->
    <string name="DonationReceiptListFragment__one_time">一次性</string>
    <!-- Donation receipts gift tab -->
    <string name="DonationReceiptListFragment__for_a_friend">代朋友</string>
    <!-- Donation receipts gift tab label -->
    <string name="DonationReceiptListFragment__donation_for_a_friend">代朋友捐款</string>
    <!-- Donation receipts donation type heading -->
    <string name="DonationReceiptDetailsFragment__donation_type">捐款类型</string>
    <!-- Donation receipts date paid heading -->
    <string name="DonationReceiptDetailsFragment__date_paid">付款日期</string>
    <!-- Donation receipts share PNG -->
    <string name="DonationReceiptDetailsFragment__share_receipt">分享收据</string>
    <!-- Donation receipts list end note -->
    <string name="DonationReceiptListFragment__if_you_have">如果您重新安装了 Signal，系统将无法提供先前的捐款收据。</string>
    <!-- Donation receipts document title -->
    <string name="DonationReceiptDetailsFragment__donation_receipt">捐款收据</string>
    <!-- Donation receipts amount title -->
    <string name="DonationReceiptDetailsFragment__amount">金额</string>
    <!-- Donation receipts thanks -->
    <string name="DonationReceiptDetailsFragment__thank_you_for_supporting">感谢支持 Signal。您的捐款将助力我们完成开发开源隐私技术的使命，以保护自由表达，实现全球安全通信，让全球数百万用户有一个安全私密的沟通平台。如果您是美国居民，请保留此收据作为您的税务记录。Signal 技术基金会是美国国内税收法第 501c3 条定义的美国免税非盈利组织。我们的联邦税号为 82-4506840。</string>
    <!-- Donation receipt type -->
    <string name="DonationReceiptDetailsFragment__s_dash_s">%1$s - %2$s</string>
    <!-- Donation reciepts screen empty state title -->
    <string name="DonationReceiptListFragment__no_receipts">无收据</string>

    <!-- region "Stories Tab" -->

    <!-- Label for Chats tab in home app screen -->
    <string name="ConversationListTabs__chats">聊天</string>
    <!-- Label for Calls tab in home app screen -->
    <string name="ConversationListTabs__calls">通话</string>
    <!-- Label for Stories tab in home app screen -->
    <string name="ConversationListTabs__stories">动态</string>
    <!-- String for counts above 99 in conversation list tabs -->
    <string name="ConversationListTabs__99p">99+</string>
    <!-- Menu item on stories landing page -->
    <string name="StoriesLandingFragment__story_privacy">动态隐私</string>
    <!-- Title for "My Stories" row item in Stories landing page -->
    <string name="StoriesLandingFragment__my_stories">我的动态</string>
    <!-- Subtitle for "My Stories" row item when user has not added stories -->
    <string name="StoriesLandingFragment__tap_to_add">点击添加</string>
    <!-- Displayed when there are no stories to display -->
    <string name="StoriesLandingFragment__no_recent_updates_to_show_right_now">目前没有可显示的更新。</string>
    <!-- Context menu option to hide a story -->
    <string name="StoriesLandingItem__hide_story">隐藏动态</string>
    <!-- Context menu option to unhide a story -->
    <string name="StoriesLandingItem__unhide_story">取消隐藏动态</string>
    <!-- Context menu option to forward a story -->
    <string name="StoriesLandingItem__forward">转发</string>
    <!-- Context menu option to share a story -->
    <string name="StoriesLandingItem__share">分享……</string>
    <!-- Context menu option to go to story chat -->
    <string name="StoriesLandingItem__go_to_chat">前往聊天</string>
    <!-- Context menu option to go to story info -->
    <string name="StoriesLandingItem__info">信息</string>
    <!-- Label when a story is pending sending -->
    <string name="StoriesLandingItem__sending">正在发送…</string>
    <!-- Label when multiple stories are pending sending -->
    <string name="StoriesLandingItem__sending_d">正在发送%1$d……</string>
    <!-- Label when a story fails to send due to networking -->
    <string name="StoriesLandingItem__send_failed">发送失败</string>
    <!-- Label when a story fails to send due to identity mismatch -->
    <string name="StoriesLandingItem__partially_sent">未完全发送</string>
    <!-- Status label when a story fails to send indicating user action to retry -->
    <string name="StoriesLandingItem__tap_to_retry">点击重试</string>
    <!-- Title of dialog confirming decision to hide a story -->
    <string name="StoriesLandingFragment__hide_story">要隐藏动态吗？</string>
    <!-- Message of dialog confirming decision to hide a story -->
    <string name="StoriesLandingFragment__new_story_updates">隐藏后%1$s的新动态更新将不会显示在动态列表的顶部。</string>
    <!-- Positive action of dialog confirming decision to hide a story -->
    <string name="StoriesLandingFragment__hide">隐藏</string>
    <!-- Displayed in Snackbar after story is hidden -->
    <string name="StoriesLandingFragment__story_hidden">已隐藏的动态</string>
    <!-- Section header for hidden stories -->
    <string name="StoriesLandingFragment__hidden_stories">隐藏的动态</string>
    <!-- Displayed on each sent story under My Stories -->
    <plurals name="MyStories__d_views">
        <item quantity="other">%1$d 次浏览</item>
    </plurals>
    <!-- Forward story label, displayed in My Stories context menu -->
    <string name="MyStories_forward">转发</string>
    <!-- Label for stories for a single user. Format is {given name}\'s Story -->
    <string name="MyStories__ss_story">%1$s的动态</string>
    <!-- Title of dialog to confirm deletion of story -->
    <string name="MyStories__delete_story">要删除动态吗？</string>
    <!-- Message of dialog to confirm deletion of story -->
    <string name="MyStories__this_story_will_be_deleted">您和收到此动态的所有人将看不到此动态。</string>
    <!-- Toast shown when story media cannot be saved -->
    <string name="MyStories__unable_to_save">无法保存</string>
    <!-- Displayed at bottom of story viewer when current item has views -->
    <plurals name="StoryViewerFragment__d_views">
        <item quantity="other">%1$d 次浏览</item>
    </plurals>
    <!-- Displayed at bottom of story viewer when current item has replies -->
    <plurals name="StoryViewerFragment__d_replies">
        <item quantity="other">%1$d 个回复</item>
    </plurals>
    <!-- Label on group stories to add a story -->
    <string name="StoryViewerPageFragment__add">添加</string>
    <!-- Used when view receipts are disabled -->
    <string name="StoryViewerPageFragment__views_off">查看功能关闭</string>
    <!-- Used to join views and replies when both exist on a story item -->
    <string name="StoryViewerFragment__s_s">%1$s %2$s</string>
    <!-- Displayed when viewing a post you sent -->
    <string name="StoryViewerPageFragment__you">您</string>
    <!-- Displayed when viewing a post displayed to a group -->
    <string name="StoryViewerPageFragment__s_to_s">%1$s 至 %2$s</string>
    <!-- Displayed when viewing a post from another user with no replies -->
    <string name="StoryViewerPageFragment__reply">回复</string>
    <!-- Displayed when viewing a post that has failed to send to some users -->
    <string name="StoryViewerPageFragment__partially_sent">未完全发送。点击查看详情</string>
    <!-- Displayed when viewing a post that has failed to send -->
    <string name="StoryViewerPageFragment__send_failed">发送失败。点击重试</string>
    <!-- Label for the reply button in story viewer, which will launch the group story replies bottom sheet. -->
    <string name="StoryViewerPageFragment__reply_to_group">回复群组</string>
    <!-- Displayed when a story has no views -->
    <string name="StoryViewsFragment__no_views_yet">未有浏览</string>
    <!-- Displayed when user has disabled receipts -->
    <string name="StoryViewsFragment__enable_view_receipts_to_see_whos_viewed_your_story">启用浏览回执功能，看看谁浏览了您的动态。</string>
    <!-- Button label displayed when user has disabled receipts -->
    <string name="StoryViewsFragment__go_to_settings">前往设置</string>
    <!-- Dialog action to remove viewer from a story -->
    <string name="StoryViewsFragment__remove">移除</string>
    <!-- Dialog title when removing a viewer from a story -->
    <string name="StoryViewsFragment__remove_viewer">要移除访客吗？</string>
    <!-- Dialog message when removing a viewer from a story -->
    <string name="StoryViewsFragment__s_will_still_be_able">%1$s 仍然能看到这个帖子，但对方将无法看到您之后分享到 %2$s 的任何帖子。</string>
    <!-- Story View context menu action to remove them from a story -->
    <string name="StoryViewItem__remove_viewer">移除访客</string>
    <!-- Displayed when a story has no replies yet -->
    <string name="StoryGroupReplyFragment__no_replies_yet">未有回复</string>
    <!-- Displayed when no longer a group member -->
    <string name="StoryGroupReplyFragment__you_cant_reply">您已不是此群组的成员，因此不能回复此动态。</string>
    <!-- Displayed for each user that reacted to a story when viewing replies -->
    <string name="StoryGroupReactionReplyItem__reacted_to_the_story">回应了此动态</string>
    <!-- Label for story views tab -->
    <string name="StoryViewsAndRepliesDialogFragment__views">浏览</string>
    <!-- Label for story replies tab -->
    <string name="StoryViewsAndRepliesDialogFragment__replies">回复</string>
    <!-- Description of action for reaction button -->
    <string name="StoryReplyComposer__react_to_this_story">回应此动态</string>
    <!-- Displayed when the user is replying privately to someone who replied to one of their stories -->
    <string name="StoryReplyComposer__reply_to_s">回复 %1$s</string>
    <!-- Context menu item to privately reply to a story response -->
    <!-- Context menu item to copy a story response -->
    <string name="StoryGroupReplyItem__copy">复制</string>
    <!-- Context menu item to delete a story response -->
    <string name="StoryGroupReplyItem__delete">删除</string>
    <!-- Page title for My Story options -->
    <string name="MyStorySettingsFragment__my_story">我的动态</string>
    <!-- Number of total signal connections displayed in "All connections" row item -->
    <plurals name="MyStorySettingsFragment__viewers">
        <item quantity="other">%1$d 位访客</item>
    </plurals>
    <!-- Button on all signal connections row to view all signal connections. Please keep as short as possible. -->
    <string name="MyStorySettingsFragment__view">查看</string>
    <!-- Section heading for story visibility -->
    <string name="MyStorySettingsFragment__who_can_view_this_story">谁可以看到此动态</string>
    <!-- Clickable option for selecting people to hide your story from -->
    <!-- Privacy setting title for sending stories to all your signal connections -->
    <string name="MyStorySettingsFragment__all_signal_connections">所有 Signal 联系人</string>
    <!-- Privacy setting description for sending stories to all your signal connections -->
    <!-- Privacy setting title for sending stories to all except the specified connections -->
    <string name="MyStorySettingsFragment__all_except">所有人，除了……</string>
    <!-- Privacy setting description for sending stories to all except the specified connections -->
    <string name="MyStorySettingsFragment__hide_your_story_from_specific_people">对特定用户隐藏您的动态</string>
    <!-- Summary of clickable option displaying how many people you have excluded from your story -->
    <plurals name="MyStorySettingsFragment__d_people_excluded">
        <item quantity="other">已排除 %1$d 人</item>
    </plurals>
    <!-- Privacy setting title for only sharing your story with specified connections -->
    <string name="MyStorySettingsFragment__only_share_with">只分享给……</string>
    <!-- Privacy setting description for only sharing your story with specified connections -->
    <string name="MyStorySettingsFragment__only_share_with_selected_people">只分享给选定的人</string>
    <!-- Summary of clickable option displaying how many people you have included to send to in your story -->
    <plurals name="MyStorySettingsFragment__d_people">
        <item quantity="other">%1$d 人</item>
    </plurals>
    <!-- My story privacy fine print about what the privacy settings are for -->
    <string name="MyStorySettingsFragment__choose_who_can_view_your_story">选择谁可以查看您的动态。此更改不会影响您已发送的动态。</string>
    <!-- Section header for options related to replies and reactions -->
    <string name="MyStorySettingsFragment__replies_amp_reactions">回复和回应</string>
    <!-- Switchable option for allowing replies and reactions on your stories -->
    <string name="MyStorySettingsFragment__allow_replies_amp_reactions">允许回复和回应</string>
    <!-- Summary for switchable option allowing replies and reactions on your story -->
    <string name="MyStorySettingsFragment__let_people_who_can_view_your_story_react_and_reply">让动态的可见对象回应和回复</string>
    <!-- Signal connections bolded text in the Signal Connections sheet -->
    <string name="SignalConnectionsBottomSheet___signal_connections">Signal 联系人</string>
    <!-- Displayed at the top of the signal connections sheet. Please remember to insert strong tag as required. -->
    <string name="SignalConnectionsBottomSheet__signal_connections_are_people">Signal 联系人是您选择信任的人，选择方式有：</string>
    <!-- Signal connections sheet bullet point 1 -->
    <string name="SignalConnectionsBottomSheet__starting_a_conversation">发起聊天</string>
    <!-- Signal connections sheet bullet point 2 -->
    <string name="SignalConnectionsBottomSheet__accepting_a_message_request">接受消息请求</string>
    <!-- Signal connections sheet bullet point 3 -->
    <string name="SignalConnectionsBottomSheet__having_them_in_your_system_contacts">对方在您的系统通讯录中</string>
    <!-- Note at the bottom of the Signal connections sheet -->
    <string name="SignalConnectionsBottomSheet__your_connections_can_see_your_name">"您的密友能看到您的名称和照片，还能看到您在“我的动态”中发布的帖子，除非您向对方隐藏动态。"</string>
    <!-- Clickable option to add a viewer to a custom story -->
    <string name="PrivateStorySettingsFragment__add_viewer">添加访客</string>
    <!-- Clickable option to delete a custom story -->
    <string name="PrivateStorySettingsFragment__delete_custom_story">删除自定义动态</string>
    <!-- Dialog title when attempting to remove someone from a custom story -->
    <string name="PrivateStorySettingsFragment__remove_s">要移除%1$s吗？</string>
    <!-- Dialog message when attempting to remove someone from a custom story -->
    <string name="PrivateStorySettingsFragment__this_person_will_no_longer">此人将无法再看到您的动态。</string>
    <!-- Positive action label when attempting to remove someone from a custom story -->
    <string name="PrivateStorySettingsFragment__remove">移除</string>
    <!-- Dialog title when deleting a custom story -->
    <!-- Dialog message when deleting a custom story -->
    <!-- Page title for editing a custom story name -->
    <string name="EditPrivateStoryNameFragment__edit_story_name">编辑动态名称</string>
    <!-- Input field hint when editing a custom story name -->
    <string name="EditPrivateStoryNameFragment__story_name">动态名称</string>
    <!-- Save button label when editing a custom story name -->
    <!-- Displayed in text post creator before user enters text -->
    <string name="TextStoryPostCreationFragment__tap_to_add_text">点击添加文本</string>
    <!-- Button label for changing font when creating a text post -->
    <!-- Displayed in text post creator when prompting user to enter text -->
    <string name="TextStoryPostTextEntryFragment__add_text">添加文本</string>
    <!-- Content description for \'done\' button when adding text to a story post -->
    <string name="TextStoryPostTextEntryFragment__done_adding_text">添加文本完毕</string>
    <!-- Text label for media selection toggle -->
    <string name="MediaSelectionActivity__text">文本</string>
    <!-- Camera label for media selection toggle -->
    <string name="MediaSelectionActivity__camera">相机</string>
    <!-- Hint for entering a URL for a text post -->
    <string name="TextStoryPostLinkEntryFragment__type_or_paste_a_url">输入或粘贴 URL</string>
    <!-- Displayed prior to the user entering a URL for a text post -->
    <string name="TextStoryPostLinkEntryFragment__share_a_link_with_viewers_of_your_story">向您的动态访客分享链接</string>
    <!-- Hint text for searching for a story text post recipient. -->
    <string name="TextStoryPostSendFragment__search">搜索</string>
    <!-- Toast shown when an unexpected error occurs while sending a text story -->
    <!-- Toast shown when a trying to add a link preview to a text story post and the link/url is not valid (e.g., missing .com at the end) -->
    <string name="TextStoryPostSendFragment__please_enter_a_valid_link">请输入一个有效链接。</string>
    <!-- Title for screen allowing user to exclude "My Story" entries from specific people -->
    <string name="ChangeMyStoryMembershipFragment__all_except">所有人，除了……</string>
    <!-- Title for screen allowing user to only share "My Story" entries with specific people -->
    <string name="ChangeMyStoryMembershipFragment__only_share_with">只分享给……</string>
    <!-- Done button label for hide story from screen -->
    <string name="HideStoryFromFragment__done">完成</string>
    <!-- Dialog title for removing a group story -->
    <string name="StoryDialogs__remove_group_story">要移除群组动态吗？</string>
    <!-- Dialog message for removing a group story -->
    <string name="StoryDialogs__s_will_be_removed">“%1$s”将被移除。</string>
    <!-- Dialog positive action for removing a group story -->
    <string name="StoryDialogs__remove">删除</string>
    <!-- Dialog title for deleting a custom story -->
    <string name="StoryDialogs__delete_custom_story">要删除自定义动态吗？</string>
    <!-- Dialog message for deleting a custom story -->
    <string name="StoryDialogs__s_and_updates_shared">分享到此动态的“%1$s”和更新将被移除。</string>
    <!-- Dialog positive action for deleting a custom story -->
    <string name="StoryDialogs__delete">删除</string>
    <!-- Dialog title for first time sending something to a beta story -->
    <!-- Dialog message for first time sending something to a beta story -->
    <!-- Dialog title for first time adding something to a story -->
    <!-- Dialog message for first time adding something to a story -->
    <!-- First time share to story dialog: Positive action to go ahead and add to story -->
    <!-- First time share to story dialog: Neutral action to edit who can view "My Story" -->
    <!-- Error message shown when a failure occurs during story send -->
    <string name="StoryDialogs__story_could_not_be_sent">动态无法发送。请检查您的网络连接并重试。</string>
    <!-- Error message dialog button to resend a previously failed story send -->
    <string name="StoryDialogs__send">发送</string>
    <!-- Action button for turning off stories when stories are present on the device -->
    <string name="StoryDialogs__turn_off_and_delete">关闭和删除</string>
    <!-- Privacy Settings toggle title for stories -->
    <!-- Privacy Settings toggle summary for stories -->
    <!-- New story viewer selection screen title -->
    <string name="CreateStoryViewerSelectionFragment__choose_viewers">选择访客</string>
    <!-- New story viewer selection action button label -->
    <string name="CreateStoryViewerSelectionFragment__next">下一步</string>
    <!-- New story viewer selection screen title as recipients are selected -->
    <plurals name="SelectViewersFragment__d_viewers">
        <item quantity="other">%1$d 位访客</item>
    </plurals>
    <!-- Name story screen title -->
    <string name="CreateStoryWithViewersFragment__name_story">动态命名</string>
    <!-- Name story screen note under text field -->
    <string name="CreateStoryWithViewersFragment__only_you_can">只有您能看到此动态的名称。</string>
    <!-- Name story screen label hint -->
    <string name="CreateStoryWithViewersFragment__story_name_required">动态名称（必填）</string>
    <!-- Name story screen viewers subheading -->
    <string name="CreateStoryWithViewersFragment__viewers">访客</string>
    <!-- Name story screen create button label -->
    <string name="CreateStoryWithViewersFragment__create">创建</string>
    <!-- Name story screen error when save attempted with no label -->
    <string name="CreateStoryWithViewersFragment__this_field_is_required">必须填写此项。</string>
    <!-- Name story screen error when save attempted but label is duplicate -->
    <string name="CreateStoryWithViewersFragment__there_is_already_a_story_with_this_name">此动态名称已被使用。</string>
    <!-- Text for select all action when editing recipients for a story -->
    <string name="BaseStoryRecipientSelectionFragment__select_all">选择全部</string>
    <!-- Choose story type bottom sheet title -->
    <string name="ChooseStoryTypeBottomSheet__choose_your_story_type">选择您的动态类型</string>
    <!-- Choose story type bottom sheet new story row title -->
    <string name="ChooseStoryTypeBottomSheet__new_custom_story">新自定义动态</string>
    <!-- Choose story type bottom sheet new story row summary -->
    <string name="ChooseStoryTypeBottomSheet__visible_only_to">仅对特定用户可见</string>
    <!-- Choose story type bottom sheet group story title -->
    <string name="ChooseStoryTypeBottomSheet__group_story">群组动态</string>
    <!-- Choose story type bottom sheet group story summary -->
    <string name="ChooseStoryTypeBottomSheet__share_to_an_existing_group">分享给一个现有群组</string>
    <!-- Choose groups bottom sheet title -->
    <string name="ChooseGroupStoryBottomSheet__choose_groups">选择群组</string>
    <!-- Displayed when copying group story reply text to clipboard -->
    <string name="StoryGroupReplyFragment__copied_to_clipboard">已复制到剪切板</string>
    <!-- Displayed in story caption when content is longer than 5 lines -->
    <string name="StoryViewerPageFragment__see_more">查看更多</string>
    <!-- Displayed in toast after sending a direct reply -->
    <string name="StoryDirectReplyDialogFragment__sending_reply">正在发送回复……</string>
    <!-- Displayed in the viewer when a story is no longer available -->
    <string name="StorySlateView__this_story_is_no_longer_available">此动态已不存在。</string>
    <!-- Displayed in the viewer when a story has permanently failed to download. -->
    <string name="StorySlateView__cant_download_story_s_will_need_to_share_it_again">无法下载动态。%1$s需要再分享一遍。</string>
    <!-- Displayed in the viewer when the network is not available -->
    <string name="StorySlateView__no_internet_connection">无可用的互联网连接</string>
    <!-- Displayed in the viewer when network is available but content could not be downloaded -->
    <string name="StorySlateView__couldnt_load_content">无法加载内容</string>
    <!-- Toasted when the user externally shares to a text story successfully -->
    <string name="TextStoryPostCreationFragment__sent_story">已发送动态</string>
    <!-- Toasted when the user external share to a text story fails -->
    <string name="TextStoryPostCreationFragment__failed_to_send_story">无法发送动态</string>
    <!-- Displayed in a dialog to let the user select a given users story -->
    <string name="StoryDialogs__view_story">查看动态</string>
    <!-- Displayed in a dialog to let the user select a given users profile photo -->
    <string name="StoryDialogs__view_profile_photo">查看个人资料照片</string>

    <!-- Title for a notification at the bottom of the chat list suggesting that the user disable censorship circumvention because the service has become reachable -->
    <!-- Body for a notification at the bottom of the chat list suggesting that the user disable censorship circumvention because the service has become reachable -->
    <!-- Label for a button to dismiss a notification at the bottom of the chat list suggesting that the user disable censorship circumvention because the service has become reachable -->
    <!-- Label for a button in a notification at the bottom of the chat list to turn off censorship circumvention -->

    <!-- Conversation Item label for when you react to someone else\'s story -->
    <string name="ConversationItem__you_reacted_to_s_story">您回应了%1$s的动态</string>
    <!-- Conversation Item label for reactions to your story -->
    <string name="ConversationItem__reacted_to_your_story">回应了您的动态</string>
    <!-- Conversation Item label for reactions to an unavailable story -->
    <string name="ConversationItem__reacted_to_a_story">回应了动态</string>

    <!-- endregion -->
    <!-- Content description for expand contacts chevron -->
    <string name="ExpandModel__view_more">查看更多</string>
    <string name="StoriesLinkPopup__visit_link">访问链接</string>

    <!-- Gift price and duration, formatted as: {price} dot {n} day duration -->
    <plurals name="GiftRowItem_s_dot_d_day_duration">
        <item quantity="other">%1$s · %2$d 天期限</item>
    </plurals>
    <!-- Headline text on start fragment for gifting a badge -->
    <string name="GiftFlowStartFragment__donate_for_a_friend">代朋友捐款</string>
    <!-- Description text on start fragment for gifting a badge -->
    <plurals name="GiftFlowStartFragment__support_signal_by">
        <item quantity="other">代使用 Signal 的朋友或家人进行捐款，为 Signal 提供一份支持。对方将会收到捐款徽章并可以在个人资料中展示 %1$d 天。</item>
    </plurals>
    <!-- Action button label for start fragment for gifting a badge -->
    <string name="GiftFlowStartFragment__next">下一步</string>
    <!-- Title text on choose recipient page for badge gifting -->
    <string name="GiftFlowRecipientSelectionFragment__choose_recipient">选择收礼人</string>
    <!-- Title text on confirm gift page -->
    <string name="GiftFlowConfirmationFragment__confirm_donation">确认捐款</string>
    <!-- Heading text specifying who the gift will be sent to -->
    <string name="GiftFlowConfirmationFragment__send_to">发送给</string>
    <!-- Text explaining that gift will be sent to the chosen recipient -->
    <string name="GiftFlowConfirmationFragment__the_recipient_will_be_notified">收礼人将会在一对一消息中看到代捐通知。您可以在下方添加自己的消息。</string>
    <!-- Text explaining that this gift is a one time donation -->
    <string name="GiftFlowConfirmationFragment__one_time_donation">单次捐款</string>
    <!-- Hint for add message input -->
    <string name="GiftFlowConfirmationFragment__add_a_message">添加消息</string>
    <!-- Displayed in the dialog while verifying the chosen recipient -->
    <string name="GiftFlowConfirmationFragment__verifying_recipient">正在验证收礼人……</string>
    <!-- Title for sheet shown when opening a redeemed gift -->
    <string name="ViewReceivedGiftBottomSheet__s_made_a_donation_for_you">%1$s代您捐了款</string>
    <!-- Title for sheet shown when opening a sent gift -->
    <string name="ViewSentGiftBottomSheet__thanks_for_your_support">感谢您的支持！</string>
    <!-- Description for sheet shown when opening a redeemed gift -->
    <string name="ViewReceivedGiftBottomSheet__s_made_a_donation_to_signal">%1$s以您的名义给 Signal 捐了款！在个人资料中显示您对 Signal 的支持吧。</string>
    <!-- Description for sheet shown when opening a sent gift -->
    <string name="ViewSentGiftBottomSheet__youve_made_a_donation_to_signal">您以%1$s的名义给 Signal 捐了款。对方可以选择是否在个人资料中显示自己对 Signal 的支持。</string>
    <!-- Primary action for pending gift sheet to redeem badge now -->
    <string name="ViewReceivedGiftSheet__redeem">领取</string>
    <!-- Primary action for pending gift sheet to redeem badge later -->
    <string name="ViewReceivedGiftSheet__not_now">稍后再说</string>
    <!-- Dialog text while redeeming a gift -->
    <string name="ViewReceivedGiftSheet__redeeming_badge">正在领取徽章…</string>
    <!-- Description text in gift thanks sheet -->
    <string name="GiftThanksSheet__youve_made_a_donation">您以%1$s的名义给 Signal 捐了款。对方可以选择是否在个人资料中显示自己对 Signal 的支持。</string>
    <!-- Expired gift sheet title -->
    <string name="ExpiredGiftSheetConfiguration__your_badge_has_expired">您的徽章已到期</string>
    <!-- Expired gift sheet top description text -->
    <string name="ExpiredGiftSheetConfiguration__your_badge_has_expired_and_is">您的徽章已到期，无法显示在您的个人资料中向大家展示。</string>
    <!-- Expired gift sheet bottom description text -->
    <string name="ExpiredGiftSheetConfiguration__to_continue">如要继续支持为用户而生的 Signal 技术，您可以考虑成为每月定期捐款人。</string>
    <!-- Expired gift sheet make a monthly donation button -->
    <string name="ExpiredGiftSheetConfiguration__make_a_monthly_donation">每月捐款</string>
    <!-- Expired gift sheet not now button -->
    <string name="ExpiredGiftSheetConfiguration__not_now">稍后再说</string>
    <!-- My Story label designating that we will only share with the selected viewers. -->
    <string name="ContactSearchItems__only_share_with">只分享给</string>
    <!-- Label under name for custom stories -->
    <plurals name="ContactSearchItems__custom_story_d_viewers">
        <item quantity="other">自定义动态 · %1$d 位访客</item>
    </plurals>
    <!-- Label under name for group stories -->
    <plurals name="ContactSearchItems__group_story_d_viewers">
        <item quantity="other">群组动态 · %1$d 位访客</item>
    </plurals>
    <!-- Label under name for groups -->
    <plurals name="ContactSearchItems__group_d_members">
        <item quantity="other">%1$d 位成员</item>
    </plurals>
    <!-- Label under name for my story -->
    <plurals name="ContactSearchItems__my_story_s_dot_d_viewers">
        <item quantity="other">%1$s · %2$d 位访客</item>
    </plurals>
    <!-- Label under name for my story -->
    <plurals name="ContactSearchItems__my_story_s_dot_d_excluded">
        <item quantity="other">%1$s · 排除 %2$d 人</item>
    </plurals>
    <!-- Label under name for My Story when first sending to my story -->
    <string name="ContactSearchItems__tap_to_choose_your_viewers">点击选择您的访客</string>
    <!-- Label for context menu item to open story settings -->
    <string name="ContactSearchItems__story_settings">动态设置</string>
    <!-- Label for context menu item to remove a group story from contact results -->
    <string name="ContactSearchItems__remove_story">移除动态</string>
    <!-- Label for context menu item to delete a custom story -->
    <string name="ContactSearchItems__delete_story">删除动态</string>
    <!-- Dialog title for removing a group story -->
    <string name="ContactSearchMediator__remove_group_story">要移除群组动态吗？</string>
    <!-- Dialog message for removing a group story -->
    <string name="ContactSearchMediator__this_will_remove">此操作将会从清单中移除此动态。您仍然可以查看群组的动态。</string>
    <!-- Dialog action item for removing a group story -->
    <string name="ContactSearchMediator__remove">移除</string>
    <!-- Dialog title for deleting a custom story -->
    <string name="ContactSearchMediator__delete_story">要删除动态吗？</string>
    <!-- Dialog message for deleting a custom story -->
    <string name="ContactSearchMediator__delete_the_custom">要删除自定义动态“%1$s”吗？</string>
    <!-- Dialog action item for deleting a custom story -->
    <string name="ContactSearchMediator__delete">删除</string>
    <!-- Donation for a friend expiry days remaining -->
    <plurals name="Gifts__d_days_remaining">
        <item quantity="other">还剩 %1$d 天</item>
    </plurals>
    <!-- Donation for a friend expiry hours remaining -->
    <plurals name="Gifts__d_hours_remaining">
        <item quantity="other">还剩 %1$d 小时</item>
    </plurals>
    <!-- Gift expiry minutes remaining -->
    <plurals name="Gifts__d_minutes_remaining">
        <item quantity="other">还剩 %1$d 分钟</item>
    </plurals>
    <!-- Donation for a friend expiry expired -->
    <string name="Gifts__expired">已过期</string>

    <!-- Label indicating that a user can tap to advance to the next post in a story -->
    <string name="StoryFirstTimeNavigationView__tap_to_advance">点击前进</string>
    <!-- Label indicating swipe direction to skip current story -->
    <string name="StoryFirstTimeNavigationView__swipe_up_to_skip">上滑跳过</string>
    <!-- Label indicating swipe direction to exit story viewer -->
    <string name="StoryFirstTimeNavigationView__swipe_right_to_exit">右滑退出</string>
    <!-- Button label to confirm understanding of story navigation -->
    <string name="StoryFirstTimeNagivationView__got_it">知道了</string>
    <!-- Content description for vertical context menu button in safety number sheet rows -->
    <string name="SafetyNumberRecipientRowItem__open_context_menu">打开上下文菜单</string>
    <!-- Sub-line when a user is verified. -->
    <string name="SafetyNumberRecipientRowItem__s_dot_verified">%1$s · 已验证</string>
    <!-- Sub-line when a user is verified. -->
    <string name="SafetyNumberRecipientRowItem__verified">已验证</string>
    <!-- Title of safety number changes bottom sheet when showing individual records -->
    <string name="SafetyNumberBottomSheetFragment__safety_number_changes">安全码变更</string>
    <!-- Message of safety number changes bottom sheet when showing individual records -->
    <string name="SafetyNumberBottomSheetFragment__the_following_people">以下用户可能已重新安装 Signal 或更改设备。请点击接收人以核实新的安全码。此为非必选操作。</string>
    <!-- Title of safety number changes bottom sheet when not showing individual records -->
    <string name="SafetyNumberBottomSheetFragment__safety_number_checkup">安全码检查</string>
    <!-- Title of safety number changes bottom sheet when not showing individual records and user has seen review screen -->
    <string name="SafetyNumberBottomSheetFragment__safety_number_checkup_complete">安全码检查完成</string>
    <!-- Message of safety number changes bottom sheet when not showing individual records and user has seen review screen -->
    <string name="SafetyNumberBottomSheetFragment__all_connections_have_been_reviewed">已检查所有联系人，请点击发送以继续操作。</string>
    <!-- Message of safety number changes bottom sheet when not showing individual records -->
    <plurals name="SafetyNumberBottomSheetFragment__you_have_d_connections_plural">
        <item quantity="other">%1$d 位密友可能已重新安装 Signal 或更改设备。您可以检查对方的安全码或继续发送。</item>
    </plurals>
    <!-- Menu action to launch safety number verification screen -->
    <string name="SafetyNumberBottomSheetFragment__verify_safety_number">验证安全代码</string>
    <!-- Menu action to remove user from story -->
    <string name="SafetyNumberBottomSheetFragment__remove_from_story">移除出动态</string>
    <!-- Action button at bottom of SafetyNumberBottomSheetFragment to send anyway -->
    <string name="SafetyNumberBottomSheetFragment__send_anyway">仍要发送</string>
    <!-- Action button at bottom of SafetyNumberBottomSheetFragment to review connections -->
    <string name="SafetyNumberBottomSheetFragment__review_connections">检查联系人</string>
    <!-- Empty state copy for SafetyNumberBottomSheetFragment -->
    <string name="SafetyNumberBottomSheetFragment__no_more_recipients_to_show">已经没有可显示的接收人</string>
    <!-- Done button on safety number review fragment -->
    <string name="SafetyNumberReviewConnectionsFragment__done">完成</string>
    <!-- Title of safety number review fragment -->
    <string name="SafetyNumberReviewConnectionsFragment__safety_number_changes">安全码变更</string>
    <!-- Message of safety number review fragment -->
    <plurals name="SafetyNumberReviewConnectionsFragment__d_recipients_may_have">
        <item quantity="other">%1$d 个接收人可能已重新安装 Signal 或更改设备。请点击接收人以核实新的安全码。此为非必选操作。</item>
    </plurals>
    <!-- Section header for 1:1 contacts in review fragment -->
    <string name="SafetyNumberBucketRowItem__contacts">联系人</string>
    <!-- Context menu label for distribution list headers in review fragment -->
    <string name="SafetyNumberReviewConnectionsFragment__remove_all">全部移除</string>
    <!-- Context menu label for 1:1 contacts to remove from send -->
    <string name="SafetyNumberReviewConnectionsFragment__remove">移除</string>

    <!-- Title of initial My Story settings configuration shown when sending to My Story for the first time -->
    <string name="ChooseInitialMyStoryMembershipFragment__my_story_privacy">我的动态隐私</string>
    <!-- Subtitle of initial My Story settings configuration shown when sending to My Story for the first time -->
    <string name="ChooseInitialMyStoryMembershipFragment__choose_who_can_see_posts_to_my_story_you_can_always_make_changes_in_settings">选择谁可以查看“我的动态”帖子。您可以随时在设置中更改。</string>
    <!-- All connections option for initial My Story settings configuration shown when sending to My Story for the first time -->
    <string name="ChooseInitialMyStoryMembershipFragment__all_signal_connections">所有 Signal 熟人</string>
    <!-- All connections except option for initial My Story settings configuration shown when sending to My Story for the first time -->
    <string name="ChooseInitialMyStoryMembershipFragment__all_except">所有人，除了……</string>
    <!-- Only with selected connections option for initial My Story settings configuration shown when sending to My Story for the first time -->
    <string name="ChooseInitialMyStoryMembershipFragment__only_share_with">只分享给……</string>

    <!-- Story info header sent heading -->
    <string name="StoryInfoHeader__sent">发送</string>
    <!-- Story info header received heading -->
    <string name="StoryInfoHeader__received">接收</string>
    <!-- Story info header file size heading -->
    <string name="StoryInfoHeader__file_size">文件大小</string>
    <!-- Story info "Sent to" header -->
    <!-- Story info "Sent from" header -->
    <!-- Story info "Failed" header -->
    <!-- Story Info context menu label -->

    <!-- StoriesPrivacySettingsFragment -->
    <!-- Explanation about how stories are deleted and managed -->
    <string name="StoriesPrivacySettingsFragment__story_updates_automatically_disappear">动态更新将会在 24 小时后自动消失。请选择谁可以查看您的动态，或创建对特定访客或群组可见的新动态。</string>
    <!-- Preference title to turn off stories -->
    <string name="StoriesPrivacySettingsFragment__turn_off_stories">关闭动态</string>
    <!-- Preference summary to turn off stories -->
    <string name="StoriesPrivacySettingsFragment__if_you_opt_out">如果您选择关闭动态，您将无法再分享或浏览动态。</string>
    <!-- Preference title to turn on stories -->
    <string name="StoriesPrivacySettingsFragment__turn_on_stories">开启动态</string>
    <!-- Preference summary to turn on stories -->
    <string name="StoriesPrivacySettingsFragment__share_and_view">分享自己的动态和浏览其他人的动态。动态将会在 24 小时后自动消失。</string>
    <!-- Dialog title to turn off stories -->
    <string name="StoriesPrivacySettingsFragment__turn_off_stories_question">要关闭动态吗？</string>
    <!-- Dialog message to turn off stories -->
    <string name="StoriesPrivacySettingsFragment__you_will_no_longer_be_able_to_share">您将无法再分享或浏览动态。您最近发布的动态更新也将会被删除。</string>
    <!-- Page title when launched from stories landing screen -->
    <string name="StoriesPrivacySettingsFragment__story_privacy">动态隐私</string>
    <!-- Header for section that lists out stories -->
    <string name="StoriesPrivacySettingsFragment__stories">动态</string>
    <!-- Story views header -->
    <!-- Story view receipts toggle title -->
    <string name="StoriesPrivacySettingsFragment__view_receipts">浏览回执</string>
    <!-- Story view receipts toggle message -->
    <string name="StoriesPrivacySettingsFragment__see_and_share">当动态被浏览时您可以查看和分享。如果禁用此功能，其他人浏览您的动态时您将看不到浏览情况。</string>

    <!-- NewStoryItem -->
    <string name="NewStoryItem__new_story">新动态</string>

    <!-- GroupStorySettingsFragment -->
    <!-- Section header for who can view a group story -->
    <string name="GroupStorySettingsFragment__who_can_view_this_story">谁可以看到此动态</string>
    <!-- Explanation of who can view a group story -->
    <string name="GroupStorySettingsFragment__members_of_the_group_s">"“%1$s”群组的成员可以浏览和回复此动态。您可以更新此群组聊天的成员资格。"</string>
    <!-- Preference label for removing this group story -->
    <string name="GroupStorySettingsFragment__remove_group_story">移除群组动态</string>

    <!-- Generic title for overflow menus -->
    <string name="OverflowMenu__overflow_menu">溢出菜单</string>

    <!-- SMS Export Service -->
    <!-- Displayed in the notification while export is running -->
    <string name="SignalSmsExportService__exporting_messages">正在导出消息……</string>
    <!-- Displayed in the notification title when export completes -->
    <string name="SignalSmsExportService__signal_sms_export_complete">Signal 短信导出完成</string>
    <!-- Displayed in the notification message when export completes -->
    <string name="SignalSmsExportService__tap_to_return_to_signal">点击返回 Signal</string>

    <!-- ExportYourSmsMessagesFragment -->
    <!-- Title of the screen -->
    <string name="ExportYourSmsMessagesFragment__export_your_sms_messages">导出您的短信消息</string>
    <!-- Message of the screen -->
    <string name="ExportYourSmsMessagesFragment__you_can_export_your_sms_messages_to_your_phones_sms_database_and_youll_have_the_option_to_keep_or_remove_them_from_signal">您可以将您的短信消息导出到您手机的短信数据库中，并且您可以选择将其保留在 Signal 中或从 Signal 中将其删除。导出短信消息可以让您手机上的其他短信应用导入这些消息。此操作不会为您的短信记录创建共享文件。</string>
    <!-- Button label to begin export -->
    <string name="ExportYourSmsMessagesFragment__continue">继续</string>

    <!-- ExportingSmsMessagesFragment -->
    <!-- Title of the screen -->
    <string name="ExportingSmsMessagesFragment__exporting_sms_messages">正在导出短信消息</string>
    <!-- Message of the screen when exporting sms messages -->
    <string name="ExportingSmsMessagesFragment__this_may_take_awhile">这可能需要一些时间</string>
    <!-- Progress indicator for export -->
    <plurals name="ExportingSmsMessagesFragment__exporting_d_of_d">
        <item quantity="other">正在导出 %1$d/%2$d ……</item>
    </plurals>
    <!-- Alert dialog title shown when we think a user may not have enough local storage available to export sms messages -->
    <string name="ExportingSmsMessagesFragment__you_may_not_have_enough_disk_space">您的磁盘空间可能不足</string>
    <!-- Alert dialog message shown when we think a user may not have enough local storage available to export sms messages, placeholder is the file size, e.g., 128kB -->
    <string name="ExportingSmsMessagesFragment__you_need_approximately_s_to_export_your_messages_ensure_you_have_enough_space_before_continuing">导出消息大约需要 %1$s 才可导出您的短信，在继续操作之前请确保您有足够的磁盘空间。</string>
    <!-- Alert dialog button to continue with exporting sms after seeing the lack of storage warning -->
    <string name="ExportingSmsMessagesFragment__continue_anyway">仍然继续</string>
    <!-- Dialog text shown when Signal isn\'t granted the sms permission needed to export messages, different than being selected as the sms app -->
    <string name="ExportingSmsMessagesFragment__signal_needs_the_sms_permission_to_be_able_to_export_your_sms_messages">Signal 需要短信权限才能导出您的短信消息。</string>

    <!-- ChooseANewDefaultSmsAppFragment -->
    <!-- Title of the screen -->
    <string name="ChooseANewDefaultSmsAppFragment__choose_a_new">选择一个新的默认短信应用</string>
    <!-- Button label to launch picker -->
    <string name="ChooseANewDefaultSmsAppFragment__continue">继续</string>
    <!-- Button label for when done with changing default SMS app -->
    <string name="ChooseANewDefaultSmsAppFragment__done">完成</string>
    <!-- First step number/bullet for choose new default sms app instructions -->
    <string name="ChooseANewDefaultSmsAppFragment__bullet_1">1</string>
    <!-- Second step number/bullet for choose new default sms app instructions -->
    <string name="ChooseANewDefaultSmsAppFragment__bullet_2">2</string>
    <!-- Third step number/bullet for choose new default sms app instructions -->
    <string name="ChooseANewDefaultSmsAppFragment__bullet_3">3</string>
    <!-- Fourth step number/bullet for choose new default sms app instructions -->
    <string name="ChooseANewDefaultSmsAppFragment__bullet_4">4</string>
    <!-- Instruction step for choosing a new default sms app -->
    <string name="ChooseANewDefaultSmsAppFragment__tap_continue_to_open_the_defaults_apps_screen_in_settings">点击“继续”以便在设置中打开“默认应用”页面</string>
    <!-- Instruction step for choosing a new default sms app -->
    <string name="ChooseANewDefaultSmsAppFragment__select_sms_app_from_the_list">从列表中选择“短信应用”</string>
    <!-- Instruction step for choosing a new default sms app -->
    <string name="ChooseANewDefaultSmsAppFragment__choose_another_app_to_use_for_sms_messaging">选择另一个应用来使用短信消息</string>
    <!-- Instruction step for choosing a new default sms app -->
    <string name="ChooseANewDefaultSmsAppFragment__return_to_signal">返回 Signal</string>
    <!-- Instruction step for choosing a new default sms app -->
    <string name="ChooseANewDefaultSmsAppFragment__open_your_phones_settings_app">打开您手机的设置应用</string>
    <!-- Instruction step for choosing a new default sms app -->
    <string name="ChooseANewDefaultSmsAppFragment__navigate_to_apps_default_apps_sms_app">前往“应用”&gt;“默认应用”&gt;“短信应用”</string>

    <!-- RemoveSmsMessagesDialogFragment -->
    <!-- Action button to keep messages -->
    <string name="RemoveSmsMessagesDialogFragment__keep_messages">保留消息</string>
    <!-- Action button to remove messages -->
    <string name="RemoveSmsMessagesDialogFragment__remove_messages">移除消息</string>
    <!-- Title of dialog -->
    <string name="RemoveSmsMessagesDialogFragment__remove_sms_messages">要从 Signal 将短信消息移除吗？</string>
    <!-- Message of dialog -->
    <string name="RemoveSmsMessagesDialogFragment__you_can_now_remove_sms_messages_from_signal">您现在可以从 Signal 中移除短信消息，以清理您的存储空间。移除后，您手机上的其他短信应用仍可以使用这些消息。</string>

    <!-- ReExportSmsMessagesDialogFragment -->
    <!-- Action button to re-export messages -->
    <string name="ReExportSmsMessagesDialogFragment__continue">继续</string>
    <!-- Action button to cancel re-export process -->
    <string name="ReExportSmsMessagesDialogFragment__cancel">取消</string>
    <!-- Title of dialog -->
    <string name="ReExportSmsMessagesDialogFragment__export_sms_again">要再次导出短信消息吗？</string>
    <!-- Message of dialog -->
    <string name="ReExportSmsMessagesDialogFragment__you_already_exported_your_sms_messages">您已将您的短信消息导出。\n警告：如果您继续导出，您可能得到重复的消息。</string>

    <!-- SetSignalAsDefaultSmsAppFragment -->
    <!-- Title of the screen -->
    <string name="SetSignalAsDefaultSmsAppFragment__set_signal_as_the_default_sms_app">将 Signal 设为默认的短信应用</string>
    <!-- Message of the screen -->
    <string name="SetSignalAsDefaultSmsAppFragment__to_export_your_sms_messages">如要导出您的短信消息，您需要将 Signal 设为默认的短信应用。</string>
    <!-- Button label to start export -->
    <string name="SetSignalAsDefaultSmsAppFragment__next">下一步</string>

    <!-- BackupSchedulePermission Megaphone -->
    <!-- The title on an alert window that explains to the user that we are unable to backup their messages -->
    <string name="BackupSchedulePermissionMegaphone__cant_back_up_chats">无法备份聊天记录</string>
    <!-- The body text of an alert window that tells the user that we are unable to backup their messages -->
    <string name="BackupSchedulePermissionMegaphone__your_chats_are_no_longer_being_automatically_backed_up">您的聊天记录无法再自动备份。</string>
    <!-- The text on a button in an alert window that, when clicked, will take the user to a screen to re-enable backups -->
    <string name="BackupSchedulePermissionMegaphone__back_up_chats">备份聊天记录</string>
    <!-- The text on a button in an alert window that, when clicked, will take the user to a screen to re-enable backups -->
    <string name="BackupSchedulePermissionMegaphone__not_now">稍后再说</string>
    <!-- Re-enable backup permission bottom sheet title -->
    <string name="BackupSchedulePermissionMegaphone__to_reenable_backups">如要重新启用备份功能：</string>
    <!-- Re-enable backups permission bottom sheet instruction 1 text -->
    <string name="BackupSchedulePermissionMegaphone__tap_the_go_to_settings_button_below">点击下方的“前往设置”按钮</string>
    <!-- Re-enable backups permission bottom sheet instruction 2 text -->
    <string name="BackupSchedulePermissionMegaphone__turn_on_allow_settings_alarms_and_reminders">打开“允许设置警报和提醒。”</string>
    <!-- Re-enable backups permission bottom sheet call to action button to open settings -->
    <string name="BackupSchedulePermissionMegaphone__go_to_settings">前往设置</string>

    <!-- SmsExportMegaphoneActivity -->
    <!-- Phase 2 title of full screen megaphone indicating sms will no longer be supported in the near future -->
    <string name="SmsExportMegaphoneActivity__signal_will_no_longer_support_sms">Signal 将不再支持短信功能</string>
    <!-- Phase 3 title of full screen megaphone indicating sms is longer supported  -->
    <string name="SmsExportMegaphoneActivity__signal_no_longer_supports_sms">Signal 不再支持短信功能</string>
    <!-- The text on a button in a popup that, when clicked, will dismiss the popup and schedule the prompt to occur at a later time. -->
    <string name="SmsExportMegaphoneActivity__remind_me_later">稍后提醒</string>
    <!-- The text on a button in a popup that, when clicked, will navigate the user to a web article on SMS removal -->

    <!-- Title for screen shown after sms export has completed -->
    <string name="ExportSmsCompleteFragment__export_complete">导出完成</string>
    <!-- Button to continue to next screen -->
    <string name="ExportSmsCompleteFragment__next">下一步</string>
    <!-- Message showing summary of sms export counts -->
    <plurals name="ExportSmsCompleteFragment__d_of_d_messages_exported">
        <item quantity="other">%1$d/%2$d 条消息已导出</item>
    </plurals>

    <!-- Title of screen shown when some sms messages did not export -->
    <string name="ExportSmsPartiallyComplete__export_partially_complete">导出仅部分完成</string>
    <!-- Debug step 1 on screen shown when some sms messages did not export -->
    <string name="ExportSmsPartiallyComplete__ensure_you_have_an_additional_s_free_on_your_phone_to_export_your_messages">为顺利导出您的消息，请确保您的手机上有额外的 %1$s 闲置空间。</string>
    <!-- Debug step 2 on screen shown when some sms messages dit not export -->
    <string name="ExportSmsPartiallyComplete__retry_export_which_will_only_retry_messages_that_have_not_yet_been_exported">请重试导出，此操作仅会重试尚未导出的消息。</string>
    <!-- Partial sentence for Debug step 3 on screen shown when some sms messages did not export, is combined with \'contact us\' -->
    <string name="ExportSmsPartiallyComplete__if_the_problem_persists">如果问题依然存在， </string>
    <!-- Partial sentence for deubg step 3 on screen shown when some sms messages did not export, combined with \'If the problem persists\', link text to open contact support view -->
    <string name="ExportSmsPartiallyComplete__contact_us">联系我们</string>
    <!-- Button text to retry sms export -->
    <string name="ExportSmsPartiallyComplete__retry">重试</string>
    <!-- Button text to continue sms export flow and not retry failed message exports -->
    <string name="ExportSmsPartiallyComplete__continue_anyway">仍然继续</string>
    <!-- Title of screen shown when all sms messages failed to export -->
    <string name="ExportSmsFullError__error_exporting_sms_messages">导出短信消息时出错</string>
    <!-- Helper text shown when all sms messages failed to export -->
    <string name="ExportSmsFullError__please_try_again_if_the_problem_persists">请重试。如果问题依然存在， </string>


    <!-- DonateToSignalFragment -->
    <!-- Title below avatar -->
    <string name="DonateToSignalFragment__privacy_over_profit">我们坚信隐私高于盈利。</string>
    <!-- Continue button label -->
    <string name="DonateToSignalFragment__continue">继续</string>
    <!-- Description below title -->
    <string name="DonateToSignalFragment__private_messaging">私密通信平台，依用户而生。无广告，无跟踪，服务不打折。立即捐款支持 Signal。</string>
    <!-- Dialog title when a user tries to donate while they already have a pending donation. -->
    <string name="DonateToSignalFragment__you_have_a_donation_pending">你有一笔捐款正在等待处理</string>
    <!-- Dialog body when a user tries to donate while they already have a pending monthly donation. -->
    <string name="DonateToSignalFragment__bank_transfers_usually_take_1_business_day_to_process_monthly">处理银行转账的时间通常为 1 个工作日。请等待这笔付款完成后再更新您的订阅。</string>
    <!-- Dialog body when a user tries to donate while they already have a pending one time donation. -->
    <string name="DonateToSignalFragment__bank_transfers_usually_take_1_business_day_to_process_onetime">处理银行转账的时间通常为 1 个工作日。请等待这笔付款完成后再进行另一笔捐款。</string>
    <!-- Dialog body when a user tries to donate while they already have a pending monthly donation. -->
    <string name="DonateToSignalFragment__your_payment_is_still_being_processed_monthly">您的捐款仍在处理中。这可能需要几分钟时间，视您的网络连接情况而定。请等待这笔付款完成后再更新您的订阅。</string>
    <!-- Dialog body when a user tries to donate while they already have a pending one time donation. -->
    <string name="DonateToSignalFragment__your_payment_is_still_being_processed_onetime">您的捐款仍在处理中。这可能需要几分钟时间，视您的网络连接情况而定。请等待这笔付款完成后再进行另一笔捐款。</string>
    <!-- Dialog body when a user opens the manage donations main screen and they have a pending iDEAL donation -->
    <string name="DonateToSignalFragment__your_ideal_payment_is_still_processing">您的 iDEAL 捐款仍在处理中。请先检查您的银行应用以批准您的付款，然后再进行另一笔捐款。</string>
    <!-- Dialog title shown when a user tries to donate an amount higher than is allowed for a given payment method. -->
    <string name="DonateToSignal__donation_amount_too_high">捐款金额太高</string>
    <!-- Dialog body shown when a user tries to donate an amount higher than is allowed for a given payment method, place holder is the maximum -->
    <string name="DonateToSignalFragment__you_can_send_up_to_s_via_bank_transfer">通过银行转账捐款的金额最高不超过 %1$s。请尝试其他金额或更换另一种付款方式。</string>

    <!-- Donation pill toggle monthly text -->
    <string name="DonationPillToggle__monthly">每個月的</string>
    <!-- Donation pill toggle one-time text -->
    <string name="DonationPillToggle__one_time">一次性</string>

    <!-- GatewaySelectorBottomSheet -->
    <!-- Sheet title when subscribing -->
    <string name="GatewaySelectorBottomSheet__donate_s_month_to_signal">给 Signal 捐款 %1$s/月</string>
    <!-- Sheet summary when subscribing -->
    <string name="GatewaySelectorBottomSheet__get_a_s_badge">获得一个%1$s徽章</string>
    <!-- Sheet title when giving a one-time donation -->
    <string name="GatewaySelectorBottomSheet__donate_s_to_signal">给 Signal 捐款 %1$s</string>
    <!-- Sheet summary when giving a one-time donation -->
    <plurals name="GatewaySelectorBottomSheet__get_a_s_badge_for_d_days">
        <item quantity="other">获得一个为期 %2$d 天的%1$s徽章</item>
    </plurals>
    <!-- Button label for paying with a bank transfer -->
    <string name="GatewaySelectorBottomSheet__bank_transfer">银行转账</string>
    <!-- Button label for paying with a credit card -->
    <string name="GatewaySelectorBottomSheet__credit_or_debit_card">信用卡或借记卡</string>
    <!-- Sheet summary when giving donating for a friend -->
    <string name="GatewaySelectorBottomSheet__donate_for_a_friend">代朋友捐款</string>
    <!-- Button label for paying with iDEAL -->
    <string name="GatewaySelectorBottomSheet__ideal">iDEAL</string>

    <!-- Dialog title for launching external intent -->
    <string name="ExternalNavigationHelper__leave_signal_to_confirm_payment">要离开 Signal 以确认捐款吗？</string>
    <string name="ExternalNavigationHelper__once_this_payment_is_confirmed">确认捐款后，请返回 Signal 以完成捐款处理。</string>

    <!-- IdealBank -->
    <!-- iDEAL bank name -->
    <string name="IdealBank__abn_amro">ABN AMRO</string>
    <!-- iDEAL bank name -->
    <string name="IdealBank__asn_bank">ASN Bank</string>
    <!-- iDEAL bank name -->
    <string name="IdealBank__bunq">bunq</string>
    <!-- iDEAL bank name -->
    <string name="IdealBank__ing">ING</string>
    <!-- iDEAL bank name -->
    <string name="IdealBank__knab">Knab</string>
    <!-- iDEAL bank name -->
    <string name="IdealBank__n26">N26</string>
    <!-- iDEAL bank name -->
    <string name="IdealBank__rabobank">Rabobank</string>
    <!-- iDEAL bank name -->
    <string name="IdealBank__regiobank">RegioBank</string>
    <!-- iDEAL bank name -->
    <string name="IdealBank__revolut">Revolut</string>
    <!-- iDEAL bank name -->
    <string name="IdealBank__sns_bank">SNS Bank</string>
    <!-- iDEAL bank name -->
    <string name="IdealBank__triodos_bank">Triodos Bank</string>
    <!-- iDEAL bank name -->
    <string name="IdealBank__van_lanschot">Van Lanschot Kempen</string>
    <!-- iDEAL bank name -->
    <string name="IdealBank__yoursafe">Yoursafe</string>

    <!-- BankTransferMandateFragment -->
    <!-- Title of screen displaying the bank transfer mandate -->
    <string name="BankTransferMandateFragment__bank_transfer">银行转账</string>
    <!-- Subtitle of screen displaying the bank transfer mandate, placeholder is \'Learn more\' -->
    <string name="BankTransferMandateFragment__stripe_processes_donations">用户给 Signal 进行的捐款由 Stripe 处理。Signal 不会收集或储存您的个人信息。%1$s</string>
    <!-- Subtitle learn more of screen displaying bank transfer mandate -->
    <string name="BankTransferMandateFragment__learn_more">了解详情</string>
    <!-- Button label to continue with transfer -->
    <string name="BankTransferMandateFragment__agree">同意</string>
    <!-- Button label to read more of the bank mandate that is currently off screen -->
    <string name="BankTransferMandateFragment__read_more">阅读全文</string>
    <!-- Text displayed when mandate load fails -->
    <string name="BankTransferMandateFragment__failed_to_load_mandate">指令加载失败</string>

    <!-- BankTransferDetailsFragment -->
    <!-- Subtext explaining how email is used. Placeholder is \'Learn more\' -->
    <string name="BankTransferDetailsFragment__enter_your_bank_details">请输入您的银行详细信息和电子邮件地址。Stripe 将使用此电子邮件地址给您发送关于您的捐款的最新信息。%1$s</string>
    <!-- Subtext learn more link text -->
    <string name="BankTransferDetailsFragment__learn_more">了解详情</string>
    <!-- Text field label for name on bank account -->
    <string name="BankTransferDetailsFragment__name_on_bank_account">银行账户名称</string>
    <!-- Text field label for IBAN -->
    <string name="BankTransferDetailsFragment__iban">IBAN</string>
    <!-- Text field label for email -->
    <string name="BankTransferDetailsFragment__email">邮箱</string>
    <!-- Text label for button to show user how to find their IBAN -->
    <string name="BankTransferDetailsFragment__find_account_info">查找账户信息</string>
    <!-- Donate button label for monthly subscription -->
    <string name="BankTransferDetailsFragment__donate_s_month">捐款 %1$s/月</string>
    <!-- Donate button label for one-time -->
    <string name="BankTransferDetailsFragment__donate_s">捐款 %1$s</string>
    <!-- Error label for IBAN field when number is too short -->
    <string name="BankTransferDetailsFragment__iban_is_too_short">IBAN 太短</string>
    <!-- Error label for IBAN field when number is too long -->
    <string name="BankTransferDetailsFragment__iban_is_too_long">IBAN 太长</string>
    <!-- Error label for IBAN field when country is not supported -->
    <string name="BankTransferDetailsFragment__iban_country_code_is_not_supported">不支持 IBAN 国家/地区代码</string>
    <!-- Error label for IBAN field when number is invalid -->
    <string name="BankTransferDetailsFragment__invalid_iban">IBAN 无效</string>
    <!-- Error label for name field when name is not at least two characters long -->
    <string name="BankTransferDetailsFragment__minimum_2_characters">至少 2 个字符</string>
    <!-- Error label for email field when email is not valid -->
    <string name="BankTransferDetailsFragment__invalid_email_address">无效的电子邮件地址</string>

    <!-- IdealTransferDetailsFragment -->
    <!-- Title of the screen, displayed in the toolbar -->
    <string name="IdealTransferDetailsFragment__ideal">iDEAL</string>
    <!-- Subtitle of the screen, displayed below the toolbar. Placeholder is for \'learn more\' -->
    <string name="IdealTransferDetailsFragment__enter_your_bank">请输入您的银行、名称和电子邮件地址。Stripe 将使用此电子邮件地址给您发送关于您的捐款的最新信息。%1$s</string>
    <!-- Subtitle of the screen, displayed below the toolbar. Placeholder is for \'learn more\' -->
    <string name="IdealTransferDetailsFragment__enter_your_bank_details_one_time">请输入您的银行信息。Signal 不会收集或储存您的个人信息。%1$s</string>
    <!-- Subtitle learn-more button displayed inline with the subtitle text -->
    <string name="IdealTransferDetailsFragment__learn_more">了解详情</string>
    <!-- Hint label for text entry box for name on bank account -->
    <string name="IdealTransferDetailsFragment__name_on_bank_account">银行账户名称</string>
    <!-- Hint label for text entry box for email -->
    <string name="IdealTransferDetailsFragment__email">邮箱</string>
    <!-- Default label for bank selection -->
    <string name="IdealTransferDetailsFragment__choose_your_bank">选择您的银行</string>

    <!-- IdealTransferDetailsBankSelectionDialogFragment -->
    <!-- Title of the screen, displayed in the toolbar -->
    <string name="IdealTransferDetailsBankSelectionDialogFragment__choose_your_bank">选择您的银行</string>

    <!-- Title of bottom sheet for finding account information -->
    <string name="FindAccountInfoSheet__find_your_account_information">查找您的账户信息</string>
    <!-- Body of bottom sheet for finding account information -->
    <string name="FindAccountInfoSheet__look_for_your_iban_at">您可以在您的银行对账单顶部查看您的 IBAN。IBAN 至多包含 34 个字符。您输入的名称须与您银行账户上的名称一致。如需了解更多信息，请联系您的银行。</string>

    <!-- Title of donation pending sheet displayed after making a bank transfer -->
    <string name="DonationPendingBottomSheet__donation_pending">捐款待处理</string>
    <!-- Top text block of donation pending sheet displayed after subscribing via a bank transfer. Placeholder is the badge name. -->
    <string name="DonationPendingBottomSheet__your_monthly_donation_is_pending">您的每月捐款正在等待处理。当我们收到捐款后，您将可以在个人资料中显示%1$s徽章。</string>
    <!-- Top text block of donation pending sheet displayed after one-time donation via a bank transfer. Placeholder is the badge name. -->
    <string name="DonationPendingBottomSheet__your_one_time_donation_is_pending">您的单次捐款正在等待处理。当我们收到捐款后，您将可以在个人资料中显示%1$s徽章。</string>
    <!-- Bottom text block of donation pending sheet displayed after donating via a bank transfer. Placeholder is for learn more. -->
    <string name="DonationPendingBottomSheet__bank_transfers_usually_take">处理银行转账的时间通常为 1 个工作日。%1$s</string>
    <!-- Learn more text for donation pending sheet displayed after donating via a bank transfer. -->
    <string name="DonationPendingBottomSheet__learn_more">了解详情</string>
    <!-- Confirmation button for donation pending sheet displayed after donating via a bank transfer. -->
    <string name="DonationPendingBottomSheet__done">完成</string>

    <!-- Title of donation error sheet displayed after making a bank transfer that fails -->
    <string name="DonationErrorBottomSheet__donation_couldnt_be_processed">捐款无法处理</string>
    <!-- Text block of donation error sheet displayed after making a bank transfer that fails -->
    <string name="DonationErrorBottomSheet__were_having_trouble">我们在处理您的银行转账时遇到了问题。您尚未被扣款。请尝试另一种付款方式或联系您的银行了解详情。</string>
    <!-- Button label for retry button of donation error sheet displayed after making a bank transfer that fails -->
    <string name="DonationErrorBottomSheet__try_again">重试</string>
    <!-- Button label for not now button of donation error sheet displayed after making a bank transfer that fails -->
    <string name="DonationErrorBottomSheet__not_now">稍后再说</string>

    <!-- Title of \'Donation Complete\' sheet displayed after a bank transfer completes and the badge is redeemed -->
    <string name="DonationCompletedBottomSheet__donation_complete">捐款完成</string>
    <!-- Text block of \'Donation Complete\' sheet displayed after a bank transfer completes and the badge is redeemed -->
    <string name="DonationCompleteBottomSheet__your_bank_transfer_was_received">我们已收到您的银行转账。您可以选择在个人资料中显示此徽章，让大家看到您对 Signal 的支持。</string>
    <!-- Button text of \'Donation Complete\' sheet displayed after a bank transfer completes and the badge is redeemed to dismiss sheet -->
    <string name="DonationCompleteBottomSheet__done">完成</string>

    <!-- StripePaymentInProgressFragment -->
    <string name="StripePaymentInProgressFragment__cancelling">正在取消……</string>

    <!-- The title of a bottom sheet dialog that tells the user we temporarily can\'t process their contacts. -->
    <string name="CdsTemporaryErrorBottomSheet_title">处理的联系人过多</string>
    <!-- The first part of the body text in a bottom sheet dialog that tells the user we temporarily can\'t process their contacts. The placeholder represents the number of days the user will have to wait until they can again. -->
    <plurals name="CdsTemporaryErrorBottomSheet_body1">
        <item quantity="other">我们将会在 %1$d 天内再次尝试处理您的联系人。</item>
    </plurals>
    <!-- The second part of the body text in a bottom sheet dialog that advises the user to remove contacts from their phone to fix the issue. -->
    <string name="CdsTemporaryErrorBottomSheet_body2">为了尽快解决该问题，您可以考虑删除手机上同步大量联系人的联系人或账户。</string>
    <!-- A button label in a bottom sheet that will navigate the user to their contacts settings. -->
    <!-- A toast that will be shown if we are unable to open the user\'s default contacts app. -->

    <!-- The title of a bottom sheet dialog that tells the user we can\'t process their contacts. -->
    <string name="CdsPermanentErrorBottomSheet_title">无法处理您的联系人</string>
    <!-- The first part of the body text in a bottom sheet dialog that tells the user we can\'t process their contacts. -->
    <string name="CdsPermanentErrorBottomSheet_body">您手机上的联系人数量已超过 Signal 的处理极限。如要在 Signal 中寻找您手机上的联系人，您可以考虑删除手机上与大量联系人同步的联系人或账户。</string>
    <!-- The first part of the body text in a bottom sheet dialog that tells the user we can\'t process their contacts. -->
    <string name="CdsPermanentErrorBottomSheet_learn_more">了解详情</string>
    <!-- A button label in a bottom sheet that will navigate the user to their contacts settings. -->
    <string name="CdsPermanentErrorBottomSheet_contacts_button">打开联系人</string>
    <!-- A toast that will be shown if we are unable to open the user\'s default contacts app. -->
    <string name="CdsPermanentErrorBottomSheet_no_contacts_toast">未找到联系人应用</string>

    <!-- PaymentMessageView -->
    <!-- In-chat conversation message shown when you sent a payment to another person, placeholder is the other person name -->
    <string name="PaymentMessageView_you_sent_s">您已向%1$s发送</string>
    <!-- In-chat conversation message shown when another person sent a payment to you, placeholder is the other person name -->
    <string name="PaymentMessageView_s_sent_you">%1$s已向您发送</string>

    <!-- YourInformationIsPrivateBottomSheet -->
    <string name="YourInformationIsPrivateBottomSheet__your_information_is_private">个人信息安全无忧</string>
    <string name="YourInformationIsPrivateBottomSheet__signal_does_not_collect">当您捐款时，Signal 不会收集或储存您的任何个人信息。</string>
    <string name="YourInformationIsPrivateBottomSheet__we_use_stripe">我们使用 Stripe 作为接收捐款的付款处理方。我们不会访问、储存或保存您向 Stripe 提供的任何信息。</string>
    <string name="YourInformationIsPrivateBottomSheet__signal_does_not_and_cannot">Signal 不会也无法关联您的捐款和您的 Signal 账户。</string>
    <string name="YourInformationIsPrivateBottomSheet__thank_you">谢谢您的支持！</string>

    <!-- GroupStoryEducationSheet -->
    <!-- Displayed as the title of the education bottom sheet -->
    <string name="GroupStoryEducationSheet__introducing_group_stories">群组动态火热上线</string>
    <!-- Line item on the sheet explaining group stories -->
    <string name="GroupStoryEducationSheet__share_story_updates_to">您可以在已加入的群组中分享动态更新。</string>
    <!-- Line item on the sheet explaining that anyone in the group can share to group stories -->
    <string name="GroupStoryEducationSheet__anyone_in_the_group">群组中的任何成员均可以追加动态内容。</string>
    <!-- Line item on the sheet explaining that anyone in the group can view replies -->
    <string name="GroupStoryEducationSheet__all_group_chat_members">所有的群组聊天成员均可以查看动态回复记录。</string>
    <!-- Button label to dismiss sheet -->
    <string name="GroupStoryEducationSheet__next">下一步</string>
    <string name="Registration_country_code_entry_hint">+0</string>

    <!-- PaypalCompleteOrderBottomSheet -->
    <string name="PaypalCompleteOrderBottomSheet__donate">捐款</string>
    <string name="PaypalCompleteOrderBottomSheet__payment">付款</string>

    <!-- ChatFilter -->
    <!-- Displayed in a pill at the top of the chat list when it is filtered by unread messages -->
    <string name="ChatFilter__filtered_by_unread">按未读筛选</string>
    <!-- Displayed underneath the filter circle at the top of the chat list when the user pulls at a very low velocity -->
    <string name="ChatFilter__pull_to_filter">下拉筛选</string>
    <!-- Displayed in the "clear filter" item in the chat feed if the user opened the filter from the overflow menu -->
    <string name="ChatFilter__tip_pull_down">提示：下拉聊天列表进行筛选</string>

    <!-- Title for screen describing that sms support is going to be removed soon -->
    <string name="SmsRemoval_title_going_away">短信服务即将结束</string>
    <!-- Bullet point message shown on describing screen as first bullet why sms is being removed, placeholder with be date of removal (e.g., March 21st) -->
    <string name="SmsRemoval_info_bullet_1">Signal 应用即将下线短信聊天服务。</string>
    <!-- Bullet point message shown on describing screen as second bullet why sms is being removed -->
    <string name="SmsRemoval_info_bullet_2">短信消息与 Signal 消息不一样。<b>这不会影响加密的 Signal 消息服务。此服务仍然可用。</b></string>
    <!-- Bullet point message shown on describing screen as third bullet why sms is being removed -->
    <string name="SmsRemoval_info_bullet_3">您可以将短信消息导出，或选择其他的短信应用。</string>
    <!-- Bullet point message shown on describing screen as first bullet variant why sms is being removed when user is locked out of sms -->
    <string name="SmsRemoval_info_bullet_1_phase_3">Signal 已不再支持发送短信消息。</string>
    <!-- Button label on sms removal info/megaphone to start the export SMS flow -->
    <string name="SmsRemoval_export_sms">导出短信</string>

    <!-- Set up your username megaphone -->
    <!-- Displayed as a title on a megaphone which prompts user to set up a username -->
    <string name="SetUpYourUsername__set_up_your_signal_username">设置您的 Signal 用户名</string>
    <!-- Displayed as a description on a megaphone which prompts user to set up a username -->
    <string name="SetUpYourUsername__introducing_phone_number_privacy">我们推出了电话号码隐私、可选用户名和链接功能。</string>
    <!-- Displayed as an action on a megaphone which prompts user to set up a username -->
    <string name="SetUpYourUsername__dismiss">不予考虑</string>
    <!-- Displayed as an action on a megaphone which prompts user to set up a username -->
    <string name="SetUpYourUsername__learn_more">了解详情</string>

    <!-- Text Formatting -->
    <!-- Popup menu label for applying bold style -->
    <string name="TextFormatting_bold">加粗</string>
    <!-- Popup menu label for applying italic style -->
    <string name="TextFormatting_italic">斜体</string>
    <!-- Popup menu label for applying strikethrough style -->
    <string name="TextFormatting_strikethrough">删除线</string>
    <!-- Popup menu label for applying monospace font style -->
    <string name="TextFormatting_monospace">等宽字体</string>
    <!-- Popup menu label for applying spoiler style -->
    <string name="TextFormatting_spoiler">防剧透</string>
    <!-- Popup menu label for clearing applied formatting -->
    <string name="TextFormatting_clear_formatting">清除格式</string>

    <!-- UsernameEducationFragment -->
    <!-- Continue button which takes the user to the add a username screen -->
    <string name="UsernameEducationFragment__continue">继续</string>
    <!-- Displayed as a title on the username education screen -->
    <string name="UsernameEducationFragment__set_up_your_signal_username">设置您的 Signal 用户名</string>
    <!-- Displayed as body text in the username education screen -->
    <string name="UsernameEducationFragment__usernames_are_paired_with_a_set_of_digits">每个用户名会与一组数字匹配，并且不会显示在您的个人资料中</string>
    <!-- Displayed as body text in the username education screen -->
    <string name="UsernameEducationFragment__each_username_has_a_unique_qr_code">每个用户名均有一个唯一的二维码和链接，您可以将其分享给您的朋友以开始聊天</string>
    <!-- Displayed as body text in the username education screen. The string references the names of settings, so they should match our translations for those settings. -->
    <string name="UsernameEducationFragment__turn_off_phone_number_discovery">您可以在“设置 &gt; 隐私 &gt; 电话号码 &gt; 谁可以查找我的电话号码”中关闭电话号码搜索功能，将您的用户名用作其他人联系您的主要方式</string>

    <!-- Username edit dialog -->
    <!-- Option to open username editor displayed as a list item in a dialog -->
    <string name="UsernameEditDialog__edit_username">编辑用户名</string>
    <!-- Option to delete username displayed as a list item in a dialog -->
    <string name="UsernameEditDialog__delete_username">删除用户名</string>

    <!-- Time duration picker -->
    <!-- Shown in a time duration picker for selecting duration in hours and minutes, label shown after the user input value for hour, e.g., 12h -->
    <string name="TimeDurationPickerDialog_single_letter_hour_abbreviation">小时</string>
    <!-- Shown in a time duration picker for selecting duration in hours and minutes, label shown after the user input value for minute, e.g., 24m -->
    <string name="TimeDurationPickerDialog_single_letter_minute_abbreviation">分钟</string>
    <!-- Shown in a time duration picker for selecting duration in hours and minutes, label for button that will apply the setting -->
    <string name="TimeDurationPickerDialog_positive_button">设置</string>
    <!-- Shown in a time duration picker for selecting duration in hours and minutes, helper text indicating minimum allowable duration -->
    <string name="TimeDurationPickerDialog_minimum_duration_warning">距离屏幕锁定生效的最短时间为 1 分钟。</string>

    <!-- Call Log -->
    <!-- Displayed below the user\'s name in row items on the call log. First placeholder is the call status, second is when it occurred -->
    <string name="CallLogAdapter__s_dot_s">%1$s · %2$s</string>
    <!-- Displayed for incoming calls -->
    <string name="CallLogAdapter__incoming">来电</string>
    <!-- Displayed for outgoing calls -->
    <string name="CallLogAdapter__outgoing">去电</string>
    <!-- Displayed for missed calls -->
    <string name="CallLogAdapter__missed">未接</string>
    <!-- Displayed for missed calls declined by notification profile -->
    <string name="CallLogAdapter__missed_notification_profile">由于开启通知配置而未接通</string>
    <!-- Displayed on Group Call button if user is not in the call -->
    <string name="CallLogAdapter__join">加入</string>
    <!-- Displayed on Group Call button if user is in the call -->
    <string name="CallLogAdapter__return">返回</string>
    <!-- Call state template when there is more than one call collapsed into a single row. D is a number > 1 and S is a call info string (like Missed) -->
    <string name="CallLogAdapter__d_s">(%1$d) %2$s</string>
    <!-- Status text on call links -->
    <string name="CallLogAdapter__call_link">通话链接</string>
    <!-- Accessibility description for the video call button -->
    <string name="CallLogAdapter__start_a_video_call">开始视频通话</string>
    <!-- Accessibility description for the voice call button -->
    <string name="CallLogAdapter__start_a_voice_call">发起语音通话</string>

    <!-- Call Log context menu -->
    <!-- Displayed as a context menu item to start a video call -->
    <string name="CallContextMenu__video_call">视频通话</string>
    <!-- Displayed as a context menu item to start an audio call -->
    <string name="CallContextMenu__audio_call">语音通话</string>
    <!-- Displayed as a context menu item to go to chat -->
    <string name="CallContextMenu__go_to_chat">前往聊天</string>
    <!-- Displayed as a context menu item to see call info -->
    <string name="CallContextMenu__info">详情</string>
    <!-- Displayed as a context menu item to select multiple calls -->
    <string name="CallContextMenu__select">选择</string>
    <!-- Displayed as a context menu item to delete this call -->
    <string name="CallContextMenu__delete">删除</string>

    <!-- Call Log Fragment -->
    <!-- Displayed when deleting call history items -->
    <string name="CallLogFragment__deleting">正在删除…</string>
    <!-- Displayed in a toast when a deletion fails for an unknown reason -->
    <string name="CallLogFragment__deletion_failed">删除失败。</string>
    <!-- Displayed as message in error dialog when can\'t delete links -->
    <plurals name="CallLogFragment__cant_delete_call_link">
        <item quantity="other">有些通话链接无法删除。请检查您的网络连接并重试。</item>
    </plurals>
    <!-- Snackbar text after clearing the call history -->
    <string name="CallLogFragment__cleared_call_history">已清除通话记录</string>
    <!-- Dialog title to clear all call events -->
    <string name="CallLogFragment__clear_call_history_question">要清除通话记录吗？</string>
    <!-- Dialog body to clear all call events -->
    <string name="CallLogFragment__this_will_permanently_delete_all_call_history">此操作将永久删除所有通话记录</string>
    <!-- Action bar menu item to delete all call events -->
    <string name="CallLogFragment__clear_call_history">清除通话记录</string>
    <!-- Action bar menu item to only display missed calls -->
    <string name="CallLogFragment__filter_missed_calls">筛选未接通话</string>
    <!-- Action bar menu item to clear missed call filter -->
    <string name="CallLogFragment__clear_filter">清除筛选</string>
    <!-- Action bar menu item to open settings -->
    <string name="CallLogFragment__settings">设置</string>
    <!-- Action bar menu item to open notification profile settings -->
    <string name="CallLogFragment__notification_profile">通知配置</string>
    <!-- Call log new call content description -->
    <string name="CallLogFragment__start_a_new_call">发起一个新通话</string>
    <!-- Filter pull text when pulled -->
    <string name="CallLogFragment__filtered_by_missed">已按未接通话筛选</string>
    <!-- Bottom bar option to select all call entries -->
    <string name="CallLogFragment__select_all">选择全部</string>
    <!-- Bottom bar option to delete all selected call entries and dialog action to confirm deletion -->
    <string name="CallLogFragment__delete">删除</string>
    <plurals name="CallLogFragment__delete_d_calls">
        <item quantity="other">删除 %1$d 个通话？</item>
    </plurals>
    <!-- Snackbar label after deleting call logs -->
    <plurals name="CallLogFragment__d_calls_deleted">
        <item quantity="other">已删除 %1$d 个通话</item>
    </plurals>
    <!-- Shown during empty state -->
    <string name="CallLogFragment__no_calls">无通话。</string>
    <!-- Shown during empty state -->
    <string name="CallLogFragment__get_started_by_calling_a_friend">呼叫朋友开始互动吧。</string>
    <!-- Displayed as a message in a dialog when deleting multiple items -->
    <string name="CallLogFragment__call_links_youve_created">已拥有您创建的通话链接的用户将无法重复使用此链接。</string>

    <!-- New call activity -->
    <!-- Activity title in title bar -->
    <string name="NewCallActivity__new_call">新通话</string>

    <!-- Call state update popups -->
    <!-- Displayed when the user enables group call ringing -->
    <string name="CallStateUpdatePopupWindow__ringing_on">铃声开启</string>
    <!-- Displayed when the user disables group call ringing -->
    <string name="CallStateUpdatePopupWindow__ringing_off">铃声关闭</string>
    <!-- Displayed when the user cannot enable group call ringing -->
    <string name="CallStateUpdatePopupWindow__group_is_too_large">群组人数过多，无法与参与人通话</string>
    <!-- Displayed when the user turns on their mic -->
    <string name="CallStateUpdatePopupWindow__mic_on">麦克风开启</string>
    <!-- Displayed when the user turns off their mic -->
    <string name="CallStateUpdatePopupWindow__mic_off">麦克风关闭</string>
    <!-- Displayed when the user turns on their speakerphone -->
    <string name="CallStateUpdatePopupWindow__speaker_on">扬声器开启</string>
    <!-- Displayed when the user turns off their speakerphone -->
    <string name="CallStateUpdatePopupWindow__speaker_off">扬声器关闭</string>

    <!-- Accessibility label describing the capture button on the camera screen -->
    <string name="CameraControls_capture_button_accessibility_label">拍照按钮</string>
    <!-- Accessibility label describing the continue button on the camera screen -->
    <string name="CameraControls_continue_button_accessibility_label">继续按钮</string>

    <!-- CallPreference -->
    <!-- Generic group call in call info -->
    <string name="CallPreference__group_call">群组通话</string>
    <!-- Missed group call in call info -->
    <string name="CallPreference__missed_group_call">未接群组通话</string>
    <!-- Missed group call while notification profile on in call info -->
    <string name="CallPreference__missed_group_call_notification_profile">群组通话由于开启通知配置而未接通</string>
    <!-- Incoming group call in call info -->
    <string name="CallPreference__incoming_group_call">拨入群组通话</string>
    <!-- Outgoing group call in call info -->
    <string name="CallPreference__outgoing_group_call">拨出群组通话</string>

    <!-- CreateCallLink -->
    <!-- Call link creation item title on calls tab -->
    <string name="CreateCallLink__create_a_call_link">创建通话链接</string>
    <!-- Call link creation item description on calls tab -->
    <string name="CreateCallLink__share_a_link_for">分享 Signal 通话链接</string>
    <!-- Text inserted when sharing a call link within Signal. Placeholder is a call link url. -->
    <string name="CreateCallLink__use_this_link_to_join_a_signal_call">请使用此链接加入 Signal 通话：%1$s</string>

    <!-- CallLinkInfoSheet -->
    <!-- Sheet title -->
    <string name="CallLinkInfoSheet__call_info">通话信息</string>
    <!-- Dialog title for removing or blocking participants -->
    <string name="CallLinkInfoSheet__remove_s_from_the_call">要将%1$s移除出通话吗？</string>
    <!-- Dialog action to remove participant from the call -->
    <string name="CallLinkInfoSheet__remove">移除</string>
    <!-- Dialog action to block participant from the call -->
    <string name="CallLinkInfoSheet__block_from_call">屏蔽通话</string>

    <!-- CreateCallLinkBottomSheetDialogFragment -->
    <!-- Fragment title -->
    <string name="CreateCallLinkBottomSheetDialogFragment__create_call_link">创建通话链接</string>
    <!-- Displayed as a default name for the signal call -->
    <string name="CreateCallLinkBottomSheetDialogFragment__signal_call">Signal 通话</string>
    <!-- Displayed on a small button to allow user to instantly join call -->
    <string name="CreateCallLinkBottomSheetDialogFragment__join">加入</string>
    <!-- Option to open a full screen dialog to add a call name -->
    <string name="CreateCallLinkBottomSheetDialogFragment__add_call_name">添加通话名称</string>
    <!-- Option to open a full screen dialog to edit a call name -->
    <string name="CreateCallLinkBottomSheetDialogFragment__edit_call_name">编辑通话名称</string>
    <!-- Toggle to require approval for all members before joining -->
    <string name="CreateCallLinkBottomSheetDialogFragment__approve_all_members">批准所有成员</string>
    <!-- Row label to share the link via Signal -->
    <string name="CreateCallLinkBottomSheetDialogFragment__share_link_via_signal">通过 Signal 分享链接</string>
    <!-- Row label to copy the link to the clipboard -->
    <string name="CreateCallLinkBottomSheetDialogFragment__copy_link">复制链接</string>
    <!-- Row label to share the link with the external share sheet -->
    <string name="CreateCallLinkBottomSheetDialogFragment__share_link">分享链接</string>
    <!-- Button text to dismiss the sheet and add it as an upcoming call -->
    <string name="CreateCallLinkBottomSheetDialogFragment__done">完成</string>
    <!-- Displayed when we can\'t find a suitable way to open the system share picker -->
    <string name="CreateCallLinkBottomSheetDialogFragment__failed_to_open_share_sheet">无法分享通话链接。</string>
    <!-- Displayed when we copy the call link to the clipboard -->
    <string name="CreateCallLinkBottomSheetDialogFragment__copied_to_clipboard">已复制到剪贴板</string>

    <!-- CallLinkIncomingRequestSheet -->
    <!-- Displayed as line item in sheet for approving or denying a single user -->
    <string name="CallLinkIncomingRequestSheet__approve_entry">同意加入</string>
    <!-- Displayed as line item in sheet for approving or denying a single user -->
    <string name="CallLinkIncomingRequestSheet__deny_entry">拒绝加入</string>

    <!-- EditCallLinkNameDialogFragment -->
    <!-- App bar title for editing a call name -->
    <string name="EditCallLinkNameDialogFragment__edit_call_name">编辑通话名称</string>
    <!-- Text on button to confirm edit -->
    <string name="EditCallLinkNameDialogFragment__save">保存</string>
    <!-- Placeholder text on input field when editing call name -->
    <string name="EditCallLinkNameDialogFragment__call_name">通话名称</string>

    <!-- ChooseNavigationBarStyleFragment -->
    <!-- Dialog title, displayed below the header image -->
    <string name="ChooseNavigationBarStyleFragment__navigation_bar_size">导航栏大小</string>
    <!-- Toggle button label for normal size -->
    <string name="ChooseNavigationBarStyleFragment__normal">正常</string>
    <!-- Toggle button label for compact size -->
    <string name="ChooseNavigationBarStyleFragment__compact">紧凑</string>

    <!-- Title shown at top of bottom sheet dialog for displaying a message\'s edit history -->
    <string name="EditMessageHistoryDialog_title">编辑历史</string>
    <!-- Title of dialog shown alerting user that edit message is in beta only -->
    <string name="SendingEditMessageBetaOnlyDialog_title">编辑消息</string>
    <!-- Body of dialog shown alerting user that edit message is in beta only and only sent to beta users. -->
    <string name="SendingEditMessageBetaOnlyDialog_body">如果您编辑消息，其将仅对使用最新版 Signal 的用户可见。这些用户将会看到您编辑了消息。</string>
    <!-- Button to cancel sending edit message as it is beta only -->
    <string name="SendingEditMessageBetaOnlyDialog_cancel">取消</string>
    <!-- Button to continue sending edit message despite it being beta only -->
    <string name="SendingEditMessageBetaOnlyDialog_send">发送</string>


    <!-- CallLinkDetailsFragment -->
    <!-- Displayed in action bar at the top of the fragment -->
    <string name="CallLinkDetailsFragment__call_details">通话详情</string>
    <!-- Displayed in a text row, allowing the user to click and add a call name -->
    <string name="CallLinkDetailsFragment__add_call_name">添加通话名称</string>
    <!-- Displayed in a toggle row, allowing the user to click to enable or disable member approval -->
    <string name="CallLinkDetailsFragment__approve_all_members">批准所有成员</string>
    <!-- Displayed in a text row, allowing the user to share the call link -->
    <string name="CallLinkDetailsFragment__share_link">分享链接</string>
    <!-- Displayed in a text row, allowing the user to delete the call link -->
    <string name="CallLinkDetailsFragment__delete_call_link">删除通话链接</string>
    <!-- Displayed whenever a name change, revocation, etc, fails. -->
    <string name="CallLinkDetailsFragment__couldnt_save_changes">无法保存更改，请检查您的互联网连接并重试。</string>
    <!-- Displayed as title in dialog when user attempts to delete the link -->
    <string name="CallLinkDetailsFragment__delete_link">要删除链接吗？</string>
    <!-- Displayed as body in dialog when user attempts to delete the link -->
    <string name="CallLinkDetailsFragment__this_link_will_no_longer_work">删除后，拥有链接的任何人将无法再使用此链接。</string>

    <!-- Button label for the share button in the username link settings -->
    <string name="UsernameLinkSettings_share_button_label">分享</string>
    <!-- Button label for the color selector button in the username link settings -->
    <string name="UsernameLinkSettings_color_button_label">颜色</string>
    <!-- Description text for QR code and links in the username link settings -->
    <string name="UsernameLinkSettings_qr_description">请只将您的二维码和链接分享给信任的人。分享之后，对方将能看到您的用户名并开始与您聊天。</string>
    <!-- Content of a toast that will show after the username is copied to the clipboard -->
    <string name="UsernameLinkSettings_username_copied_toast">用户名已复制</string>
    <!-- Content of a toast that will show after the username link is copied to the clipboard -->
    <string name="UsernameLinkSettings_link_copied_toast">链接已复制</string>
    <!-- Content of a text field that is shown when the user has not yet set a username link -->
    <string name="UsernameLinkSettings_link_not_set_label">未设置链接</string>
    <!-- Content of a text field that is shown when the user is actively resetting the username link and waiting for the operation to finish -->
    <string name="UsernameLinkSettings_resetting_link_label">正在重置链接……</string>
    <!-- Title of a dialog prompting the user to confirm whether they would like to reset their username link and QR code -->
    <string name="UsernameLinkSettings_reset_link_dialog_title">要重置二维码吗？</string>
    <!-- Body of a dialog prompting the user to confirm whether they would like to reset their username link and QR code -->
    <string name="UsernameLinkSettings_reset_link_dialog_body">如果重置二维码，您现有的二维码和链接将会失效。</string>
    <!-- Label for the confirmation button on a dialog prompting the user to confirm whether they would like to reset their username link and QR code -->
    <string name="UsernameLinkSettings_reset_link_dialog_confirm_button">重置</string>
    <!-- Button label for a button that will reset your username and give you a new link -->
    <string name="UsernameLinkSettings_reset_button_label">重置</string>
    <!-- Button label for a button that indicates that the user is done changing the current setting -->
    <string name="UsernameLinkSettings_done_button_label">完成</string>
    <!-- Label for a tab that shows a screen to view your username QR code -->
    <string name="UsernameLinkSettings_code_tab_name">二维码</string>
    <!-- Label for a tab that shows a screen to scan a QR code -->
    <string name="UsernameLinkSettings_scan_tab_name">扫描</string>
    <!-- Description text shown underneath the username QR code scanner -->
    <string name="UsernameLinkSettings_qr_scan_description">请扫描您的联系人设备上的二维码。</string>
    <!-- App bar title for the username QR code color picker screen -->
    <string name="UsernameLinkSettings_color_picker_app_bar_title">颜色</string>
    <!-- Body of a dialog that is displayed when we failed to read a username QR code. -->
    <string name="UsernameLinkSettings_qr_result_invalid">二维码已失效。</string>
    <!-- Body of a dialog that is displayed when the username we looked up could not be found. -->
    <string name="UsernameLinkSettings_qr_result_not_found">无法找到用户名为%1$s的用户。</string>
    <!-- Body of a dialog that is displayed when the username we looked up could not be found and we also could not parse the username. -->
    <string name="UsernameLinkSettings_qr_result_not_found_no_username">找不到此用户。</string>
    <!-- Body of a dialog that is displayed when we experienced a network error when looking up a username. -->
    <string name="UsernameLinkSettings_qr_result_network_error">网络连接出错，请重试。</string>
    <!-- Body of a dialog that is displayed when we failed to reset your username link because you had no internet. -->
    <string name="UsernameLinkSettings_reset_link_result_network_unavailable">您没有网络，链接未设置。请稍后再试。</string>
    <!-- Body of a dialog that is displayed when we failed to reset your username link because of a transient network issue. -->
    <string name="UsernameLinkSettings_reset_link_result_network_error">尝试重置您的链接时出现网络错误。请稍后再试。</string>

    <!-- Explanatory text at the top of a bottom sheet describing how username links work -->
    <string name="UsernameLinkShareBottomSheet_title">收到该链接的任何人可以查看您的用户名并与您发起聊天。请仅将其分享给您信任的人。</string>
    <!-- A button label for a button that, when pressed, will copy your username link to the clipboard -->
    <string name="UsernameLinkShareBottomSheet_copy_link">复制链接</string>
    <!-- A button label for a button that, when pressed, will open a share sheet for sharing your username link -->
    <string name="UsernameLinkShareBottomSheet_share">分享</string>

    <!-- PendingParticipantsView -->
    <!-- Displayed in the popup card when a remote user attempts to join a call link -->
    <string name="PendingParticipantsView__would_like_to_join">想要加入……</string>
    <!-- Displayed in a button on the popup card denoting that there are other pending requests to join a call link -->
    <plurals name="PendingParticipantsView__plus_d_requests">
        <item quantity="other">+%1$d 个请求</item>
    </plurals>

    <!-- PendingParticipantsBottomSheet -->
    <!-- Title of the bottom sheet displaying requests to join the call link -->
    <string name="PendingParticipantsBottomSheet__requests_to_join_this_call">加入通话请求</string>
    <!-- Subtitle of the bottom sheet denoting the total number of people waiting -->
    <plurals name="PendingParticipantsBottomSheet__d_people_waiting">
        <item quantity="other">%1$d 个人正在等待</item>
    </plurals>
    <!-- Content description for rejecting a user -->
    <string name="PendingParticipantsBottomSheet__reject">拒绝</string>
    <!-- Content description for confirming a user -->
    <string name="PendingParticipantsBottomSheet__approve">批准</string>

    <!-- Title of a megaphone shown at the bottom of the chat list when a user has disable the system setting for showing full screen notifications used showing incoming calls -->
    <string name="GrantFullScreenIntentPermission_megaphone_title">要开启全屏通知吗？</string>
    <!-- Body of a megaphone shown at the bottom of the chat list when a user has disable the system setting for showing full screen notifications used showing incoming calls -->
    <string name="GrantFullScreenIntentPermission_megaphone_body">不错过联系人和群组的任何通话。</string>
    <!-- Button on the megaphone megaphone shown at the bottom of the chat list when a user has disable the system setting for showing full screen notifications used showing incoming calls that starts the fix process -->
    <string name="GrantFullScreenIntentPermission_megaphone_turn_on">开启</string>
    <!-- Button on the megaphone shown at the bottom of the chatlist when a user has disabled the system setting for showing full screen notifications used showing incoming calls that dismisses the megaphone -->
    <string name="GrantFullScreenIntentPermission_megaphone_not_now">稍后再说</string>
    <!-- Title of bottom sheet shown after tapping "Turn on" from the megaphone to re-enable full screen notifications for incoming call notifications -->
    <string name="GrantFullScreenIntentPermission_bottomsheet_title">开启全屏通知</string>
    <!-- Subtitle of bottom sheet shown after tapping "Turn on" from the megaphone to re-enable full screen notifications for incoming call notifications -->
    <string name="GrantFullScreenIntentPermission_bottomsheet_subtitle">如要接收来自联系人和群组的通话通知：</string>
    <!-- Step 2 of bottom sheet shown after tapping "Turn on" from the megaphone to re-enable full screen notifications for incoming call notifications, it indicates the name of the setting that needs to be re-enabled -->
    <string name="GrantFullScreenIntentPermission_bottomsheet_step2">2. %1$s 允许全屏通知</string>

    <!-- Bottom sheet dialog shown when a monthly donation fails to renew, title for dialog -->
    <string name="MonthlyDonationCanceled__title">每月捐款已取消</string>
    <!-- Bottom sheet dialog shown when a monthly donation fails to renew, body for dialog. First placeholder is a payment related error message. Second placeholder is \'learn more\' -->
    <string name="MonthlyDonationCanceled__message">您的每月捐款已取消。%1$s\n\n您的个人资料将不再显示您的徽章。%2$s</string>
    <!-- Bottom sheet dialog shown when a monthly donation fails to renew, learn more used in placeholder for body for dialog. -->
    <string name="MonthlyDonationCanceled__learn_more">了解详情</string>
    <!-- Bottom sheet dialog shown when a monthly donation fails to renew, primary button to renew subscription with new data -->
    <string name="MonthlyDonationCanceled__renew_button">定期捐款续期</string>
    <!-- Bottom sheet dialog shown when a monthly donation fails to renew, second button to dismiss the dialog entirely -->
    <string name="MonthlyDonationCanceled__not_now_button">稍后再说</string>

    <!-- EOF -->
</resources><|MERGE_RESOLUTION|>--- conflicted
+++ resolved
@@ -3673,8 +3673,8 @@
     <string name="RegistrationActivity_call_me_instead_available_in">给我打电话：（%1$02d:%2$02d）</string>
     <!--    Countdown to when the user can request a new SMS code during registration.-->
     <string name="RegistrationActivity_resend_sms_available_in">重发验证码（%1$02d:%2$02d）</string>
-    <string name="RegistrationActivity_contact_signal_support">联系 Signal 支持</string>
-    <string name="RegistrationActivity_code_support_subject">Signal 注册 - 安卓验证码</string>
+    <string name="RegistrationActivity_contact_signal_support">联系 Molly 支持</string>
+    <string name="RegistrationActivity_code_support_subject">Molly 注册 - 安卓验证码</string>
     <string name="RegistrationActivity_incorrect_code">验证码不正确</string>
     <string name="BackupUtil_never">永不</string>
     <string name="BackupUtil_unknown">未知</string>
@@ -3685,25 +3685,17 @@
     <!-- Section title above two radio buttons for enabling and disabling phone number display -->
     <string name="PhoneNumberPrivacySettingsFragment__who_can_see_my_number">谁可以看到我的电话号码</string>
     <!-- Subtext below radio buttons when who can see my number is set to nobody -->
-<<<<<<< HEAD
-    <string name="PhoneNumberPrivacySettingsFragment__nobody_will_see">没有人能在 Molly 中看到您的电话号码</string>
+    <string name="PhoneNumberPrivacySettingsFragment__nobody_will_see_your">Nobody will see your phone number on Molly, even when messaging them.</string>
     <!-- Section title above two radio buttons for enabling and disabling whether users can find me by my phone number  -->
     <string name="PhoneNumberPrivacySettingsFragment__who_can_find_me_by_number">谁可以通过电话号码找到我</string>
     <!-- Subtext below radio buttons when who can see my number is set to everyone -->
     <string name="PhoneNumberPrivacySettingsFragment__your_phone_number">与您会话的联系人和群组将能看到您的电话号码。在通讯录存有您的电话号码的用户也能在 Molly 中看到您的电话号码。</string>
-=======
-    <string name="PhoneNumberPrivacySettingsFragment__nobody_will_see_your">Nobody will see your phone number on Signal, even when messaging them.</string>
-    <!-- Section title above two radio buttons for enabling and disabling whether users can find me by my phone number  -->
-    <string name="PhoneNumberPrivacySettingsFragment__who_can_find_me_by_number">谁可以通过电话号码找到我</string>
-    <!-- Subtext below radio buttons when who can see my number is set to everyone -->
-    <string name="PhoneNumberPrivacySettingsFragment__your_phone_number">与您会话的联系人和群组将能看到您的电话号码。在通讯录存有您的电话号码的用户也能在 Signal 中看到您的电话号码。</string>
     <!-- Subtext below radio buttons when who can find me by number is set to everyone -->
-    <string name="PhoneNumberPrivacySettingsFragment__anyone_who_has">Anyone who has your phone number will see you\'re on Signal and can start chats with you.</string>
+    <string name="PhoneNumberPrivacySettingsFragment__anyone_who_has">Anyone who has your phone number will see you\'re on Molly and can start chats with you.</string>
     <!-- Subtext below radio buttons when who can find me by number is set to nobody -->
-    <string name="PhoneNumberPrivacySettingsFragment__nobody_will_be_able_to_see">Nobody will be able to see you\'re on Signal unless you message them or have an existing chat with them.</string>
+    <string name="PhoneNumberPrivacySettingsFragment__nobody_will_be_able_to_see">Nobody will be able to see you\'re on Molly unless you message them or have an existing chat with them.</string>
     <!-- Snackbar text when pressing invalid radio item -->
     <string name="PhoneNumberPrivacySettingsFragment__to_change_this_setting">"To change this setting, set Who can see my number to Nobody."</string>
->>>>>>> 7abff559
     <string name="PhoneNumberPrivacy_everyone">所有人</string>
     <string name="PhoneNumberPrivacy_nobody">没有人</string>
     <string name="preferences_app_protection__screen_lock">屏幕锁定</string>
