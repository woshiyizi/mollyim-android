--- conflicted
+++ resolved
@@ -1404,13 +1404,9 @@
     <!-- In-conversation update message to indicate that the current contact is sms only and will need to migrate to signal to continue the conversation in signal. -->
     <string name="MessageRecord__you_will_no_longer_be_able_to_send_sms_messages_from_signal_soon">您很快将无法从 Signal 发送短信消息。您可以邀请%1$s加入 Signal，在这里进行对话。</string>
     <!-- In-conversation update message to indicate that the current contact is sms only and will need to migrate to signal to continue the conversation in signal. -->
-<<<<<<< HEAD
     <string name="MessageRecord__you_can_no_longer_send_sms_messages_in_signal">您无法再从 Molly 发送短信消息。您可以邀请%1$s加入 Molly，在这里进行对话。</string>
-=======
-    <string name="MessageRecord__you_can_no_longer_send_sms_messages_in_signal">您无法再从 Signal 发送短信消息。您可以邀请%1$s加入 Signal，在这里进行对话。</string>
     <!-- Body for quote when message being quoted is an in-app payment message -->
     <string name="MessageRecord__payment_s">Payment: %1$s</string>
->>>>>>> 09afb1be
 
     <!-- MessageRequestBottomView -->
     <string name="MessageRequestBottomView_accept">接受</string>
@@ -2642,11 +2638,7 @@
     <string name="preferences__slow">缓慢</string>
     <string name="preferences__help">帮助</string>
     <string name="preferences__advanced">高级</string>
-<<<<<<< HEAD
-    <string name="preferences__donate_to_signal">捐赠 Molly</string>
-=======
-    <string name="preferences__donate_to_signal">捐款给 Signal</string>
->>>>>>> 09afb1be
+    <string name="preferences__donate_to_signal">捐款给 Molly</string>
     <!-- Preference label for making one-time donations to Signal -->
     <string name="preferences__one_time_donation">单次捐款</string>
     <string name="preferences__privacy">隐私</string>
@@ -2806,11 +2798,7 @@
     <string name="PaymentsAllActivityFragment__received">接收</string>
 
     <string name="PaymentsHomeFragment__introducing_payments">推出付款功能（Beta 版）</string>
-<<<<<<< HEAD
-    <string name="PaymentsHomeFragment__use_signal_to_send_and_receive">使用 Molly 收发 MobileCoin，一种关注隐私的新数字货币。请激活开始使用。</string>
-=======
-    <string name="PaymentsHomeFragment__use_signal_to_send_and_receive">使用 Signal 收发 MobileCoin，这是一种注重隐私的新款数字货币。激活以开始使用。</string>
->>>>>>> 09afb1be
+    <string name="PaymentsHomeFragment__use_signal_to_send_and_receive">使用 Molly 收发 MobileCoin，这是一种注重隐私的新款数字货币。激活以开始使用。</string>
     <string name="PaymentsHomeFragment__activate_payments">激活付款</string>
     <string name="PaymentsHomeFragment__activating_payments">正在激活付款…</string>
     <string name="PaymentsHomeFragment__restore_payments_account">还原付款帐户</string>
