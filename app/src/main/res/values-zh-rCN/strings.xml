--- conflicted
+++ resolved
@@ -2817,13 +2817,13 @@
     <!-- Title for the confirmation dialog of changing the app icon. -->
     <string name="preferences__app_icon_dialog_title">更改应用图标并将其命名为“%1$s”</string>
     <!-- Description for the confirmation dialog of changing the app icon. -->
-    <string name="preferences__app_icon_dialog_description">Signal 需要关闭以更改应用图标和名称。通知将始终显示默认的 Signal 图标和名称。</string>
+    <string name="preferences__app_icon_dialog_description">Molly 需要关闭以更改应用图标和名称。通知将始终显示默认的 Molly 图标和名称。</string>
     <!-- Visible warning label for the limitations of changing the app icon with learn more call to action. -->
-    <string name="preferences__app_icon_warning_learn_more">请选择一个应用图标和名称，这将显示在您手机的主屏幕和应用程序抽屉中。通知将始终显示默认的 Signal 图标和名称。了解详情</string>
+    <string name="preferences__app_icon_warning_learn_more">请选择一个应用图标和名称，这将显示在您手机的主屏幕和应用程序抽屉中。通知将始终显示默认的 Molly 图标和名称。了解详情</string>
     <!-- Visible warning label for the limitations of changing the app icon. -->
     <string name="preferences__app_icon_warning">应用图标和名称将显示在主屏幕和应用程序抽屉中。</string>
     <!-- Visible warning label explaining that changing the app icon and name does not affect notifications. -->
-    <string name="preferences__app_icon_notification_warning">通知将始终显示默认的 Signal 图标和名称。</string>
+    <string name="preferences__app_icon_notification_warning">通知将始终显示默认的 Molly 图标和名称。</string>
     <!--Call to action to get more information about the limitations of the change app icon functionality. -->
     <string name="preferences__app_icon_learn_more">了解详情</string>
     <!--Text description of the app icon option for visually impaired users. -->
@@ -4226,13 +4226,8 @@
     <string name="HelpSettingsFragment__version">版本</string>
     <string name="HelpSettingsFragment__debug_log">调试日志</string>
     <string name="HelpSettingsFragment__terms_amp_privacy_policy">条款和隐私政策</string>
-<<<<<<< HEAD
     <string name="HelpFragment__copyright_signal_messenger">版权所有 Molly Messenger</string>
-  <!-- Removed by excludeNonTranslatables <string name="HelpFragment__licenced_under_the_gplv3">根据 GPLv3 授权许可</string> -->
-=======
-    <string name="HelpFragment__copyright_signal_messenger">版权所有 Signal Messenger</string>
     <string name="HelpFragment__licenced_under_the_agplv3">根据 GNU AGPLv3 授权许可</string>
->>>>>>> 29ffed21
 
     <!-- DataAndStorageSettingsFragment -->
     <string name="DataAndStorageSettingsFragment__media_quality">媒体质量</string>
