<?xml version="1.0" encoding="UTF-8"?>
<!-- smartling.instruction_comments_enabled = on -->
<resources>
  <!-- Removed by excludeNonTranslatables <string name="app_name" translatable="false">Signal</string> -->

  <!-- Removed by excludeNonTranslatables <string name="install_url" translatable="false">https://signal.org/install</string> -->
  <!-- Removed by excludeNonTranslatables <string name="donate_url" translatable="false">https://signal.org/donate</string> -->
  <!-- Removed by excludeNonTranslatables <string name="backup_support_url" translatable="false">https://support.signal.org/hc/articles/360007059752</string> -->
  <!-- Removed by excludeNonTranslatables <string name="transfer_support_url" translatable="false">https://support.signal.org/hc/articles/360007059752</string> -->
  <!-- Removed by excludeNonTranslatables <string name="support_center_url" translatable="false">https://support.signal.org/</string> -->
  <!-- Removed by excludeNonTranslatables <string name="terms_and_privacy_policy_url" translatable="false">https://signal.org/legal</string> -->
  <!-- Removed by excludeNonTranslatables <string name="google_pay_url" translatable="false">https://pay.google.com</string> -->
  <!-- Removed by excludeNonTranslatables <string name="donation_decline_code_error_url" translatable="false">https://support.signal.org/hc/articles/4408365318426#errors</string> -->
  <!-- Removed by excludeNonTranslatables <string name="sms_export_url" translatable="false">https://support.signal.org/hc/articles/360007321171</string> -->
  <!-- Removed by excludeNonTranslatables <string name="signal_me_username_url" translatable="false">https://signal.me/#u/%1$s</string> -->
  <!-- Removed by excludeNonTranslatables <string name="username_support_url" translatable="false">https://support.signal.org/hc/articles/5389476324250</string> -->
  <!-- Removed by excludeNonTranslatables <string name="export_account_data_url" translatable="false">https://support.signal.org/hc/articles/5538911756954</string> -->
  <!-- Removed by excludeNonTranslatables <string name="pending_transfer_url" translatable="false">https://support.signal.org/hc/articles/360031949872#pending</string> -->
  <!-- Removed by excludeNonTranslatables <string name="donate_faq_url" translatable="false">https://support.signal.org/hc/articles/360031949872#donate</string> -->

    <string name="yes">是</string>
    <string name="no">否</string>
    <string name="delete">删除</string>
    <string name="please_wait">请稍候…</string>
    <string name="save">保存</string>
    <string name="note_to_self">备忘录</string>

    <!-- Alternate label for the Signal Application in the device\'s home screen launcher, as in a weather/climate application. -->
    <string name="app_icon_label_weather">天气</string>
    <!-- Alternate label for the Signal Application in the device\'s home screen launcher, as in a note-taking application.-->
    <string name="app_icon_label_notes">笔记</string>
    <!-- Alternate label for the Signal Application in the device\'s home screen launcher, as in a news/journalism application. -->
    <string name="app_icon_label_news">新闻</string>
    <!-- Alternate label for the Signal Application in the device\'s home screen launcher, as in waves of the ocean. -->
    <string name="app_icon_label_waves">波浪</string>

    <!-- AlbumThumbnailView -->
  <!-- Removed by excludeNonTranslatables <string name="AlbumThumbnailView_plus" translatable="false">\+%d</string> -->

    <!-- ApplicationMigrationActivity -->
    <string name="ApplicationMigrationActivity__signal_is_updating">Molly 正在更新…</string>

    <!-- ApplicationPreferencesActivity -->
    <string name="ApplicationPreferenceActivity_you_havent_set_a_passphrase_yet">您尚未设置密码！</string>
    <string name="ApplicationPreferencesActivity_disable_passphrase">禁用密码？</string>
    <string name="ApplicationPreferencesActivity_this_will_permanently_unlock_signal_and_message_notifications">这将永久解锁 Molly 和消息通知。</string>
    <string name="ApplicationPreferencesActivity_disable">禁用</string>
    <string name="ApplicationPreferencesActivity_disable_signal_messages_and_calls">禁用 Molly 消息和呼叫？</string>
    <string name="ApplicationPreferencesActivity_disable_signal_messages_and_calls_by_unregistering">从服务器注销将禁用 Molly 消息和呼叫。如果以后想要使用这些功能，那么需使用手机号码重新注册。</string>
    <string name="ApplicationPreferencesActivity_error_connecting_to_server">连接服务出错！</string>
    <string name="ApplicationPreferencesActivity_pins_are_required_for_registration_lock">PIN 对于注册锁定是必需的。如需禁用 PIN，请先禁用注册锁定。</string>
    <string name="ApplicationPreferencesActivity_pin_created">PIN 已创建。</string>
    <string name="ApplicationPreferencesActivity_pin_disabled">已禁用 PIN。</string>
    <string name="ApplicationPreferencesActivity_record_payments_recovery_phrase">记下付款恢复短语</string>
    <string name="ApplicationPreferencesActivity_record_phrase">记下短语</string>
    <string name="ApplicationPreferencesActivity_before_you_can_disable_your_pin">在禁用 PIN 码之前，务必记下付款恢复短语，以确保可恢复您的付款帐户。</string>

    <!-- NumericKeyboardView -->
  <!-- Removed by excludeNonTranslatables <string name="NumericKeyboardView__1" translatable="false">1</string> -->
  <!-- Removed by excludeNonTranslatables <string name="NumericKeyboardView__2" translatable="false">2</string> -->
  <!-- Removed by excludeNonTranslatables <string name="NumericKeyboardView__3" translatable="false">3</string> -->
  <!-- Removed by excludeNonTranslatables <string name="NumericKeyboardView__4" translatable="false">4</string> -->
  <!-- Removed by excludeNonTranslatables <string name="NumericKeyboardView__5" translatable="false">5</string> -->
  <!-- Removed by excludeNonTranslatables <string name="NumericKeyboardView__6" translatable="false">6</string> -->
  <!-- Removed by excludeNonTranslatables <string name="NumericKeyboardView__7" translatable="false">7</string> -->
  <!-- Removed by excludeNonTranslatables <string name="NumericKeyboardView__8" translatable="false">8</string> -->
  <!-- Removed by excludeNonTranslatables <string name="NumericKeyboardView__9" translatable="false">9</string> -->
  <!-- Removed by excludeNonTranslatables <string name="NumericKeyboardView__0" translatable="false">0</string> -->
    <!-- Back button on numeric keyboard -->
    <string name="NumericKeyboardView__backspace">退格键</string>

    <!-- DraftDatabase -->
    <string name="DraftDatabase_Draft_image_snippet">（图片）</string>
    <string name="DraftDatabase_Draft_audio_snippet">（音频）</string>
    <string name="DraftDatabase_Draft_video_snippet">（视频）</string>
    <string name="DraftDatabase_Draft_location_snippet">(位置)</string>
    <string name="DraftDatabase_Draft_quote_snippet">(回复)</string>
    <string name="DraftDatabase_Draft_voice_note">（语音消息）</string>

    <!-- AttachmentKeyboard -->
    <string name="AttachmentKeyboard_gallery">相册</string>
    <string name="AttachmentKeyboard_file">文件</string>
    <string name="AttachmentKeyboard_contact">联系人</string>
    <string name="AttachmentKeyboard_location">位置</string>
    <string name="AttachmentKeyboard_Signal_needs_permission_to_show_your_photos_and_videos">Molly 需相应权限以显示图片和视频。</string>
    <string name="AttachmentKeyboard_give_access">给予权限</string>
    <string name="AttachmentKeyboard_payment">付款</string>

    <!-- AttachmentManager -->
    <string name="AttachmentManager_cant_open_media_selection">未找到选择媒体的应用。</string>
    <string name="AttachmentManager_signal_requires_the_external_storage_permission_in_order_to_attach_photos_videos_or_audio">Molly 需“存储”权限，来发送图片、视频和音频，但该权限已永久禁用。请访问应用设置菜单，选择“权限”并启用“存储”。</string>
    <string name="AttachmentManager_signal_requires_contacts_permission_in_order_to_attach_contact_information">Molly 需“通讯录”权限，来发送通讯录信息，但是该权限已永久禁用。请访问应用设置菜单，选择“权限”并启用“通讯录”。</string>
    <string name="AttachmentManager_signal_requires_location_information_in_order_to_attach_a_location">Molly 需“位置”权限，来发送位置信息，但是该权限已永久禁用。请访问应用设置菜单，选择“权限”并启用“位置”。</string>
    <!-- Alert dialog title to show the recipient has not activated payments -->
    <string name="AttachmentManager__not_activated_payments">%1$s还未激活付款 </string>
    <!-- Alert dialog description to send the recipient a request to activate payments -->
    <string name="AttachmentManager__request_to_activate_payments">要给对方发送激活付款请求吗？</string>
    <!-- Alert dialog button to send request -->
    <string name="AttachmentManager__send_request">发送请求</string>
    <!-- Alert dialog button to cancel dialog -->
    <string name="AttachmentManager__cancel">取消</string>

    <!-- AttachmentUploadJob -->
    <string name="AttachmentUploadJob_uploading_media">上传媒体中…</string>
    <string name="AttachmentUploadJob_compressing_video_start">压缩视频中…</string>

    <!-- BackgroundMessageRetriever -->
    <string name="BackgroundMessageRetriever_checking_for_messages">正在检查消息…</string>

    <!-- Fcm notifications -->
    <!-- Notification we show when there may be messages for you, but we cannot connect to the server to check -->
    <string name="FcmFetchManager__you_may_have_messages">您有新的消息</string>

    <!-- BlockedUsersActivity -->
    <string name="BlockedUsersActivity__blocked_users">已屏蔽的用户</string>
    <string name="BlockedUsersActivity__add_blocked_user">添加屏蔽用户</string>
    <string name="BlockedUsersActivity__blocked_users_will">被屏蔽的用户将无法向您发起通话或发送消息。</string>
    <string name="BlockedUsersActivity__no_blocked_users">无屏蔽用户</string>
    <string name="BlockedUsersActivity__block_user">要屏蔽用户吗？</string>
    <string name="BlockedUserActivity__s_will_not_be_able_to">“%1$s”将无法呼叫您或向您发送消息。</string>
    <string name="BlockedUsersActivity__block">屏蔽</string>

    <!-- CreditCardFragment -->
    <!-- Title of fragment -->
    <string name="CreditCardFragment__credit_or_debit_card">信用卡或借记卡</string>
    <!-- Explanation of how to fill in the form and a note about pii, displayed above the credit card text fields -->
    <string name="CreditCardFragment__enter_your_card_details">请输入您的卡片信息。Signal 不会收集或储存您的个人信息。</string>
    <!-- Displayed as a hint in the card number text field -->
    <string name="CreditCardFragment__card_number">卡号</string>
    <!-- Displayed as a hint in the card expiry text field -->
    <string name="CreditCardFragment__mm_yy">MM/YY</string>
    <!-- Displayed as a hint in the card cvv text field -->
    <string name="CreditCardFragment__cvv">CVV</string>
    <!-- Error displayed under the card number text field when there is an invalid card number entered -->
    <string name="CreditCardFragment__invalid_card_number">卡号无效</string>
    <!-- Error displayed under the card expiry text field when the card is expired -->
    <string name="CreditCardFragment__card_has_expired">卡片已过期</string>
    <!-- Error displayed under the card cvv text field when the cvv is too short -->
    <string name="CreditCardFragment__code_is_too_short">代码太短</string>
    <!-- Error displayed under the card cvv text field when the cvv is too long -->
    <string name="CreditCardFragment__code_is_too_long">代码太长</string>
    <!-- Error displayed under the card cvv text field when the cvv is invalid -->
    <string name="CreditCardFragment__invalid_code">代码无效</string>
    <!-- Error displayed under the card expiry text field when the expiry month is invalid -->
    <string name="CreditCardFragment__invalid_month">月份无效</string>
    <!-- Error displayed under the card expiry text field when the expiry is missing the year -->
    <string name="CreditCardFragment__year_required">年份为必填项</string>
    <!-- Error displayed under the card expiry text field when the expiry year is invalid -->
    <string name="CreditCardFragment__invalid_year">年份无效</string>
    <!-- Button label to confirm credit card input and proceed with one-time payment -->
    <string name="CreditCardFragment__donate_s">捐款 %1$s</string>
    <!-- Button label to confirm credit card input and proceed with subscription payment -->
    <string name="CreditCardFragment__donate_s_month">捐款 %1$s/月</string>

    <!-- OneTimeDonationPreference -->
    <!-- Preference title with placeholder for amount. -->
    <string name="OneTimeDonationPreference__one_time_s">单次捐款 %1$s</string>
    <!-- Preference subtitle when donation is pending -->
    <string name="OneTimeDonationPreference__donation_pending">捐款待处理</string>
    <!-- Preference subtitle when donation is processing -->
    <string name="OneTimeDonationPreference__donation_processing">捐款处理中</string>

    <!-- BlockUnblockDialog -->
    <string name="BlockUnblockDialog_block_and_leave_s">要屏蔽并离开%1$s吗?</string>
    <string name="BlockUnblockDialog_block_s">要屏蔽%1$s吗?</string>
    <string name="BlockUnblockDialog_you_will_no_longer_receive_messages_or_updates">您将不再收到来自此群组的信息或更新，同时成员将无法再将您加入此群组。</string>
    <string name="BlockUnblockDialog_group_members_wont_be_able_to_add_you">群组成员将无法再次将您添加到此群组。</string>
    <string name="BlockUnblockDialog_group_members_will_be_able_to_add_you">组成员将能够再次将您添加到此组。</string>
    <!-- Text that is shown when unblocking a Signal contact -->
    <string name="BlockUnblockDialog_you_will_be_able_to_call_and_message_each_other">您将能与之通话和发消息，同时分享您的昵称和头像。</string>
    <!-- Text that is shown when unblocking an SMS contact -->
    <string name="BlockUnblockDialog_you_will_be_able_to_message_each_other">您将可以互相发送消息。</string>
    <string name="BlockUnblockDialog_blocked_people_wont_be_able_to_call_you_or_send_you_messages">被屏蔽的用户无法向您发起通话或给您发送消息。</string>
    <string name="BlockUnblockDialog_blocked_people_wont_be_able_to_send_you_messages">被屏蔽的用户无法给您发送消息。</string>
    <!-- Message shown on block dialog when blocking the Signal release notes recipient -->
    <string name="BlockUnblockDialog_block_getting_signal_updates_and_news">阻止获取 Signal 的更新和新闻。</string>
    <!-- Message shown on unblock dialog when unblocking the Signal release notes recipient -->
    <string name="BlockUnblockDialog_resume_getting_signal_updates_and_news">恢复接收 Signal 更新和新闻。</string>
    <string name="BlockUnblockDialog_unblock_s">要取消屏蔽%1$s吗?</string>
    <string name="BlockUnblockDialog_block">屏蔽</string>
    <string name="BlockUnblockDialog_block_and_leave">屏蔽并离开</string>
    <!-- Dialog button label to report as spam and block the person -->
    <string name="BlockUnblockDialog_report_spam_and_block">举报和屏蔽</string>
    <!-- Dialog title for reporting spam -->
    <string name="BlockUnblockDialog_report_spam_title">要举报垃圾消息吗？</string>
    <!-- Dialog button to report as spam only -->
    <string name="BlockUnblockDialog_report_spam">举报垃圾消息</string>
    <!-- Dialog message when reporting spam of an individual (1:1 conversation) -->
    <string name="BlockUnblockDialog_report_spam_description">Signal 将会通知此用户，其可能发送了垃圾消息。Signal 无法看到任何聊天的内容。</string>
    <!-- Dialog message when reporting spam of a group and we can determine the group member that invited you, placeholder is a name -->
    <string name="BlockUnblockDialog_report_spam_group_named_adder">Signal 将会给邀请您加入群组的%1$s发送通知，告知其可能发送了垃圾消息。Signal 无法看到任何聊天的内容。</string>
    <!-- Dialog message when reporting spam of a group and we cannot determine the group member that invited you -->
    <string name="BlockUnblockDialog_report_spam_group_unknown_adder">Signal 将会给邀请您加入群组的用户发送通知，告知其可能发送了垃圾消息。Signal 无法看到任何聊天的内容。</string>

    <!-- BucketedThreadMedia -->
    <string name="BucketedThreadMedia_Today">今天</string>
    <string name="BucketedThreadMedia_Yesterday">昨天</string>
    <string name="BucketedThreadMedia_This_week">本周</string>
    <string name="BucketedThreadMedia_This_month">本月</string>
    <string name="BucketedThreadMedia_Large">大</string>
    <string name="BucketedThreadMedia_Medium">中</string>
    <string name="BucketedThreadMedia_Small">小</string>

    <!-- CameraFragment -->
    <!-- Toasted when user device does not support video recording -->
    <string name="CameraFragment__video_recording_is_not_supported_on_your_device">您的设备不支持视频录制</string>

    <!-- CameraXFragment -->
    <string name="CameraXFragment_tap_for_photo_hold_for_video">点击拍照，长按录像</string>
    <string name="CameraXFragment_capture_description">拍照</string>
    <string name="CameraXFragment_change_camera_description">切换相机</string>
    <string name="CameraXFragment_open_gallery_description">打开相册</string>

    <!-- CameraContacts -->
    <string name="CameraContacts_recent_contacts">最近联系人</string>
    <string name="CameraContacts_signal_contacts">Signal 联系人</string>
    <string name="CameraContacts_signal_groups">Signal 群组</string>
    <!-- A warning shown in a toast when  -->
    <plurals name="CameraContacts_you_can_share_with_a_maximum_of_n_conversations">
        <item quantity="other">您最多可与 %1$d 个聊天分享。</item>
    </plurals>
    <string name="CameraContacts_select_signal_recipients">选择 Signal 收件人</string>
    <string name="CameraContacts_no_signal_contacts">没有 Signal 联系人</string>
    <string name="CameraContacts_you_can_only_use_the_camera_button">仅可通过相机按钮来发送照片给 Signal 联系人。 </string>
    <string name="CameraContacts_cant_find_who_youre_looking_for">未找到联系人？</string>
    <string name="CameraContacts_invite_a_contact_to_join_signal">邀请联系人加入 Molly</string>
    <string name="CameraContacts__menu_search">搜索</string>

    <!-- Censorship Circumvention Megaphone -->
    <!-- Title for an alert that shows at the bottom of the chat list letting people know that circumvention is no longer needed -->
    <string name="CensorshipCircumventionMegaphone_turn_off_censorship_circumvention">要关闭审查规避吗？</string>
    <!-- Body for an alert that shows at the bottom of the chat list letting people know that circumvention is no longer needed -->
    <string name="CensorshipCircumventionMegaphone_you_can_now_connect_to_the_signal_service">您现在可以直接连接 Signal 服务，获取更佳的体验。</string>
    <!-- Action to prompt the user to disable circumvention since it is no longer needed -->
    <string name="CensorshipCircumventionMegaphone_turn_off">关闭</string>
    <!-- Action to prompt the user to dismiss the alert at the bottom of the chat list -->
    <string name="CensorshipCircumventionMegaphone_no_thanks">不，谢谢。</string>

    <!-- ClientDeprecatedActivity -->
    <string name="ClientDeprecatedActivity_update_signal">升级 Molly</string>
    <string name="ClientDeprecatedActivity_this_version_of_the_app_is_no_longer_supported">此版本 Signal 已过期，升级到最新版本后才能收发消息。</string>
    <string name="ClientDeprecatedActivity_update">更新</string>
    <string name="ClientDeprecatedActivity_dont_update">不要更新</string>
    <string name="ClientDeprecatedActivity_warning">警告</string>
    <string name="ClientDeprecatedActivity_your_version_of_signal_has_expired_you_can_view_your_message_history">您的 Signal 版本已过期，目前您只能查看消息记录，并且在升级 Signal 后才能收发消息。</string>

    <!-- CommunicationActions -->
    <string name="CommunicationActions_no_browser_found">未找到网页浏览器。</string>
    <string name="CommunicationActions_send_email">发送邮件</string>
    <string name="CommunicationActions_a_cellular_call_is_already_in_progress">手机通话正在进行。</string>
    <string name="CommunicationActions_start_voice_call">发起语音通话？</string>
    <string name="CommunicationActions_cancel">取消</string>
    <string name="CommunicationActions_call">呼叫</string>
    <string name="CommunicationActions_insecure_call">不安全的通话</string>
    <string name="CommunicationActions_carrier_charges_may_apply">运营商可能会收取额外的费用。 您呼叫的号码未在Signal中注册。 该呼叫将通过您的移动运营商发出，而不是通过互联网发出。</string>
    <string name="CommunicationActions_cant_join_call">无法加入通话</string>
    <string name="CommunicationActions_this_call_link_is_no_longer_valid">此通话链接已失效。</string>
    <!-- Title on dialog when call link url cannot be parsed -->
    <string name="CommunicationActions_invalid_link">无效链接</string>
    <!-- Message on dialog when call link url cannot be parsed -->
    <string name="CommunicationActions_this_is_not_a_valid_call_link">这不是一个有效的通话链接，加入前请确保链接完整正确。</string>

    <!-- ConfirmIdentityDialog -->

    <!-- ContactsCursorLoader -->
    <string name="ContactsCursorLoader_recent_chats">最近对话</string>
    <string name="ContactsCursorLoader_contacts">联系人</string>
    <string name="ContactsCursorLoader_groups">群组</string>
    <!-- Contact search header for individuals who the user has not started a conversation with but is in a group with -->
    <string name="ContactsCursorLoader_group_members">群组成员</string>
    <!-- Label for my stories when selecting who to send media to -->
    <string name="ContactsCursorLoader_my_stories">我的动态</string>
    <!-- Text for a button that brings up a bottom sheet to create a new story. -->
    <string name="ContactsCursorLoader_new">新建</string>
    <!-- Header for conversation search section labeled "Chats" -->
    <string name="ContactsCursorLoader__chats">聊天</string>
    <!-- Header for conversation search section labeled "Messages" -->
    <string name="ContactsCursorLoader__messages">消息</string>

    <!-- ContactsDatabase -->
    <string name="ContactsDatabase_message_s">消息 %1$s</string>
    <string name="ContactsDatabase_signal_call_s">Signal 呼叫 %1$s</string>

    <!-- ContactNameEditActivity -->
    <!-- Toolbar title for contact name edit activity -->
    <string name="ContactNameEditActivity_given_name">名</string>
    <string name="ContactNameEditActivity_family_name">姓</string>
    <string name="ContactNameEditActivity_prefix">前缀</string>
    <string name="ContactNameEditActivity_suffix">后缀</string>
    <string name="ContactNameEditActivity_middle_name">中间名</string>

    <!-- ContactShareEditActivity -->
    <!-- ContactShareEditActivity toolbar title -->
    <string name="ContactShareEditActivity__send_contact">发送联系人</string>
    <string name="ContactShareEditActivity_type_home">家庭</string>
    <string name="ContactShareEditActivity_type_mobile">手机</string>
    <string name="ContactShareEditActivity_type_work">工作</string>
    <string name="ContactShareEditActivity_type_missing">其他</string>
    <string name="ContactShareEditActivity_invalid_contact">所选联系人无效</string>
    <!-- Content descrption for name edit button on contact share edit activity -->
    <string name="ContactShareEditActivity__edit_name">编辑名称</string>
    <!-- Content description for user avatar in edit activity -->
    <string name="ContactShareEditActivity__avatar">头像</string>

    <!-- ConversationItem -->
    <string name="ConversationItem_error_not_sent_tap_for_details">未发送，点击查看详情</string>
    <string name="ConversationItem_error_partially_not_delivered">仅部分人收到消息，点击查看详情</string>
    <string name="ConversationItem_error_network_not_delivered">发送失败</string>
    <string name="ConversationItem_group_action_left">%1$s 已经离开该群组。</string>
    <string name="ConversationItem_send_paused">发送已暂停</string>
    <string name="ConversationItem_click_to_approve_unencrypted">发送失败，点击使用不安全的方式发送</string>
    <string name="ConversationItem_click_to_approve_unencrypted_sms_dialog_title">使用未加密的短信？</string>
    <string name="ConversationItem_click_to_approve_unencrypted_mms_dialog_title">使用未加密的彩信？</string>
    <string name="ConversationItem_click_to_approve_unencrypted_dialog_message">由于对方已不再使用 Signal，该消息<b>不是</b>加密的。\n\n是否发送不安全消息？</string>
    <string name="ConversationItem_unable_to_open_media">未找到可打开该媒体的应用。</string>
    <string name="ConversationItem_copied_text">已复制 %1$s</string>
    <string name="ConversationItem_from_s">来自 %1$s</string>
    <string name="ConversationItem_to_s">发至 %1$s</string>
    <string name="ConversationItem_read_more">  查看更多</string>
    <string name="ConversationItem_download_more">  下载更多</string>
    <string name="ConversationItem_pending">  待处理</string>
    <string name="ConversationItem_this_message_was_deleted">消息已删除。</string>
    <string name="ConversationItem_you_deleted_this_message">您删除了此消息。</string>
    <!-- Dialog error message shown when user can\'t download a message from someone else due to a permanent failure (e.g., unable to decrypt), placeholder is other\'s name -->
    <string name="ConversationItem_cant_download_message_s_will_need_to_send_it_again">无法下载消息。%1$s需要重发一遍。</string>
    <!-- Dialog error message shown when user can\'t download an image message from someone else due to a permanent failure (e.g., unable to decrypt), placeholder is other\'s name -->
    <string name="ConversationItem_cant_download_image_s_will_need_to_send_it_again">无法下载图片。%1$s需要重发一遍。</string>
    <!-- Dialog error message shown when user can\'t download a video message from someone else due to a permanent failure (e.g., unable to decrypt), placeholder is other\'s name -->
    <string name="ConversationItem_cant_download_video_s_will_need_to_send_it_again">无法下载视频。%1$s需要重发一遍。</string>
    <!-- Dialog error message shown when user can\'t download a their own message via a linked device due to a permanent failure (e.g., unable to decrypt) -->
    <string name="ConversationItem_cant_download_message_you_will_need_to_send_it_again">无法下载消息。您需要重发一遍。</string>
    <!-- Dialog error message shown when user can\'t download a their own image message via a linked device due to a permanent failure (e.g., unable to decrypt) -->
    <string name="ConversationItem_cant_download_image_you_will_need_to_send_it_again">无法下载图片。您需要重发一遍。</string>
    <!-- Dialog error message shown when user can\'t download a their own video message via a linked device due to a permanent failure (e.g., unable to decrypt) -->
    <string name="ConversationItem_cant_download_video_you_will_need_to_send_it_again">无法下载视频。您需要重发一遍。</string>
    <!-- Display as the timestamp footer in a message bubble in a conversation when a message has been edited. The timestamp represents a message that has been edited within the last minute. -->
    <string name="ConversationItem_edited_now_timestamp_footer">刚刚编辑</string>
    <!-- Display as the timestamp footer in a message bubble in a conversation when a message has been edited. This is displayed when the edit has occurred between 1-59 minutes ago. -->
    <string name="ConversationItem_edited_relative_timestamp_footer">已编辑 %1$s</string>
    <!-- Display as the timestamp footer in a message bubble in a conversation when a message has been edited. This is displayed when the edit occurred at least 1 hour ago. -->
    <string name="ConversationItem_edited_absolute_timestamp_footer">已编辑 %1$s</string>
    <!-- Displayed if the link preview in the conversation item is for a call link call -->
    <string name="ConversationItem__join_call">加入通话</string>

    <!-- ConversationActivity -->
    <string name="ConversationActivity_add_attachment">添加附件</string>
    <!-- Accessibility text associated with image button to send an edited message. -->
    <string name="ConversationActivity_send_edit">发送已编辑消息</string>
    <string name="ConversationActivity_compose_message">撰写消息</string>
    <string name="ConversationActivity_sorry_there_was_an_error_setting_your_attachment">抱歉，设置附件时出现错误。</string>
    <string name="ConversationActivity_recipient_is_not_a_valid_sms_or_email_address_exclamation">收件人不是有效的短信或电子邮件地址！</string>
    <string name="ConversationActivity_message_is_empty_exclamation">消息为空！</string>
    <string name="ConversationActivity_group_members">群组成员</string>
    <!-- Warning dialog text shown to user if they try to send a message edit that is too old where %1$d is replaced with the amount of hours, e.g. 3 -->
    <plurals name="ConversationActivity_edit_message_too_old">
        <item quantity="other">您只能在发送此消息的 %1$d以内进行编辑。</item>
    </plurals>
    <!-- Warning dialog text shown to user if they try to edit a message too many times. Where %1$d is replaced with the number of edits -->
    <plurals name="ConversationActivity_edit_message_too_many_edits">
        <item quantity="other">此消息只能应用 %1$d 次编辑。</item>
    </plurals>

    <string name="ConversationActivity_invalid_recipient">无效收件人！</string>
    <string name="ConversationActivity_added_to_home_screen">已添加到主屏幕</string>
    <string name="ConversationActivity_calls_not_supported">呼叫不支持</string>
    <string name="ConversationActivity_this_device_does_not_appear_to_support_dial_actions">该设备看起来不支持拨号操作。</string>
    <string name="ConversationActivity_transport_insecure_sms">不安全短信</string>
    <!-- A title for the option to send an SMS with a placeholder to put the name of their SIM card -->
    <string name="ConversationActivity_transport_insecure_sms_with_sim">不安全的短信（%1$s）</string>
    <string name="ConversationActivity_transport_insecure_mms">不安全彩信</string>
    <!-- A title for the option to send an SMS with a placeholder to put the name of their SIM card -->
    <string name="ConversationActivity_transport_signal">发送 Signal 消息</string>
    <!-- The content description for button to send a message in a conversation -->
    <string name="ConversationActivity_send_message_content_description">发送消息</string>
    <string name="ConversationActivity_lets_switch_to_signal">用 Molly 来聊天吧 %1$s</string>
    <string name="ConversationActivity_specify_recipient">请选择联系人</string>
    <string name="ConversationActivity_attachment_exceeds_size_limits">附件超过当前消息类型的大小限制。</string>
    <string name="ConversationActivity_unable_to_record_audio">无法录音！</string>
    <string name="ConversationActivity_you_cant_send_messages_to_this_group">您已不是此群组成员，不能向其发送消息。</string>
    <string name="ConversationActivity_only_s_can_send_messages">只有 %1$s 可发送消息。</string>
    <string name="ConversationActivity_admins">管理员</string>
    <string name="ConversationActivity_message_an_admin">给管理人发消息</string>
    <string name="ConversationActivity_cant_start_group_call">无法开启群组通话</string>
    <string name="ConversationActivity_only_admins_of_this_group_can_start_a_call">只有该群组的管理员可发起通话。</string>
    <string name="ConversationActivity_there_is_no_app_available_to_handle_this_link_on_your_device">你的设备上没有处理该链接的应用。</string>
    <string name="ConversationActivity_your_request_to_join_has_been_sent_to_the_group_admin">您的入群申请已发送给群组管理员，您将在管理员作出决定后收到通知。</string>
    <string name="ConversationActivity_cancel_request">撤回申请</string>

    <string name="ConversationActivity_to_send_audio_messages_allow_signal_access_to_your_microphone">如需发送语音，请允许 Molly 使用麦克风。</string>
    <string name="ConversationActivity_signal_requires_the_microphone_permission_in_order_to_send_audio_messages">Molly 需“麦克风”权限，来发送音频，但该权限已永久禁用。请访问应用设置菜单，选择“权限”并启用“麦克风”。</string>
    <string name="ConversationActivity_signal_needs_the_microphone_and_camera_permissions_in_order_to_call_s">Molly 需“麦克风”和“相机”权限，来呼叫 %1$s，但这些权限已永久禁用。请访问应用设置菜单，选择“权限”并启用“麦克风”和“相机”。</string>
    <string name="ConversationActivity_to_capture_photos_and_video_allow_signal_access_to_the_camera">要拍照或录像，请允许 Molly 访问相机。</string>
    <string name="ConversationActivity_signal_needs_the_camera_permission_to_take_photos_or_video">Molly 需“相机”权限，来拍摄图片或视频，但该权限已永久禁用。请访问应用设置菜单，选择“权限”并启用“相机”。</string>
    <string name="ConversationActivity_signal_needs_camera_permissions_to_take_photos_or_video">Molly 需要相机权限以拍摄照片或视频</string>
    <string name="ConversationActivity_enable_the_microphone_permission_to_capture_videos_with_sound">开启麦克风权限以录制有声视频。</string>
    <string name="ConversationActivity_signal_needs_the_recording_permissions_to_capture_video">Molly 需“麦克风”权限，来录制视频，但该权限已永久禁用。请访问应用设置菜单，选择“权限”并启用“麦克风”。</string>
    <string name="ConversationActivity_signal_needs_recording_permissions_to_capture_video">Molly 需要麦克风权限以录制视频。</string>

    <string name="ConversationActivity_quoted_contact_message">%1$s %2$s</string>
    <string name="ConversationActivity_no">否</string>
    <string name="ConversationActivity_search_position">%1$d / %2$d 匹配</string>
    <string name="ConversationActivity_no_results">无结果</string>

    <string name="ConversationActivity_sticker_pack_installed">已安装表情包</string>
    <string name="ConversationActivity_new_say_it_with_stickers">新功能！可以发表情啦！</string>

    <string name="ConversationActivity_cancel">取消</string>
    <string name="ConversationActivity_delete_conversation">要删除聊天吗？</string>
    <string name="ConversationActivity_delete_and_leave_group">删除和离开群组?</string>
    <string name="ConversationActivity_this_conversation_will_be_deleted_from_all_of_your_devices">此操作将从您的所有设备上删除此聊天。</string>
    <string name="ConversationActivity_you_will_leave_this_group_and_it_will_be_deleted_from_all_of_your_devices">你将离开这个组，它将从你所有的设备中删除。</string>
    <string name="ConversationActivity_delete">删除</string>
    <string name="ConversationActivity_delete_and_leave">删除并离开</string>
    <string name="ConversationActivity__to_call_s_signal_needs_access_to_your_microphone">Molly 需要访问您的麦克风来呼叫 %1$s</string>


    <string name="ConversationActivity_join">加入</string>
    <string name="ConversationActivity_full">已满</string>

    <string name="ConversationActivity_error_sending_media">媒体发送失败</string>

    <!-- Message shown when opening an MMS group conversation with SMS disabled and there are no exported messages -->
    <string name="ConversationActivity__sms_messaging_is_no_longer_supported">Signal 不再支持短信消息服务。</string>
    <!-- Message shown when opening an SMS conversation with SMS disabled and there are no exported messages -->
    <string name="ConversationActivity__sms_messaging_is_no_longer_supported_in_signal_invite_s_to_to_signal_to_keep_the_conversation_here">Signal 不再支持短信消息服务。您可以邀请%1$s加入 Signal，在这里进行对话。</string>
    <!-- Action button shown when opening an SMS conversation with SMS disabled and there are no exported messages -->
    <string name="ConversationActivity__invite_to_signal">邀请使用 Molly</string>
    <!-- Snackbar message shown after dismissing the full screen sms export megaphone indicating we\'ll do it again soon -->
    <string name="ConversationActivity__you_will_be_reminded_again_soon">我们将会很快再次提醒您。</string>

    <!-- Title for dialog shown when first sending formatted text -->
    <string name="SendingFormattingTextDialog_title">发送格式文本</string>
    <!-- Message for dialog shown when first sending formatted text -->
    <string name="SendingFormattingTextDialog_message">有些会员使用的 Signal 版本不支持格式文本功能。他们将无法看到消息中的格式变化。</string>
    <!-- Button text for confirming they\'d like to send the message with formatting after seeing warning. -->
    <string name="SendingFormattingTextDialog_send_anyway_button">仍要发送</string>
    <!-- Button text for canceling sending the message with formatting after seeing warning. -->
    <string name="SendingFormattingTextDialog_cancel_send_button">取消</string>

    <!-- ConversationAdapter -->
    <plurals name="ConversationAdapter_n_unread_messages">
        <item quantity="other">%1$d 条未读消息</item>
    </plurals>

    <!-- ConversationFragment -->
    <!-- Toast text when contacts activity is not found -->
    <string name="ConversationFragment__contacts_app_not_found">找不到联系人应用。</string>
    <plurals name="ConversationFragment_delete_selected_messages">
        <item quantity="other">删除已选消息？</item>
    </plurals>
    <string name="ConversationFragment_save_to_sd_card">保存到存储？</string>
    <plurals name="ConversationFragment_saving_n_media_to_storage_warning">
        <item quantity="other">保存 %1$d 个媒体至内部存储之后，可供设备上的其他应用访问。\n\n是否继续？</item>
    </plurals>
    <plurals name="ConversationFragment_error_while_saving_attachments_to_sd_card">
        <item quantity="other">保存附件到存储时出错！</item>
    </plurals>
    <string name="ConversationFragment_unable_to_write_to_sd_card_exclamation">存储无法写入！</string>
    <plurals name="ConversationFragment_saving_n_attachments">
        <item quantity="other">正在保存 %1$d 附件</item>
    </plurals>
    <plurals name="ConversationFragment_saving_n_attachments_to_sd_card">
        <item quantity="other">正在保存 %1$d 附件到存储…</item>
    </plurals>
    <string name="ConversationFragment_pending">待处理…</string>
    <string name="ConversationFragment_push">数据 (Signal)</string>
    <string name="ConversationFragment_mms">彩信</string>
    <string name="ConversationFragment_sms">短信</string>
    <string name="ConversationFragment_deleting">删除中</string>
    <string name="ConversationFragment_deleting_messages">正在删除消息…</string>
    <string name="ConversationFragment_delete_for_me">对我删除</string>
    <string name="ConversationFragment_delete_for_everyone">对每个人删除</string>
    <!-- Dialog button for deleting one or more note-to-self messages only on this device, leaving that same message intact on other devices. -->
    <string name="ConversationFragment_delete_on_this_device">仅从此设备中删除</string>
    <!-- Dialog button for deleting one or more note-to-self messages on all linked devices. -->
    <string name="ConversationFragment_delete_everywhere">从所有设备中删除</string>
    <string name="ConversationFragment_this_message_will_be_deleted_for_everyone_in_the_conversation">此操作将对此聊天中使用较新版本 Signal 的所有成员永久删除此消息，他们将看到您删除了一条消息。</string>
    <string name="ConversationFragment_quoted_message_not_found">未找到原始消息</string>
    <string name="ConversationFragment_quoted_message_no_longer_available">原始消息已不存在</string>
    <string name="ConversationFragment_failed_to_open_message">打开消息失败</string>
    <string name="ConversationFragment_you_can_swipe_to_the_right_reply">右滑任何消息可快速回复</string>
    <string name="ConversationFragment_you_can_swipe_to_the_left_reply">左滑任何消息可快速回复</string>
    <string name="ConversationFragment_view_once_media_is_deleted_after_sending">阅后即焚媒体在发送后被删除</string>
    <string name="ConversationFragment_you_already_viewed_this_message">您已查看该消息</string>
    <string name="ConversationFragment__you_can_add_notes_for_yourself_in_this_conversation">你可在此对话中给自己做笔记，如果您关联了其它设备，新笔记将同步到其它设备上。</string>
    <string name="ConversationFragment__d_group_members_have_the_same_name">%1$d 位群组成员的名字相同。</string>
    <string name="ConversationFragment__tap_to_review">点击开始审查</string>
<<<<<<< HEAD
    <string name="ConversationFragment__review_requests_carefully">请仔细审查请求</string>
    <string name="ConversationFragment__signal_found_another_contact_with_the_same_name">Molly 碰到了一个同名的联系人。</string>
=======
    <!-- The body of a banner that can show up at the top of a chat, letting the user know that you have two contacts with the same name -->
    <string name="ConversationFragment__review_banner_body">This person has the same name as another contact</string>
>>>>>>> 5cf8242e
    <string name="ConversationFragment_contact_us">联系我们</string>
    <string name="ConversationFragment_verify">验证</string>
    <string name="ConversationFragment_not_now">稍后再说</string>
    <string name="ConversationFragment_your_safety_number_with_s_changed">您与 %1$s 的安全码已更改</string>
    <string name="ConversationFragment_your_safety_number_with_s_changed_likey_because_they_reinstalled_signal">您与 %1$s 的安全码已更改，很可能是因为他们重新安装了 Signal 或更改了设备。点击“验证”以确认新的安全码。该操作可选。</string>
    <!-- Dialog title for block group link join requests -->
    <string name="ConversationFragment__block_request">要屏蔽请求吗？</string>
    <!-- Dialog message for block group link join requests -->
    <string name="ConversationFragment__s_will_not_be_able_to_join_or_request_to_join_this_group_via_the_group_link">%1$s将无法加入群组，或通过群组链接申请加入。不过您仍然可以手动将对方加入群组。</string>
    <!-- Dialog confirm block request button -->
    <string name="ConversationFragment__block_request_button">屏蔽请求</string>
    <!-- Dialog cancel block request button -->
    <string name="ConversationFragment__cancel">取消</string>
    <!-- Message shown after successfully blocking join requests for a user -->
    <string name="ConversationFragment__blocked">已屏蔽</string>
    <!-- Action shown to allow a user to update their application because it has expired -->
    <string name="ConversationFragment__update_build">升级 Molly</string>
    <!-- Action shown to allow a user to re-register as they are no longer registered -->
    <string name="ConversationFragment__reregister_signal">重新注册 Molly</string>
    <!-- Label for a button displayed in the conversation toolbar to return to the previous screen. -->
    <string name="ConversationFragment__content_description_back_button">向后导航。</string>
    <!-- Label for a button displayed in the conversation toolbar to open the main screen of the app. -->
    <string name="ConversationFragment__content_description_launch_signal_button">打开 Molly</string>
    <!-- Dialog title shown when more than one contact in a group conversation is no longer verified -->
    <string name="ConversationFragment__no_longer_verified">验证已失效</string>
    <!-- Button shown in conversation header when in a message request state and no groups in common to show new message safety tips -->
    <string name="ConversationFragment_safety_tips">安全提示</string>
    <!-- Menu option to report spam in a conversation -->
    <string name="ConversationFragment_report_spam">举报垃圾消息</string>
    <!-- Menu option to block in a conversation -->
    <string name="ConversationFragment_block">屏蔽</string>
    <!-- Menu otpion to accept a message request in a conversation -->
    <string name="ConversationFragment_accept">接受</string>
    <!-- Menu option to delete an entire chat in a conversation -->
    <string name="ConversationFragment_delete_chat">删除聊天</string>
    <!-- Menu option to unblock in a conversation -->
    <string name="ConversationFragment_unblock">取消屏蔽</string>
    <!-- Menu option to report spam in a conversation -->
    <string name="ConversationFragment_reported_spam">已举报垃圾消息</string>
    <!-- Dialog message shown after reporting spam and tapping the conversation item -->
    <string name="ConversationFragment_reported_spam_message">Signal 已通知此用户，其可能发送了垃圾消息。Signal 无法看到任何聊天的内容。</string>
    <!-- Toast shown after reporting spam and tapping the conversation item -->
    <string name="ConversationFragment_reported_as_spam">已举报为垃圾消息</string>
    <!-- Toast shown after reporting and blocking a conversation -->
    <string name="ConversationFragment_reported_as_spam_and_blocked">已举报为垃圾消息并屏蔽</string>
    <!-- Dialog message shown after accepting a message request and tapping on options from the conversation event -->
    <string name="ConversationFragment_you_accepted_a_message_request_from_s">您接受了来自%1$s的消息请求。如果这是一个误操作，您可以选择以下任意操作。</string>

    <!-- Title of Safety Tips bottom sheet dialog -->
    <string name="SafetyTips_title">安全提示</string>
    <!-- Dialog subtitle when showign tips for a 1:1 conversation -->
    <string name="SafetyTips_subtitle_individual">接受陌生人发来的消息请求时须谨慎。需要当心的是：</string>
    <!-- Dialog subtitle when showing tips for a group conversation -->
    <string name="SafetyTips_subtitle_group">请仔细审核此请求。您的联系人或与您聊天的用户均不在此群组中。以下是一些需要注意的事项：</string>
    <!-- Button text to move to the previous tip-->
    <string name="SafetyTips_previous_tip">上一个提示</string>
    <!-- Button text to move to the next tip -->
    <string name="SafetyTips_next_tip">下一个提示</string>
    <!-- Title of tip 1 -->
    <string name="SafetyTips_tip1_title">加密货币或金钱骗局</string>
    <!-- Message of tip 1 -->
    <string name="SafetyTips_tip1_message">如有陌生人给您发送有关加密货币（如比特币）或金融投资机会的消息，请当心，这很可能是垃圾消息。</string>
    <!-- Title of tip 2 -->
    <string name="SafetyTips_tip2_title">模糊或无关消息</string>
    <!-- Message of tip 2 -->
    <string name="SafetyTips_tip2_message">垃圾消息发送者通常会以“您好”这样的简单问候吸引您的注意。当您回应后，他们可能会进一步引诱您。</string>
    <!-- Title of tip 3 -->
    <string name="SafetyTips_tip3_title">含链接的消息</string>
    <!-- Message of tip 3 -->
    <string name="SafetyTips_tip3_message">当心陌生人发来的含网站链接的消息。千万不要访问不信任的人发来的链接。</string>
    <!-- Title of tip 4 -->
    <string name="SafetyTips_tip4_title">假冒企业和机构</string>
    <!-- Message of tip 4 -->
    <string name="SafetyTips_tip4_message">请谨慎对待与您联系的企业或政府机构。涉及税务机构、快递公司等的消息有可能是垃圾消息。</string>

    <!-- Label for a button displayed in conversation list to clear the chat filter -->
    <string name="ConversationListFragment__clear_filter">清除筛选</string>
    <!-- Notice on chat list when no unread chats are available, centered on display -->
    <string name="ConversationListFragment__no_unread_chats">没有未读的聊天记录</string>
    <plurals name="ConversationListFragment_delete_selected_conversations">
        <item quantity="other">要删除选定的聊天吗？</item>
    </plurals>
    <plurals name="ConversationListFragment_this_will_permanently_delete_all_n_selected_conversations">
        <item quantity="other">这将永久删除全部 %1$d 个已选聊天。</item>
    </plurals>
    <string name="ConversationListFragment_deleting">正在删除</string>
    <plurals name="ConversationListFragment_deleting_selected_conversations">
        <item quantity="other">正在删除选定的聊天…</item>
    </plurals>
    <plurals name="ConversationListFragment_conversations_archived">
        <item quantity="other">%1$d 个聊天已存档</item>
    </plurals>
    <string name="ConversationListFragment_undo">撤消</string>
    <plurals name="ConversationListFragment_moved_conversations_to_inbox">
        <item quantity="other">已将 %1$d 个聊天移至收件箱</item>
    </plurals>
    <plurals name="ConversationListFragment_read_plural">
        <item quantity="other">标为已读</item>
    </plurals>
    <plurals name="ConversationListFragment_unread_plural">
        <item quantity="other">标为未读</item>
    </plurals>
    <string name="ConversationListFragment_pin">置顶</string>
    <string name="ConversationListFragment_unpin">取消置顶</string>
    <string name="ConversationListFragment_mute">静音</string>
    <string name="ConversationListFragment_unmute">取消静音</string>
    <string name="ConversationListFragment_select">选择</string>
    <string name="ConversationListFragment_archive">存档</string>
    <string name="ConversationListFragment_unarchive">取消存档</string>
    <string name="ConversationListFragment_delete">删除</string>
    <string name="ConversationListFragment_select_all">选择全部</string>
    <plurals name="ConversationListFragment_s_selected">
        <item quantity="other">已选择 %1$d</item>
    </plurals>

    <!-- Show in conversation list overflow menu to open selection bottom sheet -->
    <string name="ConversationListFragment__notification_profile">通知配置</string>
    <!-- Tooltip shown after you have created your first notification profile -->
    <string name="ConversationListFragment__turn_your_notification_profile_on_or_off_here">您可以在此处开启或关闭您的通知配置。</string>
    <!-- Message shown in top toast to indicate the named profile is on -->
    <string name="ConversationListFragment__s_on">%1$s 开启</string>
    <!-- -->
    <string name="ConversationListFragment_username_recovered_toast">您的二维码和链接已重置，您的用户名是%1$s</string>

    <!-- ConversationListItem -->
    <string name="ConversationListItem_key_exchange_message">密钥交换消息</string>

    <!-- ConversationListItemAction -->
    <string name="ConversationListItemAction_archived_conversations_d">已存档聊天（%1$d）</string>

    <!-- ConversationTitleView -->
    <string name="ConversationTitleView_verified">已验证</string>
    <string name="ConversationTitleView_you">您</string>

    <!-- ConversationTypingView -->
    <string name="ConversationTypingView__plus_d">+%1$d</string>

    <!-- Title for a reminder bottom sheet to users who have re-registered that they need to go back to re-link their devices. -->
    <string name="RelinkDevicesReminderFragment__relink_your_devices">重新关联您的设备</string>
    <!-- Description for a reminder bottom sheet to users who have re-registered that they need to go back to re-link their devices. -->
    <string name="RelinkDevicesReminderFragment__the_devices_you_added_were_unlinked">当您的设备注销时，您添加的设备会取消关联。请前往设置页面重新关联您的设备。</string>
    <!-- Button label for the re-link devices bottom sheet reminder to navigate to the Devices page in the settings. -->
    <string name="RelinkDevicesReminderFragment__open_settings">打开设置</string>
    <!-- Button label for the re-link devices bottom sheet reminder to dismiss the pop up. -->
    <string name="RelinkDevicesReminderFragment__later">稍后再说</string>

    <!-- CreateGroupActivity -->
    <string name="CreateGroupActivity__select_members">选择成员</string>

    <!-- CreateProfileActivity -->
    <string name="CreateProfileActivity__profile">个人资料</string>
    <string name="CreateProfileActivity_error_setting_profile_photo">设置头像出错</string>
    <string name="CreateProfileActivity_problem_setting_profile">设置个人资料出错</string>
    <string name="CreateProfileActivity_set_up_your_profile">设置个人资料</string>
    <string name="CreateProfileActivity_signal_profiles_are_end_to_end_encrypted">您的个人资料以及您对其做的更改将会对您发送消息的对象、联系人及群组可见。</string>
    <string name="CreateProfileActivity_set_avatar_description">设置头像</string>

    <!-- ProfileCreateFragment -->
    <!-- Displayed at the top of the screen and explains how profiles can be viewed. -->
    <string name="ProfileCreateFragment__profiles_are_visible_to_contacts_and_people_you_message">个人资料对您发送消息的对象、联系人及群组可见。</string>
    <!-- Title of clickable row to select phone number privacy settings -->
    <string name="ProfileCreateFragment__who_can_find_me">谁可以通过电话号码找到我？</string>

    <!-- WhoCanSeeMyPhoneNumberFragment -->
    <!-- Toolbar title for this screen -->
    <string name="WhoCanSeeMyPhoneNumberFragment__who_can_find_me_by_number">谁可以通过电话号码找到我？</string>
    <!-- Description for radio item stating anyone can see your phone number -->
    <string name="WhoCanSeeMyPhoneNumberFragment__anyone_who_has_your">知道您的手机号码的任何人均可以在 Signal 上看到您的上线状态，并可以开始跟您聊天。</string>
    <!-- Description for radio item stating no one will be able to see your phone number -->
    <string name="WhoCanSeeMyPhoneNumberFragment__nobody_will_be_able">没人能在 Signal 上看到您的上线状态，除非您给对方发送消息，或与对方有一个现有的聊天窗口。</string>

    <!-- ChooseBackupFragment -->
    <string name="ChooseBackupFragment__restore_from_backup">是否从备份进行还原？</string>
    <string name="ChooseBackupFragment__restore_your_messages_and_media">从本地备份还原消息和媒体。如果现在不进行还原，以后将无法还原。</string>
    <string name="ChooseBackupFragment__icon_content_description">通过备份图标进行还原</string>
    <string name="ChooseBackupFragment__choose_backup">选择备份</string>
    <string name="ChooseBackupFragment__learn_more">了解更多</string>
    <string name="ChooseBackupFragment__no_file_browser_available">没有可用的文件浏览器</string>

    <!-- RestoreBackupFragment -->
    <string name="RestoreBackupFragment__restore_complete">还原完成</string>
    <string name="RestoreBackupFragment__to_continue_using_backups_please_choose_a_folder">请选择文件以进行备份，新的备份将保存到该位置。</string>
    <string name="RestoreBackupFragment__choose_folder">选择文件夹</string>
    <string name="RestoreBackupFragment__not_now">稍后再说</string>
    <!-- Couldn\'t find the selected backup -->
    <string name="RestoreBackupFragment__backup_not_found">未找到备份。</string>
    <!-- Couldn\'t read the selected backup -->
    <string name="RestoreBackupFragment__backup_could_not_be_read">备份无法读取。</string>
    <!-- Backup has an unsupported file extension -->
    <string name="RestoreBackupFragment__backup_has_a_bad_extension">备份扩展名错误。</string>

    <!-- BackupsPreferenceFragment -->
    <string name="BackupsPreferenceFragment__chat_backups">聊天备份</string>
    <string name="BackupsPreferenceFragment__backups_are_encrypted_with_a_passphrase">备份通过密码加密并保存在您的设备上。</string>
    <string name="BackupsPreferenceFragment__create_backup">创建备份</string>
    <string name="BackupsPreferenceFragment__last_backup">上次备份：%1$s</string>
    <string name="BackupsPreferenceFragment__backup_folder">备份文件夹</string>
    <!-- Title for a preference item allowing the user to selected the hour of the day when their chats are backed up. -->
    <string name="BackupsPreferenceFragment__backup_time">备份时间</string>
    <string name="BackupsPreferenceFragment__verify_backup_passphrase">验证备份密码</string>
    <string name="BackupsPreferenceFragment__test_your_backup_passphrase">测试备份密码并验证是否匹配</string>
    <string name="BackupsPreferenceFragment__turn_on">开启</string>
    <string name="BackupsPreferenceFragment__turn_off">关闭</string>
    <string name="BackupsPreferenceFragment__to_restore_a_backup">"如需还原备份，请重新安装 Molly，然后打开该应用并点击“还原备份”，接着打开备份文件。%1$s"</string>
    <string name="BackupsPreferenceFragment__learn_more">了解更多</string>
    <string name="BackupsPreferenceFragment__in_progress">正在进行…</string>
    <!-- Status text shown in backup preferences when verifying a backup -->
    <string name="BackupsPreferenceFragment__verifying_backup">正在验证备份……</string>
    <string name="BackupsPreferenceFragment__d_so_far">%1$d 到目前为止…</string>
    <!-- Show percentage of completion of backup -->
    <string name="BackupsPreferenceFragment__s_so_far">目前已完成 %1$s%%…</string>
    <string name="BackupsPreferenceFragment_signal_requires_external_storage_permission_in_order_to_create_backups">Molly 需外部存储权限，来创建备份，但该权限已永久禁用。请访问应用设置菜单，选择“权限”并启用“存储”。</string>
    <!-- Title of dialog shown when picking the time to perform a chat backup -->
    <string name="BackupsPreferenceFragment__set_backup_time">设置备份时间</string>


    <!-- CustomDefaultPreference -->
    <string name="CustomDefaultPreference_using_custom">使用定制：%1$s</string>
    <string name="CustomDefaultPreference_using_default">使用默认：%1$s</string>
    <string name="CustomDefaultPreference_none">无</string>

    <!-- AvatarSelectionBottomSheetDialogFragment -->
    <string name="AvatarSelectionBottomSheetDialogFragment__taking_a_photo_requires_the_camera_permission">拍照需要相机权限。</string>
    <string name="AvatarSelectionBottomSheetDialogFragment__viewing_your_gallery_requires_the_storage_permission">查看相册需存储权限。</string>

    <!-- DateUtils -->
    <string name="DateUtils_just_now">刚刚</string>
    <string name="DateUtils_minutes_ago">%1$d 分钟</string>
    <string name="DateUtils_today">今天</string>
    <string name="DateUtils_yesterday">昨天</string>
    <!-- When scheduling a message, %1$s replaced with either today, tonight, or tomorrow. %2$s replaced with the time. e.g. Tonight at 9:00pm -->
    <string name="DateUtils_schedule_at">%1$s 于 %2$s</string>
    <!-- Used when getting a time in the future. For example, Tomorrow at 9:00pm -->
    <string name="DateUtils_tomorrow">明天</string>
    <!-- Used in the context: Tonight at 9:00pm for example. Specifically this is after 7pm -->
    <string name="DateUtils_tonight">今晚</string>

    <!-- Scheduled Messages -->
    <!-- Title for dialog that shows all the users scheduled messages for a chat -->
    <string name="ScheduledMessagesBottomSheet__schedules_messages">定时消息</string>
    <!-- Option when scheduling a message to select a specific date and time to send a message -->
    <string name="ScheduledMessages_pick_time">选择日期与时间</string>
    <!-- Title for dialog explaining to users how the scheduled messages work -->
    <string name="ScheduleMessageFTUXBottomSheet__title">定时消息</string>
    <!-- Disclaimer text for scheduled messages explaining to users that the scheduled messages will only send if connected to the internet -->
    <string name="ScheduleMessageFTUXBottomSheet__disclaimer">请确保您的设备在您设定的消息发送时间与互联网保持连接。如果当时没有可用连接，消息将在重新连接时发送。</string>
    <!-- Confirmation button text acknowledging the user understands the disclaimer -->
    <string name="ScheduleMessageFTUXBottomSheet__okay">好的</string>
    <!-- Title for dialog asking users to allow alarm permissions for scheduled messages -->
    <string name="ReenableScheduleMessagesDialogFragment_reenable_title">重新启用定时发送消息：</string>
    <!-- Title of dialog with a calendar to select the date the user wants to schedule a message. -->
    <string name="ScheduleMessageTimePickerBottomSheet__select_date_title">选择日期</string>
    <!-- Title of dialog with a clock to select the time at which the user wants to schedule a message. -->
    <string name="ScheduleMessageTimePickerBottomSheet__select_time_title">选择时间</string>
    <!-- Title of dialog that allows user to set the time and day that their message will be sent -->
    <string name="ScheduleMessageTimePickerBottomSheet__dialog_title">定时发送消息</string>
    <!-- Text for confirmation button when scheduling messages that allows the user to confirm and schedule the sending time -->
    <string name="ScheduleMessageTimePickerBottomSheet__schedule_send">定时发送</string>
    <!-- Disclaimer in message scheduling dialog. %1$s replaced with a GMT offset (e.g. GMT-05:00), and %2$s is replaced with the time zone name (e.g. Eastern Standard Time) -->
    <string name="ScheduleMessageTimePickerBottomSheet__timezone_disclaimer">所有时间为%2$s（%1$s）</string>
    <!-- Warning dialog message text shown when select time for scheduled send is in the past resulting in an immediate send if scheduled. -->
    <string name="ScheduleMessageTimePickerBottomSheet__select_time_in_past_dialog_warning">所选时间已过。如果选择此时间，消息将会立刻发送。</string>
    <!-- Positive button text for warning dialog shown when scheduled send is in the past -->
    <string name="ScheduleMessageTimePickerBottomSheet__select_time_in_past_dialog_positive_button">立刻发送</string>

    <!-- Context menu option to send a scheduled message now -->
    <string name="ScheduledMessagesBottomSheet_menu_send_now">现在发送</string>
    <!-- Context menu option to reschedule a selected message -->
    <string name="ScheduledMessagesBottomSheet_menu_reschedule">重新定时</string>
    <!-- Button in dialog asking user if they are sure they want to delete the selected scheduled message -->
    <string name="ScheduledMessagesBottomSheet_delete_dialog_action">删除</string>
    <!-- Button in dialog asking user if they are sure they want to delete the selected scheduled message -->
    <string name="ScheduledMessagesBottomSheet_delete_dialog_message">是否删除已选定时消息？</string>
    <!-- Progress message shown while deleting selected scheduled message -->
    <string name="ScheduledMessagesBottomSheet_deleting_progress_message">正在删除定时消息……</string>

    <!-- DecryptionFailedDialog -->
    <string name="DecryptionFailedDialog_chat_session_refreshed">聊天会话已刷新</string>
    <string name="DecryptionFailedDialog_signal_uses_end_to_end_encryption">Signal 使用端对端加密，有时可能需刷新聊天会话。虽然这并不影响聊天的安全性，但可能错过该联系人的消息。您可请求他们重新发送。</string>

    <!-- DeviceListActivity -->
    <string name="DeviceListActivity_unlink_s">取消关联“%1$s”？</string>
    <string name="DeviceListActivity_by_unlinking_this_device_it_will_no_longer_be_able_to_send_or_receive">取消关联之后，将不能再通过该设备发送或接收消息。</string>
    <string name="DeviceListActivity_network_connection_failed">网络连接失败</string>
    <string name="DeviceListActivity_try_again">重试</string>
    <string name="DeviceListActivity_unlinking_device">取消关联设备中…</string>
    <string name="DeviceListActivity_unlinking_device_no_ellipsis">正在取消关联设备</string>
    <string name="DeviceListActivity_network_failed">网络失败！</string>

    <!-- DeviceListItem -->
    <string name="DeviceListItem_unnamed_device">未命名设备</string>
    <string name="DeviceListItem_linked_s">已关联 %1$s</string>
    <string name="DeviceListItem_last_active_s">最近活动 %1$s</string>
    <string name="DeviceListItem_today">今天</string>

    <!-- DocumentView -->
    <string name="DocumentView_unnamed_file">未命名文件</string>

    <!-- DozeReminder -->
    <string name="DozeReminder_optimize_for_missing_play_services">缺失 Google Play 服务时优化</string>
    <string name="DozeReminder_this_device_does_not_support_play_services_tap_to_disable_system_battery">该设备不支持 Google Play 服务。点击禁用系统电池优化，防止 Molly 非活动时无法获取新消息。</string>

    <!-- ExpiredBuildReminder -->
    <string name="ExpiredBuildReminder_this_version_of_signal_has_expired">此 Signal 版本已过期，请升级到最新版本以继续收发消息。</string>
    <string name="ExpiredBuildReminder_update_now">现在升级</string>

    <!-- PendingGroupJoinRequestsReminder -->
    <plurals name="PendingGroupJoinRequestsReminder_d_pending_member_requests">
        <item quantity="other">%1$d 待处理成员请求。</item>
    </plurals>
    <string name="PendingGroupJoinRequestsReminder_view">查看</string>

    <!-- GcmRefreshJob -->
    <string name="GcmRefreshJob_Permanent_Signal_communication_failure">Signal 持续连接失效！</string>
    <string name="GcmRefreshJob_Signal_was_unable_to_register_with_Google_Play_Services">Molly 无法注册 Google Play 服务。Molly 消息和呼叫已禁用。请尝试在设置 &gt; 高级中重新注册。</string>


    <!-- GiphyActivity -->
    <string name="GiphyActivity_error_while_retrieving_full_resolution_gif">获取原始分辨率的 GIF 图片时出错</string>

    <!-- GiphyFragmentPageAdapter -->

    <!-- AddToGroupActivity -->
    <string name="AddToGroupActivity_add_member">添加成员</string>
    <string name="AddToGroupActivity_add_s_to_s">添加“%1$s”到“%2$s”？</string>
    <string name="AddToGroupActivity_s_added_to_s">已添加“%1$s”到“%2$s”。</string>
    <string name="AddToGroupActivity_add_to_group">添加至群组</string>
    <string name="AddToGroupActivity_add_to_groups">添加至群组</string>
    <string name="AddToGroupActivity_this_person_cant_be_added_to_legacy_groups">此用户不能被添加到旧版群组中。</string>
    <string name="AddToGroupActivity_add">添加</string>
    <string name="AddToGroupActivity_add_to_a_group">添加至群组</string>

    <!-- ChooseNewAdminActivity -->
    <string name="ChooseNewAdminActivity_choose_new_admin">选择新的管理员。</string>
    <string name="ChooseNewAdminActivity_done">完成</string>
    <string name="ChooseNewAdminActivity_you_left">您已离开“%1$s”。</string>

    <!-- GroupMembersDialog -->
    <string name="GroupMembersDialog_you">您</string>

    <!-- GV2 access levels -->
    <string name="GroupManagement_access_level_anyone">任何人</string>
    <string name="GroupManagement_access_level_all_members">全部成员</string>
    <string name="GroupManagement_access_level_only_admins">仅限管理员</string>
    <string name="GroupManagement_access_level_no_one">无人</string>
  <!-- Removed by excludeNonTranslatables <string name="GroupManagement_access_level_unknown" translatable="false">Unknown</string> -->
    <array name="GroupManagement_edit_group_membership_choices">
        <item>@string/GroupManagement_access_level_all_members</item>
        <item>@string/GroupManagement_access_level_only_admins</item>
    </array>
    <array name="GroupManagement_edit_group_info_choices">
        <item>@string/GroupManagement_access_level_all_members</item>
        <item>@string/GroupManagement_access_level_only_admins</item>
    </array>

    <!-- GV2 invites sent -->
    <plurals name="GroupManagement_invitation_sent">
        <item quantity="other">已发送%1$d个邀请</item>
    </plurals>
    <string name="GroupManagement_invite_single_user">“%1$s”不能直接被您邀请入群。\n\n对方已收到入群邀请，但在他同意入群前他将无法看到群消息。</string>
    <string name="GroupManagement_invite_multiple_users">这些用户不能直接被你邀请入群组。\n\n他们已经收到入群邀请，但在他们同意之前无法收到来自该群组的任何消息。</string>

    <!-- GroupsV1MigrationLearnMoreBottomSheetDialogFragment -->
    <string name="GroupsV1MigrationLearnMore_what_are_new_groups">什么是新版群组？</string>
    <string name="GroupsV1MigrationLearnMore_new_groups_have_features_like_mentions">新版群组支持@提醒和群管理员的功能，未来还将支持更多功能。</string>
    <string name="GroupsV1MigrationLearnMore_all_message_history_and_media_has_been_kept">升级前已保存消息记录和媒体文件。</string>
    <string name="GroupsV1MigrationLearnMore_you_will_need_to_accept_an_invite_to_join_this_group_again">您需要再次同意入群邀请。同意邀请之前，您将不会收到群组消息。</string>
    <plurals name="GroupsV1MigrationLearnMore_these_members_will_need_to_accept_an_invite">
        <item quantity="other">这些成员需要再次同意入群邀请来加入群组，其同意前不会收到群组消息：</item>
    </plurals>
    <plurals name="GroupsV1MigrationLearnMore_these_members_were_removed_from_the_group">
        <item quantity="other">这些成员已被移出群组，其升级客户端前将无法加入新的群组：</item>
    </plurals>

    <!-- GroupsV1MigrationInitiationBottomSheetDialogFragment -->
    <string name="GroupsV1MigrationInitiation_upgrade_to_new_group">升级到新版群组</string>
    <string name="GroupsV1MigrationInitiation_upgrade_this_group">升级此群组</string>
    <string name="GroupsV1MigrationInitiation_new_groups_have_features_like_mentions">新版群组支持@提醒和群管理员的功能，未来还将支持更多功能。</string>
    <string name="GroupsV1MigrationInitiation_all_message_history_and_media_will_be_kept">升级前将保存消息记录和媒体文件。</string>
    <string name="GroupsV1MigrationInitiation_encountered_a_network_error">网络错误，请稍候重试。</string>
    <string name="GroupsV1MigrationInitiation_failed_to_upgrade">升级失败</string>
    <plurals name="GroupsV1MigrationInitiation_these_members_will_need_to_accept_an_invite">
        <item quantity="other">这些成员需要再次同意入群邀请来加入群组，其同意前不会收到群组消息：</item>
    </plurals>
    <plurals name="GroupsV1MigrationInitiation_these_members_are_not_capable_of_joining_new_groups">
        <item quantity="other">这些成员无法加入新版群组，所以其将被移出群组：</item>
    </plurals>

    <!-- GroupsV1MigrationSuggestionsReminder -->
    <plurals name="GroupsV1MigrationSuggestionsReminder_members_couldnt_be_added_to_the_new_group">
        <item quantity="other">无法转移%1$d位成员到新版群组，您现要再尝试添加其到新版群组吗？</item>
    </plurals>
    <plurals name="GroupsV1MigrationSuggestionsReminder_add_members">
        <item quantity="other">添加成员</item>
    </plurals>
    <string name="GroupsV1MigrationSuggestionsReminder_no_thanks">不，谢谢。</string>

    <!-- GroupsV1MigrationSuggestionsDialog -->
    <plurals name="GroupsV1MigrationSuggestionsDialog_add_members_question">
        <item quantity="other">要添加成员吗？</item>
    </plurals>
    <plurals name="GroupsV1MigrationSuggestionsDialog_these_members_couldnt_be_automatically_added">
        <item quantity="other">升级到新版群组时无法自动添加这些成员：</item>
    </plurals>
    <plurals name="GroupsV1MigrationSuggestionsDialog_add_members">
        <item quantity="other">添加成员</item>
    </plurals>
    <plurals name="GroupsV1MigrationSuggestionsDialog_failed_to_add_members_try_again_later">
        <item quantity="other">添加成员失败，请稍候重试。</item>
    </plurals>
    <plurals name="GroupsV1MigrationSuggestionsDialog_cannot_add_members">
        <item quantity="other">无法添加成员。</item>
    </plurals>

    <!-- LeaveGroupDialog -->
    <string name="LeaveGroupDialog_leave_group">离开群组？</string>
    <string name="LeaveGroupDialog_you_will_no_longer_be_able_to_send_or_receive_messages_in_this_group">您将无法在这个群聊里面发送和接收消息。</string>
    <string name="LeaveGroupDialog_leave">离开群组</string>
    <string name="LeaveGroupDialog_choose_new_admin">选择新的管理员。</string>
    <string name="LeaveGroupDialog_before_you_leave_you_must_choose_at_least_one_new_admin_for_this_group">在离开群组之前，必须选择至少一位新的管理员。</string>
    <string name="LeaveGroupDialog_choose_admin">选择管理员</string>

    <!-- LinkPreviewView -->
    <string name="LinkPreviewView_no_link_preview_available">没有预览链接可用</string>
    <string name="LinkPreviewView_this_group_link_is_not_active">此群组链接未激活</string>
    <string name="LinkPreviewView_domain_date">%1$s · %2$s</string>
    <!-- Description for Call Link url previews -->
    <string name="LinkPreviewView__use_this_link_to_join_a_signal_call">使用此链接加入 Signal 通话</string>

    <!-- LinkPreviewRepository -->
    <plurals name="LinkPreviewRepository_d_members">
        <item quantity="other">%1$d位成员</item>
    </plurals>

    <!-- Title for dialog asking user to submit logs for debugging slow notification issues -->
    <string name="PromptLogsSlowNotificationsDialog__title">我们注意到通知延迟了。要提交调试日志吗？</string>
    <!-- Message for dialog asking user to submit logs for debugging a crash -->
    <string name="PromptLogsSlowNotificationsDialog__message">调试日志能帮助我们诊断和解决问题，并且不包含任何识别身份的信息。</string>
    <!-- Title for dialog asking user to submit logs for debugging slow notification issues -->
    <string name="PromptLogsSlowNotificationsDialog__title_crash">Molly 遇到了一个问题。要提交调试日志吗？</string>

    <!-- Title for dialog asking user to submit logs for debugging slow notification issues -->
    <string name="PromptBatterySaverBottomSheet__title">通知可能会因为电池优化而延迟</string>
    <!-- Message explaining that battery saver may delay notifications -->
    <string name="PromptBatterySaverBottomSheet__message">您可以禁用 Molly 的电池有优化功能，确保消息通知不会出现延迟。</string>

    <!-- Button to continue to try and disable battery saver -->
    <string name="PromptBatterySaverBottomSheet__continue">继续</string>
    <!-- Button to dismiss battery saver dialog prompt-->
    <string name="PromptBatterySaverBottomSheet__dismiss">不予考虑</string>

    <!-- PendingMembersActivity -->
    <string name="PendingMembersActivity_pending_group_invites">待处理的入群邀请</string>
    <string name="PendingMembersActivity_requests">入群申请</string>
    <string name="PendingMembersActivity_invites">邀请</string>
    <string name="PendingMembersActivity_people_you_invited">你邀请的人</string>
    <string name="PendingMembersActivity_you_have_no_pending_invites">您没有待处理的邀请。</string>
    <string name="PendingMembersActivity_invites_by_other_group_members">其他群组成员的邀请</string>
    <string name="PendingMembersActivity_no_pending_invites_by_other_group_members">没有来自其它群成员的待处理邀请。</string>
    <string name="PendingMembersActivity_missing_detail_explanation">未显示其他群组成员邀请的人员详情。当受邀者选择加入时，他们的信息将分享至群组。在加入之前，他们不会看到任何消息。</string>

    <string name="PendingMembersActivity_revoke_invite">撤回邀请</string>
    <string name="PendingMembersActivity_revoke_invites">撤回邀请</string>
    <plurals name="PendingMembersActivity_revoke_d_invites">
        <item quantity="other">撤回%1$d条邀请</item>
    </plurals>
    <plurals name="PendingMembersActivity_error_revoking_invite">
        <item quantity="other">撤回邀请时出现错误</item>
    </plurals>

    <!-- RequestingMembersFragment -->
    <string name="RequestingMembersFragment_pending_member_requests">待处理成员请求</string>
    <string name="RequestingMembersFragment_no_member_requests_to_show">没有成员请求。</string>
    <string name="RequestingMembersFragment_explanation">此表中的人想通过群组链接入群。</string>
    <string name="RequestingMembersFragment_added_s">"已添加 “%1$s”"</string>
    <string name="RequestingMembersFragment_denied_s">"已拒绝“%1$s”"</string>

    <!-- AddMembersActivity -->
    <string name="AddMembersActivity__done">完成</string>
    <string name="AddMembersActivity__this_person_cant_be_added_to_legacy_groups">此用户不能被添加到旧版群组中。</string>
    <plurals name="AddMembersActivity__add_d_members_to_s">
        <item quantity="other">添%3$d位成员到“%2$s”？</item>
    </plurals>
    <string name="AddMembersActivity__add">添加</string>
    <string name="AddMembersActivity__add_members">添加成员</string>

    <!-- AddGroupDetailsFragment -->
    <string name="AddGroupDetailsFragment__name_this_group">命名该群组</string>
    <string name="AddGroupDetailsFragment__create_group">创建群组</string>
    <string name="AddGroupDetailsFragment__create">创建</string>
    <string name="AddGroupDetailsFragment__members">成员</string>
    <string name="AddGroupDetailsFragment__you_can_add_or_invite_friends_after_creating_this_group">您可以在创建此群组后添加或邀请朋友。</string>
    <string name="AddGroupDetailsFragment__group_name_required">群组名称（必填）</string>
    <string name="AddGroupDetailsFragment__group_name_optional">群组名称（可选）</string>
    <string name="AddGroupDetailsFragment__this_field_is_required">必须填写此项。</string>
    <string name="AddGroupDetailsFragment__group_creation_failed">群组创建失败。</string>
    <string name="AddGroupDetailsFragment__try_again_later">稍候再试。</string>
    <string name="AddGroupDetailsFragment__remove">删除</string>
    <string name="AddGroupDetailsFragment__sms_contact">短信联系人</string>
    <string name="AddGroupDetailsFragment__remove_s_from_this_group">将%1$s从群组移除？</string>
    <!-- Info message shown in the middle of the screen, displayed when adding group details to an MMS Group -->
    <string name="AddGroupDetailsFragment__youve_selected_a_contact_that_doesnt_support">您选择了一个无法使用 Signal 群组的联系人，因此该群组将是一个多媒体信息群组。只有您能看到自定义多媒体信息群组的名称和照片。</string>
    <!-- Info message shown in the middle of the screen, displayed when adding group details to an MMS Group after SMS Phase 0 -->
    <string name="AddGroupDetailsFragment__youve_selected_a_contact_that_doesnt_support_signal_groups_mms_removal">您选择的联系人不支持 Signal 群组功能，因此此群组将以彩信形式存在。自定义彩信群组名称和图片将仅对您可见。我们将很快不再支持彩信群组，以专注于加密消息服务。</string>

    <!-- ManageGroupActivity -->
    <string name="ManageGroupActivity_who_can_add_new_members">谁能添加新成员？</string>
    <string name="ManageGroupActivity_who_can_edit_this_groups_info">谁能编辑群组信息？</string>

    <plurals name="ManageGroupActivity_added">
        <item quantity="other">已添加%1$d位成员。</item>
    </plurals>

    <string name="ManageGroupActivity_you_dont_have_the_rights_to_do_this">您没有此操作的权限</string>
    <string name="ManageGroupActivity_not_capable">您添加的部分用户无法使用新版群组，这些用户需要升级 Signal。</string>
    <string name="ManageGroupActivity_not_announcement_capable">您添加的某个人无法使用公告群组，对方需要更新 Signal</string>
    <string name="ManageGroupActivity_failed_to_update_the_group">无法更新群组</string>
    <string name="ManageGroupActivity_youre_not_a_member_of_the_group">您不是该群组成员</string>
    <string name="ManageGroupActivity_failed_to_update_the_group_please_retry_later">无法更新群组，请稍候再试</string>
    <string name="ManageGroupActivity_failed_to_update_the_group_due_to_a_network_error_please_retry_later">由于网络错误无法更新群组，请稍候再试</string>

    <string name="ManageGroupActivity_edit_name_and_picture">编辑昵称和头像</string>
    <string name="ManageGroupActivity_legacy_group">旧版群组</string>
    <string name="ManageGroupActivity_legacy_group_learn_more">这是个旧版群组，管理员等功能支持新版群组。</string>
    <string name="ManageGroupActivity_legacy_group_upgrade">这是一个旧版群组，要是使用@提醒和管理员功能，</string>
    <string name="ManageGroupActivity_legacy_group_too_large">由于人数太多，此旧版群组无法升级成新版群组。升级要求人数在%1$d以下。</string>
    <string name="ManageGroupActivity_upgrade_this_group">升级此群组。</string>
    <string name="ManageGroupActivity_this_is_an_insecure_mms_group">这是个未加密的彩信群组。要加密聊天，请邀请您的联系人加入 Signal。</string>
    <string name="ManageGroupActivity_invite_now">现在邀请</string>
    <string name="ManageGroupActivity_more">更多</string>
    <string name="ManageGroupActivity_add_group_description">添加群组描述…</string>

    <!-- GroupMentionSettingDialog -->
    <string name="GroupMentionSettingDialog_notify_me_for_mentions">提到我时通知我</string>
    <string name="GroupMentionSettingDialog_receive_notifications_when_youre_mentioned_in_muted_chats">在静音聊天中被他人提及时是否接收提醒？</string>
    <string name="GroupMentionSettingDialog_always_notify_me">总是通知我</string>
    <string name="GroupMentionSettingDialog_dont_notify_me">不通知我</string>

    <!-- ManageProfileFragment -->
    <!-- Explanation text about usernames etc displayed underneath buttons to view and edit username etc -->
    <string name="ManageProfileFragment__your_username">您的用户名、二维码和链接在个人资料中不显示。请仅将您的用户名分享给您信任的人。</string>
    <!-- Explanation text about usernames etc displayed underneath buttons to view and edit username etc, shown when you have no username -->
    <string name="ManageProfileFragment__username_footer_no_username">用户现在可以通过您的可选用户名给您发送消息，因此您无需给其他用户分享您的手机号码。 </string>
    <string name="ManageProfileFragment_profile_name">昵称</string>
    <string name="ManageProfileFragment_username">用户名</string>
    <string name="ManageProfileFragment_about">关于</string>
    <string name="ManageProfileFragment_failed_to_set_avatar">设置头像失败</string>
    <string name="ManageProfileFragment_badges">徽章</string>
    <!-- Text for a button that will take the user to the screen to manage their username link and QR code -->
    <string name="ManageProfileFragment_link_setting_text">二维码或链接</string>
    <string name="ManageProfileFragment__edit_photo">编辑照片</string>
    <!-- Title of a tooltip educating the user about a button on the screen that will take them to the username share screen -->
    <string name="ManageProfileFragment__link_tooltip_title">分享您的用户名</string>
    <!-- Body of a tooltip educating the user about a button on the screen that will take them to the username share screen -->
    <string name="ManageProfileFragment__link_tooltip_body">分享您唯一的二维码或链接，让其他人开始与您聊天吧。</string>
    <!-- Snackbar message after creating username -->
    <string name="ManageProfileFragment__username_created">用户名已创建</string>
    <!-- Snackbar message after copying username -->
    <string name="ManageProfileFragment__username_copied">用户名已复制</string>
    <!-- Snackbar message after network failure while trying to delete username -->
    <string name="ManageProfileFragment__couldnt_delete_username">无法删除用户名，请稍后再试。</string>
    <!-- Snackbar message after successful deletion of username -->
    <string name="ManageProfileFragment__username_deleted">用户名已删除</string>
    <!-- The title of a pop-up dialog asking the user to confirm deleting their username -->
    <string name="ManageProfileFragment__delete_username_dialog_title">要删除用户名？</string>
    <!-- The body of a pop-up dialog asking the user to confirm deleting their username -->
    <string name="ManageProfileFragment__delete_username_dialog_body">"这样做将会删除您的用户名并使您的二维码和链接失效。其他用户将可以申请使用“%1$s”这个用户名。确定要删除吗？"</string>

    <!-- UsernameOutOfSyncReminder -->
    <!-- Displayed above the conversation list when a user needs to address an issue with their username -->
    <string name="UsernameOutOfSyncReminder__username_and_link_corrupt">您的用户名出了点问题，它已不再分配给您的账户。您可以尝试重新设置，或选择一个新的用户名。</string>
    <!-- Displayed above the conversation list when a user needs to address an issue with their username link -->
    <string name="UsernameOutOfSyncReminder__link_corrupt">您的二维码和用户名链接出问题了，链接已经失效。请创建一个新链接以便分享给其他用户。</string>
    <!-- Action text to navigate user to manually fix the issue with their username -->
    <string name="UsernameOutOfSyncReminder__fix_now">立刻解决</string>


    <!-- ManageRecipientActivity -->
    <string name="ManageRecipientActivity_no_groups_in_common">无共同群组</string>
    <plurals name="ManageRecipientActivity_d_groups_in_common">
        <item quantity="other">%1$d 个共同群组</item>
    </plurals>

    <plurals name="GroupMemberList_invited">
        <item quantity="other">%1$s 邀请了%2$d位用户</item>
    </plurals>

    <!-- CustomNotificationsDialogFragment -->
    <string name="CustomNotificationsDialogFragment__custom_notifications">自定义通知</string>
    <string name="CustomNotificationsDialogFragment__messages">消息</string>
    <string name="CustomNotificationsDialogFragment__use_custom_notifications">使用自定义通知</string>
    <string name="CustomNotificationsDialogFragment__notification_sound">通知声音</string>
    <string name="CustomNotificationsDialogFragment__vibrate">振动</string>
    <!-- Button text for customizing notification options -->
    <string name="CustomNotificationsDialogFragment__customize">自定义</string>
    <string name="CustomNotificationsDialogFragment__change_sound_and_vibration">更改音效和振动模式</string>
    <string name="CustomNotificationsDialogFragment__call_settings">通话设置</string>
    <string name="CustomNotificationsDialogFragment__ringtone">铃声</string>
    <string name="CustomNotificationsDialogFragment__default">默认</string>
    <string name="CustomNotificationsDialogFragment__unknown">未知</string>

    <!-- ShareableGroupLinkDialogFragment -->
    <string name="ShareableGroupLinkDialogFragment__group_link">群组链接</string>
    <string name="ShareableGroupLinkDialogFragment__share">分享</string>
    <string name="ShareableGroupLinkDialogFragment__reset_link">重置链接</string>
    <string name="ShareableGroupLinkDialogFragment__approve_new_members">批准新成员</string>
    <string name="ShareableGroupLinkDialogFragment__require_an_admin_to_approve_new_members_joining_via_the_group_link">通过群组链接的新成员需要经过管理员同意才能入群。</string>
    <string name="ShareableGroupLinkDialogFragment__are_you_sure_you_want_to_reset_the_group_link">确定要重置群组链接吗？重置后他人将无法通过原来的链接加入群组。</string>

    <!-- GroupLinkShareQrDialogFragment -->
    <string name="GroupLinkShareQrDialogFragment__qr_code">二维码</string>
    <string name="GroupLinkShareQrDialogFragment__people_who_scan_this_code_will">扫描此码的人即可加入您的群组。如果您激活了管理员审核，那么入群者还需要管理员同意才能入群。</string>
    <string name="GroupLinkShareQrDialogFragment__share_code">分享二维码</string>

    <!-- GV2 Invite Revoke confirmation dialog -->
    <string name="InviteRevokeConfirmationDialog_revoke_own_single_invite">是否撤销您发给 %1$s 的入群邀请？</string>
    <plurals name="InviteRevokeConfirmationDialog_revoke_others_invites">
        <item quantity="other">是否撤销 %1$s 发出的 %2$d 条入群邀请？</item>
    </plurals>

    <!-- GroupJoinBottomSheetDialogFragment -->
    <string name="GroupJoinBottomSheetDialogFragment_you_are_already_a_member">您已在群组中</string>
    <string name="GroupJoinBottomSheetDialogFragment_join">加入</string>
    <string name="GroupJoinBottomSheetDialogFragment_request_to_join">申请入群</string>
    <string name="GroupJoinBottomSheetDialogFragment_unable_to_join_group_please_try_again_later">无法加入群组，请稍候再试</string>
    <string name="GroupJoinBottomSheetDialogFragment_encountered_a_network_error">网络出错。</string>
    <string name="GroupJoinBottomSheetDialogFragment_this_group_link_is_not_active">此群组链接未激活</string>
    <!-- Title shown when there was an known issue getting group information from a group link -->
    <string name="GroupJoinBottomSheetDialogFragment_cant_join_group">无法加入群组</string>
    <!-- Message shown when you try to get information for a group via link but an admin has removed you -->
    <string name="GroupJoinBottomSheetDialogFragment_you_cant_join_this_group_via_the_group_link_because_an_admin_removed_you">您无法通过此群组链接加入群组，因为有一位管理员移除了您。</string>
    <!-- Message shown when you try to get information for a group via link but the link is no longer valid -->
    <string name="GroupJoinBottomSheetDialogFragment_this_group_link_is_no_longer_valid">此群组链接已失效。</string>
    <!-- Title shown when there was an unknown issue getting group information from a group link -->
    <string name="GroupJoinBottomSheetDialogFragment_link_error">链接错误</string>
    <!-- Message shown when you try to get information for a group via link but an unknown issue occurred -->
    <string name="GroupJoinBottomSheetDialogFragment_joining_via_this_link_failed_try_joining_again_later">通过该链接加入失败，请稍后尝试再次加入。</string>

    <string name="GroupJoinBottomSheetDialogFragment_direct_join">您要加入此群组并向其成员分享您的名字和头像吗？</string>
    <string name="GroupJoinBottomSheetDialogFragment_admin_approval_needed">您需要经过此群管理员同意才能加入群组。当您申请入群时，群组成员将能看到您的您的昵称和头像。</string>
    <plurals name="GroupJoinBottomSheetDialogFragment_group_dot_d_members">
        <item quantity="other">群组 · %1$d位成员</item>
    </plurals>

    <!-- GroupJoinUpdateRequiredBottomSheetDialogFragment -->
    <string name="GroupJoinUpdateRequiredBottomSheetDialogFragment_update_signal_to_use_group_links">升级 Signal 以使用群组链接</string>
    <string name="GroupJoinUpdateRequiredBottomSheetDialogFragment_update_message">您当前版本的 Signal 不支持群组链接。请升级到最新版来通过链接入群。</string>
    <string name="GroupJoinUpdateRequiredBottomSheetDialogFragment_update_signal">升级 Signal</string>
    <string name="GroupJoinUpdateRequiredBottomSheetDialogFragment_group_link_is_not_valid">群组链接无效</string>

    <!-- GroupInviteLinkEnableAndShareBottomSheetDialogFragment -->
    <string name="GroupInviteLinkEnableAndShareBottomSheetDialogFragment_invite_friends">邀请好友</string>
    <string name="GroupInviteLinkEnableAndShareBottomSheetDialogFragment_share_a_link_with_friends_to_let_them_quickly_join_this_group">通过分享链接来要请朋友们快速加入此群组。</string>

    <string name="GroupInviteLinkEnableAndShareBottomSheetDialogFragment_enable_and_share_link">启用和分享链接</string>
    <string name="GroupInviteLinkEnableAndShareBottomSheetDialogFragment_share_link">分享链接</string>

    <string name="GroupInviteLinkEnableAndShareBottomSheetDialogFragment_unable_to_enable_group_link_please_try_again_later">无法启用群组链接，请稍后再试。</string>
    <string name="GroupInviteLinkEnableAndShareBottomSheetDialogFragment_encountered_a_network_error">网络出错。</string>
    <string name="GroupInviteLinkEnableAndShareBottomSheetDialogFragment_you_dont_have_the_right_to_enable_group_link">您没有取得启用群组链接的权限，请联系群组管理员。</string>
    <string name="GroupInviteLinkEnableAndShareBottomSheetDialogFragment_you_are_not_currently_a_member_of_the_group">您当前不是该群组成员。</string>

    <!-- GV2 Request confirmation dialog -->
    <string name="RequestConfirmationDialog_add_s_to_the_group">将“%1$s”添加到群组？</string>
    <string name="RequestConfirmationDialog_deny_request_from_s">拒绝“%1$s”的入群申请？</string>
    <!-- Confirm dialog message shown when deny a group link join request and group link is enabled. -->
    <string name="RequestConfirmationDialog_deny_request_from_s_they_will_not_be_able_to_request">要拒绝“%1$s”的请求吗？对方将无法再通过群组链接申请加入群组。</string>
    <string name="RequestConfirmationDialog_add">添加</string>
    <string name="RequestConfirmationDialog_deny">拒绝</string>

    <!-- ImageEditorHud -->
    <string name="ImageEditorHud_blur_faces">面部模糊</string>
    <string name="ImageEditorHud_new_blur_faces_or_draw_anywhere_to_blur">新功能：在脸部或任意位置涂抹，可实现模糊效果</string>
    <string name="ImageEditorHud_draw_anywhere_to_blur">任意位置涂抹实现模糊效果</string>
    <string name="ImageEditorHud_draw_to_blur_additional_faces_or_areas">涂抹更多脸部或区域进行模糊</string>

    <!-- InputPanel -->
    <string name="InputPanel_tap_and_hold_to_record_a_voice_message_release_to_send">按住可以录制语音，松手即可发送语音消息</string>
    <!-- When editing a message, label shown above the text input field in the composer -->
    <string name="InputPanel_edit_message">编辑消息</string>

    <!-- InviteActivity -->
    <string name="InviteActivity_share">分享</string>
    <string name="InviteActivity_share_with_contacts">与联系人分享</string>
    <string name="InviteActivity_share_via">分享方式…</string>

    <string name="InviteActivity_cancel">取消</string>
    <string name="InviteActivity_sending">正在发送…</string>
    <string name="InviteActivity_invitations_sent">邀请已发送！</string>
    <string name="InviteActivity_invite_to_signal">邀请使用 Molly</string>
    <string name="InviteActivity_send_sms">发送短信（%1$d）</string>
    <plurals name="InviteActivity_send_sms_invites">
        <item quantity="other">发送 %1$d 个短信邀请？</item>
    </plurals>
    <string name="InviteActivity_lets_switch_to_signal">用 Molly 来聊天吧：%1$s</string>
    <string name="InviteActivity_no_app_to_share_to">看起来设备上没有可用于分享的应用。</string>

    <!-- LearnMoreTextView -->
    <string name="LearnMoreTextView_learn_more">了解更多</string>

    <string name="SpanUtil__read_more">阅读全文</string>

    <!-- LongMessageActivity -->
    <string name="LongMessageActivity_unable_to_find_message">找不到消息</string>
    <string name="LongMessageActivity_message_from_s">来自 %1$s 的消息</string>
    <string name="LongMessageActivity_your_message">您的消息</string>

    <!-- MessageRetrievalService -->
    <string name="MessageRetrievalService_signal">Molly</string>
    <string name="MessageRetrievalService_background_connection_enabled">后台连接已启用</string>

    <!-- MediaOverviewActivity -->
    <string name="MediaOverviewActivity_Media">媒体</string>
    <string name="MediaOverviewActivity_Files">文件</string>
    <string name="MediaOverviewActivity_Audio">音频</string>
    <string name="MediaOverviewActivity_All">全部</string>
    <plurals name="MediaOverviewActivity_Media_delete_confirm_title">
        <item quantity="other">删除选中条目？</item>
    </plurals>
    <plurals name="MediaOverviewActivity_Media_delete_confirm_message">
        <item quantity="other">这将永久删除全部 %1$d 个已选文件，与其关联的所有消息也将删除。</item>
    </plurals>
    <string name="MediaOverviewActivity_Media_delete_progress_title">正在删除</string>
    <string name="MediaOverviewActivity_Media_delete_progress_message">正在删除消息…</string>
    <string name="MediaOverviewActivity_collecting_attachments">正在收集附件…</string>
    <string name="MediaOverviewActivity_Sort_by">排序</string>
    <string name="MediaOverviewActivity_Newest">最新</string>
    <string name="MediaOverviewActivity_Oldest">最旧</string>
    <string name="MediaOverviewActivity_Storage_used">已用存储</string>
    <string name="MediaOverviewActivity_All_storage_use">储存使用总量</string>
    <string name="MediaOverviewActivity_Grid_view_description">网格视图</string>
    <string name="MediaOverviewActivity_List_view_description">列表视图</string>
    <string name="MediaOverviewActivity_Selected_description">选中</string>
    <string name="MediaOverviewActivity_select_all">选择全部</string>
    <plurals name="MediaOverviewActivity_save_plural">
        <item quantity="other">保存</item>
    </plurals>
    <plurals name="MediaOverviewActivity_delete_plural">
        <item quantity="other">删除</item>
    </plurals>

    <plurals name="MediaOverviewActivity_d_selected_s">
        <item quantity="other">%1$d 已选择（%2$s）</item>
    </plurals>
    <string name="MediaOverviewActivity_file">文件</string>
    <string name="MediaOverviewActivity_audio">音频</string>
    <string name="MediaOverviewActivity_video">视频</string>
    <string name="MediaOverviewActivity_image">图片</string>
  <!-- Removed by excludeNonTranslatables <string name="MediaOverviewActivity_detail_line_2_part" translatable="false">%1$s · %2$s</string> -->
  <!-- Removed by excludeNonTranslatables <string name="MediaOverviewActivity_detail_line_3_part" translatable="false">%1$s · %2$s · %3$s</string> -->

    <string name="MediaOverviewActivity_sent_by_s">发送人 %1$s</string>
    <string name="MediaOverviewActivity_sent_by_you">由您发送</string>
    <string name="MediaOverviewActivity_sent_by_s_to_s">由 %1$s 发送至 %2$s</string>
    <string name="MediaOverviewActivity_sent_by_you_to_s">由您发送至 %1$s</string>

    <!-- Megaphones -->
    <string name="Megaphones_remind_me_later">稍后提醒</string>
    <string name="Megaphones_verify_your_signal_pin">验证 Signal PIN 码</string>
    <string name="Megaphones_well_occasionally_ask_you_to_verify_your_pin">为了方便记住 PIN 密码，将偶尔提示验证。</string>
    <string name="Megaphones_verify_pin">验证 PIN</string>
    <string name="Megaphones_get_started">开始使用</string>
    <string name="Megaphones_new_group">新建群组</string>
    <string name="Megaphones_invite_friends">邀请好友</string>
    <string name="Megaphones_chat_colors">聊天颜色</string>
    <string name="Megaphones_add_a_profile_photo">添加个人资料照片</string>

    <!-- Title of a bottom sheet to render messages that all quote a specific message -->
    <string name="MessageQuotesBottomSheet_replies">回复</string>

    <!-- NotificationBarManager -->
    <string name="NotificationBarManager__establishing_signal_call">正在建立 Signal 呼叫</string>
    <!-- Temporary notification shown when starting the calling service -->
    <string name="NotificationBarManager__starting_signal_call_service">开始 Molly 通话服务</string>
    <string name="NotificationBarManager__stopping_signal_call_service">正在停止 Molly 通话服务</string>
    <string name="NotificationBarManager__cancel_call">取消呼叫</string>

    <!-- NotificationsMegaphone -->
    <string name="NotificationsMegaphone_turn_on_notifications">是否开启通知？</string>
    <string name="NotificationsMegaphone_never_miss_a_message">不错过任何消息。</string>
    <string name="NotificationsMegaphone_turn_on">开启</string>
    <string name="NotificationsMegaphone_not_now">稍后再说</string>

    <!-- NotificationMmsMessageRecord -->
    <string name="NotificationMmsMessageRecord_multimedia_message">多媒体消息</string>
    <string name="NotificationMmsMessageRecord_downloading_mms_message">正在下载彩信</string>
    <string name="NotificationMmsMessageRecord_error_downloading_mms_message">下载彩信时出错，点击重试</string>

    <!-- MediaPickerActivity -->
    <string name="MediaPickerActivity__menu_open_camera">打开相机</string>

    <!-- MediaSendActivity -->
    <string name="MediaSendActivity_camera_unavailable">相机不可用。</string>

    <!-- MediaRepository -->
    <string name="MediaRepository_all_media">全部媒体</string>
    <string name="MediaRepository__camera">相机</string>

    <!-- MessageRecord -->
    <string name="MessageRecord_unknown">未知</string>
    <string name="MessageRecord_message_encrypted_with_a_legacy_protocol_version_that_is_no_longer_supported">收到来自旧版本 Signal 的加密消息，该版本已不再支持。请提醒发送人升级至最新版本并重发该消息。</string>
    <string name="MessageRecord_left_group">您已离开该群组。</string>
    <string name="MessageRecord_you_updated_group">您已更新该群组</string>
    <string name="MessageRecord_the_group_was_updated">群组已更新。</string>
    <!-- Update message shown when placing an outgoing 1:1 voice/audio call and it\'s answered by the other party -->
    <string name="MessageRecord_outgoing_voice_call">拨出语音通话</string>
    <!-- Update message shown when placing an outgoing 1:1 video call and it\'s answered by the other party -->
    <string name="MessageRecord_outgoing_video_call">拨出视频通话</string>
    <!-- Update message shown when placing an outgoing 1:1 voice/audio call and it\'s not answered by the other party -->
    <string name="MessageRecord_unanswered_voice_call">未接语音通话</string>
    <!-- Update message shown when placing an outgoing 1:1 video call and it\'s not answered by the other party -->
    <string name="MessageRecord_unanswered_video_call">未接视频通话</string>
    <!-- Update message shown when receiving an incoming 1:1 voice/audio call and it\'s answered -->
    <string name="MessageRecord_incoming_voice_call">语音来电</string>
    <!-- Update message shown when receiving an incoming 1:1 video call and answered -->
    <string name="MessageRecord_incoming_video_call">视频来电</string>
    <!-- Update message shown when receiving an incoming 1:1 voice/audio call and not answered -->
    <string name="MessageRecord_missed_voice_call">未接语音来电</string>
    <!-- Update message shown when receiving an incoming 1:1 video call and not answered -->
    <string name="MessageRecord_missed_video_call">未接视频来电</string>
    <!-- Update message shown when receiving an incoming voice call and declined due to notification profile -->
    <string name="MessageRecord_missed_voice_call_notification_profile">语音通话由于开启通知配置而未接通</string>
    <!-- Update message shown when receiving an incoming video call and declined due to notification profile -->
    <string name="MessageRecord_missed_video_call_notification_profile">视频通话由于开启通知配置而未接通</string>
    <!-- Update message shown when receiving an incoming 1:1 voice/audio call and explicitly declined -->
    <string name="MessageRecord_you_declined_a_voice_call">您拒接了语音通话</string>
    <!-- Update message shown when receiving an incoming 1:1 video call and explicitly declined -->
    <string name="MessageRecord_you_declined_a_video_call">您拒接了视频通话</string>
    <!-- Call update formatter string to place the update message next to a time stamp. e.g., \'Incoming voice call · 11:11am\' -->
    <string name="MessageRecord_call_message_with_date">%1$s · %2$s</string>
    <string name="MessageRecord_s_updated_group">%1$s 已更新该群组。</string>
    <string name="MessageRecord_s_joined_signal">%1$s 加入 Signal！</string>
    <string name="MessageRecord_you_disabled_disappearing_messages">您已禁用阅后即焚。</string>
    <string name="MessageRecord_s_disabled_disappearing_messages">%1$s 已禁用阅后即焚。</string>
    <string name="MessageRecord_you_set_disappearing_message_time_to_s">设置阅后即焚消失时间为 %1$s。</string>
    <string name="MessageRecord_s_set_disappearing_message_time_to_s">%1$s 设置阅后即焚消失时间为 %2$s。</string>
    <string name="MessageRecord_disappearing_message_time_set_to_s">阅后即焚消息的销毁时间被设置为 %1$s。</string>
    <string name="MessageRecord_this_group_was_updated_to_a_new_group">此群已升级为新版群组。</string>
    <string name="MessageRecord_you_couldnt_be_added_to_the_new_group_and_have_been_invited_to_join">您被邀请重新加入之前无法加入的新版群组。</string>
    <string name="MessageRecord_chat_session_refreshed">聊天会话已刷新</string>
    <plurals name="MessageRecord_members_couldnt_be_added_to_the_new_group_and_have_been_invited">
        <item quantity="other">%1$s 位无法加入新版群组，已向其发送入群邀请。</item>
    </plurals>

    <plurals name="MessageRecord_members_couldnt_be_added_to_the_new_group_and_have_been_removed">
        <item quantity="other">%1$s 位无法加入新版群组，已被移除。</item>
    </plurals>

    <!-- Profile change updates -->
    <string name="MessageRecord_changed_their_profile_name_to">%1$s已将其昵称更改为%2$s。</string>
    <string name="MessageRecord_changed_their_profile_name_from_to">%1$s已将其昵称从%2$s更改为%3$s。</string>
    <string name="MessageRecord_changed_their_profile">%1$s 更改了其资料。</string>

    <!-- GV2 specific -->
    <string name="MessageRecord_you_created_the_group">您创建了群组</string>
    <string name="MessageRecord_group_updated">群组更新完成。</string>
    <string name="MessageRecord_invite_friends_to_this_group">通过群组链接邀请好友加入该群组</string>

    <!-- GV2 member additions -->
    <string name="MessageRecord_you_added_s">已添加 %1$s。</string>
    <string name="MessageRecord_s_added_s">%1$s 添加了 %2$s。</string>
    <string name="MessageRecord_s_added_you">%1$s 已将您加入群组。</string>
    <string name="MessageRecord_you_joined_the_group">你已加入该群组。</string>
    <string name="MessageRecord_s_joined_the_group">%1$s 加入群组。</string>

    <!-- GV2 member removals -->
    <string name="MessageRecord_you_removed_s">您移除了%1$s。</string>
    <string name="MessageRecord_s_removed_s">%1$s移除了%2$s。</string>
    <string name="MessageRecord_s_removed_you_from_the_group">%1$s已将您移出群组。</string>
    <string name="MessageRecord_you_left_the_group">您已离开该群组。</string>
    <string name="MessageRecord_s_left_the_group">%1$s 已离开该群组。</string>
    <string name="MessageRecord_you_are_no_longer_in_the_group">您已不在群组中。</string>
    <string name="MessageRecord_s_is_no_longer_in_the_group">%1$s 已不在群组中。</string>

    <!-- GV2 role change -->
    <string name="MessageRecord_you_made_s_an_admin">您已将 %1$s 设为管理员。</string>
    <string name="MessageRecord_s_made_s_an_admin">%1$s 已将 %2$s 设为管理员。</string>
    <string name="MessageRecord_s_made_you_an_admin">%1$s 已将您设为管理员。</string>
    <string name="MessageRecord_you_revoked_admin_privileges_from_s">您已撤销 %1$s 的管理员权限。</string>
    <string name="MessageRecord_s_revoked_your_admin_privileges">%1$s已撤回您的管理员权限。</string>
    <string name="MessageRecord_s_revoked_admin_privileges_from_s">%1$s 撤销了 %2$s 的管理员权限。</string>
    <string name="MessageRecord_s_is_now_an_admin">%1$s 已成为管理员。</string>
    <string name="MessageRecord_you_are_now_an_admin">你被设置为管理员。</string>
    <string name="MessageRecord_s_is_no_longer_an_admin">%1$s 已不是管理员。</string>
    <string name="MessageRecord_you_are_no_longer_an_admin">您已不是管理员。</string>

    <!-- GV2 invitations -->
    <string name="MessageRecord_you_invited_s_to_the_group">您邀请了 %1$s 入群。</string>
    <string name="MessageRecord_s_invited_you_to_the_group">%1$s 了您入群。</string>
    <plurals name="MessageRecord_s_invited_members">
        <item quantity="other">%1$s 邀请了%2$d位用户入群。</item>
    </plurals>
    <string name="MessageRecord_you_were_invited_to_the_group">你被邀请加入此群</string>
    <plurals name="MessageRecord_d_people_were_invited_to_the_group">
        <item quantity="other">%1$d 位用户收到了入群邀请。</item>
    </plurals>

    <!-- GV2 invitation revokes -->
    <plurals name="MessageRecord_you_revoked_invites">
        <item quantity="other">您撤销了%1$d条入群邀请。</item>
    </plurals>
    <plurals name="MessageRecord_s_revoked_invites">
        <item quantity="other">%1$s 撤销了%2$d条入群邀请。</item>
    </plurals>
    <string name="MessageRecord_someone_declined_an_invitation_to_the_group">某人回绝了入群邀请。</string>
    <string name="MessageRecord_you_declined_the_invitation_to_the_group">您回绝了入群邀请。</string>
    <string name="MessageRecord_s_revoked_your_invitation_to_the_group">%1$s 撤销了对您的入群邀请。</string>
    <string name="MessageRecord_an_admin_revoked_your_invitation_to_the_group">管理员撤销了对您的入群邀请。</string>
    <plurals name="MessageRecord_d_invitations_were_revoked">
        <item quantity="other">%1$d条入群邀请被撤销。</item>
    </plurals>

    <!-- GV2 invitation acceptance -->
    <string name="MessageRecord_you_accepted_invite">您接受了入群邀请。</string>
    <string name="MessageRecord_s_accepted_invite">%1$s 接受了入群邀请。</string>
    <string name="MessageRecord_you_added_invited_member_s">您添加了受邀用户 %1$s。</string>
    <string name="MessageRecord_s_added_invited_member_s">%1$s 添加了受邀用户 %2$s。</string>

    <!-- GV2 title change -->
    <string name="MessageRecord_you_changed_the_group_name_to_s">您更改了群组名字为“%1$s”。</string>
    <string name="MessageRecord_s_changed_the_group_name_to_s">%1$s 更改了群名称为 “%2$s”。</string>
    <string name="MessageRecord_the_group_name_has_changed_to_s">群组名称更改为“%1$s”。</string>

    <!-- GV2 description change -->
    <string name="MessageRecord_you_changed_the_group_description">您已更改群组描述。</string>
    <string name="MessageRecord_s_changed_the_group_description">%1$s 已更改群组描述。</string>
    <string name="MessageRecord_the_group_description_has_changed">群组描述已更改。</string>

    <!-- GV2 avatar change -->
    <string name="MessageRecord_you_changed_the_group_avatar">您更改了群组头像。</string>
    <string name="MessageRecord_s_changed_the_group_avatar">%1$s 更改了群组头像。</string>
    <string name="MessageRecord_the_group_group_avatar_has_been_changed">群组头像已更改。</string>

    <!-- GV2 attribute access level change -->
    <string name="MessageRecord_you_changed_who_can_edit_group_info_to_s">你更改了能编辑群资料的权限为“%1$s”。</string>
    <string name="MessageRecord_s_changed_who_can_edit_group_info_to_s">%1$s 更改了能编辑群资料的权限为“%2$s”。</string>
    <string name="MessageRecord_who_can_edit_group_info_has_been_changed_to_s">能编辑群资料的权限已设为“%1$s”。</string>

    <!-- GV2 membership access level change -->
    <string name="MessageRecord_you_changed_who_can_edit_group_membership_to_s">你更改了能编辑群成员的权限为“%1$s”。</string>
    <string name="MessageRecord_s_changed_who_can_edit_group_membership_to_s">%1$s 更改了能编辑群成员的权限为“%2$s”。</string>
    <string name="MessageRecord_who_can_edit_group_membership_has_been_changed_to_s">能编辑群成员的权限已设为“%1$s”。</string>

    <!-- GV2 announcement group change -->
    <string name="MessageRecord_you_allow_all_members_to_send">您已将群组设置更改为允许全部成员发送消息。</string>
    <string name="MessageRecord_you_allow_only_admins_to_send">您已将群组设置更改为仅允许管理员发送消息。</string>
    <string name="MessageRecord_s_allow_all_members_to_send">%1$s已将群组设置改为允许所有成员发送消息。</string>
    <string name="MessageRecord_s_allow_only_admins_to_send">%1$s已将群组设置改为仅允许管理员发送消息。</string>
    <string name="MessageRecord_allow_all_members_to_send">群组设置已更改为允许全部成员发送消息。</string>
    <string name="MessageRecord_allow_only_admins_to_send">群组设置已更改为仅允许管理员发送消息。</string>

    <!-- GV2 group link invite access level change -->
    <string name="MessageRecord_you_turned_on_the_group_link_with_admin_approval_off">您打开了无需管理员认证的群组链接。</string>
    <string name="MessageRecord_you_turned_on_the_group_link_with_admin_approval_on">你已打开了启用管理员认证的群组链接。</string>
    <string name="MessageRecord_you_turned_off_the_group_link">您关闭了群组链接。</string>
    <string name="MessageRecord_s_turned_on_the_group_link_with_admin_approval_off">%1$s 打开了无需管理员审核的群组链接。</string>
    <string name="MessageRecord_s_turned_on_the_group_link_with_admin_approval_on">%1$s 启用了需要管理员审核的群组链接。</string>
    <string name="MessageRecord_s_turned_off_the_group_link">%1$s 关闭了群组链接。</string>
    <string name="MessageRecord_the_group_link_has_been_turned_on_with_admin_approval_off">无需管理员审核的群组链接已启用。</string>
    <string name="MessageRecord_the_group_link_has_been_turned_on_with_admin_approval_on">需要管理员审核的群组链接已启用。</string>
    <string name="MessageRecord_the_group_link_has_been_turned_off">群组链接已关闭。</string>
    <string name="MessageRecord_you_turned_off_admin_approval_for_the_group_link">您取消了群组链接的管理员审核要求。</string>
    <string name="MessageRecord_s_turned_off_admin_approval_for_the_group_link">%1$s 取消了群组链接的管理员审核要求。</string>
    <string name="MessageRecord_the_admin_approval_for_the_group_link_has_been_turned_off">群组链接的管理员审核要求已被取消。</string>
    <string name="MessageRecord_you_turned_on_admin_approval_for_the_group_link">您激活了群组链接的管理员审核要求。</string>
    <string name="MessageRecord_s_turned_on_admin_approval_for_the_group_link">%1$s 启用了群组链接的管理员审核要求。</string>
    <string name="MessageRecord_the_admin_approval_for_the_group_link_has_been_turned_on">群组链接的管理员审核要求已启用。</string>

    <!-- GV2 group link reset -->
    <string name="MessageRecord_you_reset_the_group_link">您重置了群组链接。</string>
    <string name="MessageRecord_s_reset_the_group_link">%1$s 重置了群组链接。</string>
    <string name="MessageRecord_the_group_link_has_been_reset">群组链接已重置。</string>

    <!-- GV2 group link joins -->
    <string name="MessageRecord_you_joined_the_group_via_the_group_link">您通过群组链接加入了群组。</string>
    <string name="MessageRecord_s_joined_the_group_via_the_group_link">%1$s 已通过群组链接入群组。</string>

    <!-- GV2 group link requests -->
    <string name="MessageRecord_you_sent_a_request_to_join_the_group">您发送了入群请求。</string>
    <string name="MessageRecord_s_requested_to_join_via_the_group_link">%1$s 通过群组链接申请入群。</string>
    <!-- Update message shown when someone requests to join via group link and cancels the request back to back -->
    <plurals name="MessageRecord_s_requested_and_cancelled_their_request_to_join_via_the_group_link">
        <item quantity="other">%1$s发起和取消了通过群组链接加入群组的 %2$d 个请求</item>
    </plurals>

    <!-- GV2 group link approvals -->
    <string name="MessageRecord_s_approved_your_request_to_join_the_group">%1$s 同意了您的入群申请。</string>
    <string name="MessageRecord_s_approved_a_request_to_join_the_group_from_s">%1$s 同意了 %2$s 的入群申请。</string>
    <string name="MessageRecord_you_approved_a_request_to_join_the_group_from_s">您同意了 %1$s 的入群申请。</string>
    <string name="MessageRecord_your_request_to_join_the_group_has_been_approved">您的入群申请已通过。</string>
    <string name="MessageRecord_a_request_to_join_the_group_from_s_has_been_approved">%1$s 的入群申请已通过。</string>

    <!-- GV2 group link deny -->
    <string name="MessageRecord_your_request_to_join_the_group_has_been_denied_by_an_admin">您的入群申请已被管理员拒绝。</string>
    <string name="MessageRecord_s_denied_a_request_to_join_the_group_from_s">%1$s 拒绝了 %2$s 的入群申请。</string>
    <string name="MessageRecord_a_request_to_join_the_group_from_s_has_been_denied">%1$s 的入群申请未通过。</string>
    <string name="MessageRecord_you_canceled_your_request_to_join_the_group">您撤回了入群请求。</string>
    <string name="MessageRecord_s_canceled_their_request_to_join_the_group">%1$s 撤回了其入群申请。</string>

    <!-- End of GV2 specific update messages -->

    <string name="MessageRecord_your_safety_number_with_s_has_changed">您与 %1$s 的安全码已更改。</string>
    <string name="MessageRecord_you_marked_your_safety_number_with_s_verified">已将您与 %1$s 的安全码标记为已验证</string>
    <string name="MessageRecord_you_marked_your_safety_number_with_s_verified_from_another_device">已在另一设备上将您与 %1$s 的安全码标记为已验证</string>
    <string name="MessageRecord_you_marked_your_safety_number_with_s_unverified">已将您与 %1$s 的安全码标记为未验证</string>
    <string name="MessageRecord_you_marked_your_safety_number_with_s_unverified_from_another_device">已在另一设备上将您与 %1$s 的安全码标记为未验证</string>
    <string name="MessageRecord_a_message_from_s_couldnt_be_delivered">来自 %1$s 消息无法送到</string>
    <string name="MessageRecord_s_changed_their_phone_number">%1$s已更改手机号码。</string>
    <!-- Update item message shown in the release channel when someone is already a sustainer so we ask them if they want to boost. -->
    <string name="MessageRecord_like_this_new_feature_help_support_signal_with_a_one_time_donation">喜欢这个新功能吗？请通过单次捐款支持 Signal 吧。</string>
    <!-- Update item message shown when we merge two threads together. First placeholder is a name, second placeholder is a phone number. -->
    <string name="MessageRecord_your_message_history_with_s_and_their_number_s_has_been_merged">您与%1$s的消息记录和对方的号码 %2$s 已合并。</string>
    <!-- Update item message shown when we merge two threads together and we don\'t know the phone number of the other thread. The placeholder is a person\'s name. -->
    <string name="MessageRecord_your_message_history_with_s_and_another_chat_has_been_merged">您与%1$s的消息记录和属于对方的其他聊天信息已合并。</string>
    <!-- Update item message shown when you find out a phone number belongs to a person you had a conversation with. First placeholder is a phone number, second placeholder is a name. -->
    <string name="MessageRecord_s_belongs_to_s">%1$s 属于%2$s</string>
    <!-- Message to notify sender that activate payments request has been sent to the recipient -->
    <string name="MessageRecord_you_sent_request">您给%1$s发送了激活付款请求</string>
    <!-- Request message from recipient to activate payments -->
    <string name="MessageRecord_wants_you_to_activate_payments">%1$s希望您激活付款。只给信任的人发送付款。</string>
    <!-- Message to inform user that payments was activated-->
    <string name="MessageRecord_you_activated_payments">您已激活付款</string>
    <!-- Message to inform sender that recipient can now accept payments -->
    <string name="MessageRecord_can_accept_payments">%1$s现在可以接受付款啦</string>

    <!-- Group Calling update messages -->
    <string name="MessageRecord_s_started_a_group_call_s">%1$s发起了群组通话 · %2$s</string>
    <string name="MessageRecord_you_started_a_group_call_s">您发起了一个群组通话 · %1$s</string>
    <string name="MessageRecord_s_is_in_the_group_call_s">%1$s 在群通话中 · %2$s</string>
    <string name="MessageRecord_you_are_in_the_group_call_s1">您在群通话中 · %1$s</string>
    <string name="MessageRecord_s_and_s_are_in_the_group_call_s1">%1$s 和 %2$s 在群通话中 · %3$s</string>
    <string name="MessageRecord_group_call_s">群组通话 · %1$s</string>

    <string name="MessageRecord_s_started_a_group_call">%1$s发起了群通话</string>
    <string name="MessageRecord_you_started_a_group_call">您发起了一个群组通话</string>
    <string name="MessageRecord_s_is_in_the_group_call">%1$s 在群通话中</string>
    <string name="MessageRecord_you_are_in_the_group_call">您在此群组通话中</string>
    <string name="MessageRecord_s_and_s_are_in_the_group_call">%1$s 和 %2$s 在群通话中</string>
    <string name="MessageRecord_group_call">群组通话</string>

    <string name="MessageRecord_you">您</string>

    <plurals name="MessageRecord_s_s_and_d_others_are_in_the_group_call_s">
        <item quantity="other">%1$s，%2$s 和其他%3$d位成员在群组通话中 · %4$s</item>
    </plurals>

    <plurals name="MessageRecord_s_s_and_d_others_are_in_the_group_call">
        <item quantity="other">%1$s，%2$s 和其他%3$d位成员在群组通话中</item>
    </plurals>

    <!-- In-conversation update message to indicate that the current contact is sms only and will need to migrate to signal to continue the conversation in signal. -->
    <string name="MessageRecord__you_will_no_longer_be_able_to_send_sms_messages_from_signal_soon">您很快将无法从 Signal 发送短信消息。您可以邀请%1$s加入 Signal，在这里进行对话。</string>
    <!-- In-conversation update message to indicate that the current contact is sms only and will need to migrate to signal to continue the conversation in signal. -->
    <string name="MessageRecord__you_can_no_longer_send_sms_messages_in_signal">您无法再从 Molly 发送短信消息。您可以邀请%1$s加入 Molly，在这里进行对话。</string>
    <!-- Body for quote when message being quoted is an in-app payment message -->
    <string name="MessageRecord__payment_s">付款：%1$s</string>
    <!-- Update message shown in chat after reporting it as spam -->
    <string name="MessageRecord_reported_as_spam">已举报为垃圾消息</string>
    <!-- Update message shown in chat after accept a message request -->
    <string name="MessageRecord_you_accepted_the_message_request">您接受了消息请求</string>

    <!-- MessageRequestBottomView -->
    <string name="MessageRequestBottomView_accept">接受</string>
    <string name="MessageRequestBottomView_continue">继续</string>
    <string name="MessageRequestBottomView_delete">删除</string>
    <string name="MessageRequestBottomView_block">屏蔽</string>
    <string name="MessageRequestBottomView_unblock">取消屏蔽</string>
    <!-- Text explaining a message request from someone you\'ve removed before -->
    <string name="MessageRequestBottomView_do_you_want_to_let_s_message_you_you_removed_them_before">是否允许%1$s给您发送消息并与其分享您的名字和照片？您此前已移除该用户。</string>
    <string name="MessageRequestBottomView_do_you_want_to_let_s_message_you_they_wont_know_youve_seen_their_messages_until_you_accept">是否允许 %1$s 给您发消息并查看您的昵称头像？您同意前对方无法知晓您是否查看了其消息。</string>
    <!-- Shown in message request flow. Describes what will happen if you unblock a Signal user -->
    <string name="MessageRequestBottomView_do_you_want_to_let_s_message_you_wont_receive_any_messages_until_you_unblock_them">是否允许%1$s给您发送消息并向其显示您的名称和照片？在取消屏蔽之前，您不会收到对方的任何消息。</string>
    <!-- Shown in message request flow. Describes what will happen if you unblock an SMS user -->
    <string name="MessageRequestBottomView_do_you_want_to_let_s_message_you_wont_receive_any_messages_until_you_unblock_them_SMS">是否允许%1$s给您发送消息？在取消屏蔽之前，您不会收到对方的任何消息。</string>
    <string name="MessageRequestBottomView_get_updates_and_news_from_s_you_wont_receive_any_updates_until_you_unblock_them">是否要接收%1$s的更新和新闻？在取消屏蔽之前，您不会收到对方的任何更新消息。</string>
    <string name="MessageRequestBottomView_continue_your_conversation_with_this_group_and_share_your_name_and_photo">要参与此群组对话并向其成员分享您的昵称和头像吗？</string>
    <string name="MessageRequestBottomView_upgrade_this_group_to_activate_new_features">此旧版群组已无法使用。请创建新群组以激活“@提及”和“管理员”等新功能。</string>
    <string name="MessageRequestBottomView_this_legacy_group_can_no_longer_be_used">由于人数太多，此旧版群组已无法使用。人数上限为%1$d。</string>
    <string name="MessageRequestBottomView_continue_your_conversation_with_s_and_share_your_name_and_photo">要继续与%1$s聊天并与其分享您的昵称和头像吗？</string>
    <string name="MessageRequestBottomView_do_you_want_to_join_this_group_they_wont_know_youve_seen_their_messages_until_you_accept">是否加入此群组并与之分享您的名字和头像？接受邀请前群成员无法知道您是否阅读了他们发来的消息。</string>
    <string name="MessageRequestBottomView_do_you_want_to_join_this_group_you_wont_see_their_messages">要加入此群组并与群组成员分享您的名称和照片吗？在您接受之前，您将不会看到群组成员的消息。</string>
    <string name="MessageRequestBottomView_join_this_group_they_wont_know_youve_seen_their_messages_until_you_accept">是否加入此群组？接受邀请前群成员无法知道您是否阅读了他们发来的消息。</string>
    <string name="MessageRequestBottomView_unblock_this_group_and_share_your_name_and_photo_with_its_members">是否取消屏蔽该群组并向其显示您的名称和照片？在取消屏蔽之前，您不会收到该群组的任何消息。</string>
  <!-- Removed by excludeNonTranslatables <string name="MessageRequestBottomView_legacy_learn_more_url" translatable="false">https://support.signal.org/hc/articles/360007459591</string> -->
    <string name="MessageRequestProfileView_view">查看</string>
    <string name="MessageRequestProfileView_member_of_one_group">%1$s 的成员</string>
    <string name="MessageRequestProfileView_member_of_two_groups">%1$s 和 %2$s 的成员</string>
    <string name="MessageRequestProfileView_member_of_many_groups">%1$s、%2$s 和 %3$s 的成员</string>
    <plurals name="MessageRequestProfileView_members">
        <item quantity="other">%1$d 成员</item>
    </plurals>
    <!-- Describes the number of members in a group. The string MessageRequestProfileView_invited is nested in the parentheses. -->
    <plurals name="MessageRequestProfileView_members_and_invited">
        <item quantity="other">%1$d 个成员（%2$s）</item>
    </plurals>
    <!-- Describes the number of people invited to a group. Nested inside of the string MessageRequestProfileView_members_and_invited -->
    <plurals name="MessageRequestProfileView_invited">
        <item quantity="other">已邀请 %1$d 人</item>
    </plurals>
    <plurals name="MessageRequestProfileView_member_of_d_additional_groups">
        <item quantity="other">更多%1$d个群组</item>
    </plurals>
    <!-- Button label to report spam for a conversation when in a message request state -->
    <string name="MessageRequestBottomView_report">举报…</string>

    <!-- PassphraseChangeActivity -->
    <string name="PassphraseChangeActivity_passphrases_dont_match_exclamation">密码不匹配！</string>
    <string name="PassphraseChangeActivity_incorrect_old_passphrase_exclamation">错误的旧密码！</string>
    <string name="PassphraseChangeActivity_enter_new_passphrase_exclamation">输入新的密码！</string>

    <!-- DeviceProvisioningActivity -->
    <string name="DeviceProvisioningActivity_link_this_device">关联该设备？</string>
    <string name="DeviceProvisioningActivity_continue">继续</string>

    <string name="DeviceProvisioningActivity_content_intro">这将可以：</string>
    <string name="DeviceProvisioningActivity_content_bullets">
        • 查看你的全部消息 \n• 以你的名义发送消息
    </string>
    <string name="DeviceProvisioningActivity_content_progress_title">正在关联设备</string>
    <string name="DeviceProvisioningActivity_content_progress_content">正在关联新设备…</string>
    <string name="DeviceProvisioningActivity_content_progress_success">设备成功关联！</string>
    <string name="DeviceProvisioningActivity_content_progress_no_device">未找到设备。</string>
    <string name="DeviceProvisioningActivity_content_progress_network_error">网络错误。</string>
    <string name="DeviceProvisioningActivity_content_progress_key_error">无效二维码。</string>
    <string name="DeviceProvisioningActivity_sorry_you_have_too_many_devices_linked_already">很抱歉，关联设备过多，请先移除一些。</string>
    <string name="DeviceActivity_sorry_this_is_not_a_valid_device_link_qr_code">抱歉，设备关联二维码无效。</string>
    <string name="DeviceProvisioningActivity_link_a_signal_device">关联 Signal 设备？</string>
    <string name="DeviceProvisioningActivity_it_looks_like_youre_trying_to_link_a_signal_device_using_a_3rd_party_scanner">您好像在使用第三方扫描应用来关联 Signal 设备。出于安全考量，请使用 Signal 再次扫描二维码。</string>

    <string name="DeviceActivity_signal_needs_the_camera_permission_in_order_to_scan_a_qr_code">Molly 需“相机”权限，来扫描二维码，但该权限已永久禁用。请访问应用设置菜单，选择“权限”并启用“相机”。</string>
    <string name="DeviceActivity_unable_to_scan_a_qr_code_without_the_camera_permission">没有“相机”权限，无法扫描二维码</string>

    <!-- OutdatedBuildReminder -->
    <string name="OutdatedBuildReminder_update_now">现在升级</string>
    <string name="OutdatedBuildReminder_your_version_of_signal_will_expire_today">此 Signal 版本将在今天过期，请升级到最新版本。</string>
    <plurals name="OutdatedBuildReminder_your_version_of_signal_will_expire_in_n_days">
        <item quantity="other">此版本 Signal 将在%1$d天后过期，请升级到最新版本。</item>
    </plurals>

    <!-- PassphrasePromptActivity -->
    <string name="PassphrasePromptActivity_enter_passphrase">输入密码</string>
    <string name="PassphrasePromptActivity_watermark_content_description">Molly 图标</string>
    <string name="PassphrasePromptActivity_ok_button_content_description">提交密码</string>
    <string name="PassphrasePromptActivity_invalid_passphrase_exclamation">无效密码！</string>
    <string name="PassphrasePromptActivity_unlock_signal">解锁 Molly</string>
    <string name="PassphrasePromptActivity_signal_android_lock_screen">Molly Android - 锁定屏幕</string>

    <!-- PlacePickerActivity -->
    <string name="PlacePickerActivity_title">地图</string>

    <string name="PlacePickerActivity_drop_pin">标注</string>
    <string name="PlacePickerActivity_accept_address">接受地址</string>

    <!-- PlayServicesProblemFragment -->
    <string name="PlayServicesProblemFragment_the_version_of_google_play_services_you_have_installed_is_not_functioning">当前安装的 Google Play 服务版本无法正常运行。请重新安装 Google Play 服务并重试。</string>

    <!-- PinRestoreEntryFragment -->
    <string name="PinRestoreEntryFragment_incorrect_pin">PIN 错误</string>
    <string name="PinRestoreEntryFragment_skip_pin_entry">跳过 PIN 码设置？</string>
    <string name="PinRestoreEntryFragment_need_help">需要协助？</string>
    <string name="PinRestoreEntryFragment_your_pin_is_a_d_digit_code">PIN 码是您创建的%1$d位及以上的密码，可以是纯数字或数字字母混合。如果忘了 PIN 码，您可以注册一个新账户，但您会丢失所有保存过的设置，比如您的个人介绍。</string>
    <string name="PinRestoreEntryFragment_if_you_cant_remember_your_pin">如果忘记你的 PIN，可再新建一个。你可以注册并使用你的账号，但某些已保存设置，如个人资料信息，将丢失。</string>
    <string name="PinRestoreEntryFragment_create_new_pin">新建 PIN 码</string>
    <string name="PinRestoreEntryFragment_contact_support">联系支持</string>
    <string name="PinRestoreEntryFragment_cancel">取消</string>
    <string name="PinRestoreEntryFragment_skip">跳过</string>
    <plurals name="PinRestoreEntryFragment_you_have_d_attempt_remaining">
        <item quantity="other">您还剩%1$d次机会。若尝试次数达到上限，您可以创建新的 PIN 码。您可以注册和使用您的账户，但会丢失所有保存过的设置，比如您的个人介绍。</item>
    </plurals>
    <string name="PinRestoreEntryFragment_signal_registration_need_help_with_pin">Signal 注册 - 需要安卓 PIN 码相关帮助</string>

    <!-- PinRestoreLockedFragment -->
    <string name="PinRestoreLockedFragment_create_your_pin">创建 PIN</string>
    <string name="PinRestoreLockedFragment_youve_run_out_of_pin_guesses">你的 PIN 码错误次数达到上限，但你还是可以通过创建新的 PIN 码以进入你的 Signal 账户。出于对你的隐私和安全考虑，你的账户会在不保存任何个人资料或设置下被还原。</string>
    <string name="PinRestoreLockedFragment_create_new_pin">新建 PIN 码</string>
  <!-- Removed by excludeNonTranslatables <string name="PinRestoreLockedFragment_learn_more_url" translatable="false">https://support.signal.org/hc/articles/360007059792</string> -->

    <!-- Dialog button text indicating user wishes to send an sms code isntead of skipping it -->
    <string name="ReRegisterWithPinFragment_send_sms_code">发送短信验证码</string>
    <!-- Email subject used when user contacts support about an issue with the reregister flow. -->
    <string name="ReRegisterWithPinFragment_support_email_subject">Signal 注册 - 需要安卓版重新注册 PIN 码的相关帮助</string>
    <!-- Dialog message shown in reregister flow when tapping a informational button to to learn about pins or contact support for help -->
    <string name="ReRegisterWithPinFragment_need_help_local">PIN 码是您创建的一个不少于 %1$d 位数的密码。这个密码可以是纯数字，也可以是数字和字母的组合。如果您忘记了自己的 PIN 码，您可以创建一个新的 PIN 码。</string>
    <!-- Dialog message shown in reregister flow when user requests to skip this flow and return to the normal flow -->
    <string name="ReRegisterWithPinFragment_skip_local">如果您忘记了自己的 PIN 码，您可以创建一个新的 PIN 码。</string>
    <!-- Dialog message shown in reregister flow when user uses up all of their guesses for their pin and we are going to move on -->
    <string name="ReRegisterWithPinFragment_out_of_guesses_local">您尝试输入 PIN 码的次数已超过限定的次数，不过您仍然可以通过创建一个新的 PIN 码来登录您的 Signal 账户。</string>

    <!-- PinOptOutDialog -->
    <string name="PinOptOutDialog_warning">警告</string>
    <string name="PinOptOutDialog_if_you_disable_the_pin_you_will_lose_all_data">如果禁用 PIN，重新注册 Signal 时您将会丢失全部数据，除非您手动备份并还原这些数据。注册锁定功能在禁用 PIN 期间无法启用。</string>
    <string name="PinOptOutDialog_disable_pin">禁用 PIN</string>

    <!-- RatingManager -->
    <string name="RatingManager_rate_this_app">对此应用评分</string>
    <string name="RatingManager_if_you_enjoy_using_this_app_please_take_a_moment">如果您喜欢使用此应用，请使用片刻时间对其进行打分。</string>
    <string name="RatingManager_rate_now">立刻评价！</string>
    <string name="RatingManager_no_thanks">不，谢谢。</string>
    <string name="RatingManager_later">稍后</string>

    <!-- ReactionsBottomSheetDialogFragment -->
    <string name="ReactionsBottomSheetDialogFragment_all">全部 · %1$d</string>

    <!-- ReactionsConversationView -->
    <string name="ReactionsConversationView_plus">+%1$d</string>

    <!-- ReactionsRecipientAdapter -->
    <string name="ReactionsRecipientAdapter_you">您</string>

    <!-- RecaptchaRequiredBottomSheetFragment -->
    <string name="RecaptchaRequiredBottomSheetFragment_verify_to_continue_messaging">验证以继续发送消息</string>
    <string name="RecaptchaRequiredBottomSheetFragment_to_help_prevent_spam_on_signal">为了防止 Molly 垃圾消息，请完成验证。</string>
    <string name="RecaptchaRequiredBottomSheetFragment_after_verifying_you_can_continue_messaging">验证之后，可继续发送消息。任何暂停消息将自动发送。</string>

    <!-- Recipient -->
    <string name="Recipient_you">您</string>
    <!-- Name of recipient representing user\'s \'My Story\' -->
    <string name="Recipient_my_story">我的动态</string>
    <!-- Name of recipient for a call link without a name -->
    <string name="Recipient_signal_call">Molly 通话</string>

    <!-- RecipientPreferencesActivity -->
    <string name="RecipientPreferenceActivity_block">屏蔽</string>
    <string name="RecipientPreferenceActivity_unblock">取消屏蔽</string>

    <!-- RecipientProvider -->

    <!-- RedPhone -->
    <string name="RedPhone_answering">正在接听…</string>
    <string name="RedPhone_ending_call">正在挂断…</string>
    <string name="RedPhone_ringing">响铃中…</string>
    <string name="RedPhone_busy">占线</string>
    <string name="RedPhone_recipient_unavailable">接收人无法应答</string>
    <string name="RedPhone_network_failed">网络失败！</string>
    <string name="RedPhone_number_not_registered">号码未注册！</string>
    <string name="RedPhone_the_number_you_dialed_does_not_support_secure_voice">您输入的号码不支持加密语音！</string>
    <string name="RedPhone_got_it">知道了</string>

    <!-- Valentine\'s Day Megaphone -->
    <!-- Title text for the Valentine\'s Day donation megaphone. The placeholder will always be a heart emoji. Needs to be a placeholder for Android reasons. -->
    <!-- Body text for the Valentine\'s Day donation megaphone. -->

    <!-- WebRtcCallActivity -->
    <string name="WebRtcCallActivity__tap_here_to_turn_on_your_video">点击这里以启用视频</string>
    <string name="WebRtcCallActivity__to_call_s_signal_needs_access_to_your_camera">Molly 需要访问您的麦克风来呼叫 %1$s</string>
    <string name="WebRtcCallActivity__signal_s">Molly 呼叫 %1$s</string>
    <string name="WebRtcCallActivity__calling">呼叫中…</string>
    <!-- Call status shown when an active call was disconnected (e.g., network hiccup) and is trying to reconnect -->
    <string name="WebRtcCallActivity__reconnecting">重连中…</string>
    <!-- Title for dialog warning about lacking bluetooth permissions during a call -->
    <string name="WebRtcCallActivity__bluetooth_permission_denied">蓝牙权限被拒</string>
    <!-- Message for dialog warning about lacking bluetooth permissions during a call and references the permission needed by name -->
    <string name="WebRtcCallActivity__please_enable_the_nearby_devices_permission_to_use_bluetooth_during_a_call">请启用“附近的设备”以便在通话中使用蓝牙。</string>
    <!-- Positive action for bluetooth warning dialog to open settings -->
    <string name="WebRtcCallActivity__open_settings">打开设置</string>
    <!-- Negative action for bluetooth warning dialog to dismiss dialog -->
    <string name="WebRtcCallActivity__not_now">稍后再说</string>
    <!-- Title for dialog to approve all requests -->
    <plurals name="WebRtcCallActivity__approve_d_requests">
        <item quantity="other">要批准 %1$d 个请求吗？</item>
    </plurals>
    <!-- Positive action for call link approve all dialog -->
    <string name="WebRtcCallActivity__approve_all">全部批准</string>
    <!-- Message for dialog to approve all requests -->
    <plurals name="WebRtcCallActivity__d_people_will_be_added_to_the_call">
        <item quantity="other">%1$d 个人将会被添加到通话中。</item>
    </plurals>
    <!-- Title for dialog to deny all requests -->
    <plurals name="WebRtcCallActivity__deny_d_requests">
        <item quantity="other">要拒绝 %1$d 个请求吗？</item>
    </plurals>
    <!-- Message for dialog to deny all requests -->
    <plurals name="WebRtcCallActivity__d_people_will_not_be_added_to_the_call">
        <item quantity="other">%1$d 个人将不会被添加到通话中。</item>
    </plurals>
    <!-- Positive action for call link deny all dialog -->
    <string name="WebRtcCallActivity__deny_all">全部拒绝</string>
    <!-- Displayed in call status when users are pending -->
    <plurals name="WebRtcCallActivity__d_people_waiting">
        <item quantity="other">%1$d 个人正在等待</item>
    </plurals>
    <!-- Displayed in call status during call link when no users are pending -->
    <plurals name="WebRtcCallActivity__d_people">
        <item quantity="other">%1$d 人</item>
    </plurals>
    <!-- Title of dialog displayed when a user\'s join request is denied for call link entry -->
    <string name="WebRtcCallActivity__join_request_denied">加入请求被拒绝</string>
    <!-- Message of dialog displayed when a user\'s join request is denied for call link entry -->
    <string name="WebRtcCallActivity__your_request_to_join_this_call_has_been_denied">您加入通话的请求已被拒绝。</string>
    <!-- Title of dialog displayed when a user is removed from a call link -->
    <string name="WebRtcCallActivity__removed_from_call">被移除出通话</string>
    <!-- Message of dialog displayed when a user is removed from a call link -->
    <string name="WebRtcCallActivity__someone_has_removed_you_from_the_call">有人已将您移除出通话。</string>

    <!-- WebRtcCallView -->
    <string name="WebRtcCallView__signal_call">Signal 通话</string>
    <string name="WebRtcCallView__signal_video_call">Signal 视频通话</string>
    <string name="WebRtcCallView__start_call">发起通话</string>
    <string name="WebRtcCallView__join_call">加入通话</string>
    <string name="WebRtcCallView__call_is_full">通话人数已满</string>
    <string name="WebRtcCallView__the_maximum_number_of_d_participants_has_been_Reached_for_this_call">此通话人数已达%1$d人上限，请稍候再试。</string>
    <string name="WebRtcCallView__your_video_is_off">您的视频已关闭</string>
    <string name="WebRtcCallView__reconnecting">重连中…</string>
    <string name="WebRtcCallView__joining">正在加入…</string>
    <string name="WebRtcCallView__disconnected">连接已断开</string>
    <!-- Utilized in the lobby before joining a call link -->
    <string name="WebRtcCallView__signal_call_link">Signal 通话链接</string>
    <!-- Warning displayed when entering a call via a link -->
    <string name="WebRtcCallView__anyone_who_joins">通过此链接加入通话的任何人都能看到您的名称、头像和手机号码。</string>
    <!-- Displayed on the call screen as the status when waiting to be let into a call link by an admin -->
    <string name="WebRtcCallView__waiting_to_be_let_in">正在等待批准……</string>

    <string name="WebRtcCallView__signal_will_ring_s">Signal 将会拨给%1$s</string>
    <string name="WebRtcCallView__signal_will_ring_s_and_s">Signal 将会拨给%1$s和%2$s</string>
    <plurals name="WebRtcCallView__signal_will_ring_s_s_and_d_others">
        <item quantity="other">Signal 将会拨给%1$s、%2$s和其他 %3$d 人</item>
    </plurals>

    <string name="WebRtcCallView__s_will_be_notified">%1$s将会收到通知</string>
    <string name="WebRtcCallView__s_and_s_will_be_notified">%1$s和%2$s将会收到通知</string>
    <plurals name="WebRtcCallView__s_s_and_d_others_will_be_notified">
        <item quantity="other">%1$s、%2$s和其他 %3$d 人将会收到通知</item>
    </plurals>

    <string name="WebRtcCallView__ringing_s">正在呼叫%1$s</string>
    <string name="WebRtcCallView__ringing_s_and_s">正在呼叫%1$s和%2$s</string>
    <plurals name="WebRtcCallView__ringing_s_s_and_d_others">
        <item quantity="other">正在呼叫%1$s、%2$s和其他 %3$d 人</item>
    </plurals>

    <string name="WebRtcCallView__s_is_calling_you">%1$s正在呼叫您</string>
    <string name="WebRtcCallView__s_is_calling_you_and_s">%1$s正在呼叫您和%2$s</string>
    <string name="WebRtcCallView__s_is_calling_you_s_and_s">%1$s正在呼叫您、%2$s和%3$s</string>
    <plurals name="WebRtcCallView__s_is_calling_you_s_s_and_d_others">
        <item quantity="other">%1$s正在呼叫您、%2$s、%3$s和其他 %4$d 人</item>
    </plurals>

    <string name="WebRtcCallView__no_one_else_is_here">没有人在这里</string>
    <string name="WebRtcCallView__s_is_in_this_call">%1$s 在此通话中</string>
    <string name="WebRtcCallView__s_are_in_this_call">%1$s正在此通话中</string>
    <string name="WebRtcCallView__s_and_s_are_in_this_call">%1$s 和 %2$s 在此通话中</string>

    <plurals name="WebRtcCallView__s_s_and_d_others_are_in_this_call">
        <item quantity="other">%1$s、%2$s 及其它 %3$d 位用户在此通话中</item>
    </plurals>

    <!-- Toggle content description for toggling camera direction  -->
    <string name="WebRtcCallView__toggle_camera_direction">切换相机方向</string>
    <!-- Toggle content description for toggling audio output  -->
    <string name="WebRtcCallView__toggle_speaker">切换扬声器</string>
    <!-- Toggle content description for toggling camera state  -->
    <string name="WebRtcCallView__toggle_camera">切换相机</string>
    <!-- Toggle content description for toggling mute state  -->
    <string name="WebRtcCallView__toggle_mute">切换静音</string>
    <!-- Content description for additional actions menu button -->
    <string name="WebRtcCallView__additional_actions">其他操作</string>
    <!-- Content description for end-call button -->
    <string name="WebRtcCallView__end_call">结束呼叫</string>

    <!-- Error message when the developer added a button in the wrong place. -->
    <string name="WebRtcAudioOutputToggleButton_fragment_activity_error">出现了一个 UI 错误。请向开发人员报告该错误。</string>
    <!-- Error message when the user is trying to change audio outputs but none are present. -->
    <string name="WebRtcAudioOutputToggleButton_no_eligible_audio_i_o_detected">未检测到符合条件的音频输入/输出。</string>
    <!-- A text description of the bluetooth icon, used for accessibility. -->
    <string name="WebRtcAudioOutputBottomSheet__bluetooth_icon_content_description">蓝牙设备图标。</string>
    <!-- A text description of the headset icon, used for accessibility. -->
    <string name="WebRtcAudioOutputBottomSheet__headset_icon_content_description">有线耳机图标。</string>
    <!-- A text description of the speaker icon, used for accessibility. -->
    <string name="WebRtcAudioOutputBottomSheet__speaker_icon_content_description">扬声器图标。</string>
    <!-- A text description of the earpiece icon, used for accessibility. -->
    <string name="WebRtcAudioOutputBottomSheet__earpiece_icon_content_description">设备耳机图标。</string>

    <!-- A clickable button to "raise your hand" in a group call to signify you have something to say -->
    <string name="CallOverflowPopupWindow__raise_hand">举手</string>
    <!-- A description of a clickable image representing a raised hand -->
    <string name="CallOverflowPopupWindow__raise_hand_illustration_content_description">举手</string>
    <!-- A dialog prompt to confirm you want to lower your hand -->
    <string name="CallOverflowPopupWindow__lower_your_hand">要放下吗？</string>
    <!-- A dialog button to confirm you would like to lower your hand -->
    <string name="CallOverflowPopupWindow__lower_hand">放下</string>
    <!-- A negative button for a dialog confirming the user wants to lower their hand (withdraw a raised hand) -->
    <string name="CallOverflowPopupWindow__cancel">取消</string>
    <!-- A notification to the user that they successfully raised their hand -->
    <string name="CallOverflowPopupWindow__you_raised_your_hand">您举手了</string>
    <!-- A button to take you to a list of participants with raised hands -->
    <string name="CallOverflowPopupWindow__view">查看</string>

    <!-- A notification to the user that one or more participants in the call successfully raised their hand. In the singular case, it is a name. In the plural case, it is a name or "You" -->
    <plurals name="CallOverflowPopupWindow__raised_a_hand">
        <item quantity="other">%1$s + %2$d 举手了</item>
    </plurals>

    <!-- A badge to show how many hands are raised. The first string may be a name or "You" -->
    <plurals name="CallRaiseHandSnackbar_raised_hands">
        <item quantity="other">%1$s + %2$d</item>
    </plurals>

    <!-- An accessibility label for screen readers on a view that can be expanded -->
    <string name="CallOverflowPopupWindow__expand_snackbar_accessibility_label">展开举手视图</string>

    <!-- AboutSheet -->
    <!-- Displayed in a sheet row and allows user to open signal connection explanation on tap -->
    <string name="AboutSheet__signal_connection">Signal 密友</string>
    <!-- Displayed in a sheet row describing that the user has marked this contact as \'verified\' from within the app -->
    <string name="AboutSheet__verified">已验证</string>
    <!-- Displayed in bottom sheet describing that the user has no direct messages with this person. The placeholder is a person\'s name. -->
    <string name="AboutSheet__no_direct_message">与%1$s没有私聊消息</string>
    <!-- Explains that the given user (placeholder is short name) is in the users system contact -->
    <string name="AboutSheet__s_is_in_your_system_contacts">%1$s在您的系统通讯录中</string>
    <!-- Notice in a row when user has no groups in common -->
    <string name="AboutSheet__you_have_no_groups_in_common">你们没有共同群组</string>
    <!-- Notice when a user is not a connection to review requests carefully -->
    <string name="AboutSheet__review_requests_carefully">请仔细审查请求</string>
    <!-- Text used when user has groups in common. Placeholder is the count -->
    <plurals name="AboutSheet__d_groups_in">
        <item quantity="other">%1$d 个共同群组</item>
    </plurals>
    <!-- Text displayed in title for external recipients -->
    <string name="AboutSheet__about">关于</string>
    <!-- Text displayed in title for you -->
    <string name="AboutSheet__you">您</string>

    <!-- CallParticipantsListDialog -->
    <plurals name="CallParticipantsListDialog_in_this_call">
        <item quantity="other">通话成员(%1$d)</item>
    </plurals>
    <plurals name="CallParticipantsListDialog__signal_will_ring">
        <item quantity="other">Signal 将会拨给(%1$d)</item>
    </plurals>
    <plurals name="CallParticipantsListDialog__signal_will_notify">
        <item quantity="other">Signal 将会通知(%1$d)</item>
    </plurals>
    <plurals name="CallParticipantsListDialog__raised_hands">
        <item quantity="other">举手（%1$d）</item>
    </plurals>

    <!-- CallParticipantView -->
    <string name="CallParticipantView__s_is_blocked">%1$s已被屏蔽</string>
    <string name="CallParticipantView__more_info">更多信息</string>
    <string name="CallParticipantView__you_wont_receive_their_audio_or_video">你将不会收到他们的音频或视频，他们也不会收到你的。</string>
    <string name="CallParticipantView__cant_receive_audio_video_from_s">无法从%1$s接收音频 &amp; 视频</string>
    <string name="CallParticipantView__cant_receive_audio_and_video_from_s">无法从%1$s接收音频与视频</string>
    <string name="CallParticipantView__this_may_be_Because_they_have_not_verified_your_safety_number_change">这可能是因为对方还未对您的安全码更新进行验证，或对方的设备有问题，或对方已将您屏蔽。</string>

    <!-- CallToastPopupWindow -->
    <string name="CallToastPopupWindow__swipe_to_view_screen_share">轻扫查看屏幕共享</string>

    <!-- ProxyBottomSheetFragment -->
    <string name="ProxyBottomSheetFragment_proxy_server">代理服务器</string>
    <string name="ProxyBottomSheetFragment_proxy_address">代理地址</string>
    <string name="ProxyBottomSheetFragment_do_you_want_to_use_this_proxy_address">是否使用该代理地址？</string>
    <string name="ProxyBottomSheetFragment_use_proxy">使用代理</string>
    <string name="ProxyBottomSheetFragment_successfully_connected_to_proxy">成功连接代理。</string>

    <!-- RecaptchaProofActivity -->
    <string name="RecaptchaProofActivity_failed_to_submit">提交失败</string>
    <string name="RecaptchaProofActivity_complete_verification">完成验证</string>

    <!-- RegistrationActivity -->
    <string name="RegistrationActivity_select_your_country">选择国家</string>
    <string name="RegistrationActivity_you_must_specify_your_country_code">必须指定 国家代码
    </string>
    <string name="RegistrationActivity_please_enter_a_valid_phone_number_to_register">请输入一个有效的手机号码来注册。</string>
    <string name="RegistrationActivity_invalid_number">号码无效</string>
    <string name="RegistrationActivity_the_number_you_specified_s_is_invalid">指定的号码 (%1$s) 无效。
    </string>

    <!-- Dialog title shown when registering and we want to verify they entered the correct number before proceeding. -->
    <string name="RegistrationActivity_phone_number_verification_dialog_title">下方的手机号码是否正确？</string>
    <!-- Dialog title shown when re-registering and skip sms flow failed or was aborted and now need perform additional verification via sms and warn about carrier charges -->
    <string name="RegistrationActivity_additional_verification_required">需要进行额外验证</string>
    <!-- Dialog message shown when we need to verify sms and carrier rates may apply. -->
    <string name="RegistrationActivity_a_verification_code_will_be_sent_to_this_number">此电话号码将会收到一个验证码。发送验证码可能会收取短信费。</string>
    <string name="RegistrationActivity_you_will_receive_a_call_to_verify_this_number">您将收到来电以验证该数字。</string>
    <string name="RegistrationActivity_edit_number">编辑号码</string>
    <string name="RegistrationActivity_missing_google_play_services">Google Play 服务缺失</string>
    <string name="RegistrationActivity_this_device_is_missing_google_play_services">设备缺少 Google Play 服务框架，可使用 Molly，但功能与稳定性将受到影响。\n\n如果您不是高级用户，或者运行的为原厂安卓系统，或者认为该提示有误，请联系 support@molly.im 获取帮助。</string>
    <string name="RegistrationActivity_i_understand">我明白。</string>
    <string name="RegistrationActivity_play_services_error">Google Play 服务错误</string>
    <string name="RegistrationActivity_google_play_services_is_updating_or_unavailable">Google Play 服务正在更新或者暂时不可用，请稍后再试。</string>
    <string name="RegistrationActivity_terms_and_privacy">条款和隐私政策</string>
    <string name="RegistrationActivity_signal_needs_access_to_your_contacts_and_media_in_order_to_connect_with_friends">Signal 需要通讯录和媒体权限以帮助您联系朋友和发送消息。您的通讯录将通过 Signal 的私密联系人发现技术上传，这意味着您的联系人将获得端对端加密保护，对 Signal 服务绝对不可见。</string>
    <string name="RegistrationActivity_signal_needs_access_to_your_contacts_in_order_to_connect_with_friends">Signal 需要通讯录权限以帮助您联系朋友。您的通讯录将通过 Signal 的私密联系人发现技术上传，这意味着您的联系人将获得端对端加密保护，对 Signal 服务绝对不可见。</string>
    <string name="RegistrationActivity_rate_limited_to_service">您尝试注册此号码次数过多，请稍候再试。</string>
    <!--    During registration, if the user attempts (and fails) to register, we display this error message with a number of minutes timer they are allowed to try again.-->
    <string name="RegistrationActivity_rate_limited_to_try_again">您尝试注册此号码的次数过多，请在 %1$s 后再试。</string>
    <string name="RegistrationActivity_unable_to_connect_to_service">无法连接到 Signal 服务，请检查网络连接并重试。</string>
    <!-- A description text for an alert dialog when the entered phone number is not eligible for a verification SMS. -->
    <string name="RegistrationActivity_we_couldnt_send_you_a_verification_code">我们无法通过短信给您发送验证码。请尝试通过语音通话进行接收。</string>
    <!-- Generic error when the app is unable to request an SMS code for an unknown reason. -->
    <string name="RegistrationActivity_unable_to_request_verification_code">无法请求验证码。请检查互联网连接并重试。</string>
    <string name="RegistrationActivity_non_standard_number_format">非标准号码格式</string>
    <string name="RegistrationActivity_the_number_you_entered_appears_to_be_a_non_standard">您输入的号码（%1$s）似乎是非标准格式。\n\n您要输入的是 %2$s 吗？</string>
    <string name="RegistrationActivity_signal_android_phone_number_format">Molly Android - 手机号码格式</string>
    <!--    Small "toast" notification to the user confirming that they have requested a new code via voice call.-->
    <string name="RegistrationActivity_call_requested">已请求通话</string>
    <!--    Small "toast" notification to the user confirming that they have requested a new code via SMS.-->
    <string name="RegistrationActivity_sms_requested">已请求发送短信</string>
    <!--    Small "toast" notification to the user confirming that they have requested a new code (through an unspecified channel).-->
    <string name="RegistrationActivity_code_requested">已请求发送验证码</string>
    <plurals name="RegistrationActivity_debug_log_hint">
        <item quantity="other">距离提交调试日志还有 %1$d 步之遥。</item>
    </plurals>
    <string name="RegistrationActivity_we_need_to_verify_that_youre_human">我们需要验证您是真正的用户。</string>
    <!-- Button label to trigger a phone call to provide the registration code, in lieu of an SMS code -->
    <string name="RegistrationActivity_voice_call">语音通话</string>
    <!-- Dialog button to cancel the pending action and return to the previous state. -->
    <string name="RegistrationActivity_cancel">取消</string>
    <string name="RegistrationActivity_next">下一步</string>
    <string name="RegistrationActivity_continue">继续</string>
    <string name="RegistrationActivity_take_privacy_with_you_be_yourself_in_every_message">让隐私与您形影不离。\n在每一条消息中展现真正的自己。</string>
    <!-- Title of registration screen when asking for the users phone number -->
    <string name="RegistrationActivity_phone_number">手机号码</string>
    <!-- Subtitle of registration screen when asking for the users phone number -->
    <string name="RegistrationActivity_enter_your_phone_number_to_get_started">请输入您的手机号码以开始操作。</string>
    <string name="RegistrationActivity_enter_the_code_we_sent_to_s">请输入 %1$s 收到的验证码</string>

    <string name="RegistrationActivity_phone_number_description">手机号码</string>
    <string name="RegistrationActivity_country_code_description">国家代码</string>
    <string name="RegistrationActivity_call">呼叫</string>
    <string name="RegistrationActivity_verification_code">验证码</string>
    <string name="RegistrationActivity_resend_code">重新发送验证码</string>
    <!--    A title for a bottom sheet dialog offering to help a user having trouble entering their verification code.-->
    <string name="RegistrationActivity_support_bottom_sheet_title">在注册时遇到问题？</string>
    <!--    A list of suggestions to try for a user having trouble entering their verification code.-->
    <string name="RegistrationActivity_support_bottom_sheet_body_suggestions">• 确保您的手机有手机信号，能够接收短信或来电\n • 确认您可以接听拨到该号码的来电\n • 检查您输入的手机号码是否正确无误。</string>
    <!--    A call to action for a user having trouble entering the verification to seek further help. -->
    <string name="RegistrationActivity_support_bottom_sheet_body_call_to_action">如需更多信息，请按照这里列出的故障排查步骤进行操作，或联系支持人员</string>
    <!--    A clickable piece of text that will take the user to our website with additional suggestions.-->
    <string name="RegistrationActivity_support_bottom_sheet_cta_troubleshooting_steps_substring">这里列出的故障排查步骤</string>
    <!--    A clickable piece of text that will pre-fill a request for support email in the user\'s email app.-->
    <string name="RegistrationActivity_support_bottom_sheet_cta_contact_support_substring">联系支持人员</string>

    <!-- RegistrationLockV2Dialog -->
    <string name="RegistrationLockV2Dialog_turn_on_registration_lock">开启注册锁定？</string>
    <string name="RegistrationLockV2Dialog_turn_off_registration_lock">关闭注册锁定？</string>
    <string name="RegistrationLockV2Dialog_if_you_forget_your_signal_pin_when_registering_again">再次注册 Signal 时，如果忘记 Signal PIN，将在 7 天内无法使用你的帐户。</string>
    <string name="RegistrationLockV2Dialog_turn_on">开启</string>
    <string name="RegistrationLockV2Dialog_turn_off">关闭</string>

    <!-- RevealableMessageView -->
    <string name="RevealableMessageView_view_photo">查看图片</string>
    <string name="RevealableMessageView_view_video">查看视频</string>
    <string name="RevealableMessageView_viewed">已查看</string>
    <string name="RevealableMessageView_media">媒体</string>

    <!-- ReviewBannerView -->
    <!-- ReviewBannerView text when a name conflict has been found -->
    <string name="ReviewBannerView__name_conflict_found">发现名字冲突</string>
    <!-- Button label to view name conflicts -->
    <string name="ReviewBannerView__view">查看</string>

    <!-- Search -->
    <string name="SearchFragment_no_results">没有找到关于“%1$s”的信息</string>

    <!-- ShakeToReport -->
  <!-- Removed by excludeNonTranslatables <string name="ShakeToReport_shake_detected" translatable="false">Shake detected</string> -->
  <!-- Removed by excludeNonTranslatables <string name="ShakeToReport_submit_debug_log" translatable="false">Submit debug log?</string> -->
  <!-- Removed by excludeNonTranslatables <string name="ShakeToReport_submit" translatable="false">Submit</string> -->
  <!-- Removed by excludeNonTranslatables <string name="ShakeToReport_failed_to_submit" translatable="false">Failed to submit :(</string> -->
  <!-- Removed by excludeNonTranslatables <string name="ShakeToReport_success" translatable="false">Success!</string> -->
  <!-- Removed by excludeNonTranslatables <string name="ShakeToReport_share" translatable="false">Share</string> -->

    <!-- SharedContactDetailsActivity -->
    <string name="SharedContactDetailsActivity_add_to_contacts">添加到联系人</string>
    <string name="SharedContactDetailsActivity_invite_to_signal">邀请使用 Molly</string>
    <string name="SharedContactDetailsActivity_signal_message">Signal 消息</string>
    <string name="SharedContactDetailsActivity_signal_call">Signal 呼叫</string>

    <!-- SharedContactView -->
    <string name="SharedContactView_add_to_contacts">添加到联系人</string>
    <string name="SharedContactView_invite_to_signal">邀请使用 Molly</string>
    <string name="SharedContactView_message">Signal 消息</string>

    <!-- SignalBottomActionBar -->
    <string name="SignalBottomActionBar_more">更多</string>

    <!-- SignalPinReminders -->
    <string name="SignalPinReminders_well_remind_you_again_later">PIN 码验证成功。我们稍后会再次提醒您。</string>
    <string name="SignalPinReminders_well_remind_you_again_tomorrow">PIN 码验证成功。我们明日会再次提醒您。</string>
    <string name="SignalPinReminders_well_remind_you_again_in_a_few_days">PIN 码验证成功。我们会在几天后再次提醒您。</string>
    <string name="SignalPinReminders_well_remind_you_again_in_a_week">PIN 码验证成功。我们将会在一周后再次提醒您。</string>
    <string name="SignalPinReminders_well_remind_you_again_in_a_couple_weeks">PIN 码验证成功。我们将会在几周后再次提醒您。</string>
    <string name="SignalPinReminders_well_remind_you_again_in_a_month">PIN 码验证成功。我们将会在一个月后再次提醒您。</string>

    <!-- Slide -->
    <string name="Slide_image">图片</string>
    <string name="Slide_sticker">表情</string>
    <string name="Slide_audio">音频</string>
    <string name="Slide_video">视频</string>

    <!-- SmsMessageRecord -->
    <string name="SmsMessageRecord_secure_session_reset">您已重置安全会话。</string>
    <string name="SmsMessageRecord_secure_session_reset_s">%1$s 已重置安全会话。</string>
    <string name="SmsMessageRecord_duplicate_message">重复消息。</string>

    <!-- StickerManagementActivity -->
    <string name="StickerManagementActivity_stickers">表情</string>

    <!-- StickerManagementAdapter -->
    <string name="StickerManagementAdapter_installed_stickers">已安装表情</string>
    <string name="StickerManagementAdapter_stickers_you_received">收到的表情</string>
    <string name="StickerManagementAdapter_signal_artist_series">Signal 艺术家系列</string>
    <string name="StickerManagementAdapter_no_stickers_installed">未安装表情</string>
    <string name="StickerManagementAdapter_stickers_from_incoming_messages_will_appear_here">此处将显示传入消息中的表情</string>
    <string name="StickerManagementAdapter_untitled">未命名</string>
    <string name="StickerManagementAdapter_unknown">未知</string>

    <!-- StickerPackPreviewActivity -->
    <string name="StickerPackPreviewActivity_untitled">未命名</string>
    <string name="StickerPackPreviewActivity_unknown">未知</string>
    <string name="StickerPackPreviewActivity_install">安装</string>
    <!-- Label for a button that, if pressed, will uninstall the sticker pack that is currently being previewed. -->
    <string name="StickerPackPreviewActivity_remove">卸载</string>
    <string name="StickerPackPreviewActivity_stickers">表情</string>
    <string name="StickerPackPreviewActivity_failed_to_load_sticker_pack">加载表情包失败</string>

    <!-- SubmitDebugLogActivity -->
    <string name="SubmitDebugLogActivity_edit">编辑</string>
    <string name="SubmitDebugLogActivity_done">完成</string>
    <!-- Menu option to save a debug log file to disk. -->
    <string name="SubmitDebugLogActivity_save">保存</string>
    <!-- Error that is show in a toast when we fail to save a debug log file to disk. -->
    <string name="SubmitDebugLogActivity_failed_to_save">保存失败</string>
    <!-- Toast that is show to notify that we have saved the debug log file to disk. -->
    <string name="SubmitDebugLogActivity_save_complete">保存完成</string>
    <string name="SubmitDebugLogActivity_tap_a_line_to_delete_it">点击一行删除它</string>
    <string name="SubmitDebugLogActivity_submit">提交</string>
    <string name="SubmitDebugLogActivity_failed_to_submit_logs">未能提交日志</string>
    <string name="SubmitDebugLogActivity_success">成功！</string>
    <string name="SubmitDebugLogActivity_copy_this_url_and_add_it_to_your_issue">复制此 URL 并将其添加到问题报告或支持电子邮件:\n\n<b>%1$s</b></string>
    <string name="SubmitDebugLogActivity_share">分享</string>
    <string name="SubmitDebugLogActivity_this_log_will_be_posted_publicly_online_for_contributors">此日志将会在线上公开发布，供赞助人查看。您可以先仔细检查再上传。</string>

    <!-- SupportEmailUtil -->
  <!-- Removed by excludeNonTranslatables <string name="SupportEmailUtil_support_email" translatable="false">support@molly.im</string> -->
    <string name="SupportEmailUtil_filter">筛选器：</string>
    <string name="SupportEmailUtil_device_info">设备信息：</string>
    <string name="SupportEmailUtil_android_version">Android版本：</string>
    <string name="SupportEmailUtil_signal_version">Molly版本:</string>
    <string name="SupportEmailUtil_signal_package">Molly 软件包：</string>
    <string name="SupportEmailUtil_registration_lock">注册锁定：</string>
    <string name="SupportEmailUtil_locale">语言环境：</string>

    <!-- ThreadRecord -->
    <string name="ThreadRecord_group_updated">群组已更新</string>
    <string name="ThreadRecord_left_the_group">已离开该群组</string>
    <string name="ThreadRecord_secure_session_reset">安全会话已重置。</string>
    <string name="ThreadRecord_draft">草稿：</string>
    <string name="ThreadRecord_media_message">媒体消息</string>
    <string name="ThreadRecord_sticker">表情</string>
    <string name="ThreadRecord_view_once_photo">一次性图片</string>
    <string name="ThreadRecord_view_once_video">一次性视频</string>
    <string name="ThreadRecord_view_once_media">一次性媒体</string>
    <string name="ThreadRecord_this_message_was_deleted">消息已删除。</string>
    <string name="ThreadRecord_you_deleted_this_message">您删除了此消息。</string>
    <!-- Displayed in the notification when the user sends a request to activate payments -->
    <string name="ThreadRecord_you_sent_request">您发送了激活付款请求</string>
    <!-- Displayed in the notification when the recipient wants to activate payments -->
    <string name="ThreadRecord_wants_you_to_activate_payments">%1$s希望您激活付款</string>
    <!-- Displayed in the notification when the user activates payments -->
    <string name="ThreadRecord_you_activated_payments">您已激活付款</string>
    <!-- Displayed in the notification when the recipient can accept payments -->
    <string name="ThreadRecord_can_accept_payments">%1$s现在可以接受付款啦</string>
    <string name="ThreadRecord_s_is_on_signal">%1$s 加入 Signal！</string>
    <string name="ThreadRecord_disappearing_messages_disabled">已禁用阅后即焚</string>
    <string name="ThreadRecord_disappearing_message_time_updated_to_s">设置阅后即焚消失时间为 %1$s</string>
    <string name="ThreadRecord_safety_number_changed">安全码已更改</string>
    <string name="ThreadRecord_your_safety_number_with_s_has_changed">您与 %1$s 的安全码已更改。</string>
    <string name="ThreadRecord_you_marked_verified">已将您标识为已验证</string>
    <string name="ThreadRecord_you_marked_unverified">已将您标识为未验证</string>
    <string name="ThreadRecord_message_could_not_be_processed">无法处理消息</string>
    <string name="ThreadRecord_delivery_issue">发送问题</string>
    <string name="ThreadRecord_message_request">通信请求</string>
    <!-- Thread preview for a recipient that has been hidden -->
    <string name="ThreadRecord_hidden_recipient">你已隐藏该用户，与对方发送消息可以将其重新添加到您的列表中。</string>
    <string name="ThreadRecord_photo">图片</string>
    <string name="ThreadRecord_gif">GIF</string>
    <string name="ThreadRecord_voice_message">语音消息</string>
    <string name="ThreadRecord_file">文件</string>
    <string name="ThreadRecord_video">视频</string>
    <string name="ThreadRecord_chat_session_refreshed">聊天会话已刷新</string>
    <!-- Displayed in the notification when the user is sent a gift -->
    <string name="ThreadRecord__s_donated_for_you">%1$s代您捐了款</string>
    <!-- Displayed in the notification when the user sends a gift -->
    <string name="ThreadRecord__you_donated_for_s">您代%1$s捐了款</string>
    <!-- Displayed in the notification when the user has opened a received gift -->
    <string name="ThreadRecord__you_redeemed_a_badge">您领取了一个徽章</string>
    <!-- Displayed in the conversation list when someone reacted to your story -->
    <string name="ThreadRecord__reacted_s_to_your_story">用 %1$s 回应了您的动态</string>
    <!-- Displayed in the conversation list when you reacted to someone\'s story -->
    <string name="ThreadRecord__reacted_s_to_their_story">用 %1$s 回应了对方的动态</string>
    <!-- Displayed in the conversation list when your most recent message is a payment to or from the person the conversation is with -->
    <string name="ThreadRecord_payment">付款</string>
    <!-- Displayed in the conversation list when your only message in a conversation is a scheduled send. -->
    <string name="ThreadRecord_scheduled_message">定时消息</string>
    <!--  Displayed in the conversation list when your message history has been merged -->
    <string name="ThreadRecord_message_history_has_been_merged">您的消息历史记录已合并</string>
    <!--  Displayed in the conversation list when identities have been merged. The first placeholder is a phone number, and the second is a person\'s name -->
    <string name="ThreadRecord_s_belongs_to_s">%1$s 属于%2$s</string>

    <!-- ApkUpdateNotifications -->
    <string name="ApkUpdateNotifications_prompt_install_title">Molly 更新</string>
    <string name="ApkUpdateNotifications_prompt_install_body">我们推出了 Molly 的新版本。点击更新。</string>
    <string name="ApkUpdateNotifications_failed_general_title">Molly 更新失败</string>
    <string name="ApkUpdateNotifications_failed_general_body">我们稍后会再试一次。</string>
    <string name="ApkUpdateNotifications_auto_update_success_title">Molly 已成功更新</string>
    <string name="ApkUpdateNotifications_auto_update_success_body">您已自动更新到 %1$s 版本。</string>

    <!-- UntrustedSendDialog -->
    <string name="UntrustedSendDialog_send_message">发送消息？</string>
    <string name="UntrustedSendDialog_send">发送</string>

    <!-- UnverifiedSendDialog -->
    <string name="UnverifiedSendDialog_send_message">发送消息？</string>
    <string name="UnverifiedSendDialog_send">发送</string>

    <!-- UsernameEditFragment -->
    <!-- Placeholder text for custom discriminator -->
    <string name="UsernameEditFragment__00">00</string>
    <!-- Toolbar title when entering from registration -->
    <string name="UsernameEditFragment__add_a_username">添加用户名</string>
    <!-- Instructional text at the top of the username edit screen -->
    <string name="UsernameEditFragment__choose_your_username">选择您的用户名</string>
    <string name="UsernameEditFragment_username">用户名</string>
    <string name="UsernameEditFragment_delete">删除</string>
    <string name="UsernameEditFragment_successfully_removed_username">成功移除用户名。</string>
    <string name="UsernameEditFragment_encountered_a_network_error">网络出错。</string>
    <string name="UsernameEditFragment_this_username_is_taken">该用户名已有人使用。</string>
    <string name="UsernameEditFragment_usernames_can_only_include">用户名仅能包含字母、数字和下划线。</string>
    <string name="UsernameEditFragment_usernames_cannot_begin_with_a_number">用户名不能以数字开头。</string>
    <string name="UsernameEditFragment_username_is_invalid">用户名无效。</string>
    <string name="UsernameEditFragment_usernames_must_be_between_a_and_b_characters">用户名所含字符数量必须在 %1$d 与 %2$d 之间。</string>
    <!-- Explanation about what usernames provide -->
    <string name="UsernameEditFragment__usernames_let_others_message">Usernames are always paired with a set of numbers.</string>
    <!-- Dialog title for explanation about numbers at the end of the username -->
    <string name="UsernameEditFragment__what_is_this_number">这个号码是什么？</string>
    <string name="UsernameEditFragment__these_digits_help_keep">这些数字可以将您的用户名保密，以免您收到骚扰消息。请仅将您的用户名分享给您想要聊天的对象和群组。如果您更改用户名，您将会收到一组新的数字。</string>
    <!-- Button to allow user to skip -->
    <string name="UsernameEditFragment__skip">跳过</string>
    <!-- Content description for done button -->
    <string name="UsernameEditFragment__done">完成</string>
    <!-- Displayed when the chosen discriminator is not available for the given nickname -->
    <string name="UsernameEditFragment__this_username_is_not_available_try_another_number">此用户名不可用，请尝试另一个号码。</string>
    <!-- Displayed when the chosen discriminator is too short -->
    <string name="UsernameEditFragment__invalid_username_enter_a_minimum_of_d_digits">用户名无效，请至少输入 %1$d 位数。</string>
    <!-- Displayed when the chosen discriminator is too long -->
    <string name="UsernameEditFragment__invalid_username_enter_a_maximum_of_d_digits">用户名无效，请至多输入 %1$d 位数。</string>
    <!-- Displayed when the chosen discriminator is 00 -->
    <string name="UsernameEditFragment__this_number_cant_be_00">该数字不能为 00。请输入 1 – 9 之间的数字</string>
    <!-- Displayed when the chosen discriminator starts with 00 -->
    <string name="UsernameEditFragment__this_number_cant_start_with_00">该数字不能以 00 开头。请输入 1 – 9 之间的数字</string>
    <!-- The body of an alert dialog asking the user to confirm that they want to recover their username -->
    <string name="UsernameEditFragment_recovery_dialog_confirmation">恢复您的用户名将会重置您现有的二维码和链接。确定要恢复吗？</string>
    <!-- The body of an alert dialog asking the user to confirm that they want to change their username, even if it resets their link -->
    <string name="UsernameEditFragment_change_confirmation_message">更改用户名将会重置您现有的二维码和链接。确定要更改吗？</string>
    <!-- Text for a button in a dialog asking if the user would like to continue the operation of changing their username -->
    <string name="UsernameEditFragment_continue">继续</string>

    <plurals name="UserNotificationMigrationJob_d_contacts_are_on_signal">
        <item quantity="other">%1$d 个联系人在使用 Signal！</item>
    </plurals>

    <!-- UsernameShareBottomSheet -->
    <!-- Explanation of what the sheet enables the user to do -->
    <string name="UsernameShareBottomSheet__copy_or_share_a_username_link">复制或分享用户名链接</string>

    <!-- VerifyIdentityActivity -->
    <string name="VerifyIdentityActivity_your_contact_is_running_a_newer_version_of_Signal">联系人正在使用较新版本的 Signal，其二维码格式不兼容。请升级并比较。</string>
    <string name="VerifyIdentityActivity_the_scanned_qr_code_is_not_a_correctly_formatted_safety_number">扫描二维码所获的安全码格式有误，请重新扫描。</string>
    <string name="VerifyIdentityActivity_share_safety_number_via">安全码分享方式…</string>
    <string name="VerifyIdentityActivity_our_signal_safety_number">我们的 Signal 安全码：</string>
    <string name="VerifyIdentityActivity_no_app_to_share_to">看起来设备上没有可用于分享的应用。</string>
    <string name="VerifyIdentityActivity_no_safety_number_to_compare_was_found_in_the_clipboard">剪切板没有可比较的安全码</string>
    <string name="VerifyIdentityActivity_signal_needs_the_camera_permission_in_order_to_scan_a_qr_code_but_it_has_been_permanently_denied">Molly 需“相机”权限，来扫描二维码，但该权限已永久禁用。请访问应用设置菜单，选择“权限”并启用“相机”。</string>
    <string name="VerifyIdentityActivity_unable_to_scan_qr_code_without_camera_permission">没有“相机”权限，无法扫描二维码</string>
    <string name="VerifyIdentityActivity_you_must_first_exchange_messages_in_order_to_view">为了查看 %1$s 的安全码，必须首先交换消息。</string>
    <!-- Dialog message explaining to user they must exchange messages first to create a safety number -->
    <string name="VerifyIdentityActivity_dialog_exchange_messages_to_create_safety_number_message">对方与您互发消息后，系统将会针对其生成一个安全码。</string>
    <!-- Confirmation option for dialog explaining to user they must exchange messages first to create a safety number  -->
    <string name="VerifyIdentityActivity_dialog_exchange_messages_to_create_safety_number_ok">好</string>
    <!-- Learn more option for dialog explaining to user they must exchange messages first to create a safety number  -->
    <string name="VerifyIdentityActivity_dialog_exchange_messages_to_create_safety_number_learn_more">了解详情</string>
    <!-- Confirmation button on scan result dialogs -->
    <string name="VerifyDisplayFragment__scan_result_dialog_ok">好</string>

    <!-- ViewOnceMessageActivity -->
  <!-- Removed by excludeNonTranslatables <string name="ViewOnceMessageActivity_video_duration" translatable="false">%1$02d:%2$02d</string> -->

    <!-- AudioView -->
  <!-- Removed by excludeNonTranslatables <string name="AudioView_duration" translatable="false">%1$d:%2$02d</string> -->

    <!-- MessageDisplayHelper -->
    <string name="MessageDisplayHelper_message_encrypted_for_non_existing_session">加密消息的对话不存在</string>

    <!-- MmsMessageRecord -->
    <string name="MmsMessageRecord_bad_encrypted_mms_message">不良加密彩信</string>
    <string name="MmsMessageRecord_mms_message_encrypted_for_non_existing_session">加密彩信的对话不存在</string>

    <!-- MuteDialog -->
    <string name="MuteDialog_mute_notifications">静音通知</string>

    <!-- KeyCachingService -->
    <string name="KeyCachingService_signal_passphrase_cached">点击开启。</string>
    <string name="KeyCachingService_passphrase_cached">Molly 已解锁</string>
    <string name="KeyCachingService_lock">锁定 Molly</string>

    <!-- MediaPreviewActivity -->
    <string name="MediaPreviewActivity_you">您</string>
    <string name="MediaPreviewActivity_unssuported_media_type">不支持的媒体类型</string>
    <string name="MediaPreviewActivity_draft">草稿</string>
    <string name="MediaPreviewActivity_signal_needs_the_storage_permission_in_order_to_write_to_external_storage_but_it_has_been_permanently_denied">Molly 需“存储”权限，来保存文件至外部存储，但该权限已永久禁用。请访问应用设置菜单，选择“权限”并启用“存储”。</string>
    <string name="MediaPreviewActivity_unable_to_write_to_external_storage_without_permission">没有权限，无法保存至外部存储</string>
    <string name="MediaPreviewActivity_media_delete_confirmation_title">删除消息？</string>
    <string name="MediaPreviewActivity_media_delete_confirmation_message">这将永久删除该消息。</string>
    <string name="MediaPreviewActivity_s_to_s">%1$s 至 %2$s</string>
    <!-- All media preview title when viewing media send by you to another recipient (allows changing of \'You\' based on context) -->
    <string name="MediaPreviewActivity_you_to_s">您发送给%1$s</string>
    <!-- All media preview title when viewing media sent by another recipient to you (allows changing of \'You\' based on context) -->
    <string name="MediaPreviewActivity_s_to_you">%1$s发送给您</string>
    <string name="MediaPreviewActivity_media_no_longer_available">媒体已失效。</string>
    <!-- Notifying the user that the device has encountered a technical issue and is unable to render a video. -->
    <string name="MediaPreviewActivity_unable_to_play_media">无法播放媒体。</string>
    <string name="MediaPreviewActivity_error_finding_message">查找消息时出错。</string>
    <string name="MediaPreviewActivity_cant_find_an_app_able_to_share_this_media">未找到可分享此媒体的应用。</string>
    <string name="MediaPreviewActivity_dismiss_due_to_error">关闭</string>
    <string name="MediaPreviewFragment_edit_media_error">媒体错误</string>
    <!-- This is displayed as a toast notification when we encounter an error deleting a message, including potentially on other people\'s devices -->
    <string name="MediaPreviewFragment_media_delete_error">删除消息时出错，消息可能仍然存在。</string>
    <!-- A suffix to be attached to truncated captions that the user may tap onto to view the entire text caption -->
    <string name="MediaPreviewFragment_read_more_overflow_text">查看更多</string>

    <!-- MessageNotifier -->
    <!-- Text shown in a system notification that is used to summarize your notification. The first placeholder is a pluralized string that describes how many messages (e.g. "3 messages"), and the second placeholder is a pluralized string that describes the number of unique chats those message appear in (e.g. "2 chats"). -->
    <string name="MessageNotifier_s_in_s">%2$s中的%1$s</string>
    <!-- Text shown in a system notification that is used to summary how many messages you received. -->
    <plurals name="MessageNotifier_d_messages">
        <item quantity="other">%1$d 条消息</item>
    </plurals>
    <!-- Text shown in a system notification that is used to summary how many chats have new messages. -->
    <plurals name="MessageNotifier_d_chats">
        <item quantity="other">%1$d 个聊天</item>
    </plurals>
    <string name="MessageNotifier_most_recent_from_s">最新消息来自：%1$s</string>
    <string name="MessageNotifier_locked_message">锁定消息</string>
    <string name="MessageNotifier_message_delivery_failed">消息发送失败。</string>
    <!-- Shown in a notification when a story the user tries to send fails to be sent -->
    <string name="MessageNotifier_story_delivery_failed">动态发送失败</string>
    <!-- Shown as notification title for when a notification about a story sent to a group story %1$s replaced with the group name -->
    <string name="MessageNotifier_group_story_title">您发送至%1$s</string>
    <string name="MessageNotifier_failed_to_deliver_message">消息发送失败。</string>
    <string name="MessageNotifier_error_delivering_message">发送消息出错。</string>
    <string name="MessageNotifier_message_delivery_paused">消息发送已暂停。</string>
    <string name="MessageNotifier_verify_to_continue_messaging_on_signal">验证以继续在 Molly 上发送消息。</string>
    <string name="MessageNotifier_mark_all_as_read">全部已读</string>
    <string name="MessageNotifier_mark_read">已读</string>
    <string name="MessageNotifier_turn_off_these_notifications">关闭这些通知</string>
    <string name="MessageNotifier_view_once_photo">一次性图片</string>
    <string name="MessageNotifier_view_once_video">一次性图片</string>
    <string name="MessageNotifier_reply">回复</string>
    <string name="MessageNotifier_signal_message">Signal 消息</string>
    <string name="MessageNotifier_contact_message">%1$s %2$s</string>
    <string name="MessageNotifier_unknown_contact_message">联系人</string>
    <string name="MessageNotifier_reacted_s_to_s">用 %1$s 回应了 “%2$s”。</string>
    <string name="MessageNotifier_reacted_s_to_your_video">用 %1$s 回应了您的视频。</string>
    <string name="MessageNotifier_reacted_s_to_your_image">用 %1$s 回应了您的图片。</string>
    <string name="MessageNotifier_reacted_s_to_your_gif">用 %1$s 回应了您的 GIF。</string>
    <string name="MessageNotifier_reacted_s_to_your_file">用 %1$s 回应了您的文件。</string>
    <string name="MessageNotifier_reacted_s_to_your_audio">用 %1$s 回应了您的音频。</string>
    <string name="MessageNotifier_reacted_s_to_your_view_once_media">用 %1$s 回应了您的阅后即焚媒体。</string>
    <!-- Body of notification shown to user when someone they sent a payment to reacts to it. Placeholder is the emoji used in the reaction. -->
    <string name="MessageNotifier_reacted_s_to_your_payment">用 %1$s 回应了您的付款。</string>
    <string name="MessageNotifier_reacted_s_to_your_sticker">用 %1$s 回应了您的贴纸。</string>
    <string name="MessageNotifier_this_message_was_deleted">消息已删除。</string>

    <string name="TurnOffContactJoinedNotificationsActivity__turn_off_contact_joined_signal">关闭联系人加入 Signal 的通知吗？您可以在 Signal &gt; 设置 &gt; 通知 中再次启用。</string>

    <!-- TurnOnNotificationsBottomSheet -->
    <!-- Title for sheet explaining how to turn on app notifications -->
    <string name="TurnOnNotificationsBottomSheet__turn_on_notifications">启用通知</string>
    <!-- Subtitle  for sheet explaining how to turn on app notifications -->
    <string name="TurnOnNotificationsBottomSheet__to_receive_notifications">如要接收新消息的通知：</string>
    <!-- Sheet step 1  for sheet explaining how to turn on app notifications-->
    <string name="TurnOnNotificationsBottomSheet__1_tap_settings_below">1. 点击下方的“设置”</string>
    <!-- Sheet step 2 with placeholder which will be replaced with an image of a toggle  for sheet explaining how to turn on app notifications -->
    <string name="TurnOnNotificationsBottomSheet__2_s_turn_on_notifications">2. %1$s 启用通知</string>
    <!-- Label for button at the bottom of the sheet which opens system app notification settings for sheet explaining how to turn on app notifications -->
    <string name="TurnOnNotificationsBottomSheet__settings">设置</string>

    <!-- Notification Channels -->
    <string name="NotificationChannel_channel_messages">消息</string>
    <string name="NotificationChannel_calls">通话</string>
    <string name="NotificationChannel_failures">失败</string>
    <string name="NotificationChannel_backups">备份</string>
    <string name="NotificationChannel_locked_status">锁定状态</string>
    <string name="NotificationChannel_app_updates">应用更新</string>
    <string name="NotificationChannel_other">其他</string>
    <string name="NotificationChannel_group_chats">聊天</string>
    <string name="NotificationChannel_missing_display_name">未知</string>
    <string name="NotificationChannel_voice_notes">语音笔记</string>
    <string name="NotificationChannel_contact_joined_signal">联系人加入 Signal</string>
    <string name="NotificationChannels__no_activity_available_to_open_notification_channel_settings">无可用活动以打开通知渠道设置。</string>
    <!-- Notification channel name for showing persistent background connection on devices without push notifications -->
    <string name="NotificationChannel_background_connection">后台连接</string>
    <!-- Notification channel name for showing call status information (like connection, ongoing, etc.) Not ringing. -->
    <string name="NotificationChannel_call_status">通话状态</string>
    <!-- Notification channel name for occasional alerts to the user. Will appear in the system notification settings as the title of this notification channel. -->
    <string name="NotificationChannel_critical_app_alerts">重要应用警报</string>
    <!-- Notification channel name for other notifications related to messages. Will appear in the system notification settings as the title of this notification channel. -->
    <string name="NotificationChannel_additional_message_notifications">其他消息通知</string>

    <!-- ProfileEditNameFragment -->

    <!-- QuickResponseService -->
    <string name="QuickResponseService_quick_response_unavailable_when_Signal_is_locked">Molly 锁定时不可使用快速回复。</string>
    <string name="QuickResponseService_problem_sending_message">发送消息时出现问题！</string>

    <!-- A small toast notification to let the user know their image/video/audio was downloaded and saved to their device, accessible in other apps. -->
    <string name="SaveAttachmentTask_saved">媒体已保存</string>

    <!-- SearchToolbar -->
    <string name="SearchToolbar_search">搜索</string>
    <!-- Hint when searching filtered chat content -->
    <string name="SearchToolbar_search_unread_chats">搜索未读聊天</string>
    <string name="SearchToolbar_search_for_conversations_contacts_and_messages">搜索聊天、联系人和消息</string>

    <!-- Material3 Search Toolbar -->
    <string name="Material3SearchToolbar__close">关闭</string>
    <string name="Material3SearchToolbar__clear">清除</string>

    <!-- ShortcutLauncherActivity -->
    <string name="ShortcutLauncherActivity_invalid_shortcut">无效的快捷方式</string>

    <!-- SingleRecipientNotificationBuilder -->
    <string name="SingleRecipientNotificationBuilder_signal">Molly</string>
    <string name="SingleRecipientNotificationBuilder_new_message">新消息</string>
    <string name="SingleRecipientNotificationBuilder_message_request">消息请求</string>
    <string name="SingleRecipientNotificationBuilder_you">您</string>
    <!-- Notification subtext for group stories -->
    <string name="SingleRecipientNotificationBuilder__s_dot_story">%1$s • 动态</string>

    <!-- NewWaysToConnectDialogFragment -->
    <!-- Fragment title, displayed at the top of the content -->
    <string name="NewWaysToConnectDialogFragment__new_ways_to_connect">联系有新招</string>
    <!-- Row item title for phone number privacy explainer -->
    <string name="NewWaysToConnectDialogFragment__phone_number_privacy">手机号码隐私</string>
    <!-- Row item description for phone number privacy explainer -->
    <string name="NewWaysToConnectDialogFragment__your_phone_number_is_no_longer_shared">您的手机号码在聊天中不再对好友可见。如果您的好友将您的手机号码保存到了通讯录中，那么对方仍然可以看到您的手机号码。</string>
    <!-- Row item title for usernames explainer -->
    <string name="NewWaysToConnectDialogFragment__usernames">用户名</string>
    <!-- Row item description for usernames explainer -->
    <string name="NewWaysToConnectDialogFragment__people_can_now_message_you_using_your_optional_username">用户现在可以通过您的可选用户名给您发送消息，因此您无需给其他用户分享您的手机号码。用户名在您的个人资料中不显示。</string>
    <!-- Row item title for qr code and links explainer -->
    <string name="NewWaysToConnectDialogFragment__qr_codes_and_links">二维码和链接</string>
    <!-- Row item description for qr code and links explainer -->
    <string name="NewWaysToConnectDialogFragment__usernames_have_a_unique_qr_code">用户名有一个唯一的二维码和链接，您可以将其分享给您的朋友以快速开始聊天。</string>
    <!-- Button label for not right now -->
    <string name="NewWaysToConnectDialogFragment__not_now">稍后再说</string>
    <!-- Button label for continue -->
    <string name="NewWaysToConnectDialogFragment__set_up_your_username">设置用户名</string>

    <!-- ThumbnailView -->
    <string name="ThumbnailView_Play_video_description">播放视频</string>
    <string name="ThumbnailView_Has_a_caption_description">带有描述</string>

    <!-- TransferControlView -->
    <plurals name="TransferControlView_n_items">
        <item quantity="other">%1$d 个条目</item>
    </plurals>
    <!-- Status update label used while the device is transcoding video as a prerequisite to uploading -->
    <string name="TransferControlView__processing">正在处理中……</string>
    <!-- Status update label used while the device is transmitting data over the network. Will take the form of "1.0 MB/2.0 MB" -->
    <string name="TransferControlView__download_progress">%1$1.1f MB/%2$2.1f MB</string>
    <!-- Attachment file size label for not-yet-downloaded images and video. Will take the form of "1.0 MB" -->
    <string name="TransferControlView__filesize">%1$1.1f MB</string>


    <!-- UnauthorizedReminder -->
    <!-- Message shown in a reminder banner when the user\'s device is no longer registered -->
    <string name="UnauthorizedReminder_this_is_likely_because_you_registered_your_phone_number_with_Signal_on_a_different_device">此设备已注销。这可能是因为您使用您的手机号码在其他设备上注册了 Signal。</string>
    <!-- Action in reminder banner that will take user to re-register -->
    <string name="UnauthorizedReminder_reregister_action">重新注册设备</string>

    <!-- Push notification when the app is forcibly logged out by the server. -->
    <string name="LoggedOutNotification_you_have_been_logged_out">您在此设备上已被登出 Signal。</string>

    <!-- EnclaveFailureReminder -->
    <!-- Banner message to update app to use payments -->
    <string name="EnclaveFailureReminder_update_signal">更新 Signal 以继续使用付款功能。您的余额可能未刷新。</string>
    <!-- Banner button to update now -->

    <!-- WebRtcCallActivity -->
    <string name="WebRtcCallActivity_to_answer_the_call_give_signal_access_to_your_microphone">如要接通，请允许 Molly 使用您的麦克风。</string>
    <!-- Message shown in permission dialog when attempting to answer a video call without camera or microphone permissions already granted. -->
    <string name="WebRtcCallActivity_to_answer_the_call_give_signal_access_to_your_microphone_and_camera">如要接通视频通话，请允许 Molly 使用您的麦克风和相机。</string>
    <string name="WebRtcCallActivity_signal_requires_microphone_and_camera_permissions_in_order_to_make_or_receive_calls">Molly 需“麦克风”和“相机”权限，来进行通话，但该权限已永久禁用。请访问应用设置菜单，选择“权限”并启用“麦克风”和“相机”。</string>
    <string name="WebRtcCallActivity__answered_on_a_linked_device">已在在其它设备上接听。</string>
    <string name="WebRtcCallActivity__declined_on_a_linked_device">已在其它设备上拒接。</string>
    <string name="WebRtcCallActivity__busy_on_a_linked_device">在其它设备上忙碌未接。</string>
    <!-- Tooltip message shown first time user is in a video call after switch camera button moved -->
    <string name="WebRtcCallActivity__flip_camera_tooltip">翻转摄像头功能移到了这里，赶快点击你的视频试试吧</string>

    <string name="GroupCallSafetyNumberChangeNotification__someone_has_joined_this_call_with_a_safety_number_that_has_changed">有人用变更过的安全码加入了这次通话</string>

    <!-- WebRtcCallScreen -->
    <string name="WebRtcCallScreen_swipe_up_to_change_views">上滑改变显示</string>

    <!-- WebRtcCallScreen V2 -->
    <!-- Label with hyphenation. Translation can use soft hyphen - Unicode U+00AD -->
    <string name="WebRtcCallScreen__decline">拒绝</string>
    <!-- Label with hyphenation. Translation can use soft hyphen - Unicode U+00AD -->
    <string name="WebRtcCallScreen__answer">接听</string>
    <!-- Label with hyphenation. Translation can use soft hyphen - Unicode U+00AD -->
    <string name="WebRtcCallScreen__answer_without_video">关视频接</string>

    <!-- WebRtcAudioOutputToggle -->
    <!-- Label for a dialog asking the user to switch the audio output device during a call -->
    <string name="WebRtcAudioOutputToggle__audio_output">音频输出</string>
    <!-- Audio output option referring to the earpiece built into the phone -->
    <string name="WebRtcAudioOutputToggle__phone_earpiece">电话耳机</string>
    <!-- Audio output option referring to the louder speaker built into the phone -->
    <string name="WebRtcAudioOutputToggle__speaker">扬声器</string>
    <!-- Audio output option referring to an external audio device connected via wireless Bluetooth -->
    <string name="WebRtcAudioOutputToggle__bluetooth">蓝牙</string>
    <!-- Audio output option referring to a pair of headphones that do not contain a microphone connected via a 3.5mm headphone jack -->
    <string name="WebRtcAudioOutputToggle__wired_headphones">有线耳机</string>
    <!-- Audio output option referring to an external headset that contains a microphone connected via a 3.5mm headphone jack -->
    <string name="WebRtcAudioOutputToggle__wired_headset">有线耳机</string>
    <!-- Audio output option referring to an external headset connected via a USB-C data cable -->
    <string name="WebRtcAudioOutputToggle__wired_headset_usb">有线耳机（USB）</string>

    <string name="WebRtcCallControls_answer_call_description">接听来电</string>
    <string name="WebRtcCallControls_reject_call_description">拒接来电</string>

    <!-- change_passphrase_activity -->
    <string name="change_passphrase_activity__old_passphrase">旧密码</string>
    <string name="change_passphrase_activity__new_passphrase">新密码</string>
    <string name="change_passphrase_activity__repeat_new_passphrase">重复新密码</string>

    <!-- contact_selection_activity -->
    <string name="contact_selection_activity__invite_to_signal">邀请使用 Molly</string>
    <string name="contact_selection_activity__new_group">新建群组</string>
    <!-- Row item title for refreshing contacts -->
    <string name="contact_selection_activity__refresh_contacts">刷新联系人</string>
    <!-- Row item description for refreshing contacts -->
    <string name="contact_selection_activity__missing_someone">找不到某个好友？请刷新试试</string>
    <!-- Row header title for more section -->
    <string name="contact_selection_activity__more">更多</string>

    <!-- contact_filter_toolbar -->
    <string name="contact_filter_toolbar__clear_entered_text_description">清除已输入文字</string>
    <string name="contact_filter_toolbar__show_keyboard_description">显示键盘</string>
    <string name="contact_filter_toolbar__show_dial_pad_description">显示拨号键盘</string>

    <!-- contact_selection_group_activity -->
    <string name="contact_selection_group_activity__no_contacts">没有联系人。</string>
    <string name="contact_selection_group_activity__finding_contacts">加载联系人…</string>

    <!-- single_contact_selection_activity -->
    <string name="SingleContactSelectionActivity_contact_photo">联系人图片</string>

    <!-- ContactSelectionListFragment-->
    <string name="ContactSelectionListFragment_signal_requires_the_contacts_permission_in_order_to_display_your_contacts">Molly 需“联系人”权限，来显示联系人，但该权限已永久禁用。请访问应用设置菜单，选择“权限”并启用“联系人”。</string>
    <string name="ContactSelectionListFragment_error_retrieving_contacts_check_your_network_connection">获取联系人出错，请检查您的网络连接</string>
    <string name="ContactSelectionListFragment_username_not_found">未找到该用户名</string>
    <string name="ContactSelectionListFragment_s_is_not_a_signal_user">"“%1$s”不是 Signal 用户，请检查用户名并重试。"</string>
    <string name="ContactSelectionListFragment_you_do_not_need_to_add_yourself_to_the_group">您不需要将自己添加到群组中</string>
    <string name="ContactSelectionListFragment_maximum_group_size_reached">已达到群组人数上限</string>
    <string name="ContactSelectionListFragment_signal_groups_can_have_a_maximum_of_d_members">Signal 群组最多可有 %1$d 个成员。</string>
    <string name="ContactSelectionListFragment_recommended_member_limit_reached">已达到建议成员数上限</string>
    <string name="ContactSelectionListFragment_signal_groups_perform_best_with_d_members_or_fewer">成员不多于 %1$d 时 Signal 群组性能最佳。更多成员可造成消息接发延迟。</string>
    <plurals name="ContactSelectionListFragment_d_members">
        <item quantity="other">%1$d 个成员</item>
    </plurals>
    <!-- Text on row item to find user by phone number -->
    <string name="ContactSelectionListFragment__find_by_phone_number">按手机号码查找</string>
    <!-- Text on row item to find user by username -->
    <string name="ContactSelectionListFragment__find_by_username">按用户名查找</string>

    <!-- contact_selection_list_fragment -->
    <string name="contact_selection_list_fragment__signal_needs_access_to_your_contacts_in_order_to_display_them">为了显示联系人，Molly 需要其访问权限。</string>
    <string name="contact_selection_list_fragment__show_contacts">显示联系人</string>

    <!-- contact_selection_list_item -->
    <plurals name="contact_selection_list_item__number_of_members">
        <item quantity="other">%1$d位成员</item>
    </plurals>
    <!-- Displays number of viewers for a story -->
    <plurals name="contact_selection_list_item__number_of_viewers">
        <item quantity="other">%1$d 位访客</item>
    </plurals>

    <!-- conversation_activity -->
    <string name="conversation_activity__type_message_push">发送 Signal 消息</string>
    <string name="conversation_activity__type_message_sms_insecure">不安全短信</string>
    <string name="conversation_activity__type_message_mms_insecure">不安全彩信</string>
    <!-- Option in send button context menu to schedule the message instead of sending it directly -->
    <string name="conversation_activity__sim_n">SIM %1$d</string>
    <string name="conversation_activity__send">发送</string>
    <string name="conversation_activity__compose_description">编写消息</string>
    <string name="conversation_activity__emoji_toggle_description">切换表情键盘</string>
    <string name="conversation_activity__attachment_thumbnail">附件缩略图</string>
    <string name="conversation_activity__quick_attachment_drawer_toggle_camera_description">切换快速相机附件抽屉</string>
    <string name="conversation_activity__quick_attachment_drawer_record_and_send_audio_description">录音并分享附件</string>
    <string name="conversation_activity__quick_attachment_drawer_lock_record_description">锁定音频附件录音状态</string>
    <string name="conversation_activity__message_could_not_be_sent">无法发送消息，请检查您的网络后再试。</string>

    <!-- conversation_input_panel -->
    <string name="conversation_input_panel__slide_to_cancel">滑动取消</string>
    <string name="conversation_input_panel__cancel">取消</string>

    <!-- conversation_item -->
    <string name="conversation_item__mms_image_description">媒体消息</string>
    <string name="conversation_item__secure_message_description">安全消息</string>

    <!-- conversation_item_sent -->
    <string name="conversation_item_sent__send_failed_indicator_description">发送失败</string>
    <string name="conversation_item_sent__pending_approval_description">待处理审批</string>
    <string name="conversation_item_sent__delivered_description">已送达</string>
    <string name="conversation_item_sent__message_read">消息已读</string>

    <!-- conversation_item_received -->
    <string name="conversation_item_received__contact_photo_description">联系人图片</string>

    <!-- ConversationUpdateItem -->
    <string name="ConversationUpdateItem_loading">正在加载</string>
    <string name="ConversationUpdateItem_learn_more">了解更多</string>
    <string name="ConversationUpdateItem_join_call">加入通话</string>
    <string name="ConversationUpdateItem_return_to_call">回到通话</string>
    <string name="ConversationUpdateItem_call_is_full">通话人数已满</string>
    <string name="ConversationUpdateItem_invite_friends">邀请好友</string>
    <string name="ConversationUpdateItem_enable_call_notifications">启用通话通知</string>
    <string name="ConversationUpdateItem_update_contact">更新联系人</string>
    <!-- Update item button text to show to block a recipient from requesting to join via group link -->
    <string name="ConversationUpdateItem_block_request">屏蔽请求</string>
    <string name="ConversationUpdateItem_no_groups_in_common_review_requests_carefully">无共同群组。请仔细审查请求。</string>
    <string name="ConversationUpdateItem_no_contacts_in_this_group_review_requests_carefully">该群组无联系人。请仔细审查请求。</string>
    <string name="ConversationUpdateItem_view">查看</string>
    <string name="ConversationUpdateItem_the_disappearing_message_time_will_be_set_to_s_when_you_message_them">在您向他们发送消息时，限时消息时间将设置为 %1$s。</string>
    <!-- Update item button text to show to boost a feature -->
    <string name="ConversationUpdateItem_donate">捐款</string>
    <!-- Update item button text to send payment -->
    <string name="ConversationUpdateItem_send_payment">发送付款</string>
    <!-- Update item button text to activate payments -->
    <string name="ConversationUpdateItem_activate_payments">激活付款</string>
    <!-- Update item alerting the user they hid this person and that they can message them to unhide them -->
    <string name="ConversationUpdateItem_hidden_contact_message_to_add_back">你已移除该用户，与对方发送消息会将其重新添加到您的列表中。</string>
    <!-- Update item button text shown for the accepted message request update message -->
    <string name="ConversationUpdateItem_options">选项</string>

    <!-- audio_view -->
    <string name="audio_view__play_pause_accessibility_description">播放 … 暂停</string>
    <string name="audio_view__download_accessibility_description">下载</string>

    <!-- QuoteView -->
    <string name="QuoteView_audio">音频</string>
    <string name="QuoteView_video">视频</string>
    <string name="QuoteView_photo">图片</string>
    <string name="QuoteView_gif">GIF</string>
    <string name="QuoteView_view_once_media">一次性媒体</string>
    <string name="QuoteView_sticker">表情</string>
    <string name="QuoteView_you">您</string>
    <string name="QuoteView_original_missing">未找到原始消息</string>
    <!-- Author formatting for group stories -->
    <string name="QuoteView_s_story">%1$s · 动态</string>
    <!-- Label indicating that a quote is for a reply to a story you created -->
    <string name="QuoteView_your_story">您 · 动态</string>
    <!-- Label indicating that the story being replied to no longer exists -->
    <string name="QuoteView_no_longer_available">已不存在</string>
    <!-- Label for quoted gift -->
    <string name="QuoteView__donation_for_a_friend">代朋友捐款</string>

    <!-- conversation_fragment -->
    <string name="conversation_fragment__scroll_to_the_bottom_content_description">滚动到底部</string>

    <!-- BubbleOptOutTooltip -->
    <!-- Message to inform the user of what Android chat bubbles are -->
    <string name="BubbleOptOutTooltip__description">气泡是 Android 版的功能，您可以为 Molly 聊天关闭该功能。</string>
    <!-- Button to dismiss the tooltip for opting out of using Android bubbles -->
    <string name="BubbleOptOutTooltip__not_now">稍后再说</string>
    <!-- Button to move to the system settings to control the use of Android bubbles -->
    <string name="BubbleOptOutTooltip__turn_off">关闭</string>

    <!-- safety_number_change_dialog -->
    <string name="safety_number_change_dialog__safety_number_changes">安全码更变</string>
    <string name="safety_number_change_dialog__accept">接受</string>
    <string name="safety_number_change_dialog__call_anyway">仍要呼叫</string>
    <string name="safety_number_change_dialog__join_call">加入通话</string>
    <string name="safety_number_change_dialog__continue_call">继续通话</string>
    <string name="safety_number_change_dialog__leave_call">离开通话</string>
    <string name="safety_number_change_dialog__the_following_people_may_have_reinstalled_or_changed_devices">以下用户可能重新安装了 Signal 或更换了设备，请重新与之验证安全码以保护您的隐私。</string>
    <string name="safety_number_change_dialog__view">查看</string>
    <string name="safety_number_change_dialog__previous_verified">已验证</string>

    <!-- EnableCallNotificationSettingsDialog__call_notifications_checklist -->
    <string name="EnableCallNotificationSettingsDialog__call_notifications_enabled">通话通知已启用。</string>
    <string name="EnableCallNotificationSettingsDialog__enable_call_notifications">启用通话通知</string>
    <string name="EnableCallNotificationSettingsDialog__enable_background_activity">启用背景活动</string>
    <string name="EnableCallNotificationSettingsDialog__everything_looks_good_now">目前看起来一切正常！</string>
    <string name="EnableCallNotificationSettingsDialog__to_receive_call_notifications_tap_here_and_turn_on_show_notifications">为了接收通话通知，请点击此处并开启“显示通知”。</string>
    <string name="EnableCallNotificationSettingsDialog__to_receive_call_notifications_tap_here_and_turn_on_notifications">为了接收通话通知，请点击此处并开启通知，以及确保已启用“声音”和“弹出”。</string>
    <string name="EnableCallNotificationSettingsDialog__to_receive_call_notifications_tap_here_and_enable_background_activity_in_battery_settings">为了接收通话通知，请点击此处并启用“电池”设置下的背景活动。 </string>
    <string name="EnableCallNotificationSettingsDialog__settings">设置</string>
    <string name="EnableCallNotificationSettingsDialog__to_receive_call_notifications_tap_settings_and_turn_on_show_notifications">为了接收通话通知，请点击设置并开启“显示通知”。</string>
    <string name="EnableCallNotificationSettingsDialog__to_receive_call_notifications_tap_settings_and_turn_on_notifications">为了接收通话通知，请点击此处并开启通知，以及确保已启用“声音”和“弹出”。</string>
    <string name="EnableCallNotificationSettingsDialog__to_receive_call_notifications_tap_settings_and_enable_background_activity_in_battery_settings">为了接收通话通知，请点击设置并启用“电池”设置下的背景活动。</string>

    <!-- country_selection_fragment -->
    <string name="country_selection_fragment__loading_countries">正在加载国家…</string>
    <string name="country_selection_fragment__search">搜索</string>
    <string name="country_selection_fragment__no_matching_countries">没有相应国家</string>

    <!-- device_add_fragment -->
    <string name="device_add_fragment__scan_the_qr_code_displayed_on_the_device_to_link">扫描设备上显示的二维码进行关联</string>

    <!-- device_link_fragment -->
    <string name="device_link_fragment__link_device">关联设备</string>

    <!-- device_list_fragment -->
    <string name="device_list_fragment__no_devices_linked">无关联设备</string>
    <string name="device_list_fragment__link_new_device">关联新设备</string>

    <!-- expiration -->
    <string name="expiration_off">关</string>

    <plurals name="expiration_seconds">
        <item quantity="other">%1$d 秒</item>
    </plurals>

    <string name="expiration_seconds_abbreviated">%1$d 秒</string>

    <plurals name="expiration_minutes">
        <item quantity="other">%1$d 分钟</item>
    </plurals>

    <string name="expiration_minutes_abbreviated">%1$d 分钟</string>

    <plurals name="expiration_hours">
        <item quantity="other">%1$d 小时</item>
    </plurals>

    <string name="expiration_hours_abbreviated">%1$d 小时</string>

    <plurals name="expiration_days">
        <item quantity="other">%1$d 天</item>
    </plurals>

    <string name="expiration_days_abbreviated">%1$d 天</string>

    <plurals name="expiration_weeks">
        <item quantity="other">%1$d 周</item>
    </plurals>

    <string name="expiration_weeks_abbreviated">%1$d 周</string>
    <string name="expiration_combined">%1$s %2$s</string>

    <!-- unverified safety numbers -->
    <string name="IdentityUtil_unverified_banner_one">您与 %1$s 的安全码已更改，并不再标识为已验证</string>
    <string name="IdentityUtil_unverified_banner_two">您与 %1$s 和 %2$s 的安全码已不再标识未已验证</string>
    <string name="IdentityUtil_unverified_banner_many">您与 %1$s、%2$s 和 %3$s 的安全码已不再标识为已验证</string>

    <string name="IdentityUtil_unverified_dialog_one">您与 %1$s 的安全码已更改，并不再标识为已验证。可能有人试图截获你的通信，或者只是 %1$s 重装了 Signal。</string>
    <string name="IdentityUtil_unverified_dialog_two">您与 %1$s 和 %2$s 的安全码不再标识为已验证。可能有人试图截获你的通信，或者只是他们重装了 Signal。</string>
    <string name="IdentityUtil_unverified_dialog_many">您与 %1$s、%2$s 和 %3$s 的安全码不再标识为已验证。可能有人试图截获你的通信，或者只是他们重装了 Signal。</string>

    <string name="IdentityUtil_untrusted_dialog_one">您与 %1$s 的安全码刚刚更改。</string>
    <string name="IdentityUtil_untrusted_dialog_two">您与 %1$s 和 %2$s 的安全码刚刚更改。</string>
    <string name="IdentityUtil_untrusted_dialog_many">您与 %1$s、%2$s 和 %3$s 的安全码刚刚更改。</string>

    <plurals name="identity_others">
        <item quantity="other">%1$d 个其他人</item>
    </plurals>

    <!-- giphy_activity -->
    <string name="giphy_activity_toolbar__search_gifs">搜索 GIF 图片</string>

    <!-- giphy_fragment -->
    <string name="giphy_fragment__nothing_found">未找到</string>

    <!-- load_more_header -->
    <string name="load_more_header__loading">正在加载</string>

    <!-- media_overview_activity -->
    <string name="media_overview_activity__no_media">无媒体</string>

    <!-- message_recipients_list_item -->
    <string name="message_recipients_list_item__view">查看</string>
    <string name="message_recipients_list_item__resend">重新发送</string>

    <!-- Displayed in a toast when user long presses an item in MyStories -->
    <string name="MyStoriesFragment__copied_sent_timestamp_to_clipboard">发送的时间戳已复制到剪贴板。</string>
    <!-- Displayed when there are no outgoing stories -->
    <string name="MyStoriesFragment__updates_to_your_story_will_show_up_here">您的动态更新将会在这里显示。</string>

    <!-- GroupUtil -->
    <plurals name="GroupUtil_joined_the_group">
        <item quantity="other">%1$s 加入群组。</item>
    </plurals>
    <string name="GroupUtil_group_name_is_now">现在群组名称为“%1$s”。</string>

    <!-- prompt_passphrase_activity -->
    <string name="prompt_passphrase_activity__unlock">解锁</string>

    <!-- prompt_mms_activity -->
    <string name="prompt_mms_activity__signal_requires_mms_settings_to_deliver_media_and_group_messages">为了通过电信运营商发送媒体和群组消息，Signal 需要访问彩信设置。无法从你的设备获取相关信息。对于锁定设备或限制性配置的设备，有时存在这种情况。</string>
    <string name="prompt_mms_activity__to_send_media_and_group_messages_tap_ok">如需发送媒体和群组消息，点击“确定”并完成所需的设置。通常可搜索“运营商 APN”，来找到相应的彩信设置。该操作只需进行一次。</string>

    <!-- BadDecryptLearnMoreDialog -->
    <string name="BadDecryptLearnMoreDialog_delivery_issue">发送问题</string>
    <string name="BadDecryptLearnMoreDialog_couldnt_be_delivered_individual">来自 %1$s 的消息、贴纸、回应或已读回执无法发送给您。对方可能曾经尝试直接发送给您，或在群组中发送。</string>
    <string name="BadDecryptLearnMoreDialog_couldnt_be_delivered_group">来自 %1$s 的消息、贴纸、回应或已读回执无法发送给您。</string>

    <!-- profile_create_activity -->
    <string name="CreateProfileActivity_first_name_required">名字（必需）</string>
    <string name="CreateProfileActivity_last_name_optional">姓氏（可选）</string>
    <string name="CreateProfileActivity_next">下一步</string>
    <string name="CreateProfileActivity_custom_mms_group_names_and_photos_will_only_be_visible_to_you">自定义MMS群组名称和图片将仅对你可见。</string>
    <string name="CreateProfileActivity_group_descriptions_will_be_visible_to_members_of_this_group_and_people_who_have_been_invited">群组描述对于该群组成员以及受邀人可见。</string>

    <!-- EditAboutFragment -->
    <string name="EditAboutFragment_about">关于</string>
    <string name="EditAboutFragment_write_a_few_words_about_yourself">简单介绍下自己…</string>
    <string name="EditAboutFragment_count">%1$d/%2$d</string>
    <string name="EditAboutFragment_speak_freely">畅所欲言</string>
    <string name="EditAboutFragment_encrypted">已加密</string>
    <string name="EditAboutFragment_be_kind">温和且无害</string>
    <string name="EditAboutFragment_coffee_lover">咖啡爱好者</string>
    <string name="EditAboutFragment_free_to_chat">陪聊不收费</string>
    <string name="EditAboutFragment_taking_a_break">休息一下下</string>
    <string name="EditAboutFragment_working_on_something_new">打磨新玩意儿</string>

    <!-- EditProfileFragment -->
    <string name="EditProfileFragment__edit_group">编辑群组</string>
    <string name="EditProfileFragment__group_name">群组名称</string>
    <string name="EditProfileFragment__group_description">群组描述</string>
  <!-- Removed by excludeNonTranslatables <string name="EditProfileFragment__support_link" translatable="false">https://support.signal.org/hc/articles/360007459591</string> -->

    <!-- EditProfileNameFragment -->
    <string name="EditProfileNameFragment_your_name">你的名字</string>
    <string name="EditProfileNameFragment_first_name">名</string>
    <string name="EditProfileNameFragment_last_name_optional">姓氏（可选）</string>
    <string name="EditProfileNameFragment_save">保存</string>
    <string name="EditProfileNameFragment_failed_to_save_due_to_network_issues_try_again_later">因网络故障无法保存，请稍后再试。</string>

    <!-- recipient_preferences_activity -->
    <string name="recipient_preference_activity__shared_media">分享媒体</string>

    <!-- recipients_panel -->

    <!-- verify_display_fragment -->
    <!-- Explanation of how to verify the safety numbers. %s is replaced with the name of the other recipient -->
    <string name="verify_display_fragment__pnp_verify_safety_numbers_explanation_with_s">如要验证您与%1$s的端对端加密功能，请将上方的数字与对方的设备进行比对。您也可以扫描对方设备上的二维码。</string>
    <string name="verify_display_fragment__tap_to_scan">点击扫描</string>
    <string name="verify_display_fragment__successful_match">成功匹配</string>
    <string name="verify_display_fragment__failed_to_verify_safety_number">验证安全码失败</string>
    <string name="verify_display_fragment__loading">正在加载…</string>
    <string name="verify_display_fragment__mark_as_verified">标记为已验证</string>
    <string name="verify_display_fragment__clear_verification">清除验证</string>

    <!-- verity_scan_fragment -->
    <string name="verify_scan_fragment__scan_the_qr_code_on_your_contact">在你联系人设备上扫描QR码</string>

    <!-- webrtc_answer_decline_button -->
    <string name="webrtc_answer_decline_button__swipe_up_to_answer">上滑接听</string>
    <string name="webrtc_answer_decline_button__swipe_down_to_reject">下滑拒接</string>

    <!-- message_details_header -->
    <string name="message_details_header__issues_need_your_attention">出现故障，请注意。</string>
    <string name="message_details_header_sent">发送</string>
    <string name="message_details_header_received">接收</string>
    <string name="message_details_header_disappears">消失</string>
    <string name="message_details_header_via">通道</string>

    <!-- message_details_recipient_header -->
    <string name="message_details_recipient_header__pending_send">处理中</string>
    <string name="message_details_recipient_header__sent_to">已发送</string>
    <string name="message_details_recipient_header__sent_from">收自</string>
    <string name="message_details_recipient_header__delivered_to">送达</string>
    <string name="message_details_recipient_header__read_by">已读</string>
    <string name="message_details_recipient_header__not_sent">未发</string>
    <string name="message_details_recipient_header__viewed">已查看：</string>
    <string name="message_details_recipient_header__skipped">已跳过</string>

    <!-- message_Details_recipient -->
    <string name="message_details_recipient__failed_to_send">发送失败</string>
    <string name="message_details_recipient__new_safety_number">新的安全码</string>
    <!-- Button text shown in message details when the message has an edit history and this will let them view the history -->
    <string name="MessageDetails__view_edit_history">查看编辑历史</string>

    <!-- AndroidManifest.xml -->
    <string name="AndroidManifest__create_passphrase">创建密码</string>
    <string name="AndroidManifest__select_contacts">选择联系人</string>
    <string name="AndroidManifest__change_passphrase">修改密码</string>
    <string name="AndroidManifest__verify_safety_number">验证安全码</string>
    <string name="AndroidManifest__media_preview">媒体预览</string>
    <string name="AndroidManifest__message_details">消息详情</string>
    <string name="AndroidManifest__linked_devices">已关联设备</string>
    <string name="AndroidManifest__invite_friends">邀请好友</string>
    <string name="AndroidManifest_archived_conversations">已存档聊天</string>

    <!-- HelpFragment -->
    <string name="HelpFragment__have_you_read_our_faq_yet">您阅读常见问题了吗？</string>
    <string name="HelpFragment__next">下一步</string>
    <string name="HelpFragment__contact_us">联系我们</string>
    <string name="HelpFragment__tell_us_whats_going_on">告诉我们发生了什么</string>
    <string name="HelpFragment__include_debug_log">包括调试日志。</string>
    <string name="HelpFragment__whats_this">这是什么?</string>
    <string name="HelpFragment__how_do_you_feel">你觉得怎么样？ （可选的）</string>
    <string name="HelpFragment__tell_us_why_youre_reaching_out">请告知您联系我们的因由。</string>
  <!-- Removed by excludeNonTranslatables <string name="HelpFragment__emoji_5" translatable="false">emoji_5</string> -->
  <!-- Removed by excludeNonTranslatables <string name="HelpFragment__emoji_4" translatable="false">emoji_4</string> -->
  <!-- Removed by excludeNonTranslatables <string name="HelpFragment__emoji_3" translatable="false">emoji_3</string> -->
  <!-- Removed by excludeNonTranslatables <string name="HelpFragment__emoji_2" translatable="false">emoji_2</string> -->
  <!-- Removed by excludeNonTranslatables <string name="HelpFragment__emoji_1" translatable="false">emoji_1</string> -->
  <!-- Removed by excludeNonTranslatables <string name="HelpFragment__link__debug_info" translatable="false">https://support.signal.org/hc/articles/360007318591</string> -->
  <!-- Removed by excludeNonTranslatables <string name="HelpFragment__link__faq" translatable="false">https://support.signal.org</string> -->
    <string name="HelpFragment__support_info">支持信息</string>
    <string name="HelpFragment__signal_android_support_request">Signal Android支持请求</string>
    <string name="HelpFragment__debug_log">调试日志：</string>
    <string name="HelpFragment__could_not_upload_logs">无法上传日志</string>
    <string name="HelpFragment__please_be_as_descriptive_as_possible">请尽可能描述一下，以帮助我们理解该问题。</string>
    <string-array name="HelpFragment__categories_5">
        <item>请选择一个选项</item>
        <item>系统异常</item>
        <item>功能请求</item>
        <item>问题</item>
        <item>反馈</item>
        <item>其他</item>
        <item>付款（MobileCoin）</item>
        <item>捐款和徽章</item>
        <item>短信导出</item>
    </string-array>
    <!-- Subject of email when submitting debug logs to help debug slow notifications -->
    <string name="DebugLogsPromptDialogFragment__signal_android_support_request">Signal Android 调试日志提交</string>
    <!-- Category to organize the support email sent -->
    <string name="DebugLogsPromptDialogFragment__slow_notifications_category">通知延迟</string>
    <!-- Category to organize the support email sent -->
    <string name="DebugLogsPromptDialogFragment__crash_category">崩溃</string>
    <!-- Action to submit logs and take user to send an e-mail -->
    <string name="DebugLogsPromptDialogFragment__submit">提交</string>
    <!-- Action to decline to submit logs -->
    <string name="DebugLogsPromptDialogFragment__no_thanks">不，谢谢。</string>

    <!-- ReactWithAnyEmojiBottomSheetDialogFragment -->
    <string name="ReactWithAnyEmojiBottomSheetDialogFragment__this_message">此消息</string>
    <string name="ReactWithAnyEmojiBottomSheetDialogFragment__recently_used">最近使用</string>
    <string name="ReactWithAnyEmojiBottomSheetDialogFragment__smileys_and_people">笑脸和情感</string>
    <string name="ReactWithAnyEmojiBottomSheetDialogFragment__nature">自然</string>
    <string name="ReactWithAnyEmojiBottomSheetDialogFragment__food">食物</string>
    <string name="ReactWithAnyEmojiBottomSheetDialogFragment__activities">活动</string>
    <string name="ReactWithAnyEmojiBottomSheetDialogFragment__places">地点</string>
    <string name="ReactWithAnyEmojiBottomSheetDialogFragment__objects">物品</string>
    <string name="ReactWithAnyEmojiBottomSheetDialogFragment__symbols">符号</string>
    <string name="ReactWithAnyEmojiBottomSheetDialogFragment__flags">旗帜</string>
    <string name="ReactWithAnyEmojiBottomSheetDialogFragment__emoticons">颜文字</string>
    <string name="ReactWithAnyEmojiBottomSheetDialogFragment__no_results_found">未找到结果</string>

    <!-- arrays.xml -->
    <string name="arrays__use_default">使用默认</string>
    <string name="arrays__use_custom">使用自定义</string>

    <string name="arrays__mute_for_one_hour">静音 1 小时</string>
    <string name="arrays__mute_for_eight_hours">静音 8 小时</string>
    <string name="arrays__mute_for_one_day">静音 1 天</string>
    <string name="arrays__mute_for_seven_days">静音 7 天</string>
    <string name="arrays__always">总是</string>

    <string name="arrays__settings_default">默认设置</string>
    <string name="arrays__enabled">启用</string>
    <string name="arrays__disabled">禁用</string>

    <string name="arrays__name_and_message">名字和消息</string>
    <string name="arrays__name_only">仅名字</string>
    <string name="arrays__no_name_or_message">无名字或消息</string>

    <string name="arrays__images">图片</string>
    <string name="arrays__audio">音频</string>
    <string name="arrays__video">视频</string>
    <string name="arrays__documents">文档</string>

    <string name="arrays__small">小尺寸</string>
    <string name="arrays__normal">正常尺寸</string>
    <string name="arrays__large">大尺寸</string>
    <string name="arrays__extra_large">超大尺寸</string>

    <string name="arrays__default">默认</string>
    <string name="arrays__high">高</string>
    <string name="arrays__max">最大</string>

    <!-- plurals.xml -->
    <plurals name="hours_ago">
        <item quantity="other">%1$d 小时</item>
    </plurals>

    <!-- preferences.xml -->
    <string name="preferences_beta">Beta</string>
    <string name="preferences__sms_mms">短信和彩信</string>
    <string name="preferences__pref_use_address_book_photos">使用通讯录图片</string>
    <string name="preferences__display_contact_photos_from_your_address_book_if_available">显示通讯录中联系人图片（若可用）</string>
    <!-- Preference menu item title for a toggle switch for preserving the archived state of muted chats. -->
    <string name="preferences__pref_keep_muted_chats_archived">继续存档静音聊天</string>
    <!-- Preference menu item description for a toggle switch for preserving the archived state of muted chats. -->
    <string name="preferences__muted_chats_that_are_archived_will_remain_archived">当收到新消息时，已存档的静音聊天将会保持存档状态。</string>
    <string name="preferences__generate_link_previews">生成链接预览</string>
    <string name="preferences__retrieve_link_previews_from_websites_for_messages">直接从您发送的链接网站中生成预览。</string>
    <string name="preferences__change_passphrase">修改密码</string>
    <string name="preferences__change_your_passphrase">修改您的密码</string>
    <string name="preferences__enable_passphrase">启用屏幕锁定密码</string>
    <string name="preferences__lock_signal_and_message_notifications_with_a_passphrase">使用密码锁定屏幕和通知</string>
    <string name="preferences__screen_security">屏幕安全</string>
    <string name="preferences__auto_lock_signal_after_a_specified_time_interval_of_inactivity">如果 Signal 非活动状态超过指定时间，自动锁定</string>
    <string name="preferences__inactivity_timeout_passphrase">非活动逾时密码</string>
    <string name="preferences__inactivity_timeout_interval">非活动逾时时长</string>
    <string name="preferences__notifications">通知</string>
    <string name="preferences__led_color">LED 颜色</string>
    <string name="preferences__led_color_unknown">未知</string>
    <string name="preferences__pref_led_blink_title">LED 闪烁模式</string>
    <string name="preferences__customize">自定义</string>
    <string name="preferences__change_sound_and_vibration">更改音效和振动模式</string>
    <string name="preferences__sound">声音</string>
    <string name="preferences__silent">无提示</string>
    <string name="preferences__default">默认</string>
    <string name="preferences__repeat_alerts">通知重复</string>
    <string name="preferences__never">永不</string>
    <string name="preferences__one_time">一次</string>
    <string name="preferences__two_times">两次</string>
    <string name="preferences__three_times">三次</string>
    <string name="preferences__five_times">五次</string>
    <string name="preferences__ten_times">十次</string>
    <string name="preferences__vibrate">振动</string>
    <string name="preferences__green">绿色</string>
    <string name="preferences__red">红色</string>
    <string name="preferences__blue">蓝色</string>
    <string name="preferences__orange">橙色</string>
    <string name="preferences__cyan">蓝绿色</string>
    <string name="preferences__magenta">洋红色</string>
    <string name="preferences__white">白色</string>
    <string name="preferences__none">无</string>
    <string name="preferences__fast">快速</string>
    <string name="preferences__normal">正常</string>
    <string name="preferences__slow">缓慢</string>
    <string name="preferences__help">帮助</string>
    <string name="preferences__advanced">高级</string>
    <string name="preferences__donate_to_signal">捐款给 Molly</string>
    <!-- Preference label for making one-time donations to Signal -->
    <string name="preferences__privacy">隐私</string>
    <!-- Preference label for stories -->
    <string name="preferences__stories">动态</string>
    <string name="preferences__mms_user_agent">彩信用户代理</string>
    <string name="preferences__advanced_mms_access_point_names">手动设置彩信</string>
    <string name="preferences__mmsc_url">MMSC URL</string>
    <string name="preferences__mms_proxy_host">彩信代理主机</string>
    <string name="preferences__mms_proxy_port">彩信代理端口</string>
    <string name="preferences__mmsc_username">MMSC 用户名</string>
    <string name="preferences__mmsc_password">MMSC 密码</string>
    <string name="preferences__sms_delivery_reports">短信送达报告</string>
    <string name="preferences__request_a_delivery_report_for_each_sms_message_you_send">为每一条发送的短信请求送达报告</string>
    <string name="preferences__data_and_storage">数据和存储</string>
    <string name="preferences__storage">存储</string>
    <string name="preferences__payments">付款</string>
    <!-- Privacy settings payments section description -->
    <string name="preferences__payment_lock">付款锁</string>
    <string name="preferences__conversation_length_limit">聊天中的最大消息数量</string>
    <string name="preferences__keep_messages">保留消息</string>
    <string name="preferences__clear_message_history">清除消息记录</string>
    <string name="preferences__linked_devices">已关联设备</string>
    <string name="preferences__light_theme">浅色</string>
    <string name="preferences__dark_theme">深色</string>
    <string name="preferences__appearance">外观</string>
    <string name="preferences__theme">主题</string>
    <string name="preferences__chat_color_and_wallpaper">聊天颜色与墙纸</string>
    <!-- Clickable settings text allowing the user to change the icon visible on their phone\'s home screen. -->
    <string name="preferences__app_icon">应用图标</string>
    <!-- Approval for changing the app icon. -->
    <string name="preferences__app_icon_dialog_ok">好</string>
    <!-- Cancelling the operation of changing the app icon. -->
    <string name="preferences__app_icon_dialog_cancel">取消</string>
    <!-- Title for the confirmation dialog of changing the app icon. -->
    <string name="preferences__app_icon_dialog_title">更改应用图标并将其命名为“%1$s”</string>
    <!-- Description for the confirmation dialog of changing the app icon. -->
    <string name="preferences__app_icon_dialog_description">Molly 需要关闭以更改应用图标和名称。通知将始终显示默认的 Molly 图标和名称。</string>
    <!-- Visible warning label for the limitations of changing the app icon with learn more call to action. -->
    <string name="preferences__app_icon_warning_learn_more">请选择一个应用图标和名称，这将显示在您手机的主屏幕和应用程序抽屉中。通知将始终显示默认的 Molly 图标和名称。了解详情</string>
    <!-- Visible warning label for the limitations of changing the app icon. -->
    <string name="preferences__app_icon_warning">应用图标和名称将显示在主屏幕和应用程序抽屉中。</string>
    <!-- Visible warning label explaining that changing the app icon and name does not affect notifications. -->
    <string name="preferences__app_icon_notification_warning">通知将始终显示默认的 Molly 图标和名称。</string>
    <!--Call to action to get more information about the limitations of the change app icon functionality. -->
    <string name="preferences__app_icon_learn_more">了解详情</string>
    <!--Text description of a graphic illustrating the limitations of the app icon change. -->
    <string name="preferences__graphic_illustrating_where_the_replacement_app_icon_will_be_visible">图片说明了替代的应用图标将在哪里可见。</string>
    <string name="preferences__disable_pin">禁用 PIN 码</string>
    <string name="preferences__enable_pin">启用 PIN 码</string>
    <string name="preferences__if_you_disable_the_pin_you_will_lose_all_data">如果禁用 PIN 码，重新注册 Signal 时全部数据将丢失，除非使用手动备份并还原。PIN 码禁用时，无法启用注册锁定。</string>
    <string name="preferences__pins_keep_information_stored_with_signal_encrypted_so_only_you_can_access_it">PIN 用于加密 Signal 存储的信息，这样只有你可以访问。重装之后，可还原你的个人资料、设置和联系人。打开 Signal 无需使用 PIN。</string>
    <string name="preferences__system_default">系统默认</string>
    <string name="preferences__language">语言</string>
    <string name="preferences__signal_messages_and_calls">Signal 消息和通话</string>
    <string name="preferences__advanced_pin_settings">高级 PIN 设置</string>
    <string name="preferences__free_private_messages_and_calls">Signal 用户可使用免费的加密消息和通话</string>
    <string name="preferences__submit_debug_log">提交调试日志</string>
    <string name="preferences__delete_account">删除账户</string>
    <string name="preferences__support_wifi_calling">“WiFi 呼叫”兼容模式</string>
    <string name="preferences__enable_if_your_device_supports_sms_mms_delivery_over_wifi">当设备通过 WiFi 发送短信或彩信时，请启用（仅当设备启用“WiFi 呼叫”时，启用该选项）</string>
    <string name="preferences__incognito_keyboard">隐身键盘</string>
    <string name="preferences__read_receipts">已读回执</string>
    <string name="preferences__if_read_receipts_are_disabled_you_wont_be_able_to_see_read_receipts">禁用已读回执之后，将无法查看来其他用户的已读回执。</string>
    <string name="preferences__typing_indicators">“正在输入”提示</string>
    <string name="preferences__if_typing_indicators_are_disabled_you_wont_be_able_to_see_typing_indicators">禁用“正在输入”提示之后，无法查看其他用户的正在输入状态。</string>
    <string name="preferences__request_keyboard_to_disable">请求键盘禁用个性化学习。</string>
    <string name="preferences__this_setting_is_not_a_guarantee">该设置并非保证，您的键盘可能忽略该设置。</string>
  <!-- Removed by excludeNonTranslatables <string name="preferences__incognito_keyboard_learn_more" translatable="false">https://support.signal.org/hc/articles/360055276112</string> -->
    <string name="preferences_chats__when_using_mobile_data">当使用移动数据时</string>
    <string name="preferences_chats__when_using_wifi">当使用 WiFi 时</string>
    <string name="preferences_chats__when_roaming">当漫游时</string>
    <string name="preferences_chats__media_auto_download">自动下载媒体</string>
    <string name="preferences_chats__message_history">消息记录</string>
    <string name="preferences_storage__storage_usage">存储使用量</string>
    <string name="preferences_storage__photos">图片</string>
    <string name="preferences_storage__videos">视频</string>
    <string name="preferences_storage__files">文件</string>
    <string name="preferences_storage__audio">音频</string>
    <string name="preferences_storage__review_storage">查看存储</string>
    <string name="preferences_storage__delete_older_messages">删除更早消息？</string>
    <string name="preferences_storage__clear_message_history">要清除消息记录吗？</string>
    <string name="preferences_storage__this_will_permanently_delete_all_message_history_and_media">这将从您的设备中永久删除所有早于 %1$s的消息记录和媒体文件。</string>
    <!-- The body of an alert dialog that is shown when confirming a trim operation. Trimming will delete all but the most recent messages in a chat. The placeholder represents how many messages are kept in each chat. All older messages are deleted. -->
    <plurals name="preferences_storage__this_will_permanently_trim_all_conversations_to_the_d_most_recent_messages">
        <item quantity="other">这将永久删减所有聊天，使之仅保留最近 %1$s 条消息。</item>
    </plurals>
    <string name="preferences_storage__this_will_delete_all_message_history_and_media_from_your_device">这将从您的设备中永久删除所有消息记录和媒体文件。</string>
    <string name="preferences_storage__are_you_sure_you_want_to_delete_all_message_history">您确定要删除所有消息记录吗？</string>
    <string name="preferences_storage__all_message_history_will_be_permanently_removed_this_action_cannot_be_undone">所有消息记录将会被永久删除。此操作无法撤销。</string>
    <string name="preferences_storage__delete_all_now">马上删除所有</string>
    <string name="preferences_storage__forever">永久</string>
    <string name="preferences_storage__one_year">1 年</string>
    <string name="preferences_storage__six_months">6 个月</string>
    <string name="preferences_storage__thirty_days">30 天</string>
    <string name="preferences_storage__none">无</string>
    <plurals name="preferences_storage__s_messages_plural">
        <item quantity="other">%1$s 条消息</item>
    </plurals>

    <string name="preferences_storage__custom">自定义</string>
    <string name="preferences_advanced__use_system_emoji">使用系统表情符号</string>
    <string name="preferences_advanced__relay_all_calls_through_the_signal_server_to_avoid_revealing_your_ip_address">通过 Signal 服务器中转全部通话，避免向联系人显示 IP 地址。启用该选项会降低通话质量。</string>
    <string name="preferences_advanced__always_relay_calls">总是转发通话</string>
    <!-- Privacy settings payments section title -->
    <string name="preferences_app_protection__payments">付款</string>
    <string name="preferences_chats__chats">聊天</string>
    <string name="preferences_app_updates__title">应用更新</string>
    <string name="preferences_data_and_storage__manage_storage">管理存储</string>
    <string name="preferences_data_and_storage__use_less_data_for_calls">通话使用更少数据</string>
    <string name="preferences_data_and_storage__never">永不</string>
    <string name="preferences_data_and_storage__wifi_and_mobile_data">WiFi 和移动数据</string>
    <string name="preferences_data_and_storage__mobile_data_only">仅移动数据</string>
    <string name="preference_data_and_storage__using_less_data_may_improve_calls_on_bad_networks">网络较差时，使用更少数据可能改善通话</string>
    <string name="preferences_notifications__in_chat_sounds">聊天音效</string>
    <string name="preferences_notifications__show">显示</string>
    <string name="preferences_notifications__ringtone">铃声</string>
    <string name="preferences_chats__message_text_size">消息字体大小</string>
    <string name="preferences_notifications__priority">优先级</string>
    <!-- Option in settings to trouble shoot delayed notifications -->
    <string name="preferences_notifications__troubleshoot">针对通知延迟的疑难解答</string>
    <!-- Heading for the \'censorship circumvention\' section of privacy preferences -->
    <string name="preferences_communication__category_censorship_circumvention">审查规避</string>
    <!-- Title of the \'censorship circumvention\' toggle switch -->
    <string name="preferences_communication__censorship_circumvention">审查规避</string>
    <string name="preferences_communication__censorship_circumvention_if_enabled_signal_will_attempt_to_circumvent_censorship">若启用，Molly 会尝试规避审查。除非 Molly 在您所在地受到审查，否则不要打开该功能。</string>
    <!-- Summary text for \'censorship circumvention\' toggle. Indicates that we automatically enabled it because we believe you\'re in a censored country -->
    <string name="preferences_communication__censorship_circumvention_has_been_activated_based_on_your_accounts_phone_number">已根据您的手机号码启动审查规避。</string>
    <!-- Summary text for \'censorship circumvention\' toggle. Indicates that you disabled it even though we believe you\'re in a censored country -->
    <string name="preferences_communication__censorship_circumvention_you_have_manually_disabled">您已手动禁用了审查规避功能</string>
    <!-- Summary text for \'censorship circumvention\' toggle. Indicates that you cannot use it because you\'re already connected to the Signal service -->
    <string name="preferences_communication__censorship_circumvention_is_not_necessary_you_are_already_connected">不需要规避审查；您已连接上了 Signal 服务。</string>
    <!-- Summary text for \'censorship circumvention\' toggle. Indicates that you cannot use it because you\'re not connected to the internet -->
    <string name="preferences_communication__censorship_circumvention_can_only_be_activated_when_connected_to_the_internet">审查规避只能在联网时启动。</string>
    <string name="preferences_communication__category_sealed_sender">密封发送人</string>
    <string name="preferences_communication__sealed_sender_allow_from_anyone">允许来自任何人</string>
    <string name="preferences_communication__sealed_sender_allow_from_anyone_description">对于非联系人和未与其分享个人资料的其他人，启用传入消息的密封发送人功能。</string>
    <string name="preferences_proxy">代理</string>
    <string name="preferences_use_proxy">使用代理</string>
    <string name="preferences_off">关</string>
    <string name="preferences_on">开启</string>
    <string name="preferences_proxy_address">代理地址</string>
    <string name="preferences_only_use_a_proxy_if">仅在无法通过移动数据或 Wi-Fi 连接 Signal 时，使用代理。</string>
    <string name="preferences_share">分享</string>
    <string name="preferences_save">保存</string>
    <string name="preferences_connecting_to_proxy">正在连接代理…</string>
    <string name="preferences_connected_to_proxy">已连接代理</string>
    <string name="preferences_connection_failed">连接失败</string>
    <string name="preferences_couldnt_connect_to_the_proxy">无法连接代理。请检查代理地址并重试。</string>
    <string name="preferences_you_are_connected_to_the_proxy">已连接代理。可在“设置”下随时关闭该代理。</string>
    <string name="preferences_success">成功</string>
    <string name="preferences_failed_to_connect">无法连接</string>
    <string name="preferences_enter_proxy_address">请输入代理地址</string>
    <!-- Preference title for changing navigation (bottom) bar size -->
    <string name="preferences_navigation_bar_size">导航栏大小</string>
    <!-- Preference summary for normal navigation bar size -->
    <string name="preferences_normal">正常</string>
    <!-- Preference summary for compact navigation bar size -->
    <string name="preferences_compact">紧凑</string>


    <string name="configurable_single_select__customize_option">自定义选项</string>

    <!-- Internal only preferences -->
  <!-- Removed by excludeNonTranslatables <string name="preferences__internal_preferences" translatable="false">Internal Preferences</string> -->
  <!-- Removed by excludeNonTranslatables <string name="preferences__internal_details" translatable="false">Internal Details</string> -->
  <!-- Removed by excludeNonTranslatables <string name="preferences__internal_stories_dialog_launcher" translatable="false">Stories dialog launcher</string> -->


    <!-- Payments -->
    <string name="PaymentsActivityFragment__all_activity">全部活动</string>
    <string name="PaymentsAllActivityFragment__all">全部</string>
    <string name="PaymentsAllActivityFragment__sent">发送</string>
    <string name="PaymentsAllActivityFragment__received">接收</string>

    <!-- Displayed on a welcome screen for payments -->
    <string name="PaymentsHomeFragment_introducing_payments">付款功能上线</string>
    <string name="PaymentsHomeFragment__use_signal_to_send_and_receive">使用 Molly 收发 MobileCoin，这是一种注重隐私的新款数字货币。启用以开始体验。</string>
    <string name="PaymentsHomeFragment__activate_payments">激活付款</string>
    <string name="PaymentsHomeFragment__activating_payments">正在激活付款…</string>
    <string name="PaymentsHomeFragment__restore_payments_account">还原付款帐户</string>
    <string name="PaymentsHomeFragment__no_recent_activity_yet">最近无活动</string>
    <string name="PaymentsHomeFragment__recent_activity">最近活动</string>
    <string name="PaymentsHomeFragment__see_all">查看全部</string>
    <string name="PaymentsHomeFragment__add_funds">添加资金</string>
    <string name="PaymentsHomeFragment__send">发送</string>
    <string name="PaymentsHomeFragment__sent_s">发送 %1$s</string>
    <string name="PaymentsHomeFragment__received_s">接收 %1$s</string>
    <string name="PaymentsHomeFragment__transfer_to_exchange">转帐至交易平台</string>
    <string name="PaymentsHomeFragment__currency_conversion">货币转换</string>
    <string name="PaymentsHomeFragment__deactivate_payments">停用付款</string>
    <string name="PaymentsHomeFragment__recovery_phrase">恢复短语</string>
    <string name="PaymentsHomeFragment__help">帮助</string>
    <string name="PaymentsHomeFragment__coin_cleanup_fee">货币清理费</string>
    <string name="PaymentsHomeFragment__sent_payment">已发送付款</string>
    <string name="PaymentsHomeFragment__received_payment">已接收付款</string>
    <string name="PaymentsHomeFragment__processing_payment">正在处理付款</string>
    <string name="PaymentsHomeFragment__unknown_amount">---</string>
    <string name="PaymentsHomeFragment__currency_conversion_not_available">货币转换不可用</string>
    <string name="PaymentsHomeFragment__cant_display_currency_conversion">无法显示货币转换。请检查手机的网络连接并重试。</string>
    <string name="PaymentsHomeFragment__payments_is_not_available_in_your_region">您所在地区付款不可用。</string>
    <string name="PaymentsHomeFragment__could_not_enable_payments">无法启用付款，请稍后重试。</string>
    <string name="PaymentsHomeFragment__deactivate_payments_question">是否停用付款？</string>
    <string name="PaymentsHomeFragment__you_will_not_be_able_to_send">停用付款之后，将无法在 Molly 中收发 MobileCoin。</string>
    <string name="PaymentsHomeFragment__deactivate">停用</string>
    <string name="PaymentsHomeFragment__continue">继续</string>
    <string name="PaymentsHomeFragment__balance_is_not_currently_available">余额当前不可用。</string>
    <string name="PaymentsHomeFragment__payments_deactivated">付款已停用。</string>
    <string name="PaymentsHomeFragment__payment_failed">付款失败</string>
    <string name="PaymentsHomeFragment__details">更多</string>
  <!-- Removed by excludeNonTranslatables <string name="PaymentsHomeFragment__learn_more__activate_payments" translatable="false">https://support.signal.org/hc/articles/360057625692#payments_activate</string> -->
    <!-- Displayed as a description in a dialog when the user tries to activate payments -->
    <string name="PaymentsHomeFragment__you_can_use_signal_to_send_and">您可以使用 Signal 收发 MobileCoin 啦。全部付款均遵守 MobileCoins 以及 MobileCoin Wallet 的使用条款。您可能会遇到一些故障，这可能会导致付款或余额丢失且无法恢复。 </string>
    <string name="PaymentsHomeFragment__activate">激活</string>
    <string name="PaymentsHomeFragment__view_mobile_coin_terms">查看 MobileCoin 条款</string>
    <string name="PaymentsHomeFragment__payments_not_available">Molly 的付款不再可用，不过您仍可将资金转移至交易平台，但是不再能够收发付款或添加资金。</string>

  <!-- Removed by excludeNonTranslatables <string name="PaymentsHomeFragment__mobile_coin_terms_url" translatable="false">https://www.mobilecoin.com/terms-of-use.html</string> -->
    <!-- Alert dialog title which shows up after a payment to turn on payment lock -->
    <string name="PaymentsHomeFragment__turn_on">要为以后的付款开启付款锁吗？</string>
    <!-- Alert dialog description for why payment lock should be enabled before sending payments -->
    <string name="PaymentsHomeFragment__add_an_additional_layer">转账时需要 Android 屏幕锁或指纹识别，多加一重安全保障。</string>
    <!-- Alert dialog button to enable payment lock -->
    <string name="PaymentsHomeFragment__enable">开启</string>
    <!-- Alert dialog button to not enable payment lock for now -->
    <string name="PaymentsHomeFragment__not_now">以后再说</string>
    <!-- Alert dialog title which shows up to update app to send payments -->
    <string name="PaymentsHomeFragment__update_required">需要更新</string>
    <!-- Alert dialog description that app update is required to send payments-->
    <string name="PaymentsHomeFragment__an_update_is_required">如要发送和接收付款，并查看更新的付款余额，您需要更新 Signal。</string>
    <!-- Alert dialog button to cancel -->
    <string name="PaymentsHomeFragment__cancel">取消</string>
    <!-- Alert dialog button to update now -->
    <string name="PaymentsHomeFragment__update_now">现在升级</string>

    <!-- GrantPermissionsFragment -->
    <!-- Displayed as a text-only action button at the bottom start of the screen -->
    <string name="GrantPermissionsFragment__not_now">稍后再说</string>
    <!-- Displayed as an action button at the bottom end of the screen -->
    <string name="GrantPermissionsFragment__next">下一步</string>
    <!-- Displayed as a title at the top of the screen -->
    <string name="GrantPermissionsFragment__allow_permissions">授予权限</string>
    <!-- Displayed as a subtitle at the top of the screen -->
    <string name="GrantPermissionsFragment__to_help_you_message_people_you_know">为了帮助您给认识的人发送消息，Molly 需要下列权限。 </string>
    <!-- Notifications permission row title -->
    <string name="GrantPermissionsFragment__notifications">通知</string>
    <!-- Notifications permission row description -->
    <string name="GrantPermissionsFragment__get_notified_when">收到新消息时通知您。</string>
    <!-- Contacts permission row title -->
    <string name="GrantPermissionsFragment__contacts">联系人</string>
    <!-- Contacts permission row description -->
    <string name="GrantPermissionsFragment__find_people_you_know">帮助您寻找认识的人。您的联系人将会被加密，Signal 服务将无法看到您的联系人。</string>
    <!-- Phone calls permission row title -->
    <string name="GrantPermissionsFragment__phone_calls">电话通话</string>
    <!-- Phone calls permission row description -->
    <string name="GrantPermissionsFragment__make_registering_easier">让注册更简单，并启用其他通话功能。</string>
    <!-- Storage permission row title -->
    <string name="GrantPermissionsFragment__storage">存储</string>
    <!-- Storage permission row description -->
    <string name="GrantPermissionsFragment__send_photos_videos_and_files">用于从您的设备中发送照片、视频和文件。</string>

    <!-- PaymentsSecuritySetupFragment -->
    <!-- Toolbar title -->
    <string name="PaymentsSecuritySetupFragment__security_setup">安全设置</string>
    <!-- Title to enable payment lock -->
    <string name="PaymentsSecuritySetupFragment__protect_your_funds">保护您的资金</string>
    <!-- Description as to why payment lock is required -->
    <string name="PaymentsSecuritySetupFragment__help_prevent">额外增加一层保护，防止接触到您手机的人获取您的资金。您可以在设置中禁用该选项。</string>
    <!-- Option to enable payment lock -->
    <string name="PaymentsSecuritySetupFragment__enable_payment_lock">启用付款锁</string>
    <!-- Option to cancel -->
    <string name="PaymentsSecuritySetupFragment__not_now">稍后再说</string>
    <!-- Dialog title to confirm skipping the step -->
    <string name="PaymentsSecuritySetupFragment__skip_this_step">要跳过这一步吗？</string>
    <!-- Dialog description to let users know why payment lock is required -->
    <string name="PaymentsSecuritySetupFragment__skipping_this_step">如果您跳过这一步，接触您手机的任何人均可以转移您的资金或查看您的恢复短语。</string>
    <!-- Dialog option to cancel -->
    <string name="PaymentsSecuritySetupFragment__cancel">取消</string>
    <!-- Dialog option to skip -->
    <string name="PaymentsSecuritySetupFragment__skip">跳过</string>

    <!-- PaymentsAddMoneyFragment -->
    <string name="PaymentsAddMoneyFragment__add_funds">添加资金</string>
    <string name="PaymentsAddMoneyFragment__your_wallet_address">您的钱包地址</string>
    <string name="PaymentsAddMoneyFragment__copy">复制</string>
    <string name="PaymentsAddMoneyFragment__copied_to_clipboard">已复制到剪切板</string>
    <string name="PaymentsAddMoneyFragment__to_add_funds">为了添加资金，请发送 MobileCoin 至您的钱包地址。在支持 MobileCoin 的交易平台上，从您的帐户开启交易，然后扫描该二维码或复制您的钱包地址。</string>
  <!-- Removed by excludeNonTranslatables <string name="PaymentsAddMoneyFragment__learn_more__information" translatable="false">https://support.signal.org/hc/articles/360057625692#payments_transfer_from_exchange</string> -->

    <!-- PaymentsDetailsFragment -->
    <string name="PaymentsDetailsFragment__details">更多</string>
    <string name="PaymentsDetailsFragment__status">状态</string>
    <string name="PaymentsDetailsFragment__submitting_payment">正在提交付款…</string>
    <string name="PaymentsDetailsFragment__processing_payment">正在处理付款…</string>
    <string name="PaymentsDetailsFragment__payment_complete">付款完成</string>
    <string name="PaymentsDetailsFragment__payment_failed">付款失败</string>
    <string name="PaymentsDetailsFragment__network_fee">网络费</string>
    <string name="PaymentsDetailsFragment__sent_by">发送人</string>
    <string name="PaymentsDetailsFragment__sent_to_s">发送至 %1$s</string>
    <string name="PaymentsDetailsFragment__you_on_s_at_s">您在 %1$s 于 %2$s</string>
    <string name="PaymentsDetailsFragment__s_on_s_at_s">%1$s 在 %2$s 于 %3$s</string>
    <string name="PaymentsDetailsFragment__to">至</string>
    <string name="PaymentsDetailsFragment__from">来自</string>
    <string name="PaymentsDetailsFragment__information">交易详情（包括付款金额和交易时间）是 MobileCoin 账簿的一部分。</string>
    <string name="PaymentsDetailsFragment__coin_cleanup_fee">货币清理费</string>
    <string name="PaymentsDetailsFragment__coin_cleanup_information">当您拥有的货币无法合并以完成交易时，将收取“货币清理费”。清理后可继续发送付款。</string>
    <string name="PaymentsDetailsFragment__no_details_available">该交易无更多详情可用</string>
  <!-- Removed by excludeNonTranslatables <string name="PaymentsDetailsFragment__learn_more__information" translatable="false">https://support.signal.org/hc/articles/360057625692#payments_details</string> -->
  <!-- Removed by excludeNonTranslatables <string name="PaymentsDetailsFragment__learn_more__cleanup_fee" translatable="false">https://support.signal.org/hc/articles/360057625692#payments_details_fees</string> -->
    <string name="PaymentsDetailsFragment__sent_payment">已发送付款</string>
    <string name="PaymentsDetailsFragment__received_payment">已接收付款</string>
    <string name="PaymentsDeatilsFragment__payment_completed_s">付款已完成 %1$s</string>
    <string name="PaymentsDetailsFragment__block_number">区块码</string>

    <!-- PaymentsTransferFragment -->
    <string name="PaymentsTransferFragment__transfer">转帐</string>
    <string name="PaymentsTransferFragment__scan_qr_code">扫描二维码</string>
    <string name="PaymentsTransferFragment__to_scan_or_enter_wallet_address">转至：扫描或输入钱包地址</string>
    <string name="PaymentsTransferFragment__you_can_transfer">向交易平台提供的钱包地址完成一次转帐之后，即可进行 MobileCoin 转帐。钱包地址为数字字母字符串，大多数情况下，位于二维码下方。</string>
    <string name="PaymentsTransferFragment__next">下一步</string>
    <string name="PaymentsTransferFragment__invalid_address">无效地址</string>
    <string name="PaymentsTransferFragment__check_the_wallet_address">请检查转帐至的钱包地址，然后重试。</string>
    <string name="PaymentsTransferFragment__you_cant_transfer_to_your_own_signal_wallet_address">无法向您的 Molly 钱包地址转帐。请输入支持的交易平台帐户的钱包地址。</string>
    <string name="PaymentsTransferFragment__to_scan_a_qr_code_signal_needs">为了扫描二维码，Molly 需摄像头访问权限。</string>
    <string name="PaymentsTransferFragment__signal_needs_the_camera_permission_to_capture_qr_code_go_to_settings">Molly 需“相机”权限，来扫描二维码。请访问设置菜单，选择“权限”并启用“相机”。</string>
    <string name="PaymentsTransferFragment__to_scan_a_qr_code_signal_needs_access_to_the_camera">为了扫描二维码，Molly 需摄像头访问权限。</string>
    <string name="PaymentsTransferFragment__settings">设置</string>

    <!-- PaymentsTransferQrScanFragment -->
    <string name="PaymentsTransferQrScanFragment__scan_address_qr_code">扫描地址二维码</string>
    <string name="PaymentsTransferQrScanFragment__scan_the_address_qr_code_of_the_payee">扫描收款人的地址二维码</string>

    <!-- CreatePaymentFragment -->
    <string name="CreatePaymentFragment__request">入群请求</string>
    <string name="CreatePaymentFragment__pay">付款</string>
    <string name="CreatePaymentFragment__available_balance_s">可用余额：%1$s</string>
    <string name="CreatePaymentFragment__toggle_content_description">切换</string>
    <string name="CreatePaymentFragment__1">1</string>
    <string name="CreatePaymentFragment__2">2</string>
    <string name="CreatePaymentFragment__3">3</string>
    <string name="CreatePaymentFragment__4">4</string>
    <string name="CreatePaymentFragment__5">5</string>
    <string name="CreatePaymentFragment__6">6</string>
    <string name="CreatePaymentFragment__7">7</string>
    <string name="CreatePaymentFragment__8">8</string>
    <string name="CreatePaymentFragment__9">9</string>
    <string name="CreatePaymentFragment__decimal">.</string>
    <string name="CreatePaymentFragment__0">0</string>
    <string name="CreatePaymentFragment__lt">&lt;</string>
    <string name="CreatePaymentFragment__backspace">退格键</string>
    <string name="CreatePaymentFragment__add_note">添加备注</string>
    <string name="CreatePaymentFragment__conversions_are_just_estimates">转换仅为估计，可能并不准确。</string>
  <!-- Removed by excludeNonTranslatables <string name="CreatePaymentFragment__learn_more__conversions" translatable="false">https://support.signal.org/hc/articles/360057625692#payments_currency_conversion</string> -->

    <!-- EditNoteFragment -->
    <string name="EditNoteFragment_note">备注</string>
    <!-- Content descriptor explaining the use of the save note FAB for Android accessibility settings-->
    <string name="EditNoteFragment__content_description_save_note">保存笔记</string>

    <!-- ConfirmPaymentFragment -->
    <string name="ConfirmPayment__confirm_payment">确认付款</string>
    <string name="ConfirmPayment__network_fee">网络费</string>
    <string name="ConfirmPayment__estimated_s">估计 %1$s</string>
    <string name="ConfirmPayment__to">至</string>
    <string name="ConfirmPayment__total_amount">总金额</string>
    <string name="ConfirmPayment__balance_s">余额：%1$s</string>
    <string name="ConfirmPayment__submitting_payment">正在提交付款…</string>
    <string name="ConfirmPayment__processing_payment">正在处理付款…</string>
    <string name="ConfirmPayment__payment_complete">付款完成</string>
    <string name="ConfirmPayment__payment_failed">付款失败</string>
    <string name="ConfirmPayment__payment_will_continue_processing">付款将继续处理</string>
    <string name="ConfirmPaymentFragment__invalid_recipient">无效接收人</string>
    <!-- Title of a dialog show when we were unable to present the user\'s screenlock before sending a payment -->
    <string name="ConfirmPaymentFragment__failed_to_show_payment_lock">无法显示付款锁</string>
    <!-- Body of a dialog show when we were unable to present the user\'s screenlock before sending a payment -->
    <string name="ConfirmPaymentFragment__you_enabled_payment_lock_in_the_settings">您在设置中启用了付款锁，但系统无法显示该锁。</string>
    <!-- Button in a dialog that will take the user to the privacy settings -->
    <string name="ConfirmPaymentFragment__go_to_settings">前往设置</string>
    <string name="ConfirmPaymentFragment__this_person_has_not_activated_payments">此人尚未激活付款</string>
    <string name="ConfirmPaymentFragment__unable_to_request_a_network_fee">无法请求网络费。为了继续付款，请点击“确定”以重试。</string>

    <!-- BiometricDeviceAuthentication -->
    <!-- Biometric/Device authentication prompt title -->
    <string name="BiometricDeviceAuthentication__signal">Signal</string>


    <!-- CurrencyAmountFormatter_s_at_s -->
    <string name="CurrencyAmountFormatter_s_at_s">%1$s 于 %2$s</string>

    <!-- SetCurrencyFragment -->
    <string name="SetCurrencyFragment__set_currency">设置货币</string>
    <string name="SetCurrencyFragment__all_currencies">全部货币</string>

    <!-- **************************************** -->
    <!-- menus -->
    <!-- **************************************** -->

    <!-- contact_selection_list -->
    <!-- Displayed in a row on the new call screen when searching by phone number. -->
    <string name="contact_selection_list__new_call">拨打 Signal 电话给…</string>
    <string name="contact_selection_list__unknown_contact">新消息至…</string>
    <string name="contact_selection_list__unknown_contact_block">屏蔽用户</string>
    <string name="contact_selection_list__unknown_contact_add_to_group">添加至群组</string>

    <!-- conversation_callable_insecure -->
    <string name="conversation_callable_insecure__menu_call">呼叫</string>

    <!-- conversation_callable_secure -->
    <string name="conversation_callable_secure__menu_call">Signal 呼叫</string>
    <string name="conversation_callable_secure__menu_video">Signal 视频通话</string>

    <!-- conversation_context -->

    <!-- Heading which shows how many messages are currently selected -->
    <plurals name="conversation_context__s_selected">
        <item quantity="other">已选择 %1$d 条</item>
    </plurals>

    <!-- conversation_context_image -->
    <!-- Button to save a message attachment (image, file etc.) -->

    <!-- conversation_expiring_off -->
    <string name="conversation_expiring_off__disappearing_messages">阅后即焚</string>

    <!-- conversation_selection -->
    <!-- Button to view detailed information for a message; Action item with hyphenation. Translation can use soft hyphen - Unicode U+00AD  -->
    <string name="conversation_selection__menu_message_details">信息</string>
    <!-- Button to copy a message\'s text to the clipboard; Action item with hyphenation. Translation can use soft hyphen - Unicode U+00AD  -->
    <string name="conversation_selection__menu_copy">复制</string>
    <!-- Button to delete a message; Action item with hyphenation. Translation can use soft hyphen - Unicode U+00AD  -->
    <string name="conversation_selection__menu_delete">删除</string>
    <!-- Button to forward a message to another person or group chat; Action item with hyphenation. Translation can use soft hyphen - Unicode U+00AD  -->
    <string name="conversation_selection__menu_forward">转发</string>
    <!-- Button to reply to a message; Action item with hyphenation. Translation can use soft hyphen - Unicode U+00AD -->
    <string name="conversation_selection__menu_reply">回复</string>
    <!-- Button to edit a message; Action item with hyphenation. Translation can use soft hyphen - Unicode U+00AD -->
    <string name="conversation_selection__menu_edit">编辑</string>
    <!-- Button to save a message attachment (image, file etc.); Action item with hyphenation. Translation can use soft hyphen - Unicode U+00AD  -->
    <string name="conversation_selection__menu_save">保存</string>
    <!-- Button to retry sending a message; Action item with hyphenation. Translation can use soft hyphen - Unicode U+00AD  -->
    <string name="conversation_selection__menu_resend_message">重新发送</string>
    <!-- Button to select a message and enter selection mode; Action item with hyphenation. Translation can use soft hyphen - Unicode U+00AD  -->
    <string name="conversation_selection__menu_multi_select">选择</string>
    <!-- Button to view a in-chat payment message\'s full payment details; Action item with hyphenation. Translation can use soft hyphen - Unicode U+00AD  -->
    <string name="conversation_selection__menu_payment_details">付款详情</string>

    <!-- conversation_expiring_on -->

    <!-- conversation_insecure -->
    <string name="conversation_insecure__invite">邀请</string>

    <!-- conversation_list_batch -->

    <!-- conversation_list -->
    <string name="conversation_list_settings_shortcut">设置快捷方式</string>
    <string name="conversation_list_search_description">搜索</string>
    <string name="conversation_list__pinned">已置顶</string>
    <string name="conversation_list__chats">聊天</string>
    <!-- A warning shown in a toast that tells you that you can\'t pin any more chats. Pinning a chat means keeping the chat at the top of your chat list. The placeholder represents how many chats you\'re allowed to pin. -->
    <string name="conversation_list__you_can_only_pin_up_to_d_chats">您最多只能置顶%1$d个对话。</string>

    <!-- conversation_list_item_view -->
    <string name="conversation_list_item_view__contact_photo_image">联系人图片</string>
    <string name="conversation_list_item_view__archived">已存档</string>


    <!-- conversation_list_fragment -->
    <string name="conversation_list_fragment__fab_content_description">新聊天</string>
    <string name="conversation_list_fragment__open_camera_description">打开相机</string>
    <string name="conversation_list_fragment__no_chats_yet_get_started_by_messaging_a_friend">还没有聊天记录。\n开始使用，给朋友发个消息吧。</string>


    <!-- conversation_secure_verified -->

    <!-- conversation_muted -->
    <string name="conversation_muted__unmute">解除静音</string>

    <!-- conversation_unmuted -->
    <string name="conversation_unmuted__mute_notifications">静音通知</string>

    <!-- conversation -->
    <string name="conversation__menu_group_settings">群组设置</string>
    <string name="conversation__menu_leave_group">离开群组</string>
    <string name="conversation__menu_view_all_media">全部媒体</string>
    <string name="conversation__menu_conversation_settings">聊天设置</string>
    <string name="conversation__menu_add_shortcut">添加到主屏幕</string>
    <string name="conversation__menu_create_bubble">创建气泡</string>
    <!-- Overflow menu option that allows formatting of text -->
    <string name="conversation__menu_format_text">添加格式</string>

    <!-- conversation_popup -->

    <!-- conversation_callable_insecure -->
    <string name="conversation_add_to_contacts__menu_add_to_contacts">添加到联系人</string>

    <!-- conversation scheduled messages bar -->

    <!-- Label for button in a banner to show all messages currently scheduled -->
    <string name="conversation_scheduled_messages_bar__see_all">查看全部</string>
    <!-- Body text for banner to show all scheduled messages for the chat that tells the user how many scheduled messages there are -->
    <plurals name="conversation_scheduled_messages_bar__number_of_messages">
        <item quantity="other">%1$d 条定时消息</item>
    </plurals>

    <!-- conversation_group_options -->
    <string name="convesation_group_options__recipients_list">接收人列表</string>
    <string name="conversation_group_options__delivery">送达</string>
    <!-- Label for a menu item that appears after pressing the three-dot icon in a  -->
    <string name="conversation_group_options__conversation">聊天</string>
    <string name="conversation_group_options__broadcast">广播</string>

    <!-- text_secure_normal -->
    <string name="text_secure_normal__menu_new_group">新建群组</string>
    <string name="text_secure_normal__menu_settings">设置</string>
    <string name="text_secure_normal__menu_clear_passphrase">锁定</string>
    <string name="text_secure_normal__mark_all_as_read">全部已读</string>
    <string name="text_secure_normal__invite_friends">邀请好友</string>
    <!-- Overflow menu entry to filter unread chats -->
    <string name="text_secure_normal__filter_unread_chats">筛选未读的聊天记录</string>
    <!-- Overflow menu entry to disable unread chats filter -->
    <string name="text_secure_normal__clear_unread_filter">清除未读筛选</string>

    <!-- verify_display_fragment -->
    <string name="verify_display_fragment_context_menu__copy_to_clipboard">复制到剪切板</string>
    <string name="verify_display_fragment_context_menu__compare_with_clipboard">与剪切板中的内容进行比较</string>

    <!-- reminder_header -->
    <string name="reminder_header_push_title">启用 Signal 消息和呼叫</string>
    <string name="reminder_header_push_text">升级您的通信体验。</string>
    <string name="reminder_header_service_outage_text">Signal 出现技术故障，我们将努力处理尽快恢复服务。</string>
    <string name="reminder_header_progress">%1$d%%</string>
    <!-- Body text of a banner that will show at the top of the chat list when we temporarily cannot process the user\'s contacts -->
    <string name="reminder_cds_warning_body">Signal 的私密式发现联系人功能暂时无法处理您手机中的联系人。</string>
    <!-- Label for a button in a banner to learn more about why we temporarily can\'t process the user\'s contacts -->
    <string name="reminder_cds_warning_learn_more">了解详情</string>
    <!-- Body text of a banner that will show at the top of the chat list when the user has so many contacts that we cannot ever process them -->
    <string name="reminder_cds_permanent_error_body">Signal 的私密式发现联系人功能无法处理您手机中的联系人。</string>
    <!-- Label for a button in a banner to learn more about why we cannot process the user\'s contacts -->
    <string name="reminder_cds_permanent_error_learn_more">了解详情</string>

    <!-- media_preview -->
    <string name="media_preview__save_title">保存</string>
    <string name="media_preview__edit_title">编辑</string>


    <!-- media_preview_activity -->
    <string name="media_preview_activity__media_content_description">媒体预览</string>

    <!-- new_conversation_activity -->
    <string name="new_conversation_activity__refresh">刷新</string>
    <!-- redphone_audio_popup_menu -->

    <!-- Edit KBS Pin -->

    <!-- BaseKbsPinFragment -->
    <string name="BaseKbsPinFragment__next">下一步</string>
    <!-- Button label to prompt them to create a password ("PIN") using numbers and letters rather than only numbers. -->
    <string name="BaseKbsPinFragment__create_alphanumeric_pin">创建字母数字 PIN</string>
    <!-- Button label to prompt them to return to creating a numbers-only password ("PIN") -->
    <string name="BaseKbsPinFragment__create_numeric_pin">创建数字 PIN 码</string>
  <!-- Removed by excludeNonTranslatables <string name="BaseKbsPinFragment__learn_more_url" translatable="false">https://support.signal.org/hc/articles/360007059792</string> -->

    <!-- CreateKbsPinFragment -->
    <plurals name="CreateKbsPinFragment__pin_must_be_at_least_characters">
        <item quantity="other">PIN 必须不少于 %1$d 个字符</item>
    </plurals>
    <plurals name="CreateKbsPinFragment__pin_must_be_at_least_digits">
        <item quantity="other">PIN 必须不少于 %1$d 数字</item>
    </plurals>
    <string name="CreateKbsPinFragment__create_a_new_pin">新建 PIN 码</string>
    <string name="CreateKbsPinFragment__you_can_choose_a_new_pin_as_long_as_this_device_is_registered">只有该设备已注册，你可以更改你的 PIN。</string>
    <string name="CreateKbsPinFragment__create_your_pin">创建 PIN 码</string>
    <string name="CreateKbsPinFragment__pins_can_help_you_restore_your_account">PIN 码可以帮您恢复账户，并保证您在 Signal 上的信息加密。 </string>
    <string name="CreateKbsPinFragment__choose_a_stronger_pin">选择更安全 PIN 码</string>

    <!-- ConfirmKbsPinFragment -->
    <string name="ConfirmKbsPinFragment__pins_dont_match">PIN 码不匹配，请重试。</string>
    <!-- Prompt for the user to repeat entering the PIN in order to help them remember it correctly.   -->
    <string name="ConfirmKbsPinFragment__re_enter_the_pin_you_just_created">重新输入您刚创建的 PIN 码。</string>
    <string name="ConfirmKbsPinFragment__confirm_your_pin">确认 PIN 码。</string>
    <string name="ConfirmKbsPinFragment__pin_creation_failed">PIN 码创建失败</string>
    <string name="ConfirmKbsPinFragment__your_pin_was_not_saved">PIN 码没有保存。我们将稍后提示您创建 PIN 码。</string>
    <string name="ConfirmKbsPinFragment__pin_created">PIN 已创建。</string>
    <string name="ConfirmKbsPinFragment__re_enter_your_pin">重新入您的 PIN</string>
    <string name="ConfirmKbsPinFragment__creating_pin">正在创建 PIN…</string>

    <!-- KbsSplashFragment -->
    <string name="KbsSplashFragment__introducing_pins">新推出 PIN 密码功能</string>
    <string name="KbsSplashFragment__pins_keep_information_stored_with_signal_encrypted">PIN 用于加密 Signal 存储的信息，只有您可以访问。借此可在您重装后还原个人资料、设置和联系人。打开 Signal 无需使用 PIN。</string>
    <string name="KbsSplashFragment__learn_more">了解更多</string>
  <!-- Removed by excludeNonTranslatables <string name="KbsSplashFragment__learn_more_link" translatable="false">https://support.signal.org/hc/articles/360007059792</string> -->
    <string name="KbsSplashFragment__registration_lock_equals_pin">注册锁定 = PIN</string>
    <string name="KbsSplashFragment__your_registration_lock_is_now_called_a_pin">注册锁定现在改名为 PIN，功能更强大，马上更新。</string>
    <string name="KbsSplashFragment__update_pin">更新 PIN</string>
    <string name="KbsSplashFragment__create_your_pin">创建 PIN 码</string>
    <string name="KbsSplashFragment__learn_more_about_pins">了解更多关于 PIN 码的信息</string>
    <string name="KbsSplashFragment__disable_pin">禁用 PIN 码</string>

    <!-- KBS Reminder Dialog -->
    <string name="KbsReminderDialog__enter_your_signal_pin">请输入 Signal PIN 码</string>
    <string name="KbsReminderDialog__to_help_you_memorize_your_pin">为了便于记住 PIN 码，我们将定期提示输入该密码。提示次数将逐渐减少。</string>
    <string name="KbsReminderDialog__skip">跳过</string>
    <string name="KbsReminderDialog__submit">提交</string>
    <string name="KbsReminderDialog__forgot_pin">忘记 PIN 码？</string>
    <string name="KbsReminderDialog__incorrect_pin_try_again">PIN 错误，请重试。</string>

    <!-- AccountLockedFragment -->
    <string name="AccountLockedFragment__account_locked">帐户已锁定</string>
    <string name="AccountLockedFragment__your_account_has_been_locked_to_protect_your_privacy">你的账户已经锁定以保护你的安全及隐私。你的账户在 %1$d 天的不活跃之后，你可以在不需要密码的情况下用重新用手机号码注册。不过所有的数据都会被删除。</string>
    <string name="AccountLockedFragment__next">下一步</string>
    <string name="AccountLockedFragment__learn_more">了解更多</string>
  <!-- Removed by excludeNonTranslatables <string name="AccountLockedFragment__learn_more_url" translatable="false">https://support.signal.org/hc/articles/360007059792</string> -->

    <!-- KbsLockFragment -->
    <string name="RegistrationLockFragment__enter_your_pin">请输入 PIN 码</string>
    <string name="RegistrationLockFragment__enter_the_pin_you_created">输入帐户的 PIN 码。该密码不是短信验证码。</string>
    <!-- Info text shown above a pin entry text box describing what pin they should be entering. -->
    <string name="RegistrationLockFragment__enter_the_pin_you_created_for_your_account">请输入您为您的账户创建的 PIN 码。</string>
    <!-- Button label to prompt the user to switch between an alphanumeric and numeric-only keyboards -->
    <string name="RegistrationLockFragment__switch_keyboard">切换键盘</string>
    <string name="RegistrationLockFragment__incorrect_pin_try_again">PIN 错误，请重试。</string>
    <string name="RegistrationLockFragment__forgot_pin">忘记 PIN？</string>
    <string name="RegistrationLockFragment__incorrect_pin">PIN 错误</string>
    <string name="RegistrationLockFragment__forgot_your_pin">忘记 PIN？</string>
    <string name="RegistrationLockFragment__not_many_tries_left">可尝试的次数不多了！</string>
    <string name="RegistrationLockFragment__signal_registration_need_help_with_pin_for_android_v2_pin">Signal 注册 - 关于 Android 版本 PIN 需要帮助（v2 PIN）</string>

    <plurals name="RegistrationLockFragment__for_your_privacy_and_security_there_is_no_way_to_recover">
        <item quantity="other">为了保护你的隐私和安全，你无法找回你的 PIN 码。如果您记不住您的PIN码，你可以在 %1$d 天的帐户不活跃后用短信重新验证。在这种情况下，你的帐户会被抹除并且所有的信息都会被删除。</item>
    </plurals>

    <plurals name="RegistrationLockFragment__incorrect_pin_d_attempts_remaining">
        <item quantity="other">密码错误。还能尝试%1$d次。</item>
    </plurals>

    <plurals name="RegistrationLockFragment__if_you_run_out_of_attempts_your_account_will_be_locked_for_d_days">
        <item quantity="other">如果尝试次数用尽，你的帐户将会被锁定 %1$d 天。账户在 %1$d 天不活跃后，你可以在没有你的 PIN 码的情况下重新注册。你的帐户会被抹除并且所有数据都会被删除。</item>
    </plurals>

    <plurals name="RegistrationLockFragment__you_have_d_attempts_remaining">
        <item quantity="other">你还能尝试%1$d次。</item>
    </plurals>

    <plurals name="RegistrationLockFragment__d_attempts_remaining">
        <item quantity="other">还能尝试%1$d次。</item>
    </plurals>

    <!-- CalleeMustAcceptMessageRequestDialogFragment -->
    <string name="CalleeMustAcceptMessageRequestDialogFragment__s_will_get_a_message_request_from_you">%1$s 将收到您的消息请求，对发接受邀请后您即可向其发起通话。</string>

    <!-- KBS Megaphone -->
    <string name="KbsMegaphone__create_a_pin">创建 PIN 码</string>
    <string name="KbsMegaphone__pins_keep_information_thats_stored_with_signal_encrytped">Signal 储存的信息使用你的 PIN 码来加密。</string>
    <string name="KbsMegaphone__create_pin">创建 PIN 码</string>

    <!-- CallNotificationBuilder -->
    <!-- Displayed in a notification when a Signal voice call is ringing -->
    <string name="CallNotificationBuilder__incoming_signal_voice_call">Molly 语音来电</string>
    <!-- Displayed in a notification when a Signal video call is ringing -->
    <string name="CallNotificationBuilder__incoming_signal_video_call">Molly 视频来电</string>
    <!-- Displayed in a notification when a Signal group call is ringing -->
    <string name="CallNotificationBuilder__incoming_signal_group_call">Molly 群组通话来电</string>
    <!-- Displayed in a notification when a Signal voice call is in progress -->
    <string name="CallNotificationBuilder__ongoing_signal_voice_call">正在进行 Molly 语音通话</string>
    <!-- Displayed in a notification when a Signal video call is in progress -->
    <string name="CallNotificationBuilder__ongoing_signal_video_call">正在进行 Molly 视频通话</string>
    <!-- Displayed in a notification when a Signal group call is in progress -->
    <string name="CallNotificationBuilder__ongoing_signal_group_call">正在进行 Molly 群组通话</string>

    <!-- transport_selection_list_item -->
    <string name="ConversationListFragment_loading">正在加载…</string>
    <string name="CallNotificationBuilder_connecting">正在连接…</string>
    <string name="Permissions_permission_required">所需权限</string>
    <string name="Permissions_continue">继续</string>
    <string name="Permissions_not_now">稍后再说</string>
    <string name="SQLCipherMigrationHelper_migrating_signal_database">迁移 Signal 数据库</string>
    <string name="enter_backup_passphrase_dialog__backup_passphrase">备份密码</string>
    <string name="backup_enable_dialog__backups_will_be_saved_to_external_storage_and_encrypted_with_the_passphrase_below_you_must_have_this_passphrase_in_order_to_restore_a_backup">备份将保存至外部存储，并使用以下密码加密。备份还原时需使用该密码。</string>
    <string name="backup_enable_dialog__you_must_have_this_passphrase">为了还原备份，必须提供密码。</string>
    <string name="backup_enable_dialog__folder">文件夹</string>
    <string name="backup_enable_dialog__i_have_written_down_this_passphrase">我已记下该密码。没有密码，将无法还原备份。</string>
    <string name="registration_activity__restore_backup">还原备份</string>
    <string name="registration_activity__transfer_or_restore_account">转移或还原帐户</string>
    <string name="registration_activity__transfer_account">转移帐户</string>
    <string name="registration_activity__skip">跳过</string>
    <string name="preferences_chats__chat_backups">聊天备份</string>
    <string name="preferences_chats__transfer_account">转移帐户</string>
    <string name="preferences_chats__transfer_account_to_a_new_android_device">转移帐户至新的 Android 设备</string>
    <string name="RegistrationActivity_enter_backup_passphrase">输入备份密码</string>
    <string name="RegistrationActivity_restore">还原</string>
    <string name="RegistrationActivity_backup_failure_downgrade">无法从较新版本的 Signal 导入备份</string>
    <!-- Error message indicating that we could not restore the user\'s backup. Displayed in a toast at the bottom of the screen. -->
    <string name="RegistrationActivity_backup_failure_foreign_key">备份包含格式错误的数据</string>
    <string name="RegistrationActivity_incorrect_backup_passphrase">备份密码错误</string>
    <string name="RegistrationActivity_checking">正在检查…</string>
    <string name="RegistrationActivity_d_messages_so_far">已处理 %1$d 条消息…</string>
    <string name="RegistrationActivity_restore_from_backup">是否从备份进行还原？</string>
    <string name="RegistrationActivity_restore_your_messages_and_media_from_a_local_backup">从本地备份还原消息和媒体。如果现在不进行还原，以后将无法还原。</string>
    <string name="RegistrationActivity_backup_size_s">备份大小：%1$s</string>
    <string name="RegistrationActivity_backup_timestamp_s">备份时间戳：%1$s</string>
    <string name="BackupDialog_enable_local_backups">启用本地备份？</string>
    <string name="BackupDialog_enable_backups">启用备份</string>
    <string name="BackupDialog_please_acknowledge_your_understanding_by_marking_the_confirmation_check_box">请选择确认复选框，表示您已理解。</string>
    <string name="BackupDialog_delete_backups">删除备份？</string>
    <string name="BackupDialog_disable_and_delete_all_local_backups">禁用并删除全部本地备份？</string>
    <string name="BackupDialog_delete_backups_statement">删除备份</string>
    <string name="BackupDialog_to_enable_backups_choose_a_folder">如需启用备份，请选择用于保存备份的文件夹。</string>
    <string name="BackupDialog_choose_folder">选择文件夹</string>
    <string name="BackupDialog_copied_to_clipboard">已复制到剪切板</string>
    <string name="BackupDialog_no_file_picker_available">无文件选取器可用。</string>
    <string name="BackupDialog_enter_backup_passphrase_to_verify">输入备份密码进行验证</string>
    <string name="BackupDialog_verify">验证</string>
    <string name="BackupDialog_you_successfully_entered_your_backup_passphrase">已成功输入备份密码</string>
    <string name="BackupDialog_passphrase_was_not_correct">密码错误</string>
    <string name="LocalBackupJob_creating_signal_backup">创建 Molly 备份…</string>
    <!-- Title for progress notification shown in a system notification while verifying a recent backup. -->
    <string name="LocalBackupJob_verifying_signal_backup">正在验证 Molly 的备份……</string>
    <string name="LocalBackupJobApi29_backup_failed">备份失败</string>
    <string name="LocalBackupJobApi29_your_backup_directory_has_been_deleted_or_moved">备份目录已删除或移动。</string>
    <string name="LocalBackupJobApi29_your_backup_file_is_too_large">您的备份文件太大，无法保存到此位置。</string>
    <string name="LocalBackupJobApi29_there_is_not_enough_space">没有足够的空间来存放您的备份。</string>
    <!-- Error message shown if a newly created backup could not be verified as accurate -->
    <string name="LocalBackupJobApi29_your_backup_could_not_be_verified">无法创建和验证您最近的备份。请创建一个新的备份。</string>
    <!-- Error message shown if a very large attachment is encountered during the backup creation and causes the backup to fail -->
    <string name="LocalBackupJobApi29_your_backup_contains_a_very_large_file">您的备份中包含一个无法备份的超大文件。请将其删除并创建一个新的备份。</string>
    <string name="LocalBackupJobApi29_tap_to_manage_backups">点击以管理备份。</string>
    <string name="RegistrationActivity_wrong_number">错误的号码？</string>
    <!--    Countdown to when the user can request a new code via phone call during registration.-->
    <string name="RegistrationActivity_call_me_instead_available_in">给我打电话：（%1$02d:%2$02d）</string>
    <!--    Countdown to when the user can request a new SMS code during registration.-->
    <string name="RegistrationActivity_resend_sms_available_in">重发验证码（%1$02d:%2$02d）</string>
    <string name="RegistrationActivity_contact_signal_support">联系 Molly 支持</string>
    <string name="RegistrationActivity_code_support_subject">Molly 注册 - 安卓验证码</string>
    <string name="RegistrationActivity_incorrect_code">验证码不正确</string>
    <string name="BackupUtil_never">永不</string>
    <string name="BackupUtil_unknown">未知</string>
    <!-- Phone number heading displayed as a screen title -->
    <string name="preferences_app_protection__phone_number">手机号码</string>
    <!-- Subtext below option to launch into phone number privacy settings screen -->
    <string name="preferences_app_protection__choose_who_can_see">选择谁可以在 Molly 上看到您的手机号码，以及谁可以通过您的手机号码与您联系。</string>
    <!-- Section title above two radio buttons for enabling and disabling phone number display -->
    <string name="PhoneNumberPrivacySettingsFragment_who_can_see_my_number_heading">谁可以看到我的电话号码</string>
    <!-- Subtext below radio buttons when who can see my number is set to everybody -->
    <string name="PhoneNumberPrivacySettingsFragment_sharing_on_description">您的手机号码将对您发送消息的用户和群组可见。</string>
    <!-- Subtext below radio buttons when who can see my number is set to nobody and who can find me by number is set to everybody -->
    <string name="PhoneNumberPrivacySettingsFragment_sharing_off_discovery_on_description">您的手机号码将对任何人不可见，除非对方已将其保存在自己的手机通讯录中。</string>
    <!-- Subtext below radio buttons when who can see my number is set to nobody and who can find me by number is set to nobody -->
    <string name="PhoneNumberPrivacySettingsFragment_sharing_off_discovery_off_description">您的手机号码将对任何人不可见。</string>
    <!-- Section title above two radio buttons for enabling and disabling whether users can find me by my phone number  -->
    <string name="PhoneNumberPrivacySettingsFragment_who_can_find_me_by_number_heading">谁可以通过电话号码找到我</string>
    <!-- Subtext below radio buttons when who can find me by number is set to everyone -->
    <string name="PhoneNumberPrivacySettingsFragment_discovery_on_description">知道您的手机号码的任何人均可以在 Signal 上看到您的上线状态，并可以开始跟您聊天。</string>
    <!-- Subtext below radio buttons when who can find me by number is set to nobody -->
    <string name="PhoneNumberPrivacySettingsFragment_discovery_off_description">没人能在 Signal 上看到您的上线状态，除非您给对方发送消息，或与对方有一个现有的聊天窗口。</string>
    <!-- Snackbar text when pressing invalid radio item -->
    <string name="PhoneNumberPrivacySettingsFragment__to_change_this_setting">"如要更改此设置，请设置“谁可以看到我的电话号码”。"</string>
    <string name="PhoneNumberPrivacy_everyone">所有人</string>
    <string name="PhoneNumberPrivacy_nobody">没有人</string>
    <string name="preferences_app_protection__screen_lock">屏幕锁定</string>
    <string name="preferences_app_protection__lock_signal_access_with_android_screen_lock_or_fingerprint">使用 Android 锁屏或者指纹锁定 Signal</string>
    <string name="preferences_app_protection__screen_lock_inactivity_timeout">不活跃锁屏逾时</string>
    <string name="preferences_app_protection__signal_pin">Signal PIN 码</string>
    <string name="preferences_app_protection__create_a_pin">创建 PIN 码</string>
    <string name="preferences_app_protection__change_your_pin">更改 PIN 码</string>
    <string name="preferences_app_protection__pin_reminders">PIN 码提醒</string>
    <string name="preferences_app_protection__turn_off">关闭</string>
    <string name="preferences_app_protection__confirm_pin">确认 PIN</string>
    <string name="preferences_app_protection__confirm_your_signal_pin">请确认您的 Signal PIN 码</string>
    <string name="preferences_app_protection__make_sure_you_memorize_or_securely_store_your_pin">请确保你能牢记或安全保存好你的 PIN 码，因为它不能被找回。如果你忘记了 PIN 码，你可能会在重新注册 Signal 账号时丢失一些数据。</string>
    <string name="preferences_app_protection__incorrect_pin_try_again">PIN 错误，请重试。</string>
    <string name="preferences_app_protection__failed_to_enable_registration_lock">无法启用注册锁。</string>
    <string name="preferences_app_protection__failed_to_disable_registration_lock">无法禁用注册锁。</string>
    <string name="AppProtectionPreferenceFragment_none">无</string>
    <string name="preferences_app_protection__registration_lock">注册锁定</string>
    <string name="RegistrationActivity_you_must_enter_your_registration_lock_PIN">必须输入注册锁定 PIN</string>
    <string name="RegistrationActivity_your_pin_has_at_least_d_digits_or_characters">您的密码必须是由至少%1$d位数字或字母组成</string>
    <string name="RegistrationActivity_too_many_attempts">尝试次数过多</string>
    <string name="RegistrationActivity_you_have_made_too_many_incorrect_registration_lock_pin_attempts_please_try_again_in_a_day">注册锁定 PIN 输入错误过多，请一天后重试。</string>
    <string name="RegistrationActivity_you_have_made_too_many_attempts_please_try_again_later">您的尝试次数过多，请稍候再试。</string>
    <string name="RegistrationActivity_error_connecting_to_service">连接服务出错</string>
    <string name="preferences_chats__backups">备份</string>
    <string name="prompt_passphrase_activity__signal_is_locked">Molly 已锁定</string>
    <string name="prompt_passphrase_activity__tap_to_unlock">点击解锁</string>
    <string name="Recipient_unknown">未知</string>
    <!-- Name to use for a user across the UI when they are unregistered and have no other name available -->
    <string name="Recipient_deleted_account">删除账户</string>

    <!-- Option in settings that will take use to re-register if they are no longer registered -->
    <string name="preferences_account_reregister">重新注册账户</string>
    <!-- Option in settings that will take user to our website or playstore to update their expired build -->
    <string name="preferences_account_update_signal">升级 Signal</string>
    <!-- Option in settings shown when user is no longer registered or expired client that will WIPE ALL THEIR DATA -->
    <string name="preferences_account_delete_all_data">删除所有数据</string>
    <!-- Title for confirmation dialog confirming user wants to delete all their data -->
    <string name="preferences_account_delete_all_data_confirmation_title">是否删除所有数据？</string>
    <!-- Message in confirmation dialog to delete all data explaining how it works, and that the app will be closed after deletion -->
    <string name="preferences_account_delete_all_data_confirmation_message">这将重置应用并删除所有消息。应用将会在这个过程完成后关闭。</string>
    <!-- Confirmation action to proceed with application data deletion -->
    <string name="preferences_account_delete_all_data_confirmation_proceed">继续</string>
    <!-- Confirmation action to cancel application data deletion -->
    <string name="preferences_account_delete_all_data_confirmation_cancel">取消</string>
    <!-- Error message shown when we fail to delete the data for some unknown reason -->
    <string name="preferences_account_delete_all_data_failed">无法删除数据</string>

    <!-- TransferOrRestoreFragment -->
    <string name="TransferOrRestoreFragment__transfer_or_restore_account">转移或还原帐户</string>
    <string name="TransferOrRestoreFragment__if_you_have_previously_registered_a_signal_account">如果之前已注册 Signal 帐户，可转移或还原您的帐户和消息</string>
    <string name="TransferOrRestoreFragment__transfer_from_android_device">从 Android 设备转移</string>
    <string name="TransferOrRestoreFragment__transfer_your_account_and_messages_from_your_old_android_device">从旧的 Android 设备转移您的帐户和消息。您需要可访问旧设备。</string>
    <string name="TransferOrRestoreFragment__you_need_access_to_your_old_device">您需要可访问旧设备。</string>
    <string name="TransferOrRestoreFragment__restore_from_backup">从备份还原</string>
    <string name="TransferOrRestoreFragment__restore_your_messages_from_a_local_backup">从本地备份还原消息。如果现在不进行还原，以后将无法还原。</string>

    <!-- NewDeviceTransferInstructionsFragment -->
    <string name="NewDeviceTransferInstructions__open_signal_on_your_old_android_phone">在旧的 Android 手机上打开 Signal</string>
    <string name="NewDeviceTransferInstructions__continue">继续</string>
    <string name="NewDeviceTransferInstructions__first_bullet">1.</string>
    <string name="NewDeviceTransferInstructions__tap_on_your_profile_photo_in_the_top_left_to_open_settings">点击左上侧个人资料图片，打开设置。</string>
    <string name="NewDeviceTransferInstructions__second_bullet">2.</string>
    <string name="NewDeviceTransferInstructions__tap_on_account">"点击“帐户”。"</string>
    <string name="NewDeviceTransferInstructions__third_bullet">3.</string>
    <string name="NewDeviceTransferInstructions__tap_transfer_account_and_then_continue_on_both_devices">"在两个设备，点击“转移帐户”，然后选择“继续”"</string>

    <!-- NewDeviceTransferSetupFragment -->
    <string name="NewDeviceTransferSetup__preparing_to_connect_to_old_android_device">正在准备连接至旧的 Android 设备…</string>
    <string name="NewDeviceTransferSetup__take_a_moment_should_be_ready_soon">请稍等，将很快准备就绪</string>
    <string name="NewDeviceTransferSetup__waiting_for_old_device_to_connect">正在等待旧的 Android 设备连接…</string>
    <string name="NewDeviceTransferSetup__signal_needs_the_location_permission_to_discover_and_connect_with_your_old_device">Molly 需位置权限，以发现并连接旧的 Android 设备。</string>
    <string name="NewDeviceTransferSetup__signal_needs_location_services_enabled_to_discover_and_connect_with_your_old_device">Molly 需已启用的位置服务，以发现并连接旧的 Android 设备。</string>
    <string name="NewDeviceTransferSetup__signal_needs_wifi_on_to_discover_and_connect_with_your_old_device">Molly 需开启的 Wi-Fi，以发现并连接旧的 Android 设备。Wi-Fi 需开启但不必连接 Wi-Fi 网络。</string>
    <string name="NewDeviceTransferSetup__sorry_it_appears_your_device_does_not_support_wifi_direct">抱歉，该设备好像不支持 Wi-Fi Direct。Molly 通过 Wi-Fi Direct 来发现并连接旧的 Android 设备。仍可通过从旧的 Android 设备还原帐户来还原备份。</string>
    <string name="NewDeviceTransferSetup__restore_a_backup">还原备份</string>
    <string name="NewDeviceTransferSetup__an_unexpected_error_occurred_while_attempting_to_connect_to_your_old_device">尝试连接旧的 Android 设备时，发生意外错误。</string>

    <!-- OldDeviceTransferSetupFragment -->
    <string name="OldDeviceTransferSetup__searching_for_new_android_device">正在搜索新的 Android 设备…</string>
    <string name="OldDeviceTransferSetup__signal_needs_the_location_permission_to_discover_and_connect_with_your_new_device">Molly 需位置权限，以发现并连接新的 Android 设备。</string>
    <string name="OldDeviceTransferSetup__signal_needs_location_services_enabled_to_discover_and_connect_with_your_new_device">Molly 需已启用的位置服务，以发现并连接新的 Android 设备。</string>
    <string name="OldDeviceTransferSetup__signal_needs_wifi_on_to_discover_and_connect_with_your_new_device">Molly 需开启的 Wi-Fi，以发现并连接新的 Android 设备。Wi-Fi 需开启但不必连接 Wi-Fi 网络。</string>
    <string name="OldDeviceTransferSetup__sorry_it_appears_your_device_does_not_support_wifi_direct">抱歉，该设备好像不支持 Wi-Fi Direct。Molly 通过 Wi-Fi Direct 来发现并连接新的 Android 设备。仍可通过从新的 Android 设备还原帐户来还原备份。</string>
    <string name="OldDeviceTransferSetup__create_a_backup">创建备份</string>
    <string name="OldDeviceTransferSetup__an_unexpected_error_occurred_while_attempting_to_connect_to_your_old_device">尝试连接新的 Android 设备时，发生意外错误。</string>

    <!-- DeviceTransferSetupFragment -->
    <string name="DeviceTransferSetup__unable_to_open_wifi_settings">无法打开 Wi-Fi 设置，请手动开启 Wi-Fi。</string>
    <string name="DeviceTransferSetup__grant_location_permission">授予位置权限</string>
    <string name="DeviceTransferSetup__turn_on_location_services">开启位置服务</string>
    <string name="DeviceTransferSetup__turn_on_wifi">开启 Wi-Fi</string>
    <string name="DeviceTransferSetup__error_connecting">连接时出错</string>
    <string name="DeviceTransferSetup__retry">重试</string>
    <string name="DeviceTransferSetup__submit_debug_logs">提交调试日志</string>
    <string name="DeviceTransferSetup__verify_code">验证代码</string>
    <string name="DeviceTransferSetup__verify_that_the_code_below_matches_on_both_of_your_devices">请验证下方代码在两个设备上匹配，然后点击继续。</string>
    <string name="DeviceTransferSetup__the_numbers_do_not_match">代码不匹配</string>
    <string name="DeviceTransferSetup__continue">继续</string>
    <string name="DeviceTransferSetup__if_the_numbers_on_your_devices_do_not_match_its_possible_you_connected_to_the_wrong_device">如果设备上的代码不匹配，可能连接了错误的设备。请停止转移并重试，保持两个设备贴近。</string>
    <string name="DeviceTransferSetup__stop_transfer">停止转移</string>
    <string name="DeviceTransferSetup__unable_to_discover_old_device">找不到旧设备</string>
    <string name="DeviceTransferSetup__unable_to_discover_new_device">找不到新设备</string>
    <string name="DeviceTransferSetup__make_sure_the_following_permissions_are_enabled">请确保启用以下权限和服务：</string>
    <string name="DeviceTransferSetup__location_permission">位置权限</string>
    <string name="DeviceTransferSetup__location_services">位置服务</string>
    <string name="DeviceTransferSetup__wifi">Wi-Fi</string>
    <string name="DeviceTransferSetup__on_the_wifi_direct_screen_remove_all_remembered_groups_and_unlink_any_invited_or_connected_devices">在 WiFi Direct 屏幕，移除全部记住的群组，并取消关联任何邀请或关联的设备。</string>
    <string name="DeviceTransferSetup__wifi_direct_screen">WiFi Direct 屏幕</string>
    <string name="DeviceTransferSetup__try_turning_wifi_off_and_on_on_both_devices">在两个设备上，尝试开启并关闭 Wi-Fi。</string>
    <string name="DeviceTransferSetup__make_sure_both_devices_are_in_transfer_mode">请确保两个设备处于转移模式。</string>
    <string name="DeviceTransferSetup__go_to_support_page">访问支持页面</string>
    <string name="DeviceTransferSetup__try_again">重试</string>
    <string name="DeviceTransferSetup__waiting_for_other_device">正在等待另一个设备</string>
    <string name="DeviceTransferSetup__tap_continue_on_your_other_device_to_start_the_transfer">在另一设备上点击“继续”，开始转移。</string>
    <string name="DeviceTransferSetup__tap_continue_on_your_other_device">在另一设备上点击“继续”…</string>

    <!-- NewDeviceTransferFragment -->
    <string name="NewDeviceTransfer__cannot_transfer_from_a_newer_version_of_signal">无法从较新版 Signal 转移</string>
    <!-- Error message indicating that we could not finish the user\'s device transfer. Displayed in a toast at the bottom of the screen. -->
    <string name="NewDeviceTransfer__failure_foreign_key">传输的数据存在格式错误</string>

    <!-- DeviceTransferFragment -->
    <string name="DeviceTransfer__transferring_data">正在转移数据</string>
    <string name="DeviceTransfer__keep_both_devices_near_each_other">请确保两个设备互相贴近。不要关闭设备，并保持 Molly 运行。转移是端对端加密的。</string>
    <string name="DeviceTransfer__d_messages_so_far">目前 %1$d 消息…</string>
    <!-- Filled in with total percentage of messages transferred -->
    <string name="DeviceTransfer__s_of_messages_so_far">目前已传输 %1$s%%…</string>
    <string name="DeviceTransfer__cancel">取消</string>
    <string name="DeviceTransfer__try_again">重试</string>
    <string name="DeviceTransfer__stop_transfer">停止转移</string>
    <string name="DeviceTransfer__all_transfer_progress_will_be_lost">将丢失全部转移数据。</string>
    <string name="DeviceTransfer__transfer_failed">转移失败</string>
    <string name="DeviceTransfer__unable_to_transfer">无法转移</string>

    <!-- OldDeviceTransferInstructionsFragment -->
    <string name="OldDeviceTransferInstructions__transfer_account">转移帐户</string>
    <string name="OldDeviceTransferInstructions__first_bullet">1.</string>
    <string name="OldDeviceTransferInstructions__download_signal_on_your_new_android_device">在新的 Android 设备上下载 Molly</string>
    <string name="OldDeviceTransferInstructions__second_bullet">2.</string>
    <string name="OldDeviceTransferInstructions__tap_on_transfer_or_restore_account">"点击“转移或还原帐户”"</string>
    <string name="OldDeviceTransferInstructions__third_bullet">3.</string>
    <string name="OldDeviceTransferInstructions__select_transfer_from_android_device_when_prompted_and_then_continue">"出现提示时选择“从 Android 设备转移”，然后选择“继续”。保持两个设备互相贴近。"</string>
    <string name="OldDeviceTransferInstructions__continue">继续</string>

    <!-- OldDeviceTransferComplete -->
    <string name="OldDeviceTransferComplete__go_to_your_new_device">转至新设备</string>
    <string name="OldDeviceTransferComplete__your_signal_data_has_Been_transferred_to_your_new_device">您的 Signal 数据已转移至新设备。为了完成转移流程，必须在新设备上继续注册。</string>
    <string name="OldDeviceTransferComplete__close">关闭</string>

    <!-- NewDeviceTransferComplete -->
    <string name="NewDeviceTransferComplete__transfer_successful">成功转移</string>
    <string name="NewDeviceTransferComplete__transfer_complete">转移完成</string>
    <string name="NewDeviceTransferComplete__to_complete_the_transfer_process_you_must_continue_registration">为了完成转移流程，必须继续注册。</string>
    <string name="NewDeviceTransferComplete__continue_registration">继续注册</string>

    <!-- DeviceToDeviceTransferService -->
    <string name="DeviceToDeviceTransferService_content_title">帐户转移</string>
    <string name="DeviceToDeviceTransferService_status_ready">正在准备连接其他 Android 设备…</string>
    <string name="DeviceToDeviceTransferService_status_starting_up">正在准备连接其他 Android 设备…</string>
    <string name="DeviceToDeviceTransferService_status_discovery">正在搜索其他 Android 设备…</string>
    <string name="DeviceToDeviceTransferService_status_network_connected">正在连接其他 Android 设备…</string>
    <string name="DeviceToDeviceTransferService_status_verification_required">需要验证</string>
    <string name="DeviceToDeviceTransferService_status_service_connected">正在转移帐户…</string>

    <!-- OldDeviceTransferLockedDialog -->
    <string name="OldDeviceTransferLockedDialog__complete_registration_on_your_new_device">在新设备上完成注册</string>
    <string name="OldDeviceTransferLockedDialog__your_signal_account_has_been_transferred_to_your_new_device">您的 Signal 帐户已转移到新设备，但必须在该设备上完成注册以继续。该设备上的 Signal 将停用。</string>
    <string name="OldDeviceTransferLockedDialog__done">完成</string>
    <string name="OldDeviceTransferLockedDialog__cancel_and_activate_this_device">取消并激活该设备</string>

    <!-- AdvancedPreferenceFragment -->

    <!-- RecipientBottomSheet -->
    <string name="RecipientBottomSheet_block">屏蔽</string>
    <string name="RecipientBottomSheet_unblock">取消屏蔽</string>
    <string name="RecipientBottomSheet_add_to_contacts">添加到联系人</string>
    <!-- Error message that displays when a user tries to tap to view system contact details but has no app that supports it -->
    <string name="RecipientBottomSheet_unable_to_open_contacts">找不到可以打开通讯录的应用。</string>
    <string name="RecipientBottomSheet_add_to_a_group">添加至群组</string>
    <string name="RecipientBottomSheet_add_to_another_group">添加至另一群组</string>
    <string name="RecipientBottomSheet_view_safety_number">查看安全码</string>
    <string name="RecipientBottomSheet_make_admin">设为管理员</string>
    <string name="RecipientBottomSheet_remove_as_admin">取消其管理员身份</string>
    <string name="RecipientBottomSheet_remove_from_group">从群组移除</string>

    <string name="RecipientBottomSheet_remove_s_as_group_admin">取消%1$s的管理员身份？</string>
    <string name="RecipientBottomSheet_s_will_be_able_to_edit_group">"“%1$s” 将能编辑此群组及其成员。"</string>

    <string name="RecipientBottomSheet_remove_s_from_the_group">将%1$s从群组移除？</string>
    <!-- Dialog message shown when removing someone from a group with group link being active to indicate they will not be able to rejoin -->
    <string name="RecipientBottomSheet_remove_s_from_the_group_they_will_not_be_able_to_rejoin">要将%1$s移除出群组吗？对方将无法通过群组链接重新加入群组。</string>
    <string name="RecipientBottomSheet_remove">移除</string>
    <string name="RecipientBottomSheet_copied_to_clipboard">已复制到剪切板</string>

    <string name="GroupRecipientListItem_admin">管理员</string>
    <string name="GroupRecipientListItem_approve_description">批准</string>
    <string name="GroupRecipientListItem_deny_description">拒绝</string>


    <!-- GroupsLearnMoreBottomSheetDialogFragment -->
    <string name="GroupsLearnMore_legacy_vs_new_groups">新旧版群组对比</string>
    <string name="GroupsLearnMore_what_are_legacy_groups">什么是旧版群组？</string>
    <string name="GroupsLearnMore_paragraph_1">旧版群组不兼容新版群组的功能，如管理员和更完善群组更新通知。</string>
    <string name="GroupsLearnMore_can_i_upgrade_a_legacy_group">我能升级旧版群组吗？</string>
    <string name="GroupsLearnMore_paragraph_2">旧版群组暂时无法升级为新版群组，但若群成员都已升级到最新版 Signal，您可以创建一个包含相同成员的新版群组。</string>
    <string name="GroupsLearnMore_paragraph_3">Signal 将在未来提供升级旧版群组的渠道。</string>

    <!-- GroupLinkBottomSheetDialogFragment -->
    <string name="GroupLinkBottomSheet_share_hint_requiring_approval">任何人都能凭此链接查看群组名称和头像，并提交入群申请。请仅分享给您信任的人。</string>
    <string name="GroupLinkBottomSheet_share_hint_not_requiring_approval">任何人都能凭此链接查看群组名称和头像，并加入群组。请仅分享给您信任的人。</string>
    <string name="GroupLinkBottomSheet_share_via_signal">通过 Molly 分享</string>
    <string name="GroupLinkBottomSheet_copy">复制</string>
    <string name="GroupLinkBottomSheet_qr_code">QR 代码</string>
    <string name="GroupLinkBottomSheet_share">分享</string>
    <string name="GroupLinkBottomSheet_copied_to_clipboard">已复制到剪切板</string>
    <string name="GroupLinkBottomSheet_the_link_is_not_currently_active">此链接尚未激活</string>

    <!-- VoiceNotePlaybackPreparer -->
    <string name="VoiceNotePlaybackPreparer__failed_to_play_voice_message">无法播放语音消息</string>

    <!-- VoiceNoteMediaDescriptionCompatFactory -->
    <string name="VoiceNoteMediaItemFactory__voice_message">语音消息 · %1$s</string>
    <string name="VoiceNoteMediaItemFactory__s_to_s">%1$s 至 %2$s</string>

    <!-- StorageUtil -->
    <string name="StorageUtil__s_s">%1$s/%2$s</string>
    <string name="BlockedUsersActivity__s_has_been_blocked">已屏蔽“%1$s”。</string>
    <string name="BlockedUsersActivity__failed_to_block_s">无法屏蔽“%1$s”</string>
    <string name="BlockedUsersActivity__s_has_been_unblocked">已取消屏蔽“%1$s”。</string>

    <!-- ReviewCardDialogFragment -->
    <!-- Title of a screen where the user will be prompted to review group members with the same name -->
    <string name="ReviewCardDialogFragment__review_members">Review members</string>
    <!-- Title of a screen where the user will be prompted to review a message request matching the name of someone they already know -->
    <string name="ReviewCardDialogFragment__review_request">Review request</string>
    <string name="ReviewCardDialogFragment__d_group_members_have_the_same_name">%1$d 位群组成员的名字相同，请审查以下成员并采取相应措施。</string>
    <string name="ReviewCardDialogFragment__if_youre_not_sure">如果您不确定此请求的来源，请审查以下联系人并采取相应措施。</string>
    <string name="ReviewCardDialogFragment__no_other_groups_in_common">没有其它共同群组。</string>
    <string name="ReviewCardDialogFragment__no_groups_in_common">无共同群组。</string>
    <plurals name="ReviewCardDialogFragment__d_other_groups_in_common">
        <item quantity="other">%1$d 个共同群组</item>
    </plurals>
    <plurals name="ReviewCardDialogFragment__d_groups_in_common">
        <item quantity="other">%1$d 个共同群组</item>
    </plurals>
    <string name="ReviewCardDialogFragment__remove_s_from_group">将%1$s从群组移除？</string>
    <string name="ReviewCardDialogFragment__remove">移除</string>
    <string name="ReviewCardDialogFragment__failed_to_remove_group_member">移除群组成员失败。</string>

    <!-- ReviewCard -->
    <string name="ReviewCard__request">入群请求</string>
    <string name="ReviewCard__your_contact">您的联系人</string>
    <string name="ReviewCard__remove_from_group">从群组移除</string>
    <string name="ReviewCard__update_contact">更新联系人</string>
    <string name="ReviewCard__block">屏蔽</string>
    <string name="ReviewCard__delete">删除</string>
    <!-- Displayed when a recent name change has occurred. First placeholder is new short name, second is previous name, third is new name. -->
    <string name="ReviewCard__s_recently_changed">%1$s最近已将其昵称从%2$s更改为%3$s</string>
    <!-- Displayed when a review user is in your system contacts. Placeholder is short name. -->
    <string name="ReviewCard__s_is_in_your_system_contacts">%1$s在您的系统通讯录中</string>

    <!-- CallParticipantsListUpdatePopupWindow -->
    <string name="CallParticipantsListUpdatePopupWindow__s_joined">%1$s已加入</string>
    <string name="CallParticipantsListUpdatePopupWindow__s_and_s_joined">%1$s与%2$s已加入</string>
    <string name="CallParticipantsListUpdatePopupWindow__s_s_and_s_joined">%1$s、%2$s和 %3$s已加入</string>
    <string name="CallParticipantsListUpdatePopupWindow__s_s_and_d_others_joined">%1$s、%2$s 及其它 %3$d 位用户已加入</string>
    <string name="CallParticipantsListUpdatePopupWindow__s_left">%1$s 已离开</string>
    <string name="CallParticipantsListUpdatePopupWindow__s_and_s_left">%1$s和%2$s已离开</string>
    <string name="CallParticipantsListUpdatePopupWindow__s_s_and_s_left">%1$s、%2$s和%3$s已离开</string>
    <string name="CallParticipantsListUpdatePopupWindow__s_s_and_d_others_left">%1$s、%2$s 及其它 %3$d 位用户已离开</string>

    <string name="CallParticipant__you">您</string>
    <string name="CallParticipant__you_on_another_device">您（其它设备）</string>
    <string name="CallParticipant__s_on_another_device">%1$s（其它设备）</string>

    <!-- WifiToCellularPopupWindow -->
    <!-- Message shown during a call when the WiFi network is unusable, and cellular data starts to be used for the call instead. -->
    <string name="WifiToCellularPopupWindow__weak_wifi_switched_to_cellular">Wi-Fi 信号弱。已切换到蜂窝网络。</string>

    <!-- DeleteAccountFragment -->
    <string name="DeleteAccountFragment__deleting_your_account_will">删除账户将会：</string>
    <string name="DeleteAccountFragment__enter_your_phone_number">输入您的手机号码</string>
    <string name="DeleteAccountFragment__delete_account">删除账户</string>
    <string name="DeleteAccountFragment__delete_your_account_info_and_profile_photo">删除您的账户信息和个人资料照片</string>
    <string name="DeleteAccountFragment__delete_all_your_messages">删除您的全部消息</string>
    <string name="DeleteAccountFragment__delete_s_in_your_payments_account">在您的付款账户中删除 %1$s</string>
    <string name="DeleteAccountFragment__no_country_code">未指定国家代码</string>
    <string name="DeleteAccountFragment__no_number">未指定号码</string>
    <string name="DeleteAccountFragment__the_phone_number">您输入的手机号码和您的账户不符。</string>
    <string name="DeleteAccountFragment__are_you_sure">您确定要删除您的账号吗？</string>
    <string name="DeleteAccountFragment__this_will_delete_your_signal_account">此操作将会删除您的 Signal 账户并重置 Signal 应用。应用将会在这个过程完成后关闭。</string>
    <string name="DeleteAccountFragment__failed_to_delete_local_data">删除本地数据失败。您可以手动在系统的应用设置中进行清除。</string>
    <string name="DeleteAccountFragment__launch_app_settings">打开应用设置</string>
    <!-- Title of progress dialog shown when a user deletes their account and the process is leaving all groups -->
    <string name="DeleteAccountFragment__leaving_groups">正在离开群组…</string>
    <!-- Title of progress dialog shown when a user deletes their account and the process has left all groups -->
    <string name="DeleteAccountFragment__deleting_account">正在删除账户…</string>
    <!-- Message of progress dialog shown when a user deletes their account and the process is canceling their subscription -->
    <string name="DeleteAccountFragment__canceling_your_subscription">正在取消您的定期捐款……</string>
    <!-- Message of progress dialog shown when a user deletes their account and the process is leaving groups -->
    <string name="DeleteAccountFragment__depending_on_the_number_of_groups">这可能需要数分钟，根据您所在的群组人数而定</string>
    <!-- Message of progress dialog shown when a user deletes their account and the process has left all groups -->
    <string name="DeleteAccountFragment__deleting_all_user_data_and_resetting">正在删除用户数据和重置应用</string>
    <!-- Title of error dialog shown when a network error occurs during account deletion -->
    <string name="DeleteAccountFragment__account_not_deleted">帐户未删除</string>
    <!-- Message of error dialog shown when a network error occurs during account deletion -->
    <string name="DeleteAccountFragment__there_was_a_problem">完成删除步骤时出现问题。请检查您的网络连接并重试。</string>

    <!-- DeleteAccountCountryPickerFragment -->
    <string name="DeleteAccountCountryPickerFragment__search_countries">搜索国家</string>

    <!-- CreateGroupActivity -->
    <string name="CreateGroupActivity__skip">跳过</string>
    <plurals name="CreateGroupActivity__d_members">
        <item quantity="other">%1$d 个成员</item>
    </plurals>

    <!-- ShareActivity -->
    <string name="ShareActivity__share">分享</string>
    <string name="ShareActivity__send">发送</string>
    <string name="ShareActivity__comma_s">，%1$s</string>
    <!-- Toast when the incoming intent is invalid -->
    <string name="ShareActivity__could_not_get_share_data_from_intent">无法从意图获取共享数据。</string>

    <!-- MultiShareDialogs -->
    <string name="MultiShareDialogs__failed_to_send_to_some_users">无法发送给某些用户</string>
    <string name="MultiShareDialogs__you_can_only_share_with_up_to">最多只能分享 %1$d 个对话</string>

    <!-- ChatWallpaperActivity -->

    <!-- ChatWallpaperFragment -->
    <string name="ChatWallpaperFragment__chat_color">聊天颜色</string>
    <string name="ChatWallpaperFragment__reset_chat_colors">重置聊天颜色</string>
    <string name="ChatWallpaperFragment__reset_chat_color">重置聊天颜色</string>
    <string name="ChatWallpaperFragment__reset_chat_color_question">是否重置聊天颜色？</string>
    <string name="ChatWallpaperFragment__set_wallpaper">设置墙纸</string>
    <string name="ChatWallpaperFragment__dark_mode_dims_wallpaper">深色模式暗淡墙纸</string>
    <string name="ChatWallpaperFragment__contact_name">联系人名字</string>
    <string name="ChatWallpaperFragment__reset">重置</string>
    <string name="ChatWallpaperFragment__wallpaper_preview_description">墙纸预览</string>
    <string name="ChatWallpaperFragment__would_you_like_to_override_all_chat_colors">是否想要覆盖全部聊天颜色？</string>
    <string name="ChatWallpaperFragment__would_you_like_to_override_all_wallpapers">是否想要覆盖全部墙纸？</string>
    <string name="ChatWallpaperFragment__reset_default_colors">重置默认颜色</string>
    <string name="ChatWallpaperFragment__reset_all_colors">重置全部颜色</string>
    <string name="ChatWallpaperFragment__reset_default_wallpaper">重置默认墙纸</string>
    <string name="ChatWallpaperFragment__reset_all_wallpapers">重置全部墙纸</string>
    <string name="ChatWallpaperFragment__reset_wallpapers">重置墙纸</string>
    <string name="ChatWallpaperFragment__reset_wallpaper">重置墙纸</string>
    <string name="ChatWallpaperFragment__reset_wallpaper_question">是否重置墙纸？</string>

    <!-- ChatWallpaperSelectionFragment -->
    <string name="ChatWallpaperSelectionFragment__choose_from_photos">从图片中选择</string>
    <string name="ChatWallpaperSelectionFragment__presets">预设</string>

    <!-- ChatWallpaperPreviewActivity -->
    <string name="ChatWallpaperPreviewActivity__preview">预览</string>
    <string name="ChatWallpaperPreviewActivity__set_wallpaper">设置墙纸</string>
    <string name="ChatWallpaperPreviewActivity__swipe_to_preview_more_wallpapers">轻扫预览更多墙纸</string>
    <string name="ChatWallpaperPreviewActivity__set_wallpaper_for_all_chats">对全部聊天设置墙纸</string>
    <string name="ChatWallpaperPreviewActivity__set_wallpaper_for_s">对 %1$s 设置墙纸</string>
    <string name="ChatWallpaperPreviewActivity__viewing_your_gallery_requires_the_storage_permission">查看相册需存储权限。</string>

    <!-- WallpaperImageSelectionActivity -->

    <!-- WallpaperCropActivity -->
    <string name="WallpaperCropActivity__pinch_to_zoom_drag_to_adjust">捏合缩放，拖拉调整。</string>
    <string name="WallpaperCropActivity__set_wallpaper_for_all_chats">对全部聊天设置墙纸。</string>
    <string name="WallpaperCropActivity__set_wallpaper_for_s">对 %1$s 设置墙纸。</string>
    <string name="WallpaperCropActivity__error_setting_wallpaper">设置墙纸出错。</string>
    <string name="WallpaperCropActivity__blur_photo">模糊图片</string>

    <!-- InfoCard -->
    <string name="payment_info_card_about_mobilecoin">关于 MobileCoin</string>
    <string name="payment_info_card_mobilecoin_is_a_new_privacy_focused_digital_currency">MobileCoin 是一种注重隐私的新款数字货币。</string>
    <string name="payment_info_card_adding_funds">正在添加资金</string>
    <string name="payment_info_card_you_can_add_funds_for_use_in">通过将 MobileCoin 发送至钱包地址，即可在 Molly 中添加并使用资金。</string>
    <string name="payment_info_card_cashing_out">兑现</string>
    <string name="payment_info_card_you_can_cash_out_mobilecoin">在支持 MobileCoin 的交易平台上，可随时兑现 MobileCoin。只需在该交易平台上，将资金转移至您的帐户。</string>
    <string name="payment_info_card_hide_this_card">是否隐藏该卡片？</string>
    <string name="payment_info_card_hide">隐藏</string>
    <!-- Title of save recovery phrase card -->
    <string name="payment_info_card_save_recovery_phrase">保存恢复短语</string>
    <string name="payment_info_card_your_recovery_phrase_gives_you">恢复短语提供了另一种方式，可用于还原您的付款帐户。</string>
    <!-- Button in save recovery phrase card -->
    <string name="payment_info_card_save_your_phrase">保存您的短语</string>
    <string name="payment_info_card_update_your_pin">更新 PIN 码</string>
    <string name="payment_info_card_with_a_high_balance">余额较高时，可升级为字母数字 PIN 码，更好地保护您的帐号。</string>
    <string name="payment_info_card_update_pin">更新 PIN</string>

  <!-- Removed by excludeNonTranslatables <string name="payment_info_card__learn_more__about_mobilecoin" translatable="false">https://support.signal.org/hc/articles/360057625692#payments_which_ones</string> -->
  <!-- Removed by excludeNonTranslatables <string name="payment_info_card__learn_more__adding_to_your_wallet" translatable="false">https://support.signal.org/hc/articles/360057625692#payments_transfer_from_exchange</string> -->
  <!-- Removed by excludeNonTranslatables <string name="payment_info_card__learn_more__cashing_out" translatable="false">https://support.signal.org/hc/articles/360057625692#payments_transfer_to_exchange</string> -->

    <!-- DeactivateWalletFragment -->
    <string name="DeactivateWalletFragment__deactivate_wallet">停用钱包</string>
    <string name="DeactivateWalletFragment__your_balance">您的余额</string>
    <string name="DeactivateWalletFragment__its_recommended_that_you">我们建议您在停用付款之前将资金转移至其他钱包地址。如果您当前选择不转移，在重新激活付款时，您的资金将保留在 Molly 关联的钱包内。</string>
    <string name="DeactivateWalletFragment__transfer_remaining_balance">转移剩余余额</string>
    <string name="DeactivateWalletFragment__deactivate_without_transferring">停用而不转移</string>
    <string name="DeactivateWalletFragment__deactivate">停用</string>
    <string name="DeactivateWalletFragment__deactivate_without_transferring_question">是否停用而不转移？</string>
    <string name="DeactivateWalletFragment__your_balance_will_remain">当重新激活付款时，您的余额将保留在 Molly 关联的钱包内。</string>
    <string name="DeactivateWalletFragment__error_deactivating_wallet">停用钱包出错。</string>
  <!-- Removed by excludeNonTranslatables <string name="DeactivateWalletFragment__learn_more__we_recommend_transferring_your_funds" translatable="false">https://support.signal.org/hc/articles/360057625692#payments_deactivate</string> -->

    <!-- PaymentsRecoveryStartFragment -->
    <string name="PaymentsRecoveryStartFragment__recovery_phrase">恢复短语</string>
    <string name="PaymentsRecoveryStartFragment__view_recovery_phrase">查看恢复短语</string>
    <!-- Title in save recovery phrase screen -->
    <string name="PaymentsRecoveryStartFragment__save_recovery_phrase">保存恢复短语</string>
    <string name="PaymentsRecoveryStartFragment__enter_recovery_phrase">输入恢复短语</string>
    <plurals name="PaymentsRecoveryStartFragment__your_balance_will_automatically_restore">
        <item quantity="other">重新安装 Signal 并确认 Signal PIN 码后，您的余额将自动恢复。另外您也可以使用恢复短语来恢复您的余额。恢复短语是一个对您具有唯一性的 %1$d 词短语。请将其记下并妥善保存。</item>
    </plurals>
    <!-- Description in save recovery phrase screen which shows up when user has non zero balance -->
    <string name="PaymentsRecoveryStartFragment__got_balance">您还有一部分余额！是时候保存您的恢复短语了——这是一个 24 字/词的密钥，可以用来恢复您的余额。</string>
    <!-- Description in save recovery phrase screen which shows up when user navigates from info card -->
    <string name="PaymentsRecoveryStartFragment__time_to_save">是时候保存您的恢复短语了——这是一个 24 字/词的密钥，可以用来恢复您的余额。</string>
    <string name="PaymentsRecoveryStartFragment__your_recovery_phrase_is_a">恢复短语包含 %1$d 个单词，并且对您是唯一的，可用于还原您的余额。</string>
    <string name="PaymentsRecoveryStartFragment__start">开始</string>
    <string name="PaymentsRecoveryStartFragment__enter_manually">手动输入</string>
    <string name="PaymentsRecoveryStartFragment__paste_from_clipboard">从剪贴板粘贴</string>
    <!-- Alert dialog title which asks before going back if user wants to save recovery phrase -->
    <string name="PaymentsRecoveryStartFragment__continue_without_saving">是否在不保存的情况下继续？</string>
    <!-- Alert dialog description to let user know why recovery phrase needs to be saved -->
    <string name="PaymentsRecoveryStartFragment__your_recovery_phrase">您的恢复短语可以让您在最坏的情况下恢复您的余额。我们强烈建议您保存您的恢复短语。</string>
    <!-- Alert dialog option to skip recovery phrase -->
    <string name="PaymentsRecoveryStartFragment__skip_recovery_phrase">跳过恢复短语</string>
    <!-- Alert dialog option to cancel dialog-->
    <string name="PaymentsRecoveryStartFragment__cancel">取消</string>

    <!-- PaymentsRecoveryPasteFragment -->
    <string name="PaymentsRecoveryPasteFragment__paste_recovery_phrase">粘贴恢复短语</string>
    <string name="PaymentsRecoveryPasteFragment__recovery_phrase">恢复短语</string>
    <string name="PaymentsRecoveryPasteFragment__next">下一步</string>
    <string name="PaymentsRecoveryPasteFragment__invalid_recovery_phrase">无效的恢复短语</string>
    <string name="PaymentsRecoveryPasteFragment__make_sure">请确保输入了 %1$d 单词，然后重试。</string>

  <!-- Removed by excludeNonTranslatables <string name="PaymentsRecoveryStartFragment__learn_more__view" translatable="false">https://support.signal.org/hc/articles/360057625692#payments_wallet_view_passphrase</string> -->
  <!-- Removed by excludeNonTranslatables <string name="PaymentsRecoveryStartFragment__learn_more__restore" translatable="false">https://support.signal.org/hc/articles/360057625692#payments_wallet_restore_passphrase</string> -->

    <!-- PaymentsRecoveryPhraseFragment -->
    <string name="PaymentsRecoveryPhraseFragment__next">下一步</string>
    <string name="PaymentsRecoveryPhraseFragment__edit">编辑</string>
    <string name="PaymentsRecoveryPhraseFragment__your_recovery_phrase">您的恢复短语</string>
    <string name="PaymentsRecoveryPhraseFragment__write_down_the_following_d_words">依次记下以下 %1$d 个单词。请将该列表存储在安全的地方。</string>
    <string name="PaymentsRecoveryPhraseFragment__make_sure_youve_entered">请确保输入短语正确。</string>
    <string name="PaymentsRecoveryPhraseFragment__do_not_screenshot_or_send_by_email">请勿使用屏幕截图或通过电子邮件发送。</string>
    <string name="PaymentsRecoveryPhraseFragment__payments_account_restored">付款帐户已还原。</string>
    <string name="PaymentsRecoveryPhraseFragment__invalid_recovery_phrase">无效的恢复短语</string>
    <string name="PaymentsRecoveryPhraseFragment__make_sure_youve_entered_your_phrase_correctly_and_try_again">请确保输入短语正确，然后重试。</string>
    <string name="PaymentsRecoveryPhraseFragment__copy_to_clipboard">是否复制到剪贴板？</string>
    <string name="PaymentsRecoveryPhraseFragment__if_you_choose_to_store">如果选择以数字方式存储恢复短语，请确保将其安全地存储在可信任之处。</string>
    <string name="PaymentsRecoveryPhraseFragment__copy">复制</string>

    <!-- PaymentsRecoveryPhraseConfirmFragment -->
    <string name="PaymentRecoveryPhraseConfirmFragment__confirm_recovery_phrase">确认恢复短语</string>
    <string name="PaymentRecoveryPhraseConfirmFragment__enter_the_following_words">请输入恢复短语中以下单词。</string>
    <string name="PaymentRecoveryPhraseConfirmFragment__word_d">单词 %1$d</string>
    <string name="PaymentRecoveryPhraseConfirmFragment__see_phrase_again">再次查看短语</string>
    <string name="PaymentRecoveryPhraseConfirmFragment__done">完成</string>
    <string name="PaymentRecoveryPhraseConfirmFragment__recovery_phrase_confirmed">恢复短语已确认</string>

    <!-- PaymentsRecoveryEntryFragment -->
    <string name="PaymentsRecoveryEntryFragment__enter_recovery_phrase">输入恢复短语</string>
    <string name="PaymentsRecoveryEntryFragment__enter_word_d">输入单词 %1$d</string>
    <string name="PaymentsRecoveryEntryFragment__word_d">单词 %1$d</string>
    <string name="PaymentsRecoveryEntryFragment__next">下一步</string>
    <string name="PaymentsRecoveryEntryFragment__invalid_word">无效单词</string>

    <!-- UnreadPayments -->
    <string name="UnreadPayments__s_sent_you_s">%1$s 向您发送了 %2$s</string>
    <string name="UnreadPayments__d_new_payment_notifications">%1$d 个新的付款通知</string>

    <!-- CanNotSendPaymentDialog -->
    <string name="CanNotSendPaymentDialog__cant_send_payment">无法发送付款</string>
    <string name="CanNotSendPaymentDialog__to_send_a_payment_to_this_user">为了发送付款，该用户需接受您的消息请求。请向他们发送消息，来创建消息请求。</string>
    <string name="CanNotSendPaymentDialog__send_a_message">发送消息</string>

    <!-- GroupsInCommonMessageRequest -->
    <string name="GroupsInCommonMessageRequest__you_have_no_groups_in_common_with_this_person">与此人无共同群组。为了避免垃圾消息，请在接受之前仔细审查请求。</string>
    <string name="GroupsInCommonMessageRequest__none_of_your_contacts_or_people_you_chat_with_are_in_this_group">该群组没有您的联系人或曾聊过的人。为了避免垃圾消息，请在接受之前仔细审查请求。</string>
    <string name="GroupsInCommonMessageRequest__about_message_requests">关于消息请求</string>
    <string name="GroupsInCommonMessageRequest__okay">好的</string>
  <!-- Removed by excludeNonTranslatables <string name="GroupsInCommonMessageRequest__support_article" translatable="false">https://support.signal.org/hc/articles/360007459591</string> -->
    <string name="ChatColorSelectionFragment__heres_a_preview_of_the_chat_color">此处为聊天颜色预览。</string>
    <string name="ChatColorSelectionFragment__the_color_is_visible_to_only_you">该颜色仅对您可见。</string>

    <!-- GroupDescriptionDialog -->
    <string name="GroupDescriptionDialog__group_description">群组描述</string>

    <!-- QualitySelectorBottomSheetDialog -->
    <string name="QualitySelectorBottomSheetDialog__standard">标准</string>
    <string name="QualitySelectorBottomSheetDialog__faster_less_data">速度更快，数据更少</string>
    <string name="QualitySelectorBottomSheetDialog__high">高</string>
    <string name="QualitySelectorBottomSheetDialog__slower_more_data">速度更慢，数据更多</string>
    <string name="QualitySelectorBottomSheetDialog__photo_quality">图片质量</string>

    <!-- AppSettingsFragment -->
    <string name="AppSettingsFragment__invite_your_friends">邀请好友</string>
    <string name="AppSettingsFragment__copied_subscriber_id_to_clipboard">定期捐款人 ID 已复制到剪贴板</string>

    <!-- AccountSettingsFragment -->
    <string name="AccountSettingsFragment__account">帐户</string>
    <string name="AccountSettingsFragment__youll_be_asked_less_frequently">提醒次数将逐渐减少</string>
    <string name="AccountSettingsFragment__require_your_signal_pin">再次用您的手机号码注册 Signal，要求输入 Signal 密码</string>
    <string name="AccountSettingsFragment__change_phone_number">更改手机号码</string>
    <!-- Account setting that allows user to request and export their signal account data -->
    <string name="AccountSettingsFragment__request_account_data">您的账户数据</string>

    <!-- ExportAccountDataFragment -->
    <!-- Part of requesting account data flow, this is the section title for requesting that account data -->
    <string name="ExportAccountDataFragment__your_account_data">您的账户数据</string>
    <!-- Explanation of account data the user can request. %1$s is replaced with Learn more with a link -->
    <string name="ExportAccountDataFragment__export_explanation">导出您的 Signal 账户数据报告。该报告不包含任何消息或媒体。%1$s</string>
    <!-- Learn more link to more information about requesting account data -->
    <string name="ExportAccountDataFragment__learn_more">了解详情</string>
    <!-- Button action to export the report data to another app (e.g. email) -->
    <string name="ExportAccountDataFragment__export_report">导出报告</string>

    <!-- Radio option to export the data as a text file .txt -->
    <string name="ExportAccountDataFragment__export_as_txt">导出为 TXT 文件</string>
    <!-- Label for the text file option -->
    <string name="ExportAccountDataFragment__export_as_txt_label">易读文本文件</string>
    <!-- Radio option to export the data as a json (java script object notation) file .json -->
    <string name="ExportAccountDataFragment__export_as_json">导出为 JSON 文件</string>
    <!-- Label for the json file option, the account data in a machine readable file format -->
    <string name="ExportAccountDataFragment__export_as_json_label">机器可读文件</string>

    <!-- Action to cancel (in a dialog) -->
    <string name="ExportAccountDataFragment__cancel_action">取消</string>

    <!-- Acknowledgement for download failure -->
    <string name="ExportAccountDataFragment__ok_action">好</string>
    <!-- Title of dialog shown when report fails to generate -->
    <string name="ExportAccountDataFragment__report_generation_failed">无法生成报告</string>
    <!-- Message of dialog shown when report fails to generate asking user to check network connection -->
    <string name="ExportAccountDataFragment__check_network">请检查您的网络连接并重试。</string>

    <!-- Title for export confirmation dialog -->
    <string name="ExportAccountDataFragment__export_report_confirmation">要导出数据？</string>
    <!-- Message for export confirmation dialog -->
    <string name="ExportAccountDataFragment__export_report_confirmation_message">请只将您的 Signal 账户数据分享给您信任的人或应用。</string>
    <!-- Action to export in for export confirmation dialog -->
    <string name="ExportAccountDataFragment__export_report_action">导出</string>

    <!-- Shown in a dialog with a spinner while the report is downloading -->
    <string name="ExportAccountDataFragment__download_progress">正在生成报告…</string>
    <!-- Explanation that the report is only generated on export and is not saved on the device -->
    <string name="ExportAccountDataFragment__report_not_stored_disclaimer">您的报告只在导出时生成，不会由 Signal 保存在您的设备上。</string>

    <!-- ChangeNumberFragment -->
    <string name="ChangeNumberFragment__use_this_to_change_your_current_phone_number_to_a_new_phone_number">您可以以此将当前的手机号码更改为新号码。变更将无法撤消。\n\n在继续操作之前，请确保您的新号码能接收短信或接听电话。</string>
    <string name="ChangeNumberFragment__continue">继续</string>
    <!-- Message shown on dialog after your number has been changed successfully. -->
    <string name="ChangeNumber__your_phone_number_has_changed_to_s">您的手机号码已被改为 %1$s</string>
    <!-- Confirmation button to dismiss number changed dialog -->
    <string name="ChangeNumber__okay">好的</string>

    <!-- ChangeNumberEnterPhoneNumberFragment -->
    <string name="ChangeNumberEnterPhoneNumberFragment__change_number">更换号码</string>
    <string name="ChangeNumberEnterPhoneNumberFragment__your_old_number">您的旧号码</string>
    <string name="ChangeNumberEnterPhoneNumberFragment__old_phone_number">旧手机号码</string>
    <string name="ChangeNumberEnterPhoneNumberFragment__your_new_number">您的新号码</string>
    <string name="ChangeNumberEnterPhoneNumberFragment__new_phone_number">新手机号码</string>
    <string name="ChangeNumberEnterPhoneNumberFragment__the_phone_number_you_entered_doesnt_match_your_accounts">您输入的手机号码和您的账户不符。</string>
    <string name="ChangeNumberEnterPhoneNumberFragment__you_must_specify_your_old_number_country_code">您必须明确列出旧号码的国家代码</string>
    <string name="ChangeNumberEnterPhoneNumberFragment__you_must_specify_your_old_phone_number">您必须明确列出您的旧手机号码</string>
    <string name="ChangeNumberEnterPhoneNumberFragment__you_must_specify_your_new_number_country_code">您必须明确列出新号码的国家代码</string>
    <string name="ChangeNumberEnterPhoneNumberFragment__you_must_specify_your_new_phone_number">您必须明确列出您的新手机号码</string>

    <!-- ChangeNumberVerifyFragment -->
    <string name="ChangeNumberVerifyFragment__change_number">更换号码</string>
    <string name="ChangeNumberVerifyFragment__verifying_s">正在查验 %1$s</string>
    <string name="ChangeNumberVerifyFragment__captcha_required">需要验证码</string>

    <!-- ChangeNumberConfirmFragment -->
    <string name="ChangeNumberConfirmFragment__change_number">更改号码</string>
    <string name="ChangeNumberConfirmFragment__you_are_about_to_change_your_phone_number_from_s_to_s">您即将把您的手机号码从 %1$s 改为 %2$s。\n\n在继续操作之前，请检查下方的手机号码正确无误。</string>
    <string name="ChangeNumberConfirmFragment__edit_number">编辑号码</string>

    <!-- ChangeNumberRegistrationLockFragment -->
    <string name="ChangeNumberRegistrationLockFragment__signal_change_number_need_help_with_pin_for_android_v2_pin">Signal 更改号码 - Android 版需要 PIN 码帮助（v2 PIN 码）</string>

    <!-- ChangeNumberPinDiffersFragment -->
    <string name="ChangeNumberPinDiffersFragment__pins_do_not_match">PIN 码不正确</string>
    <string name="ChangeNumberPinDiffersFragment__the_pin_associated_with_your_new_number_is_different_from_the_pin_associated_with_your_old_one">关联新号码的 PIN 码与关联旧号码的 PIN 码不符。您想保留旧 PIN 码还是换成新 PIN 码？</string>
    <string name="ChangeNumberPinDiffersFragment__keep_old_pin">保留旧 PIN 码</string>
    <string name="ChangeNumberPinDiffersFragment__update_pin">更新 PIN</string>
    <string name="ChangeNumberPinDiffersFragment__keep_old_pin_question">要保留旧 PIN 码吗?</string>

    <!-- ChangeNumberLockActivity -->
    <!-- Info message shown to user if something crashed the app during the change number attempt and we were unable to confirm the change so we force them into this screen to check before letting them use the app -->
    <string name="ChangeNumberLockActivity__it_looks_like_you_tried_to_change_your_number_but_we_were_unable_to_determine_if_it_was_successful_rechecking_now">您似乎尝试过更改您的电话号码，但我们无法确定电话号码是否已成功更改。\n\n正在重新检查…</string>
    <!-- Dialog title shown if we were able to confirm your change number status (meaning we now know what the server thinks our number is) after a crash during the regular flow -->
    <string name="ChangeNumberLockActivity__change_status_confirmed">更改状态已确认</string>
    <!-- Dialog message shown if we were able to confirm your change number status (meaning we now know what the server thinks our number is) after a crash during the regular flow -->
    <string name="ChangeNumberLockActivity__your_number_has_been_confirmed_as_s">您的电话号码已确认为 %1$s。如果这不是您的新号码，请重新开始号码更改步骤。</string>
    <!-- Dialog title shown if we were not able to confirm your phone number with the server and thus cannot let leave the change flow yet after a crash during the regular flow -->
    <string name="ChangeNumberLockActivity__change_status_unconfirmed">更改状态未确认</string>
    <!-- Dialog message shown when we can\'t verify the phone number on the server, only shown if there was a network error communicating with the server after a crash during the regular flow -->
    <string name="ChangeNumberLockActivity__we_could_not_determine_the_status_of_your_change_number_request">我们无法确认您的号码更改请求处于什么状态。\n\n（错误：%1$s）</string>
    <!-- Dialog button to retry confirming the number on the server -->
    <string name="ChangeNumberLockActivity__retry">重试</string>
    <!-- Dialog button shown to leave the app when in the unconfirmed change status after a crash in the regular flow -->
    <string name="ChangeNumberLockActivity__leave">离开群组</string>
    <string name="ChangeNumberLockActivity__submit_debug_log">提交调试日志</string>

    <!-- ChatsSettingsFragment -->
    <string name="ChatsSettingsFragment__keyboard">键盘</string>
    <string name="ChatsSettingsFragment__enter_key_sends">按回车发送</string>

    <!-- NotificationsSettingsFragment -->
    <string name="NotificationsSettingsFragment__messages">消息</string>
    <string name="NotificationsSettingsFragment__calls">通话</string>
    <string name="NotificationsSettingsFragment__notify_when">发送通知，当…</string>
    <string name="NotificationsSettingsFragment__contact_joins_signal">联系人加入 Signal</string>
    <!-- Notification preference header -->
    <string name="NotificationsSettingsFragment__notification_profiles">通知配置</string>
    <!-- Notification preference option header -->
    <string name="NotificationsSettingsFragment__profiles">配置</string>
    <!-- Notification preference summary text -->
    <string name="NotificationsSettingsFragment__create_a_profile_to_receive_notifications_only_from_people_and_groups_you_choose">创建通知配置，仅接收您选择的用户和群组的通知。</string>

    <!-- NotificationProfilesFragment -->
    <!-- Title for notification profiles screen that shows all existing profiles; Title with hyphenation. Translation can use soft hyphen - Unicode U+00AD -->
    <string name="NotificationProfilesFragment__notification_profiles">通知配置</string>
    <!-- Button text to create a notification profile -->
    <string name="NotificationProfilesFragment__create_profile">创建配置</string>

    <!-- PrivacySettingsFragment -->
    <string name="PrivacySettingsFragment__blocked">已屏蔽</string>
    <string name="PrivacySettingsFragment__d_contacts">%1$d 个联系人</string>
    <string name="PrivacySettingsFragment__messaging">消息传输</string>
    <string name="PrivacySettingsFragment__disappearing_messages">限时消息</string>
    <string name="PrivacySettingsFragment__app_security">应用安全</string>
    <string name="PrivacySettingsFragment__block_screenshots_in_the_recents_list_and_inside_the_app">阻止在最近聊天和应用内进行截图</string>
    <string name="PrivacySettingsFragment__signal_message_and_calls">Signal 消息和通话，总是转发通话以及密封发送人</string>
    <string name="PrivacySettingsFragment__default_timer_for_new_changes">新聊天的默认计时器</string>
    <string name="PrivacySettingsFragment__set_a_default_disappearing_message_timer_for_all_new_chats_started_by_you">对于您开启的全部新聊天，设置默认的限时消息计时器。</string>
    <!-- Summary for stories preference to launch into story privacy settings -->
    <string name="PrivacySettingsFragment__payment_lock_require_lock">转账时需要 Android 屏幕锁或指纹识别</string>
    <!-- Alert dialog title when payment lock cannot be enabled -->
    <string name="PrivacySettingsFragment__cant_enable_title">无法启用付款锁</string>
    <!-- Alert dialog description to setup screen lock or fingerprint in phone settings -->
    <string name="PrivacySettingsFragment__cant_enable_description">如要使用付款锁，您必须首先在您的手机设置中启用屏幕锁或指纹 ID 识别。</string>
    <!-- Shown in a toast when we can\'t navigate to the user\'s system fingerprint settings -->
    <string name="PrivacySettingsFragment__failed_to_navigate_to_system_settings">无法前往系统设置</string>
    <!-- Alert dialog button to go to phone settings -->
    <!-- Alert dialog button to cancel the dialog -->

    <!-- AdvancedPrivacySettingsFragment -->
  <!-- Removed by excludeNonTranslatables <string name="AdvancedPrivacySettingsFragment__sealed_sender_link" translatable="false">https://signal.org/blog/sealed-sender</string> -->
    <string name="AdvancedPrivacySettingsFragment__show_status_icon">显示状态图标</string>
    <string name="AdvancedPrivacySettingsFragment__show_an_icon">当使用密封发送人送达消息时，在详情中显示图标。</string>

    <!-- ExpireTimerSettingsFragment -->
    <string name="ExpireTimerSettingsFragment__when_enabled_new_messages_sent_and_received_in_new_chats_started_by_you_will_disappear_after_they_have_been_seen">如果启用，由您开启的新聊天，收发的新消息将在查看之后消失。</string>
    <string name="ExpireTimerSettingsFragment__when_enabled_new_messages_sent_and_received_in_this_chat_will_disappear_after_they_have_been_seen">如果启用，该聊天中收发的新消息将在查看之后消失。</string>
    <string name="ExpireTimerSettingsFragment__off">关</string>
    <string name="ExpireTimerSettingsFragment__4_weeks">4 周</string>
    <string name="ExpireTimerSettingsFragment__1_week">1 周</string>
    <string name="ExpireTimerSettingsFragment__1_day">1 天</string>
    <string name="ExpireTimerSettingsFragment__8_hours">8 小时</string>
    <string name="ExpireTimerSettingsFragment__1_hour">1 小时</string>
    <string name="ExpireTimerSettingsFragment__5_minutes">5分钟</string>
    <string name="ExpireTimerSettingsFragment__30_seconds">30秒</string>
    <string name="ExpireTimerSettingsFragment__custom_time">自定义时间</string>
    <string name="ExpireTimerSettingsFragment__set">设置</string>
    <string name="ExpireTimerSettingsFragment__save">保存</string>

    <string name="CustomExpireTimerSelectorView__seconds">秒</string>
    <string name="CustomExpireTimerSelectorView__minutes">分钟</string>
    <string name="CustomExpireTimerSelectorView__hours">小时</string>
    <string name="CustomExpireTimerSelectorView__days">天</string>
    <string name="CustomExpireTimerSelectorView__weeks">周</string>

    <!-- HelpSettingsFragment -->
    <string name="HelpSettingsFragment__support_center">支持中心</string>
    <string name="HelpSettingsFragment__contact_us">联系我们</string>
    <string name="HelpSettingsFragment__version">版本</string>
    <string name="HelpSettingsFragment__debug_log">调试日志</string>
    <!--    Header for the screen that displays the licenses of the open-source software dependencies of the Signal app-->
    <string name="HelpSettingsFragment__licenses">许可证</string>
    <string name="HelpSettingsFragment__terms_amp_privacy_policy">条款和隐私政策</string>
    <string name="HelpFragment__copyright_signal_messenger">版权所有 Molly Messenger</string>
    <string name="HelpFragment__licenced_under_the_agplv3">根据 GNU AGPLv3 授权许可</string>

    <!-- DataAndStorageSettingsFragment -->
    <string name="DataAndStorageSettingsFragment__media_quality">媒体质量</string>
    <string name="DataAndStorageSettingsFragment__sent_media_quality">已发送媒体质量</string>
    <string name="DataAndStorageSettingsFragment__sending_high_quality_media_will_use_more_data">发送高质量媒体将会使用更多数据。</string>
    <string name="DataAndStorageSettingsFragment__high">高</string>
    <string name="DataAndStorageSettingsFragment__standard">标准</string>
    <string name="DataAndStorageSettingsFragment__calls">通话</string>

    <!-- ChatColorSelectionFragment -->
    <string name="ChatColorSelectionFragment__auto">自动</string>
    <string name="ChatColorSelectionFragment__use_custom_colors">使用自定义颜色</string>
    <string name="ChatColorSelectionFragment__chat_color">聊天颜色</string>
    <string name="ChatColorSelectionFragment__edit">编辑</string>
    <string name="ChatColorSelectionFragment__duplicate">复制</string>
    <string name="ChatColorSelectionFragment__delete">删除</string>
    <string name="ChatColorSelectionFragment__delete_color">删除颜色</string>
    <plurals name="ChatColorSelectionFragment__this_custom_color_is_used">
        <item quantity="other">该自定义颜色将在 %1$d 个聊天中使用。是否想要对全部聊天删除？</item>
    </plurals>
    <string name="ChatColorSelectionFragment__delete_chat_color">是否删除聊天颜色？</string>

    <!-- CustomChatColorCreatorFragment -->
    <string name="CustomChatColorCreatorFragment__solid">纯色</string>
    <string name="CustomChatColorCreatorFragment__gradient">渐变</string>
    <string name="CustomChatColorCreatorFragment__hue">色调</string>
    <string name="CustomChatColorCreatorFragment__saturation">饱和度</string>

    <!-- CustomChatColorCreatorFragmentPage -->
    <string name="CustomChatColorCreatorFragmentPage__save">保存</string>
    <string name="CustomChatColorCreatorFragmentPage__edit_color">编辑颜色</string>
    <plurals name="CustomChatColorCreatorFragmentPage__this_color_is_used">
        <item quantity="other">该颜色将在 %1$d 个聊天中使用。是否想要对全部聊天保存？</item>
    </plurals>

    <!-- ChatColorGradientTool -->

    <!-- Title text for prompt to donate. Shown in a popup at the bottom of the chat list. -->
    <string name="Donate2022Q2Megaphone_donate_to_signal">捐款给 Signal</string>
    <!-- Body text for prompt to donate. Shown in a popup at the bottom of the chat list. -->
    <string name="Donate2022Q2Megaphone_signal_is_powered_by_people_like_you">Signal 全仰仗您及其他热心用户的支持来维持运营。每月给 Signal 捐款，收获一枚徽章。</string>
    <!-- Button label that brings a user to the donate screen. Shown in a popup at the bottom of the chat list. -->
    <string name="Donate2022Q2Megaphone_donate">捐款</string>
    <!-- Button label that dismissed a prompt to donate. Shown in a popup at the bottom of the chat list. -->
    <string name="Donate2022Q2Megaphone_not_now">稍后再说</string>

    <!-- EditReactionsFragment -->
    <string name="EditReactionsFragment__customize_reactions">自定义回应</string>
    <string name="EditReactionsFragment__tap_to_replace_an_emoji">点击替换表情符号</string>
    <string name="EditReactionsFragment__reset">重置</string>
    <string name="EditReactionsFragment_save">保存</string>
    <string name="ChatColorSelectionFragment__auto_matches_the_color_to_the_wallpaper">颜色自动匹配墙纸</string>
    <string name="CustomChatColorCreatorFragment__drag_to_change_the_direction_of_the_gradient">拖动更改渐变方向</string>

    <!-- AddAProfilePhotoMegaphone -->
    <string name="AddAProfilePhotoMegaphone__add_a_profile_photo">添加个人资料照片</string>
    <string name="AddAProfilePhotoMegaphone__choose_a_look_and_color">选择一个外观和颜色，或自定义您的首字母缩写。</string>
    <string name="AddAProfilePhotoMegaphone__not_now">稍后再说</string>
    <string name="AddAProfilePhotoMegaphone__add_photo">添加照片</string>

    <!-- BecomeASustainerMegaphone -->
    <string name="BecomeASustainerMegaphone__become_a_sustainer">成为定期捐款人</string>
    <!-- Displayed in the Become a Sustainer megaphone -->
    <string name="BecomeASustainerMegaphone__signal_is_powered_by">Signal 全仰仗您及其他热心用户的支持来维持运营。赶快捐款并获取徽章吧。</string>
    <string name="BecomeASustainerMegaphone__not_now">稍后再说</string>
    <string name="BecomeASustainerMegaphone__donate">捐款</string>

    <!-- KeyboardPagerFragment -->
    <string name="KeyboardPagerFragment_emoji">表情符号</string>
    <string name="KeyboardPagerFragment_open_emoji_search">打开表情符号搜索</string>
    <string name="KeyboardPagerFragment_open_sticker_search">打开贴纸搜索</string>
    <string name="KeyboardPagerFragment_open_gif_search">打开 gif 搜索</string>
    <string name="KeyboardPagerFragment_stickers">贴纸</string>
    <string name="KeyboardPagerFragment_backspace">退格键</string>
    <string name="KeyboardPagerFragment_gifs">Gif</string>
    <string name="KeyboardPagerFragment_search_emoji">搜索表情符号</string>
    <string name="KeyboardPagerfragment_back_to_emoji">返回表情符号</string>
    <string name="KeyboardPagerfragment_clear_search_entry">清除搜索条目</string>
    <string name="KeyboardPagerFragment_search_giphy">搜索 GIPHY</string>

    <!-- StickerSearchDialogFragment -->
    <string name="StickerSearchDialogFragment_search_stickers">搜索贴纸</string>
    <string name="StickerSearchDialogFragment_no_results_found">未找到结果</string>
    <string name="EmojiSearchFragment__no_results_found">未找到结果</string>
    <string name="NotificationsSettingsFragment__unknown_ringtone">未知铃声</string>

    <!-- ConversationSettingsFragment -->
    <!-- Dialog title displayed when non-admin tries to add a story to an audience group -->
    <string name="ConversationSettingsFragment__cant_add_to_group_story">无法添加到群组动态</string>
    <!-- Dialog message displayed when non-admin tries to add a story to an audience group -->
    <string name="ConversationSettingsFragment__only_admins_of_this_group_can_add_to_its_story">只有该组管理员才可以添加到群组动态</string>
    <!-- Error toasted when no activity can handle the add contact intent -->
    <string name="ConversationSettingsFragment__contacts_app_not_found">未找到联系人应用</string>
    <string name="ConversationSettingsFragment__start_video_call">发起视频通话</string>
    <string name="ConversationSettingsFragment__start_audio_call">发起语音通话</string>
    <!-- Button label with hyphenation. Translation can use soft hyphen - Unicode U+00AD -->
    <string name="ConversationSettingsFragment__story">动态</string>
    <!-- Button label with hyphenation. Translation can use soft hyphen - Unicode U+00AD -->
    <string name="ConversationSettingsFragment__message">消息</string>
    <!-- Button label with hyphenation. Translation can use soft hyphen - Unicode U+00AD -->
    <string name="ConversationSettingsFragment__video">视频</string>
    <!-- Button label with hyphenation. Translation can use soft hyphen - Unicode U+00AD -->
    <string name="ConversationSettingsFragment__audio">音频</string>
    <!-- Button label with hyphenation. Translation can use soft hyphen - Unicode U+00AD -->
    <string name="ConversationSettingsFragment__call">呼叫</string>
    <!-- Button label with hyphenation. Translation can use soft hyphen - Unicode U+00AD -->
    <string name="ConversationSettingsFragment__mute">静音</string>
    <!-- Button label with hyphenation. Translation can use soft hyphen - Unicode U+00AD -->
    <string name="ConversationSettingsFragment__muted">已静音</string>
    <!-- Button label with hyphenation. Translation can use soft hyphen - Unicode U+00AD -->
    <string name="ConversationSettingsFragment__search">搜索</string>
    <string name="ConversationSettingsFragment__disappearing_messages">限时消息</string>
    <string name="ConversationSettingsFragment__sounds_and_notifications">声音与通知</string>
  <!-- Removed by excludeNonTranslatables <string name="ConversationSettingsFragment__internal_details" translatable="false">Internal details</string> -->
    <string name="ConversationSettingsFragment__contact_details">联系人详情</string>
    <string name="ConversationSettingsFragment__view_safety_number">查看安全码</string>
    <string name="ConversationSettingsFragment__block">屏蔽</string>
    <string name="ConversationSettingsFragment__block_group">屏蔽群组</string>
    <string name="ConversationSettingsFragment__unblock">取消屏蔽</string>
    <string name="ConversationSettingsFragment__unblock_group">取消屏蔽群组</string>
    <string name="ConversationSettingsFragment__add_to_a_group">添加至群组</string>
    <string name="ConversationSettingsFragment__see_all">查看全部</string>
    <string name="ConversationSettingsFragment__add_members">添加成员</string>
    <string name="ConversationSettingsFragment__permissions">权限</string>
    <string name="ConversationSettingsFragment__requests_and_invites">请求与邀请</string>
    <string name="ConversationSettingsFragment__group_link">群组链接</string>
    <string name="ConversationSettingsFragment__add_as_a_contact">添加为联系人</string>
    <string name="ConversationSettingsFragment__unmute">取消静音</string>
    <!-- The subtitle for a settings item that describes how long the user\'s chat is muted. If a chat is muted, you will not receive notifications unless @mentioned. The placeholder represents a time (e.g. 10pm, March 4, etc). -->
    <string name="ConversationSettingsFragment__conversation_muted_until_s">聊天静音至 %1$s</string>
    <string name="ConversationSettingsFragment__conversation_muted_forever">聊天已永久静音</string>
    <string name="ConversationSettingsFragment__copied_phone_number_to_clipboard">已复制手机号码至剪贴板。</string>
    <string name="ConversationSettingsFragment__phone_number">手机号码</string>
    <string name="ConversationSettingsFragment__get_badges">欢迎给 Signal 捐款，在个人资料中显示捐款徽章。点击徽章了解详情。</string>

    <!-- PermissionsSettingsFragment -->
    <string name="PermissionsSettingsFragment__add_members">添加成员</string>
    <string name="PermissionsSettingsFragment__edit_group_info">编辑群组信息</string>
    <string name="PermissionsSettingsFragment__send_messages">发送消息</string>
    <string name="PermissionsSettingsFragment__all_members">全部成员</string>
    <string name="PermissionsSettingsFragment__only_admins">仅限管理员</string>
    <string name="PermissionsSettingsFragment__who_can_add_new_members">谁能添加新成员？</string>
    <string name="PermissionsSettingsFragment__who_can_edit_this_groups_info">谁能编辑群组信息？</string>
    <string name="PermissionsSettingsFragment__who_can_send_messages">谁可以发送消息？</string>

    <!-- SoundsAndNotificationsSettingsFragment -->
    <string name="SoundsAndNotificationsSettingsFragment__mute_notifications">静音通知</string>
    <string name="SoundsAndNotificationsSettingsFragment__not_muted">未静音</string>
    <string name="SoundsAndNotificationsSettingsFragment__mentions">提及我</string>
    <string name="SoundsAndNotificationsSettingsFragment__always_notify">总是通知</string>
    <string name="SoundsAndNotificationsSettingsFragment__do_not_notify">不通知</string>
    <string name="SoundsAndNotificationsSettingsFragment__custom_notifications">自定义通知</string>

    <!-- StickerKeyboard -->
    <string name="StickerKeyboard__recently_used">最近使用</string>

    <!-- PlaybackSpeedToggleTextView -->
    <string name="PlaybackSpeedToggleTextView__p5x">.5x</string>
    <string name="PlaybackSpeedToggleTextView__1x">1x</string>
    <string name="PlaybackSpeedToggleTextView__1p5x">1.5x</string>
    <string name="PlaybackSpeedToggleTextView__2x">2x</string>

    <!-- PaymentRecipientSelectionFragment -->
    <string name="PaymentRecipientSelectionFragment__new_payment">新付款</string>

    <!-- NewConversationActivity -->
    <string name="NewConversationActivity__new_message">新消息</string>
    <!-- Context menu item message -->
    <string name="NewConversationActivity__message">消息</string>
    <!-- Context menu item audio call -->
    <string name="NewConversationActivity__audio_call">语音通话</string>
    <!-- Context menu item video call -->
    <string name="NewConversationActivity__video_call">视频通话</string>
    <!-- Context menu item remove -->
    <string name="NewConversationActivity__remove">删除</string>
    <!-- Context menu item block -->
    <string name="NewConversationActivity__block">屏蔽</string>
    <!-- Dialog title when removing a contact -->
    <string name="NewConversationActivity__remove_s">要移除%1$s吗？</string>
    <!-- Dialog message when removing a contact -->
    <string name="NewConversationActivity__you_wont_see_this_person">您在搜索时将不会看到此用户。如果对方在日后给您发送消息，您将会收到消息请求。</string>
    <!-- Snackbar message after removing a contact -->
    <string name="NewConversationActivity__s_has_been_removed">已移除%1$s</string>
    <!-- Snackbar message after blocking a contact -->
    <string name="NewConversationActivity__s_has_been_blocked">已屏蔽%1$s</string>
    <!-- Dialog title when remove target contact is in system contacts -->
    <string name="NewConversationActivity__unable_to_remove_s">无法移除%1$s</string>
    <!-- Dialog message when remove target contact is in system contacts -->
    <string name="NewConversationActivity__this_person_is_saved_to_your">此用户已保存到您设备的通讯录中。请在通讯录中删除对方并重试。</string>
    <!-- Dialog action to view contact when they can\'t be removed otherwise -->
    <string name="NewConversationActivity__view_contact">查看联系人</string>
    <!-- Error message shown when looking up a person by phone number and that phone number is not associated with a signal account -->
    <string name="NewConversationActivity__s_is_not_a_signal_user">%1$s不是 Signal 用户</string>
    <!-- Error message shown when we could not get a user from the username link -->
    <string name="NewConversationActivity__">%1$s不是 Signal 用户</string>
    <!-- Error message shown in a dialog when trying to create a new group with non-signal users (e.g., unregistered or phone number only contacts) -->
    <plurals name="CreateGroupActivity_not_signal_users">
        <item quantity="other">%1$s不是 Signal 用户</item>
    </plurals>

    <!-- ContactFilterView -->
    <string name="ContactFilterView__search_name_or_number">搜索名字或号码</string>

    <!-- VoiceNotePlayerView -->
    <string name="VoiceNotePlayerView__dot_s">· %1$s</string>
    <string name="VoiceNotePlayerView__stop_voice_message">停止语音消息</string>
    <string name="VoiceNotePlayerView__change_voice_message_speed">调整语音消息速度</string>
    <string name="VoiceNotePlayerView__pause_voice_message">暂停语音消息</string>
    <string name="VoiceNotePlayerView__play_voice_message">播放语音消息</string>
    <string name="VoiceNotePlayerView__navigate_to_voice_message">前往语音消息</string>


    <!-- AvatarPickerFragment -->
    <string name="AvatarPickerFragment__avatar_preview">头像预览</string>
    <string name="AvatarPickerFragment__camera">相机</string>
    <string name="AvatarPickerFragment__take_a_picture">拍照</string>
    <string name="AvatarPickerFragment__choose_a_photo">选择照片</string>
    <string name="AvatarPickerFragment__photo">图片</string>
    <string name="AvatarPickerFragment__text">文本</string>
    <string name="AvatarPickerFragment__save">保存</string>
    <string name="AvatarPickerFragment__clear_avatar">清除头像</string>
    <string name="AvatarPickerRepository__failed_to_save_avatar">无法保持头像</string>

    <!-- TextAvatarCreationFragment -->
    <string name="TextAvatarCreationFragment__preview">预览</string>
    <string name="TextAvatarCreationFragment__done">完成</string>
    <string name="TextAvatarCreationFragment__text">文本</string>
    <string name="TextAvatarCreationFragment__color">颜色</string>

    <!-- VectorAvatarCreationFragment -->
    <string name="VectorAvatarCreationFragment__select_a_color">选择一种颜色</string>

    <!-- ContactSelectionListItem -->
    <string name="ContactSelectionListItem__sms">短信</string>

    <!-- Displayed in the toolbar when externally sharing text to multiple recipients -->
    <string name="ShareInterstitialActivity__share">分享</string>

    <!-- DSLSettingsToolbar -->
    <string name="DSLSettingsToolbar__navigate_up">向上导航</string>
    <string name="MultiselectForwardFragment__forward_to">转发给</string>
    <!-- Displayed when sharing content via the fragment -->
    <string name="MultiselectForwardFragment__share_with">分享至</string>
    <string name="MultiselectForwardFragment__add_a_message">添加消息</string>
    <string name="MultiselectForwardFragment__faster_forwards">快捷转发</string>
    <!-- Displayed when user selects a video that will be clipped before sharing to a story -->
    <string name="MultiselectForwardFragment__videos_will_be_trimmed">视频将会被剪成 30 秒的片段并以多个动态发送。</string>
    <!-- Displayed when user selects a video that cannot be sent as a story -->
    <string name="MultiselectForwardFragment__videos_sent_to_stories_cant">发送到动态的视频时长不能超过 30 秒。</string>
    <string name="MultiselectForwardFragment__forwarded_messages_are_now">转发的消息现在将立即发送。</string>
    <plurals name="MultiselectForwardFragment_send_d_messages">
        <item quantity="other">发送 %1$d 条消息</item>
    </plurals>
    <plurals name="MultiselectForwardFragment_messages_sent">
        <item quantity="other">消息已发送</item>
    </plurals>
    <plurals name="MultiselectForwardFragment_messages_failed_to_send">
        <item quantity="other">消息发送失败</item>
    </plurals>
    <plurals name="MultiselectForwardFragment__couldnt_forward_messages">
        <item quantity="other">无法转发消息，因为消息已不可用。</item>
    </plurals>
    <!-- Error message shown when attempting to select a group to forward/share but it\'s announcement only and you are not an admin -->
    <string name="MultiselectForwardFragment__only_admins_can_send_messages_to_this_group">只有管理员可发送消息至该群组。</string>
    <string name="MultiselectForwardFragment__limit_reached">已达上限</string>

    <!-- Media V2 -->
    <!-- Dialog message when sending a story via an add to group story button -->
    <string name="MediaReviewFragment__add_to_the_group_story">添加到群组动态“%1$s”</string>
    <!-- Positive dialog action when sending a story via an add to group story button -->
    <string name="MediaReviewFragment__add_to_story">添加到动态</string>
    <string name="MediaReviewFragment__add_a_message">添加消息</string>
    <string name="MediaReviewFragment__add_a_reply">添加回复</string>
    <string name="MediaReviewFragment__send_to">发送给</string>
    <string name="MediaReviewFragment__view_once_message">一次性消息</string>
    <string name="MediaReviewFragment__one_or_more_items_were_too_large">一个或多个项目过大</string>
    <string name="MediaReviewFragment__one_or_more_items_were_invalid">一个或多个项目无效</string>
    <string name="MediaReviewFragment__too_many_items_selected">选择的项目过多</string>

    <string name="ImageEditorHud__cancel">取消</string>
    <string name="ImageEditorHud__draw">绘画</string>
    <string name="ImageEditorHud__write_text">编写文本</string>
    <string name="ImageEditorHud__add_a_sticker">添加贴纸</string>
    <string name="ImageEditorHud__blur">模糊</string>
    <string name="ImageEditorHud__done_editing">完成编辑</string>
    <string name="ImageEditorHud__clear_all">全部清除</string>
    <string name="ImageEditorHud__undo">撤消</string>
    <string name="ImageEditorHud__toggle_between_marker_and_highlighter">在马克笔和高亮笔之间切换</string>
    <string name="ImageEditorHud__toggle_between_text_styles">切换文本样式</string>

    <!-- Header for section of featured stickers (location/time stickers) -->
    <string name="ScribbleStickersFragment__featured_stickers">精选</string>

    <string name="MediaCountIndicatorButton__send">发送</string>

    <string name="MediaReviewSelectedItem__tap_to_remove">点击移除</string>
    <string name="MediaReviewSelectedItem__tap_to_select">点击选择</string>

    <string name="MediaReviewImagePageFragment__discard">放弃</string>
    <string name="MediaReviewImagePageFragment__discard_changes">要放弃更改吗？</string>
    <string name="MediaReviewImagePageFragment__youll_lose_any_changes">您将会丢失对这张照片所做的任何更改。</string>


    <string name="BadgesOverviewFragment__my_badges">我的徽章</string>
    <string name="BadgesOverviewFragment__featured_badge">精选徽章</string>
    <string name="BadgesOverviewFragment__display_badges_on_profile">在个人资料中显示徽章</string>
    <string name="BadgesOverviewFragment__failed_to_update_profile">无法更新个人资料</string>



    <string name="SelectFeaturedBadgeFragment__select_a_badge">选择一个徽章</string>
    <string name="SelectFeaturedBadgeFragment__you_must_select_a_badge">您必须选择一个徽章</string>
    <string name="SelectFeaturedBadgeFragment__failed_to_update_profile">无法更新个人资料</string>

    <!-- Displayed on primary button in the bottom sheet as a call-to-action to launch into the donation flow -->
    <string name="ViewBadgeBottomSheetDialogFragment__donate_now">立即捐款</string>
    <!-- Title of a page in the bottom sheet. Placeholder is a user\'s short-name -->
    <string name="ViewBadgeBottomSheetDialogFragment__s_supports_signal">%1$s正在支持 Signal</string>
    <!-- Description of a page in the bottom sheet of a monthly badge. Placeholder is a user\'s short-name -->
    <string name="ViewBadgeBottomSheetDialogFragment__s_supports_signal_with_a_monthly">%1$s通过每月定期捐款为 Signal 提供支持。Signal 是一个非盈利机构，没有广告商或投资方，仅凭您和千千万万的用户提供赞助。</string>
    <!-- Description of a page in the bottom sheet of a one-time badge. Placeholder is a user\'s short-name -->
    <string name="ViewBadgeBottomSheetDialogFragment__s_supports_signal_with_a_donation">%1$s正在通过捐款为 Signal 提供支持Signal 是一个非盈利机构，没有广告商或投资方，仅凭您和千千万万的用户提供赞助。</string>

    <string name="ImageView__badge">徽章</string>

    <string name="SubscribeFragment__cancel_subscription">取消定期捐款</string>
    <string name="SubscribeFragment__confirm_cancellation">确定要取消吗？</string>
    <string name="SubscribeFragment__you_wont_be_charged_again">之后您不会再被扣款。您的徽章将会在到期后从您的个人资料中移除。</string>
    <string name="SubscribeFragment__not_now">稍后再说</string>
    <string name="SubscribeFragment__confirm">确认</string>
    <string name="SubscribeFragment__update_subscription">更新定期捐款</string>
    <string name="SubscribeFragment__your_subscription_has_been_cancelled">您的定期捐款已取消。</string>
    <string name="SubscribeFragment__update_subscription_question">要更新定期捐款计划吗？</string>
    <string name="SubscribeFragment__update">更新</string>
    <string name="SubscribeFragment__you_will_be_charged_the_full_amount_s_of">今天您将会被收取新定期捐款的全额（%1$s）。您的新定期捐款将会每月续期。</string>

    <string name="Subscription__s_per_month">%1$s/月</string>
    <!-- Shown when a subscription is active and isn\'t going to expire at the end of the term -->
    <string name="Subscription__renews_s">到 %1$s 续期</string>
    <!-- Shown when a subscription is active and is going to expire at the end of the term -->
    <string name="Subscription__expires_s">%1$s到期</string>

    <!-- Title of learn more sheet -->
    <string name="SubscribeLearnMoreBottomSheetDialogFragment__signal_is_different">Signal 与众不同。</string>
    <!-- First small text blurb on learn more sheet -->
    <string name="SubscribeLearnMoreBottomSheetDialogFragment__private_messaging">私密通信。无广告，无跟踪，无监视。</string>
    <!-- Second small text blurb on learn more sheet -->
    <string name="SubscribeLearnMoreBottomSheetDialogFragment__signal_is_supported_by">Signal 依靠捐款维持运营，这意味着在我们的经营和运作中，保护您的隐私才是我们的重中之重。Signal 为用户而生，不为数据，也不为盈利。</string>
    <!-- Third small text blurb on learn more sheet -->
    <string name="SubscribeLearnMoreBottomSheetDialogFragment__if_you_can">如果可以的话，欢迎立即给 Signal 捐款，让 Signal 继续成为一个充满乐趣和值得信赖的平台，供所有人自由使用。</string>

    <string name="SubscribeThanksForYourSupportBottomSheetDialogFragment__thanks_for_your_support">感谢您的支持！</string>
    <!-- Subtext underneath the dialog title on the thanks sheet -->
    <string name="SubscribeThanksForYourSupportBottomSheetDialogFragment__youve_earned_a_donor_badge">您获得了 Signal 的一个捐款徽章！赶快在个人资料中展示徽章吧，让大家看到您对 Signal 的支持。</string>
    <string name="SubscribeThanksForYourSupportBottomSheetDialogFragment__you_can_also">您还可以</string>
    <string name="SubscribeThanksForYourSupportBottomSheetDialogFragment__become_a_montly_sustainer">成为每月捐款的定期捐款人。</string>
    <string name="SubscribeThanksForYourSupportBottomSheetDialogFragment__display_on_profile">在个人资料中显示</string>
    <string name="SubscribeThanksForYourSupportBottomSheetDialogFragment__make_featured_badge">设为精选徽章</string>
    <string name="SubscribeThanksForYourSupportBottomSheetDialogFragment__continue">继续</string>
    <string name="ThanksForYourSupportBottomSheetFragment__when_you_have_more">当您拥有多个徽章时，您可以选择将其中一个徽章设为精选徽章，在个人资料中向他人展示。</string>

    <string name="BecomeASustainerFragment__get_badges">支持 Signal，为您的个人资料添加徽章吧。</string>
    <string name="BecomeASustainerFragment__signal_is_a_non_profit">Signal 是一个非盈利机构，没有广告商或投资方，仅凭您和千千万万的用户提供赞助。</string>

    <!-- Button label for creating a donation -->
    <string name="ManageDonationsFragment__donate_to_signal">捐款给 Signal</string>
    <!-- Heading for more area of manage subscriptions page -->
    <string name="ManageDonationsFragment__more">更多</string>
    <!-- Heading for receipts area of manage subscriptions page -->
    <!-- Heading for my subscription area of manage subscriptions page -->
    <string name="ManageDonationsFragment__my_support">我的赞助</string>
    <string name="ManageDonationsFragment__manage_subscription">管理定期捐款</string>
    <!-- Label for Donation Receipts button -->
    <string name="ManageDonationsFragment__donation_receipts">捐款收据</string>
    <string name="ManageDonationsFragment__badges">徽章</string>
    <string name="ManageDonationsFragment__subscription_faq">定期捐款常见问题解答</string>
    <!-- Preference heading for other ways to donate -->
    <string name="ManageDonationsFragment__other_ways_to_give">其他赞助方式</string>
    <!-- Preference label to launch badge gifting -->
    <string name="ManageDonationsFragment__donate_for_a_friend">代朋友捐款</string>
    <!-- Dialog title shown when a donation requires verifying/confirmation outside of the app and the user hasn\'t done that yet -->
    <string name="ManageDonationsFragment__couldnt_confirm_donation">无法确认捐款</string>
    <!-- Dialog message shown when a monthly donation requires verifying/confirmation outside of the app and the user hasn\'t done that yet, placeholder is money amount -->
    <string name="ManageDonationsFragment__your_monthly_s_donation_couldnt_be_confirmed">您的 %1$s/月捐款无法确认。请检查您的银行应用以批准您的 iDEAL 付款。</string>
    <!-- Dialog message shown when a one-time donation requires verifying/confirmation outside of the app and the user hasn\'t done that yet, placeholder is money amount -->
    <string name="ManageDonationsFragment__your_one_time_s_donation_couldnt_be_confirmed">您的 %1$s 单次捐款无法确认。请检查您的银行应用以批准您的 iDEAL 付款。</string>

    <string name="Boost__enter_custom_amount">输入自定义金额</string>
    <!-- Error label when the amount is smaller than what we can accept -->
    <string name="Boost__the_minimum_amount_you_can_donate_is_s">捐款的最小金额是 %1$s</string>

    <string name="MySupportPreference__s_per_month">%1$s/月</string>
    <string name="MySupportPreference__renews_s">到 %1$s 续期</string>
    <string name="MySupportPreference__processing_transaction">正在处理交易……</string>
    <!-- Displayed on "My Support" screen when user badge failed to be added to their account -->
    <string name="MySupportPreference__couldnt_add_badge_s">无法添加徽章。%1$s</string>
    <string name="MySupportPreference__please_contact_support">请联系支持人员。</string>
    <!-- Displayed as a subtitle on a row in the Manage Donations screen when payment for a donation is pending -->
    <string name="MySupportPreference__payment_pending">付款待处理</string>
    <!-- Displayed as a dialog message when clicking on a donation row that is pending. Placeholder is a formatted fiat amount -->
    <string name="MySupportPreference__your_bank_transfer_of_s">您的%1$s银行转账正在等待处理。完成银行转账的时间通常为 1 个工作日。  </string>
    <!-- Displayed in the pending help dialog, used to launch user to more details about bank transfers -->
    <string name="MySupportPreference__learn_more">了解详情</string>

    <!-- Title of dialog telling user they need to update signal as it expired -->
    <string name="UpdateSignalExpiredDialog__title">升级 Molly</string>
    <!-- Message of dialog telling user they need to update signal as it expired -->
    <string name="UpdateSignalExpiredDialog__message">此 Molly 版本已过期，请立即更新以继续使用 Molly。</string>
    <!-- Button text of expiration dialog, will take user to update the app -->
    <string name="UpdateSignalExpiredDialog__update_action">更新</string>
    <!-- Button text of expiration dialog to cancel the dialog.  -->
    <string name="UpdateSignalExpiredDialog__cancel_action">取消</string>

    <!-- Title of dialog telling user they need to re-register signal -->
    <string name="ReregisterSignalDialog__title">设备未注册</string>
    <!-- Message of dialog telling user they need to re-register signal as it is no longer registered -->
    <string name="ReregisterSignalDialog__message">此设备已注销。请重新注册以继续在此设备上使用 Molly。</string>
    <!-- Button text of re-registration dialog to re-register the device.  -->
    <string name="ReregisterSignalDialog__reregister_action">重新注册</string>
    <!-- Button text of re-registration dialog to cancel the dialog.  -->
    <string name="ReregisterSignalDialog__cancel_action">取消</string>

    <!-- Title of expiry sheet when boost badge falls off profile unexpectedly. -->
    <string name="ExpiredBadgeBottomSheetDialogFragment__boost_badge_expired">随手捐徽章已到期</string>
    <!-- Displayed in the bottom sheet if a monthly donation badge unexpectedly falls off the user\'s profile -->
    <string name="ExpiredBadgeBottomSheetDialogFragment__monthly_donation_cancelled">每月捐款已取消</string>
    <!-- Displayed in the bottom sheet when a boost badge expires -->
    <string name="ExpiredBadgeBottomSheetDialogFragment__your_boost_badge_has_expired_and">您的随手捐徽章已到期，无法显示在您的个人资料中。</string>
    <string name="ExpiredBadgeBottomSheetDialogFragment__you_can_reactivate">您可以给 Signal 单次捐款，将您的随手捐徽章重新激活 30 天。</string>
    <!-- Displayed when we do not think the user is a subscriber when their boost expires -->
    <string name="ExpiredBadgeBottomSheetDialogFragment__you_can_keep">您可以继续使用 Signal，但如果您想支持为用户而生的 Signal 技术，您可以考虑成为定期捐款人，每月给 Signal 捐款。</string>
    <string name="ExpiredBadgeBottomSheetDialogFragment__become_a_sustainer">成为定期捐款人</string>
    <string name="ExpiredBadgeBottomSheetDialogFragment__add_a_boost">增加一次随手捐</string>
    <string name="ExpiredBadgeBottomSheetDialogFragment__not_now">稍后再说</string>
    <!-- Copy displayed when badge expires after user inactivity -->
    <string name="ExpiredBadgeBottomSheetDialogFragment__your_recurring_monthly_donation_was_automatically">由于您长期不活跃，您的每月定期捐款已自动取消。您的个人资料已不再显示您的%1$s徽章。</string>
    <!-- Copy displayed when badge expires after payment failure -->
    <string name="ExpiredBadgeBottomSheetDialogFragment__your_recurring_monthly_donation_was_canceled">由于我们无法处理您的付款，您的每月定期捐款已自动取消。您的个人资料已不再显示您的徽章。</string>
    <!-- Copy displayed when badge expires after a payment failure and we have a displayable charge failure reason -->
    <string name="ExpiredBadgeBottomSheetDialogFragment__your_recurring_monthly_donation_was_canceled_s">您的每月定期捐款已自动取消。%1$s 您的个人资料已不再显示您的%2$s徽章。</string>
    <string name="ExpiredBadgeBottomSheetDialogFragment__you_can">您可以继续使用 Signal，但如果您要支持我们的应用并重新激活您的徽章，请立即为您的定期捐款续期吧。</string>
    <string name="ExpiredBadgeBottomSheetDialogFragment__renew_subscription">定期捐款续期</string>
    <!-- Button label to send user to Google Pay website -->
    <string name="ExpiredBadgeBottomSheetDialogFragment__go_to_google_pay">前往 Google Pay</string>

    <string name="CantProcessSubscriptionPaymentBottomSheetDialogFragment__cant_process_subscription_payment">无法处理定期捐款的付款</string>
    <string name="CantProcessSubscriptionPaymentBottomSheetDialogFragment__were_having_trouble">我们在收取您的 Signal 定期捐款时遇到了问题。请确认您的付款方式依然可用。如不可用，请前往 Google Pay 更新付款方式。Signal 将会在几天后重新尝试收款。</string>
    <string name="CantProcessSubscriptionPaymentBottomSheetDialogFragment__dont_show_this_again">不再显示</string>

    <string name="Subscription__contact_support">联系支持</string>
    <string name="Subscription__get_a_s_badge">获得一个%1$s徽章</string>

    <string name="SubscribeFragment__processing_payment">正在处理捐款……</string>
    <!-- Displayed in notification when user payment fails to process on Stripe -->
    <string name="DonationsErrors__error_processing_payment">处理捐款发生错误</string>
    <!-- Displayed on manage donations screen as a dialog message when payment method failed -->
    <string name="DonationsErrors__try_another_payment_method">请尝试另一种付款方式或联系您的银行了解详情。</string>
    <!-- Displayed on manage donations screen error dialogs as an action label -->
    <string name="DonationsErrors__learn_more">了解详情</string>
    <!-- Displayed on "My Support" screen when user subscription payment method failed. -->
    <string name="DonationsErrors__error_processing_payment_s">处理捐款发生错误。%1$s</string>
    <string name="DonationsErrors__your_payment">系统无法处理您的捐款，并且您尚未被扣款。请重试。</string>
    <string name="DonationsErrors__still_processing">仍在处理中</string>
    <string name="DonationsErrors__couldnt_add_badge">无法添加徽章</string>
    <!-- Displayed when badge credential couldn\'t be verified -->
    <string name="DonationsErrors__failed_to_validate_badge">无法验证徽章</string>
    <!-- Displayed when badge credential couldn\'t be verified -->
    <string name="DonationsErrors__could_not_validate">无法验证服务器响应。请联系支持团队。</string>
    <!-- Displayed as title when some generic error happens during sending donation on behalf of another user -->
    <string name="DonationsErrors__donation_failed">捐款失败</string>
    <!-- Displayed as message when some generic error happens during sending donation on behalf of another user -->
    <string name="DonationsErrors__your_payment_was_processed_but">您的捐款已处理，但 Signal 无法发送您的捐款消息。请联系支持团队。</string>
    <string name="DonationsErrors__your_badge_could_not">您的徽章无法添加到您的帐户中，但您可能已经成功捐款。请联系支持人员。</string>
    <string name="DonationsErrors__your_payment_is_still">您的捐款仍在处理中。这可能需要几分钟时间，视您的网络连接情况而定。</string>
    <string name="DonationsErrors__failed_to_cancel_subscription">无法取消定期捐款</string>
    <string name="DonationsErrors__subscription_cancellation_requires_an_internet_connection">取消定期捐款需要连接互联网。</string>
    <string name="ViewBadgeBottomSheetDialogFragment__your_device_doesn_t_support_google_pay_so_you_can_t_subscribe_to_earn_a_badge_you_can_still_support_signal_by_making_a_donation_on_our_website">您的设备不支持 Google Pay，因此您无法定期捐款和获取徽章。您可以在我们的网站中捐款以支持 Signal。</string>
    <string name="NetworkFailure__network_error_check_your_connection_and_try_again">网络出错。请检查您的网络连接并重试。</string>
    <string name="NetworkFailure__retry">重试</string>
    <!-- Displayed as a dialog title when the selected recipient for a gift doesn\'t support gifting -->
    <string name="DonationsErrors__cannot_send_donation">无法送出捐款</string>
    <!-- Displayed as a dialog message when the selected recipient for a gift doesn\'t support gifting -->
    <string name="DonationsErrors__this_user_cant_receive_donations_until">该用户需要更新 Signal 才能接收送出的捐款。</string>
    <!-- Displayed as a dialog message when the user\'s profile could not be fetched, likely due to lack of internet -->
    <string name="DonationsErrors__your_donation_could_not_be_sent">由于出现网络错误，您的捐款无法送出。请检查您的网络连接并重试。</string>
    <!-- Displayed as a dialog message when the user encounters an error during an iDEAL donation -->
    <string name="DonationsErrors__your_ideal_couldnt_be_processed">您的 iDEAL 捐款无法处理。请尝试另一种付款方式或联系您的银行了解详情。</string>

    <!-- Gift message view title -->
    <string name="GiftMessageView__donation_on_behalf_of_s">代%1$s捐款</string>
    <!-- Gift message view title for incoming donations -->
    <string name="GiftMessageView__s_donated_to_signal_on">%1$s代您给 Signal 捐了款</string>
    <!-- Gift badge redeem action label -->
    <string name="GiftMessageView__redeem">领取</string>
    <!-- Gift badge view action label -->
    <string name="GiftMessageView__view">查看</string>
    <!-- Gift badge redeeming action label -->
    <string name="GiftMessageView__redeeming">正在领取……</string>
    <!-- Gift badge redeemed label -->
    <string name="GiftMessageView__redeemed">已领取</string>


    <!-- Stripe decline code generic_failure -->
    <string name="DeclineCode__try_another_payment_method_or_contact_your_bank">请尝试另一种付款方式或联系您的银行了解详情。</string>
    <!-- PayPal decline code for payment declined -->
    <string name="DeclineCode__try_another_payment_method_or_contact_your_bank_for_more_information_if_this_was_a_paypal">请尝试其他付款方式或联系您的银行了解详情。如果这是 Paypal 交易，请联系 Paypal。</string>
    <!-- Stripe decline code verify on Google Pay and try again -->
    <string name="DeclineCode__verify_your_payment_method_is_up_to_date_in_google_pay_and_try_again">请在 Google Pay 中检查您的付款方式是否仍然可用，然后重试。</string>
    <!-- Stripe decline code learn more action label -->
    <string name="DeclineCode__learn_more">了解更多</string>
    <!-- Stripe decline code contact issuer -->
    <string name="DeclineCode__verify_your_payment_method_is_up_to_date_in_google_pay_and_try_again_if_the_problem">请在 Google Pay 中检查您的付款方式是否仍然可用，然后重试。如果问题仍然存在，请联系您的银行。</string>
    <!-- Stripe decline code purchase not supported -->
    <string name="DeclineCode__your_card_does_not_support_this_type_of_purchase">您的卡不支持此类消费。请尝试其他付款方式。</string>
    <!-- Stripe decline code your card has expired -->
    <string name="DeclineCode__your_card_has_expired">您的卡已过期。请在 Google Pay 中更新您的付款方式，然后重试。</string>
    <!-- Stripe decline code go to google pay action label -->
    <string name="DeclineCode__go_to_google_pay">前往 Google Pay</string>
    <!-- Stripe decline code try credit card again action label -->
    <string name="DeclineCode__try">重试</string>
    <!-- Stripe decline code incorrect card number -->
    <string name="DeclineCode__your_card_number_is_incorrect">您的卡号不正确。请在 Google Pay 中更新卡号，然后重试。</string>
    <!-- Stripe decline code incorrect cvc -->
    <string name="DeclineCode__your_cards_cvc_number_is_incorrect">您卡片的 CVC 码不正确。请在 Google Pay 中更新，然后重试。</string>
    <!-- Stripe decline code insufficient funds -->
    <string name="DeclineCode__your_card_does_not_have_sufficient_funds">您的卡余额不足，无法完成此次消费。请尝试其他付款方式。</string>
    <!-- Stripe decline code incorrect expiration month -->
    <string name="DeclineCode__the_expiration_month">您的付款方式的到期月份不正确。请在 Google Pay 中更新，然后重试。</string>
    <!-- Stripe decline code incorrect expiration year -->
    <string name="DeclineCode__the_expiration_year">您的付款方式的到期年份不正确。请在 Google Pay 中更新，然后重试。</string>
    <!-- Stripe decline code issuer not available -->
    <string name="DeclineCode__try_completing_the_payment_again">请再次尝试完成捐款，或联系您的银行了解详情。</string>
    <!-- Stripe decline code processing error -->
    <string name="DeclineCode__try_again">请重试或联系您的银行了解详情。</string>

    <!-- Credit Card decline code error strings -->
    <!-- Stripe decline code approve_with_id for credit cards displayed in a notification or dialog -->
    <string name="DeclineCode__verify_your_card_details_are_correct_and_try_again">请检查您的卡片信息正确无误并重试。</string>
    <!-- Stripe decline code call_issuer for credit cards displayed in a notification or dialog -->
    <string name="DeclineCode__verify_your_card_details_are_correct_and_try_again_if_the_problem_continues">请检查您的卡片信息正确无误并重试。如果问题仍然存在，请联系您的银行。</string>
    <!-- Stripe decline code expired_card for credit cards displayed in a notification or dialog -->
    <string name="DeclineCode__your_card_has_expired_verify_your_card_details">您的卡片已过期。请检查您的卡片信息正确无误并重试。</string>
    <!-- Stripe decline code incorrect_cvc and invalid_cvc for credit cards displayed in a notification or dialog -->
    <string name="DeclineCode__your_cards_cvc_number_is_incorrect_verify_your_card_details">您卡片的 CVC 码不正确。请检查您的卡片信息正确无误并重试。</string>
    <!-- Stripe decline code invalid_expiry_month for credit cards displayed in a notification or dialog -->
    <string name="DeclineCode__the_expiration_month_on_your_card_is_incorrect">您卡片上的到期月份不正确。请检查您的卡片信息正确无误并重试。</string>
    <!-- Stripe decline code invalid_expiry_year for credit cards displayed in a notification or dialog -->
    <string name="DeclineCode__the_expiration_year_on_your_card_is_incorrect">您卡片上的到期年份不正确。请检查您的卡片信息正确无误并重试。</string>
    <!-- Stripe decline code incorrect_number and invalid_number for credit cards displayed in a notification or dialog -->
    <string name="DeclineCode__your_card_number_is_incorrect_verify_your_card_details">您的卡号不正确。请检查您的卡片信息正确无误并重试。</string>

    <!-- Stripe Failure Codes for failed bank transfers -->
    <!-- Failure code text for insufficient funds, displayed in a dialog or notification -->
    <string name="StripeFailureCode__the_bank_account_provided">您提供的银行账户余额不足，无法完成此次交易。请重试或联系您的银行了解更多信息。</string>
    <!-- Failure code text for revoked authorization of payment, displayed in a dialog or notification -->
    <string name="StripeFailureCode__this_payment_was_revoked">这笔捐款已被账户持有人撤销，无法处理。您尚未被扣款。</string>
    <!-- Failure code text for a payment lacking an authorized mandate or incorrect mandate, displayed in a dialog or notification -->
    <string name="StripeFailureCode__an_error_occurred_while_processing_this_payment">处理这笔捐款时出错了，请重试。</string>
    <!-- Failure code text for a closed account, deceased recipient, or one with blocked direct debits, displayed in a dialog or notification -->
    <string name="StripeFailureCode__the_bank_details_provided_could_not_be_processed">无法处理您提供的银行信息，请联系您的银行了解更多信息。</string>
    <!-- Failure code text for a non-existent bank branch, invalid account holder, invalid iban, generic failure, or unknown bank failure, displayed in a dialog or notification -->
    <string name="StripeFailureCode__verify_your_bank_details_are_correct">请检查您的银行信息正确无误并重试。如果问题仍然存在，请联系您的银行。</string>

    <!-- Title of create notification profile screen -->
    <string name="EditNotificationProfileFragment__name_your_profile">命名配置</string>
    <!-- Hint text for create/edit notification profile name -->
    <string name="EditNotificationProfileFragment__profile_name">昵称</string>
    <!-- Name has a max length, this shows how many characters are used out of the max -->
    <string name="EditNotificationProfileFragment__count">%1$d/%2$d</string>
    <!-- Call to action button to continue to the next step -->
    <string name="EditNotificationProfileFragment__next">下一步</string>
    <!-- Call to action button once the profile is named to create the profile and continue to the customization steps -->
    <string name="EditNotificationProfileFragment__create">创建</string>
    <!-- Call to action button once the profile name is edited -->
    <string name="EditNotificationProfileFragment__save">保存</string>
    <!-- Title of edit notification profile screen -->
    <string name="EditNotificationProfileFragment__edit_this_profile">编辑配置</string>
    <!-- Error message shown when attempting to create or edit a profile name to an existing profile name -->
    <string name="EditNotificationProfileFragment__a_profile_with_this_name_already_exists">此名称的配置已存在。</string>
    <!-- Preset selectable name for a profile name, shown as list in edit/create screen -->
    <string name="EditNotificationProfileFragment__work">工作</string>
    <!-- Preset selectable name for a profile name, shown as list in edit/create screen -->
    <string name="EditNotificationProfileFragment__sleep">睡觉</string>
    <!-- Preset selectable name for a profile name, shown as list in edit/create screen -->
    <string name="EditNotificationProfileFragment__driving">驾驶</string>
    <!-- Preset selectable name for a profile name, shown as list in edit/create screen -->
    <string name="EditNotificationProfileFragment__downtime">休息</string>
    <!-- Preset selectable name for a profile name, shown as list in edit/create screen -->
    <string name="EditNotificationProfileFragment__focus">专注</string>
    <!-- Error message shown when attempting to next/save without a profile name -->
    <string name="EditNotificationProfileFragment__profile_must_have_a_name">必须要有名字</string>

    <!-- Title for add recipients to notification profile screen in create flow -->
    <string name="AddAllowedMembers__allowed_notifications">允许通知</string>
    <!-- Description of what the user should be doing with this screen -->
    <string name="AddAllowedMembers__add_people_and_groups_you_want_notifications_and_calls_from_when_this_profile_is_on">添加您启用此配置时想要接收通知或接到通话的用户和群组</string>
    <!-- Button text that launches the contact picker to select from -->
    <string name="AddAllowedMembers__add_people_or_groups">添加用户或群组</string>
    <!-- Title for exceptions section of add people to notification profile screen in create flow -->
    <string name="AddAllowedMembers__exceptions">例外情况</string>
    <!-- List preference to toggle that allows calls through the notification profile during create flow -->
    <string name="AddAllowedMembers__allow_all_calls">允许所有来电</string>
    <!-- List preference to toggle that allows mentions through the notification profile during create flow -->
    <string name="AddAllowedMembers__notify_for_all_mentions">被提及时均通知</string>

    <!-- Call to action button on contact picker for adding to profile -->
    <string name="SelectRecipientsFragment__add">添加</string>

    <!-- Notification profiles home fragment, shown when no profiles have been created yet -->
    <string name="NotificationProfilesFragment__create_a_profile_to_receive_notifications_and_calls_only_from_the_people_and_groups_you_want_to_hear_from">创建通知配置，仅接收/接听您感兴趣的用户和群组的通知和通话。</string>
    <!-- Header shown above list of all notification profiles -->
    <string name="NotificationProfilesFragment__profiles">配置</string>
    <!-- Button that starts the create new notification profile flow -->
    <string name="NotificationProfilesFragment__new_profile">新配置</string>
    <!-- Profile active status, indicating the current profile is on for an unknown amount of time -->
    <string name="NotificationProfilesFragment__on">开启</string>

    <!-- Button use to permanently delete a notification profile -->
    <string name="NotificationProfileDetails__delete_profile">删除配置</string>
    <!-- Snakbar message shown when removing a recipient from a profile -->
    <string name="NotificationProfileDetails__s_removed">“%1$s”已移除。</string>
    <!-- Snackbar button text that will undo the recipient remove -->
    <string name="NotificationProfileDetails__undo">撤消</string>
    <!-- Dialog message shown to confirm deleting a profile -->
    <string name="NotificationProfileDetails__permanently_delete_profile">要永久删除配置吗？</string>
    <!-- Dialog button to delete profile -->
    <string name="NotificationProfileDetails__delete">删除</string>
    <!-- Title/accessibility text for edit icon to edit profile emoji/name -->
    <string name="NotificationProfileDetails__edit_notification_profile">编辑通知配置</string>
    <!-- Schedule description if all days are selected -->
    <string name="NotificationProfileDetails__everyday">每天</string>
    <!-- Profile status on if it is the active profile -->
    <string name="NotificationProfileDetails__on">开启</string>
    <!-- Profile status on if it is not the active profile -->
    <string name="NotificationProfileDetails__off">关</string>
    <!-- Description of hours for schedule (start to end) times -->
    <string name="NotificationProfileDetails__s_to_s">%1$s 至 %2$s</string>
    <!-- Section header for exceptions to the notification profile -->
    <string name="NotificationProfileDetails__exceptions">例外情况</string>
    <!-- Profile exception to allow all calls through the profile restrictions -->
    <string name="NotificationProfileDetails__allow_all_calls">允许所有来电</string>
    <!-- Profile exception to allow all @mentions through the profile restrictions -->
    <string name="NotificationProfileDetails__notify_for_all_mentions">被提及时均通知</string>
    <!-- Section header for showing schedule information -->
    <string name="NotificationProfileDetails__schedule">时间安排</string>
    <!-- If member list is long, will truncate the list and show an option to then see all when tapped -->
    <string name="NotificationProfileDetails__see_all">查看全部</string>

    <!-- Title for add schedule to profile in create flow -->
    <string name="EditNotificationProfileSchedule__add_a_schedule">添加时间安排</string>
    <!-- Descriptor text indicating what the user can do with this screen -->
    <string name="EditNotificationProfileSchedule__set_up_a_schedule_to_enable_this_notification_profile_automatically">添加自动启用此通知配置的时间安排。</string>
    <!-- Text shown next to toggle switch to enable/disable schedule -->
    <string name="EditNotificationProfileSchedule__schedule">时间安排</string>
    <!-- Label for showing the start time for the schedule -->
    <string name="EditNotificationProfileSchedule__start">开始</string>
    <!-- Label for showing the end time for the schedule -->
    <string name="EditNotificationProfileSchedule__end">结束通话</string>
    <!-- First letter of Sunday -->
    <string name="EditNotificationProfileSchedule__sunday_first_letter">周日</string>
    <!-- First letter of Monday -->
    <string name="EditNotificationProfileSchedule__monday_first_letter">周一</string>
    <!-- First letter of Tuesday -->
    <string name="EditNotificationProfileSchedule__tuesday_first_letter">周二</string>
    <!-- First letter of Wednesday -->
    <string name="EditNotificationProfileSchedule__wednesday_first_letter">周三</string>
    <!-- First letter of Thursday -->
    <string name="EditNotificationProfileSchedule__thursday_first_letter">周四</string>
    <!-- First letter of Friday -->
    <string name="EditNotificationProfileSchedule__friday_first_letter">周五</string>
    <!-- First letter of Saturday -->
    <string name="EditNotificationProfileSchedule__saturday_first_letter">周六</string>
    <!-- Title of select time dialog shown when setting start time for schedule -->
    <string name="EditNotificationProfileSchedule__set_start_time">设置开始时间</string>
    <!-- Title of select time dialog shown when setting end time for schedule -->
    <string name="EditNotificationProfileSchedule__set_end_time">设置结束时间</string>
    <!-- If in edit mode, call to action button text show to save schedule to profile -->
    <string name="EditNotificationProfileSchedule__save">保存</string>
    <!-- If in create mode, call to action button text to show to skip enabling a schedule -->
    <string name="EditNotificationProfileSchedule__skip">跳过</string>
    <!-- If in create mode, call to action button text to show to use the enabled schedule and move to the next screen -->
    <string name="EditNotificationProfileSchedule__next">下一步</string>
    <!-- Error message shown if trying to save/use a schedule with no days selected -->
    <string name="EditNotificationProfileSchedule__schedule_must_have_at_least_one_day">时间安排必须至少涉及一天</string>

    <!-- Title for final screen shown after completing a profile creation -->
    <string name="NotificationProfileCreated__profile_created">配置已创建</string>
    <!-- Call to action button to press to close the created screen and move to the profile details screen -->
    <string name="NotificationProfileCreated__done">完成</string>
    <!-- Descriptor text shown to indicate how to manually turn a profile on/off -->
    <string name="NotificationProfileCreated__you_can_turn_your_profile_on_or_off_manually_via_the_menu_on_the_chat_list">您可以通过聊天列表上的菜单手动开启或关闭通知配置。</string>
    <!-- Descriptor text shown to indicate you can add a schedule later since you did not add one during create flow -->
    <string name="NotificationProfileCreated__add_a_schedule_in_settings_to_automate_your_profile">在设置中添加时间安排以自动管理您的配置。</string>
    <!-- Descriptor text shown to indicate your profile will follow the schedule set during create flow -->
    <string name="NotificationProfileCreated__your_profile_will_turn_on_and_off_automatically_according_to_your_schedule">您的配置将会按照您的时间安排自动开启和关闭。</string>

    <!-- Button text shown in profile selection bottom sheet to create a new profile -->
    <string name="NotificationProfileSelection__new_profile">新配置</string>
    <!-- Manual enable option to manually enable a profile for 1 hour -->
    <string name="NotificationProfileSelection__for_1_hour">持续 1 小时</string>
    <!-- Manual enable option to manually enable a profile until a set time (currently 6pm or 8am depending on what is next) -->
    <string name="NotificationProfileSelection__until_s">直到 %1$s</string>
    <!-- Option to view profile details -->
    <string name="NotificationProfileSelection__view_settings">查看设置</string>
    <!-- Descriptor text indicating how long a profile will be on when there is a time component associated with it -->
    <string name="NotificationProfileSelection__on_until_s">开启到 %1$s</string>

    <!-- Displayed in a toast when we fail to open the ringtone picker -->
    <string name="NotificationSettingsFragment__failed_to_open_picker">无法打开选择器。</string>
    <!-- Banner title when notification permission is disabled -->
    <string name="NotificationSettingsFragment__to_enable_notifications">如要启用通知，Molly 需要获得显示通知的权限。</string>
    <!-- Banner action when notification permission is disabled -->
    <string name="NotificationSettingsFragment__turn_on">开启</string>

    <!-- Description shown for the Signal Release Notes channel -->
    <string name="ReleaseNotes__signal_release_notes_and_news">Signal 版本说明与新闻</string>

    <!-- Donation receipts activity title -->
    <string name="DonationReceiptListFragment__all_activity">全部活动</string>
    <!-- Donation receipts all tab label -->
    <string name="DonationReceiptListFragment__all">全部</string>
    <!-- Donation receipts recurring tab label -->
    <string name="DonationReceiptListFragment__recurring">定期</string>
    <!-- Donation receipts one-time tab label -->
    <string name="DonationReceiptListFragment__one_time">一次性</string>
    <!-- Donation receipts gift tab -->
    <string name="DonationReceiptListFragment__for_a_friend">代朋友</string>
    <!-- Donation receipts gift tab label -->
    <string name="DonationReceiptListFragment__donation_for_a_friend">代朋友捐款</string>
    <!-- Donation receipts donation type heading -->
    <string name="DonationReceiptDetailsFragment__donation_type">捐款类型</string>
    <!-- Donation receipts date paid heading -->
    <string name="DonationReceiptDetailsFragment__date_paid">付款日期</string>
    <!-- Donation receipts share PNG -->
    <string name="DonationReceiptDetailsFragment__share_receipt">分享收据</string>
    <!-- Donation receipts list end note -->
    <string name="DonationReceiptListFragment__if_you_have">如果您重新安装了 Signal，系统将无法提供先前的捐款收据。</string>
    <!-- Donation receipts document title -->
    <string name="DonationReceiptDetailsFragment__donation_receipt">捐款收据</string>
    <!-- Donation receipts amount title -->
    <string name="DonationReceiptDetailsFragment__amount">金额</string>
    <!-- Donation receipts thanks -->
    <string name="DonationReceiptDetailsFragment__thank_you_for_supporting">感谢支持 Signal。您的捐款将助力我们完成开发开源隐私技术的使命，以保护自由表达，实现全球安全通信，让全球数百万用户有一个安全私密的沟通平台。如果您是美国居民，请保留此收据作为您的税务记录。Signal 技术基金会是美国国内税收法第 501c3 条定义的美国免税非盈利组织。我们的联邦税号为 82-4506840。</string>
    <!-- Donation receipt type -->
    <string name="DonationReceiptDetailsFragment__s_dash_s">%1$s - %2$s</string>
    <!-- Donation reciepts screen empty state title -->
    <string name="DonationReceiptListFragment__no_receipts">无收据</string>

    <!-- region "Stories Tab" -->

    <!-- Label for Chats tab in home app screen -->
    <string name="ConversationListTabs__chats">聊天</string>
    <!-- Label for Calls tab in home app screen -->
    <string name="ConversationListTabs__calls">通话</string>
    <!-- Label for Stories tab in home app screen -->
    <string name="ConversationListTabs__stories">动态</string>
    <!-- String for counts above 99 in conversation list tabs -->
    <string name="ConversationListTabs__99p">99+</string>
    <!-- Menu item on stories landing page -->
    <string name="StoriesLandingFragment__story_privacy">动态隐私</string>
    <!-- Title for "My Stories" row item in Stories landing page -->
    <string name="StoriesLandingFragment__my_stories">我的动态</string>
    <!-- Subtitle for "My Stories" row item when user has not added stories -->
    <string name="StoriesLandingFragment__tap_to_add">点击添加</string>
    <!-- Displayed when there are no stories to display -->
    <string name="StoriesLandingFragment__no_recent_updates_to_show_right_now">目前没有可显示的更新。</string>
    <!-- Context menu option to hide a story -->
    <string name="StoriesLandingItem__hide_story">隐藏动态</string>
    <!-- Context menu option to unhide a story -->
    <string name="StoriesLandingItem__unhide_story">取消隐藏动态</string>
    <!-- Context menu option to forward a story -->
    <string name="StoriesLandingItem__forward">转发</string>
    <!-- Context menu option to share a story -->
    <string name="StoriesLandingItem__share">分享……</string>
    <!-- Context menu option to go to story chat -->
    <string name="StoriesLandingItem__go_to_chat">前往聊天</string>
    <!-- Context menu option to go to story info -->
    <string name="StoriesLandingItem__info">信息</string>
    <!-- Label when a story is pending sending -->
    <string name="StoriesLandingItem__sending">正在发送…</string>
    <!-- Label when multiple stories are pending sending -->
    <string name="StoriesLandingItem__sending_d">正在发送%1$d……</string>
    <!-- Label when a story fails to send due to networking -->
    <string name="StoriesLandingItem__send_failed">发送失败</string>
    <!-- Label when a story fails to send due to identity mismatch -->
    <string name="StoriesLandingItem__partially_sent">未完全发送</string>
    <!-- Status label when a story fails to send indicating user action to retry -->
    <string name="StoriesLandingItem__tap_to_retry">点击重试</string>
    <!-- Title of dialog confirming decision to hide a story -->
    <string name="StoriesLandingFragment__hide_story">要隐藏动态吗？</string>
    <!-- Message of dialog confirming decision to hide a story -->
    <string name="StoriesLandingFragment__new_story_updates">隐藏后%1$s的新动态更新将不会显示在动态列表的顶部。</string>
    <!-- Positive action of dialog confirming decision to hide a story -->
    <string name="StoriesLandingFragment__hide">隐藏</string>
    <!-- Displayed in Snackbar after story is hidden -->
    <string name="StoriesLandingFragment__story_hidden">已隐藏的动态</string>
    <!-- Section header for hidden stories -->
    <string name="StoriesLandingFragment__hidden_stories">隐藏的动态</string>
    <!-- Displayed on each sent story under My Stories -->
    <plurals name="MyStories__d_views">
        <item quantity="other">%1$d 次浏览</item>
    </plurals>
    <!-- Forward story label, displayed in My Stories context menu -->
    <string name="MyStories_forward">转发</string>
    <!-- Label for stories for a single user. Format is {given name}\'s Story -->
    <string name="MyStories__ss_story">%1$s的动态</string>
    <!-- Title of dialog to confirm deletion of story -->
    <string name="MyStories__delete_story">要删除动态吗？</string>
    <!-- Message of dialog to confirm deletion of story -->
    <string name="MyStories__this_story_will_be_deleted">您和收到此动态的所有人将看不到此动态。</string>
    <!-- Toast shown when story media cannot be saved -->
    <string name="MyStories__unable_to_save">无法保存</string>
    <!-- Displayed at bottom of story viewer when current item has views -->
    <plurals name="StoryViewerFragment__d_views">
        <item quantity="other">%1$d 次浏览</item>
    </plurals>
    <!-- Displayed at bottom of story viewer when current item has replies -->
    <plurals name="StoryViewerFragment__d_replies">
        <item quantity="other">%1$d 个回复</item>
    </plurals>
    <!-- Label on group stories to add a story -->
    <string name="StoryViewerPageFragment__add">添加</string>
    <!-- Used when view receipts are disabled -->
    <string name="StoryViewerPageFragment__views_off">查看功能关闭</string>
    <!-- Used to join views and replies when both exist on a story item -->
    <string name="StoryViewerFragment__s_s">%1$s %2$s</string>
    <!-- Displayed when viewing a post you sent -->
    <string name="StoryViewerPageFragment__you">您</string>
    <!-- Displayed when viewing a post displayed to a group -->
    <string name="StoryViewerPageFragment__s_to_s">%1$s 至 %2$s</string>
    <!-- Displayed when viewing a post from another user with no replies -->
    <string name="StoryViewerPageFragment__reply">回复</string>
    <!-- Displayed when viewing a post that has failed to send to some users -->
    <string name="StoryViewerPageFragment__partially_sent">未完全发送。点击查看详情</string>
    <!-- Displayed when viewing a post that has failed to send -->
    <string name="StoryViewerPageFragment__send_failed">发送失败。点击重试</string>
    <!-- Label for the reply button in story viewer, which will launch the group story replies bottom sheet. -->
    <string name="StoryViewerPageFragment__reply_to_group">回复群组</string>
    <!-- Displayed when a story has no views -->
    <string name="StoryViewsFragment__no_views_yet">未有浏览</string>
    <!-- Displayed when user has disabled receipts -->
    <string name="StoryViewsFragment__enable_view_receipts_to_see_whos_viewed_your_story">启用浏览回执功能，看看谁浏览了您的动态。</string>
    <!-- Button label displayed when user has disabled receipts -->
    <string name="StoryViewsFragment__go_to_settings">前往设置</string>
    <!-- Dialog action to remove viewer from a story -->
    <string name="StoryViewsFragment__remove">移除</string>
    <!-- Dialog title when removing a viewer from a story -->
    <string name="StoryViewsFragment__remove_viewer">要移除访客吗？</string>
    <!-- Dialog message when removing a viewer from a story -->
    <string name="StoryViewsFragment__s_will_still_be_able">%1$s 仍然能看到这个帖子，但对方将无法看到您之后分享到 %2$s 的任何帖子。</string>
    <!-- Story View context menu action to remove them from a story -->
    <string name="StoryViewItem__remove_viewer">移除访客</string>
    <!-- Displayed when a story has no replies yet -->
    <string name="StoryGroupReplyFragment__no_replies_yet">未有回复</string>
    <!-- Displayed when no longer a group member -->
    <string name="StoryGroupReplyFragment__you_cant_reply">您已不是此群组的成员，因此不能回复此动态。</string>
    <!-- Displayed for each user that reacted to a story when viewing replies -->
    <string name="StoryGroupReactionReplyItem__reacted_to_the_story">回应了此动态</string>
    <!-- Label for story views tab -->
    <string name="StoryViewsAndRepliesDialogFragment__views">浏览</string>
    <!-- Label for story replies tab -->
    <string name="StoryViewsAndRepliesDialogFragment__replies">回复</string>
    <!-- Description of action for reaction button -->
    <string name="StoryReplyComposer__react_to_this_story">回应此动态</string>
    <!-- Displayed when the user is replying privately to someone who replied to one of their stories -->
    <string name="StoryReplyComposer__reply_to_s">回复 %1$s</string>
    <!-- Context menu item to privately reply to a story response -->
    <!-- Context menu item to copy a story response -->
    <string name="StoryGroupReplyItem__copy">复制</string>
    <!-- Context menu item to delete a story response -->
    <string name="StoryGroupReplyItem__delete">删除</string>
    <!-- Page title for My Story options -->
    <string name="MyStorySettingsFragment__my_story">我的动态</string>
    <!-- Number of total signal connections displayed in "All connections" row item -->
    <plurals name="MyStorySettingsFragment__viewers">
        <item quantity="other">%1$d 位访客</item>
    </plurals>
    <!-- Button on all signal connections row to view all signal connections. Please keep as short as possible. -->
    <string name="MyStorySettingsFragment__view">查看</string>
    <!-- Section heading for story visibility -->
    <string name="MyStorySettingsFragment__who_can_view_this_story">谁可以看到此动态</string>
    <!-- Clickable option for selecting people to hide your story from -->
    <!-- Privacy setting title for sending stories to all your signal connections -->
    <string name="MyStorySettingsFragment__all_signal_connections">所有 Signal 密友</string>
    <!-- Privacy setting description for sending stories to all your signal connections -->
    <!-- Privacy setting title for sending stories to all except the specified connections -->
    <string name="MyStorySettingsFragment__all_except">所有人，除了……</string>
    <!-- Privacy setting description for sending stories to all except the specified connections -->
    <string name="MyStorySettingsFragment__hide_your_story_from_specific_people">对特定用户隐藏您的动态</string>
    <!-- Summary of clickable option displaying how many people you have excluded from your story -->
    <plurals name="MyStorySettingsFragment__d_people_excluded">
        <item quantity="other">已排除 %1$d 人</item>
    </plurals>
    <!-- Privacy setting title for only sharing your story with specified connections -->
    <string name="MyStorySettingsFragment__only_share_with">只分享给……</string>
    <!-- Privacy setting description for only sharing your story with specified connections -->
    <string name="MyStorySettingsFragment__only_share_with_selected_people">只分享给选定的人</string>
    <!-- Summary of clickable option displaying how many people you have included to send to in your story -->
    <plurals name="MyStorySettingsFragment__d_people">
        <item quantity="other">%1$d 人</item>
    </plurals>
    <!-- My story privacy fine print about what the privacy settings are for -->
    <string name="MyStorySettingsFragment__choose_who_can_view_your_story">选择谁可以查看您的动态。此更改不会影响您已发送的动态。</string>
    <!-- Section header for options related to replies and reactions -->
    <string name="MyStorySettingsFragment__replies_amp_reactions">回复和回应</string>
    <!-- Switchable option for allowing replies and reactions on your stories -->
    <string name="MyStorySettingsFragment__allow_replies_amp_reactions">允许回复和回应</string>
    <!-- Summary for switchable option allowing replies and reactions on your story -->
    <string name="MyStorySettingsFragment__let_people_who_can_view_your_story_react_and_reply">让动态的可见对象回应和回复</string>
    <!-- Signal connections bolded text in the Signal Connections sheet -->
    <string name="SignalConnectionsBottomSheet___signal_connections">Signal 密友</string>
    <!-- Displayed at the top of the signal connections sheet. Please remember to insert strong tag as required. -->
    <string name="SignalConnectionsBottomSheet__signal_connections_are_people">Signal 密友是您选择信任的人，选择方式有：</string>
    <!-- Signal connections sheet bullet point 1 -->
    <string name="SignalConnectionsBottomSheet__starting_a_conversation">发起聊天</string>
    <!-- Signal connections sheet bullet point 2 -->
    <string name="SignalConnectionsBottomSheet__accepting_a_message_request">接受消息请求</string>
    <!-- Signal connections sheet bullet point 3 -->
    <string name="SignalConnectionsBottomSheet__having_them_in_your_system_contacts">对方在您的系统通讯录中</string>
    <!-- Note at the bottom of the Signal connections sheet -->
    <string name="SignalConnectionsBottomSheet__your_connections_can_see_your_name">"您的密友能看到您的名称和照片，还能看到您在“我的动态”中发布的帖子，除非您向对方隐藏动态。"</string>
    <!-- Clickable option to add a viewer to a custom story -->
    <string name="PrivateStorySettingsFragment__add_viewer">添加访客</string>
    <!-- Clickable option to delete a custom story -->
    <string name="PrivateStorySettingsFragment__delete_custom_story">删除自定义动态</string>
    <!-- Dialog title when attempting to remove someone from a custom story -->
    <string name="PrivateStorySettingsFragment__remove_s">要移除%1$s吗？</string>
    <!-- Dialog message when attempting to remove someone from a custom story -->
    <string name="PrivateStorySettingsFragment__this_person_will_no_longer">此人将无法再看到您的动态。</string>
    <!-- Positive action label when attempting to remove someone from a custom story -->
    <string name="PrivateStorySettingsFragment__remove">移除</string>
    <!-- Dialog title when deleting a custom story -->
    <!-- Dialog message when deleting a custom story -->
    <!-- Page title for editing a custom story name -->
    <string name="EditPrivateStoryNameFragment__edit_story_name">编辑动态名称</string>
    <!-- Input field hint when editing a custom story name -->
    <string name="EditPrivateStoryNameFragment__story_name">动态名称</string>
    <!-- Save button label when editing a custom story name -->
    <!-- Displayed in text post creator before user enters text -->
    <string name="TextStoryPostCreationFragment__tap_to_add_text">点击添加文本</string>
    <!-- Button label for changing font when creating a text post -->
    <!-- Displayed in text post creator when prompting user to enter text -->
    <string name="TextStoryPostTextEntryFragment__add_text">添加文本</string>
    <!-- Content description for \'done\' button when adding text to a story post -->
    <string name="TextStoryPostTextEntryFragment__done_adding_text">添加文本完毕</string>
    <!-- Text label for media selection toggle -->
    <string name="MediaSelectionActivity__text">文本</string>
    <!-- Camera label for media selection toggle -->
    <string name="MediaSelectionActivity__camera">相机</string>
    <!-- Hint for entering a URL for a text post -->
    <string name="TextStoryPostLinkEntryFragment__type_or_paste_a_url">输入或粘贴 URL</string>
    <!-- Displayed prior to the user entering a URL for a text post -->
    <string name="TextStoryPostLinkEntryFragment__share_a_link_with_viewers_of_your_story">向您的动态访客分享链接</string>
    <!-- Hint text for searching for a story text post recipient. -->
    <string name="TextStoryPostSendFragment__search">搜索</string>
    <!-- Toast shown when an unexpected error occurs while sending a text story -->
    <!-- Toast shown when a trying to add a link preview to a text story post and the link/url is not valid (e.g., missing .com at the end) -->
    <string name="TextStoryPostSendFragment__please_enter_a_valid_link">请输入一个有效链接。</string>
    <!-- Title for screen allowing user to exclude "My Story" entries from specific people -->
    <string name="ChangeMyStoryMembershipFragment__all_except">所有人，除了……</string>
    <!-- Title for screen allowing user to only share "My Story" entries with specific people -->
    <string name="ChangeMyStoryMembershipFragment__only_share_with">只分享给……</string>
    <!-- Done button label for hide story from screen -->
    <string name="HideStoryFromFragment__done">完成</string>
    <!-- Dialog title for removing a group story -->
    <string name="StoryDialogs__remove_group_story">要移除群组动态吗？</string>
    <!-- Dialog message for removing a group story -->
    <string name="StoryDialogs__s_will_be_removed">“%1$s”将被移除。</string>
    <!-- Dialog positive action for removing a group story -->
    <string name="StoryDialogs__remove">删除</string>
    <!-- Dialog title for deleting a custom story -->
    <string name="StoryDialogs__delete_custom_story">要删除自定义动态吗？</string>
    <!-- Dialog message for deleting a custom story -->
    <string name="StoryDialogs__s_and_updates_shared">分享到此动态的“%1$s”和更新将被移除。</string>
    <!-- Dialog positive action for deleting a custom story -->
    <string name="StoryDialogs__delete">删除</string>
    <!-- Dialog title for first time sending something to a beta story -->
    <!-- Dialog message for first time sending something to a beta story -->
    <!-- Dialog title for first time adding something to a story -->
    <!-- Dialog message for first time adding something to a story -->
    <!-- First time share to story dialog: Positive action to go ahead and add to story -->
    <!-- First time share to story dialog: Neutral action to edit who can view "My Story" -->
    <!-- Error message shown when a failure occurs during story send -->
    <string name="StoryDialogs__story_could_not_be_sent">动态无法发送。请检查您的网络连接并重试。</string>
    <!-- Error message dialog button to resend a previously failed story send -->
    <string name="StoryDialogs__send">发送</string>
    <!-- Action button for turning off stories when stories are present on the device -->
    <string name="StoryDialogs__turn_off_and_delete">关闭和删除</string>
    <!-- Privacy Settings toggle title for stories -->
    <!-- Privacy Settings toggle summary for stories -->
    <!-- New story viewer selection screen title -->
    <string name="CreateStoryViewerSelectionFragment__choose_viewers">选择访客</string>
    <!-- New story viewer selection action button label -->
    <string name="CreateStoryViewerSelectionFragment__next">下一步</string>
    <!-- New story viewer selection screen title as recipients are selected -->
    <plurals name="SelectViewersFragment__d_viewers">
        <item quantity="other">%1$d 位访客</item>
    </plurals>
    <!-- Name story screen title -->
    <string name="CreateStoryWithViewersFragment__name_story">动态命名</string>
    <!-- Name story screen note under text field -->
    <string name="CreateStoryWithViewersFragment__only_you_can">只有您能看到此动态的名称。</string>
    <!-- Name story screen label hint -->
    <string name="CreateStoryWithViewersFragment__story_name_required">动态名称（必填）</string>
    <!-- Name story screen viewers subheading -->
    <string name="CreateStoryWithViewersFragment__viewers">访客</string>
    <!-- Name story screen create button label -->
    <string name="CreateStoryWithViewersFragment__create">创建</string>
    <!-- Name story screen error when save attempted with no label -->
    <string name="CreateStoryWithViewersFragment__this_field_is_required">必须填写此项。</string>
    <!-- Name story screen error when save attempted but label is duplicate -->
    <string name="CreateStoryWithViewersFragment__there_is_already_a_story_with_this_name">此动态名称已被使用。</string>
    <!-- Text for select all action when editing recipients for a story -->
    <string name="BaseStoryRecipientSelectionFragment__select_all">选择全部</string>
    <!-- Choose story type bottom sheet title -->
    <string name="ChooseStoryTypeBottomSheet__choose_your_story_type">选择您的动态类型</string>
    <!-- Choose story type bottom sheet new story row title -->
    <string name="ChooseStoryTypeBottomSheet__new_custom_story">新自定义动态</string>
    <!-- Choose story type bottom sheet new story row summary -->
    <string name="ChooseStoryTypeBottomSheet__visible_only_to">仅对特定用户可见</string>
    <!-- Choose story type bottom sheet group story title -->
    <string name="ChooseStoryTypeBottomSheet__group_story">群组动态</string>
    <!-- Choose story type bottom sheet group story summary -->
    <string name="ChooseStoryTypeBottomSheet__share_to_an_existing_group">分享给一个现有群组</string>
    <!-- Choose groups bottom sheet title -->
    <string name="ChooseGroupStoryBottomSheet__choose_groups">选择群组</string>
    <!-- Displayed when copying group story reply text to clipboard -->
    <string name="StoryGroupReplyFragment__copied_to_clipboard">已复制到剪切板</string>
    <!-- Displayed in story caption when content is longer than 5 lines -->
    <string name="StoryViewerPageFragment__see_more">查看更多</string>
    <!-- Displayed in toast after sending a direct reply -->
    <string name="StoryDirectReplyDialogFragment__sending_reply">正在发送回复……</string>
    <!-- Displayed in the viewer when a story is no longer available -->
    <string name="StorySlateView__this_story_is_no_longer_available">此动态已不存在。</string>
    <!-- Displayed in the viewer when a story has permanently failed to download. -->
    <string name="StorySlateView__cant_download_story_s_will_need_to_share_it_again">无法下载动态。%1$s需要再分享一遍。</string>
    <!-- Displayed in the viewer when the network is not available -->
    <string name="StorySlateView__no_internet_connection">无可用的互联网连接</string>
    <!-- Displayed in the viewer when network is available but content could not be downloaded -->
    <string name="StorySlateView__couldnt_load_content">无法加载内容</string>
    <!-- Toasted when the user externally shares to a text story successfully -->
    <string name="TextStoryPostCreationFragment__sent_story">已发送动态</string>
    <!-- Toasted when the user external share to a text story fails -->
    <string name="TextStoryPostCreationFragment__failed_to_send_story">无法发送动态</string>
    <!-- Displayed in a dialog to let the user select a given users story -->
    <string name="StoryDialogs__view_story">查看动态</string>
    <!-- Displayed in a dialog to let the user select a given users profile photo -->
    <string name="StoryDialogs__view_profile_photo">查看个人资料照片</string>

    <!-- Title for a notification at the bottom of the chat list suggesting that the user disable censorship circumvention because the service has become reachable -->
    <!-- Body for a notification at the bottom of the chat list suggesting that the user disable censorship circumvention because the service has become reachable -->
    <!-- Label for a button to dismiss a notification at the bottom of the chat list suggesting that the user disable censorship circumvention because the service has become reachable -->
    <!-- Label for a button in a notification at the bottom of the chat list to turn off censorship circumvention -->

    <!-- Conversation Item label for when you react to someone else\'s story -->
    <string name="ConversationItem__you_reacted_to_s_story">您回应了%1$s的动态</string>
    <!-- Conversation Item label for reactions to your story -->
    <string name="ConversationItem__reacted_to_your_story">回应了您的动态</string>
    <!-- Conversation Item label for reactions to an unavailable story -->
    <string name="ConversationItem__reacted_to_a_story">回应了动态</string>

    <!-- endregion -->
    <!-- Content description for expand contacts chevron -->
    <string name="ExpandModel__view_more">查看更多</string>
    <string name="StoriesLinkPopup__visit_link">访问链接</string>

    <!-- Gift price and duration, formatted as: {price} dot {n} day duration -->
    <plurals name="GiftRowItem_s_dot_d_day_duration">
        <item quantity="other">%1$s · %2$d 天期限</item>
    </plurals>
    <!-- Headline text on start fragment for gifting a badge -->
    <string name="GiftFlowStartFragment__donate_for_a_friend">代朋友捐款</string>
    <!-- Description text on start fragment for gifting a badge -->
    <plurals name="GiftFlowStartFragment__support_signal_by">
        <item quantity="other">代使用 Signal 的朋友或家人进行捐款，为 Signal 提供一份支持。对方将会收到捐款徽章并可以在个人资料中展示 %1$d 天。</item>
    </plurals>
    <!-- Action button label for start fragment for gifting a badge -->
    <string name="GiftFlowStartFragment__next">下一步</string>
    <!-- Title text on choose recipient page for badge gifting -->
    <string name="GiftFlowRecipientSelectionFragment__choose_recipient">选择收礼人</string>
    <!-- Title text on confirm gift page -->
    <string name="GiftFlowConfirmationFragment__confirm_donation">确认捐款</string>
    <!-- Heading text specifying who the gift will be sent to -->
    <string name="GiftFlowConfirmationFragment__send_to">发送给</string>
    <!-- Text explaining that gift will be sent to the chosen recipient -->
    <string name="GiftFlowConfirmationFragment__the_recipient_will_be_notified">收礼人将会在一对一消息中看到代捐通知。您可以在下方添加自己的消息。</string>
    <!-- Text explaining that this gift is a one time donation -->
    <string name="GiftFlowConfirmationFragment__one_time_donation">单次捐款</string>
    <!-- Hint for add message input -->
    <string name="GiftFlowConfirmationFragment__add_a_message">添加消息</string>
    <!-- Displayed in the dialog while verifying the chosen recipient -->
    <string name="GiftFlowConfirmationFragment__verifying_recipient">正在验证收礼人……</string>
    <!-- Title for sheet shown when opening a redeemed gift -->
    <string name="ViewReceivedGiftBottomSheet__s_made_a_donation_for_you">%1$s代您捐了款</string>
    <!-- Title for sheet shown when opening a sent gift -->
    <string name="ViewSentGiftBottomSheet__thanks_for_your_support">感谢您的支持！</string>
    <!-- Description for sheet shown when opening a redeemed gift -->
    <string name="ViewReceivedGiftBottomSheet__s_made_a_donation_to_signal">%1$s以您的名义给 Signal 捐了款！在个人资料中显示您对 Signal 的支持吧。</string>
    <!-- Description for sheet shown when opening a sent gift -->
    <string name="ViewSentGiftBottomSheet__youve_made_a_donation_to_signal">您以%1$s的名义给 Signal 捐了款。对方可以选择是否在个人资料中显示自己对 Signal 的支持。</string>
    <!-- Primary action for pending gift sheet to redeem badge now -->
    <string name="ViewReceivedGiftSheet__redeem">领取</string>
    <!-- Primary action for pending gift sheet to redeem badge later -->
    <string name="ViewReceivedGiftSheet__not_now">稍后再说</string>
    <!-- Dialog text while redeeming a gift -->
    <string name="ViewReceivedGiftSheet__redeeming_badge">正在领取徽章…</string>
    <!-- Description text in gift thanks sheet -->
    <string name="GiftThanksSheet__youve_made_a_donation">您以%1$s的名义给 Signal 捐了款。对方可以选择是否在个人资料中显示自己对 Signal 的支持。</string>
    <!-- Expired gift sheet title -->
    <string name="ExpiredGiftSheetConfiguration__your_badge_has_expired">您的徽章已到期</string>
    <!-- Expired gift sheet top description text -->
    <string name="ExpiredGiftSheetConfiguration__your_badge_has_expired_and_is">您的徽章已到期，无法显示在您的个人资料中向大家展示。</string>
    <!-- Expired gift sheet bottom description text -->
    <string name="ExpiredGiftSheetConfiguration__to_continue">如要继续支持为用户而生的 Signal 技术，您可以考虑成为每月定期捐款人。</string>
    <!-- Expired gift sheet make a monthly donation button -->
    <string name="ExpiredGiftSheetConfiguration__make_a_monthly_donation">每月捐款</string>
    <!-- Expired gift sheet not now button -->
    <string name="ExpiredGiftSheetConfiguration__not_now">稍后再说</string>
    <!-- My Story label designating that we will only share with the selected viewers. -->
    <string name="ContactSearchItems__only_share_with">只分享给</string>
    <!-- Label under name for custom stories -->
    <plurals name="ContactSearchItems__custom_story_d_viewers">
        <item quantity="other">自定义动态 · %1$d 位访客</item>
    </plurals>
    <!-- Label under name for group stories -->
    <plurals name="ContactSearchItems__group_story_d_viewers">
        <item quantity="other">群组动态 · %1$d 位访客</item>
    </plurals>
    <!-- Label under name for groups -->
    <plurals name="ContactSearchItems__group_d_members">
        <item quantity="other">%1$d 位成员</item>
    </plurals>
    <!-- Label under name for my story -->
    <plurals name="ContactSearchItems__my_story_s_dot_d_viewers">
        <item quantity="other">%1$s · %2$d 位访客</item>
    </plurals>
    <!-- Label under name for my story -->
    <plurals name="ContactSearchItems__my_story_s_dot_d_excluded">
        <item quantity="other">%1$s · 排除 %2$d 人</item>
    </plurals>
    <!-- Label under name for My Story when first sending to my story -->
    <string name="ContactSearchItems__tap_to_choose_your_viewers">点击选择您的访客</string>
    <!-- Label for context menu item to open story settings -->
    <string name="ContactSearchItems__story_settings">动态设置</string>
    <!-- Label for context menu item to remove a group story from contact results -->
    <string name="ContactSearchItems__remove_story">移除动态</string>
    <!-- Label for context menu item to delete a custom story -->
    <string name="ContactSearchItems__delete_story">删除动态</string>
    <!-- Dialog title for removing a group story -->
    <string name="ContactSearchMediator__remove_group_story">要移除群组动态吗？</string>
    <!-- Dialog message for removing a group story -->
    <string name="ContactSearchMediator__this_will_remove">此操作将会从清单中移除此动态。您仍然可以查看群组的动态。</string>
    <!-- Dialog action item for removing a group story -->
    <string name="ContactSearchMediator__remove">移除</string>
    <!-- Dialog title for deleting a custom story -->
    <string name="ContactSearchMediator__delete_story">要删除动态吗？</string>
    <!-- Dialog message for deleting a custom story -->
    <string name="ContactSearchMediator__delete_the_custom">要删除自定义动态“%1$s”吗？</string>
    <!-- Dialog action item for deleting a custom story -->
    <string name="ContactSearchMediator__delete">删除</string>
    <!-- Donation for a friend expiry days remaining -->
    <plurals name="Gifts__d_days_remaining">
        <item quantity="other">还剩 %1$d 天</item>
    </plurals>
    <!-- Donation for a friend expiry hours remaining -->
    <plurals name="Gifts__d_hours_remaining">
        <item quantity="other">还剩 %1$d 小时</item>
    </plurals>
    <!-- Gift expiry minutes remaining -->
    <plurals name="Gifts__d_minutes_remaining">
        <item quantity="other">还剩 %1$d 分钟</item>
    </plurals>
    <!-- Donation for a friend expiry expired -->
    <string name="Gifts__expired">已过期</string>

    <!-- Label indicating that a user can tap to advance to the next post in a story -->
    <string name="StoryFirstTimeNavigationView__tap_to_advance">点击前进</string>
    <!-- Label indicating swipe direction to skip current story -->
    <string name="StoryFirstTimeNavigationView__swipe_up_to_skip">上滑跳过</string>
    <!-- Label indicating swipe direction to exit story viewer -->
    <string name="StoryFirstTimeNavigationView__swipe_right_to_exit">右滑退出</string>
    <!-- Button label to confirm understanding of story navigation -->
    <string name="StoryFirstTimeNagivationView__got_it">知道了</string>
    <!-- Content description for vertical context menu button in safety number sheet rows -->
    <string name="SafetyNumberRecipientRowItem__open_context_menu">打开上下文菜单</string>
    <!-- Sub-line when a user is verified. -->
    <string name="SafetyNumberRecipientRowItem__s_dot_verified">%1$s · 已验证</string>
    <!-- Sub-line when a user is verified. -->
    <string name="SafetyNumberRecipientRowItem__verified">已验证</string>
    <!-- Title of safety number changes bottom sheet when showing individual records -->
    <string name="SafetyNumberBottomSheetFragment__safety_number_changes">安全码变更</string>
    <!-- Message of safety number changes bottom sheet when showing individual records -->
    <string name="SafetyNumberBottomSheetFragment__the_following_people">以下用户可能已重新安装 Signal 或更改设备。请点击接收人以核实新的安全码。此为非必选操作。</string>
    <!-- Title of safety number changes bottom sheet when not showing individual records -->
    <string name="SafetyNumberBottomSheetFragment__safety_number_checkup">安全码检查</string>
    <!-- Title of safety number changes bottom sheet when not showing individual records and user has seen review screen -->
    <string name="SafetyNumberBottomSheetFragment__safety_number_checkup_complete">安全码检查完成</string>
    <!-- Message of safety number changes bottom sheet when not showing individual records and user has seen review screen -->
    <string name="SafetyNumberBottomSheetFragment__all_connections_have_been_reviewed">已检查所有联系人，请点击发送以继续操作。</string>
    <!-- Message of safety number changes bottom sheet when not showing individual records -->
    <plurals name="SafetyNumberBottomSheetFragment__you_have_d_connections_plural">
        <item quantity="other">%1$d 位密友可能已重新安装 Signal 或更改设备。您可以检查对方的安全码或继续发送。</item>
    </plurals>
    <!-- Menu action to launch safety number verification screen -->
    <string name="SafetyNumberBottomSheetFragment__verify_safety_number">验证安全代码</string>
    <!-- Menu action to remove user from story -->
    <string name="SafetyNumberBottomSheetFragment__remove_from_story">移除出动态</string>
    <!-- Action button at bottom of SafetyNumberBottomSheetFragment to send anyway -->
    <string name="SafetyNumberBottomSheetFragment__send_anyway">仍要发送</string>
    <!-- Action button at bottom of SafetyNumberBottomSheetFragment to review connections -->
    <string name="SafetyNumberBottomSheetFragment__review_connections">检查联系人</string>
    <!-- Empty state copy for SafetyNumberBottomSheetFragment -->
    <string name="SafetyNumberBottomSheetFragment__no_more_recipients_to_show">已经没有可显示的接收人</string>
    <!-- Done button on safety number review fragment -->
    <string name="SafetyNumberReviewConnectionsFragment__done">完成</string>
    <!-- Title of safety number review fragment -->
    <string name="SafetyNumberReviewConnectionsFragment__safety_number_changes">安全码变更</string>
    <!-- Message of safety number review fragment -->
    <plurals name="SafetyNumberReviewConnectionsFragment__d_recipients_may_have">
        <item quantity="other">%1$d 个接收人可能已重新安装 Signal 或更改设备。请点击接收人以核实新的安全码。此为非必选操作。</item>
    </plurals>
    <!-- Section header for 1:1 contacts in review fragment -->
    <string name="SafetyNumberBucketRowItem__contacts">联系人</string>
    <!-- Context menu label for distribution list headers in review fragment -->
    <string name="SafetyNumberReviewConnectionsFragment__remove_all">全部移除</string>
    <!-- Context menu label for 1:1 contacts to remove from send -->
    <string name="SafetyNumberReviewConnectionsFragment__remove">移除</string>

    <!-- Title of initial My Story settings configuration shown when sending to My Story for the first time -->
    <string name="ChooseInitialMyStoryMembershipFragment__my_story_privacy">我的动态隐私</string>
    <!-- Subtitle of initial My Story settings configuration shown when sending to My Story for the first time -->
    <string name="ChooseInitialMyStoryMembershipFragment__choose_who_can_see_posts_to_my_story_you_can_always_make_changes_in_settings">选择谁可以查看“我的动态”帖子。您可以随时在设置中更改。</string>
    <!-- All connections option for initial My Story settings configuration shown when sending to My Story for the first time -->
    <string name="ChooseInitialMyStoryMembershipFragment__all_signal_connections">所有 Signal 密友</string>
    <!-- All connections except option for initial My Story settings configuration shown when sending to My Story for the first time -->
    <string name="ChooseInitialMyStoryMembershipFragment__all_except">所有人，除了……</string>
    <!-- Only with selected connections option for initial My Story settings configuration shown when sending to My Story for the first time -->
    <string name="ChooseInitialMyStoryMembershipFragment__only_share_with">只分享给……</string>

    <!-- Story info header sent heading -->
    <string name="StoryInfoHeader__sent">发送</string>
    <!-- Story info header received heading -->
    <string name="StoryInfoHeader__received">接收</string>
    <!-- Story info header file size heading -->
    <string name="StoryInfoHeader__file_size">文件大小</string>
    <!-- Story info "Sent to" header -->
    <!-- Story info "Sent from" header -->
    <!-- Story info "Failed" header -->
    <!-- Story Info context menu label -->

    <!-- StoriesPrivacySettingsFragment -->
    <!-- Explanation about how stories are deleted and managed -->
    <string name="StoriesPrivacySettingsFragment__story_updates_automatically_disappear">动态更新将会在 24 小时后自动消失。请选择谁可以查看您的动态，或创建对特定访客或群组可见的新动态。</string>
    <!-- Preference title to turn off stories -->
    <string name="StoriesPrivacySettingsFragment__turn_off_stories">关闭动态</string>
    <!-- Preference summary to turn off stories -->
    <string name="StoriesPrivacySettingsFragment__if_you_opt_out">如果您选择关闭动态，您将无法再分享或浏览动态。</string>
    <!-- Preference title to turn on stories -->
    <string name="StoriesPrivacySettingsFragment__turn_on_stories">开启动态</string>
    <!-- Preference summary to turn on stories -->
    <string name="StoriesPrivacySettingsFragment__share_and_view">分享自己的动态和浏览其他人的动态。动态将会在 24 小时后自动消失。</string>
    <!-- Dialog title to turn off stories -->
    <string name="StoriesPrivacySettingsFragment__turn_off_stories_question">要关闭动态吗？</string>
    <!-- Dialog message to turn off stories -->
    <string name="StoriesPrivacySettingsFragment__you_will_no_longer_be_able_to_share">您将无法再分享或浏览动态。您最近发布的动态更新也将会被删除。</string>
    <!-- Page title when launched from stories landing screen -->
    <string name="StoriesPrivacySettingsFragment__story_privacy">动态隐私</string>
    <!-- Header for section that lists out stories -->
    <string name="StoriesPrivacySettingsFragment__stories">动态</string>
    <!-- Story views header -->
    <!-- Story view receipts toggle title -->
    <string name="StoriesPrivacySettingsFragment__view_receipts">浏览回执</string>
    <!-- Story view receipts toggle message -->
    <string name="StoriesPrivacySettingsFragment__see_and_share">当动态被浏览时您可以查看和分享。如果禁用此功能，其他人浏览您的动态时您将看不到浏览情况。</string>

    <!-- NewStoryItem -->
    <string name="NewStoryItem__new_story">新动态</string>

    <!-- GroupStorySettingsFragment -->
    <!-- Section header for who can view a group story -->
    <string name="GroupStorySettingsFragment__who_can_view_this_story">谁可以看到此动态</string>
    <!-- Explanation of who can view a group story -->
    <string name="GroupStorySettingsFragment__members_of_the_group_s">"“%1$s”群组的成员可以浏览和回复此动态。您可以更新此群组聊天的成员资格。"</string>
    <!-- Preference label for removing this group story -->
    <string name="GroupStorySettingsFragment__remove_group_story">移除群组动态</string>

    <!-- Generic title for overflow menus -->
    <string name="OverflowMenu__overflow_menu">溢出菜单</string>

    <!-- First step number/bullet for choose new default sms app instructions -->
    <string name="ChooseANewDefaultSmsAppFragment__bullet_1">1</string>
    <!-- Second step number/bullet for choose new default sms app instructions -->
    <string name="ChooseANewDefaultSmsAppFragment__bullet_2">2</string>
    <!-- Third step number/bullet for choose new default sms app instructions -->
    <string name="ChooseANewDefaultSmsAppFragment__bullet_3">3</string>
    <!-- Fourth step number/bullet for choose new default sms app instructions -->
    <string name="ChooseANewDefaultSmsAppFragment__bullet_4">4</string>
    <!-- BackupSchedulePermission Megaphone -->
    <!-- The title on an alert window that explains to the user that we are unable to backup their messages -->
    <string name="BackupSchedulePermissionMegaphone__cant_back_up_chats">无法备份聊天记录</string>
    <!-- The body text of an alert window that tells the user that we are unable to backup their messages -->
    <string name="BackupSchedulePermissionMegaphone__your_chats_are_no_longer_being_automatically_backed_up">您的聊天记录无法再自动备份。</string>
    <!-- The text on a button in an alert window that, when clicked, will take the user to a screen to re-enable backups -->
    <string name="BackupSchedulePermissionMegaphone__back_up_chats">备份聊天记录</string>
    <!-- The text on a button in an alert window that, when clicked, will take the user to a screen to re-enable backups -->
    <string name="BackupSchedulePermissionMegaphone__not_now">稍后再说</string>
    <!-- Re-enable backup permission bottom sheet title -->
    <string name="BackupSchedulePermissionMegaphone__to_reenable_backups">如要重新启用备份功能：</string>
    <!-- Re-enable backups permission bottom sheet instruction 1 text -->
    <string name="BackupSchedulePermissionMegaphone__tap_the_go_to_settings_button_below">点击下方的“前往设置”按钮</string>
    <!-- Re-enable backups permission bottom sheet instruction 2 text -->
    <string name="BackupSchedulePermissionMegaphone__turn_on_allow_settings_alarms_and_reminders">打开“允许设置警报和提醒。”</string>
    <!-- Re-enable backups permission bottom sheet call to action button to open settings -->
    <string name="BackupSchedulePermissionMegaphone__go_to_settings">前往设置</string>

    <!-- DonateToSignalFragment -->
    <!-- Title below avatar -->
    <string name="DonateToSignalFragment__privacy_over_profit">我们坚信隐私高于盈利。</string>
    <!-- Continue button label -->
    <string name="DonateToSignalFragment__continue">继续</string>
    <!-- Description below title -->
    <string name="DonateToSignalFragment__private_messaging">私密通信平台，依用户而生。无广告，无跟踪，服务不打折。立即捐款支持 Signal。</string>
    <!-- Dialog title when a user tries to donate while they already have a pending donation. -->
    <string name="DonateToSignalFragment__you_have_a_donation_pending">你有一笔捐款正在等待处理</string>
    <!-- Dialog body when a user tries to donate while they already have a pending monthly donation. -->
    <string name="DonateToSignalFragment__bank_transfers_usually_take_1_business_day_to_process_monthly">处理银行转账的时间通常为 1 个工作日。请等待这笔付款完成后再更新您的订阅。</string>
    <!-- Dialog body when a user tries to donate while they already have a pending one time donation. -->
    <string name="DonateToSignalFragment__bank_transfers_usually_take_1_business_day_to_process_onetime">处理银行转账的时间通常为 1 个工作日。请等待这笔付款完成后再进行另一笔捐款。</string>
    <!-- Dialog body when a user tries to donate while they already have a pending monthly donation. -->
    <string name="DonateToSignalFragment__your_payment_is_still_being_processed_monthly">您的捐款仍在处理中。这可能需要几分钟时间，视您的网络连接情况而定。请等待这笔付款完成后再更新您的订阅。</string>
    <!-- Dialog body when a user tries to donate while they already have a pending one time donation. -->
    <string name="DonateToSignalFragment__your_payment_is_still_being_processed_onetime">您的捐款仍在处理中。这可能需要几分钟时间，视您的网络连接情况而定。请等待这笔付款完成后再进行另一笔捐款。</string>
    <!-- Dialog body when a user opens the manage donations main screen and they have a pending iDEAL donation -->
    <string name="DonateToSignalFragment__your_ideal_payment_is_still_processing">您的 iDEAL 捐款仍在处理中。请先检查您的银行应用以批准您的付款，然后再进行另一笔捐款。</string>
    <!-- Dialog title shown when a user tries to donate an amount higher than is allowed for a given payment method. -->
    <string name="DonateToSignal__donation_amount_too_high">捐款金额太高</string>
    <!-- Dialog body shown when a user tries to donate an amount higher than is allowed for a given payment method, place holder is the maximum -->
    <string name="DonateToSignalFragment__you_can_send_up_to_s_via_bank_transfer">通过银行转账捐款的金额最高不超过 %1$s。请尝试其他金额或更换另一种付款方式。</string>

    <!-- Donation pill toggle monthly text -->
    <string name="DonationPillToggle__monthly">每個月的</string>
    <!-- Donation pill toggle one-time text -->
    <string name="DonationPillToggle__one_time">一次性</string>

    <!-- GatewaySelectorBottomSheet -->
    <!-- Sheet title when subscribing -->
    <string name="GatewaySelectorBottomSheet__donate_s_month_to_signal">给 Signal 捐款 %1$s/月</string>
    <!-- Sheet summary when subscribing -->
    <string name="GatewaySelectorBottomSheet__get_a_s_badge">获得一个%1$s徽章</string>
    <!-- Sheet title when giving a one-time donation -->
    <string name="GatewaySelectorBottomSheet__donate_s_to_signal">给 Signal 捐款 %1$s</string>
    <!-- Sheet summary when giving a one-time donation -->
    <plurals name="GatewaySelectorBottomSheet__get_a_s_badge_for_d_days">
        <item quantity="other">获得一个为期 %2$d 天的%1$s徽章</item>
    </plurals>
    <!-- Button label for paying with a bank transfer -->
    <string name="GatewaySelectorBottomSheet__bank_transfer">银行转账</string>
    <!-- Button label for paying with a credit card -->
    <string name="GatewaySelectorBottomSheet__credit_or_debit_card">信用卡或借记卡</string>
    <!-- Sheet summary when giving donating for a friend -->
    <string name="GatewaySelectorBottomSheet__donate_for_a_friend">代朋友捐款</string>
    <!-- Button label for paying with iDEAL -->
    <string name="GatewaySelectorBottomSheet__ideal">iDEAL</string>

    <!-- Dialog title for launching external intent -->
    <string name="ExternalNavigationHelper__leave_signal_to_confirm_payment">要离开 Signal 以确认捐款吗？</string>
    <string name="ExternalNavigationHelper__once_this_payment_is_confirmed">确认捐款后，请返回 Signal 以完成捐款处理。</string>

    <!-- IdealBank -->
    <!-- iDEAL bank name -->
    <string name="IdealBank__abn_amro">ABN AMRO</string>
    <!-- iDEAL bank name -->
    <string name="IdealBank__asn_bank">ASN Bank</string>
    <!-- iDEAL bank name -->
    <string name="IdealBank__bunq">bunq</string>
    <!-- iDEAL bank name -->
    <string name="IdealBank__ing">ING</string>
    <!-- iDEAL bank name -->
    <string name="IdealBank__knab">Knab</string>
    <!-- iDEAL bank name -->
    <string name="IdealBank__n26">N26</string>
    <!-- iDEAL bank name -->
    <string name="IdealBank__rabobank">Rabobank</string>
    <!-- iDEAL bank name -->
    <string name="IdealBank__regiobank">RegioBank</string>
    <!-- iDEAL bank name -->
    <string name="IdealBank__revolut">Revolut</string>
    <!-- iDEAL bank name -->
    <string name="IdealBank__sns_bank">SNS Bank</string>
    <!-- iDEAL bank name -->
    <string name="IdealBank__triodos_bank">Triodos Bank</string>
    <!-- iDEAL bank name -->
    <string name="IdealBank__van_lanschot">Van Lanschot Kempen</string>
    <!-- iDEAL bank name -->
    <string name="IdealBank__yoursafe">Yoursafe</string>

    <!-- BankTransferMandateFragment -->
    <!-- Title of screen displaying the bank transfer mandate -->
    <string name="BankTransferMandateFragment__bank_transfer">银行转账</string>
    <!-- Subtitle of screen displaying the bank transfer mandate, placeholder is \'Learn more\' -->
    <string name="BankTransferMandateFragment__stripe_processes_donations">用户给 Signal 进行的捐款由 Stripe 处理。Signal 不会收集或储存您的个人信息。%1$s</string>
    <!-- Subtitle learn more of screen displaying bank transfer mandate -->
    <string name="BankTransferMandateFragment__learn_more">了解详情</string>
    <!-- Button label to continue with transfer -->
    <string name="BankTransferMandateFragment__agree">同意</string>
    <!-- Button label to read more of the bank mandate that is currently off screen -->
    <string name="BankTransferMandateFragment__read_more">阅读全文</string>
    <!-- Text displayed when mandate load fails -->
    <string name="BankTransferMandateFragment__failed_to_load_mandate">指令加载失败</string>

    <!-- BankTransferDetailsFragment -->
    <!-- Subtext explaining how email is used. Placeholder is \'Learn more\' -->
    <string name="BankTransferDetailsFragment__enter_your_bank_details">请输入您的银行详细信息和电子邮件地址。Stripe 将使用此电子邮件地址给您发送关于您的捐款的最新信息。%1$s</string>
    <!-- Subtext learn more link text -->
    <string name="BankTransferDetailsFragment__learn_more">了解详情</string>
    <!-- Text field label for name on bank account -->
    <string name="BankTransferDetailsFragment__name_on_bank_account">银行账户名称</string>
    <!-- Text field label for IBAN -->
    <string name="BankTransferDetailsFragment__iban">IBAN</string>
    <!-- Text field label for email -->
    <string name="BankTransferDetailsFragment__email">邮箱</string>
    <!-- Text label for button to show user how to find their IBAN -->
    <string name="BankTransferDetailsFragment__find_account_info">查找账户信息</string>
    <!-- Donate button label for monthly subscription -->
    <string name="BankTransferDetailsFragment__donate_s_month">捐款 %1$s/月</string>
    <!-- Donate button label for one-time -->
    <string name="BankTransferDetailsFragment__donate_s">捐款 %1$s</string>
    <!-- Error label for IBAN field when number is too short -->
    <string name="BankTransferDetailsFragment__iban_is_too_short">IBAN 太短</string>
    <!-- Error label for IBAN field when number is too long -->
    <string name="BankTransferDetailsFragment__iban_is_too_long">IBAN 太长</string>
    <!-- Error label for IBAN field when country is not supported -->
    <string name="BankTransferDetailsFragment__iban_country_code_is_not_supported">不支持 IBAN 国家/地区代码</string>
    <!-- Error label for IBAN field when number is invalid -->
    <string name="BankTransferDetailsFragment__invalid_iban">IBAN 无效</string>
    <!-- Error label for name field when name is not at least two characters long -->
    <string name="BankTransferDetailsFragment__minimum_2_characters">至少 2 个字符</string>
    <!-- Error label for email field when email is not valid -->
    <string name="BankTransferDetailsFragment__invalid_email_address">无效的电子邮件地址</string>

    <!-- IdealTransferDetailsFragment -->
    <!-- Title of the screen, displayed in the toolbar -->
    <string name="IdealTransferDetailsFragment__ideal">iDEAL</string>
    <!-- Subtitle of the screen, displayed below the toolbar. Placeholder is for \'learn more\' -->
    <string name="IdealTransferDetailsFragment__enter_your_bank">请输入您的银行、名称和电子邮件地址。Stripe 将使用此电子邮件地址给您发送关于您的捐款的最新信息。%1$s</string>
    <!-- Subtitle of the screen, displayed below the toolbar. Placeholder is for \'learn more\' -->
    <string name="IdealTransferDetailsFragment__enter_your_bank_details_one_time">请输入您的银行信息。Signal 不会收集或储存您的个人信息。%1$s</string>
    <!-- Subtitle learn-more button displayed inline with the subtitle text -->
    <string name="IdealTransferDetailsFragment__learn_more">了解详情</string>
    <!-- Hint label for text entry box for name on bank account -->
    <string name="IdealTransferDetailsFragment__name_on_bank_account">银行账户名称</string>
    <!-- Hint label for text entry box for email -->
    <string name="IdealTransferDetailsFragment__email">邮箱</string>
    <!-- Default label for bank selection -->
    <string name="IdealTransferDetailsFragment__choose_your_bank">选择您的银行</string>
    <!-- Dialog title shown when using iDEAL payment for setting up a monthly donation -->
    <string name="IdealTransferDetailsFragment__confirm_your_donation_with_s">与 %1$s 确认您的捐款</string>
    <!-- Dialog warning shown when using iDEAL payment for setting up a monthly donation -->
    <string name="IdealTransferDetailsFragment__monthly_ideal_warning">如要设置您的定期捐款，请点击“继续”以便与您的银行确认扣除一笔 0.01 欧元的费用。这笔费用将会自动退还，并允许从您的账户中每月扣除 5 欧元用于捐款。</string>
    <!-- Dialog button shown when using iDEAL payment for setting up a monthly donation to continue with the donation -->
    <string name="IdealTransferDetailsFragment__continue">继续</string>

    <!-- IdealTransferDetailsBankSelectionDialogFragment -->
    <!-- Title of the screen, displayed in the toolbar -->
    <string name="IdealTransferDetailsBankSelectionDialogFragment__choose_your_bank">选择您的银行</string>

    <!-- Title of bottom sheet for finding account information -->
    <string name="FindAccountInfoSheet__find_your_account_information">查找您的账户信息</string>
    <!-- Body of bottom sheet for finding account information -->
    <string name="FindAccountInfoSheet__look_for_your_iban_at">您可以在您的银行对账单顶部查看您的 IBAN。IBAN 至多包含 34 个字符。您输入的名称须与您银行账户上的名称一致。如需了解更多信息，请联系您的银行。</string>

    <!-- Title of donation pending sheet displayed after making a bank transfer -->
    <string name="DonationPendingBottomSheet__donation_pending">捐款待处理</string>
    <!-- Top text block of donation pending sheet displayed after subscribing via a bank transfer. Placeholder is the badge name. -->
    <string name="DonationPendingBottomSheet__your_monthly_donation_is_pending">您的每月捐款正在等待处理。当我们收到捐款后，您将可以在个人资料中显示%1$s徽章。</string>
    <!-- Top text block of donation pending sheet displayed after one-time donation via a bank transfer. Placeholder is the badge name. -->
    <string name="DonationPendingBottomSheet__your_one_time_donation_is_pending">您的单次捐款正在等待处理。当我们收到捐款后，您将可以在个人资料中显示%1$s徽章。</string>
    <!-- Bottom text block of donation pending sheet displayed after donating via a bank transfer. Placeholder is for learn more. -->
    <string name="DonationPendingBottomSheet__bank_transfers_usually_take">处理银行转账的时间通常为 1 个工作日。%1$s</string>
    <!-- Learn more text for donation pending sheet displayed after donating via a bank transfer. -->
    <string name="DonationPendingBottomSheet__learn_more">了解详情</string>
    <!-- Confirmation button for donation pending sheet displayed after donating via a bank transfer. -->
    <string name="DonationPendingBottomSheet__done">完成</string>

    <!-- Title of donation error sheet displayed after making a bank transfer that fails -->
    <string name="DonationErrorBottomSheet__donation_couldnt_be_processed">捐款无法处理</string>
    <!-- Text block of donation error sheet displayed after making a bank transfer that fails -->
    <string name="DonationErrorBottomSheet__were_having_trouble">我们在处理您的银行转账时遇到了问题。您尚未被扣款。请尝试另一种付款方式或联系您的银行了解详情。</string>
    <!-- Button label for retry button of donation error sheet displayed after making a bank transfer that fails -->
    <string name="DonationErrorBottomSheet__try_again">重试</string>
    <!-- Button label for not now button of donation error sheet displayed after making a bank transfer that fails -->
    <string name="DonationErrorBottomSheet__not_now">稍后再说</string>

    <!-- Title of \'Donation Complete\' sheet displayed after a bank transfer completes and the badge is redeemed -->
    <string name="DonationCompletedBottomSheet__donation_complete">捐款完成</string>
    <!-- Text block of \'Donation Complete\' sheet displayed after a bank transfer completes and the badge is redeemed -->
    <string name="DonationCompleteBottomSheet__your_bank_transfer_was_received">我们已收到您的银行转账。您可以选择在个人资料中显示此徽章，让大家看到您对 Signal 的支持。</string>
    <!-- Button text of \'Donation Complete\' sheet displayed after a bank transfer completes and the badge is redeemed to dismiss sheet -->
    <string name="DonationCompleteBottomSheet__done">完成</string>

    <!-- StripePaymentInProgressFragment -->
    <string name="StripePaymentInProgressFragment__cancelling">正在取消……</string>

    <!-- The title of a bottom sheet dialog that tells the user we temporarily can\'t process their contacts. -->
    <string name="CdsTemporaryErrorBottomSheet_title">处理的联系人过多</string>
    <!-- The first part of the body text in a bottom sheet dialog that tells the user we temporarily can\'t process their contacts. The placeholder represents the number of days the user will have to wait until they can again. -->
    <plurals name="CdsTemporaryErrorBottomSheet_body1">
        <item quantity="other">我们将会在 %1$d 天内再次尝试处理您的联系人。</item>
    </plurals>
    <!-- The second part of the body text in a bottom sheet dialog that advises the user to remove contacts from their phone to fix the issue. -->
    <string name="CdsTemporaryErrorBottomSheet_body2">为了尽快解决该问题，您可以考虑删除手机上同步大量联系人的联系人或账户。</string>
    <!-- A button label in a bottom sheet that will navigate the user to their contacts settings. -->
    <!-- A toast that will be shown if we are unable to open the user\'s default contacts app. -->

    <!-- The title of a bottom sheet dialog that tells the user we can\'t process their contacts. -->
    <string name="CdsPermanentErrorBottomSheet_title">无法处理您的联系人</string>
    <!-- The first part of the body text in a bottom sheet dialog that tells the user we can\'t process their contacts. -->
    <string name="CdsPermanentErrorBottomSheet_body">您手机上的联系人数量已超过 Signal 的处理极限。如要在 Signal 中寻找您手机上的联系人，您可以考虑删除手机上与大量联系人同步的联系人或账户。</string>
    <!-- The first part of the body text in a bottom sheet dialog that tells the user we can\'t process their contacts. -->
    <string name="CdsPermanentErrorBottomSheet_learn_more">了解详情</string>
    <!-- A button label in a bottom sheet that will navigate the user to their contacts settings. -->
    <string name="CdsPermanentErrorBottomSheet_contacts_button">打开联系人</string>
    <!-- A toast that will be shown if we are unable to open the user\'s default contacts app. -->
    <string name="CdsPermanentErrorBottomSheet_no_contacts_toast">未找到联系人应用</string>

    <!-- PaymentMessageView -->
    <!-- In-chat conversation message shown when you sent a payment to another person, placeholder is the other person name -->
    <string name="PaymentMessageView_you_sent_s">您已向%1$s发送</string>
    <!-- In-chat conversation message shown when another person sent a payment to you, placeholder is the other person name -->
    <string name="PaymentMessageView_s_sent_you">%1$s已向您发送</string>

    <!-- YourInformationIsPrivateBottomSheet -->
    <string name="YourInformationIsPrivateBottomSheet__your_information_is_private">个人信息安全无忧</string>
    <string name="YourInformationIsPrivateBottomSheet__signal_does_not_collect">当您捐款时，Signal 不会收集或储存您的任何个人信息。</string>
    <string name="YourInformationIsPrivateBottomSheet__we_use_stripe">我们使用 Stripe 作为接收捐款的付款处理方。我们不会访问、储存或保存您向 Stripe 提供的任何信息。</string>
    <string name="YourInformationIsPrivateBottomSheet__signal_does_not_and_cannot">Signal 不会也无法关联您的捐款和您的 Signal 账户。</string>
    <string name="YourInformationIsPrivateBottomSheet__thank_you">谢谢您的支持！</string>

    <!-- GroupStoryEducationSheet -->
    <!-- Displayed as the title of the education bottom sheet -->
    <string name="GroupStoryEducationSheet__introducing_group_stories">群组动态火热上线</string>
    <!-- Line item on the sheet explaining group stories -->
    <string name="GroupStoryEducationSheet__share_story_updates_to">您可以在已加入的群组中分享动态更新。</string>
    <!-- Line item on the sheet explaining that anyone in the group can share to group stories -->
    <string name="GroupStoryEducationSheet__anyone_in_the_group">群组中的任何成员均可以追加动态内容。</string>
    <!-- Line item on the sheet explaining that anyone in the group can view replies -->
    <string name="GroupStoryEducationSheet__all_group_chat_members">所有的群组聊天成员均可以查看动态回复记录。</string>
    <!-- Button label to dismiss sheet -->
    <string name="GroupStoryEducationSheet__next">下一步</string>
    <string name="Registration_country_code_entry_hint">+0</string>

    <!-- PaypalCompleteOrderBottomSheet -->
    <string name="PaypalCompleteOrderBottomSheet__donate">捐款</string>
    <string name="PaypalCompleteOrderBottomSheet__payment">付款</string>

    <!-- ChatFilter -->
    <!-- Displayed in a pill at the top of the chat list when it is filtered by unread messages -->
    <string name="ChatFilter__filtered_by_unread">按未读筛选</string>
    <!-- Displayed underneath the filter circle at the top of the chat list when the user pulls at a very low velocity -->
    <string name="ChatFilter__pull_to_filter">下拉筛选</string>
    <!-- Displayed in the "clear filter" item in the chat feed if the user opened the filter from the overflow menu -->
    <string name="ChatFilter__tip_pull_down">提示：下拉聊天列表进行筛选</string>

    <!-- Set up your username megaphone -->
    <!-- Displayed as a title on a megaphone which prompts user to set up a username -->
    <string name="SetUpYourUsername__set_up_your_signal_username">设置您的 Signal 用户名</string>
    <!-- Displayed as a description on a megaphone which prompts user to set up a username -->
    <string name="SetUpYourUsername__introducing_phone_number_privacy">我们推出了手机号码隐私、可选用户名和链接功能。</string>
    <!-- Displayed as an action on a megaphone which prompts user to set up a username -->
    <string name="SetUpYourUsername__dismiss">不予考虑</string>
    <!-- Displayed as an action on a megaphone which prompts user to set up a username -->
    <string name="SetUpYourUsername__learn_more">了解详情</string>

    <!-- Displayed as a title on a megaphone which prompts user to set up a username -->
    <string name="PnpLaunchMegaphone_title">联系有新招</string>
    <!-- Displayed as a description on a megaphone which prompts user to set up a username -->
    <string name="PnpLaunchMegaphone_body">我们推出了电话号码隐私、可选用户名和链接功能。</string>
    <!-- Displayed as an action on a megaphone which prompts user to set up a username. Clicking it will dismiss the megaphone. -->
    <string name="PnpLaunchMegaphone_dismiss">不予考虑</string>
    <!-- Displayed as an action on a megaphone which prompts user to set up a username. Clicking it will open a link. -->
    <string name="PnpLaunchMegaphone_learn_more">了解详情</string>

    <!-- Text Formatting -->
    <!-- Popup menu label for applying bold style -->
    <string name="TextFormatting_bold">加粗</string>
    <!-- Popup menu label for applying italic style -->
    <string name="TextFormatting_italic">斜体</string>
    <!-- Popup menu label for applying strikethrough style -->
    <string name="TextFormatting_strikethrough">删除线</string>
    <!-- Popup menu label for applying monospace font style -->
    <string name="TextFormatting_monospace">等宽字体</string>
    <!-- Popup menu label for applying spoiler style -->
    <string name="TextFormatting_spoiler">防剧透</string>
    <!-- Popup menu label for clearing applied formatting -->
    <string name="TextFormatting_clear_formatting">清除格式</string>

    <!-- Username edit dialog -->
    <!-- Option to open username editor displayed as a list item in a dialog -->
    <string name="UsernameEditDialog__edit_username">编辑用户名</string>
    <!-- Option to delete username displayed as a list item in a dialog -->
    <string name="UsernameEditDialog__delete_username">删除用户名</string>

    <!-- Time duration picker -->
    <!-- Shown in a time duration picker for selecting duration in hours and minutes, label shown after the user input value for hour, e.g., 12h -->
    <string name="TimeDurationPickerDialog_single_letter_hour_abbreviation">小时</string>
    <!-- Shown in a time duration picker for selecting duration in hours and minutes, label shown after the user input value for minute, e.g., 24m -->
    <string name="TimeDurationPickerDialog_single_letter_minute_abbreviation">分钟</string>
    <!-- Shown in a time duration picker for selecting duration in hours and minutes, label for button that will apply the setting -->
    <string name="TimeDurationPickerDialog_positive_button">设置</string>
    <!-- Shown in a time duration picker for selecting duration in hours and minutes, helper text indicating minimum allowable duration -->
    <string name="TimeDurationPickerDialog_minimum_duration_warning">距离屏幕锁定生效的最短时间为 1 分钟。</string>

    <!-- Call Log -->
    <!-- Displayed below the user\'s name in row items on the call log. First placeholder is the call status, second is when it occurred -->
    <string name="CallLogAdapter__s_dot_s">%1$s · %2$s</string>
    <!-- Displayed for incoming calls -->
    <string name="CallLogAdapter__incoming">来电</string>
    <!-- Displayed for outgoing calls -->
    <string name="CallLogAdapter__outgoing">去电</string>
    <!-- Displayed for missed calls -->
    <string name="CallLogAdapter__missed">未接</string>
    <!-- Displayed for missed calls declined by notification profile -->
    <string name="CallLogAdapter__missed_notification_profile">由于开启通知配置而未接通</string>
    <!-- Displayed on Group Call button if user is not in the call -->
    <string name="CallLogAdapter__join">加入</string>
    <!-- Displayed on Group Call button if user is in the call -->
    <string name="CallLogAdapter__return">返回</string>
    <!-- Call state template when there is more than one call collapsed into a single row. D is a number > 1 and S is a call info string (like Missed) -->
    <string name="CallLogAdapter__d_s">(%1$d) %2$s</string>
    <!-- Status text on call links -->
    <string name="CallLogAdapter__call_link">通话链接</string>
    <!-- Accessibility description for the video call button -->
    <string name="CallLogAdapter__start_a_video_call">开始视频通话</string>
    <!-- Accessibility description for the voice call button -->
    <string name="CallLogAdapter__start_a_voice_call">发起语音通话</string>

    <!-- Call Log context menu -->
    <!-- Displayed as a context menu item to start a video call -->
    <string name="CallContextMenu__video_call">视频通话</string>
    <!-- Displayed as a context menu item to start an audio call -->
    <string name="CallContextMenu__audio_call">语音通话</string>
    <!-- Displayed as a context menu item to go to chat -->
    <string name="CallContextMenu__go_to_chat">前往聊天</string>
    <!-- Displayed as a context menu item to see call info -->
    <string name="CallContextMenu__info">详情</string>
    <!-- Displayed as a context menu item to select multiple calls -->
    <string name="CallContextMenu__select">选择</string>
    <!-- Displayed as a context menu item to delete this call -->
    <string name="CallContextMenu__delete">删除</string>

    <!-- Call Log Fragment -->
    <!-- Displayed when deleting call history items -->
    <string name="CallLogFragment__deleting">正在删除…</string>
    <!-- Displayed in a toast when a deletion fails for an unknown reason -->
    <string name="CallLogFragment__deletion_failed">删除失败。</string>
    <!-- Displayed as message in error dialog when can\'t delete links -->
    <plurals name="CallLogFragment__cant_delete_call_link">
        <item quantity="other">有些通话链接无法删除。请检查您的网络连接并重试。</item>
    </plurals>
    <!-- Snackbar text after clearing the call history -->
    <string name="CallLogFragment__cleared_call_history">已清除通话记录</string>
    <!-- Dialog title to clear all call events -->
    <string name="CallLogFragment__clear_call_history_question">要清除通话记录吗？</string>
    <!-- Dialog body to clear all call events -->
    <string name="CallLogFragment__this_will_permanently_delete_all_call_history">此操作将永久删除所有通话记录</string>
    <!-- Action bar menu item to delete all call events -->
    <string name="CallLogFragment__clear_call_history">清除通话记录</string>
    <!-- Action bar menu item to only display missed calls -->
    <string name="CallLogFragment__filter_missed_calls">筛选未接通话</string>
    <!-- Action bar menu item to clear missed call filter -->
    <string name="CallLogFragment__clear_filter">清除筛选</string>
    <!-- Action bar menu item to open settings -->
    <string name="CallLogFragment__settings">设置</string>
    <!-- Action bar menu item to open notification profile settings -->
    <string name="CallLogFragment__notification_profile">通知配置</string>
    <!-- Call log new call content description -->
    <string name="CallLogFragment__start_a_new_call">发起一个新通话</string>
    <!-- Filter pull text when pulled -->
    <string name="CallLogFragment__filtered_by_missed">已按未接通话筛选</string>
    <!-- Bottom bar option to select all call entries -->
    <string name="CallLogFragment__select_all">选择全部</string>
    <!-- Bottom bar option to delete all selected call entries and dialog action to confirm deletion -->
    <string name="CallLogFragment__delete">删除</string>
    <plurals name="CallLogFragment__delete_d_calls">
        <item quantity="other">删除 %1$d 个通话？</item>
    </plurals>
    <!-- Snackbar label after deleting call logs -->
    <plurals name="CallLogFragment__d_calls_deleted">
        <item quantity="other">已删除 %1$d 个通话</item>
    </plurals>
    <!-- Shown during empty state -->
    <string name="CallLogFragment__no_calls">无通话。</string>
    <!-- Shown during empty state -->
    <string name="CallLogFragment__get_started_by_calling_a_friend">呼叫朋友开始互动吧。</string>
    <!-- Displayed as a message in a dialog when deleting multiple items -->
    <string name="CallLogFragment__call_links_youve_created">已拥有您创建的通话链接的用户将无法重复使用此链接。</string>

    <!-- New call activity -->
    <!-- Activity title in title bar -->
    <string name="NewCallActivity__new_call">新通话</string>

    <!-- Call state update popups -->
    <!-- Displayed when the user enables group call ringing -->
    <string name="CallStateUpdatePopupWindow__ringing_on">铃声开启</string>
    <!-- Displayed when the user disables group call ringing -->
    <string name="CallStateUpdatePopupWindow__ringing_off">铃声关闭</string>
    <!-- Displayed when the user cannot enable group call ringing -->
    <string name="CallStateUpdatePopupWindow__group_is_too_large">群组人数过多，无法与参与人通话</string>
    <!-- Displayed when the user turns on their mic -->
    <string name="CallStateUpdatePopupWindow__mic_on">麦克风开启</string>
    <!-- Displayed when the user turns off their mic -->
    <string name="CallStateUpdatePopupWindow__mic_off">麦克风关闭</string>
    <!-- Displayed when the user turns on their speakerphone -->
    <string name="CallStateUpdatePopupWindow__speaker_on">扬声器开启</string>
    <!-- Displayed when the user turns off their speakerphone -->
    <string name="CallStateUpdatePopupWindow__speaker_off">扬声器关闭</string>

    <!-- Accessibility label describing the capture button on the camera screen -->
    <string name="CameraControls_capture_button_accessibility_label">拍照按钮</string>
    <!-- Accessibility label describing the continue button on the camera screen -->
    <string name="CameraControls_continue_button_accessibility_label">继续按钮</string>

    <!-- CallPreference -->
    <!-- Generic group call in call info -->
    <string name="CallPreference__group_call">群组通话</string>
    <!-- Missed group call in call info -->
    <string name="CallPreference__missed_group_call">未接群组通话</string>
    <!-- Missed group call while notification profile on in call info -->
    <string name="CallPreference__missed_group_call_notification_profile">群组通话由于开启通知配置而未接通</string>
    <!-- Incoming group call in call info -->
    <string name="CallPreference__incoming_group_call">拨入群组通话</string>
    <!-- Outgoing group call in call info -->
    <string name="CallPreference__outgoing_group_call">拨出群组通话</string>

    <!-- CreateCallLink -->
    <!-- Call link creation item title on calls tab -->
    <string name="CreateCallLink__create_a_call_link">创建通话链接</string>
    <!-- Call link creation item description on calls tab -->
    <string name="CreateCallLink__share_a_link_for">分享 Signal 通话链接</string>
    <!-- Text inserted when sharing a call link within Signal. Placeholder is a call link url. -->
    <string name="CreateCallLink__use_this_link_to_join_a_signal_call">请使用此链接加入 Signal 通话：%1$s</string>

    <!-- CallLinkInfoSheet -->
    <!-- Sheet title -->
    <string name="CallLinkInfoSheet__call_info">通话信息</string>
    <!-- Dialog title for removing or blocking participants -->
    <string name="CallLinkInfoSheet__remove_s_from_the_call">要将%1$s移除出通话吗？</string>
    <!-- Dialog action to remove participant from the call -->
    <string name="CallLinkInfoSheet__remove">移除</string>
    <!-- Dialog action to block participant from the call -->
    <string name="CallLinkInfoSheet__block_from_call">屏蔽通话</string>

    <!-- CreateCallLinkBottomSheetDialogFragment -->
    <!-- Fragment title -->
    <string name="CreateCallLinkBottomSheetDialogFragment__create_call_link">创建通话链接</string>
    <!-- Displayed as a default name for the signal call -->
    <string name="CreateCallLinkBottomSheetDialogFragment__signal_call">Signal 通话</string>
    <!-- Displayed on a small button to allow user to instantly join call -->
    <string name="CreateCallLinkBottomSheetDialogFragment__join">加入</string>
    <!-- Option to open a full screen dialog to add a call name -->
    <string name="CreateCallLinkBottomSheetDialogFragment__add_call_name">添加通话名称</string>
    <!-- Option to open a full screen dialog to edit a call name -->
    <string name="CreateCallLinkBottomSheetDialogFragment__edit_call_name">编辑通话名称</string>
    <!-- Toggle to require approval for all members before joining -->
    <string name="CreateCallLinkBottomSheetDialogFragment__approve_all_members">批准所有成员</string>
    <!-- Row label to share the link via Signal -->
    <string name="CreateCallLinkBottomSheetDialogFragment__share_link_via_signal">通过 Signal 分享链接</string>
    <!-- Row label to copy the link to the clipboard -->
    <string name="CreateCallLinkBottomSheetDialogFragment__copy_link">复制链接</string>
    <!-- Row label to share the link with the external share sheet -->
    <string name="CreateCallLinkBottomSheetDialogFragment__share_link">分享链接</string>
    <!-- Button text to dismiss the sheet and add it as an upcoming call -->
    <string name="CreateCallLinkBottomSheetDialogFragment__done">完成</string>
    <!-- Displayed when we can\'t find a suitable way to open the system share picker -->
    <string name="CreateCallLinkBottomSheetDialogFragment__failed_to_open_share_sheet">无法分享通话链接。</string>
    <!-- Displayed when we copy the call link to the clipboard -->
    <string name="CreateCallLinkBottomSheetDialogFragment__copied_to_clipboard">已复制到剪贴板</string>

    <!-- CallLinkIncomingRequestSheet -->
    <!-- Displayed as line item in sheet for approving or denying a single user -->
    <string name="CallLinkIncomingRequestSheet__approve_entry">同意加入</string>
    <!-- Displayed as line item in sheet for approving or denying a single user -->
    <string name="CallLinkIncomingRequestSheet__deny_entry">拒绝加入</string>

    <!-- EditCallLinkNameDialogFragment -->
    <!-- App bar title for editing a call name -->
    <string name="EditCallLinkNameDialogFragment__edit_call_name">编辑通话名称</string>
    <!-- Text on button to confirm edit -->
    <string name="EditCallLinkNameDialogFragment__save">保存</string>
    <!-- Placeholder text on input field when editing call name -->
    <string name="EditCallLinkNameDialogFragment__call_name">通话名称</string>

    <!-- ChooseNavigationBarStyleFragment -->
    <!-- Dialog title, displayed below the header image -->
    <string name="ChooseNavigationBarStyleFragment__navigation_bar_size">导航栏大小</string>
    <!-- Toggle button label for normal size -->
    <string name="ChooseNavigationBarStyleFragment__normal">正常</string>
    <!-- Toggle button label for compact size -->
    <string name="ChooseNavigationBarStyleFragment__compact">紧凑</string>

    <!-- Title shown at top of bottom sheet dialog for displaying a message\'s edit history -->
    <string name="EditMessageHistoryDialog_title">编辑历史</string>
    <!-- Title of dialog shown alerting user that edit message is in beta only -->
    <string name="SendingEditMessageBetaOnlyDialog_title">编辑消息</string>
    <!-- Body of dialog shown alerting user that edit message is in beta only and only sent to beta users. -->
    <string name="SendingEditMessageBetaOnlyDialog_body">如果您编辑消息，其将仅对使用最新版 Signal 的用户可见。这些用户将会看到您编辑了消息。</string>
    <!-- Button to cancel sending edit message as it is beta only -->
    <string name="SendingEditMessageBetaOnlyDialog_cancel">取消</string>
    <!-- Button to continue sending edit message despite it being beta only -->
    <string name="SendingEditMessageBetaOnlyDialog_send">发送</string>


    <!-- CallLinkDetailsFragment -->
    <!-- Displayed in action bar at the top of the fragment -->
    <string name="CallLinkDetailsFragment__call_details">通话详情</string>
    <!-- Displayed in a text row, allowing the user to click and add a call name -->
    <string name="CallLinkDetailsFragment__add_call_name">添加通话名称</string>
    <!-- Displayed in a toggle row, allowing the user to click to enable or disable member approval -->
    <string name="CallLinkDetailsFragment__approve_all_members">批准所有成员</string>
    <!-- Displayed in a text row, allowing the user to share the call link -->
    <string name="CallLinkDetailsFragment__share_link">分享链接</string>
    <!-- Displayed in a text row, allowing the user to delete the call link -->
    <string name="CallLinkDetailsFragment__delete_call_link">删除通话链接</string>
    <!-- Displayed whenever a name change, revocation, etc, fails. -->
    <string name="CallLinkDetailsFragment__couldnt_save_changes">无法保存更改，请检查您的互联网连接并重试。</string>
    <!-- Displayed as title in dialog when user attempts to delete the link -->
    <string name="CallLinkDetailsFragment__delete_link">要删除链接吗？</string>
    <!-- Displayed as body in dialog when user attempts to delete the link -->
    <string name="CallLinkDetailsFragment__this_link_will_no_longer_work">删除后，拥有链接的任何人将无法再使用此链接。</string>

    <!-- Button label for the link button in the username link settings -->
    <string name="UsernameLinkSettings_link_button_label">链接</string>
    <!-- Button label for the share button in the username link settings -->
    <string name="UsernameLinkSettings_share_button_label">分享</string>
    <!-- Button label for the color selector button in the username link settings -->
    <string name="UsernameLinkSettings_color_button_label">颜色</string>
    <!-- Description text for QR code and links in the username link settings -->
    <string name="UsernameLinkSettings_qr_description">请只将您的二维码和链接分享给信任的人。分享之后，对方将能看到您的用户名并开始与您聊天。</string>
    <!-- Content of a toast that will show after the username is copied to the clipboard -->
    <string name="UsernameLinkSettings_username_copied_toast">用户名已复制</string>
    <!-- Content of a toast that will show after the username link is copied to the clipboard -->
    <string name="UsernameLinkSettings_link_copied_toast">链接已复制</string>
    <!-- Content of a text field that is shown when the user has not yet set a username link -->
    <string name="UsernameLinkSettings_link_not_set_label">未设置链接</string>
    <!-- Content of a text field that is shown when the user is actively resetting the username link and waiting for the operation to finish -->
    <string name="UsernameLinkSettings_resetting_link_label">正在重置链接……</string>
    <!-- Title of a dialog prompting the user to confirm whether they would like to reset their username link and QR code -->
    <string name="UsernameLinkSettings_reset_link_dialog_title">要重置二维码吗？</string>
    <!-- Body of a dialog prompting the user to confirm whether they would like to reset their username link and QR code -->
    <string name="UsernameLinkSettings_reset_link_dialog_body">如果重置二维码，您现有的二维码和链接将会失效。</string>
    <!-- Label for the confirmation button on a dialog prompting the user to confirm whether they would like to reset their username link and QR code -->
    <string name="UsernameLinkSettings_reset_link_dialog_confirm_button">重置</string>
    <!-- Button label for a button that will reset your username and give you a new link -->
    <string name="UsernameLinkSettings_reset_button_label">重置</string>
    <!-- Button label for a button that indicates that the user is done changing the current setting -->
    <string name="UsernameLinkSettings_done_button_label">完成</string>
    <!-- Label for a tab that shows a screen to view your username QR code -->
    <string name="UsernameLinkSettings_code_tab_name">二维码</string>
    <!-- Label for a tab that shows a screen to scan a QR code -->
    <string name="UsernameLinkSettings_scan_tab_name">扫描</string>
    <!-- Description text shown underneath the username QR code scanner -->
    <string name="UsernameLinkSettings_qr_scan_description">请扫描您的联系人设备上的二维码。</string>
    <!-- App bar title for the username QR code color picker screen -->
    <string name="UsernameLinkSettings_color_picker_app_bar_title">颜色</string>
    <!-- Body of a dialog that is displayed when we failed to read a username QR code. -->
    <string name="UsernameLinkSettings_qr_result_invalid">二维码已失效。</string>
    <!-- Body of a dialog that is displayed when the username we looked up could not be found. -->
    <string name="UsernameLinkSettings_qr_result_not_found">无法找到用户名为%1$s的用户。</string>
    <!-- Body of a dialog that is displayed when the username we looked up could not be found and we also could not parse the username. -->
    <string name="UsernameLinkSettings_qr_result_not_found_no_username">找不到此用户。</string>
    <!-- Body of a dialog that is displayed when we experienced a network error when looking up a username. -->
    <string name="UsernameLinkSettings_qr_result_network_error">网络连接出错，请重试。</string>
    <!-- Body of a dialog that is displayed when we failed to reset your username link because you had no internet. -->
    <string name="UsernameLinkSettings_reset_link_result_network_unavailable">您没有网络，链接未设置。请稍后再试。</string>
    <!-- Body of a dialog that is displayed when we failed to reset your username link because of a transient network issue. -->
    <string name="UsernameLinkSettings_reset_link_result_network_error">尝试重置您的链接时出现网络错误。请稍后再试。</string>
    <!-- Body of a dialog that is displayed when we failed to reset your username link because of an unknown error. -->
    <string name="UsernameLinkSettings_reset_link_result_unknown_error">尝试重置您的链接时出现意外错误。请稍后再试。</string>
    <!-- Body of a dialog that is displayed when we successfully reset you username link. -->
    <string name="UsernameLinkSettings_reset_link_result_success">您的二维码和链接已重置，新的二维码和链接已创建。</string>
    <!-- Shown on the generated username qr code image to explain how to use it. -->
    <string name="UsernameLinkSettings_scan_this_qr_code">如要在 Signal 上与我聊天，请扫描此二维码吧。</string>

    <!-- Explanatory text at the top of a bottom sheet describing how username links work -->
    <string name="UsernameLinkShareBottomSheet_title">收到该链接的任何人可以查看您的用户名并与您发起聊天。请仅将其分享给您信任的人。</string>
    <!-- A button label for a button that, when pressed, will copy your username link to the clipboard -->
    <string name="UsernameLinkShareBottomSheet_copy_link">复制链接</string>
    <!-- A button label for a button that, when pressed, will open a share sheet for sharing your username link -->
    <string name="UsernameLinkShareBottomSheet_share">分享</string>

    <!-- PendingParticipantsView -->
    <!-- Displayed in the popup card when a remote user attempts to join a call link -->
    <string name="PendingParticipantsView__would_like_to_join">想要加入……</string>
    <!-- Displayed in a button on the popup card denoting that there are other pending requests to join a call link -->
    <plurals name="PendingParticipantsView__plus_d_requests">
        <item quantity="other">+%1$d 个请求</item>
    </plurals>

    <!-- PendingParticipantsBottomSheet -->
    <!-- Title of the bottom sheet displaying requests to join the call link -->
    <string name="PendingParticipantsBottomSheet__requests_to_join_this_call">加入通话请求</string>
    <!-- Subtitle of the bottom sheet denoting the total number of people waiting -->
    <plurals name="PendingParticipantsBottomSheet__d_people_waiting">
        <item quantity="other">%1$d 个人正在等待</item>
    </plurals>
    <!-- Content description for rejecting a user -->
    <string name="PendingParticipantsBottomSheet__reject">拒绝</string>
    <!-- Content description for confirming a user -->
    <string name="PendingParticipantsBottomSheet__approve">批准</string>

    <!-- Title of a megaphone shown at the bottom of the chat list when a user has disable the system setting for showing full screen notifications used showing incoming calls -->
    <string name="GrantFullScreenIntentPermission_megaphone_title">要开启全屏通知吗？</string>
    <!-- Body of a megaphone shown at the bottom of the chat list when a user has disable the system setting for showing full screen notifications used showing incoming calls -->
    <string name="GrantFullScreenIntentPermission_megaphone_body">不错过联系人和群组的任何通话。</string>
    <!-- Button on the megaphone megaphone shown at the bottom of the chat list when a user has disable the system setting for showing full screen notifications used showing incoming calls that starts the fix process -->
    <string name="GrantFullScreenIntentPermission_megaphone_turn_on">开启</string>
    <!-- Button on the megaphone shown at the bottom of the chatlist when a user has disabled the system setting for showing full screen notifications used showing incoming calls that dismisses the megaphone -->
    <string name="GrantFullScreenIntentPermission_megaphone_not_now">稍后再说</string>
    <!-- Title of bottom sheet shown after tapping "Turn on" from the megaphone to re-enable full screen notifications for incoming call notifications -->
    <string name="GrantFullScreenIntentPermission_bottomsheet_title">开启全屏通知</string>
    <!-- Subtitle of bottom sheet shown after tapping "Turn on" from the megaphone to re-enable full screen notifications for incoming call notifications -->
    <string name="GrantFullScreenIntentPermission_bottomsheet_subtitle">如要接收来自联系人和群组的通话通知：</string>
    <!-- Step 2 of bottom sheet shown after tapping "Turn on" from the megaphone to re-enable full screen notifications for incoming call notifications, it indicates the name of the setting that needs to be re-enabled -->
    <string name="GrantFullScreenIntentPermission_bottomsheet_step2">2. %1$s 允许全屏通知</string>

    <!-- Bottom sheet dialog shown when a monthly donation fails to renew, title for dialog -->
    <string name="MonthlyDonationCanceled__title">每月捐款已取消</string>
    <!-- Bottom sheet dialog shown when a monthly donation fails to renew, body for dialog. First placeholder is a payment related error message. Second placeholder is \'learn more\' -->
    <string name="MonthlyDonationCanceled__message">您的每月捐款已取消。%1$s\n\n您的个人资料将不再显示您的徽章。%2$s</string>
    <!-- Bottom sheet dialog shown when a monthly donation fails to renew, learn more used in placeholder for body for dialog. -->
    <string name="MonthlyDonationCanceled__learn_more">了解详情</string>
    <!-- Bottom sheet dialog shown when a monthly donation fails to renew, primary button to renew subscription with new data -->
    <string name="MonthlyDonationCanceled__renew_button">定期捐款续期</string>
    <!-- Bottom sheet dialog shown when a monthly donation fails to renew, second button to dismiss the dialog entirely -->
    <string name="MonthlyDonationCanceled__not_now_button">稍后再说</string>

    <!-- FindByActivity -->
    <!-- Title of activity when finding by username -->
    <string name="FindByActivity__find_by_username">按用户名查找</string>
    <!-- Title of activity when finding by phone number -->
    <string name="FindByActivity__find_by_phone_number">按手机号码查找</string>
    <!-- Title of screen to select a country code -->
    <string name="FindByActivity__select_country_code">选择国家编码</string>
    <!-- Entry placeholder for find by username -->
    <string name="FindByActivity__username">用户名</string>
    <!-- Entry placeholder for find by phone number -->
    <string name="FindByActivity__phone_number">手机号码</string>
    <!-- Help text under user entry for find by username -->
    <string name="FindByActivity__enter_username_description">Enter a username followed by a dot and its set of numbers.</string>
    <!-- Content description for next action button -->
    <string name="FindByActivity__next">下一步</string>
    <!-- Placeholder text for search input for selecting country code -->
    <string name="FindByActivity__search">搜索</string>
    <!-- Dialog title for invalid username -->
    <string name="FindByActivity__invalid_username">用户名无效</string>
    <!-- Dialog title for invalid phone number -->
    <string name="FindByActivity__invalid_phone_number">手机号码无效</string>
    <!-- Dialog title when phone number is not a registered signal user -->
    <string name="FindByActivity__invite_to_signal">邀请使用 Signal</string>
    <!-- Dialog title when username is not found -->
    <string name="FindByActivity__username_not_found">未找到该用户名</string>
    <!-- Dialog body for invalid username. Placeholder is the entered username. -->
    <string name="FindByActivity__s_is_not_a_valid_username">%1$s 不是一个有效的用户名。请确认您输入了完整的用户名和与之搭配的一组数字。</string>
    <!-- Dialog body for an invalid phone number. Placeholder is the entered phone number. -->
    <string name="FindByActivity__s_is_not_a_valid_phone_number">%1$s 不是一个有效的手机号码。请使用有效的手机号码再试一次</string>
    <!-- Dialog body for not found username -->
    <string name="FindByActivity__s_is_not_a_signal_user">“%1$s”不是 Signal 用户，请检查用户名并重试。</string>
    <!-- Dialog body for not found phone number -->
    <string name="FindByActivity__s_is_not_a_signal_user_would">%1$s不是 Signal 用户。您想邀请这个号码加入 Signal 吗？</string>
    <!-- Dialog action to invite the phone number to Signal -->
    <string name="FindByActivity__invite">邀请</string>

    <!-- EOF -->
</resources><|MERGE_RESOLUTION|>--- conflicted
+++ resolved
@@ -485,13 +485,8 @@
     <string name="ConversationFragment__you_can_add_notes_for_yourself_in_this_conversation">你可在此对话中给自己做笔记，如果您关联了其它设备，新笔记将同步到其它设备上。</string>
     <string name="ConversationFragment__d_group_members_have_the_same_name">%1$d 位群组成员的名字相同。</string>
     <string name="ConversationFragment__tap_to_review">点击开始审查</string>
-<<<<<<< HEAD
-    <string name="ConversationFragment__review_requests_carefully">请仔细审查请求</string>
-    <string name="ConversationFragment__signal_found_another_contact_with_the_same_name">Molly 碰到了一个同名的联系人。</string>
-=======
     <!-- The body of a banner that can show up at the top of a chat, letting the user know that you have two contacts with the same name -->
     <string name="ConversationFragment__review_banner_body">This person has the same name as another contact</string>
->>>>>>> 5cf8242e
     <string name="ConversationFragment_contact_us">联系我们</string>
     <string name="ConversationFragment_verify">验证</string>
     <string name="ConversationFragment_not_now">稍后再说</string>
