<?xml version="1.0" encoding="UTF-8"?>
<!-- smartling.instruction_comments_enabled = on -->
<resources>
  <!-- Removed by excludeNonTranslatables <string name="app_name" translatable="false">Signal</string> -->

  <!-- Removed by excludeNonTranslatables <string name="install_url" translatable="false">https://signal.org/install</string> -->
  <!-- Removed by excludeNonTranslatables <string name="donate_url" translatable="false">https://signal.org/donate</string> -->
  <!-- Removed by excludeNonTranslatables <string name="backup_support_url" translatable="false">https://support.signal.org/hc/articles/360007059752</string> -->
  <!-- Removed by excludeNonTranslatables <string name="transfer_support_url" translatable="false">https://support.signal.org/hc/articles/360007059752</string> -->
  <!-- Removed by excludeNonTranslatables <string name="support_center_url" translatable="false">https://support.signal.org/</string> -->
  <!-- Removed by excludeNonTranslatables <string name="terms_and_privacy_policy_url" translatable="false">https://signal.org/legal</string> -->
  <!-- Removed by excludeNonTranslatables <string name="google_pay_url" translatable="false">https://pay.google.com</string> -->
  <!-- Removed by excludeNonTranslatables <string name="donation_decline_code_error_url" translatable="false">https://support.signal.org/hc/articles/4408365318426#errors</string> -->
  <!-- Removed by excludeNonTranslatables <string name="sms_export_url" translatable="false">https://support.signal.org/hc/articles/360007321171</string> -->
  <!-- Removed by excludeNonTranslatables <string name="signal_me_username_url" translatable="false">https://signal.me/#u/%1$s</string> -->
  <!-- Removed by excludeNonTranslatables <string name="signal_me_username_url_no_scheme" translatable="false">signal.me/#u/%1$s</string> -->
  <!-- Removed by excludeNonTranslatables <string name="username_support_url" translatable="false">https://support.signal.org/hc/articles/5389476324250</string> -->
  <!-- Removed by excludeNonTranslatables <string name="export_account_data_url" translatable="false">https://support.signal.org/hc/articles/5538911756954</string> -->

    <string name="yes">是</string>
    <string name="no">否</string>
    <string name="delete">删除</string>
    <string name="please_wait">请稍候…</string>
    <string name="save">保存</string>
    <string name="note_to_self">备忘录</string>

    <!-- Alternate label for the Signal Application in the device\'s home screen launcher, as in a weather/climate application. -->
    <string name="app_icon_label_weather">天气</string>
    <!-- Alternate label for the Signal Application in the device\'s home screen launcher, as in a note-taking application.-->
    <string name="app_icon_label_notes">笔记</string>
    <!-- Alternate label for the Signal Application in the device\'s home screen launcher, as in a news/journalism application. -->
    <string name="app_icon_label_news">新闻</string>
    <!-- Alternate label for the Signal Application in the device\'s home screen launcher, as in waves of the ocean. -->
    <string name="app_icon_label_waves">波浪</string>

    <!-- AlbumThumbnailView -->
  <!-- Removed by excludeNonTranslatables <string name="AlbumThumbnailView_plus" translatable="false">\+%d</string> -->

    <!-- ApplicationMigrationActivity -->
    <string name="ApplicationMigrationActivity__signal_is_updating">Molly 正在更新…</string>

    <!-- ApplicationPreferencesActivity -->
    <string name="ApplicationPreferenceActivity_you_havent_set_a_passphrase_yet">您尚未设置密码！</string>
    <string name="ApplicationPreferencesActivity_disable_passphrase">禁用密码？</string>
    <string name="ApplicationPreferencesActivity_this_will_permanently_unlock_signal_and_message_notifications">这将永久解锁 Molly 和消息通知。</string>
    <string name="ApplicationPreferencesActivity_disable">禁用</string>
    <string name="ApplicationPreferencesActivity_disable_signal_messages_and_calls">禁用 Molly 消息和呼叫？</string>
    <string name="ApplicationPreferencesActivity_disable_signal_messages_and_calls_by_unregistering">从服务器注销将禁用 Molly 消息和呼叫。如果以后想要使用这些功能，那么需使用手机号码重新注册。</string>
    <string name="ApplicationPreferencesActivity_error_connecting_to_server">连接服务出错！</string>
    <string name="ApplicationPreferencesActivity_pins_are_required_for_registration_lock">PIN 对于注册锁定是必需的。如需禁用 PIN，请先禁用注册锁定。</string>
    <string name="ApplicationPreferencesActivity_pin_created">PIN 已创建。</string>
    <string name="ApplicationPreferencesActivity_pin_disabled">已禁用 PIN。</string>
    <string name="ApplicationPreferencesActivity_record_payments_recovery_phrase">记下付款恢复短语</string>
    <string name="ApplicationPreferencesActivity_record_phrase">记下短语</string>
    <string name="ApplicationPreferencesActivity_before_you_can_disable_your_pin">在禁用 PIN 码之前，务必记下付款恢复短语，以确保可恢复您的付款帐户。</string>

    <!-- NumericKeyboardView -->
  <!-- Removed by excludeNonTranslatables <string name="NumericKeyboardView__1" translatable="false">1</string> -->
  <!-- Removed by excludeNonTranslatables <string name="NumericKeyboardView__2" translatable="false">2</string> -->
  <!-- Removed by excludeNonTranslatables <string name="NumericKeyboardView__3" translatable="false">3</string> -->
  <!-- Removed by excludeNonTranslatables <string name="NumericKeyboardView__4" translatable="false">4</string> -->
  <!-- Removed by excludeNonTranslatables <string name="NumericKeyboardView__5" translatable="false">5</string> -->
  <!-- Removed by excludeNonTranslatables <string name="NumericKeyboardView__6" translatable="false">6</string> -->
  <!-- Removed by excludeNonTranslatables <string name="NumericKeyboardView__7" translatable="false">7</string> -->
  <!-- Removed by excludeNonTranslatables <string name="NumericKeyboardView__8" translatable="false">8</string> -->
  <!-- Removed by excludeNonTranslatables <string name="NumericKeyboardView__9" translatable="false">9</string> -->
  <!-- Removed by excludeNonTranslatables <string name="NumericKeyboardView__0" translatable="false">0</string> -->
    <!-- Back button on numeric keyboard -->
    <string name="NumericKeyboardView__backspace">退格键</string>

    <!-- DraftDatabase -->
    <string name="DraftDatabase_Draft_image_snippet">（图片）</string>
    <string name="DraftDatabase_Draft_audio_snippet">（音频）</string>
    <string name="DraftDatabase_Draft_video_snippet">（视频）</string>
    <string name="DraftDatabase_Draft_location_snippet">(位置)</string>
    <string name="DraftDatabase_Draft_quote_snippet">(回复)</string>
    <string name="DraftDatabase_Draft_voice_note">（语音消息）</string>

    <!-- AttachmentKeyboard -->
    <string name="AttachmentKeyboard_gallery">相册</string>
    <string name="AttachmentKeyboard_file">文件</string>
    <string name="AttachmentKeyboard_contact">联系人</string>
    <string name="AttachmentKeyboard_location">位置</string>
    <string name="AttachmentKeyboard_Signal_needs_permission_to_show_your_photos_and_videos">Molly 需相应权限以显示图片和视频。</string>
    <string name="AttachmentKeyboard_give_access">给予权限</string>
    <string name="AttachmentKeyboard_payment">付款</string>

    <!-- AttachmentManager -->
    <string name="AttachmentManager_cant_open_media_selection">未找到选择媒体的应用。</string>
    <string name="AttachmentManager_signal_requires_the_external_storage_permission_in_order_to_attach_photos_videos_or_audio">Molly 需“存储”权限，来发送图片、视频和音频，但该权限已永久禁用。请访问应用设置菜单，选择“权限”并启用“存储”。</string>
    <string name="AttachmentManager_signal_requires_contacts_permission_in_order_to_attach_contact_information">Molly 需“通讯录”权限，来发送通讯录信息，但是该权限已永久禁用。请访问应用设置菜单，选择“权限”并启用“通讯录”。</string>
    <string name="AttachmentManager_signal_requires_location_information_in_order_to_attach_a_location">Molly 需“位置”权限，来发送位置信息，但是该权限已永久禁用。请访问应用设置菜单，选择“权限”并启用“位置”。</string>
    <!-- Alert dialog title to show the recipient has not activated payments -->
    <string name="AttachmentManager__not_activated_payments">%1$s还未激活付款 </string>
    <!-- Alert dialog description to send the recipient a request to activate payments -->
    <string name="AttachmentManager__request_to_activate_payments">要给对方发送激活付款请求吗？</string>
    <!-- Alert dialog button to send request -->
    <string name="AttachmentManager__send_request">发送请求</string>
    <!-- Alert dialog button to cancel dialog -->
    <string name="AttachmentManager__cancel">取消</string>

    <!-- AttachmentUploadJob -->
    <string name="AttachmentUploadJob_uploading_media">上传媒体中…</string>
    <string name="AttachmentUploadJob_compressing_video_start">压缩视频中…</string>

    <!-- BackgroundMessageRetriever -->
    <string name="BackgroundMessageRetriever_checking_for_messages">正在检查消息…</string>

    <!-- Fcm notifications -->
    <!-- Notification we show when there may be messages for you, but we cannot connect to the server to check -->
    <string name="FcmFetchManager__you_may_have_messages">您有新的消息</string>

    <!-- BlockedUsersActivity -->
    <string name="BlockedUsersActivity__blocked_users">已屏蔽的用户</string>
    <string name="BlockedUsersActivity__add_blocked_user">添加屏蔽用户</string>
    <string name="BlockedUsersActivity__blocked_users_will">被屏蔽的用户将无法向您发起通话或发送消息。</string>
    <string name="BlockedUsersActivity__no_blocked_users">无屏蔽用户</string>
    <string name="BlockedUsersActivity__block_user">要屏蔽用户吗？</string>
    <string name="BlockedUserActivity__s_will_not_be_able_to">“%1$s”将无法呼叫您或向您发送消息。</string>
    <string name="BlockedUsersActivity__block">屏蔽</string>

    <!-- CreditCardFragment -->
    <!-- Title of fragment detailing the donation amount for one-time donation, displayed above the credit card text fields -->
    <string name="CreditCardFragment__donation_amount_s">捐赠金额：%1$s</string>
    <!-- Title of fragment detailing the donation amount for monthly donation, displayed above the credit card text fields -->
    <string name="CreditCardFragment__donation_amount_s_per_month">捐赠金额：%1$s/月</string>
    <!-- Explanation of how to fill in the form, displayed above the credit card text fields -->
    <!-- Explanation of how to fill in the form and a note about pii, displayed above the credit card text fields -->
    <string name="CreditCardFragment__enter_your_card_details">请输入您的卡片信息。Signal 不会收集或储存您的个人信息。</string>
    <!-- Displayed as a hint in the card number text field -->
    <string name="CreditCardFragment__card_number">卡号</string>
    <!-- Displayed as a hint in the card expiry text field -->
    <string name="CreditCardFragment__mm_yy">MM/YY</string>
    <!-- Displayed as a hint in the card cvv text field -->
    <string name="CreditCardFragment__cvv">CVV</string>
    <!-- Error displayed under the card number text field when there is an invalid card number entered -->
    <string name="CreditCardFragment__invalid_card_number">卡号无效</string>
    <!-- Error displayed under the card expiry text field when the card is expired -->
    <string name="CreditCardFragment__card_has_expired">卡片已过期</string>
    <!-- Error displayed under the card cvv text field when the cvv is too short -->
    <string name="CreditCardFragment__code_is_too_short">代码太短</string>
    <!-- Error displayed under the card cvv text field when the cvv is too long -->
    <string name="CreditCardFragment__code_is_too_long">代码太长</string>
    <!-- Error displayed under the card cvv text field when the cvv is invalid -->
    <string name="CreditCardFragment__invalid_code">代码无效</string>
    <!-- Error displayed under the card expiry text field when the expiry month is invalid -->
    <string name="CreditCardFragment__invalid_month">月份无效</string>
    <!-- Error displayed under the card expiry text field when the expiry is missing the year -->
    <string name="CreditCardFragment__year_required">年份为必填项</string>
    <!-- Error displayed under the card expiry text field when the expiry year is invalid -->
    <string name="CreditCardFragment__invalid_year">年份无效</string>
    <!-- Button label to confirm credit card input and proceed with payment -->
    <string name="CreditCardFragment__continue">继续</string>

    <!-- BlockUnblockDialog -->
    <string name="BlockUnblockDialog_block_and_leave_s">要屏蔽并离开%1$s吗?</string>
    <string name="BlockUnblockDialog_block_s">要屏蔽%1$s吗?</string>
    <string name="BlockUnblockDialog_you_will_no_longer_receive_messages_or_updates">您将不再收到来自此群组的信息或更新，同时成员将无法再将您加入此群组。</string>
    <string name="BlockUnblockDialog_group_members_wont_be_able_to_add_you">群组成员将无法再次将您添加到此群组。</string>
    <string name="BlockUnblockDialog_group_members_will_be_able_to_add_you">组成员将能够再次将您添加到此组。</string>
    <!-- Text that is shown when unblocking a Signal contact -->
    <string name="BlockUnblockDialog_you_will_be_able_to_call_and_message_each_other">您将能与之通话和发消息，同时分享您的昵称和头像。</string>
    <!-- Text that is shown when unblocking an SMS contact -->
    <string name="BlockUnblockDialog_you_will_be_able_to_message_each_other">您将可以互相发送消息。</string>
    <string name="BlockUnblockDialog_blocked_people_wont_be_able_to_call_you_or_send_you_messages">被屏蔽的用户无法向您发起通话或给您发送消息。</string>
    <string name="BlockUnblockDialog_blocked_people_wont_be_able_to_send_you_messages">被屏蔽的用户无法给您发送消息。</string>
    <!-- Message shown on block dialog when blocking the Signal release notes recipient -->
    <string name="BlockUnblockDialog_block_getting_signal_updates_and_news">阻止获取 Signal 的更新和新闻。</string>
    <!-- Message shown on unblock dialog when unblocking the Signal release notes recipient -->
    <string name="BlockUnblockDialog_resume_getting_signal_updates_and_news">恢复接收 Signal 更新和新闻。</string>
    <string name="BlockUnblockDialog_unblock_s">要取消屏蔽%1$s吗?</string>
    <string name="BlockUnblockDialog_block">屏蔽</string>
    <string name="BlockUnblockDialog_block_and_leave">屏蔽并离开</string>
    <string name="BlockUnblockDialog_report_spam_and_block">举报垃圾消息并屏蔽</string>

    <!-- BucketedThreadMedia -->
    <string name="BucketedThreadMedia_Today">今天</string>
    <string name="BucketedThreadMedia_Yesterday">昨天</string>
    <string name="BucketedThreadMedia_This_week">本周</string>
    <string name="BucketedThreadMedia_This_month">本月</string>
    <string name="BucketedThreadMedia_Large">大</string>
    <string name="BucketedThreadMedia_Medium">中</string>
    <string name="BucketedThreadMedia_Small">小</string>

    <!-- CameraFragment -->
    <!-- Toasted when user device does not support video recording -->
    <string name="CameraFragment__video_recording_is_not_supported_on_your_device">您的设备不支持视频录制</string>

    <!-- CameraXFragment -->
    <string name="CameraXFragment_tap_for_photo_hold_for_video">点击拍照，长按录像</string>
    <string name="CameraXFragment_capture_description">拍照</string>
    <string name="CameraXFragment_change_camera_description">切换相机</string>
    <string name="CameraXFragment_open_gallery_description">打开相册</string>

    <!-- CameraContacts -->
    <string name="CameraContacts_recent_contacts">最近联系人</string>
    <string name="CameraContacts_signal_contacts">Signal 联系人</string>
    <string name="CameraContacts_signal_groups">Signal 群组</string>
    <!-- A warning shown in a toast when  -->
    <plurals name="CameraContacts_you_can_share_with_a_maximum_of_n_conversations">
        <item quantity="other">您最多可与 %1$d 个聊天分享。</item>
    </plurals>
    <string name="CameraContacts_select_signal_recipients">选择 Signal 收件人</string>
    <string name="CameraContacts_no_signal_contacts">没有 Signal 联系人</string>
    <string name="CameraContacts_you_can_only_use_the_camera_button">仅可通过相机按钮来发送照片给 Signal 联系人。 </string>
    <string name="CameraContacts_cant_find_who_youre_looking_for">未找到联系人？</string>
    <string name="CameraContacts_invite_a_contact_to_join_signal">邀请联系人加入 Molly</string>
    <string name="CameraContacts__menu_search">搜索</string>

    <!-- Censorship Circumvention Megaphone -->
    <!-- Title for an alert that shows at the bottom of the chat list letting people know that circumvention is no longer needed -->
    <string name="CensorshipCircumventionMegaphone_turn_off_censorship_circumvention">要关闭审查规避吗？</string>
    <!-- Body for an alert that shows at the bottom of the chat list letting people know that circumvention is no longer needed -->
    <string name="CensorshipCircumventionMegaphone_you_can_now_connect_to_the_signal_service">您现在可以直接连接 Signal 服务，获取更佳的体验。</string>
    <!-- Action to prompt the user to disable circumvention since it is no longer needed -->
    <string name="CensorshipCircumventionMegaphone_turn_off">关闭</string>
    <!-- Action to prompt the user to dismiss the alert at the bottom of the chat list -->
    <string name="CensorshipCircumventionMegaphone_no_thanks">不，谢谢。</string>

    <!-- ClearProfileActivity -->
    <string name="ClearProfileActivity_remove">删除</string>
    <string name="ClearProfileActivity_remove_profile_photo">删除头像？</string>
    <string name="ClearProfileActivity_remove_group_photo">删除群组头像？</string>

    <!-- ClientDeprecatedActivity -->
    <string name="ClientDeprecatedActivity_update_signal">升级 Molly</string>
    <string name="ClientDeprecatedActivity_this_version_of_the_app_is_no_longer_supported">此版本 Signal 已过期，升级到最新版本后才能收发消息。</string>
    <string name="ClientDeprecatedActivity_update">更新</string>
    <string name="ClientDeprecatedActivity_dont_update">不要更新</string>
    <string name="ClientDeprecatedActivity_warning">警告</string>
    <string name="ClientDeprecatedActivity_your_version_of_signal_has_expired_you_can_view_your_message_history">您的 Signal 版本已过期，目前您只能查看消息记录，并且在升级 Signal 后才能收发消息。</string>

    <!-- CommunicationActions -->
    <string name="CommunicationActions_no_browser_found">未找到网页浏览器。</string>
    <string name="CommunicationActions_send_email">发送邮件</string>
    <string name="CommunicationActions_a_cellular_call_is_already_in_progress">手机通话正在进行。</string>
    <string name="CommunicationActions_start_voice_call">发起语音通话？</string>
    <string name="CommunicationActions_cancel">取消</string>
    <string name="CommunicationActions_call">呼叫</string>
    <string name="CommunicationActions_insecure_call">不安全的通话</string>
    <string name="CommunicationActions_carrier_charges_may_apply">运营商可能会收取额外的费用。 您呼叫的号码未在Signal中注册。 该呼叫将通过您的移动运营商发出，而不是通过互联网发出。</string>
    <string name="CommunicationActions_cant_join_call">无法加入通话</string>
    <string name="CommunicationActions_this_call_link_is_no_longer_valid">此通话链接已失效。</string>
    <!-- Title on dialog when call link url cannot be parsed -->
    <string name="CommunicationActions_invalid_link">无效链接</string>
    <!-- Message on dialog when call link url cannot be parsed -->
    <string name="CommunicationActions_this_is_not_a_valid_call_link">这不是一个有效的通话链接，加入前请确保链接完整正确。</string>

    <!-- ConfirmIdentityDialog -->

    <!-- ContactsCursorLoader -->
    <string name="ContactsCursorLoader_recent_chats">最近对话</string>
    <string name="ContactsCursorLoader_contacts">联系人</string>
    <string name="ContactsCursorLoader_groups">群组</string>
    <!-- Contact search header for individuals who the user has not started a conversation with but is in a group with -->
    <string name="ContactsCursorLoader_group_members">群组成员</string>
    <string name="ContactsCursorLoader_phone_number_search">手机号码搜索</string>
    <!-- Header for username search -->
    <string name="ContactsCursorLoader_find_by_username">按用户名查找</string>
    <!-- Label for my stories when selecting who to send media to -->
    <string name="ContactsCursorLoader_my_stories">我的动态</string>
    <!-- Text for a button that brings up a bottom sheet to create a new story. -->
    <string name="ContactsCursorLoader_new">新建</string>
    <!-- Header for conversation search section labeled "Chats" -->
    <string name="ContactsCursorLoader__chats">聊天</string>
    <!-- Header for conversation search section labeled "Messages" -->
    <string name="ContactsCursorLoader__messages">消息</string>

    <!-- ContactsDatabase -->
    <string name="ContactsDatabase_message_s">消息 %1$s</string>
    <string name="ContactsDatabase_signal_call_s">Signal 呼叫 %1$s</string>

    <!-- ContactNameEditActivity -->
    <!-- Toolbar title for contact name edit activity -->
    <string name="ContactNameEditActivity_given_name">名</string>
    <string name="ContactNameEditActivity_family_name">姓</string>
    <string name="ContactNameEditActivity_prefix">前缀</string>
    <string name="ContactNameEditActivity_suffix">后缀</string>
    <string name="ContactNameEditActivity_middle_name">中间名</string>

    <!-- ContactShareEditActivity -->
    <!-- ContactShareEditActivity toolbar title -->
    <string name="ContactShareEditActivity__send_contact">发送联系人</string>
    <string name="ContactShareEditActivity_type_home">家庭</string>
    <string name="ContactShareEditActivity_type_mobile">手机</string>
    <string name="ContactShareEditActivity_type_work">工作</string>
    <string name="ContactShareEditActivity_type_missing">其他</string>
    <string name="ContactShareEditActivity_invalid_contact">所选联系人无效</string>
    <!-- Content descrption for name edit button on contact share edit activity -->
    <string name="ContactShareEditActivity__edit_name">编辑名称</string>
    <!-- Content description for user avatar in edit activity -->
    <string name="ContactShareEditActivity__avatar">头像</string>

    <!-- ConversationItem -->
    <string name="ConversationItem_error_not_sent_tap_for_details">未发送，点击查看详情</string>
    <string name="ConversationItem_error_partially_not_delivered">仅部分人收到消息，点击查看详情</string>
    <string name="ConversationItem_error_network_not_delivered">发送失败</string>
    <string name="ConversationItem_received_key_exchange_message_tap_to_process">已收到密钥交换消息，点击处理。</string>
    <string name="ConversationItem_group_action_left">%1$s 已经离开该群组。</string>
    <string name="ConversationItem_send_paused">发送已暂停</string>
    <string name="ConversationItem_click_to_approve_unencrypted">发送失败，点击使用不安全的方式发送</string>
    <string name="ConversationItem_click_to_approve_unencrypted_sms_dialog_title">使用未加密的短信？</string>
    <string name="ConversationItem_click_to_approve_unencrypted_mms_dialog_title">使用未加密的彩信？</string>
    <string name="ConversationItem_click_to_approve_unencrypted_dialog_message">由于对方已不再使用 Signal，该消息<b>不是</b>加密的。\n\n是否发送不安全消息？</string>
    <string name="ConversationItem_unable_to_open_media">未找到可打开该媒体的应用。</string>
    <string name="ConversationItem_copied_text">已复制 %1$s</string>
    <string name="ConversationItem_from_s">来自 %1$s</string>
    <string name="ConversationItem_to_s">发至 %1$s</string>
    <string name="ConversationItem_read_more">  查看更多</string>
    <string name="ConversationItem_download_more">  下载更多</string>
    <string name="ConversationItem_pending">  待处理</string>
    <string name="ConversationItem_this_message_was_deleted">消息已删除。</string>
    <string name="ConversationItem_you_deleted_this_message">您删除了此消息。</string>
    <!-- Dialog error message shown when user can\'t download a message from someone else due to a permanent failure (e.g., unable to decrypt), placeholder is other\'s name -->
    <string name="ConversationItem_cant_download_message_s_will_need_to_send_it_again">无法下载消息。%1$s需要重发一遍。</string>
    <!-- Dialog error message shown when user can\'t download an image message from someone else due to a permanent failure (e.g., unable to decrypt), placeholder is other\'s name -->
    <string name="ConversationItem_cant_download_image_s_will_need_to_send_it_again">无法下载图片。%1$s需要重发一遍。</string>
    <!-- Dialog error message shown when user can\'t download a video message from someone else due to a permanent failure (e.g., unable to decrypt), placeholder is other\'s name -->
    <string name="ConversationItem_cant_download_video_s_will_need_to_send_it_again">无法下载视频。%1$s需要重发一遍。</string>
    <!-- Dialog error message shown when user can\'t download a their own message via a linked device due to a permanent failure (e.g., unable to decrypt) -->
    <string name="ConversationItem_cant_download_message_you_will_need_to_send_it_again">无法下载消息。您需要重发一遍。</string>
    <!-- Dialog error message shown when user can\'t download a their own image message via a linked device due to a permanent failure (e.g., unable to decrypt) -->
    <string name="ConversationItem_cant_download_image_you_will_need_to_send_it_again">无法下载图片。您需要重发一遍。</string>
    <!-- Dialog error message shown when user can\'t download a their own video message via a linked device due to a permanent failure (e.g., unable to decrypt) -->
    <string name="ConversationItem_cant_download_video_you_will_need_to_send_it_again">无法下载视频。您需要重发一遍。</string>
    <!-- Display as the timestamp footer in a message bubble in a conversation when a message has been edited. The timestamp will go from \'11m\' to \'edited 11m\' -->
    <string name="ConversationItem_edited_timestamp_footer">%1$s前编辑</string>
    <!-- Displayed if the link preview in the conversation item is for a call link call -->
    <string name="ConversationItem__join_call">加入通话</string>

    <!-- ConversationActivity -->
    <string name="ConversationActivity_add_attachment">添加附件</string>
    <!-- Accessibility text associated with image button to send an edited message. -->
    <string name="ConversationActivity_send_edit">发送已编辑消息</string>
    <string name="ConversationActivity_select_contact_info">选择联系人信息</string>
    <string name="ConversationActivity_compose_message">撰写消息</string>
    <string name="ConversationActivity_sorry_there_was_an_error_setting_your_attachment">抱歉，设置附件时出现错误。</string>
    <string name="ConversationActivity_recipient_is_not_a_valid_sms_or_email_address_exclamation">收件人不是有效的短信或电子邮件地址！</string>
    <string name="ConversationActivity_message_is_empty_exclamation">消息为空！</string>
    <string name="ConversationActivity_group_members">群组成员</string>
    <string name="ConversationActivity__tap_here_to_start_a_group_call">点这里发起群语音通话</string>
    <!-- Warning toast shown to user if they somehow try to edit an sms/mms message -->
    <string name="ConversationActivity_edit_sms_message_error">无法编辑消息</string>
    <!-- Warning dialog text shown to user if they try to send a message edit that is too old where %1$d is replaced with the amount of hours, e.g. 3 -->
    <plurals name="ConversationActivity_edit_message_too_old">
        <item quantity="other">您只能在发送此消息的 %1$d以内进行编辑。</item>
    </plurals>
    <!-- Warning dialog text shown to user if they try to edit a message too many times. Where %1$d is replaced with the number of edits -->
    <plurals name="ConversationActivity_edit_message_too_many_edits">
        <item quantity="other">此消息只能应用 %1$d 次编辑。</item>
    </plurals>

    <string name="ConversationActivity_invalid_recipient">无效收件人！</string>
    <string name="ConversationActivity_added_to_home_screen">已添加到主屏幕</string>
    <string name="ConversationActivity_calls_not_supported">呼叫不支持</string>
    <string name="ConversationActivity_this_device_does_not_appear_to_support_dial_actions">该设备看起来不支持拨号操作。</string>
    <string name="ConversationActivity_transport_insecure_sms">不安全短信</string>
    <!-- A title for the option to send an SMS with a placeholder to put the name of their SIM card -->
    <string name="ConversationActivity_transport_insecure_sms_with_sim">不安全的短信（%1$s）</string>
    <string name="ConversationActivity_transport_insecure_mms">不安全彩信</string>
    <!-- A title for the option to send an SMS with a placeholder to put the name of their SIM card -->
    <string name="ConversationActivity_transport_signal">发送 Signal 消息</string>
    <string name="ConversationActivity_lets_switch_to_signal">用 Molly 来聊天吧 %1$s</string>
    <string name="ConversationActivity_specify_recipient">请选择联系人</string>
    <string name="ConversationActivity_unblock">取消屏蔽</string>
    <string name="ConversationActivity_attachment_exceeds_size_limits">附件超过当前消息类型的大小限制。</string>
    <string name="ConversationActivity_unable_to_record_audio">无法录音！</string>
    <string name="ConversationActivity_you_cant_send_messages_to_this_group">您已不是此群组成员，不能向其发送消息。</string>
    <string name="ConversationActivity_only_s_can_send_messages">只有 %1$s 可发送消息。</string>
    <string name="ConversationActivity_admins">管理员</string>
    <string name="ConversationActivity_message_an_admin">给管理人发消息</string>
    <string name="ConversationActivity_cant_start_group_call">无法开启群组通话</string>
    <string name="ConversationActivity_only_admins_of_this_group_can_start_a_call">只有该群组的管理员可发起通话。</string>
    <string name="ConversationActivity_there_is_no_app_available_to_handle_this_link_on_your_device">你的设备上没有处理该链接的应用。</string>
    <string name="ConversationActivity_your_request_to_join_has_been_sent_to_the_group_admin">您的入群申请已发送给群组管理员，您将在管理员作出决定后收到通知。</string>
    <string name="ConversationActivity_cancel_request">撤回申请</string>

    <string name="ConversationActivity_to_send_audio_messages_allow_signal_access_to_your_microphone">如需发送语音，请允许 Molly 使用麦克风。</string>
    <string name="ConversationActivity_signal_requires_the_microphone_permission_in_order_to_send_audio_messages">Molly 需“麦克风”权限，来发送音频，但该权限已永久禁用。请访问应用设置菜单，选择“权限”并启用“麦克风”。</string>
    <string name="ConversationActivity_signal_needs_the_microphone_and_camera_permissions_in_order_to_call_s">Molly 需“麦克风”和“相机”权限，来呼叫 %1$s，但这些权限已永久禁用。请访问应用设置菜单，选择“权限”并启用“麦克风”和“相机”。</string>
    <string name="ConversationActivity_to_capture_photos_and_video_allow_signal_access_to_the_camera">要拍照或录像，请允许 Molly 访问相机。</string>
    <string name="ConversationActivity_signal_needs_the_camera_permission_to_take_photos_or_video">Molly 需“相机”权限，来拍摄图片或视频，但该权限已永久禁用。请访问应用设置菜单，选择“权限”并启用“相机”。</string>
    <string name="ConversationActivity_signal_needs_camera_permissions_to_take_photos_or_video">Molly 需要相机权限以拍摄照片或视频</string>
    <string name="ConversationActivity_enable_the_microphone_permission_to_capture_videos_with_sound">开启麦克风权限以录制有声视频。</string>
    <string name="ConversationActivity_signal_needs_the_recording_permissions_to_capture_video">Molly 需“麦克风”权限，来录制视频，但该权限已永久禁用。请访问应用设置菜单，选择“权限”并启用“麦克风”。</string>
    <string name="ConversationActivity_signal_needs_recording_permissions_to_capture_video">Molly 需要麦克风权限以录制视频。</string>

    <string name="ConversationActivity_quoted_contact_message">%1$s %2$s</string>
    <string name="ConversationActivity_signal_cannot_sent_sms_mms_messages_because_it_is_not_your_default_sms_app">Signal 不是默认的短信应用，不能发送短信或彩信。是否修改安卓系统的相应设置？</string>
    <string name="ConversationActivity_yes">是</string>
    <string name="ConversationActivity_no">否</string>
    <string name="ConversationActivity_search_position">%1$d / %2$d 匹配</string>
    <string name="ConversationActivity_no_results">无结果</string>

    <string name="ConversationActivity_sticker_pack_installed">已安装表情包</string>
    <string name="ConversationActivity_new_say_it_with_stickers">新功能！可以发表情啦！</string>

    <string name="ConversationActivity_cancel">取消</string>
    <string name="ConversationActivity_delete_conversation">要删除聊天吗？</string>
    <string name="ConversationActivity_delete_and_leave_group">删除和离开群组?</string>
    <string name="ConversationActivity_this_conversation_will_be_deleted_from_all_of_your_devices">此操作将从您的所有设备上删除此聊天。</string>
    <string name="ConversationActivity_you_will_leave_this_group_and_it_will_be_deleted_from_all_of_your_devices">你将离开这个组，它将从你所有的设备中删除。</string>
    <string name="ConversationActivity_delete">删除</string>
    <string name="ConversationActivity_delete_and_leave">删除并离开</string>
    <string name="ConversationActivity__to_call_s_signal_needs_access_to_your_microphone">Molly 需要访问您的麦克风来呼叫 %1$s</string>


    <string name="ConversationActivity_join">加入</string>
    <string name="ConversationActivity_full">已满</string>

    <string name="ConversationActivity_error_sending_media">媒体发送失败</string>

    <string name="ConversationActivity__reported_as_spam_and_blocked">已举报为垃圾消息并屏蔽。</string>

    <!-- Message shown when opening an SMS conversation with SMS disabled and they have unexported sms messages -->
    <string name="ConversationActivity__sms_messaging_is_currently_disabled_you_can_export_your_messages_to_another_app_on_your_phone">短信消息服务目前已禁用。您可以将您的短信消息导出到您手机的另一个应用中。</string>
    <!-- Message shown when opening an SMS conversation with SMS disabled and they have unexported sms messages -->
    <string name="ConversationActivity__sms_messaging_is_no_longer_supported_in_signal_you_can_export_your_messages_to_another_app_on_your_phone">Signal 不再支持短信消息服务。您可以将您的消息导出到您手机的另一个应用中。</string>
    <!-- Action button shown when in sms conversation, sms is disabled, and unexported sms messages are present -->
    <string name="ConversationActivity__export_sms_messages">导出短信消息</string>
    <!-- Message shown when opening an SMS conversation with SMS disabled and there are no exported messages -->
    <string name="ConversationActivity__sms_messaging_is_currently_disabled_invite_s_to_to_signal_to_keep_the_conversation_here">短信消息服务目前已禁用。您可以邀请%1$s加入 Signal，在这里进行对话。</string>
    <!-- Message shown when opening an SMS conversation with SMS disabled and there are no exported messages -->
    <string name="ConversationActivity__sms_messaging_is_no_longer_supported_in_signal_invite_s_to_to_signal_to_keep_the_conversation_here">Signal 不再支持短信消息服务。您可以邀请%1$s加入 Signal，在这里进行对话。</string>
    <!-- Action button shown when opening an SMS conversation with SMS disabled and there are no exported messages -->
    <string name="ConversationActivity__invite_to_signal">邀请使用 Signal</string>
    <!-- Snackbar message shown after dismissing the full screen sms export megaphone indicating we\'ll do it again soon -->
    <string name="ConversationActivity__you_will_be_reminded_again_soon">我们将会很快再次提醒您。</string>

    <!-- Title for dialog shown when first sending formatted text -->
    <string name="SendingFormattingTextDialog_title">发送格式文本</string>
    <!-- Message for dialog shown when first sending formatted text -->
    <string name="SendingFormattingTextDialog_message">有些会员使用的 Signal 版本不支持格式文本功能。他们将无法看到消息中的格式变化。</string>
    <!-- Button text for confirming they\'d like to send the message with formatting after seeing warning. -->
    <string name="SendingFormattingTextDialog_send_anyway_button">仍要发送</string>
    <!-- Button text for canceling sending the message with formatting after seeing warning. -->
    <string name="SendingFormattingTextDialog_cancel_send_button">取消</string>

    <!-- ConversationAdapter -->
    <plurals name="ConversationAdapter_n_unread_messages">
        <item quantity="other">%1$d 条未读消息</item>
    </plurals>

    <!-- ConversationFragment -->
    <!-- Toast text when contacts activity is not found -->
    <string name="ConversationFragment__contacts_app_not_found">找不到联系人应用。</string>
    <plurals name="ConversationFragment_delete_selected_messages">
        <item quantity="other">删除已选消息？</item>
    </plurals>
    <string name="ConversationFragment_save_to_sd_card">保存到存储？</string>
    <plurals name="ConversationFragment_saving_n_media_to_storage_warning">
        <item quantity="other">保存 %1$d 个媒体至内部存储之后，可供设备上的其他应用访问。\n\n是否继续？</item>
    </plurals>
    <plurals name="ConversationFragment_error_while_saving_attachments_to_sd_card">
        <item quantity="other">保存附件到存储时出错！</item>
    </plurals>
    <string name="ConversationFragment_unable_to_write_to_sd_card_exclamation">存储无法写入！</string>
    <plurals name="ConversationFragment_saving_n_attachments">
        <item quantity="other">正在保存 %1$d 附件</item>
    </plurals>
    <plurals name="ConversationFragment_saving_n_attachments_to_sd_card">
        <item quantity="other">正在保存 %1$d 附件到存储…</item>
    </plurals>
    <string name="ConversationFragment_pending">待处理…</string>
    <string name="ConversationFragment_push">数据 (Signal)</string>
    <string name="ConversationFragment_mms">彩信</string>
    <string name="ConversationFragment_sms">短信</string>
    <string name="ConversationFragment_deleting">删除中</string>
    <string name="ConversationFragment_deleting_messages">正在删除消息…</string>
    <string name="ConversationFragment_delete_for_me">对我删除</string>
    <string name="ConversationFragment_delete_for_everyone">对每个人删除</string>
    <!-- Dialog button for deleting one or more note-to-self messages only on this device, leaving that same message intact on other devices. -->
    <string name="ConversationFragment_delete_on_this_device">仅从此设备中删除</string>
    <!-- Dialog button for deleting one or more note-to-self messages on all linked devices. -->
    <string name="ConversationFragment_delete_everywhere">从所有设备中删除</string>
    <string name="ConversationFragment_this_message_will_be_deleted_for_everyone_in_the_conversation">此操作将对此聊天中使用较新版本 Signal 的所有成员永久删除此消息，他们将看到您删除了一条消息。</string>
    <string name="ConversationFragment_quoted_message_not_found">未找到原始消息</string>
    <string name="ConversationFragment_quoted_message_no_longer_available">原始消息已不存在</string>
    <string name="ConversationFragment_failed_to_open_message">打开消息失败</string>
    <string name="ConversationFragment_you_can_swipe_to_the_right_reply">右滑任何消息可快速回复</string>
    <string name="ConversationFragment_you_can_swipe_to_the_left_reply">左滑任何消息可快速回复</string>
    <string name="ConversationFragment_outgoing_view_once_media_files_are_automatically_removed">一次性媒体文件在发送之后将自动删除</string>
    <string name="ConversationFragment_you_already_viewed_this_message">您已查看该消息</string>
    <string name="ConversationFragment__you_can_add_notes_for_yourself_in_this_conversation">您可以在此聊天中添加备忘。如果您的账户关联了其他设备，新的备忘将会同步到其他设备上。</string>
    <string name="ConversationFragment__d_group_members_have_the_same_name">%1$d 位群组成员的名字相同。</string>
    <string name="ConversationFragment__tap_to_review">点击开始审查</string>
    <string name="ConversationFragment__review_requests_carefully">请仔细审查请求</string>
    <string name="ConversationFragment__signal_found_another_contact_with_the_same_name">Molly 碰到了一个同名的联系人。</string>
    <string name="ConversationFragment_contact_us">联系我们</string>
    <string name="ConversationFragment_verify">验证</string>
    <string name="ConversationFragment_not_now">稍后再说</string>
    <string name="ConversationFragment_your_safety_number_with_s_changed">您与 %1$s 的安全码已更改</string>
    <string name="ConversationFragment_your_safety_number_with_s_changed_likey_because_they_reinstalled_signal">您与 %1$s 的安全码已更改，很可能是因为他们重新安装了 Signal 或更改了设备。点击“验证”以确认新的安全码。该操作可选。</string>
    <!-- Message shown to indicate which notification profile is on/active -->
    <string name="ConversationFragment__s_on">%1$s 开启</string>
    <!-- Dialog title for block group link join requests -->
    <string name="ConversationFragment__block_request">要屏蔽请求吗？</string>
    <!-- Dialog message for block group link join requests -->
    <string name="ConversationFragment__s_will_not_be_able_to_join_or_request_to_join_this_group_via_the_group_link">%1$s将无法加入群组，或通过群组链接申请加入。不过您仍然可以手动将对方加入群组。</string>
    <!-- Dialog confirm block request button -->
    <string name="ConversationFragment__block_request_button">屏蔽请求</string>
    <!-- Dialog cancel block request button -->
    <string name="ConversationFragment__cancel">取消</string>
    <!-- Message shown after successfully blocking join requests for a user -->
    <string name="ConversationFragment__blocked">已屏蔽</string>
    <!-- Action shown to allow a user to update their application because it has expired -->
    <string name="ConversationFragment__update_build">升级 Molly</string>
    <!-- Action shown to allow a user to re-register as they are no longer registered -->
    <string name="ConversationFragment__reregister_signal">重新注册 Molly</string>
    <!-- Label for a button displayed in the conversation toolbar to return to the previous screen. -->
    <string name="ConversationFragment__content_description_back_button">向后导航。</string>
    <!-- Label for a button displayed in the conversation toolbar to open the main screen of the app. -->
    <string name="ConversationFragment__content_description_launch_signal_button">打开 Molly</string>
    <!-- Dialog title shown when more than one contact in a group conversation is no longer verified -->
    <string name="ConversationFragment__no_longer_verified">验证已失效</string>

    <!-- Label for a button displayed in conversation list to clear the chat filter -->
    <string name="ConversationListFragment__clear_filter">清除筛选</string>
    <!-- Notice on chat list when no unread chats are available, centered on display -->
    <string name="ConversationListFragment__no_unread_chats">没有未读的聊天记录</string>
    <plurals name="ConversationListFragment_delete_selected_conversations">
        <item quantity="other">要删除选定的聊天吗？</item>
    </plurals>
    <plurals name="ConversationListFragment_this_will_permanently_delete_all_n_selected_conversations">
        <item quantity="other">这将永久删除全部 %1$d 个已选聊天。</item>
    </plurals>
    <string name="ConversationListFragment_deleting">正在删除</string>
    <string name="ConversationListFragment_deleting_selected_conversations">正在删除选定的聊天…</string>
    <plurals name="ConversationListFragment_conversations_archived">
        <item quantity="other">%1$d 个聊天已存档</item>
    </plurals>
    <string name="ConversationListFragment_undo">撤消</string>
    <plurals name="ConversationListFragment_moved_conversations_to_inbox">
        <item quantity="other">已将 %1$d 个聊天移至收件箱</item>
    </plurals>
    <plurals name="ConversationListFragment_read_plural">
        <item quantity="other">标为已读</item>
    </plurals>
    <plurals name="ConversationListFragment_unread_plural">
        <item quantity="other">标为未读</item>
    </plurals>
    <string name="ConversationListFragment_pin">置顶</string>
    <string name="ConversationListFragment_unpin">取消置顶</string>
    <string name="ConversationListFragment_mute">静音</string>
    <string name="ConversationListFragment_unmute">取消静音</string>
    <string name="ConversationListFragment_select">选择</string>
    <string name="ConversationListFragment_archive">存档</string>
    <string name="ConversationListFragment_unarchive">取消存档</string>
    <string name="ConversationListFragment_delete">删除</string>
    <string name="ConversationListFragment_select_all">选择全部</string>
    <plurals name="ConversationListFragment_s_selected">
        <item quantity="other">已选择 %1$d</item>
    </plurals>

    <!-- Show in conversation list overflow menu to open selection bottom sheet -->
    <string name="ConversationListFragment__notification_profile">通知配置</string>
    <!-- Tooltip shown after you have created your first notification profile -->
    <string name="ConversationListFragment__turn_your_notification_profile_on_or_off_here">您可以在此处开启或关闭您的通知配置。</string>
    <!-- Message shown in top toast to indicate the named profile is on -->
    <string name="ConversationListFragment__s_on">%1$s 开启</string>

    <!-- ConversationListItem -->
    <string name="ConversationListItem_key_exchange_message">密钥交换消息</string>

    <!-- ConversationListItemAction -->
    <string name="ConversationListItemAction_archived_conversations_d">已存档聊天（%1$d）</string>

    <!-- ConversationTitleView -->
    <string name="ConversationTitleView_verified">已验证</string>
    <string name="ConversationTitleView_you">您</string>

    <!-- ConversationTypingView -->
    <string name="ConversationTypingView__plus_d">+%1$d</string>

    <!-- Title for a reminder bottom sheet to users who have re-registered that they need to go back to re-link their devices. -->
    <string name="RelinkDevicesReminderFragment__relink_your_devices">重新关联您的设备</string>
    <!-- Description for a reminder bottom sheet to users who have re-registered that they need to go back to re-link their devices. -->
    <string name="RelinkDevicesReminderFragment__the_devices_you_added_were_unlinked">当您的设备注销时，您添加的设备会取消关联。请前往设置页面重新关联您的设备。</string>
    <!-- Button label for the re-link devices bottom sheet reminder to navigate to the Devices page in the settings. -->
    <string name="RelinkDevicesReminderFragment__open_settings">打开设置</string>
    <!-- Button label for the re-link devices bottom sheet reminder to dismiss the pop up. -->
    <string name="RelinkDevicesReminderFragment__later">稍后再说</string>

    <!-- CreateGroupActivity -->
    <string name="CreateGroupActivity__select_members">选择成员</string>

    <!-- ConversationListFilterPullView -->
    <!-- Note in revealable view before fully revealed -->
    <string name="ConversationListFilterPullView__pull_down_to_filter">下拉以筛选</string>
    <!-- Note in revealable view after fully revealed -->
    <string name="ConversationListFilterPullView__release_to_filter">拉开以筛选</string>

    <!-- CreateProfileActivity -->
    <string name="CreateProfileActivity__profile">个人资料</string>
    <string name="CreateProfileActivity_error_setting_profile_photo">设置头像出错</string>
    <string name="CreateProfileActivity_problem_setting_profile">设置个人资料出错</string>
    <string name="CreateProfileActivity_set_up_your_profile">设置个人资料</string>
    <string name="CreateProfileActivity_signal_profiles_are_end_to_end_encrypted">您的个人资料以及您对其做的更改将会对您发送消息的对象、联系人及群组可见。</string>
    <string name="CreateProfileActivity_set_avatar_description">设置头像</string>

    <!-- ProfileCreateFragment -->
    <!-- Displayed at the top of the screen and explains how profiles can be viewed. -->
    <string name="ProfileCreateFragment__profiles_are_visible_to_contacts_and_people_you_message">个人资料对您发送消息的对象、联系人及群组可见。</string>
    <!-- Title of clickable row to select phone number privacy settings -->
    <string name="ProfileCreateFragment__who_can_find_me">谁可以通过电话号码找到我？</string>

    <!-- WhoCanSeeMyPhoneNumberFragment -->
    <!-- Toolbar title for this screen -->
    <string name="WhoCanSeeMyPhoneNumberFragment__who_can_find_me_by_number">谁可以通过电话号码找到我？</string>
    <!-- Description for radio item stating anyone can see your phone number -->
    <string name="WhoCanSeeMyPhoneNumberFragment__anyone_who_has">在通讯录中存有您的电话号码的任何人都可以在 Signal 上看到您这个联系人。其他人可以通过搜索您的电话号码找到您。</string>
    <!-- Description for radio item stating no one will be able to see your phone number -->
    <string name="WhoCanSeeMyPhoneNumberFragment__nobody_on_signal">在 Signal 上没人可以通过您的电话号码找到您。</string>

    <!-- ChooseBackupFragment -->
    <string name="ChooseBackupFragment__restore_from_backup">是否从备份进行还原？</string>
    <string name="ChooseBackupFragment__restore_your_messages_and_media">从本地备份还原消息和媒体。如果现在不进行还原，以后将无法还原。</string>
    <string name="ChooseBackupFragment__icon_content_description">通过备份图标进行还原</string>
    <string name="ChooseBackupFragment__choose_backup">选择备份</string>
    <string name="ChooseBackupFragment__learn_more">了解更多</string>
    <string name="ChooseBackupFragment__no_file_browser_available">没有可用的文件浏览器</string>

    <!-- RestoreBackupFragment -->
    <string name="RestoreBackupFragment__restore_complete">还原完成</string>
    <string name="RestoreBackupFragment__to_continue_using_backups_please_choose_a_folder">请选择文件以进行备份，新的备份将保存到该位置。</string>
    <string name="RestoreBackupFragment__choose_folder">选择文件夹</string>
    <string name="RestoreBackupFragment__not_now">稍后再说</string>
    <!-- Couldn\'t find the selected backup -->
    <string name="RestoreBackupFragment__backup_not_found">未找到备份。</string>
    <!-- Couldn\'t read the selected backup -->
    <string name="RestoreBackupFragment__backup_could_not_be_read">备份无法读取。</string>
    <!-- Backup has an unsupported file extension -->
    <string name="RestoreBackupFragment__backup_has_a_bad_extension">备份扩展名错误。</string>

    <!-- BackupsPreferenceFragment -->
    <string name="BackupsPreferenceFragment__chat_backups">聊天备份</string>
    <string name="BackupsPreferenceFragment__backups_are_encrypted_with_a_passphrase">备份通过密码加密并保存在您的设备上。</string>
    <string name="BackupsPreferenceFragment__create_backup">创建备份</string>
    <string name="BackupsPreferenceFragment__last_backup">上次备份：%1$s</string>
    <string name="BackupsPreferenceFragment__backup_folder">备份文件夹</string>
    <!-- Title for a preference item allowing the user to selected the hour of the day when their chats are backed up. -->
    <string name="BackupsPreferenceFragment__backup_time">备份时间</string>
    <string name="BackupsPreferenceFragment__verify_backup_passphrase">验证备份密码</string>
    <string name="BackupsPreferenceFragment__test_your_backup_passphrase">测试备份密码并验证是否匹配</string>
    <string name="BackupsPreferenceFragment__turn_on">开启</string>
    <string name="BackupsPreferenceFragment__turn_off">关闭</string>
    <string name="BackupsPreferenceFragment__to_restore_a_backup">"如需还原备份，请重新安装 Molly，然后打开该应用并点击“还原备份”，接着打开备份文件。%1$s"</string>
    <string name="BackupsPreferenceFragment__learn_more">了解更多</string>
    <string name="BackupsPreferenceFragment__in_progress">正在进行…</string>
    <!-- Status text shown in backup preferences when verifying a backup -->
    <string name="BackupsPreferenceFragment__verifying_backup">正在验证备份……</string>
    <string name="BackupsPreferenceFragment__d_so_far">%1$d 到目前为止…</string>
    <!-- Show percentage of completion of backup -->
    <string name="BackupsPreferenceFragment__s_so_far">目前已完成 %1$s%%…</string>
    <string name="BackupsPreferenceFragment_signal_requires_external_storage_permission_in_order_to_create_backups">Molly 需外部存储权限，来创建备份，但该权限已永久禁用。请访问应用设置菜单，选择“权限”并启用“存储”。</string>


    <!-- CustomDefaultPreference -->
    <string name="CustomDefaultPreference_using_custom">使用定制：%1$s</string>
    <string name="CustomDefaultPreference_using_default">使用默认：%1$s</string>
    <string name="CustomDefaultPreference_none">无</string>

    <!-- AvatarSelectionBottomSheetDialogFragment -->
    <string name="AvatarSelectionBottomSheetDialogFragment__taking_a_photo_requires_the_camera_permission">拍照需要相机权限。</string>
    <string name="AvatarSelectionBottomSheetDialogFragment__viewing_your_gallery_requires_the_storage_permission">查看相册需存储权限。</string>

    <!-- DateUtils -->
    <string name="DateUtils_just_now">刚刚</string>
    <string name="DateUtils_minutes_ago">%1$d 分钟</string>
    <string name="DateUtils_today">今天</string>
    <string name="DateUtils_yesterday">昨天</string>
    <!-- When scheduling a message, %1$s replaced with either today, tonight, or tomorrow. %2$s replaced with the time. e.g. Tonight at 9:00pm -->
    <string name="DateUtils_schedule_at">%1$s 于 %2$s</string>
    <!-- Used when getting a time in the future. For example, Tomorrow at 9:00pm -->
    <string name="DateUtils_tomorrow">明天</string>
    <!-- Used in the context: Tonight at 9:00pm for example. Specifically this is after 7pm -->
    <string name="DateUtils_tonight">今晚</string>

    <!-- Scheduled Messages -->
    <!-- Title for dialog that shows all the users scheduled messages for a chat -->
    <string name="ScheduledMessagesBottomSheet__schedules_messages">定时消息</string>
    <!-- Option when scheduling a message to select a specific date and time to send a message -->
    <string name="ScheduledMessages_pick_time">选择日期与时间</string>
    <!-- Title for dialog explaining to users how the scheduled messages work -->
    <string name="ScheduleMessageFTUXBottomSheet__title">定时消息</string>
    <!-- Disclaimer text for scheduled messages explaining to users that the scheduled messages will only send if connected to the internet -->
    <string name="ScheduleMessageFTUXBottomSheet__disclaimer">请确保您的设备在您设定的消息发送时间与互联网保持连接。如果当时没有可用连接，消息将在重新连接时发送。</string>
    <!-- Confirmation button text acknowledging the user understands the disclaimer -->
    <string name="ScheduleMessageFTUXBottomSheet__okay">好的</string>
    <!-- Title for section asking users to allow alarm permissions for scheduled messages -->
    <string name="ScheduleMessageFTUXBottomSheet_enable_title">启用定时发送消息：</string>
    <!-- Title for dialog asking users to allow alarm permissions for scheduled messages -->
    <string name="ReenableScheduleMessagesDialogFragment_reenable_title">重新启用定时发送消息：</string>
    <!-- Title of dialog with a calendar to select the date the user wants to schedule a message. -->
    <string name="ScheduleMessageTimePickerBottomSheet__select_date_title">选择日期</string>
    <!-- Title of dialog with a clock to select the time at which the user wants to schedule a message. -->
    <string name="ScheduleMessageTimePickerBottomSheet__select_time_title">选择时间</string>
    <!-- Title of dialog that allows user to set the time and day that their message will be sent -->
    <string name="ScheduleMessageTimePickerBottomSheet__dialog_title">定时发送消息</string>
    <!-- Text for confirmation button when scheduling messages that allows the user to confirm and schedule the sending time -->
    <string name="ScheduleMessageTimePickerBottomSheet__schedule_send">定时发送</string>
    <!-- Disclaimer in message scheduling dialog. %1$s replaced with a GMT offset (e.g. GMT-05:00), and %2$s is replaced with the time zone name (e.g. Eastern Standard Time) -->
    <string name="ScheduleMessageTimePickerBottomSheet__timezone_disclaimer">所有时间为%2$s（%1$s）</string>
    <!-- Warning dialog message text shown when select time for scheduled send is in the past resulting in an immediate send if scheduled. -->
    <string name="ScheduleMessageTimePickerBottomSheet__select_time_in_past_dialog_warning">所选时间已过。如果选择此时间，消息将会立刻发送。</string>
    <!-- Positive button text for warning dialog shown when scheduled send is in the past -->
    <string name="ScheduleMessageTimePickerBottomSheet__select_time_in_past_dialog_positive_button">立刻发送</string>

    <!-- Context menu option to send a scheduled message now -->
    <string name="ScheduledMessagesBottomSheet_menu_send_now">现在发送</string>
    <!-- Context menu option to reschedule a selected message -->
    <string name="ScheduledMessagesBottomSheet_menu_reschedule">重新定时</string>
    <!-- Button in dialog asking user if they are sure they want to delete the selected scheduled message -->
    <string name="ScheduledMessagesBottomSheet_delete_dialog_action">删除</string>
    <!-- Button in dialog asking user if they are sure they want to delete the selected scheduled message -->
    <string name="ScheduledMessagesBottomSheet_delete_dialog_message">是否删除已选定时消息？</string>
    <!-- Progress message shown while deleting selected scheduled message -->
    <string name="ScheduledMessagesBottomSheet_deleting_progress_message">正在删除定时消息……</string>

    <!-- DecryptionFailedDialog -->
    <string name="DecryptionFailedDialog_chat_session_refreshed">聊天会话已刷新</string>
    <string name="DecryptionFailedDialog_signal_uses_end_to_end_encryption">Signal 使用端对端加密，有时可能需刷新聊天会话。虽然这并不影响聊天的安全性，但可能错过该联系人的消息。您可请求他们重新发送。</string>

    <!-- DeviceListActivity -->
    <string name="DeviceListActivity_unlink_s">取消关联“%1$s”？</string>
    <string name="DeviceListActivity_by_unlinking_this_device_it_will_no_longer_be_able_to_send_or_receive">取消关联之后，将不能再通过该设备发送或接收消息。</string>
    <string name="DeviceListActivity_network_connection_failed">网络连接失败</string>
    <string name="DeviceListActivity_try_again">重试</string>
    <string name="DeviceListActivity_unlinking_device">取消关联设备中…</string>
    <string name="DeviceListActivity_unlinking_device_no_ellipsis">正在取消关联设备</string>
    <string name="DeviceListActivity_network_failed">网络失败！</string>

    <!-- DeviceListItem -->
    <string name="DeviceListItem_unnamed_device">未命名设备</string>
    <string name="DeviceListItem_linked_s">已关联 %1$s</string>
    <string name="DeviceListItem_last_active_s">最近活动 %1$s</string>
    <string name="DeviceListItem_today">今天</string>

    <!-- DocumentView -->
    <string name="DocumentView_unnamed_file">未命名文件</string>

    <!-- DozeReminder -->
    <string name="DozeReminder_optimize_for_missing_play_services">缺失 Google Play 服务时优化</string>
    <string name="DozeReminder_this_device_does_not_support_play_services_tap_to_disable_system_battery">该设备不支持 Google Play 服务。点击禁用系统电池优化，防止 Molly 非活动时无法获取新消息。</string>

    <!-- ExpiredBuildReminder -->
    <string name="ExpiredBuildReminder_this_version_of_signal_has_expired">此 Signal 版本已过期，请升级到最新版本以继续收发消息。</string>
    <string name="ExpiredBuildReminder_update_now">现在升级</string>

    <!-- PendingGroupJoinRequestsReminder -->
    <plurals name="PendingGroupJoinRequestsReminder_d_pending_member_requests">
        <item quantity="other">%1$d 待处理成员请求。</item>
    </plurals>
    <string name="PendingGroupJoinRequestsReminder_view">查看</string>

    <!-- GcmRefreshJob -->
    <string name="GcmRefreshJob_Permanent_Signal_communication_failure">Signal 持续连接失效！</string>
    <string name="GcmRefreshJob_Signal_was_unable_to_register_with_Google_Play_Services">Molly 无法注册 Google Play 服务。Molly 消息和呼叫已禁用。请尝试在设置 &gt; 高级中重新注册。</string>


    <!-- GiphyActivity -->
    <string name="GiphyActivity_error_while_retrieving_full_resolution_gif">获取原始分辨率的 GIF 图片时出错</string>

    <!-- GiphyFragmentPageAdapter -->

    <!-- AddToGroupActivity -->
    <string name="AddToGroupActivity_add_member">添加成员</string>
    <string name="AddToGroupActivity_add_s_to_s">添加“%1$s”到“%2$s”？</string>
    <string name="AddToGroupActivity_s_added_to_s">已添加“%1$s”到“%2$s”。</string>
    <string name="AddToGroupActivity_add_to_group">添加至群组</string>
    <string name="AddToGroupActivity_add_to_groups">添加至群组</string>
    <string name="AddToGroupActivity_this_person_cant_be_added_to_legacy_groups">此用户不能被添加到旧版群组中。</string>
    <string name="AddToGroupActivity_add">添加</string>
    <string name="AddToGroupActivity_add_to_a_group">添加至群组</string>

    <!-- ChooseNewAdminActivity -->
    <string name="ChooseNewAdminActivity_choose_new_admin">选择新的管理员。</string>
    <string name="ChooseNewAdminActivity_done">完成</string>
    <string name="ChooseNewAdminActivity_you_left">您已离开“%1$s”。</string>

    <!-- GroupMembersDialog -->
    <string name="GroupMembersDialog_you">您</string>

    <!-- GV2 access levels -->
    <string name="GroupManagement_access_level_anyone">任何人</string>
    <string name="GroupManagement_access_level_all_members">全部成员</string>
    <string name="GroupManagement_access_level_only_admins">仅限管理员</string>
    <string name="GroupManagement_access_level_no_one">无人</string>
  <!-- Removed by excludeNonTranslatables <string name="GroupManagement_access_level_unknown" translatable="false">Unknown</string> -->
    <array name="GroupManagement_edit_group_membership_choices">
        <item>@string/GroupManagement_access_level_all_members</item>
        <item>@string/GroupManagement_access_level_only_admins</item>
    </array>
    <array name="GroupManagement_edit_group_info_choices">
        <item>@string/GroupManagement_access_level_all_members</item>
        <item>@string/GroupManagement_access_level_only_admins</item>
    </array>

    <!-- GV2 invites sent -->
    <plurals name="GroupManagement_invitation_sent">
        <item quantity="other">已发送%1$d个邀请</item>
    </plurals>
    <string name="GroupManagement_invite_single_user">“%1$s”不能直接被您邀请入群。\n\n对方已收到入群邀请，但在他同意入群前他将无法看到群消息。</string>
    <string name="GroupManagement_invite_multiple_users">这些用户不能直接被你邀请入群组。\n\n他们已经收到入群邀请，但在他们同意之前无法收到来自该群组的任何消息。</string>

    <!-- GroupsV1MigrationLearnMoreBottomSheetDialogFragment -->
    <string name="GroupsV1MigrationLearnMore_what_are_new_groups">什么是新版群组？</string>
    <string name="GroupsV1MigrationLearnMore_new_groups_have_features_like_mentions">新版群组支持@提醒和群管理员的功能，未来还将支持更多功能。</string>
    <string name="GroupsV1MigrationLearnMore_all_message_history_and_media_has_been_kept">升级前已保存消息记录和媒体文件。</string>
    <string name="GroupsV1MigrationLearnMore_you_will_need_to_accept_an_invite_to_join_this_group_again">您需要再次同意入群邀请。同意邀请之前，您将不会收到群组消息。</string>
    <plurals name="GroupsV1MigrationLearnMore_these_members_will_need_to_accept_an_invite">
        <item quantity="other">这些成员需要再次同意入群邀请来加入群组，其同意前不会收到群组消息：</item>
    </plurals>
    <plurals name="GroupsV1MigrationLearnMore_these_members_were_removed_from_the_group">
        <item quantity="other">这些成员已被移出群组，其升级客户端前将无法加入新的群组：</item>
    </plurals>

    <!-- GroupsV1MigrationInitiationBottomSheetDialogFragment -->
    <string name="GroupsV1MigrationInitiation_upgrade_to_new_group">升级到新版群组</string>
    <string name="GroupsV1MigrationInitiation_upgrade_this_group">升级此群组</string>
    <string name="GroupsV1MigrationInitiation_new_groups_have_features_like_mentions">新版群组支持@提醒和群管理员的功能，未来还将支持更多功能。</string>
    <string name="GroupsV1MigrationInitiation_all_message_history_and_media_will_be_kept">升级前将保存消息记录和媒体文件。</string>
    <string name="GroupsV1MigrationInitiation_encountered_a_network_error">网络错误，请稍候重试。</string>
    <string name="GroupsV1MigrationInitiation_failed_to_upgrade">升级失败</string>
    <plurals name="GroupsV1MigrationInitiation_these_members_will_need_to_accept_an_invite">
        <item quantity="other">这些成员需要再次同意入群邀请来加入群组，其同意前不会收到群组消息：</item>
    </plurals>
    <plurals name="GroupsV1MigrationInitiation_these_members_are_not_capable_of_joining_new_groups">
        <item quantity="other">这些成员无法加入新版群组，所以其将被移出群组：</item>
    </plurals>

    <!-- GroupsV1MigrationSuggestionsReminder -->
    <plurals name="GroupsV1MigrationSuggestionsReminder_members_couldnt_be_added_to_the_new_group">
        <item quantity="other">无法转移%1$d位成员到新版群组，您现要再尝试添加其到新版群组吗？</item>
    </plurals>
    <plurals name="GroupsV1MigrationSuggestionsReminder_add_members">
        <item quantity="other">添加成员</item>
    </plurals>
    <string name="GroupsV1MigrationSuggestionsReminder_no_thanks">不，谢谢。</string>

    <!-- GroupsV1MigrationSuggestionsDialog -->
    <plurals name="GroupsV1MigrationSuggestionsDialog_add_members_question">
        <item quantity="other">要添加成员吗？</item>
    </plurals>
    <plurals name="GroupsV1MigrationSuggestionsDialog_these_members_couldnt_be_automatically_added">
        <item quantity="other">升级到新版群组时无法自动添加这些成员：</item>
    </plurals>
    <plurals name="GroupsV1MigrationSuggestionsDialog_add_members">
        <item quantity="other">添加成员</item>
    </plurals>
    <plurals name="GroupsV1MigrationSuggestionsDialog_failed_to_add_members_try_again_later">
        <item quantity="other">添加成员失败，请稍候重试。</item>
    </plurals>
    <plurals name="GroupsV1MigrationSuggestionsDialog_cannot_add_members">
        <item quantity="other">无法添加成员。</item>
    </plurals>

    <!-- LeaveGroupDialog -->
    <string name="LeaveGroupDialog_leave_group">离开群组？</string>
    <string name="LeaveGroupDialog_you_will_no_longer_be_able_to_send_or_receive_messages_in_this_group">您将无法在这个群聊里面发送和接收消息。</string>
    <string name="LeaveGroupDialog_leave">离开群组</string>
    <string name="LeaveGroupDialog_choose_new_admin">选择新的管理员。</string>
    <string name="LeaveGroupDialog_before_you_leave_you_must_choose_at_least_one_new_admin_for_this_group">在离开群组之前，必须选择至少一位新的管理员。</string>
    <string name="LeaveGroupDialog_choose_admin">选择管理员</string>

    <!-- LinkPreviewView -->
    <string name="LinkPreviewView_no_link_preview_available">没有预览链接可用</string>
    <string name="LinkPreviewView_this_group_link_is_not_active">此群组链接未激活</string>
    <string name="LinkPreviewView_domain_date">%1$s · %2$s</string>
    <!-- Description for Call Link url previews -->
    <string name="LinkPreviewView__use_this_link_to_join_a_signal_call">使用此链接加入 Signal 通话</string>

    <!-- LinkPreviewRepository -->
    <plurals name="LinkPreviewRepository_d_members">
        <item quantity="other">%1$d位成员</item>
    </plurals>

    <!-- Title for dialog asking user to submit logs for debugging slow notification issues -->
    <string name="PromptLogsSlowNotificationsDialog__title">我们注意到通知延迟了。要提交调试日志吗？</string>
    <!-- Message for dialog asking user to submit logs for debugging slow notification issues -->
    <string name="PromptLogsSlowNotificationsDialog__message">调试日志能帮助我们诊断和解决问题，并且不包含任何识别身份的信息。</string>

    <!-- Title for dialog asking user to submit logs for debugging slow notification issues -->
    <string name="PromptBatterySaverBottomSheet__title">通知可能会因为电池优化而延迟</string>
    <!-- Message explaining that battery saver may delay notifications -->
<<<<<<< HEAD
    <string name="PromptBatterySaverBottomSheet__message">You can disable battery optimizations for Molly to ensure that message notifications will not be delayed.</string>
=======
    <string name="PromptBatterySaverBottomSheet__message">您可以禁用 Signal 的电池有优化功能，确保消息通知不会出现延迟。</string>
>>>>>>> f9d9af4f

    <!-- Button to continue to try and disable battery saver -->
    <string name="PromptBatterySaverBottomSheet__continue">继续</string>
    <!-- Button to dismiss battery saver dialog prompt-->
    <string name="PromptBatterySaverBottomSheet__dismiss">不予考虑</string>

    <!-- PendingMembersActivity -->
    <string name="PendingMembersActivity_pending_group_invites">待处理的入群邀请</string>
    <string name="PendingMembersActivity_requests">入群申请</string>
    <string name="PendingMembersActivity_invites">邀请</string>
    <string name="PendingMembersActivity_people_you_invited">你邀请的人</string>
    <string name="PendingMembersActivity_you_have_no_pending_invites">您没有待处理的邀请。</string>
    <string name="PendingMembersActivity_invites_by_other_group_members">其他群组成员的邀请</string>
    <string name="PendingMembersActivity_no_pending_invites_by_other_group_members">没有来自其它群成员的待处理邀请。</string>
    <string name="PendingMembersActivity_missing_detail_explanation">未显示其他群组成员邀请的人员详情。当受邀者选择加入时，他们的信息将分享至群组。在加入之前，他们不会看到任何消息。</string>

    <string name="PendingMembersActivity_revoke_invite">撤回邀请</string>
    <string name="PendingMembersActivity_revoke_invites">撤回邀请</string>
    <plurals name="PendingMembersActivity_revoke_d_invites">
        <item quantity="other">撤回%1$d条邀请</item>
    </plurals>
    <plurals name="PendingMembersActivity_error_revoking_invite">
        <item quantity="other">撤回邀请时出现错误</item>
    </plurals>

    <!-- RequestingMembersFragment -->
    <string name="RequestingMembersFragment_pending_member_requests">待处理成员请求</string>
    <string name="RequestingMembersFragment_no_member_requests_to_show">没有成员请求。</string>
    <string name="RequestingMembersFragment_explanation">此表中的人想通过群组链接入群。</string>
    <string name="RequestingMembersFragment_added_s">"已添加 “%1$s”"</string>
    <string name="RequestingMembersFragment_denied_s">"已拒绝“%1$s”"</string>

    <!-- AddMembersActivity -->
    <string name="AddMembersActivity__done">完成</string>
    <string name="AddMembersActivity__this_person_cant_be_added_to_legacy_groups">此用户不能被添加到旧版群组中。</string>
    <plurals name="AddMembersActivity__add_d_members_to_s">
        <item quantity="other">添%3$d位成员到“%2$s”？</item>
    </plurals>
    <string name="AddMembersActivity__add">添加</string>
    <string name="AddMembersActivity__add_members">添加成员</string>

    <!-- AddGroupDetailsFragment -->
    <string name="AddGroupDetailsFragment__name_this_group">命名该群组</string>
    <string name="AddGroupDetailsFragment__create_group">创建群组</string>
    <string name="AddGroupDetailsFragment__create">创建</string>
    <string name="AddGroupDetailsFragment__members">成员</string>
    <string name="AddGroupDetailsFragment__you_can_add_or_invite_friends_after_creating_this_group">您可以在创建此群组后添加或邀请朋友。</string>
    <string name="AddGroupDetailsFragment__group_name_required">群组名称（必填）</string>
    <string name="AddGroupDetailsFragment__group_name_optional">群组名称（可选）</string>
    <string name="AddGroupDetailsFragment__this_field_is_required">必须填写此项。</string>
    <string name="AddGroupDetailsFragment__group_creation_failed">群组创建失败。</string>
    <string name="AddGroupDetailsFragment__try_again_later">稍候再试。</string>
    <string name="AddGroupDetailsFragment__remove">删除</string>
    <string name="AddGroupDetailsFragment__sms_contact">短信联系人</string>
    <string name="AddGroupDetailsFragment__remove_s_from_this_group">将%1$s从群组移除？</string>
    <!-- Info message shown in the middle of the screen, displayed when adding group details to an MMS Group -->
    <string name="AddGroupDetailsFragment__youve_selected_a_contact_that_doesnt_support">您选择了一个无法使用 Signal 群组的联系人，因此该群组将是一个多媒体信息群组。只有您能看到自定义多媒体信息群组的名称和照片。</string>
    <!-- Info message shown in the middle of the screen, displayed when adding group details to an MMS Group after SMS Phase 0 -->
    <string name="AddGroupDetailsFragment__youve_selected_a_contact_that_doesnt_support_signal_groups_mms_removal">您选择的联系人不支持 Signal 群组功能，因此此群组将以彩信形式存在。自定义彩信群组名称和图片将仅对您可见。我们将很快不再支持彩信群组，以专注于加密消息服务。</string>

    <!-- ManageGroupActivity -->
    <string name="ManageGroupActivity_who_can_add_new_members">谁能添加新成员？</string>
    <string name="ManageGroupActivity_who_can_edit_this_groups_info">谁能编辑群组信息？</string>

    <plurals name="ManageGroupActivity_added">
        <item quantity="other">已添加%1$d位成员。</item>
    </plurals>

    <string name="ManageGroupActivity_you_dont_have_the_rights_to_do_this">您没有此操作的权限</string>
    <string name="ManageGroupActivity_not_capable">您添加的部分用户无法使用新版群组，这些用户需要升级 Signal。</string>
    <string name="ManageGroupActivity_not_announcement_capable">您添加的某个人无法使用公告群组，对方需要更新 Signal</string>
    <string name="ManageGroupActivity_failed_to_update_the_group">无法更新群组</string>
    <string name="ManageGroupActivity_youre_not_a_member_of_the_group">您不是该群组成员</string>
    <string name="ManageGroupActivity_failed_to_update_the_group_please_retry_later">无法更新群组，请稍候再试</string>
    <string name="ManageGroupActivity_failed_to_update_the_group_due_to_a_network_error_please_retry_later">由于网络错误无法更新群组，请稍候再试</string>

    <string name="ManageGroupActivity_edit_name_and_picture">编辑昵称和头像</string>
    <string name="ManageGroupActivity_legacy_group">旧版群组</string>
    <string name="ManageGroupActivity_legacy_group_learn_more">这是个旧版群组，管理员等功能支持新版群组。</string>
    <string name="ManageGroupActivity_legacy_group_upgrade">这是一个旧版群组，要是使用@提醒和管理员功能，</string>
    <string name="ManageGroupActivity_legacy_group_too_large">由于人数太多，此旧版群组无法升级成新版群组。升级要求人数在%1$d以下。</string>
    <string name="ManageGroupActivity_upgrade_this_group">升级此群组。</string>
    <string name="ManageGroupActivity_this_is_an_insecure_mms_group">这是个未加密的彩信群组。要加密聊天，请邀请您的联系人加入 Signal。</string>
    <string name="ManageGroupActivity_invite_now">现在邀请</string>
    <string name="ManageGroupActivity_more">更多</string>
    <string name="ManageGroupActivity_add_group_description">添加群组描述…</string>

    <!-- GroupMentionSettingDialog -->
    <string name="GroupMentionSettingDialog_notify_me_for_mentions">提到我时通知我</string>
    <string name="GroupMentionSettingDialog_receive_notifications_when_youre_mentioned_in_muted_chats">在静音聊天中被他人提及时是否接收提醒？</string>
    <string name="GroupMentionSettingDialog_always_notify_me">总是通知我</string>
    <string name="GroupMentionSettingDialog_dont_notify_me">不通知我</string>

    <!-- ManageProfileFragment -->
    <string name="ManageProfileFragment_profile_name">个人资料名称</string>
    <string name="ManageProfileFragment_username">用户名</string>
    <string name="ManageProfileFragment_about">关于</string>
    <string name="ManageProfileFragment_write_a_few_words_about_yourself">简单介绍下自己</string>
    <string name="ManageProfileFragment_your_name">你的名字</string>
    <string name="ManageProfileFragment_your_username">你的用户名</string>
    <string name="ManageProfileFragment_failed_to_set_avatar">设置头像失败</string>
    <string name="ManageProfileFragment_badges">徽章</string>
    <string name="ManageProfileFragment__edit_photo">编辑照片</string>
    <!-- Snackbar message after creating username -->
    <string name="ManageProfileFragment__username_created">用户名已创建</string>
    <!-- Snackbar message after copying username -->
    <string name="ManageProfileFragment__username_copied">用户名已复制</string>
    <!-- Snackbar message after network failure while trying to delete username -->
    <string name="ManageProfileFragment__couldnt_delete_username">无法删除用户名，请稍后再试。</string>
    <!-- Snackbar message after successful deletion of username -->
    <string name="ManageProfileFragment__username_deleted">用户名已删除</string>

    <!-- UsernameOutOfSyncReminder -->
    <!-- Displayed above the conversation list when a user needs to address an issue with their username -->
    <string name="UsernameOutOfSyncReminder__something_went_wrong">您的用户名出了点问题，它已不再分配给您的账户。您可以尝试重新设置，或选择一个新的用户名。</string>
    <!-- Action text to navigate user to manually fix the issue with their username -->
    <string name="UsernameOutOfSyncReminder__fix_now">立刻解决</string>


    <!-- ManageRecipientActivity -->
    <string name="ManageRecipientActivity_no_groups_in_common">无共同群组</string>
    <plurals name="ManageRecipientActivity_d_groups_in_common">
        <item quantity="other">%1$d 个共同群组</item>
    </plurals>

    <plurals name="GroupMemberList_invited">
        <item quantity="other">%1$s 邀请了%2$d位用户</item>
    </plurals>

    <!-- CustomNotificationsDialogFragment -->
    <string name="CustomNotificationsDialogFragment__custom_notifications">自定义通知</string>
    <string name="CustomNotificationsDialogFragment__messages">消息</string>
    <string name="CustomNotificationsDialogFragment__use_custom_notifications">使用自定义通知</string>
    <string name="CustomNotificationsDialogFragment__notification_sound">通知声音</string>
    <string name="CustomNotificationsDialogFragment__vibrate">振动</string>
    <!-- Button text for customizing notification options -->
    <string name="CustomNotificationsDialogFragment__customize">自定义</string>
    <string name="CustomNotificationsDialogFragment__change_sound_and_vibration">更改音效和振动模式</string>
    <string name="CustomNotificationsDialogFragment__call_settings">通话设置</string>
    <string name="CustomNotificationsDialogFragment__ringtone">铃声</string>
    <string name="CustomNotificationsDialogFragment__default">默认</string>
    <string name="CustomNotificationsDialogFragment__unknown">未知</string>

    <!-- ShareableGroupLinkDialogFragment -->
    <string name="ShareableGroupLinkDialogFragment__group_link">群组链接</string>
    <string name="ShareableGroupLinkDialogFragment__share">分享</string>
    <string name="ShareableGroupLinkDialogFragment__reset_link">重置链接</string>
    <string name="ShareableGroupLinkDialogFragment__approve_new_members">批准新成员</string>
    <string name="ShareableGroupLinkDialogFragment__require_an_admin_to_approve_new_members_joining_via_the_group_link">通过群组链接的新成员需要经过管理员同意才能入群。</string>
    <string name="ShareableGroupLinkDialogFragment__are_you_sure_you_want_to_reset_the_group_link">确定要重置群组链接吗？重置后他人将无法通过原来的链接加入群组。</string>

    <!-- GroupLinkShareQrDialogFragment -->
    <string name="GroupLinkShareQrDialogFragment__qr_code">二维码</string>
    <string name="GroupLinkShareQrDialogFragment__people_who_scan_this_code_will">扫描此码的人即可加入您的群组。如果您激活了管理员审核，那么入群者还需要管理员同意才能入群。</string>
    <string name="GroupLinkShareQrDialogFragment__share_code">分享二维码</string>

    <!-- GV2 Invite Revoke confirmation dialog -->
    <string name="InviteRevokeConfirmationDialog_revoke_own_single_invite">是否撤销您发给 %1$s 的入群邀请？</string>
    <plurals name="InviteRevokeConfirmationDialog_revoke_others_invites">
        <item quantity="other">是否撤销 %1$s 发出的 %2$d 条入群邀请？</item>
    </plurals>

    <!-- GroupJoinBottomSheetDialogFragment -->
    <string name="GroupJoinBottomSheetDialogFragment_you_are_already_a_member">您已在群组中</string>
    <string name="GroupJoinBottomSheetDialogFragment_join">加入</string>
    <string name="GroupJoinBottomSheetDialogFragment_request_to_join">申请入群</string>
    <string name="GroupJoinBottomSheetDialogFragment_unable_to_join_group_please_try_again_later">无法加入群组，请稍候再试</string>
    <string name="GroupJoinBottomSheetDialogFragment_encountered_a_network_error">网络出错。</string>
    <string name="GroupJoinBottomSheetDialogFragment_this_group_link_is_not_active">此群组链接未激活</string>
    <!-- Title shown when there was an known issue getting group information from a group link -->
    <string name="GroupJoinBottomSheetDialogFragment_cant_join_group">无法加入群组</string>
    <!-- Message shown when you try to get information for a group via link but an admin has removed you -->
    <string name="GroupJoinBottomSheetDialogFragment_you_cant_join_this_group_via_the_group_link_because_an_admin_removed_you">您无法通过此群组链接加入群组，因为有一位管理员移除了您。</string>
    <!-- Message shown when you try to get information for a group via link but the link is no longer valid -->
    <string name="GroupJoinBottomSheetDialogFragment_this_group_link_is_no_longer_valid">此群组链接已失效。</string>
    <!-- Title shown when there was an unknown issue getting group information from a group link -->
    <string name="GroupJoinBottomSheetDialogFragment_link_error">链接错误</string>
    <!-- Message shown when you try to get information for a group via link but an unknown issue occurred -->
    <string name="GroupJoinBottomSheetDialogFragment_joining_via_this_link_failed_try_joining_again_later">通过该链接加入失败，请稍后尝试再次加入。</string>

    <string name="GroupJoinBottomSheetDialogFragment_direct_join">您要加入此群组并向其成员分享您的名字和头像吗？</string>
    <string name="GroupJoinBottomSheetDialogFragment_admin_approval_needed">您需要经过此群管理员同意才能加入群组。当您申请入群时，群组成员将能看到您的您的昵称和头像。</string>
    <plurals name="GroupJoinBottomSheetDialogFragment_group_dot_d_members">
        <item quantity="other">群组 · %1$d位成员</item>
    </plurals>

    <!-- GroupJoinUpdateRequiredBottomSheetDialogFragment -->
    <string name="GroupJoinUpdateRequiredBottomSheetDialogFragment_update_signal_to_use_group_links">升级 Signal 以使用群组链接</string>
    <string name="GroupJoinUpdateRequiredBottomSheetDialogFragment_update_message">您当前版本的 Signal 不支持群组链接。请升级到最新版来通过链接入群。</string>
    <string name="GroupJoinUpdateRequiredBottomSheetDialogFragment_update_signal">升级 Signal</string>
    <string name="GroupJoinUpdateRequiredBottomSheetDialogFragment_group_link_is_not_valid">群组链接无效</string>

    <!-- GroupInviteLinkEnableAndShareBottomSheetDialogFragment -->
    <string name="GroupInviteLinkEnableAndShareBottomSheetDialogFragment_invite_friends">邀请好友</string>
    <string name="GroupInviteLinkEnableAndShareBottomSheetDialogFragment_share_a_link_with_friends_to_let_them_quickly_join_this_group">通过分享链接来要请朋友们快速加入此群组。</string>

    <string name="GroupInviteLinkEnableAndShareBottomSheetDialogFragment_enable_and_share_link">启用和分享链接</string>
    <string name="GroupInviteLinkEnableAndShareBottomSheetDialogFragment_share_link">分享链接</string>

    <string name="GroupInviteLinkEnableAndShareBottomSheetDialogFragment_unable_to_enable_group_link_please_try_again_later">无法启用群组链接，请稍后再试。</string>
    <string name="GroupInviteLinkEnableAndShareBottomSheetDialogFragment_encountered_a_network_error">网络出错。</string>
    <string name="GroupInviteLinkEnableAndShareBottomSheetDialogFragment_you_dont_have_the_right_to_enable_group_link">您没有取得启用群组链接的权限，请联系群组管理员。</string>
    <string name="GroupInviteLinkEnableAndShareBottomSheetDialogFragment_you_are_not_currently_a_member_of_the_group">您当前不是该群组成员。</string>

    <!-- GV2 Request confirmation dialog -->
    <string name="RequestConfirmationDialog_add_s_to_the_group">将“%1$s”添加到群组？</string>
    <string name="RequestConfirmationDialog_deny_request_from_s">拒绝“%1$s”的入群申请？</string>
    <!-- Confirm dialog message shown when deny a group link join request and group link is enabled. -->
    <string name="RequestConfirmationDialog_deny_request_from_s_they_will_not_be_able_to_request">要拒绝“%1$s”的请求吗？对方将无法再通过群组链接申请加入群组。</string>
    <string name="RequestConfirmationDialog_add">添加</string>
    <string name="RequestConfirmationDialog_deny">拒绝</string>

    <!-- ImageEditorHud -->
    <string name="ImageEditorHud_blur_faces">面部模糊</string>
    <string name="ImageEditorHud_new_blur_faces_or_draw_anywhere_to_blur">新功能：在脸部或任意位置涂抹，可实现模糊效果</string>
    <string name="ImageEditorHud_draw_anywhere_to_blur">任意位置涂抹实现模糊效果</string>
    <string name="ImageEditorHud_draw_to_blur_additional_faces_or_areas">涂抹更多脸部或区域进行模糊</string>

    <!-- InputPanel -->
    <string name="InputPanel_tap_and_hold_to_record_a_voice_message_release_to_send">按住可以录制语音，松手即可发送语音消息</string>
    <!-- Message shown if the user tries to switch a conversation from Signal to SMS -->
    <string name="InputPanel__sms_messaging_is_no_longer_supported_in_signal">Signal 不再支持短信消息服务。</string>
    <!-- When editing a message, label shown above the text input field in the composer -->
    <string name="InputPanel_edit_message">编辑消息</string>

    <!-- InviteActivity -->
    <string name="InviteActivity_share">分享</string>
    <string name="InviteActivity_share_with_contacts">与联系人分享</string>
    <string name="InviteActivity_share_via">分享方式…</string>

    <string name="InviteActivity_cancel">取消</string>
    <string name="InviteActivity_sending">正在发送…</string>
    <string name="InviteActivity_invitations_sent">邀请已发送！</string>
    <string name="InviteActivity_invite_to_signal">邀请使用 Molly</string>
    <string name="InviteActivity_send_sms">发送短信（%1$d）</string>
    <plurals name="InviteActivity_send_sms_invites">
        <item quantity="other">发送 %1$d 个短信邀请？</item>
    </plurals>
    <string name="InviteActivity_lets_switch_to_signal">用 Molly 来聊天吧：%1$s</string>
    <string name="InviteActivity_no_app_to_share_to">看起来设备上没有可用于分享的应用。</string>

    <!-- LearnMoreTextView -->
    <string name="LearnMoreTextView_learn_more">了解更多</string>

    <string name="SpanUtil__read_more">阅读全文</string>

    <!-- LongMessageActivity -->
    <string name="LongMessageActivity_unable_to_find_message">找不到消息</string>
    <string name="LongMessageActivity_message_from_s">来自 %1$s 的消息</string>
    <string name="LongMessageActivity_your_message">您的消息</string>

    <!-- MessageRetrievalService -->
    <string name="MessageRetrievalService_signal">Molly</string>
    <string name="MessageRetrievalService_background_connection_enabled">后台连接已启用</string>

    <!-- MmsDownloader -->
    <string name="MmsDownloader_error_reading_mms_settings">读取运营商彩信设置时出错</string>

    <!-- MediaOverviewActivity -->
    <string name="MediaOverviewActivity_Media">媒体</string>
    <string name="MediaOverviewActivity_Files">文件</string>
    <string name="MediaOverviewActivity_Audio">音频</string>
    <string name="MediaOverviewActivity_All">全部</string>
    <plurals name="MediaOverviewActivity_Media_delete_confirm_title">
        <item quantity="other">删除选中条目？</item>
    </plurals>
    <plurals name="MediaOverviewActivity_Media_delete_confirm_message">
        <item quantity="other">这将永久删除全部 %1$d 个已选文件，与其关联的所有消息也将删除。</item>
    </plurals>
    <string name="MediaOverviewActivity_Media_delete_progress_title">正在删除</string>
    <string name="MediaOverviewActivity_Media_delete_progress_message">正在删除消息…</string>
    <string name="MediaOverviewActivity_collecting_attachments">正在收集附件…</string>
    <string name="MediaOverviewActivity_Sort_by">排序</string>
    <string name="MediaOverviewActivity_Newest">最新</string>
    <string name="MediaOverviewActivity_Oldest">最旧</string>
    <string name="MediaOverviewActivity_Storage_used">已用存储</string>
    <string name="MediaOverviewActivity_All_storage_use">储存使用总量</string>
    <string name="MediaOverviewActivity_Grid_view_description">网格视图</string>
    <string name="MediaOverviewActivity_List_view_description">列表视图</string>
    <string name="MediaOverviewActivity_Selected_description">选中</string>
    <string name="MediaOverviewActivity_select_all">选择全部</string>
    <plurals name="MediaOverviewActivity_save_plural">
        <item quantity="other">保存</item>
    </plurals>
    <plurals name="MediaOverviewActivity_delete_plural">
        <item quantity="other">删除</item>
    </plurals>

    <plurals name="MediaOverviewActivity_d_selected_s">
        <item quantity="other">%1$d 已选择（%2$s）</item>
    </plurals>
    <string name="MediaOverviewActivity_file">文件</string>
    <string name="MediaOverviewActivity_audio">音频</string>
    <string name="MediaOverviewActivity_video">视频</string>
    <string name="MediaOverviewActivity_image">图片</string>
  <!-- Removed by excludeNonTranslatables <string name="MediaOverviewActivity_detail_line_2_part" translatable="false">%1$s · %2$s</string> -->
  <!-- Removed by excludeNonTranslatables <string name="MediaOverviewActivity_detail_line_3_part" translatable="false">%1$s · %2$s · %3$s</string> -->

    <string name="MediaOverviewActivity_sent_by_s">发送人 %1$s</string>
    <string name="MediaOverviewActivity_sent_by_you">由您发送</string>
    <string name="MediaOverviewActivity_sent_by_s_to_s">由 %1$s 发送至 %2$s</string>
    <string name="MediaOverviewActivity_sent_by_you_to_s">由您发送至 %1$s</string>

    <!-- Megaphones -->
    <string name="Megaphones_remind_me_later">稍后提醒</string>
    <string name="Megaphones_verify_your_signal_pin">验证 Signal PIN 码</string>
    <string name="Megaphones_well_occasionally_ask_you_to_verify_your_pin">为了方便记住 PIN 密码，将偶尔提示验证。</string>
    <string name="Megaphones_verify_pin">验证 PIN</string>
    <string name="Megaphones_get_started">开始使用</string>
    <string name="Megaphones_new_group">新建群组</string>
    <string name="Megaphones_invite_friends">邀请好友</string>
    <string name="Megaphones_use_sms">使用短信</string>
    <string name="Megaphones_chat_colors">聊天颜色</string>
    <string name="Megaphones_add_a_profile_photo">添加个人资料照片</string>

    <!-- Title of a bottom sheet to render messages that all quote a specific message -->
    <string name="MessageQuotesBottomSheet_replies">回复</string>

    <!-- NotificationBarManager -->
    <string name="NotificationBarManager__establishing_signal_call">正在建立 Signal 呼叫</string>
    <!-- Temporary notification shown when starting the calling service -->
    <string name="NotificationBarManager__starting_signal_call_service">开始 Molly 通话服务</string>
    <string name="NotificationBarManager__stopping_signal_call_service">正在停止 Molly 通话服务</string>
    <string name="NotificationBarManager__decline_call">拒绝通话</string>
    <string name="NotificationBarManager__answer_call">接听</string>
    <string name="NotificationBarManager__end_call">结束呼叫</string>
    <string name="NotificationBarManager__cancel_call">取消呼叫</string>
    <string name="NotificationBarManager__join_call">加入通话</string>

    <!-- NotificationsMegaphone -->
    <string name="NotificationsMegaphone_turn_on_notifications">是否开启通知？</string>
    <string name="NotificationsMegaphone_never_miss_a_message">不错过任何消息。</string>
    <string name="NotificationsMegaphone_turn_on">开启</string>
    <string name="NotificationsMegaphone_not_now">稍后再说</string>

    <!-- NotificationMmsMessageRecord -->
    <string name="NotificationMmsMessageRecord_multimedia_message">多媒体消息</string>
    <string name="NotificationMmsMessageRecord_downloading_mms_message">正在下载彩信</string>
    <string name="NotificationMmsMessageRecord_error_downloading_mms_message">下载彩信时出错，点击重试</string>

    <!-- MediaPickerActivity -->
    <string name="MediaPickerActivity__menu_open_camera">打开相机</string>

    <!-- MediaSendActivity -->
    <string name="MediaSendActivity_camera_unavailable">相机不可用。</string>

    <!-- MediaRepository -->
    <string name="MediaRepository_all_media">全部媒体</string>
    <string name="MediaRepository__camera">相机</string>

    <!-- MessageRecord -->
    <string name="MessageRecord_unknown">未知</string>
    <string name="MessageRecord_message_encrypted_with_a_legacy_protocol_version_that_is_no_longer_supported">收到来自旧版本 Signal 的加密消息，该版本已不再支持。请提醒发送人升级至最新版本并重发该消息。</string>
    <string name="MessageRecord_left_group">您已离开该群组。</string>
    <string name="MessageRecord_you_updated_group">您已更新该群组</string>
    <string name="MessageRecord_the_group_was_updated">群组已更新。</string>
    <!-- Update message shown when placing an outgoing 1:1 voice/audio call and it\'s answered by the other party -->
    <string name="MessageRecord_outgoing_voice_call">拨出语音通话</string>
    <!-- Update message shown when placing an outgoing 1:1 video call and it\'s answered by the other party -->
    <string name="MessageRecord_outgoing_video_call">拨出视频通话</string>
    <!-- Update message shown when placing an outgoing 1:1 voice/audio call and it\'s not answered by the other party -->
    <string name="MessageRecord_unanswered_voice_call">未接语音通话</string>
    <!-- Update message shown when placing an outgoing 1:1 video call and it\'s not answered by the other party -->
    <string name="MessageRecord_unanswered_video_call">未接视频通话</string>
    <!-- Update message shown when receiving an incoming 1:1 voice/audio call and it\'s answered -->
    <string name="MessageRecord_incoming_voice_call">语音来电</string>
    <!-- Update message shown when receiving an incoming 1:1 video call and answered -->
    <string name="MessageRecord_incoming_video_call">视频来电</string>
    <!-- Update message shown when receiving an incoming 1:1 voice/audio call and not answered -->
    <string name="MessageRecord_missed_voice_call">未接语音来电</string>
    <!-- Update message shown when receiving an incoming 1:1 video call and not answered -->
    <string name="MessageRecord_missed_video_call">未接视频来电</string>
    <!-- Update message shown when receiving an incoming 1:1 voice/audio call and explicitly declined -->
    <string name="MessageRecord_you_declined_a_voice_call">您拒接了语音通话</string>
    <!-- Update message shown when receiving an incoming 1:1 video call and explicitly declined -->
    <string name="MessageRecord_you_declined_a_video_call">您拒接了视频通话</string>
    <!-- Call update formatter string to place the update message next to a time stamp. e.g., \'Incoming voice call · 11:11am\' -->
    <string name="MessageRecord_call_message_with_date">%1$s · %2$s</string>
    <string name="MessageRecord_s_updated_group">%1$s 已更新该群组。</string>
    <string name="MessageRecord_s_joined_signal">%1$s 加入 Signal！</string>
    <string name="MessageRecord_you_disabled_disappearing_messages">您已禁用阅后即焚。</string>
    <string name="MessageRecord_s_disabled_disappearing_messages">%1$s 已禁用阅后即焚。</string>
    <string name="MessageRecord_you_set_disappearing_message_time_to_s">设置阅后即焚消失时间为 %1$s。</string>
    <string name="MessageRecord_s_set_disappearing_message_time_to_s">%1$s 设置阅后即焚消失时间为 %2$s。</string>
    <string name="MessageRecord_disappearing_message_time_set_to_s">阅后即焚消息的销毁时间被设置为 %1$s。</string>
    <string name="MessageRecord_this_group_was_updated_to_a_new_group">此群已升级为新版群组。</string>
    <string name="MessageRecord_you_couldnt_be_added_to_the_new_group_and_have_been_invited_to_join">您被邀请重新加入之前无法加入的新版群组。</string>
    <string name="MessageRecord_chat_session_refreshed">聊天会话已刷新</string>
    <plurals name="MessageRecord_members_couldnt_be_added_to_the_new_group_and_have_been_invited">
        <item quantity="other">%1$s 位无法加入新版群组，已向其发送入群邀请。</item>
    </plurals>

    <plurals name="MessageRecord_members_couldnt_be_added_to_the_new_group_and_have_been_removed">
        <item quantity="other">%1$s 位无法加入新版群组，已被移除。</item>
    </plurals>

    <!-- Profile change updates -->
    <string name="MessageRecord_changed_their_profile_name_to">%1$s 更改其昵称为 %2$s。</string>
    <string name="MessageRecord_changed_their_profile_name_from_to">%1$s 的个人资料名称已从 %2$s 更改为 %3$s。</string>
    <string name="MessageRecord_changed_their_profile">%1$s 更改了其资料。</string>

    <!-- GV2 specific -->
    <string name="MessageRecord_you_created_the_group">您创建了群组</string>
    <string name="MessageRecord_group_updated">群组更新完成。</string>
    <string name="MessageRecord_invite_friends_to_this_group">通过群组链接邀请好友加入该群组</string>

    <!-- GV2 member additions -->
    <string name="MessageRecord_you_added_s">已添加 %1$s。</string>
    <string name="MessageRecord_s_added_s">%1$s 添加了 %2$s。</string>
    <string name="MessageRecord_s_added_you">%1$s 已将您加入群组。</string>
    <string name="MessageRecord_you_joined_the_group">你已加入该群组。</string>
    <string name="MessageRecord_s_joined_the_group">%1$s 加入群组。</string>

    <!-- GV2 member removals -->
    <string name="MessageRecord_you_removed_s">您移除了%1$s。</string>
    <string name="MessageRecord_s_removed_s">%1$s移除了%2$s。</string>
    <string name="MessageRecord_s_removed_you_from_the_group">%1$s已将您移出群组。</string>
    <string name="MessageRecord_you_left_the_group">您已离开该群组。</string>
    <string name="MessageRecord_s_left_the_group">%1$s 已离开该群组。</string>
    <string name="MessageRecord_you_are_no_longer_in_the_group">您已不在群组中。</string>
    <string name="MessageRecord_s_is_no_longer_in_the_group">%1$s 已不在群组中。</string>

    <!-- GV2 role change -->
    <string name="MessageRecord_you_made_s_an_admin">您已将 %1$s 设为管理员。</string>
    <string name="MessageRecord_s_made_s_an_admin">%1$s 已将 %2$s 设为管理员。</string>
    <string name="MessageRecord_s_made_you_an_admin">%1$s 已将您设为管理员。</string>
    <string name="MessageRecord_you_revoked_admin_privileges_from_s">您已撤销 %1$s 的管理员权限。</string>
    <string name="MessageRecord_s_revoked_your_admin_privileges">%1$s已撤回您的管理员权限。</string>
    <string name="MessageRecord_s_revoked_admin_privileges_from_s">%1$s 撤销了 %2$s 的管理员权限。</string>
    <string name="MessageRecord_s_is_now_an_admin">%1$s 已成为管理员。</string>
    <string name="MessageRecord_you_are_now_an_admin">你被设置为管理员。</string>
    <string name="MessageRecord_s_is_no_longer_an_admin">%1$s 已不是管理员。</string>
    <string name="MessageRecord_you_are_no_longer_an_admin">您已不是管理员。</string>

    <!-- GV2 invitations -->
    <string name="MessageRecord_you_invited_s_to_the_group">您邀请了 %1$s 入群。</string>
    <string name="MessageRecord_s_invited_you_to_the_group">%1$s 了您入群。</string>
    <plurals name="MessageRecord_s_invited_members">
        <item quantity="other">%1$s 邀请了%2$d位用户入群。</item>
    </plurals>
    <string name="MessageRecord_you_were_invited_to_the_group">你被邀请加入此群</string>
    <plurals name="MessageRecord_d_people_were_invited_to_the_group">
        <item quantity="other">%1$d 位用户收到了入群邀请。</item>
    </plurals>

    <!-- GV2 invitation revokes -->
    <plurals name="MessageRecord_you_revoked_invites">
        <item quantity="other">您撤销了%1$d条入群邀请。</item>
    </plurals>
    <plurals name="MessageRecord_s_revoked_invites">
        <item quantity="other">%1$s 撤销了%2$d条入群邀请。</item>
    </plurals>
    <string name="MessageRecord_someone_declined_an_invitation_to_the_group">某人回绝了入群邀请。</string>
    <string name="MessageRecord_you_declined_the_invitation_to_the_group">您回绝了入群邀请。</string>
    <string name="MessageRecord_s_revoked_your_invitation_to_the_group">%1$s 撤销了对您的入群邀请。</string>
    <string name="MessageRecord_an_admin_revoked_your_invitation_to_the_group">管理员撤销了对您的入群邀请。</string>
    <plurals name="MessageRecord_d_invitations_were_revoked">
        <item quantity="other">%1$d条入群邀请被撤销。</item>
    </plurals>

    <!-- GV2 invitation acceptance -->
    <string name="MessageRecord_you_accepted_invite">您接受了入群邀请。</string>
    <string name="MessageRecord_s_accepted_invite">%1$s 接受了入群邀请。</string>
    <string name="MessageRecord_you_added_invited_member_s">您添加了受邀用户 %1$s。</string>
    <string name="MessageRecord_s_added_invited_member_s">%1$s 添加了受邀用户 %2$s。</string>

    <!-- GV2 title change -->
    <string name="MessageRecord_you_changed_the_group_name_to_s">您更改了群组名字为“%1$s”。</string>
    <string name="MessageRecord_s_changed_the_group_name_to_s">%1$s 更改了群名称为 “%2$s”。</string>
    <string name="MessageRecord_the_group_name_has_changed_to_s">群组名称更改为“%1$s”。</string>

    <!-- GV2 description change -->
    <string name="MessageRecord_you_changed_the_group_description">您已更改群组描述。</string>
    <string name="MessageRecord_s_changed_the_group_description">%1$s 已更改群组描述。</string>
    <string name="MessageRecord_the_group_description_has_changed">群组描述已更改。</string>

    <!-- GV2 avatar change -->
    <string name="MessageRecord_you_changed_the_group_avatar">您更改了群组头像。</string>
    <string name="MessageRecord_s_changed_the_group_avatar">%1$s 更改了群组头像。</string>
    <string name="MessageRecord_the_group_group_avatar_has_been_changed">群组头像已更改。</string>

    <!-- GV2 attribute access level change -->
    <string name="MessageRecord_you_changed_who_can_edit_group_info_to_s">你更改了能编辑群资料的权限为“%1$s”。</string>
    <string name="MessageRecord_s_changed_who_can_edit_group_info_to_s">%1$s 更改了能编辑群资料的权限为“%2$s”。</string>
    <string name="MessageRecord_who_can_edit_group_info_has_been_changed_to_s">能编辑群资料的权限已设为“%1$s”。</string>

    <!-- GV2 membership access level change -->
    <string name="MessageRecord_you_changed_who_can_edit_group_membership_to_s">你更改了能编辑群成员的权限为“%1$s”。</string>
    <string name="MessageRecord_s_changed_who_can_edit_group_membership_to_s">%1$s 更改了能编辑群成员的权限为“%2$s”。</string>
    <string name="MessageRecord_who_can_edit_group_membership_has_been_changed_to_s">能编辑群成员的权限已设为“%1$s”。</string>

    <!-- GV2 announcement group change -->
    <string name="MessageRecord_you_allow_all_members_to_send">您已将群组设置更改为允许全部成员发送消息。</string>
    <string name="MessageRecord_you_allow_only_admins_to_send">您已将群组设置更改为仅允许管理员发送消息。</string>
    <string name="MessageRecord_s_allow_all_members_to_send">%1$s已将群组设置改为允许所有成员发送消息。</string>
    <string name="MessageRecord_s_allow_only_admins_to_send">%1$s已将群组设置改为仅允许管理员发送消息。</string>
    <string name="MessageRecord_allow_all_members_to_send">群组设置已更改为允许全部成员发送消息。</string>
    <string name="MessageRecord_allow_only_admins_to_send">群组设置已更改为仅允许管理员发送消息。</string>

    <!-- GV2 group link invite access level change -->
    <string name="MessageRecord_you_turned_on_the_group_link_with_admin_approval_off">您打开了无需管理员认证的群组链接。</string>
    <string name="MessageRecord_you_turned_on_the_group_link_with_admin_approval_on">你已打开了启用管理员认证的群组链接。</string>
    <string name="MessageRecord_you_turned_off_the_group_link">您关闭了群组链接。</string>
    <string name="MessageRecord_s_turned_on_the_group_link_with_admin_approval_off">%1$s 打开了无需管理员审核的群组链接。</string>
    <string name="MessageRecord_s_turned_on_the_group_link_with_admin_approval_on">%1$s 启用了需要管理员审核的群组链接。</string>
    <string name="MessageRecord_s_turned_off_the_group_link">%1$s 关闭了群组链接。</string>
    <string name="MessageRecord_the_group_link_has_been_turned_on_with_admin_approval_off">无需管理员审核的群组链接已启用。</string>
    <string name="MessageRecord_the_group_link_has_been_turned_on_with_admin_approval_on">需要管理员审核的群组链接已启用。</string>
    <string name="MessageRecord_the_group_link_has_been_turned_off">群组链接已关闭。</string>
    <string name="MessageRecord_you_turned_off_admin_approval_for_the_group_link">您取消了群组链接的管理员审核要求。</string>
    <string name="MessageRecord_s_turned_off_admin_approval_for_the_group_link">%1$s 取消了群组链接的管理员审核要求。</string>
    <string name="MessageRecord_the_admin_approval_for_the_group_link_has_been_turned_off">群组链接的管理员审核要求已被取消。</string>
    <string name="MessageRecord_you_turned_on_admin_approval_for_the_group_link">您激活了群组链接的管理员审核要求。</string>
    <string name="MessageRecord_s_turned_on_admin_approval_for_the_group_link">%1$s 启用了群组链接的管理员审核要求。</string>
    <string name="MessageRecord_the_admin_approval_for_the_group_link_has_been_turned_on">群组链接的管理员审核要求已启用。</string>

    <!-- GV2 group link reset -->
    <string name="MessageRecord_you_reset_the_group_link">您重置了群组链接。</string>
    <string name="MessageRecord_s_reset_the_group_link">%1$s 重置了群组链接。</string>
    <string name="MessageRecord_the_group_link_has_been_reset">群组链接已重置。</string>

    <!-- GV2 group link joins -->
    <string name="MessageRecord_you_joined_the_group_via_the_group_link">您通过群组链接加入了群组。</string>
    <string name="MessageRecord_s_joined_the_group_via_the_group_link">%1$s 已通过群组链接入群组。</string>

    <!-- GV2 group link requests -->
    <string name="MessageRecord_you_sent_a_request_to_join_the_group">您发送了入群请求。</string>
    <string name="MessageRecord_s_requested_to_join_via_the_group_link">%1$s 通过群组链接申请入群。</string>
    <!-- Update message shown when someone requests to join via group link and cancels the request back to back -->
    <plurals name="MessageRecord_s_requested_and_cancelled_their_request_to_join_via_the_group_link">
        <item quantity="other">%1$s发起和取消了通过群组链接加入群组的 %2$d 个请求</item>
    </plurals>

    <!-- GV2 group link approvals -->
    <string name="MessageRecord_s_approved_your_request_to_join_the_group">%1$s 同意了您的入群申请。</string>
    <string name="MessageRecord_s_approved_a_request_to_join_the_group_from_s">%1$s 同意了 %2$s 的入群申请。</string>
    <string name="MessageRecord_you_approved_a_request_to_join_the_group_from_s">您同意了 %1$s 的入群申请。</string>
    <string name="MessageRecord_your_request_to_join_the_group_has_been_approved">您的入群申请已通过。</string>
    <string name="MessageRecord_a_request_to_join_the_group_from_s_has_been_approved">%1$s 的入群申请已通过。</string>

    <!-- GV2 group link deny -->
    <string name="MessageRecord_your_request_to_join_the_group_has_been_denied_by_an_admin">您的入群申请已被管理员拒绝。</string>
    <string name="MessageRecord_s_denied_a_request_to_join_the_group_from_s">%1$s 拒绝了 %2$s 的入群申请。</string>
    <string name="MessageRecord_a_request_to_join_the_group_from_s_has_been_denied">%1$s 的入群申请未通过。</string>
    <string name="MessageRecord_you_canceled_your_request_to_join_the_group">您撤回了入群请求。</string>
    <string name="MessageRecord_s_canceled_their_request_to_join_the_group">%1$s 撤回了其入群申请。</string>

    <!-- End of GV2 specific update messages -->

    <string name="MessageRecord_your_safety_number_with_s_has_changed">您与 %1$s 的安全码已更改。</string>
    <string name="MessageRecord_you_marked_your_safety_number_with_s_verified">已将您与 %1$s 的安全码标记为已验证</string>
    <string name="MessageRecord_you_marked_your_safety_number_with_s_verified_from_another_device">已在另一设备上将您与 %1$s 的安全码标记为已验证</string>
    <string name="MessageRecord_you_marked_your_safety_number_with_s_unverified">已将您与 %1$s 的安全码标记为未验证</string>
    <string name="MessageRecord_you_marked_your_safety_number_with_s_unverified_from_another_device">已在另一设备上将您与 %1$s 的安全码标记为未验证</string>
    <string name="MessageRecord_a_message_from_s_couldnt_be_delivered">来自 %1$s 消息无法送到</string>
    <string name="MessageRecord_s_changed_their_phone_number">%1$s已更改电话号码</string>
    <!-- Update item message shown in the release channel when someone is already a sustainer so we ask them if they want to boost. -->
    <string name="MessageRecord_like_this_new_feature_help_support_signal_with_a_one_time_donation">喜欢这个新功能吗？请通过单次捐款支持 Signal 吧。</string>
    <!-- Update item message shown when we merge two threads together. First placeholder is a name, second placeholder is a phone number. -->
    <string name="MessageRecord_your_message_history_with_s_and_their_number_s_has_been_merged">您与%1$s的消息记录和对方的号码 %2$s 已合并。</string>
    <!-- Update item message shown when we merge two threads together and we don\'t know the phone number of the other thread. The placeholder is a person\'s name. -->
    <string name="MessageRecord_your_message_history_with_s_and_another_chat_has_been_merged">您与%1$s的消息记录和属于对方的其他聊天信息已合并。</string>
    <!-- Update item message shown when you find out a phone number belongs to a person you had a conversation with. First placeholder is a phone number, second placeholder is a name. -->
    <string name="MessageRecord_s_belongs_to_s">%1$s 属于%2$s</string>
    <!-- Message to notify sender that activate payments request has been sent to the recipient -->
    <string name="MessageRecord_you_sent_request">您给%1$s发送了激活付款请求</string>
    <!-- Request message from recipient to activate payments -->
    <string name="MessageRecord_wants_you_to_activate_payments">%1$s希望您激活付款。只给信任的人发送付款。</string>
    <!-- Message to inform user that payments was activated-->
    <string name="MessageRecord_you_activated_payments">您已激活付款</string>
    <!-- Message to inform sender that recipient can now accept payments -->
    <string name="MessageRecord_can_accept_payments">%1$s现在可以接受付款啦</string>

    <!-- Group Calling update messages -->
    <string name="MessageRecord_s_started_a_group_call_s">%1$s发起了群组通话 · %2$s</string>
    <string name="MessageRecord_you_started_a_group_call_s">您发起了一个群组通话 · %1$s</string>
    <string name="MessageRecord_s_is_in_the_group_call_s">%1$s 在群通话中 · %2$s</string>
    <string name="MessageRecord_you_are_in_the_group_call_s1">您在群通话中 · %1$s</string>
    <string name="MessageRecord_s_and_s_are_in_the_group_call_s1">%1$s 和 %2$s 在群通话中 · %3$s</string>
    <string name="MessageRecord_group_call_s">群组通话 · %1$s</string>

    <string name="MessageRecord_s_started_a_group_call">%1$s发起了群通话</string>
    <string name="MessageRecord_you_started_a_group_call">您发起了一个群组通话</string>
    <string name="MessageRecord_s_is_in_the_group_call">%1$s 在群通话中</string>
    <string name="MessageRecord_you_are_in_the_group_call">您在此群组通话中</string>
    <string name="MessageRecord_s_and_s_are_in_the_group_call">%1$s 和 %2$s 在群通话中</string>
    <string name="MessageRecord_group_call">群组通话</string>

    <string name="MessageRecord_you">您</string>

    <plurals name="MessageRecord_s_s_and_d_others_are_in_the_group_call_s">
        <item quantity="other">%1$s，%2$s 和其他%3$d位成员在群组通话中 · %4$s</item>
    </plurals>

    <plurals name="MessageRecord_s_s_and_d_others_are_in_the_group_call">
        <item quantity="other">%1$s，%2$s 和其他%3$d位成员在群组通话中</item>
    </plurals>

    <!-- In-conversation update message to indicate that the current contact is sms only and will need to migrate to signal to continue the conversation in signal. -->
    <string name="MessageRecord__you_will_no_longer_be_able_to_send_sms_messages_from_signal_soon">您很快将无法从 Signal 发送短信消息。您可以邀请%1$s加入 Signal，在这里进行对话。</string>
    <!-- In-conversation update message to indicate that the current contact is sms only and will need to migrate to signal to continue the conversation in signal. -->
    <string name="MessageRecord__you_can_no_longer_send_sms_messages_in_signal">您无法再从 Molly 发送短信消息。您可以邀请%1$s加入 Molly，在这里进行对话。</string>
    <!-- Body for quote when message being quoted is an in-app payment message -->
    <string name="MessageRecord__payment_s">付款：%1$s</string>

    <!-- MessageRequestBottomView -->
    <string name="MessageRequestBottomView_accept">接受</string>
    <string name="MessageRequestBottomView_continue">继续</string>
    <string name="MessageRequestBottomView_delete">删除</string>
    <string name="MessageRequestBottomView_block">屏蔽</string>
    <string name="MessageRequestBottomView_unblock">取消屏蔽</string>
    <!-- Text explaining a message request from someone you\'ve removed before -->
    <string name="MessageRequestBottomView_do_you_want_to_let_s_message_you_you_removed_them_before">是否允许%1$s给您发送消息并与其分享您的名字和照片？您此前已移除该用户。</string>
    <string name="MessageRequestBottomView_do_you_want_to_let_s_message_you_they_wont_know_youve_seen_their_messages_until_you_accept">是否允许 %1$s 给您发消息并查看您的昵称头像？您同意前对方无法知晓您是否查看了其消息。</string>
    <!-- Shown in message request flow. Describes what will happen if you unblock a Signal user -->
    <string name="MessageRequestBottomView_do_you_want_to_let_s_message_you_wont_receive_any_messages_until_you_unblock_them">是否允许%1$s给您发送消息并向其显示您的名称和照片？在取消屏蔽之前，您不会收到对方的任何消息。</string>
    <!-- Shown in message request flow. Describes what will happen if you unblock an SMS user -->
    <string name="MessageRequestBottomView_do_you_want_to_let_s_message_you_wont_receive_any_messages_until_you_unblock_them_SMS">是否允许%1$s给您发送消息？在取消屏蔽之前，您不会收到对方的任何消息。</string>
    <string name="MessageRequestBottomView_get_updates_and_news_from_s_you_wont_receive_any_updates_until_you_unblock_them">是否要接收%1$s的更新和新闻？在取消屏蔽之前，您不会收到对方的任何更新消息。</string>
    <string name="MessageRequestBottomView_continue_your_conversation_with_this_group_and_share_your_name_and_photo">要参与此群组对话并向其成员分享您的昵称和头像吗？</string>
    <string name="MessageRequestBottomView_upgrade_this_group_to_activate_new_features">升级此群组来激活@提及和管理员新功能，将邀请未在此群分享名称和头像的成员入群。</string>
    <string name="MessageRequestBottomView_this_legacy_group_can_no_longer_be_used">由于人数太多，此旧版群组已无法使用。人数上限为%1$d。</string>
    <string name="MessageRequestBottomView_continue_your_conversation_with_s_and_share_your_name_and_photo">要继续与%1$s聊天并与其分享您的昵称和头像吗？</string>
    <string name="MessageRequestBottomView_do_you_want_to_join_this_group_they_wont_know_youve_seen_their_messages_until_you_accept">是否加入此群组并与之分享您的名字和头像？接受邀请前群成员无法知道您是否阅读了他们发来的消息。</string>
    <string name="MessageRequestBottomView_do_you_want_to_join_this_group_you_wont_see_their_messages">要加入此群组并与群组成员分享您的名称和照片吗？在您接受之前，您将不会看到群组成员的消息。</string>
    <string name="MessageRequestBottomView_join_this_group_they_wont_know_youve_seen_their_messages_until_you_accept">是否加入此群组？接受邀请前群成员无法知道您是否阅读了他们发来的消息。</string>
    <string name="MessageRequestBottomView_unblock_this_group_and_share_your_name_and_photo_with_its_members">是否取消屏蔽该群组并向其显示您的名称和照片？在取消屏蔽之前，您不会收到该群组的任何消息。</string>
  <!-- Removed by excludeNonTranslatables <string name="MessageRequestBottomView_legacy_learn_more_url" translatable="false">https://support.signal.org/hc/articles/360007459591</string> -->
    <string name="MessageRequestProfileView_view">查看</string>
    <string name="MessageRequestProfileView_member_of_one_group">%1$s 的成员</string>
    <string name="MessageRequestProfileView_member_of_two_groups">%1$s 和 %2$s 的成员</string>
    <string name="MessageRequestProfileView_member_of_many_groups">%1$s、%2$s 和 %3$s 的成员</string>
    <plurals name="MessageRequestProfileView_members">
        <item quantity="other">%1$d 成员</item>
    </plurals>
    <!-- Describes the number of members in a group. The string MessageRequestProfileView_invited is nested in the parentheses. -->
    <plurals name="MessageRequestProfileView_members_and_invited">
        <item quantity="other">%1$d 个成员（%2$s）</item>
    </plurals>
    <!-- Describes the number of people invited to a group. Nested inside of the string MessageRequestProfileView_members_and_invited -->
    <plurals name="MessageRequestProfileView_invited">
        <item quantity="other">已邀请 %1$d 人</item>
    </plurals>
    <plurals name="MessageRequestProfileView_member_of_d_additional_groups">
        <item quantity="other">更多%1$d个群组</item>
    </plurals>

    <!-- PassphraseChangeActivity -->
    <string name="PassphraseChangeActivity_passphrases_dont_match_exclamation">密码不匹配！</string>
    <string name="PassphraseChangeActivity_incorrect_old_passphrase_exclamation">错误的旧密码！</string>
    <string name="PassphraseChangeActivity_enter_new_passphrase_exclamation">输入新的密码！</string>

    <!-- DeviceProvisioningActivity -->
    <string name="DeviceProvisioningActivity_link_this_device">关联该设备？</string>
    <string name="DeviceProvisioningActivity_continue">继续</string>

    <string name="DeviceProvisioningActivity_content_intro">这将可以：</string>
    <string name="DeviceProvisioningActivity_content_bullets">
        • 查看你的全部消息 \n• 以你的名义发送消息
    </string>
    <string name="DeviceProvisioningActivity_content_progress_title">正在关联设备</string>
    <string name="DeviceProvisioningActivity_content_progress_content">正在关联新设备…</string>
    <string name="DeviceProvisioningActivity_content_progress_success">设备成功关联！</string>
    <string name="DeviceProvisioningActivity_content_progress_no_device">未找到设备。</string>
    <string name="DeviceProvisioningActivity_content_progress_network_error">网络错误。</string>
    <string name="DeviceProvisioningActivity_content_progress_key_error">无效二维码。</string>
    <string name="DeviceProvisioningActivity_sorry_you_have_too_many_devices_linked_already">很抱歉，关联设备过多，请先移除一些。</string>
    <string name="DeviceActivity_sorry_this_is_not_a_valid_device_link_qr_code">抱歉，设备关联二维码无效。</string>
    <string name="DeviceProvisioningActivity_link_a_signal_device">关联 Signal 设备？</string>
    <string name="DeviceProvisioningActivity_it_looks_like_youre_trying_to_link_a_signal_device_using_a_3rd_party_scanner">您好像在使用第三方扫描应用来关联 Signal 设备。出于安全考量，请使用 Signal 再次扫描二维码。</string>

    <string name="DeviceActivity_signal_needs_the_camera_permission_in_order_to_scan_a_qr_code">Molly 需“相机”权限，来扫描二维码，但该权限已永久禁用。请访问应用设置菜单，选择“权限”并启用“相机”。</string>
    <string name="DeviceActivity_unable_to_scan_a_qr_code_without_the_camera_permission">没有“相机”权限，无法扫描二维码</string>

    <!-- OutdatedBuildReminder -->
    <string name="OutdatedBuildReminder_update_now">现在升级</string>
    <string name="OutdatedBuildReminder_your_version_of_signal_will_expire_today">此 Signal 版本将在今天过期，请升级到最新版本。</string>
    <plurals name="OutdatedBuildReminder_your_version_of_signal_will_expire_in_n_days">
        <item quantity="other">此版本 Signal 将在%1$d天后过期，请升级到最新版本。</item>
    </plurals>

    <!-- PassphrasePromptActivity -->
    <string name="PassphrasePromptActivity_enter_passphrase">输入密码</string>
    <string name="PassphrasePromptActivity_watermark_content_description">Molly 图标</string>
    <string name="PassphrasePromptActivity_ok_button_content_description">提交密码</string>
    <string name="PassphrasePromptActivity_invalid_passphrase_exclamation">无效密码！</string>
    <string name="PassphrasePromptActivity_unlock_signal">解锁 Molly</string>
    <string name="PassphrasePromptActivity_signal_android_lock_screen">Molly Android - 锁定屏幕</string>

    <!-- PlacePickerActivity -->
    <string name="PlacePickerActivity_title">地图</string>

    <string name="PlacePickerActivity_drop_pin">标注</string>
    <string name="PlacePickerActivity_accept_address">接受地址</string>

    <!-- PlayServicesProblemFragment -->
    <string name="PlayServicesProblemFragment_the_version_of_google_play_services_you_have_installed_is_not_functioning">当前安装的 Google Play 服务版本无法正常运行。请重新安装 Google Play 服务并重试。</string>

    <!-- PinRestoreEntryFragment -->
    <string name="PinRestoreEntryFragment_incorrect_pin">PIN 错误</string>
    <string name="PinRestoreEntryFragment_skip_pin_entry">跳过 PIN 码设置？</string>
    <string name="PinRestoreEntryFragment_need_help">需要协助？</string>
    <string name="PinRestoreEntryFragment_your_pin_is_a_d_digit_code">PIN 码是您创建的%1$d位及以上的密码，可以是纯数字或数字字母混合。如果忘了 PIN 码，您可以注册一个新账户，但您会丢失所有保存过的设置，比如您的个人介绍。</string>
    <string name="PinRestoreEntryFragment_if_you_cant_remember_your_pin">如果忘记你的 PIN，可再新建一个。你可以注册并使用你的账号，但某些已保存设置，如个人资料信息，将丢失。</string>
    <string name="PinRestoreEntryFragment_create_new_pin">新建 PIN 码</string>
    <string name="PinRestoreEntryFragment_contact_support">联系支持</string>
    <string name="PinRestoreEntryFragment_cancel">取消</string>
    <string name="PinRestoreEntryFragment_skip">跳过</string>
    <plurals name="PinRestoreEntryFragment_you_have_d_attempt_remaining">
        <item quantity="other">您还剩%1$d次机会。若尝试次数达到上限，您可以创建新的 PIN 码。您可以注册和使用您的账户，但会丢失所有保存过的设置，比如您的个人介绍。</item>
    </plurals>
    <string name="PinRestoreEntryFragment_signal_registration_need_help_with_pin">Signal 注册 - 需要安卓 PIN 码相关帮助</string>
    <!-- Button label to prompt the user to switch between an alphanumeric and numeric-only keyboards -->
    <string name="PinRestoreEntryFragment_switch_keyboard">切换键盘</string>

    <!-- PinRestoreLockedFragment -->
    <string name="PinRestoreLockedFragment_create_your_pin">创建 PIN</string>
    <string name="PinRestoreLockedFragment_youve_run_out_of_pin_guesses">你的 PIN 码错误次数达到上限，但你还是可以通过创建新的 PIN 码以进入你的 Signal 账户。出于对你的隐私和安全考虑，你的账户会在不保存任何个人资料或设置下被还原。</string>
    <string name="PinRestoreLockedFragment_create_new_pin">新建 PIN 码</string>
  <!-- Removed by excludeNonTranslatables <string name="PinRestoreLockedFragment_learn_more_url" translatable="false">https://support.signal.org/hc/articles/360007059792</string> -->

    <!-- Dialog button text indicating user wishes to send an sms code isntead of skipping it -->
    <string name="ReRegisterWithPinFragment_send_sms_code">发送短信验证码</string>
    <!-- Email subject used when user contacts support about an issue with the reregister flow. -->
    <string name="ReRegisterWithPinFragment_support_email_subject">Signal 注册 - 需要安卓版重新注册 PIN 码的相关帮助</string>
    <!-- Dialog message shown in reregister flow when tapping a informational button to to learn about pins or contact support for help -->
    <string name="ReRegisterWithPinFragment_need_help_local">PIN 码是您创建的一个不少于 %1$d 位数的密码。这个密码可以是纯数字，也可以是数字和字母的组合。如果您忘记了自己的 PIN 码，您可以创建一个新的 PIN 码。</string>
    <!-- Dialog message shown in reregister flow when user requests to skip this flow and return to the normal flow -->
    <string name="ReRegisterWithPinFragment_skip_local">如果您忘记了自己的 PIN 码，您可以创建一个新的 PIN 码。</string>
    <!-- Dialog message shown in reregister flow when user uses up all of their guesses for their pin and we are going to move on -->
    <string name="ReRegisterWithPinFragment_out_of_guesses_local">您尝试输入 PIN 码的次数已超过限定的次数，不过您仍然可以通过创建一个新的 PIN 码来登录您的 Signal 账户。</string>

    <!-- PinOptOutDialog -->
    <string name="PinOptOutDialog_warning">警告</string>
    <string name="PinOptOutDialog_if_you_disable_the_pin_you_will_lose_all_data">如果禁用 PIN，重新注册 Signal 时您将会丢失全部数据，除非您手动备份并还原这些数据。注册锁定功能在禁用 PIN 期间无法启用。</string>
    <string name="PinOptOutDialog_disable_pin">禁用 PIN</string>

    <!-- RatingManager -->
    <string name="RatingManager_rate_this_app">对此应用评分</string>
    <string name="RatingManager_if_you_enjoy_using_this_app_please_take_a_moment">如果您喜欢使用此应用，请使用片刻时间对其进行打分。</string>
    <string name="RatingManager_rate_now">立刻评价！</string>
    <string name="RatingManager_no_thanks">不，谢谢。</string>
    <string name="RatingManager_later">稍后</string>

    <!-- ReactionsBottomSheetDialogFragment -->
    <string name="ReactionsBottomSheetDialogFragment_all">全部 · %1$d</string>

    <!-- ReactionsConversationView -->
    <string name="ReactionsConversationView_plus">+%1$d</string>

    <!-- ReactionsRecipientAdapter -->
    <string name="ReactionsRecipientAdapter_you">您</string>

    <!-- RecaptchaRequiredBottomSheetFragment -->
    <string name="RecaptchaRequiredBottomSheetFragment_verify_to_continue_messaging">验证以继续发送消息</string>
    <string name="RecaptchaRequiredBottomSheetFragment_to_help_prevent_spam_on_signal">为了防止 Molly 垃圾消息，请完成验证。</string>
    <string name="RecaptchaRequiredBottomSheetFragment_after_verifying_you_can_continue_messaging">验证之后，可继续发送消息。任何暂停消息将自动发送。</string>

    <!-- Recipient -->
    <string name="Recipient_you">您</string>
    <!-- Name of recipient representing user\'s \'My Story\' -->
    <string name="Recipient_my_story">我的动态</string>
    <!-- Name of recipient for a call link without a name -->
    <string name="Recipient_signal_call">Molly 通话</string>

    <!-- RecipientPreferencesActivity -->
    <string name="RecipientPreferenceActivity_block">屏蔽</string>
    <string name="RecipientPreferenceActivity_unblock">取消屏蔽</string>

    <!-- RecipientProvider -->

    <!-- RedPhone -->
    <string name="RedPhone_answering">正在接听…</string>
    <string name="RedPhone_ending_call">正在挂断…</string>
    <string name="RedPhone_ringing">响铃中…</string>
    <string name="RedPhone_busy">占线</string>
    <string name="RedPhone_recipient_unavailable">接收人无法应答</string>
    <string name="RedPhone_network_failed">网络失败！</string>
    <string name="RedPhone_number_not_registered">号码未注册！</string>
    <string name="RedPhone_the_number_you_dialed_does_not_support_secure_voice">您输入的号码不支持加密语音！</string>
    <string name="RedPhone_got_it">知道了</string>

    <!-- Valentine\'s Day Megaphone -->
    <!-- Title text for the Valentine\'s Day donation megaphone. The placeholder will always be a heart emoji. Needs to be a placeholder for Android reasons. -->
    <!-- Body text for the Valentine\'s Day donation megaphone. -->

    <!-- WebRtcCallActivity -->
    <string name="WebRtcCallActivity__tap_here_to_turn_on_your_video">点击这里以启用视频</string>
    <string name="WebRtcCallActivity__to_call_s_signal_needs_access_to_your_camera">Molly 需要访问您的麦克风来呼叫 %1$s</string>
    <string name="WebRtcCallActivity__signal_s">Molly 呼叫 %1$s</string>
    <string name="WebRtcCallActivity__calling">呼叫中…</string>
    <string name="WebRtcCallActivity__group_is_too_large_to_ring_the_participants">群组人数过多，无法与参与人通话。</string>
    <!-- Call status shown when an active call was disconnected (e.g., network hiccup) and is trying to reconnect -->
    <string name="WebRtcCallActivity__reconnecting">重连中…</string>
    <!-- Title for dialog warning about lacking bluetooth permissions during a call -->
    <string name="WebRtcCallActivity__bluetooth_permission_denied">蓝牙权限被拒</string>
    <!-- Message for dialog warning about lacking bluetooth permissions during a call and references the permission needed by name -->
    <string name="WebRtcCallActivity__please_enable_the_nearby_devices_permission_to_use_bluetooth_during_a_call">请启用“附近的设备”以便在通话中使用蓝牙。</string>
    <!-- Positive action for bluetooth warning dialog to open settings -->
    <string name="WebRtcCallActivity__open_settings">打开设置</string>
    <!-- Negative action for bluetooth warning dialog to dismiss dialog -->
    <string name="WebRtcCallActivity__not_now">稍后再说</string>
    <!-- Title for dialog to approve all requests -->
    <plurals name="WebRtcCallActivity__approve_d_requests">
        <item quantity="other">要批准 %1$d 个请求吗？</item>
    </plurals>
    <!-- Positive action for call link approve all dialog -->
    <string name="WebRtcCallActivity__approve_all">全部批准</string>
    <!-- Message for dialog to approve all requests -->
    <plurals name="WebRtcCallActivity__d_people_will_be_added_to_the_call">
        <item quantity="other">%1$d 个人将会被添加到通话中。</item>
    </plurals>
    <!-- Title for dialog to deny all requests -->
    <plurals name="WebRtcCallActivity__deny_d_requests">
        <item quantity="other">要拒绝 %1$d 个请求吗？</item>
    </plurals>
    <!-- Message for dialog to deny all requests -->
    <plurals name="WebRtcCallActivity__d_people_will_not_be_added_to_the_call">
        <item quantity="other">%1$d 个人将不会被添加到通话中。</item>
    </plurals>
    <!-- Positive action for call link deny all dialog -->
    <string name="WebRtcCallActivity__deny_all">全部拒绝</string>
    <!-- Displayed in call status when users are pending -->
    <plurals name="WebRtcCallActivity__d_people_waiting">
        <item quantity="other">%1$d 个人正在等待</item>
    </plurals>
    <!-- Displayed in call status during call link when no users are pending -->
    <plurals name="WebRtcCallActivity__d_people">
        <item quantity="other">%1$d 人</item>
    </plurals>
    <!-- Title of dialog displayed when a user\'s join request is denied for call link entry -->
    <string name="WebRtcCallActivity__join_request_denied">加入请求被拒绝</string>
    <!-- Message of dialog displayed when a user\'s join request is denied for call link entry -->
    <string name="WebRtcCallActivity__your_request_to_join_this_call_has_been_denied">您加入通话的请求已被拒绝。</string>
    <!-- Title of dialog displayed when a user is removed from a call link -->
    <string name="WebRtcCallActivity__removed_from_call">被移除出通话</string>
    <!-- Message of dialog displayed when a user is removed from a call link -->
    <string name="WebRtcCallActivity__someone_has_removed_you_from_the_call">有人已将您移除出通话。</string>

    <!-- WebRtcCallView -->
    <string name="WebRtcCallView__signal_call">Signal 通话</string>
    <string name="WebRtcCallView__signal_video_call">Signal 视频通话</string>
    <string name="WebRtcCallView__start_call">发起通话</string>
    <string name="WebRtcCallView__join_call">加入通话</string>
    <string name="WebRtcCallView__call_is_full">通话人数已满</string>
    <string name="WebRtcCallView__the_maximum_number_of_d_participants_has_been_Reached_for_this_call">此通话人数已达%1$d人上限，请稍候再试。</string>
    <string name="WebRtcCallView__your_video_is_off">您的视频已关闭</string>
    <string name="WebRtcCallView__reconnecting">重连中…</string>
    <string name="WebRtcCallView__joining">正在加入…</string>
    <string name="WebRtcCallView__disconnected">连接已断开</string>
    <!-- Utilized in the lobby before joining a call link -->
    <string name="WebRtcCallView__signal_call_link">Signal 通话链接</string>
    <!-- Warning displayed when entering a call via a link -->
    <string name="WebRtcCallView__anyone_who_joins">通过此链接加入通话的任何人都能看到您的名称、头像和电话号码。</string>
    <!-- Displayed on the call screen as the status when waiting to be let into a call link by an admin -->
    <string name="WebRtcCallView__waiting_to_be_let_in">正在等待批准……</string>

    <string name="WebRtcCallView__signal_will_ring_s">Signal 将会拨给%1$s</string>
    <string name="WebRtcCallView__signal_will_ring_s_and_s">Signal 将会拨给%1$s和%2$s</string>
    <plurals name="WebRtcCallView__signal_will_ring_s_s_and_d_others">
        <item quantity="other">Signal 将会拨给%1$s、%2$s和其他 %3$d 人</item>
    </plurals>

    <string name="WebRtcCallView__s_will_be_notified">%1$s将会收到通知</string>
    <string name="WebRtcCallView__s_and_s_will_be_notified">%1$s和%2$s将会收到通知</string>
    <plurals name="WebRtcCallView__s_s_and_d_others_will_be_notified">
        <item quantity="other">%1$s、%2$s和其他 %3$d 人将会收到通知</item>
    </plurals>

    <string name="WebRtcCallView__ringing_s">正在呼叫%1$s</string>
    <string name="WebRtcCallView__ringing_s_and_s">正在呼叫%1$s和%2$s</string>
    <plurals name="WebRtcCallView__ringing_s_s_and_d_others">
        <item quantity="other">正在呼叫%1$s、%2$s和其他 %3$d 人</item>
    </plurals>

    <string name="WebRtcCallView__s_is_calling_you">%1$s正在呼叫您</string>
    <string name="WebRtcCallView__s_is_calling_you_and_s">%1$s正在呼叫您和%2$s</string>
    <string name="WebRtcCallView__s_is_calling_you_s_and_s">%1$s正在呼叫您、%2$s和%3$s</string>
    <plurals name="WebRtcCallView__s_is_calling_you_s_s_and_d_others">
        <item quantity="other">%1$s正在呼叫您、%2$s、%3$s和其他 %4$d 人</item>
    </plurals>

    <string name="WebRtcCallView__no_one_else_is_here">没有人在这里</string>
    <string name="WebRtcCallView__s_is_in_this_call">%1$s 在此通话中</string>
    <string name="WebRtcCallView__s_are_in_this_call">%1$s正在此通话中</string>
    <string name="WebRtcCallView__s_and_s_are_in_this_call">%1$s 和 %2$s 在此通话中</string>

    <plurals name="WebRtcCallView__s_s_and_d_others_are_in_this_call">
        <item quantity="other">%1$s、%2$s 及其它 %3$d 位用户在此通话中</item>
    </plurals>

    <!-- Toggle content description for toggling camera direction  -->
    <string name="WebRtcCallView__toggle_camera_direction">切换相机方向</string>
    <!-- Toggle content description for toggling audio output  -->
    <string name="WebRtcCallView__toggle_speaker">切换扬声器</string>
    <!-- Toggle content description for toggling camera state  -->
    <string name="WebRtcCallView__toggle_camera">切换相机</string>
    <!-- Toggle content description for toggling mute state  -->
    <string name="WebRtcCallView__toggle_mute">切换静音</string>
    <!-- Toggle content description for toggling group ring state  -->
    <string name="WebRtcCallView__toggle_ring">切换铃声</string>
    <!-- Content description for end-call button -->
    <string name="WebRtcCallView__end_call">结束呼叫</string>

    <!-- Error message when the developer added a button in the wrong place. -->
    <string name="WebRtcAudioOutputToggleButton_fragment_activity_error">出现了一个 UI 错误。请向开发人员报告该错误。</string>
    <!-- Error message when the user is trying to change audio outputs but none are present. -->
    <string name="WebRtcAudioOutputToggleButton_no_eligible_audio_i_o_detected">未检测到符合条件的音频输入/输出。</string>
    <!-- A text description of the bluetooth icon, used for accessibility. -->
    <string name="WebRtcAudioOutputBottomSheet__bluetooth_icon_content_description">蓝牙设备图标。</string>
    <!-- A text description of the headset icon, used for accessibility. -->
    <string name="WebRtcAudioOutputBottomSheet__headset_icon_content_description">有线耳机图标。</string>
    <!-- A text description of the speaker icon, used for accessibility. -->
    <string name="WebRtcAudioOutputBottomSheet__speaker_icon_content_description">扬声器图标。</string>
    <!-- A text description of the earpiece icon, used for accessibility. -->
    <string name="WebRtcAudioOutputBottomSheet__earpiece_icon_content_description">设备耳机图标。</string>

    <!-- CallParticipantsListDialog -->
    <plurals name="CallParticipantsListDialog_in_this_call_d_people">
        <item quantity="other">此通话 · %1$d位用户</item>
    </plurals>

    <!-- CallParticipantView -->
    <string name="CallParticipantView__s_is_blocked">%1$s已被屏蔽</string>
    <string name="CallParticipantView__more_info">更多信息</string>
    <string name="CallParticipantView__you_wont_receive_their_audio_or_video">你将不会收到他们的音频或视频，他们也不会收到你的。</string>
    <string name="CallParticipantView__cant_receive_audio_video_from_s">无法从%1$s接收音频 &amp; 视频</string>
    <string name="CallParticipantView__cant_receive_audio_and_video_from_s">无法从%1$s接收音频与视频</string>
    <string name="CallParticipantView__this_may_be_Because_they_have_not_verified_your_safety_number_change">这可能是因为对方还未对您的安全码更新进行验证，或对方的设备有问题，或对方已将您屏蔽。</string>

    <!-- CallToastPopupWindow -->
    <string name="CallToastPopupWindow__swipe_to_view_screen_share">轻扫查看屏幕共享</string>

    <!-- ProxyBottomSheetFragment -->
    <string name="ProxyBottomSheetFragment_proxy_server">代理服务器</string>
    <string name="ProxyBottomSheetFragment_proxy_address">代理地址</string>
    <string name="ProxyBottomSheetFragment_do_you_want_to_use_this_proxy_address">是否使用该代理地址？</string>
    <string name="ProxyBottomSheetFragment_use_proxy">使用代理</string>
    <string name="ProxyBottomSheetFragment_successfully_connected_to_proxy">成功连接代理。</string>

    <!-- RecaptchaProofActivity -->
    <string name="RecaptchaProofActivity_failed_to_submit">提交失败</string>
    <string name="RecaptchaProofActivity_complete_verification">完成验证</string>

    <!-- RegistrationActivity -->
    <string name="RegistrationActivity_select_your_country">选择国家</string>
    <string name="RegistrationActivity_you_must_specify_your_country_code">必须指定 国家代码
    </string>
    <string name="RegistrationActivity_please_enter_a_valid_phone_number_to_register">请输入一个有效的电话号码来注册。</string>
    <string name="RegistrationActivity_invalid_number">号码无效</string>
    <string name="RegistrationActivity_the_number_you_specified_s_is_invalid">指定的号码 (%1$s) 无效。
    </string>

    <!-- Dialog title shown when registering and we want to verify they entered the correct number before proceeding. -->
    <string name="RegistrationActivity_phone_number_verification_dialog_title">下方的电话号码是否正确？</string>
    <!-- Dialog title shown when re-registering and skip sms flow failed or was aborted and now need perform additional verification via sms and warn about carrier charges -->
    <string name="RegistrationActivity_additional_verification_required">需要进行额外验证</string>
    <!-- Dialog message shown when we need to verify sms and carrier rates may apply. -->
    <string name="RegistrationActivity_a_verification_code_will_be_sent_to_this_number">此电话号码将会收到一个验证码。发送验证码可能会收取短信费。</string>
    <string name="RegistrationActivity_you_will_receive_a_call_to_verify_this_number">您将收到来电以验证该数字。</string>
    <string name="RegistrationActivity_is_your_phone_number_above_correct">上方的电话号码是否正确？</string>
    <string name="RegistrationActivity_edit_number">编辑号码</string>
    <string name="RegistrationActivity_missing_google_play_services">Google Play 服务缺失</string>
    <string name="RegistrationActivity_this_device_is_missing_google_play_services">设备缺少 Google Play 服务框架，可使用 Molly，但功能与稳定性将受到影响。\n\n如果您不是高级用户，或者运行的为原厂安卓系统，或者认为该提示有误，请联系 support@molly.im 获取帮助。</string>
    <string name="RegistrationActivity_i_understand">我明白。</string>
    <string name="RegistrationActivity_play_services_error">Google Play 服务错误</string>
    <string name="RegistrationActivity_google_play_services_is_updating_or_unavailable">Google Play 服务正在更新或者暂时不可用，请稍后再试。</string>
    <string name="RegistrationActivity_terms_and_privacy">条款和隐私政策</string>
    <string name="RegistrationActivity_signal_needs_access_to_your_contacts_and_media_in_order_to_connect_with_friends">Signal 需要通讯录和媒体权限以帮助您联系朋友和发送消息。您的通讯录将通过 Signal 的私密联系人发现技术上传，这意味着您的联系人将获得端对端加密保护，对 Signal 服务绝对不可见。</string>
    <string name="RegistrationActivity_signal_needs_access_to_your_contacts_in_order_to_connect_with_friends">Signal 需要通讯录权限以帮助您联系朋友。您的通讯录将通过 Signal 的私密联系人发现技术上传，这意味着您的联系人将获得端对端加密保护，对 Signal 服务绝对不可见。</string>
    <string name="RegistrationActivity_rate_limited_to_service">您尝试注册此号码次数过多，请稍候再试。</string>
    <!--    During registration, if the user attempts (and fails) to register, we display this error message with a number of minutes timer they are allowed to try again.-->
    <string name="RegistrationActivity_rate_limited_to_try_again">您尝试注册此号码的次数过多，请在 %1$s 后再试。</string>
    <string name="RegistrationActivity_unable_to_connect_to_service">无法连接到 Signal 服务，请检查网络连接并重试。</string>
    <!-- A description text for an alert dialog where we do not or can not explain the error to the user. -->
    <string name="RegistrationActivity_generic_error">出现意外错误。</string>
    <!-- A description text for an alert dialog when the entered phone number is not eligible for a verification SMS. -->
    <string name="RegistrationActivity_we_couldnt_send_you_a_verification_code">我们无法通过短信给您发送验证码。请尝试通过语音通话进行接收。</string>
    <!-- Generic error when the app is unable to request an SMS code for an unknown reason. -->
    <string name="RegistrationActivity_unable_to_request_verification_code">无法请求验证码。请检查互联网连接并重试。</string>
    <string name="RegistrationActivity_non_standard_number_format">非标准号码格式</string>
    <string name="RegistrationActivity_the_number_you_entered_appears_to_be_a_non_standard">您输入的号码（%1$s）似乎是非标准格式。\n\n您要输入的是 %2$s 吗？</string>
    <string name="RegistrationActivity_signal_android_phone_number_format">Molly Android - 电话号码格式</string>
    <!--    Small "toast" notification to the user confirming that they have requested a new code via voice call.-->
    <string name="RegistrationActivity_call_requested">已请求通话</string>
    <!--    Small "toast" notification to the user confirming that they have requested a new code via SMS.-->
    <string name="RegistrationActivity_sms_requested">已请求发送短信</string>
    <!--    Small "toast" notification to the user confirming that they have requested a new code (through an unspecified channel).-->
    <string name="RegistrationActivity_code_requested">已请求发送验证码</string>
    <plurals name="RegistrationActivity_debug_log_hint">
        <item quantity="other">距离提交调试日志还有 %1$d 步之遥。</item>
    </plurals>
    <string name="RegistrationActivity_we_need_to_verify_that_youre_human">我们需要验证您是真正的用户。</string>
    <!-- An error shown when the request was valid, but due to an issue with a partner vendor, the server is unable to send an SMS code -->
    <string name="RegistrationActivity_external_service_error">由于外部故障，Signal 无法发送短信验证码。</string>
    <!-- Button label to trigger a phone call to provide the registration code, in lieu of an SMS code -->
    <string name="RegistrationActivity_voice_call">语音通话</string>
    <!-- Dialog button to cancel the pending action and return to the previous state. -->
    <string name="RegistrationActivity_cancel">取消</string>
    <string name="RegistrationActivity_next">下一步</string>
    <string name="RegistrationActivity_continue">继续</string>
    <string name="RegistrationActivity_take_privacy_with_you_be_yourself_in_every_message">让隐私与您形影不离。\n在每一条消息中展现真正的自己。</string>
    <!-- Title of registration screen when asking for the users phone number -->
    <string name="RegistrationActivity_phone_number">手机号码</string>
    <!-- Subtitle of registration screen when asking for the users phone number -->
    <string name="RegistrationActivity_enter_your_phone_number_to_get_started">请输入您的手机号以开始操作。</string>
    <string name="RegistrationActivity_enter_the_code_we_sent_to_s">请输入 %1$s 收到的验证码</string>
    <string name="RegistrationActivity_make_sure_your_phone_has_a_cellular_signal">请确保你的手机网络信号可接收短信或来电</string>

    <string name="RegistrationActivity_phone_number_description">手机号码</string>
    <string name="RegistrationActivity_country_code_description">国家代码</string>
    <string name="RegistrationActivity_country_code_hint">国家</string>
    <string name="RegistrationActivity_call">呼叫</string>
    <string name="RegistrationActivity_verification_code">验证码</string>
    <string name="RegistrationActivity_resend_code">重新发送验证码</string>
    <!--    A title for a bottom sheet dialog offering to help a user having trouble entering their verification code.-->
    <string name="RegistrationActivity_support_bottom_sheet_title">在注册时遇到问题？</string>
    <!--    A list of suggestions to try for a user having trouble entering their verification code.-->
    <string name="RegistrationActivity_support_bottom_sheet_body_suggestions">• 确保您的手机有手机信号，能够接收短信或来电\n • 确认您可以接听拨到该号码的来电 • 检查您输入的电话号码是否正确无误。</string>
    <!--    A call to action for a user having trouble entering the verification to seek further help. -->
    <string name="RegistrationActivity_support_bottom_sheet_body_call_to_action">如需更多信息，请按照这里列出的故障排查步骤进行操作，或联系支持人员</string>
    <!--    A clickable piece of text that will take the user to our website with additional suggestions.-->
    <string name="RegistrationActivity_support_bottom_sheet_cta_troubleshooting_steps_substring">这里列出的故障排查步骤</string>
    <!--    A clickable piece of text that will pre-fill a request for support email in the user\'s email app.-->
    <string name="RegistrationActivity_support_bottom_sheet_cta_contact_support_substring">联系支持人员</string>

    <!-- RegistrationLockV2Dialog -->
    <string name="RegistrationLockV2Dialog_turn_on_registration_lock">开启注册锁定？</string>
    <string name="RegistrationLockV2Dialog_turn_off_registration_lock">关闭注册锁定？</string>
    <string name="RegistrationLockV2Dialog_if_you_forget_your_signal_pin_when_registering_again">再次注册 Signal 时，如果忘记 Signal PIN，将在 7 天内无法使用你的帐户。</string>
    <string name="RegistrationLockV2Dialog_turn_on">开启</string>
    <string name="RegistrationLockV2Dialog_turn_off">关闭</string>

    <!-- RevealableMessageView -->
    <string name="RevealableMessageView_view_photo">查看图片</string>
    <string name="RevealableMessageView_view_video">查看视频</string>
    <string name="RevealableMessageView_viewed">已查看</string>
    <string name="RevealableMessageView_media">媒体</string>

    <!-- Search -->
    <string name="SearchFragment_no_results">没有找到关于“%1$s”的信息</string>
    <string name="SearchFragment_header_conversations">聊天</string>
    <string name="SearchFragment_header_contacts">联系人</string>
    <string name="SearchFragment_header_messages">消息</string>

    <!-- ShakeToReport -->
  <!-- Removed by excludeNonTranslatables <string name="ShakeToReport_shake_detected" translatable="false">Shake detected</string> -->
  <!-- Removed by excludeNonTranslatables <string name="ShakeToReport_submit_debug_log" translatable="false">Submit debug log?</string> -->
  <!-- Removed by excludeNonTranslatables <string name="ShakeToReport_submit" translatable="false">Submit</string> -->
  <!-- Removed by excludeNonTranslatables <string name="ShakeToReport_failed_to_submit" translatable="false">Failed to submit :(</string> -->
  <!-- Removed by excludeNonTranslatables <string name="ShakeToReport_success" translatable="false">Success!</string> -->
  <!-- Removed by excludeNonTranslatables <string name="ShakeToReport_share" translatable="false">Share</string> -->

    <!-- SharedContactDetailsActivity -->
    <string name="SharedContactDetailsActivity_add_to_contacts">添加到联系人</string>
    <string name="SharedContactDetailsActivity_invite_to_signal">邀请使用 Molly</string>
    <string name="SharedContactDetailsActivity_signal_message">Signal 消息</string>
    <string name="SharedContactDetailsActivity_signal_call">Signal 呼叫</string>

    <!-- SharedContactView -->
    <string name="SharedContactView_add_to_contacts">添加到联系人</string>
    <string name="SharedContactView_invite_to_signal">邀请使用 Molly</string>
    <string name="SharedContactView_message">Signal 消息</string>

    <!-- SignalBottomActionBar -->
    <string name="SignalBottomActionBar_more">更多</string>

    <!-- SignalPinReminders -->
    <string name="SignalPinReminders_well_remind_you_again_later">PIN 码验证成功。我们稍后会再次提醒您。</string>
    <string name="SignalPinReminders_well_remind_you_again_tomorrow">PIN 码验证成功。我们明日会再次提醒您。</string>
    <string name="SignalPinReminders_well_remind_you_again_in_a_few_days">PIN 码验证成功。我们会在几天后再次提醒您。</string>
    <string name="SignalPinReminders_well_remind_you_again_in_a_week">PIN 码验证成功。我们将会在一周后再次提醒您。</string>
    <string name="SignalPinReminders_well_remind_you_again_in_a_couple_weeks">PIN 码验证成功。我们将会在几周后再次提醒您。</string>
    <string name="SignalPinReminders_well_remind_you_again_in_a_month">PIN 码验证成功。我们将会在一个月后再次提醒您。</string>

    <!-- Slide -->
    <string name="Slide_image">图片</string>
    <string name="Slide_sticker">表情</string>
    <string name="Slide_audio">音频</string>
    <string name="Slide_video">视频</string>

    <!-- SmsMessageRecord -->
    <string name="SmsMessageRecord_received_corrupted_key_exchange_message">收到损坏的密钥 交换消息！
    </string>
    <string name="SmsMessageRecord_received_key_exchange_message_for_invalid_protocol_version">
        收到无效协议版本的密钥交换消息
    </string>
    <string name="SmsMessageRecord_received_message_with_new_safety_number_tap_to_process">收到新安全码消息，点击继续并显示。</string>
    <string name="SmsMessageRecord_secure_session_reset">您已重置安全会话。</string>
    <string name="SmsMessageRecord_secure_session_reset_s">%1$s 已重置安全会话。</string>
    <string name="SmsMessageRecord_duplicate_message">重复消息。</string>
    <string name="SmsMessageRecord_this_message_could_not_be_processed_because_it_was_sent_from_a_newer_version">无法处理该消息，因其发自新版 Signal。请更新 Signal 并联系发送人重发。</string>
    <string name="SmsMessageRecord_error_handling_incoming_message">处理传入消息时出错。</string>

    <!-- StickerManagementActivity -->
    <string name="StickerManagementActivity_stickers">表情</string>

    <!-- StickerManagementAdapter -->
    <string name="StickerManagementAdapter_installed_stickers">已安装表情</string>
    <string name="StickerManagementAdapter_stickers_you_received">收到的表情</string>
    <string name="StickerManagementAdapter_signal_artist_series">Signal 艺术家系列</string>
    <string name="StickerManagementAdapter_no_stickers_installed">未安装表情</string>
    <string name="StickerManagementAdapter_stickers_from_incoming_messages_will_appear_here">此处将显示传入消息中的表情</string>
    <string name="StickerManagementAdapter_untitled">未命名</string>
    <string name="StickerManagementAdapter_unknown">未知</string>

    <!-- StickerPackPreviewActivity -->
    <string name="StickerPackPreviewActivity_untitled">未命名</string>
    <string name="StickerPackPreviewActivity_unknown">未知</string>
    <string name="StickerPackPreviewActivity_install">安装</string>
    <!-- Label for a button that, if pressed, will uninstall the sticker pack that is currently being previewed. -->
    <string name="StickerPackPreviewActivity_remove">卸载</string>
    <string name="StickerPackPreviewActivity_stickers">表情</string>
    <string name="StickerPackPreviewActivity_failed_to_load_sticker_pack">加载表情包失败</string>

    <!-- SubmitDebugLogActivity -->
    <string name="SubmitDebugLogActivity_edit">编辑</string>
    <string name="SubmitDebugLogActivity_done">完成</string>
    <!-- Menu option to save a debug log file to disk. -->
    <string name="SubmitDebugLogActivity_save">保存</string>
    <!-- Error that is show in a toast when we fail to save a debug log file to disk. -->
    <string name="SubmitDebugLogActivity_failed_to_save">保存失败</string>
    <!-- Toast that is show to notify that we have saved the debug log file to disk. -->
    <string name="SubmitDebugLogActivity_save_complete">保存完成</string>
    <string name="SubmitDebugLogActivity_tap_a_line_to_delete_it">点击一行删除它</string>
    <string name="SubmitDebugLogActivity_submit">提交</string>
    <string name="SubmitDebugLogActivity_failed_to_submit_logs">未能提交日志</string>
    <string name="SubmitDebugLogActivity_success">成功！</string>
    <string name="SubmitDebugLogActivity_copy_this_url_and_add_it_to_your_issue">复制此 URL 并将其添加到问题报告或支持电子邮件:\n\n<b>%1$s</b></string>
    <string name="SubmitDebugLogActivity_share">分享</string>
    <string name="SubmitDebugLogActivity_this_log_will_be_posted_publicly_online_for_contributors">此日志将会在线上公开发布，供赞助人查看。您可以先仔细检查再上传。</string>

    <!-- SupportEmailUtil -->
  <!-- Removed by excludeNonTranslatables <string name="SupportEmailUtil_support_email" translatable="false">support@molly.im</string> -->
    <string name="SupportEmailUtil_filter">筛选器：</string>
    <string name="SupportEmailUtil_device_info">设备信息：</string>
    <string name="SupportEmailUtil_android_version">Android版本：</string>
    <string name="SupportEmailUtil_signal_version">Molly版本:</string>
    <string name="SupportEmailUtil_signal_package">Molly 软件包：</string>
    <string name="SupportEmailUtil_registration_lock">注册锁定：</string>
    <string name="SupportEmailUtil_locale">语言环境：</string>

    <!-- ThreadRecord -->
    <string name="ThreadRecord_group_updated">群组已更新</string>
    <string name="ThreadRecord_left_the_group">已离开该群组</string>
    <string name="ThreadRecord_secure_session_reset">安全会话已重置。</string>
    <string name="ThreadRecord_draft">草稿：</string>
    <string name="ThreadRecord_media_message">媒体消息</string>
    <string name="ThreadRecord_sticker">表情</string>
    <string name="ThreadRecord_view_once_photo">一次性图片</string>
    <string name="ThreadRecord_view_once_video">一次性视频</string>
    <string name="ThreadRecord_view_once_media">一次性媒体</string>
    <string name="ThreadRecord_this_message_was_deleted">消息已删除。</string>
    <string name="ThreadRecord_you_deleted_this_message">您删除了此消息。</string>
    <!-- Displayed in the notification when the user sends a request to activate payments -->
    <string name="ThreadRecord_you_sent_request">您发送了激活付款请求</string>
    <!-- Displayed in the notification when the recipient wants to activate payments -->
    <string name="ThreadRecord_wants_you_to_activate_payments">%1$s希望您激活付款</string>
    <!-- Displayed in the notification when the user activates payments -->
    <string name="ThreadRecord_you_activated_payments">您已激活付款</string>
    <!-- Displayed in the notification when the recipient can accept payments -->
    <string name="ThreadRecord_can_accept_payments">%1$s现在可以接受付款啦</string>
    <string name="ThreadRecord_s_is_on_signal">%1$s 加入 Signal！</string>
    <string name="ThreadRecord_disappearing_messages_disabled">已禁用阅后即焚</string>
    <string name="ThreadRecord_disappearing_message_time_updated_to_s">设置阅后即焚消失时间为 %1$s</string>
    <string name="ThreadRecord_safety_number_changed">安全码已更改</string>
    <string name="ThreadRecord_your_safety_number_with_s_has_changed">您与 %1$s 的安全码已更改。</string>
    <string name="ThreadRecord_you_marked_verified">已将您标识为已验证</string>
    <string name="ThreadRecord_you_marked_unverified">已将您标识为未验证</string>
    <string name="ThreadRecord_message_could_not_be_processed">无法处理消息</string>
    <string name="ThreadRecord_delivery_issue">发送问题</string>
    <string name="ThreadRecord_message_request">通信请求</string>
    <!-- Thread preview for a recipient that has been hidden -->
    <string name="ThreadRecord_hidden_recipient">你已隐藏该用户，与对方发送消息可以将其重新添加到您的列表中。</string>
    <string name="ThreadRecord_photo">图片</string>
    <string name="ThreadRecord_gif">GIF</string>
    <string name="ThreadRecord_voice_message">语音消息</string>
    <string name="ThreadRecord_file">文件</string>
    <string name="ThreadRecord_video">视频</string>
    <string name="ThreadRecord_chat_session_refreshed">聊天会话已刷新</string>
    <!-- Displayed in the notification when the user is sent a gift -->
    <string name="ThreadRecord__s_donated_for_you">%1$s代您捐了款</string>
    <!-- Displayed in the notification when the user sends a gift -->
    <string name="ThreadRecord__you_donated_for_s">您代%1$s捐了款</string>
    <!-- Displayed in the notification when the user has opened a received gift -->
    <string name="ThreadRecord__you_redeemed_a_badge">您领取了一个徽章</string>
    <!-- Displayed in the conversation list when someone reacted to your story -->
    <string name="ThreadRecord__reacted_s_to_your_story">用 %1$s 回应了您的动态</string>
    <!-- Displayed in the conversation list when you reacted to someone\'s story -->
    <string name="ThreadRecord__reacted_s_to_their_story">用 %1$s 回应了对方的动态</string>
    <!-- Displayed in the conversation list when your most recent message is a payment to or from the person the conversation is with -->
    <string name="ThreadRecord_payment">付款</string>
    <!-- Displayed in the conversation list when your only message in a conversation is a scheduled send. -->
    <string name="ThreadRecord_scheduled_message">定时消息</string>
    <!--  Displayed in the conversation list when your message history has been merged -->
    <string name="ThreadRecord_message_history_has_been_merged">您的消息历史记录已合并</string>
    <!--  Displayed in the conversation list when identities have been merged. The first placeholder is a phone number, and the second is a person\'s name -->
    <string name="ThreadRecord_s_belongs_to_s">%1$s 属于%2$s</string>

    <!-- UpdateApkReadyListener -->
    <string name="UpdateApkReadyListener_Signal_update">Molly 更新</string>
    <string name="UpdateApkReadyListener_a_new_version_of_signal_is_available_tap_to_update">Molly 新版本可用，点击升级</string>

    <!-- UntrustedSendDialog -->
    <string name="UntrustedSendDialog_send_message">发送消息？</string>
    <string name="UntrustedSendDialog_send">发送</string>

    <!-- UnverifiedSendDialog -->
    <string name="UnverifiedSendDialog_send_message">发送消息？</string>
    <string name="UnverifiedSendDialog_send">发送</string>

    <!-- UsernameEditFragment -->
    <!-- Toolbar title when entering from registration -->
    <string name="UsernameEditFragment__add_a_username">添加用户名</string>
    <!-- Instructional text at the top of the username edit screen -->
    <string name="UsernameEditFragment__choose_your_username">选择您的用户名</string>
    <string name="UsernameEditFragment_username">用户名</string>
    <string name="UsernameEditFragment_delete">删除</string>
    <string name="UsernameEditFragment_successfully_removed_username">成功移除用户名。</string>
    <string name="UsernameEditFragment_encountered_a_network_error">网络出错。</string>
    <string name="UsernameEditFragment_this_username_is_taken">该用户名已有人使用。</string>
    <string name="UsernameEditFragment_usernames_can_only_include">用户名仅能包含字母、数字和下划线。</string>
    <string name="UsernameEditFragment_usernames_cannot_begin_with_a_number">用户名不能以数字开头。</string>
    <string name="UsernameEditFragment_username_is_invalid">用户名无效。</string>
    <string name="UsernameEditFragment_usernames_must_be_between_a_and_b_characters">用户名所含字符数量必须在 %1$d 与 %2$d 之间。</string>
    <!-- Explanation about what usernames provide -->
    <string name="UsernameEditFragment__usernames_let_others_message">用户名可以让其他会员无需您的电话号码也能给您发送消息。系统会将用户名与一组数字配对，从而将您的地址保密。</string>
    <!-- Dialog title for explanation about numbers at the end of the username -->
    <string name="UsernameEditFragment__what_is_this_number">这个号码是什么？</string>
    <string name="UsernameEditFragment__these_digits_help_keep">这些数字可以将您的用户名保密，以免您收到骚扰消息。请仅将您的用户名分享给您想要聊天的对象和群组。如果您更改用户名，您将会收到一组新的数字。</string>
    <!-- Button to allow user to skip -->
    <string name="UsernameEditFragment__skip">跳过</string>
    <!-- Content description for done button -->
    <string name="UsernameEditFragment__done">完成</string>

    <plurals name="UserNotificationMigrationJob_d_contacts_are_on_signal">
        <item quantity="other">%1$d 个联系人在使用 Signal！</item>
    </plurals>

    <!-- UsernameShareBottomSheet -->
    <!-- Explanation of what the sheet enables the user to do -->
    <string name="UsernameShareBottomSheet__copy_or_share_a_username_link">复制或分享用户名链接</string>

    <!-- VerifyIdentityActivity -->
    <string name="VerifyIdentityActivity_your_contact_is_running_an_old_version_of_signal">联系人正在使用旧版 Signal。在验证安全码之前，请提示他们升级。</string>
    <string name="VerifyIdentityActivity_your_contact_is_running_a_newer_version_of_Signal">联系人正在使用较新版本的 Signal，其二维码格式不兼容。请升级并比较。</string>
    <string name="VerifyIdentityActivity_the_scanned_qr_code_is_not_a_correctly_formatted_safety_number">扫描二维码所获的安全码格式有误，请重新扫描。</string>
    <string name="VerifyIdentityActivity_share_safety_number_via">安全码分享方式…</string>
    <string name="VerifyIdentityActivity_our_signal_safety_number">我们的 Signal 安全码：</string>
    <string name="VerifyIdentityActivity_no_app_to_share_to">看起来设备上没有可用于分享的应用。</string>
    <string name="VerifyIdentityActivity_no_safety_number_to_compare_was_found_in_the_clipboard">剪切板没有可比较的安全码</string>
    <string name="VerifyIdentityActivity_signal_needs_the_camera_permission_in_order_to_scan_a_qr_code_but_it_has_been_permanently_denied">Molly 需“相机”权限，来扫描二维码，但该权限已永久禁用。请访问应用设置菜单，选择“权限”并启用“相机”。</string>
    <string name="VerifyIdentityActivity_unable_to_scan_qr_code_without_camera_permission">没有“相机”权限，无法扫描二维码</string>
    <string name="VerifyIdentityActivity_you_must_first_exchange_messages_in_order_to_view">为了查看 %1$s 的安全码，必须首先交换消息。</string>
    <!-- Dialog message explaining to user they must exchange messages first to create a safety number -->
    <string name="VerifyIdentityActivity_dialog_exchange_messages_to_create_safety_number_message">对方与您互发消息后，系统将会针对其生成一个安全码。</string>
    <!-- Confirmation option for dialog explaining to user they must exchange messages first to create a safety number  -->
    <string name="VerifyIdentityActivity_dialog_exchange_messages_to_create_safety_number_ok">好</string>
    <!-- Learn more option for dialog explaining to user they must exchange messages first to create a safety number  -->
    <string name="VerifyIdentityActivity_dialog_exchange_messages_to_create_safety_number_learn_more">了解详情</string>
    <!-- Confirmation button on scan result dialogs -->
    <string name="VerifyDisplayFragment__scan_result_dialog_ok">好</string>

    <!-- ViewOnceMessageActivity -->
  <!-- Removed by excludeNonTranslatables <string name="ViewOnceMessageActivity_video_duration" translatable="false">%1$02d:%2$02d</string> -->

    <!-- AudioView -->
  <!-- Removed by excludeNonTranslatables <string name="AudioView_duration" translatable="false">%1$d:%2$02d</string> -->

    <!-- MessageDisplayHelper -->
    <string name="MessageDisplayHelper_message_encrypted_for_non_existing_session">加密消息的对话不存在</string>

    <!-- MmsMessageRecord -->
    <string name="MmsMessageRecord_bad_encrypted_mms_message">不良加密彩信</string>
    <string name="MmsMessageRecord_mms_message_encrypted_for_non_existing_session">加密彩信的对话不存在</string>

    <!-- MuteDialog -->
    <string name="MuteDialog_mute_notifications">静音通知</string>

    <!-- ApplicationMigrationService -->
    <string name="ApplicationMigrationService_import_in_progress">正在导入数据</string>
    <string name="ApplicationMigrationService_importing_text_messages">正在导入文本信息</string>
    <string name="ApplicationMigrationService_import_complete">导入完成</string>
    <string name="ApplicationMigrationService_system_database_import_is_complete">系统数据库导入完毕。</string>

    <!-- KeyCachingService -->
    <string name="KeyCachingService_signal_passphrase_cached">点击开启。</string>
    <string name="KeyCachingService_passphrase_cached">Molly 已解锁</string>
    <string name="KeyCachingService_lock">锁定 Molly</string>

    <!-- MediaPreviewActivity -->
    <string name="MediaPreviewActivity_you">您</string>
    <string name="MediaPreviewActivity_unssuported_media_type">不支持的媒体类型</string>
    <string name="MediaPreviewActivity_draft">草稿</string>
    <string name="MediaPreviewActivity_signal_needs_the_storage_permission_in_order_to_write_to_external_storage_but_it_has_been_permanently_denied">Molly 需“存储”权限，来保存文件至外部存储，但该权限已永久禁用。请访问应用设置菜单，选择“权限”并启用“存储”。</string>
    <string name="MediaPreviewActivity_unable_to_write_to_external_storage_without_permission">没有权限，无法保存至外部存储</string>
    <string name="MediaPreviewActivity_media_delete_confirmation_title">删除消息？</string>
    <string name="MediaPreviewActivity_media_delete_confirmation_message">这将永久删除该消息。</string>
    <string name="MediaPreviewActivity_s_to_s">%1$s 至 %2$s</string>
    <!-- All media preview title when viewing media send by you to another recipient (allows changing of \'You\' based on context) -->
    <string name="MediaPreviewActivity_you_to_s">您发送给%1$s</string>
    <!-- All media preview title when viewing media sent by another recipient to you (allows changing of \'You\' based on context) -->
    <string name="MediaPreviewActivity_s_to_you">%1$s发送给您</string>
    <string name="MediaPreviewActivity_media_no_longer_available">媒体已失效。</string>
    <!-- Notifying the user that the device has encountered a technical issue and is unable to render a video. -->
    <string name="MediaPreviewActivity_unable_to_play_media">无法播放媒体。</string>
    <string name="MediaPreviewActivity_error_finding_message">查找消息时出错。</string>
    <string name="MediaPreviewActivity_cant_find_an_app_able_to_share_this_media">未找到可分享此媒体的应用。</string>
    <string name="MediaPreviewActivity_dismiss_due_to_error">关闭</string>
    <string name="MediaPreviewFragment_edit_media_error">媒体错误</string>
    <!-- This is displayed as a toast notification when we encounter an error deleting a message, including potentially on other people\'s devices -->
    <string name="MediaPreviewFragment_media_delete_error">删除消息时出错，消息可能仍然存在。</string>
    <!-- A suffix to be attached to truncated captions that the user may tap onto to view the entire text caption -->
    <string name="MediaPreviewFragment_read_more_overflow_text">查看更多</string>

    <!-- MessageNotifier -->
    <!-- Text shown in a system notification that is used to summarize your notification. The first placeholder is a pluralized string that describes how many messages (e.g. "3 messages"), and the second placeholder is a pluralized string that describes the number of unique chats those message appear in (e.g. "2 chats"). -->
    <string name="MessageNotifier_s_in_s">%2$s中的%1$s</string>
    <!-- Text shown in a system notification that is used to summary how many messages you received. -->
    <plurals name="MessageNotifier_d_messages">
        <item quantity="other">%1$d 条消息</item>
    </plurals>
    <!-- Text shown in a system notification that is used to summary how many chats have new messages. -->
    <plurals name="MessageNotifier_d_chats">
        <item quantity="other">%1$d 个聊天</item>
    </plurals>
    <string name="MessageNotifier_d_new_messages_in_d_conversations">%2$d 个聊天中有 %1$d 条新消息</string>
    <string name="MessageNotifier_most_recent_from_s">最新消息来自：%1$s</string>
    <string name="MessageNotifier_locked_message">锁定消息</string>
    <string name="MessageNotifier_message_delivery_failed">消息发送失败。</string>
    <!-- Shown in a notification when a story the user tries to send fails to be sent -->
    <string name="MessageNotifier_story_delivery_failed">动态发送失败</string>
    <!-- Shown as notification title for when a notification about a story sent to a group story %1$s replaced with the group name -->
    <string name="MessageNotifier_group_story_title">您发送至%1$s</string>
    <string name="MessageNotifier_failed_to_deliver_message">消息发送失败。</string>
    <string name="MessageNotifier_error_delivering_message">发送消息出错。</string>
    <string name="MessageNotifier_message_delivery_paused">消息发送已暂停。</string>
    <string name="MessageNotifier_verify_to_continue_messaging_on_signal">验证以继续在 Molly 上发送消息。</string>
    <string name="MessageNotifier_mark_all_as_read">全部已读</string>
    <string name="MessageNotifier_mark_read">已读</string>
    <string name="MessageNotifier_turn_off_these_notifications">关闭这些通知</string>
    <string name="MessageNotifier_view_once_photo">一次性图片</string>
    <string name="MessageNotifier_view_once_video">一次性图片</string>
    <string name="MessageNotifier_reply">回复</string>
    <string name="MessageNotifier_signal_message">Signal 消息</string>
    <string name="MessageNotifier_unsecured_sms">不安全短信</string>
    <string name="MessageNotifier_contact_message">%1$s %2$s</string>
    <string name="MessageNotifier_unknown_contact_message">联系人</string>
    <string name="MessageNotifier_reacted_s_to_s">用 %1$s 回应了 “%2$s”。</string>
    <string name="MessageNotifier_reacted_s_to_your_video">用 %1$s 回应了您的视频。</string>
    <string name="MessageNotifier_reacted_s_to_your_image">用 %1$s 回应了您的图片。</string>
    <string name="MessageNotifier_reacted_s_to_your_gif">用 %1$s 回应了您的 GIF。</string>
    <string name="MessageNotifier_reacted_s_to_your_file">用 %1$s 回应了您的文件。</string>
    <string name="MessageNotifier_reacted_s_to_your_audio">用 %1$s 回应了您的音频。</string>
    <string name="MessageNotifier_reacted_s_to_your_view_once_media">用 %1$s 回应了您的阅后即焚媒体。</string>
    <!-- Body of notification shown to user when someone they sent a payment to reacts to it. Placeholder is the emoji used in the reaction. -->
    <string name="MessageNotifier_reacted_s_to_your_payment">用 %1$s 回应了您的付款。</string>
    <string name="MessageNotifier_reacted_s_to_your_sticker">用 %1$s 回应了您的贴纸。</string>
    <string name="MessageNotifier_this_message_was_deleted">消息已删除。</string>

    <string name="TurnOffContactJoinedNotificationsActivity__turn_off_contact_joined_signal">关闭联系人加入 Signal 的通知吗？您可以在 Signal &gt; 设置 &gt; 通知 中再次启用。</string>

    <!-- Notification Channels -->
    <string name="NotificationChannel_channel_messages">消息</string>
    <string name="NotificationChannel_calls">通话</string>
    <string name="NotificationChannel_failures">失败</string>
    <string name="NotificationChannel_backups">备份</string>
    <string name="NotificationChannel_locked_status">锁定状态</string>
    <string name="NotificationChannel_app_updates">应用更新</string>
    <string name="NotificationChannel_other">其他</string>
    <string name="NotificationChannel_group_chats">聊天</string>
    <string name="NotificationChannel_missing_display_name">未知</string>
    <string name="NotificationChannel_voice_notes">语音笔记</string>
    <string name="NotificationChannel_contact_joined_signal">联系人加入 Signal</string>
    <string name="NotificationChannels__no_activity_available_to_open_notification_channel_settings">无可用活动以打开通知渠道设置。</string>
    <!-- Notification channel name for showing persistent background connection on devices without push notifications -->
    <string name="NotificationChannel_background_connection">后台连接</string>
    <!-- Notification channel name for showing call status information (like connection, ongoing, etc.) Not ringing. -->
    <string name="NotificationChannel_call_status">通话状态</string>
    <!-- Notification channel name for occasional alerts to the user. Will appear in the system notification settings as the title of this notification channel. -->
    <string name="NotificationChannel_critical_app_alerts">重要应用警报</string>
    <!-- Notification channel name for other notifications related to messages. Will appear in the system notification settings as the title of this notification channel. -->
    <string name="NotificationChannel_additional_message_notifications">其他消息通知</string>

    <!-- ProfileEditNameFragment -->

    <!-- QuickResponseService -->
    <string name="QuickResponseService_quick_response_unavailable_when_Signal_is_locked">Molly 锁定时不可使用快速回复。</string>
    <string name="QuickResponseService_problem_sending_message">发送消息时出现问题！</string>

    <!-- A small toast notification to let the user know their image/video/audio was downloaded and saved to their device, accessible in other apps. -->
    <string name="SaveAttachmentTask_saved">媒体已保存</string>

    <!-- SearchToolbar -->
    <string name="SearchToolbar_search">搜索</string>
    <!-- Hint when searching filtered chat content -->
    <string name="SearchToolbar_search_unread_chats">搜索未读聊天</string>
    <string name="SearchToolbar_search_for_conversations_contacts_and_messages">搜索聊天、联系人和消息</string>

    <!-- Material3 Search Toolbar -->
    <string name="Material3SearchToolbar__close">关闭</string>
    <string name="Material3SearchToolbar__clear">清除</string>

    <!-- ShortcutLauncherActivity -->
    <string name="ShortcutLauncherActivity_invalid_shortcut">无效的快捷方式</string>

    <!-- SingleRecipientNotificationBuilder -->
    <string name="SingleRecipientNotificationBuilder_signal">Molly</string>
    <string name="SingleRecipientNotificationBuilder_new_message">新消息</string>
    <string name="SingleRecipientNotificationBuilder_message_request">消息请求</string>
    <string name="SingleRecipientNotificationBuilder_you">您</string>
    <!-- Notification subtext for group stories -->
    <string name="SingleRecipientNotificationBuilder__s_dot_story">%1$s • 动态</string>

    <!-- ThumbnailView -->
    <string name="ThumbnailView_Play_video_description">播放视频</string>
    <string name="ThumbnailView_Has_a_caption_description">带有描述</string>

    <!-- TransferControlView -->
    <plurals name="TransferControlView_n_items">
        <item quantity="other">%1$d 个条目</item>
    </plurals>

    <!-- UnauthorizedReminder -->
    <string name="UnauthorizedReminder_device_no_longer_registered">设备已注销</string>
    <!-- Message shown in a reminder banner when the user\'s device is no longer registered -->
    <string name="UnauthorizedReminder_this_is_likely_because_you_registered_your_phone_number_with_Signal_on_a_different_device">此设备已注销。这可能是因为您使用您的电话号码在其他设备上注册了 Signal。</string>
    <!-- Action in reminder banner that will take user to re-register -->
    <string name="UnauthorizedReminder_reregister_action">重新注册设备</string>

    <!-- Push notification when the app is forcibly logged out by the server. -->
    <string name="LoggedOutNotification_you_have_been_logged_out">您在此设备上已被登出 Signal。</string>

    <!-- EnclaveFailureReminder -->
    <!-- Banner message to update app to use payments -->
    <string name="EnclaveFailureReminder_update_signal">更新 Signal 以继续使用付款功能。您的余额可能未刷新。</string>
    <!-- Banner button to update now -->

    <!-- WebRtcCallActivity -->
    <string name="WebRtcCallActivity_to_answer_the_call_give_signal_access_to_your_microphone">如要接通，请允许 Molly 使用您的麦克风。</string>
    <!-- Message shown in permission dialog when attempting to answer a video call without camera or microphone permissions already granted. -->
    <string name="WebRtcCallActivity_to_answer_the_call_give_signal_access_to_your_microphone_and_camera">如要接通视频通话，请允许 Molly 使用您的麦克风和相机。</string>
    <string name="WebRtcCallActivity_signal_requires_microphone_and_camera_permissions_in_order_to_make_or_receive_calls">Molly 需“麦克风”和“相机”权限，来进行通话，但该权限已永久禁用。请访问应用设置菜单，选择“权限”并启用“麦克风”和“相机”。</string>
    <string name="WebRtcCallActivity__answered_on_a_linked_device">已在在其它设备上接听。</string>
    <string name="WebRtcCallActivity__declined_on_a_linked_device">已在其它设备上拒接。</string>
    <string name="WebRtcCallActivity__busy_on_a_linked_device">在其它设备上忙碌未接。</string>

    <string name="GroupCallSafetyNumberChangeNotification__someone_has_joined_this_call_with_a_safety_number_that_has_changed">有人用变更过的安全码加入了这次通话</string>

    <!-- WebRtcCallScreen -->
    <string name="WebRtcCallScreen_swipe_up_to_change_views">上滑改变显示</string>

    <!-- WebRtcCallScreen V2 -->
    <!-- Label with hyphenation. Translation can use soft hyphen - Unicode U+00AD -->
    <string name="WebRtcCallScreen__decline">拒绝</string>
    <!-- Label with hyphenation. Translation can use soft hyphen - Unicode U+00AD -->
    <string name="WebRtcCallScreen__answer">接听</string>
    <!-- Label with hyphenation. Translation can use soft hyphen - Unicode U+00AD -->
    <string name="WebRtcCallScreen__answer_without_video">关视频接</string>

    <!-- WebRtcAudioOutputToggle -->
    <!-- Label for a dialog asking the user to switch the audio output device during a call -->
    <string name="WebRtcAudioOutputToggle__audio_output">音频输出</string>
    <!-- Audio output option referring to the earpiece built into the phone -->
    <string name="WebRtcAudioOutputToggle__phone_earpiece">电话耳机</string>
    <!-- Audio output option referring to the louder speaker built into the phone -->
    <string name="WebRtcAudioOutputToggle__speaker">扬声器</string>
    <!-- Audio output option referring to an external audio device connected via wireless Bluetooth -->
    <string name="WebRtcAudioOutputToggle__bluetooth">蓝牙</string>
    <!-- Audio output option referring to a pair of headphones that do not contain a microphone connected via a 3.5mm headphone jack -->
    <string name="WebRtcAudioOutputToggle__wired_headphones">有线耳机</string>
    <!-- Audio output option referring to an external headset that contains a microphone connected via a 3.5mm headphone jack -->
    <string name="WebRtcAudioOutputToggle__wired_headset">有线耳机</string>
    <!-- Audio output option referring to an external headset connected via a USB-C data cable -->
    <string name="WebRtcAudioOutputToggle__wired_headset_usb">有线耳机（USB）</string>

    <string name="WebRtcCallControls_answer_call_description">接听来电</string>
    <string name="WebRtcCallControls_reject_call_description">拒接来电</string>

    <!-- change_passphrase_activity -->
    <string name="change_passphrase_activity__old_passphrase">旧密码</string>
    <string name="change_passphrase_activity__new_passphrase">新密码</string>
    <string name="change_passphrase_activity__repeat_new_passphrase">重复新密码</string>

    <!-- contact_selection_activity -->
    <string name="contact_selection_activity__invite_to_signal">邀请使用 Molly</string>
    <string name="contact_selection_activity__new_group">新建群组</string>
    <!-- Row item title for refreshing contacts -->
    <string name="contact_selection_activity__refresh_contacts">刷新联系人</string>
    <!-- Row item description for refreshing contacts -->
    <string name="contact_selection_activity__missing_someone">找不到某个好友？请刷新试试</string>
    <!-- Row header title for more section -->
    <string name="contact_selection_activity__more">更多</string>

    <!-- contact_filter_toolbar -->
    <string name="contact_filter_toolbar__clear_entered_text_description">清除已输入文字</string>
    <string name="contact_filter_toolbar__show_keyboard_description">显示键盘</string>
    <string name="contact_filter_toolbar__show_dial_pad_description">显示拨号键盘</string>

    <!-- contact_selection_group_activity -->
    <string name="contact_selection_group_activity__no_contacts">没有联系人。</string>
    <string name="contact_selection_group_activity__finding_contacts">加载联系人…</string>

    <!-- single_contact_selection_activity -->
    <string name="SingleContactSelectionActivity_contact_photo">联系人图片</string>

    <!-- ContactSelectionListFragment-->
    <string name="ContactSelectionListFragment_signal_requires_the_contacts_permission_in_order_to_display_your_contacts">Molly 需“联系人”权限，来显示联系人，但该权限已永久禁用。请访问应用设置菜单，选择“权限”并启用“联系人”。</string>
    <string name="ContactSelectionListFragment_error_retrieving_contacts_check_your_network_connection">获取联系人出错，请检查您的网络连接</string>
    <string name="ContactSelectionListFragment_username_not_found">未找到该用户名</string>
    <string name="ContactSelectionListFragment_s_is_not_a_signal_user">"“%1$s”不是 Signal 用户，请检查用户名并重试。"</string>
    <string name="ContactSelectionListFragment_you_do_not_need_to_add_yourself_to_the_group">您不需要将自己添加到群组中</string>
    <string name="ContactSelectionListFragment_maximum_group_size_reached">已达到群组人数上限</string>
    <string name="ContactSelectionListFragment_signal_groups_can_have_a_maximum_of_d_members">Signal 群组最多可有 %1$d 个成员。</string>
    <string name="ContactSelectionListFragment_recommended_member_limit_reached">已达到建议成员数上限</string>
    <string name="ContactSelectionListFragment_signal_groups_perform_best_with_d_members_or_fewer">成员不多于 %1$d 时 Signal 群组性能最佳。更多成员可造成消息接发延迟。</string>
    <plurals name="ContactSelectionListFragment_d_members">
        <item quantity="other">%1$d 个成员</item>
    </plurals>

    <!-- contact_selection_list_fragment -->
    <string name="contact_selection_list_fragment__signal_needs_access_to_your_contacts_in_order_to_display_them">为了显示联系人，Molly 需要其访问权限。</string>
    <string name="contact_selection_list_fragment__show_contacts">显示联系人</string>

    <!-- contact_selection_list_item -->
    <plurals name="contact_selection_list_item__number_of_members">
        <item quantity="other">%1$d位成员</item>
    </plurals>
    <!-- Displays number of viewers for a story -->
    <plurals name="contact_selection_list_item__number_of_viewers">
        <item quantity="other">%1$d 位访客</item>
    </plurals>

    <!-- conversation_activity -->
    <string name="conversation_activity__type_message_push">发送 Signal 消息</string>
    <string name="conversation_activity__type_message_sms_insecure">不安全短信</string>
    <string name="conversation_activity__type_message_mms_insecure">不安全彩信</string>
    <!-- Option in send button context menu to schedule the message instead of sending it directly -->
    <string name="conversation_activity__option_schedule_message">定时发送消息</string>
    <string name="conversation_activity__from_sim_name">来自 %1$s</string>
    <string name="conversation_activity__sim_n">SIM %1$d</string>
    <string name="conversation_activity__send">发送</string>
    <string name="conversation_activity__compose_description">编写消息</string>
    <string name="conversation_activity__emoji_toggle_description">切换表情键盘</string>
    <string name="conversation_activity__attachment_thumbnail">附件缩略图</string>
    <string name="conversation_activity__quick_attachment_drawer_toggle_camera_description">切换快速相机附件抽屉</string>
    <string name="conversation_activity__quick_attachment_drawer_record_and_send_audio_description">录音并分享附件</string>
    <string name="conversation_activity__quick_attachment_drawer_lock_record_description">锁定音频附件录音状态</string>
    <string name="conversation_activity__enable_signal_for_sms">启用 Signal 短信功能</string>
    <string name="conversation_activity__message_could_not_be_sent">无法发送消息，请检查您的网络后再试。</string>

    <!-- conversation_input_panel -->
    <string name="conversation_input_panel__slide_to_cancel">滑动取消</string>
    <string name="conversation_input_panel__cancel">取消</string>

    <!-- conversation_item -->
    <string name="conversation_item__mms_image_description">媒体消息</string>
    <string name="conversation_item__secure_message_description">安全消息</string>

    <!-- conversation_item_sent -->
    <string name="conversation_item_sent__send_failed_indicator_description">发送失败</string>
    <string name="conversation_item_sent__pending_approval_description">待处理审批</string>
    <string name="conversation_item_sent__delivered_description">已送达</string>
    <string name="conversation_item_sent__message_read">消息已读</string>

    <!-- conversation_item_received -->
    <string name="conversation_item_received__contact_photo_description">联系人图片</string>

    <!-- ConversationUpdateItem -->
    <string name="ConversationUpdateItem_loading">正在加载</string>
    <string name="ConversationUpdateItem_learn_more">了解更多</string>
    <string name="ConversationUpdateItem_join_call">加入通话</string>
    <string name="ConversationUpdateItem_return_to_call">回到通话</string>
    <string name="ConversationUpdateItem_call_is_full">通话人数已满</string>
    <string name="ConversationUpdateItem_invite_friends">邀请好友</string>
    <string name="ConversationUpdateItem_enable_call_notifications">启用通话通知</string>
    <string name="ConversationUpdateItem_update_contact">更新联系人</string>
    <!-- Update item button text to show to block a recipient from requesting to join via group link -->
    <string name="ConversationUpdateItem_block_request">屏蔽请求</string>
    <string name="ConversationUpdateItem_no_groups_in_common_review_requests_carefully">无共同群组。请仔细审查请求。</string>
    <string name="ConversationUpdateItem_no_contacts_in_this_group_review_requests_carefully">该群组无联系人。请仔细审查请求。</string>
    <string name="ConversationUpdateItem_view">查看</string>
    <string name="ConversationUpdateItem_the_disappearing_message_time_will_be_set_to_s_when_you_message_them">在您向他们发送消息时，限时消息时间将设置为 %1$s。</string>
    <!-- Update item button text to show to boost a feature -->
    <string name="ConversationUpdateItem_donate">捐款</string>
    <!-- Update item button text to send payment -->
    <string name="ConversationUpdateItem_send_payment">发送付款</string>
    <!-- Update item button text to activate payments -->
    <string name="ConversationUpdateItem_activate_payments">激活付款</string>
    <!-- Update item alerting the user they hid this person and that they can message them to unhide them -->
    <string name="ConversationUpdateItem_hidden_contact_message_to_add_back">你已移除该用户，与对方发送消息会将其重新添加到您的列表中。</string>

    <!-- audio_view -->
    <string name="audio_view__play_pause_accessibility_description">播放 … 暂停</string>
    <string name="audio_view__download_accessibility_description">下载</string>

    <!-- QuoteView -->
    <string name="QuoteView_audio">音频</string>
    <string name="QuoteView_video">视频</string>
    <string name="QuoteView_photo">图片</string>
    <string name="QuoteView_gif">GIF</string>
    <string name="QuoteView_view_once_media">一次性媒体</string>
    <string name="QuoteView_sticker">表情</string>
    <string name="QuoteView_you">您</string>
    <string name="QuoteView_original_missing">未找到原始消息</string>
    <!-- Author formatting for group stories -->
    <string name="QuoteView_s_story">%1$s · 动态</string>
    <!-- Label indicating that a quote is for a reply to a story you created -->
    <string name="QuoteView_your_story">您 · 动态</string>
    <!-- Label indicating that the story being replied to no longer exists -->
    <string name="QuoteView_no_longer_available">已不存在</string>
    <!-- Label for quoted gift -->
    <string name="QuoteView__donation_for_a_friend">代朋友捐款</string>

    <!-- ConversationParentFragment -->
    <!-- Title for dialog warning about lacking bluetooth permissions during a voice message -->
    <string name="ConversationParentFragment__bluetooth_permission_denied">蓝牙权限被拒</string>
    <!-- Message for dialog warning about lacking bluetooth permissions during a voice message and references the permission needed by name -->
    <string name="ConversationParentFragment__please_enable_the_nearby_devices_permission_to_use_bluetooth_during_a_call">请启用“附近的设备”权限以便使用蓝牙录制语音消息。</string>
    <!-- Positive action for bluetooth warning dialog to open settings -->
    <string name="ConversationParentFragment__open_settings">打开设置</string>
    <!-- Negative action for bluetooth warning dialog to dismiss dialog -->
    <string name="ConversationParentFragment__not_now">稍后再说</string>

    <!-- conversation_fragment -->
    <string name="conversation_fragment__scroll_to_the_bottom_content_description">滚动到底部</string>

    <!-- BubbleOptOutTooltip -->
    <!-- Message to inform the user of what Android chat bubbles are -->
    <string name="BubbleOptOutTooltip__description">气泡是 Android 版的功能，您可以为 Molly 聊天关闭该功能。</string>
    <!-- Button to dismiss the tooltip for opting out of using Android bubbles -->
    <string name="BubbleOptOutTooltip__not_now">稍后再说</string>
    <!-- Button to move to the system settings to control the use of Android bubbles -->
    <string name="BubbleOptOutTooltip__turn_off">关闭</string>

    <!-- safety_number_change_dialog -->
    <string name="safety_number_change_dialog__safety_number_changes">安全码更变</string>
    <string name="safety_number_change_dialog__accept">接受</string>
    <string name="safety_number_change_dialog__call_anyway">仍要呼叫</string>
    <string name="safety_number_change_dialog__join_call">加入通话</string>
    <string name="safety_number_change_dialog__continue_call">继续通话</string>
    <string name="safety_number_change_dialog__leave_call">离开通话</string>
    <string name="safety_number_change_dialog__the_following_people_may_have_reinstalled_or_changed_devices">以下用户可能重新安装了 Signal 或更换了设备，请重新与之验证安全码以保护您的隐私。</string>
    <string name="safety_number_change_dialog__view">查看</string>
    <string name="safety_number_change_dialog__previous_verified">已验证</string>

    <!-- EnableCallNotificationSettingsDialog__call_notifications_checklist -->
    <string name="EnableCallNotificationSettingsDialog__call_notifications_enabled">通话通知已启用。</string>
    <string name="EnableCallNotificationSettingsDialog__enable_call_notifications">启用通话通知</string>
    <string name="EnableCallNotificationSettingsDialog__enable_background_activity">启用背景活动</string>
    <string name="EnableCallNotificationSettingsDialog__everything_looks_good_now">目前看起来一切正常！</string>
    <string name="EnableCallNotificationSettingsDialog__to_receive_call_notifications_tap_here_and_turn_on_show_notifications">为了接收通话通知，请点击此处并开启“显示通知”。</string>
    <string name="EnableCallNotificationSettingsDialog__to_receive_call_notifications_tap_here_and_turn_on_notifications">为了接收通话通知，请点击此处并开启通知，以及确保已启用“声音”和“弹出”。</string>
    <string name="EnableCallNotificationSettingsDialog__to_receive_call_notifications_tap_here_and_enable_background_activity_in_battery_settings">为了接收通话通知，请点击此处并启用“电池”设置下的背景活动。 </string>
    <string name="EnableCallNotificationSettingsDialog__settings">设置</string>
    <string name="EnableCallNotificationSettingsDialog__to_receive_call_notifications_tap_settings_and_turn_on_show_notifications">为了接收通话通知，请点击设置并开启“显示通知”。</string>
    <string name="EnableCallNotificationSettingsDialog__to_receive_call_notifications_tap_settings_and_turn_on_notifications">为了接收通话通知，请点击此处并开启通知，以及确保已启用“声音”和“弹出”。</string>
    <string name="EnableCallNotificationSettingsDialog__to_receive_call_notifications_tap_settings_and_enable_background_activity_in_battery_settings">为了接收通话通知，请点击设置并启用“电池”设置下的背景活动。</string>

    <!-- country_selection_fragment -->
    <string name="country_selection_fragment__loading_countries">正在加载国家…</string>
    <string name="country_selection_fragment__search">搜索</string>
    <string name="country_selection_fragment__no_matching_countries">没有相应国家</string>

    <!-- device_add_fragment -->
    <string name="device_add_fragment__scan_the_qr_code_displayed_on_the_device_to_link">扫描设备上显示的二维码进行关联</string>

    <!-- device_link_fragment -->
    <string name="device_link_fragment__link_device">关联设备</string>

    <!-- device_list_fragment -->
    <string name="device_list_fragment__no_devices_linked">无关联设备</string>
    <string name="device_list_fragment__link_new_device">关联新设备</string>

    <!-- expiration -->
    <string name="expiration_off">关</string>

    <plurals name="expiration_seconds">
        <item quantity="other">%1$d 秒</item>
    </plurals>

    <string name="expiration_seconds_abbreviated">%1$d 秒</string>

    <plurals name="expiration_minutes">
        <item quantity="other">%1$d 分钟</item>
    </plurals>

    <string name="expiration_minutes_abbreviated">%1$d 分钟</string>

    <plurals name="expiration_hours">
        <item quantity="other">%1$d 小时</item>
    </plurals>

    <string name="expiration_hours_abbreviated">%1$d 小时</string>

    <plurals name="expiration_days">
        <item quantity="other">%1$d 天</item>
    </plurals>

    <string name="expiration_days_abbreviated">%1$d 天</string>

    <plurals name="expiration_weeks">
        <item quantity="other">%1$d 周</item>
    </plurals>

    <string name="expiration_weeks_abbreviated">%1$d 周</string>
    <string name="expiration_combined">%1$s %2$s</string>

    <!-- unverified safety numbers -->
    <string name="IdentityUtil_unverified_banner_one">您与 %1$s 的安全码已更改，并不再标识为已验证</string>
    <string name="IdentityUtil_unverified_banner_two">您与 %1$s 和 %2$s 的安全码已不再标识未已验证</string>
    <string name="IdentityUtil_unverified_banner_many">您与 %1$s、%2$s 和 %3$s 的安全码已不再标识为已验证</string>

    <string name="IdentityUtil_unverified_dialog_one">您与 %1$s 的安全码已更改，并不再标识为已验证。可能有人试图截获你的通信，或者只是 %1$s 重装了 Signal。</string>
    <string name="IdentityUtil_unverified_dialog_two">您与 %1$s 和 %2$s 的安全码不再标识为已验证。可能有人试图截获你的通信，或者只是他们重装了 Signal。</string>
    <string name="IdentityUtil_unverified_dialog_many">您与 %1$s、%2$s 和 %3$s 的安全码不再标识为已验证。可能有人试图截获你的通信，或者只是他们重装了 Signal。</string>

    <string name="IdentityUtil_untrusted_dialog_one">您与 %1$s 的安全码刚刚更改。</string>
    <string name="IdentityUtil_untrusted_dialog_two">您与 %1$s 和 %2$s 的安全码刚刚更改。</string>
    <string name="IdentityUtil_untrusted_dialog_many">您与 %1$s、%2$s 和 %3$s 的安全码刚刚更改。</string>

    <plurals name="identity_others">
        <item quantity="other">%1$d 个其他人</item>
    </plurals>

    <!-- giphy_activity -->
    <string name="giphy_activity_toolbar__search_gifs">搜索 GIF 图片</string>

    <!-- giphy_fragment -->
    <string name="giphy_fragment__nothing_found">未找到</string>

    <!-- database_migration_activity -->
    <string name="database_migration_activity__would_you_like_to_import_your_existing_text_messages">是否将现有短信导入至 Signal 加密数据库？</string>
    <string name="database_migration_activity__the_default_system_database_will_not_be_modified">默认系统数据库不会发生任何形式的修改或变更。</string>
    <string name="database_migration_activity__skip">跳过</string>
    <string name="database_migration_activity__import">导入</string>
    <string name="database_migration_activity__this_could_take_a_moment_please_be_patient">这可能需要一段时间，请耐心等待。导入完成之后，将提示通知。</string>
    <string name="database_migration_activity__importing">正在导入</string>


    <!-- load_more_header -->
    <string name="load_more_header__see_full_conversation">查看完整聊天</string>
    <string name="load_more_header__loading">正在加载</string>

    <!-- media_overview_activity -->
    <string name="media_overview_activity__no_media">无媒体</string>

    <!-- message_recipients_list_item -->
    <string name="message_recipients_list_item__view">查看</string>
    <string name="message_recipients_list_item__resend">重新发送</string>

    <!-- Displayed in a toast when user long presses an item in MyStories -->
    <string name="MyStoriesFragment__copied_sent_timestamp_to_clipboard">发送的时间戳已复制到剪贴板。</string>
    <!-- Displayed when there are no outgoing stories -->
    <string name="MyStoriesFragment__updates_to_your_story_will_show_up_here">您的动态更新将会在这里显示。</string>

    <!-- GroupUtil -->
    <plurals name="GroupUtil_joined_the_group">
        <item quantity="other">%1$s 加入群组。</item>
    </plurals>
    <string name="GroupUtil_group_name_is_now">现在群组名称为“%1$s”。</string>

    <!-- prompt_passphrase_activity -->
    <string name="prompt_passphrase_activity__unlock">解锁</string>

    <!-- prompt_mms_activity -->
    <string name="prompt_mms_activity__signal_requires_mms_settings_to_deliver_media_and_group_messages">为了通过电信运营商发送媒体和群组消息，Signal 需要访问彩信设置。无法从你的设备获取相关信息。对于锁定设备或限制性配置的设备，有时存在这种情况。</string>
    <string name="prompt_mms_activity__to_send_media_and_group_messages_tap_ok">如需发送媒体和群组消息，点击“确定”并完成所需的设置。通常可搜索“运营商 APN”，来找到相应的彩信设置。该操作只需进行一次。</string>

    <!-- BadDecryptLearnMoreDialog -->
    <string name="BadDecryptLearnMoreDialog_delivery_issue">发送问题</string>
    <string name="BadDecryptLearnMoreDialog_couldnt_be_delivered_individual">来自 %1$s 的消息、贴纸、回应或已读回执无法发送给您。对方可能曾经尝试直接发送给您，或在群组中发送。</string>
    <string name="BadDecryptLearnMoreDialog_couldnt_be_delivered_group">来自 %1$s 的消息、贴纸、回应或已读回执无法发送给您。</string>

    <!-- profile_create_activity -->
    <string name="CreateProfileActivity_first_name_required">名字（必需）</string>
    <string name="CreateProfileActivity_last_name_optional">姓氏（可选）</string>
    <string name="CreateProfileActivity_next">下一步</string>
    <string name="CreateProfileActivity_custom_mms_group_names_and_photos_will_only_be_visible_to_you">自定义MMS群组名称和图片将仅对你可见。</string>
    <string name="CreateProfileActivity_group_descriptions_will_be_visible_to_members_of_this_group_and_people_who_have_been_invited">群组描述对于该群组成员以及受邀人可见。</string>

    <!-- EditAboutFragment -->
    <string name="EditAboutFragment_about">关于</string>
    <string name="EditAboutFragment_write_a_few_words_about_yourself">简单介绍下自己…</string>
    <string name="EditAboutFragment_count">%1$d/%2$d</string>
    <string name="EditAboutFragment_speak_freely">畅所欲言</string>
    <string name="EditAboutFragment_encrypted">已加密</string>
    <string name="EditAboutFragment_be_kind">温和且无害</string>
    <string name="EditAboutFragment_coffee_lover">咖啡爱好者</string>
    <string name="EditAboutFragment_free_to_chat">陪聊不收费</string>
    <string name="EditAboutFragment_taking_a_break">休息一下下</string>
    <string name="EditAboutFragment_working_on_something_new">打磨新玩意儿</string>

    <!-- EditProfileFragment -->
    <string name="EditProfileFragment__edit_group">编辑群组</string>
    <string name="EditProfileFragment__group_name">群组名称</string>
    <string name="EditProfileFragment__group_description">群组描述</string>
  <!-- Removed by excludeNonTranslatables <string name="EditProfileFragment__support_link" translatable="false">https://support.signal.org/hc/articles/360007459591</string> -->

    <!-- EditProfileNameFragment -->
    <string name="EditProfileNameFragment_your_name">你的名字</string>
    <string name="EditProfileNameFragment_first_name">名</string>
    <string name="EditProfileNameFragment_last_name_optional">姓氏（可选）</string>
    <string name="EditProfileNameFragment_save">保存</string>
    <string name="EditProfileNameFragment_failed_to_save_due_to_network_issues_try_again_later">因网络故障无法保存，请稍后再试。</string>

    <!-- recipient_preferences_activity -->
    <string name="recipient_preference_activity__shared_media">分享媒体</string>

    <!-- recipients_panel -->

    <!-- verify_display_fragment -->
    <string name="verify_display_fragment__to_verify_the_security_of_your_end_to_end_encryption_with_s"><![CDATA[如要验证您与%1$s的端对端加密安全性，请将上方的数字与对方的设备比对。您还可以扫描对方手机上的二维码。<a href=\"https://signal.org/redirect/safety-numbers\">了解详情。</a>]]></string>
    <!-- Explanation of how to verify the safety numbers. %s is replaced with the name of the other recipient -->
    <string name="verify_display_fragment__pnp_verify_safety_numbers_explanation_with_s">如要验证您与%1$s的端对端加密安全性，请将上方的色卡与对方的设备匹配，并比对安全码。如果二者不匹配，请滑动并尝试另一对安全码。验证仅需匹配一对安全码。</string>
    <string name="verify_display_fragment__tap_to_scan">点击扫描</string>
    <string name="verify_display_fragment__successful_match">成功匹配</string>
    <string name="verify_display_fragment__failed_to_verify_safety_number">验证安全码失败</string>
    <string name="verify_display_fragment__loading">正在加载…</string>
    <string name="verify_display_fragment__mark_as_verified">标记为已验证</string>
    <string name="verify_display_fragment__clear_verification">清除验证</string>
    <!-- Banner at top of safety numbers screen explaining that we\'re updating how safety numbers work. -->
    <string name="verify_display_fragment__safety_numbers_are_updating_banner_no_learn_more">安全码正在更新中。</string>

    <!-- Title for dialog explaining for how safety numbers are transitioning to support usernames -->
    <string name="PnpSafetyNumberEducationDialog__title">关于安全码的变更</string>
    <!-- Message for dialog explaining for how safety numbers are transitioning to support usernames -->
    <string name="PnpSafetyNumberEducationDialog__body">安全码将在过渡期内更新，以启用 Signal 即将推出的隐私功能。\n\n如要验证安全码，请将色卡与联系人的设备匹配。如果二者不匹配，请滑动并尝试另一对安全码。验证仅需匹配一对安全码。</string>
    <!-- Button for more information about the safety number changes. Takes user to support article -->
    <string name="PnpSafetyNumberEducationDialog__help">需要协助？</string>
    <!-- Confirmation button for educating users about new safety number changes -->
    <string name="PnpSafetyNumberEducationDialog__confirm">知道了</string>

    <!-- verify_identity -->
    <string name="verify_identity__share_safety_number">分享安全码</string>

    <!-- verity_scan_fragment -->
    <string name="verify_scan_fragment__scan_the_qr_code_on_your_contact">在你联系人设备上扫描QR码</string>

    <!-- webrtc_answer_decline_button -->
    <string name="webrtc_answer_decline_button__swipe_up_to_answer">上滑接听</string>
    <string name="webrtc_answer_decline_button__swipe_down_to_reject">下滑拒接</string>

    <!-- message_details_header -->
    <string name="message_details_header__issues_need_your_attention">出现故障，请注意。</string>
    <string name="message_details_header_sent">发送</string>
    <string name="message_details_header_received">接收</string>
    <string name="message_details_header_disappears">消失</string>
    <string name="message_details_header_via">通道</string>

    <!-- message_details_recipient_header -->
    <string name="message_details_recipient_header__pending_send">处理中</string>
    <string name="message_details_recipient_header__sent_to">已发送</string>
    <string name="message_details_recipient_header__sent_from">收自</string>
    <string name="message_details_recipient_header__delivered_to">送达</string>
    <string name="message_details_recipient_header__read_by">已读</string>
    <string name="message_details_recipient_header__not_sent">未发</string>
    <string name="message_details_recipient_header__viewed">已查看：</string>
    <string name="message_details_recipient_header__skipped">已跳过</string>

    <!-- message_Details_recipient -->
    <string name="message_details_recipient__failed_to_send">发送失败</string>
    <string name="message_details_recipient__new_safety_number">新的安全码</string>
    <!-- Button text shown in message details when the message has an edit history and this will let them view the history -->
    <string name="MessageDetails__view_edit_history">查看编辑历史</string>

    <!-- AndroidManifest.xml -->
    <string name="AndroidManifest__create_passphrase">创建密码</string>
    <string name="AndroidManifest__select_contacts">选择联系人</string>
    <string name="AndroidManifest__change_passphrase">修改密码</string>
    <string name="AndroidManifest__verify_safety_number">验证安全码</string>
    <string name="AndroidManifest__media_preview">媒体预览</string>
    <string name="AndroidManifest__message_details">消息详情</string>
    <string name="AndroidManifest__linked_devices">已关联设备</string>
    <string name="AndroidManifest__invite_friends">邀请好友</string>
    <string name="AndroidManifest_archived_conversations">已存档聊天</string>
    <string name="AndroidManifest_remove_photo">删除图片</string>

    <!-- HelpFragment -->
    <string name="HelpFragment__have_you_read_our_faq_yet">您阅读常见问题了吗？</string>
    <string name="HelpFragment__next">下一步</string>
    <string name="HelpFragment__contact_us">联系我们</string>
    <string name="HelpFragment__tell_us_whats_going_on">告诉我们发生了什么</string>
    <string name="HelpFragment__include_debug_log">包括调试日志。</string>
    <string name="HelpFragment__whats_this">这是什么?</string>
    <string name="HelpFragment__how_do_you_feel">你觉得怎么样？ （可选的）</string>
    <string name="HelpFragment__tell_us_why_youre_reaching_out">请告知您联系我们的因由。</string>
  <!-- Removed by excludeNonTranslatables <string name="HelpFragment__emoji_5" translatable="false">emoji_5</string> -->
  <!-- Removed by excludeNonTranslatables <string name="HelpFragment__emoji_4" translatable="false">emoji_4</string> -->
  <!-- Removed by excludeNonTranslatables <string name="HelpFragment__emoji_3" translatable="false">emoji_3</string> -->
  <!-- Removed by excludeNonTranslatables <string name="HelpFragment__emoji_2" translatable="false">emoji_2</string> -->
  <!-- Removed by excludeNonTranslatables <string name="HelpFragment__emoji_1" translatable="false">emoji_1</string> -->
  <!-- Removed by excludeNonTranslatables <string name="HelpFragment__link__debug_info" translatable="false">https://support.signal.org/hc/articles/360007318591</string> -->
  <!-- Removed by excludeNonTranslatables <string name="HelpFragment__link__faq" translatable="false">https://support.signal.org</string> -->
    <string name="HelpFragment__support_info">支持信息</string>
    <string name="HelpFragment__signal_android_support_request">Signal Android支持请求</string>
    <string name="HelpFragment__debug_log">调试日志：</string>
    <string name="HelpFragment__could_not_upload_logs">无法上传日志</string>
    <string name="HelpFragment__please_be_as_descriptive_as_possible">请尽可能描述一下，以帮助我们理解该问题。</string>
    <string-array name="HelpFragment__categories_5">
        <item>\\-\\- 请选择一个选项 \\-\\-</item>
        <item>系统异常</item>
        <item>功能请求</item>
        <item>问题</item>
        <item>反馈</item>
        <item>其他</item>
        <item>付款（MobileCoin）</item>
        <item>捐款和徽章</item>
        <item>短信导出</item>
    </string-array>
    <!-- Subject of email when submitting debug logs to help debug slow notifications -->
    <string name="DebugLogsPromptDialogFragment__signal_android_support_request">Signal Android 调试日志提交</string>
    <!-- Category to organize the support email sent -->
    <string name="DebugLogsPromptDialogFragment__slow_notifications_category">通知延迟</string>
    <!-- Action to submit logs and take user to send an e-mail -->
    <string name="DebugLogsPromptDialogFragment__submit">提交</string>
    <!-- Action to decline to submit logs -->
    <string name="DebugLogsPromptDialogFragment__no_thanks">不，谢谢。</string>

    <!-- ReactWithAnyEmojiBottomSheetDialogFragment -->
    <string name="ReactWithAnyEmojiBottomSheetDialogFragment__this_message">此消息</string>
    <string name="ReactWithAnyEmojiBottomSheetDialogFragment__recently_used">最近使用</string>
    <string name="ReactWithAnyEmojiBottomSheetDialogFragment__smileys_and_people">笑脸和情感</string>
    <string name="ReactWithAnyEmojiBottomSheetDialogFragment__nature">自然</string>
    <string name="ReactWithAnyEmojiBottomSheetDialogFragment__food">食物</string>
    <string name="ReactWithAnyEmojiBottomSheetDialogFragment__activities">活动</string>
    <string name="ReactWithAnyEmojiBottomSheetDialogFragment__places">地点</string>
    <string name="ReactWithAnyEmojiBottomSheetDialogFragment__objects">物品</string>
    <string name="ReactWithAnyEmojiBottomSheetDialogFragment__symbols">符号</string>
    <string name="ReactWithAnyEmojiBottomSheetDialogFragment__flags">旗帜</string>
    <string name="ReactWithAnyEmojiBottomSheetDialogFragment__emoticons">颜文字</string>
    <string name="ReactWithAnyEmojiBottomSheetDialogFragment__no_results_found">未找到结果</string>

    <!-- arrays.xml -->
    <string name="arrays__use_default">使用默认</string>
    <string name="arrays__use_custom">使用自定义</string>

    <string name="arrays__mute_for_one_hour">静音 1 小时</string>
    <string name="arrays__mute_for_eight_hours">静音 8 小时</string>
    <string name="arrays__mute_for_one_day">静音 1 天</string>
    <string name="arrays__mute_for_seven_days">静音 7 天</string>
    <string name="arrays__always">总是</string>

    <string name="arrays__settings_default">默认设置</string>
    <string name="arrays__enabled">启用</string>
    <string name="arrays__disabled">禁用</string>

    <string name="arrays__name_and_message">名字和消息</string>
    <string name="arrays__name_only">仅名字</string>
    <string name="arrays__no_name_or_message">无名字或消息</string>

    <string name="arrays__images">图片</string>
    <string name="arrays__audio">音频</string>
    <string name="arrays__video">视频</string>
    <string name="arrays__documents">文档</string>

    <string name="arrays__small">小尺寸</string>
    <string name="arrays__normal">正常尺寸</string>
    <string name="arrays__large">大尺寸</string>
    <string name="arrays__extra_large">超大尺寸</string>

    <string name="arrays__default">默认</string>
    <string name="arrays__high">高</string>
    <string name="arrays__max">最大</string>

    <!-- plurals.xml -->
    <plurals name="hours_ago">
        <item quantity="other">%1$d 小时</item>
    </plurals>

    <!-- preferences.xml -->
    <string name="preferences_beta">Beta</string>
    <string name="preferences__sms_mms">短信和彩信</string>
    <string name="preferences__pref_use_address_book_photos">使用通讯录图片</string>
    <string name="preferences__display_contact_photos_from_your_address_book_if_available">显示通讯录中联系人图片（若可用）</string>
    <!-- Preference menu item title for a toggle switch for preserving the archived state of muted chats. -->
    <string name="preferences__pref_keep_muted_chats_archived">继续存档静音聊天</string>
    <!-- Preference menu item description for a toggle switch for preserving the archived state of muted chats. -->
    <string name="preferences__muted_chats_that_are_archived_will_remain_archived">当收到新消息时，已存档的静音聊天将会保持存档状态。</string>
    <string name="preferences__generate_link_previews">生成链接预览</string>
    <string name="preferences__retrieve_link_previews_from_websites_for_messages">直接从您发送的链接网站中生成预览。</string>
    <string name="preferences__change_passphrase">修改密码</string>
    <string name="preferences__change_your_passphrase">修改您的密码</string>
    <string name="preferences__enable_passphrase">启用屏幕锁定密码</string>
    <string name="preferences__lock_signal_and_message_notifications_with_a_passphrase">使用密码锁定屏幕和通知</string>
    <string name="preferences__screen_security">屏幕安全</string>
    <string name="preferences__auto_lock_signal_after_a_specified_time_interval_of_inactivity">如果 Signal 非活动状态超过指定时间，自动锁定</string>
    <string name="preferences__inactivity_timeout_passphrase">非活动逾时密码</string>
    <string name="preferences__inactivity_timeout_interval">非活动逾时时长</string>
    <string name="preferences__notifications">通知</string>
    <string name="preferences__led_color">LED 颜色</string>
    <string name="preferences__led_color_unknown">未知</string>
    <string name="preferences__pref_led_blink_title">LED 闪烁模式</string>
    <string name="preferences__customize">自定义</string>
    <string name="preferences__change_sound_and_vibration">更改音效和振动模式</string>
    <string name="preferences__sound">声音</string>
    <string name="preferences__silent">无提示</string>
    <string name="preferences__default">默认</string>
    <string name="preferences__repeat_alerts">通知重复</string>
    <string name="preferences__never">永不</string>
    <string name="preferences__one_time">一次</string>
    <string name="preferences__two_times">两次</string>
    <string name="preferences__three_times">三次</string>
    <string name="preferences__five_times">五次</string>
    <string name="preferences__ten_times">十次</string>
    <string name="preferences__vibrate">振动</string>
    <string name="preferences__green">绿色</string>
    <string name="preferences__red">红色</string>
    <string name="preferences__blue">蓝色</string>
    <string name="preferences__orange">橙色</string>
    <string name="preferences__cyan">蓝绿色</string>
    <string name="preferences__magenta">洋红色</string>
    <string name="preferences__white">白色</string>
    <string name="preferences__none">无</string>
    <string name="preferences__fast">快速</string>
    <string name="preferences__normal">正常</string>
    <string name="preferences__slow">缓慢</string>
    <string name="preferences__help">帮助</string>
    <string name="preferences__advanced">高级</string>
    <string name="preferences__donate_to_signal">捐款给 Molly</string>
    <!-- Preference label for making one-time donations to Signal -->
    <string name="preferences__privacy">隐私</string>
    <!-- Preference label for stories -->
    <string name="preferences__stories">动态</string>
    <string name="preferences__mms_user_agent">彩信用户代理</string>
    <string name="preferences__advanced_mms_access_point_names">手动设置彩信</string>
    <string name="preferences__mmsc_url">MMSC URL</string>
    <string name="preferences__mms_proxy_host">彩信代理主机</string>
    <string name="preferences__mms_proxy_port">彩信代理端口</string>
    <string name="preferences__mmsc_username">MMSC 用户名</string>
    <string name="preferences__mmsc_password">MMSC 密码</string>
    <string name="preferences__sms_delivery_reports">短信送达报告</string>
    <string name="preferences__request_a_delivery_report_for_each_sms_message_you_send">为每一条发送的短信请求送达报告</string>
    <string name="preferences__data_and_storage">数据和存储</string>
    <string name="preferences__storage">存储</string>
    <string name="preferences__payments">付款</string>
    <!-- Privacy settings payments section description -->
    <string name="preferences__payment_lock">付款锁</string>
    <string name="preferences__payments_beta">付款（Beta 版）</string>
    <string name="preferences__conversation_length_limit">聊天中的最大消息数量</string>
    <string name="preferences__keep_messages">保留消息</string>
    <string name="preferences__clear_message_history">清除消息记录</string>
    <string name="preferences__linked_devices">已关联设备</string>
    <string name="preferences__light_theme">浅色</string>
    <string name="preferences__dark_theme">深色</string>
    <string name="preferences__appearance">外观</string>
    <string name="preferences__theme">主题</string>
    <string name="preferences__chat_color_and_wallpaper">聊天颜色与墙纸</string>
    <!-- Clickable settings text allowing the user to change the icon visible on their phone\'s home screen. -->
    <string name="preferences__app_icon">应用图标</string>
    <!-- Approval for changing the app icon. -->
    <string name="preferences__app_icon_dialog_ok">好</string>
    <!-- Cancelling the operation of changing the app icon. -->
    <string name="preferences__app_icon_dialog_cancel">取消</string>
    <!-- Title for the confirmation dialog of changing the app icon. -->
    <string name="preferences__app_icon_dialog_title">更改应用图标并将其命名为“%1$s”</string>
    <!-- Description for the confirmation dialog of changing the app icon. -->
    <string name="preferences__app_icon_dialog_description">Molly 需要关闭以更改应用图标和名称。通知将始终显示默认的 Molly 图标和名称。</string>
    <!-- Visible warning label for the limitations of changing the app icon with learn more call to action. -->
    <string name="preferences__app_icon_warning_learn_more">请选择一个应用图标和名称，这将显示在您手机的主屏幕和应用程序抽屉中。通知将始终显示默认的 Molly 图标和名称。了解详情</string>
    <!-- Visible warning label for the limitations of changing the app icon. -->
    <string name="preferences__app_icon_warning">应用图标和名称将显示在主屏幕和应用程序抽屉中。</string>
    <!-- Visible warning label explaining that changing the app icon and name does not affect notifications. -->
    <string name="preferences__app_icon_notification_warning">通知将始终显示默认的 Molly 图标和名称。</string>
    <!--Call to action to get more information about the limitations of the change app icon functionality. -->
    <string name="preferences__app_icon_learn_more">了解详情</string>
    <!--Text description of the app icon option for visually impaired users. -->
    <string name="preferences__app_icon_content_description">%1$s 的图标</string>
    <!--Text description of a graphic illustrating the limitations of the app icon change. -->
    <string name="preferences__graphic_illustrating_where_the_replacement_app_icon_will_be_visible">图片说明了替代的应用图标将在哪里可见。</string>
    <string name="preferences__disable_pin">禁用 PIN 码</string>
    <string name="preferences__enable_pin">启用 PIN 码</string>
    <string name="preferences__if_you_disable_the_pin_you_will_lose_all_data">如果禁用 PIN 码，重新注册 Signal 时全部数据将丢失，除非使用手动备份并还原。PIN 码禁用时，无法启用注册锁定。</string>
    <string name="preferences__pins_keep_information_stored_with_signal_encrypted_so_only_you_can_access_it">PIN 用于加密 Signal 存储的信息，这样只有你可以访问。重装之后，可还原你的个人资料、设置和联系人。打开 Signal 无需使用 PIN。</string>
    <string name="preferences__system_default">系统默认</string>
    <string name="preferences__language">语言</string>
    <string name="preferences__signal_messages_and_calls">Signal 消息和通话</string>
    <string name="preferences__advanced_pin_settings">高级 PIN 设置</string>
    <string name="preferences__free_private_messages_and_calls">Signal 用户可使用免费的加密消息和通话</string>
    <string name="preferences__submit_debug_log">提交调试日志</string>
    <string name="preferences__delete_account">删除账户</string>
    <string name="preferences__support_wifi_calling">“WiFi 呼叫”兼容模式</string>
    <string name="preferences__enable_if_your_device_supports_sms_mms_delivery_over_wifi">当设备通过 WiFi 发送短信或彩信时，请启用（仅当设备启用“WiFi 呼叫”时，启用该选项）</string>
    <string name="preferences__incognito_keyboard">隐身键盘</string>
    <string name="preferences__read_receipts">已读回执</string>
    <string name="preferences__if_read_receipts_are_disabled_you_wont_be_able_to_see_read_receipts">禁用已读回执之后，将无法查看来其他用户的已读回执。</string>
    <string name="preferences__typing_indicators">“正在输入”提示</string>
    <string name="preferences__if_typing_indicators_are_disabled_you_wont_be_able_to_see_typing_indicators">禁用“正在输入”提示之后，无法查看其他用户的正在输入状态。</string>
    <string name="preferences__request_keyboard_to_disable">请求键盘禁用个性化学习。</string>
    <string name="preferences__this_setting_is_not_a_guarantee">该设置并非保证，您的键盘可能忽略该设置。</string>
  <!-- Removed by excludeNonTranslatables <string name="preferences__incognito_keyboard_learn_more" translatable="false">https://support.signal.org/hc/articles/360055276112</string> -->
    <string name="preferences_chats__when_using_mobile_data">当使用移动数据时</string>
    <string name="preferences_chats__when_using_wifi">当使用 WiFi 时</string>
    <string name="preferences_chats__when_roaming">当漫游时</string>
    <string name="preferences_chats__media_auto_download">自动下载媒体</string>
    <string name="preferences_chats__message_history">消息记录</string>
    <string name="preferences_storage__storage_usage">存储使用量</string>
    <string name="preferences_storage__photos">图片</string>
    <string name="preferences_storage__videos">视频</string>
    <string name="preferences_storage__files">文件</string>
    <string name="preferences_storage__audio">音频</string>
    <string name="preferences_storage__review_storage">查看存储</string>
    <string name="preferences_storage__delete_older_messages">删除更早消息？</string>
    <string name="preferences_storage__clear_message_history">要清除消息记录吗？</string>
    <string name="preferences_storage__this_will_permanently_delete_all_message_history_and_media">这将从您的设备中永久删除所有早于 %1$s的消息记录和媒体文件。</string>
    <!-- The body of an alert dialog that is shown when confirming a trim operation. Trimming will delete all but the most recent messages in a chat. The placeholder represents how many messages are kept in each chat. All older messages are deleted. -->
    <plurals name="preferences_storage__this_will_permanently_trim_all_conversations_to_the_d_most_recent_messages">
        <item quantity="other">这将永久删减所有聊天，使之仅保留最近 %1$s 条消息。</item>
    </plurals>
    <string name="preferences_storage__this_will_delete_all_message_history_and_media_from_your_device">这将从您的设备中永久删除所有消息记录和媒体文件。</string>
    <string name="preferences_storage__are_you_sure_you_want_to_delete_all_message_history">您确定要删除所有消息记录吗？</string>
    <string name="preferences_storage__all_message_history_will_be_permanently_removed_this_action_cannot_be_undone">所有消息记录将会被永久删除。此操作无法撤销。</string>
    <string name="preferences_storage__delete_all_now">马上删除所有</string>
    <string name="preferences_storage__forever">永久</string>
    <string name="preferences_storage__one_year">1 年</string>
    <string name="preferences_storage__six_months">6 个月</string>
    <string name="preferences_storage__thirty_days">30 天</string>
    <string name="preferences_storage__none">无</string>
    <string name="preferences_storage__s_messages">%1$s 条消息</string>
    <string name="preferences_storage__custom">自定义</string>
    <string name="preferences_advanced__use_system_emoji">使用系统表情符号</string>
    <string name="preferences_advanced__relay_all_calls_through_the_signal_server_to_avoid_revealing_your_ip_address">通过 Signal 服务器中转全部通话，避免向联系人显示 IP 地址。启用该选项会降低通话质量。</string>
    <string name="preferences_advanced__always_relay_calls">总是转发通话</string>
    <string name="preferences_app_protection__who_can">谁能…</string>
    <!-- Privacy settings payments section title -->
    <string name="preferences_app_protection__payments">付款</string>
    <string name="preferences_chats__chats">聊天</string>
    <string name="preferences_data_and_storage__manage_storage">管理存储</string>
    <string name="preferences_data_and_storage__use_less_data_for_calls">通话使用更少数据</string>
    <string name="preferences_data_and_storage__never">永不</string>
    <string name="preferences_data_and_storage__wifi_and_mobile_data">WiFi 和移动数据</string>
    <string name="preferences_data_and_storage__mobile_data_only">仅移动数据</string>
    <string name="preference_data_and_storage__using_less_data_may_improve_calls_on_bad_networks">网络较差时，使用更少数据可能改善通话</string>
    <string name="preferences_notifications__in_chat_sounds">聊天音效</string>
    <string name="preferences_notifications__show">显示</string>
    <string name="preferences_notifications__ringtone">铃声</string>
    <string name="preferences_chats__message_text_size">消息字体大小</string>
    <string name="preferences_notifications__priority">优先级</string>
    <!-- Option in settings to trouble shoot delayed notifications -->
    <string name="preferences_notifications__troubleshoot">针对通知延迟的疑难解答</string>
    <!-- Heading for the \'censorship circumvention\' section of privacy preferences -->
    <string name="preferences_communication__category_censorship_circumvention">审查规避</string>
    <!-- Title of the \'censorship circumvention\' toggle switch -->
    <string name="preferences_communication__censorship_circumvention">审查规避</string>
    <string name="preferences_communication__censorship_circumvention_if_enabled_signal_will_attempt_to_circumvent_censorship">若启用，Molly 会尝试规避审查。除非 Molly 在您所在地受到审查，否则不要打开该功能。</string>
    <!-- Summary text for \'censorship circumvention\' toggle. Indicates that we automatically enabled it because we believe you\'re in a censored country -->
    <string name="preferences_communication__censorship_circumvention_has_been_activated_based_on_your_accounts_phone_number">已根据您的电话号码启动审查规避。</string>
    <!-- Summary text for \'censorship circumvention\' toggle. Indicates that you disabled it even though we believe you\'re in a censored country -->
    <string name="preferences_communication__censorship_circumvention_you_have_manually_disabled">您已手动禁用了审查规避功能</string>
    <!-- Summary text for \'censorship circumvention\' toggle. Indicates that you cannot use it because you\'re already connected to the Signal service -->
    <string name="preferences_communication__censorship_circumvention_is_not_necessary_you_are_already_connected">不需要规避审查；您已连接上了 Signal 服务。</string>
    <!-- Summary text for \'censorship circumvention\' toggle. Indicates that you cannot use it because you\'re not connected to the internet -->
    <string name="preferences_communication__censorship_circumvention_can_only_be_activated_when_connected_to_the_internet">审查规避只能在联网时启动。</string>
    <string name="preferences_communication__category_sealed_sender">密封发送人</string>
    <string name="preferences_communication__sealed_sender_allow_from_anyone">允许来自任何人</string>
    <string name="preferences_communication__sealed_sender_allow_from_anyone_description">对于非联系人和未与其分享个人资料的其他人，启用传入消息的密封发送人功能。</string>
    <string name="preferences_communication__sealed_sender_learn_more">了解更多</string>
    <string name="preferences_setup_a_username">设置用户名</string>
    <string name="preferences_proxy">代理</string>
    <string name="preferences_use_proxy">使用代理</string>
    <string name="preferences_off">关</string>
    <string name="preferences_on">开启</string>
    <string name="preferences_proxy_address">代理地址</string>
    <string name="preferences_only_use_a_proxy_if">仅在无法通过移动数据或 Wi-Fi 连接 Signal 时，使用代理。</string>
    <string name="preferences_share">分享</string>
    <string name="preferences_save">保存</string>
    <string name="preferences_connecting_to_proxy">正在连接代理…</string>
    <string name="preferences_connected_to_proxy">已连接代理</string>
    <string name="preferences_connection_failed">连接失败</string>
    <string name="preferences_couldnt_connect_to_the_proxy">无法连接代理。请检查代理地址并重试。</string>
    <string name="preferences_you_are_connected_to_the_proxy">已连接代理。可在“设置”下随时关闭该代理。</string>
    <string name="preferences_success">成功</string>
    <string name="preferences_failed_to_connect">无法连接</string>
    <string name="preferences_enter_proxy_address">请输入代理地址</string>
    <!-- Preference title for changing navigation (bottom) bar size -->
    <string name="preferences_navigation_bar_size">导航栏大小</string>
    <!-- Preference summary for normal navigation bar size -->
    <string name="preferences_normal">正常</string>
    <!-- Preference summary for compact navigation bar size -->
    <string name="preferences_compact">紧凑</string>


    <string name="configurable_single_select__customize_option">自定义选项</string>

    <!-- Internal only preferences -->
  <!-- Removed by excludeNonTranslatables <string name="preferences__internal_preferences" translatable="false">Internal Preferences</string> -->
  <!-- Removed by excludeNonTranslatables <string name="preferences__internal_details" translatable="false">Internal Details</string> -->
  <!-- Removed by excludeNonTranslatables <string name="preferences__internal_stories_dialog_launcher" translatable="false">Stories dialog launcher</string> -->


    <!-- Payments -->
    <string name="PaymentsActivityFragment__all_activity">全部活动</string>
    <string name="PaymentsAllActivityFragment__all">全部</string>
    <string name="PaymentsAllActivityFragment__sent">发送</string>
    <string name="PaymentsAllActivityFragment__received">接收</string>

    <string name="PaymentsHomeFragment__introducing_payments">推出付款功能（Beta 版）</string>
    <string name="PaymentsHomeFragment__use_signal_to_send_and_receive">使用 Molly 收发 MobileCoin，这是一种注重隐私的新款数字货币。启用以开始体验。</string>
    <string name="PaymentsHomeFragment__activate_payments">激活付款</string>
    <string name="PaymentsHomeFragment__activating_payments">正在激活付款…</string>
    <string name="PaymentsHomeFragment__restore_payments_account">还原付款帐户</string>
    <string name="PaymentsHomeFragment__no_recent_activity_yet">最近无活动</string>
    <string name="PaymentsHomeFragment__recent_activity">最近活动</string>
    <string name="PaymentsHomeFragment__see_all">查看全部</string>
    <string name="PaymentsHomeFragment__add_funds">添加资金</string>
    <string name="PaymentsHomeFragment__send">发送</string>
    <string name="PaymentsHomeFragment__sent_s">发送 %1$s</string>
    <string name="PaymentsHomeFragment__received_s">接收 %1$s</string>
    <string name="PaymentsHomeFragment__transfer_to_exchange">转帐至交易平台</string>
    <string name="PaymentsHomeFragment__currency_conversion">货币转换</string>
    <string name="PaymentsHomeFragment__deactivate_payments">停用付款</string>
    <string name="PaymentsHomeFragment__recovery_phrase">恢复短语</string>
    <string name="PaymentsHomeFragment__help">帮助</string>
    <string name="PaymentsHomeFragment__coin_cleanup_fee">货币清理费</string>
    <string name="PaymentsHomeFragment__sent_payment">已发送付款</string>
    <string name="PaymentsHomeFragment__received_payment">已接收付款</string>
    <string name="PaymentsHomeFragment__processing_payment">正在处理付款</string>
    <string name="PaymentsHomeFragment__unknown_amount">---</string>
    <string name="PaymentsHomeFragment__currency_conversion_not_available">货币转换不可用</string>
    <string name="PaymentsHomeFragment__cant_display_currency_conversion">无法显示货币转换。请检查手机的网络连接并重试。</string>
    <string name="PaymentsHomeFragment__payments_is_not_available_in_your_region">您所在地区付款不可用。</string>
    <string name="PaymentsHomeFragment__could_not_enable_payments">无法启用付款，请稍后重试。</string>
    <string name="PaymentsHomeFragment__deactivate_payments_question">是否停用付款？</string>
    <string name="PaymentsHomeFragment__you_will_not_be_able_to_send">停用付款之后，将无法在 Molly 中收发 MobileCoin。</string>
    <string name="PaymentsHomeFragment__deactivate">停用</string>
    <string name="PaymentsHomeFragment__continue">继续</string>
    <string name="PaymentsHomeFragment__balance_is_not_currently_available">余额当前不可用。</string>
    <string name="PaymentsHomeFragment__payments_deactivated">付款已停用。</string>
    <string name="PaymentsHomeFragment__payment_failed">付款失败</string>
    <string name="PaymentsHomeFragment__details">更多</string>
  <!-- Removed by excludeNonTranslatables <string name="PaymentsHomeFragment__learn_more__activate_payments" translatable="false">https://support.signal.org/hc/articles/360057625692#payments_activate </string>
    <string name="PaymentsHomeFragment__you_can_use_signal_to_send">可使用 Molly 收发 MobileCoin。全部付款遵守 MobileCoins 以及 MobileCoin Wallet 的使用条款。付款当前仍为 beta 功能，可能出现一些故障，可能丢失付款或余额且不可恢复。 </string> -->
    <string name="PaymentsHomeFragment__activate">激活</string>
    <string name="PaymentsHomeFragment__view_mobile_coin_terms">查看 MobileCoin 条款</string>
    <string name="PaymentsHomeFragment__payments_not_available">Molly 的付款不再可用，不过您仍可将资金转移至交易平台，但是不再能够收发付款或添加资金。</string>

  <!-- Removed by excludeNonTranslatables <string name="PaymentsHomeFragment__mobile_coin_terms_url" translatable="false">https://www.mobilecoin.com/terms-of-use.html</string> -->
    <!-- Alert dialog title which shows up after a payment to turn on payment lock -->
    <string name="PaymentsHomeFragment__turn_on">要为以后的付款开启付款锁吗？</string>
    <!-- Alert dialog description for why payment lock should be enabled before sending payments -->
    <string name="PaymentsHomeFragment__add_an_additional_layer">转账时需要 Android 屏幕锁或指纹识别，多加一重安全保障。</string>
    <!-- Alert dialog button to enable payment lock -->
    <string name="PaymentsHomeFragment__enable">开启</string>
    <!-- Alert dialog button to not enable payment lock for now -->
    <string name="PaymentsHomeFragment__not_now">以后再说</string>
    <!-- Alert dialog title which shows up to update app to send payments -->
    <string name="PaymentsHomeFragment__update_required">需要更新</string>
    <!-- Alert dialog description that app update is required to send payments-->
    <string name="PaymentsHomeFragment__an_update_is_required">如要发送和接收付款，并查看更新的付款余额，您需要更新 Signal。</string>
    <!-- Alert dialog button to cancel -->
    <string name="PaymentsHomeFragment__cancel">取消</string>
    <!-- Alert dialog button to update now -->
    <string name="PaymentsHomeFragment__update_now">现在升级</string>

    <!-- PaymentsSecuritySetupFragment -->
    <!-- Toolbar title -->
    <string name="PaymentsSecuritySetupFragment__security_setup">安全设置</string>
    <!-- Title to enable payment lock -->
    <string name="PaymentsSecuritySetupFragment__protect_your_funds">保护您的资金</string>
    <!-- Description as to why payment lock is required -->
    <string name="PaymentsSecuritySetupFragment__help_prevent">额外增加一层保护，防止接触到您手机的人获取您的资金。您可以在设置中禁用该选项。</string>
    <!-- Option to enable payment lock -->
    <string name="PaymentsSecuritySetupFragment__enable_payment_lock">启用付款锁</string>
    <!-- Option to cancel -->
    <string name="PaymentsSecuritySetupFragment__not_now">稍后再说</string>
    <!-- Dialog title to confirm skipping the step -->
    <string name="PaymentsSecuritySetupFragment__skip_this_step">要跳过这一步吗？</string>
    <!-- Dialog description to let users know why payment lock is required -->
    <string name="PaymentsSecuritySetupFragment__skipping_this_step">如果您跳过这一步，接触您手机的任何人均可以转移您的资金或查看您的恢复短语。</string>
    <!-- Dialog option to cancel -->
    <string name="PaymentsSecuritySetupFragment__cancel">取消</string>
    <!-- Dialog option to skip -->
    <string name="PaymentsSecuritySetupFragment__skip">跳过</string>

    <!-- PaymentsAddMoneyFragment -->
    <string name="PaymentsAddMoneyFragment__add_funds">添加资金</string>
    <string name="PaymentsAddMoneyFragment__your_wallet_address">您的钱包地址</string>
    <string name="PaymentsAddMoneyFragment__copy">复制</string>
    <string name="PaymentsAddMoneyFragment__copied_to_clipboard">已复制到剪切板</string>
    <string name="PaymentsAddMoneyFragment__to_add_funds">为了添加资金，请发送 MobileCoin 至您的钱包地址。在支持 MobileCoin 的交易平台上，从您的帐户开启交易，然后扫描该二维码或复制您的钱包地址。</string>
  <!-- Removed by excludeNonTranslatables <string name="PaymentsAddMoneyFragment__learn_more__information" translatable="false">https://support.signal.org/hc/articles/360057625692#payments_transfer_from_exchange</string> -->

    <!-- PaymentsDetailsFragment -->
    <string name="PaymentsDetailsFragment__details">更多</string>
    <string name="PaymentsDetailsFragment__status">状态</string>
    <string name="PaymentsDetailsFragment__submitting_payment">正在提交付款…</string>
    <string name="PaymentsDetailsFragment__processing_payment">正在处理付款…</string>
    <string name="PaymentsDetailsFragment__payment_complete">付款完成</string>
    <string name="PaymentsDetailsFragment__payment_failed">付款失败</string>
    <string name="PaymentsDetailsFragment__network_fee">网络费</string>
    <string name="PaymentsDetailsFragment__sent_by">发送人</string>
    <string name="PaymentsDetailsFragment__sent_to_s">发送至 %1$s</string>
    <string name="PaymentsDetailsFragment__you_on_s_at_s">您在 %1$s 于 %2$s</string>
    <string name="PaymentsDetailsFragment__s_on_s_at_s">%1$s 在 %2$s 于 %3$s</string>
    <string name="PaymentsDetailsFragment__to">至</string>
    <string name="PaymentsDetailsFragment__from">来自</string>
    <string name="PaymentsDetailsFragment__information">交易详情（包括付款金额和交易时间）是 MobileCoin 账簿的一部分。</string>
    <string name="PaymentsDetailsFragment__coin_cleanup_fee">货币清理费</string>
    <string name="PaymentsDetailsFragment__coin_cleanup_information">当您拥有的货币无法合并以完成交易时，将收取“货币清理费”。清理后可继续发送付款。</string>
    <string name="PaymentsDetailsFragment__no_details_available">该交易无更多详情可用</string>
  <!-- Removed by excludeNonTranslatables <string name="PaymentsDetailsFragment__learn_more__information" translatable="false">https://support.signal.org/hc/articles/360057625692#payments_details</string> -->
  <!-- Removed by excludeNonTranslatables <string name="PaymentsDetailsFragment__learn_more__cleanup_fee" translatable="false">https://support.signal.org/hc/articles/360057625692#payments_details_fees</string> -->
    <string name="PaymentsDetailsFragment__sent_payment">已发送付款</string>
    <string name="PaymentsDetailsFragment__received_payment">已接收付款</string>
    <string name="PaymentsDeatilsFragment__payment_completed_s">付款已完成 %1$s</string>
    <string name="PaymentsDetailsFragment__block_number">区块码</string>

    <!-- PaymentsTransferFragment -->
    <string name="PaymentsTransferFragment__transfer">转帐</string>
    <string name="PaymentsTransferFragment__scan_qr_code">扫描二维码</string>
    <string name="PaymentsTransferFragment__to_scan_or_enter_wallet_address">转至：扫描或输入钱包地址</string>
    <string name="PaymentsTransferFragment__you_can_transfer">向交易平台提供的钱包地址完成一次转帐之后，即可进行 MobileCoin 转帐。钱包地址为数字字母字符串，大多数情况下，位于二维码下方。</string>
    <string name="PaymentsTransferFragment__next">下一步</string>
    <string name="PaymentsTransferFragment__invalid_address">无效地址</string>
    <string name="PaymentsTransferFragment__check_the_wallet_address">请检查转帐至的钱包地址，然后重试。</string>
    <string name="PaymentsTransferFragment__you_cant_transfer_to_your_own_signal_wallet_address">无法向您的 Molly 钱包地址转帐。请输入支持的交易平台帐户的钱包地址。</string>
    <string name="PaymentsTransferFragment__to_scan_a_qr_code_signal_needs">为了扫描二维码，Molly 需摄像头访问权限。</string>
    <string name="PaymentsTransferFragment__signal_needs_the_camera_permission_to_capture_qr_code_go_to_settings">Molly 需“相机”权限，来扫描二维码。请访问设置菜单，选择“权限”并启用“相机”。</string>
    <string name="PaymentsTransferFragment__to_scan_a_qr_code_signal_needs_access_to_the_camera">为了扫描二维码，Molly 需摄像头访问权限。</string>
    <string name="PaymentsTransferFragment__settings">设置</string>

    <!-- PaymentsTransferQrScanFragment -->
    <string name="PaymentsTransferQrScanFragment__scan_address_qr_code">扫描地址二维码</string>
    <string name="PaymentsTransferQrScanFragment__scan_the_address_qr_code_of_the_payee">扫描收款人的地址二维码</string>

    <!-- CreatePaymentFragment -->
    <string name="CreatePaymentFragment__request">入群请求</string>
    <string name="CreatePaymentFragment__pay">付款</string>
    <string name="CreatePaymentFragment__available_balance_s">可用余额：%1$s</string>
    <string name="CreatePaymentFragment__toggle_content_description">切换</string>
    <string name="CreatePaymentFragment__1">1</string>
    <string name="CreatePaymentFragment__2">2</string>
    <string name="CreatePaymentFragment__3">3</string>
    <string name="CreatePaymentFragment__4">4</string>
    <string name="CreatePaymentFragment__5">5</string>
    <string name="CreatePaymentFragment__6">6</string>
    <string name="CreatePaymentFragment__7">7</string>
    <string name="CreatePaymentFragment__8">8</string>
    <string name="CreatePaymentFragment__9">9</string>
    <string name="CreatePaymentFragment__decimal">.</string>
    <string name="CreatePaymentFragment__0">0</string>
    <string name="CreatePaymentFragment__lt">&lt;</string>
    <string name="CreatePaymentFragment__backspace">退格键</string>
    <string name="CreatePaymentFragment__add_note">添加备注</string>
    <string name="CreatePaymentFragment__conversions_are_just_estimates">转换仅为估计，可能并不准确。</string>
  <!-- Removed by excludeNonTranslatables <string name="CreatePaymentFragment__learn_more__conversions" translatable="false">https://support.signal.org/hc/articles/360057625692#payments_currency_conversion</string> -->

    <!-- EditNoteFragment -->
    <string name="EditNoteFragment_note">备注</string>
    <!-- Content descriptor explaining the use of the save note FAB for Android accessibility settings-->
    <string name="EditNoteFragment__content_description_save_note">保存笔记</string>

    <!-- ConfirmPaymentFragment -->
    <string name="ConfirmPayment__confirm_payment">确认付款</string>
    <string name="ConfirmPayment__network_fee">网络费</string>
    <string name="ConfirmPayment__estimated_s">估计 %1$s</string>
    <string name="ConfirmPayment__to">至</string>
    <string name="ConfirmPayment__total_amount">总金额</string>
    <string name="ConfirmPayment__balance_s">余额：%1$s</string>
    <string name="ConfirmPayment__submitting_payment">正在提交付款…</string>
    <string name="ConfirmPayment__processing_payment">正在处理付款…</string>
    <string name="ConfirmPayment__payment_complete">付款完成</string>
    <string name="ConfirmPayment__payment_failed">付款失败</string>
    <string name="ConfirmPayment__payment_will_continue_processing">付款将继续处理</string>
    <string name="ConfirmPaymentFragment__invalid_recipient">无效接收人</string>
    <!-- Title of a dialog show when we were unable to present the user\'s screenlock before sending a payment -->
    <string name="ConfirmPaymentFragment__failed_to_show_payment_lock">无法显示付款锁</string>
    <!-- Body of a dialog show when we were unable to present the user\'s screenlock before sending a payment -->
    <string name="ConfirmPaymentFragment__you_enabled_payment_lock_in_the_settings">您在设置中启用了付款锁，但系统无法显示该锁。</string>
    <!-- Button in a dialog that will take the user to the privacy settings -->
    <string name="ConfirmPaymentFragment__go_to_settings">前往设置</string>
    <string name="ConfirmPaymentFragment__this_person_has_not_activated_payments">此人尚未激活付款</string>
    <string name="ConfirmPaymentFragment__unable_to_request_a_network_fee">无法请求网络费。为了继续付款，请点击“确定”以重试。</string>

    <!-- BiometricDeviceAuthentication -->
    <!-- Biometric/Device authentication prompt title -->
    <string name="BiometricDeviceAuthentication__signal">Signal</string>


    <!-- CurrencyAmountFormatter_s_at_s -->
    <string name="CurrencyAmountFormatter_s_at_s">%1$s 于 %2$s</string>

    <!-- SetCurrencyFragment -->
    <string name="SetCurrencyFragment__set_currency">设置货币</string>
    <string name="SetCurrencyFragment__all_currencies">全部货币</string>

    <!-- **************************************** -->
    <!-- menus -->
    <!-- **************************************** -->

    <!-- contact_selection_list -->
    <!-- Displayed in a row on the new call screen when searching by phone number. -->
    <string name="contact_selection_list__new_call">拨打 Signal 电话给…</string>
    <string name="contact_selection_list__unknown_contact">新消息至…</string>
    <string name="contact_selection_list__unknown_contact_block">屏蔽用户</string>
    <string name="contact_selection_list__unknown_contact_add_to_group">添加至群组</string>

    <!-- conversation_callable_insecure -->
    <string name="conversation_callable_insecure__menu_call">呼叫</string>

    <!-- conversation_callable_secure -->
    <string name="conversation_callable_secure__menu_call">Signal 呼叫</string>
    <string name="conversation_callable_secure__menu_video">Signal 视频通话</string>

    <!-- conversation_context -->

    <!-- Heading which shows how many messages are currently selected -->
    <plurals name="conversation_context__s_selected">
        <item quantity="other">已选择 %1$d 条</item>
    </plurals>

    <!-- conversation_context_image -->
    <!-- Button to save a message attachment (image, file etc.) -->

    <!-- conversation_expiring_off -->
    <string name="conversation_expiring_off__disappearing_messages">阅后即焚</string>

    <!-- conversation_selection -->
    <!-- Button to view detailed information for a message; Action item with hyphenation. Translation can use soft hyphen - Unicode U+00AD  -->
    <string name="conversation_selection__menu_message_details">信息</string>
    <!-- Button to copy a message\'s text to the clipboard; Action item with hyphenation. Translation can use soft hyphen - Unicode U+00AD  -->
    <string name="conversation_selection__menu_copy">复制</string>
    <!-- Button to delete a message; Action item with hyphenation. Translation can use soft hyphen - Unicode U+00AD  -->
    <string name="conversation_selection__menu_delete">删除</string>
    <!-- Button to forward a message to another person or group chat; Action item with hyphenation. Translation can use soft hyphen - Unicode U+00AD  -->
    <string name="conversation_selection__menu_forward">转发</string>
    <!-- Button to reply to a message; Action item with hyphenation. Translation can use soft hyphen - Unicode U+00AD -->
    <string name="conversation_selection__menu_reply">回复</string>
    <!-- Button to edit a message; Action item with hyphenation. Translation can use soft hyphen - Unicode U+00AD -->
    <string name="conversation_selection__menu_edit">编辑</string>
    <!-- Button to save a message attachment (image, file etc.); Action item with hyphenation. Translation can use soft hyphen - Unicode U+00AD  -->
    <string name="conversation_selection__menu_save">保存</string>
    <!-- Button to retry sending a message; Action item with hyphenation. Translation can use soft hyphen - Unicode U+00AD  -->
    <string name="conversation_selection__menu_resend_message">重新发送</string>
    <!-- Button to select a message and enter selection mode; Action item with hyphenation. Translation can use soft hyphen - Unicode U+00AD  -->
    <string name="conversation_selection__menu_multi_select">选择</string>
    <!-- Button to view a in-chat payment message\'s full payment details; Action item with hyphenation. Translation can use soft hyphen - Unicode U+00AD  -->
    <string name="conversation_selection__menu_payment_details">付款详情</string>

    <!-- conversation_expiring_on -->

    <!-- conversation_insecure -->
    <string name="conversation_insecure__invite">邀请</string>

    <!-- conversation_list_batch -->

    <!-- conversation_list -->
    <string name="conversation_list_settings_shortcut">设置快捷方式</string>
    <string name="conversation_list_search_description">搜索</string>
    <string name="conversation_list__pinned">已置顶</string>
    <string name="conversation_list__chats">聊天</string>
    <!-- A warning shown in a toast that tells you that you can\'t pin any more chats. Pinning a chat means keeping the chat at the top of your chat list. The placeholder represents how many chats you\'re allowed to pin. -->
    <string name="conversation_list__you_can_only_pin_up_to_d_chats">您最多只能置顶%1$d个对话。</string>

    <!-- conversation_list_item_view -->
    <string name="conversation_list_item_view__contact_photo_image">联系人图片</string>
    <string name="conversation_list_item_view__archived">已存档</string>


    <!-- conversation_list_fragment -->
    <string name="conversation_list_fragment__fab_content_description">新聊天</string>
    <string name="conversation_list_fragment__open_camera_description">打开相机</string>
    <string name="conversation_list_fragment__no_chats_yet_get_started_by_messaging_a_friend">还没有聊天记录。\n开始使用，给朋友发个消息吧。</string>


    <!-- conversation_secure_verified -->

    <!-- conversation_muted -->
    <string name="conversation_muted__unmute">解除静音</string>

    <!-- conversation_unmuted -->
    <string name="conversation_unmuted__mute_notifications">静音通知</string>

    <!-- conversation -->
    <string name="conversation__menu_group_settings">群组设置</string>
    <string name="conversation__menu_leave_group">离开群组</string>
    <string name="conversation__menu_view_all_media">全部媒体</string>
    <string name="conversation__menu_conversation_settings">聊天设置</string>
    <string name="conversation__menu_add_shortcut">添加到主屏幕</string>
    <string name="conversation__menu_create_bubble">创建气泡</string>
    <!-- Overflow menu option that allows formatting of text -->
    <string name="conversation__menu_format_text">添加格式</string>

    <!-- conversation_popup -->
    <string name="conversation_popup__menu_expand_popup">展开弹窗</string>

    <!-- conversation_callable_insecure -->
    <string name="conversation_add_to_contacts__menu_add_to_contacts">添加到联系人</string>

    <!-- conversation scheduled messages bar -->

    <!-- Label for button in a banner to show all messages currently scheduled -->
    <string name="conversation_scheduled_messages_bar__see_all">查看全部</string>
    <!-- Body text for banner to show all scheduled messages for the chat that tells the user how many scheduled messages there are -->
    <plurals name="conversation_scheduled_messages_bar__number_of_messages">
        <item quantity="other">%1$d 条定时消息</item>
    </plurals>

    <!-- conversation_group_options -->
    <string name="convesation_group_options__recipients_list">接收人列表</string>
    <string name="conversation_group_options__delivery">送达</string>
    <!-- Label for a menu item that appears after pressing the three-dot icon in a  -->
    <string name="conversation_group_options__conversation">聊天</string>
    <string name="conversation_group_options__broadcast">广播</string>

    <!-- text_secure_normal -->
    <string name="text_secure_normal__menu_new_group">新建群组</string>
    <string name="text_secure_normal__menu_settings">设置</string>
    <string name="text_secure_normal__menu_clear_passphrase">锁定</string>
    <string name="text_secure_normal__mark_all_as_read">全部已读</string>
    <string name="text_secure_normal__invite_friends">邀请好友</string>
    <!-- Overflow menu entry to filter unread chats -->
    <string name="text_secure_normal__filter_unread_chats">筛选未读的聊天记录</string>
    <!-- Overflow menu entry to disable unread chats filter -->
    <string name="text_secure_normal__clear_unread_filter">清除未读筛选</string>

    <!-- verify_display_fragment -->
    <string name="verify_display_fragment_context_menu__copy_to_clipboard">复制到剪切板</string>
    <string name="verify_display_fragment_context_menu__compare_with_clipboard">与剪切板中的内容进行比较</string>

    <!-- reminder_header -->
    <string name="reminder_header_sms_import_title">导入系统短信</string>
    <string name="reminder_header_sms_import_text">点击将手机短信复制到 Signal 加密数据库。</string>
    <string name="reminder_header_push_title">启用 Signal 消息和呼叫</string>
    <string name="reminder_header_push_text">升级您的通信体验。</string>
    <string name="reminder_header_service_outage_text">Signal 出现技术故障，我们将努力处理尽快恢复服务。</string>
    <string name="reminder_header_progress">%1$d%%</string>
    <!-- Body text of a banner that will show at the top of the chat list when we temporarily cannot process the user\'s contacts -->
    <string name="reminder_cds_warning_body">Signal 的私密式发现联系人功能暂时无法处理您手机中的联系人。</string>
    <!-- Label for a button in a banner to learn more about why we temporarily can\'t process the user\'s contacts -->
    <string name="reminder_cds_warning_learn_more">了解详情</string>
    <!-- Body text of a banner that will show at the top of the chat list when the user has so many contacts that we cannot ever process them -->
    <string name="reminder_cds_permanent_error_body">Signal 的私密式发现联系人功能无法处理您手机中的联系人。</string>
    <!-- Label for a button in a banner to learn more about why we cannot process the user\'s contacts -->
    <string name="reminder_cds_permanent_error_learn_more">了解详情</string>

    <!-- media_preview -->
    <string name="media_preview__save_title">保存</string>
    <string name="media_preview__edit_title">编辑</string>


    <!-- media_preview_activity -->
    <string name="media_preview_activity__media_content_description">媒体预览</string>

    <!-- new_conversation_activity -->
    <string name="new_conversation_activity__refresh">刷新</string>
    <!-- redphone_audio_popup_menu -->

    <!-- Edit KBS Pin -->

    <!-- BaseKbsPinFragment -->
    <string name="BaseKbsPinFragment__next">下一步</string>
    <!-- Button label to prompt them to create a password ("PIN") using numbers and letters rather than only numbers. -->
    <string name="BaseKbsPinFragment__create_alphanumeric_pin">创建字母数字 PIN</string>
    <!-- Button label to prompt them to return to creating a numbers-only password ("PIN") -->
    <string name="BaseKbsPinFragment__create_numeric_pin">创建数字 PIN 码</string>
  <!-- Removed by excludeNonTranslatables <string name="BaseKbsPinFragment__learn_more_url" translatable="false">https://support.signal.org/hc/articles/360007059792</string> -->

    <!-- CreateKbsPinFragment -->
    <plurals name="CreateKbsPinFragment__pin_must_be_at_least_characters">
        <item quantity="other">PIN 必须不少于 %1$d 个字符</item>
    </plurals>
    <plurals name="CreateKbsPinFragment__pin_must_be_at_least_digits">
        <item quantity="other">PIN 必须不少于 %1$d 数字</item>
    </plurals>
    <string name="CreateKbsPinFragment__create_a_new_pin">新建 PIN 码</string>
    <string name="CreateKbsPinFragment__you_can_choose_a_new_pin_as_long_as_this_device_is_registered">只有该设备已注册，你可以更改你的 PIN。</string>
    <string name="CreateKbsPinFragment__create_your_pin">创建 PIN 码</string>
    <string name="CreateKbsPinFragment__pins_can_help_you_restore_your_account">PIN 码可以帮您恢复账户，并保证您在 Signal 上的信息加密。 </string>
    <string name="CreateKbsPinFragment__choose_a_stronger_pin">选择更安全 PIN 码</string>

    <!-- ConfirmKbsPinFragment -->
    <string name="ConfirmKbsPinFragment__pins_dont_match">PIN 码不匹配，请重试。</string>
    <!-- Prompt for the user to repeat entering the PIN in order to help them remember it correctly.   -->
    <string name="ConfirmKbsPinFragment__re_enter_the_pin_you_just_created">重新输入您刚创建的 PIN 码。</string>
    <string name="ConfirmKbsPinFragment__confirm_your_pin">确认 PIN 码。</string>
    <string name="ConfirmKbsPinFragment__pin_creation_failed">PIN 码创建失败</string>
    <string name="ConfirmKbsPinFragment__your_pin_was_not_saved">PIN 码没有保存。我们将稍后提示您创建 PIN 码。</string>
    <string name="ConfirmKbsPinFragment__pin_created">PIN 已创建。</string>
    <string name="ConfirmKbsPinFragment__re_enter_your_pin">重新入您的 PIN</string>
    <string name="ConfirmKbsPinFragment__creating_pin">正在创建 PIN…</string>

    <!-- KbsSplashFragment -->
    <string name="KbsSplashFragment__introducing_pins">新推出 PIN 密码功能</string>
    <string name="KbsSplashFragment__pins_keep_information_stored_with_signal_encrypted">PIN 用于加密 Signal 存储的信息，只有您可以访问。借此可在您重装后还原个人资料、设置和联系人。打开 Signal 无需使用 PIN。</string>
    <string name="KbsSplashFragment__learn_more">了解更多</string>
  <!-- Removed by excludeNonTranslatables <string name="KbsSplashFragment__learn_more_link" translatable="false">https://support.signal.org/hc/articles/360007059792</string> -->
    <string name="KbsSplashFragment__registration_lock_equals_pin">注册锁定 = PIN</string>
    <string name="KbsSplashFragment__your_registration_lock_is_now_called_a_pin">注册锁定现在改名为 PIN，功能更强大，马上更新。</string>
    <string name="KbsSplashFragment__update_pin">更新 PIN</string>
    <string name="KbsSplashFragment__create_your_pin">创建 PIN 码</string>
    <string name="KbsSplashFragment__learn_more_about_pins">了解更多关于 PIN 码的信息</string>
    <string name="KbsSplashFragment__disable_pin">禁用 PIN 码</string>

    <!-- KBS Reminder Dialog -->
    <string name="KbsReminderDialog__enter_your_signal_pin">请输入 Signal PIN 码</string>
    <string name="KbsReminderDialog__to_help_you_memorize_your_pin">为了便于记住 PIN 码，我们将定期提示输入该密码。提示次数将逐渐减少。</string>
    <string name="KbsReminderDialog__skip">跳过</string>
    <string name="KbsReminderDialog__submit">提交</string>
    <string name="KbsReminderDialog__forgot_pin">忘记 PIN 码？</string>
    <string name="KbsReminderDialog__incorrect_pin_try_again">PIN 错误，请重试。</string>

    <!-- AccountLockedFragment -->
    <string name="AccountLockedFragment__account_locked">帐户已锁定</string>
    <string name="AccountLockedFragment__your_account_has_been_locked_to_protect_your_privacy">你的账户已经锁定以保护你的安全及隐私。你的账户在 %1$d 天的不活跃之后，你可以在不需要 PIN 码的情况下用重新用手机号注册。不过所有的数据都会被删除。</string>
    <string name="AccountLockedFragment__next">下一步</string>
    <string name="AccountLockedFragment__learn_more">了解更多</string>
  <!-- Removed by excludeNonTranslatables <string name="AccountLockedFragment__learn_more_url" translatable="false">https://support.signal.org/hc/articles/360007059792</string> -->

    <!-- KbsLockFragment -->
    <string name="RegistrationLockFragment__enter_your_pin">请输入 PIN 码</string>
    <string name="RegistrationLockFragment__enter_the_pin_you_created">输入帐户的 PIN 码。该密码不是短信验证码。</string>
    <!-- Info text shown above a pin entry text box describing what pin they should be entering. -->
    <string name="RegistrationLockFragment__enter_the_pin_you_created_for_your_account">请输入您为您的账户创建的 PIN 码。</string>
    <!-- Button label to prompt the user to switch between an alphanumeric and numeric-only keyboards -->
    <string name="RegistrationLockFragment__switch_keyboard">切换键盘</string>
    <string name="RegistrationLockFragment__incorrect_pin_try_again">PIN 错误，请重试。</string>
    <string name="RegistrationLockFragment__forgot_pin">忘记 PIN？</string>
    <string name="RegistrationLockFragment__incorrect_pin">PIN 错误</string>
    <string name="RegistrationLockFragment__forgot_your_pin">忘记 PIN？</string>
    <string name="RegistrationLockFragment__not_many_tries_left">可尝试的次数不多了！</string>
    <string name="RegistrationLockFragment__signal_registration_need_help_with_pin_for_android_v2_pin">Signal 注册 - 关于 Android 版本 PIN 需要帮助（v2 PIN）</string>

    <plurals name="RegistrationLockFragment__for_your_privacy_and_security_there_is_no_way_to_recover">
        <item quantity="other">为了保护你的隐私和安全，你无法找回你的 PIN 码。如果您记不住您的PIN码，你可以在 %1$d 天的帐户不活跃后用短信重新验证。在这种情况下，你的帐户会被抹除并且所有的信息都会被删除。</item>
    </plurals>

    <plurals name="RegistrationLockFragment__incorrect_pin_d_attempts_remaining">
        <item quantity="other">密码错误。还能尝试%1$d次。</item>
    </plurals>

    <plurals name="RegistrationLockFragment__if_you_run_out_of_attempts_your_account_will_be_locked_for_d_days">
        <item quantity="other">如果尝试次数用尽，你的帐户将会被锁定 %1$d 天。账户在 %1$d 天不活跃后，你可以在没有你的 PIN 码的情况下重新注册。你的帐户会被抹除并且所有数据都会被删除。</item>
    </plurals>

    <plurals name="RegistrationLockFragment__you_have_d_attempts_remaining">
        <item quantity="other">你还能尝试%1$d次。</item>
    </plurals>

    <plurals name="RegistrationLockFragment__d_attempts_remaining">
        <item quantity="other">还能尝试%1$d次。</item>
    </plurals>

    <!-- CalleeMustAcceptMessageRequestDialogFragment -->
    <string name="CalleeMustAcceptMessageRequestDialogFragment__s_will_get_a_message_request_from_you">%1$s 将收到您的消息请求，对发接受邀请后您即可向其发起通话。</string>

    <!-- KBS Megaphone -->
    <string name="KbsMegaphone__create_a_pin">创建 PIN 码</string>
    <string name="KbsMegaphone__pins_keep_information_thats_stored_with_signal_encrytped">Signal 储存的信息使用你的 PIN 码来加密。</string>
    <string name="KbsMegaphone__create_pin">创建 PIN 码</string>

    <!-- CallNotificationBuilder -->
    <!-- Displayed in a notification when a Signal voice call is ringing -->
    <string name="CallNotificationBuilder__incoming_signal_voice_call">Molly 语音来电</string>
    <!-- Displayed in a notification when a Signal video call is ringing -->
    <string name="CallNotificationBuilder__incoming_signal_video_call">Molly 视频来电</string>
    <!-- Displayed in a notification when a Signal group call is ringing -->
    <string name="CallNotificationBuilder__incoming_signal_group_call">Molly 群组通话来电</string>
    <!-- Displayed in a notification when a Signal voice call is in progress -->
    <string name="CallNotificationBuilder__ongoing_signal_voice_call">正在进行 Molly 语音通话</string>
    <!-- Displayed in a notification when a Signal video call is in progress -->
    <string name="CallNotificationBuilder__ongoing_signal_video_call">正在进行 Molly 视频通话</string>
    <!-- Displayed in a notification when a Signal group call is in progress -->
    <string name="CallNotificationBuilder__ongoing_signal_group_call">正在进行 Molly 群组通话</string>

    <!-- transport_selection_list_item -->
    <string name="transport_selection_list_item__transport_icon">传输图标</string>
    <string name="ConversationListFragment_loading">正在加载…</string>
    <string name="CallNotificationBuilder_connecting">正在连接…</string>
    <string name="Permissions_permission_required">所需权限</string>
    <string name="ConversationActivity_signal_needs_sms_permission_in_order_to_send_an_sms">Signal 需“短信”权限，来发送短信，但该权限已永久禁用。请访问应用设置菜单，选择“权限”并启用“短信”。</string>
    <string name="Permissions_continue">继续</string>
    <string name="Permissions_not_now">稍后再说</string>
    <string name="conversation_activity__enable_signal_messages">启用 Signal 消息</string>
    <string name="SQLCipherMigrationHelper_migrating_signal_database">迁移 Signal 数据库</string>
    <string name="PushDecryptJob_new_locked_message">新的锁定消息</string>
    <string name="PushDecryptJob_unlock_to_view_pending_messages">解锁查看待处理消息</string>
    <string name="enter_backup_passphrase_dialog__backup_passphrase">备份密码</string>
    <string name="backup_enable_dialog__backups_will_be_saved_to_external_storage_and_encrypted_with_the_passphrase_below_you_must_have_this_passphrase_in_order_to_restore_a_backup">备份将保存至外部存储，并使用以下密码加密。备份还原时需使用该密码。</string>
    <string name="backup_enable_dialog__you_must_have_this_passphrase">为了还原备份，必须提供密码。</string>
    <string name="backup_enable_dialog__folder">文件夹</string>
    <string name="backup_enable_dialog__i_have_written_down_this_passphrase">我已记下该密码。没有密码，将无法还原备份。</string>
    <string name="registration_activity__restore_backup">还原备份</string>
    <string name="registration_activity__transfer_or_restore_account">转移或还原帐户</string>
    <string name="registration_activity__transfer_account">转移帐户</string>
    <string name="registration_activity__skip">跳过</string>
    <string name="preferences_chats__chat_backups">聊天备份</string>
    <string name="preferences_chats__transfer_account">转移帐户</string>
    <string name="preferences_chats__transfer_account_to_a_new_android_device">转移帐户至新的 Android 设备</string>
    <string name="RegistrationActivity_enter_backup_passphrase">输入备份密码</string>
    <string name="RegistrationActivity_restore">还原</string>
    <string name="RegistrationActivity_backup_failure_downgrade">无法从较新版本的 Signal 导入备份</string>
    <!-- Error message indicating that we could not restore the user\'s backup. Displayed in a toast at the bottom of the screen. -->
    <string name="RegistrationActivity_backup_failure_foreign_key">备份包含格式错误的数据</string>
    <string name="RegistrationActivity_incorrect_backup_passphrase">备份密码错误</string>
    <string name="RegistrationActivity_checking">正在检查…</string>
    <string name="RegistrationActivity_d_messages_so_far">已处理 %1$d 条消息…</string>
    <string name="RegistrationActivity_restore_from_backup">是否从备份进行还原？</string>
    <string name="RegistrationActivity_restore_your_messages_and_media_from_a_local_backup">从本地备份还原消息和媒体。如果现在不进行还原，以后将无法还原。</string>
    <string name="RegistrationActivity_backup_size_s">备份大小：%1$s</string>
    <string name="RegistrationActivity_backup_timestamp_s">备份时间戳：%1$s</string>
    <string name="BackupDialog_enable_local_backups">启用本地备份？</string>
    <string name="BackupDialog_enable_backups">启用备份</string>
    <string name="BackupDialog_please_acknowledge_your_understanding_by_marking_the_confirmation_check_box">请选择确认复选框，表示您已理解。</string>
    <string name="BackupDialog_delete_backups">删除备份？</string>
    <string name="BackupDialog_disable_and_delete_all_local_backups">禁用并删除全部本地备份？</string>
    <string name="BackupDialog_delete_backups_statement">删除备份</string>
    <string name="BackupDialog_to_enable_backups_choose_a_folder">如需启用备份，请选择用于保存备份的文件夹。</string>
    <string name="BackupDialog_choose_folder">选择文件夹</string>
    <string name="BackupDialog_copied_to_clipboard">已复制到剪切板</string>
    <string name="BackupDialog_no_file_picker_available">无文件选取器可用。</string>
    <string name="BackupDialog_enter_backup_passphrase_to_verify">输入备份密码进行验证</string>
    <string name="BackupDialog_verify">验证</string>
    <string name="BackupDialog_you_successfully_entered_your_backup_passphrase">已成功输入备份密码</string>
    <string name="BackupDialog_passphrase_was_not_correct">密码错误</string>
    <string name="LocalBackupJob_creating_signal_backup">创建 Molly 备份…</string>
    <!-- Title for progress notification shown in a system notification while verifying a recent backup. -->
    <string name="LocalBackupJob_verifying_signal_backup">正在验证 Molly 的备份……</string>
    <string name="LocalBackupJobApi29_backup_failed">备份失败</string>
    <string name="LocalBackupJobApi29_your_backup_directory_has_been_deleted_or_moved">备份目录已删除或移动。</string>
    <string name="LocalBackupJobApi29_your_backup_file_is_too_large">您的备份文件太大，无法保存到此位置。</string>
    <string name="LocalBackupJobApi29_there_is_not_enough_space">没有足够的空间来存放您的备份。</string>
    <!-- Error message shown if a newly created backup could not be verified as accurate -->
    <string name="LocalBackupJobApi29_your_backup_could_not_be_verified">无法创建和验证您最近的备份。请创建一个新的备份。</string>
    <!-- Error message shown if a very large attachment is encountered during the backup creation and causes the backup to fail -->
    <string name="LocalBackupJobApi29_your_backup_contains_a_very_large_file">您的备份中包含一个无法备份的超大文件。请将其删除并创建一个新的备份。</string>
    <string name="LocalBackupJobApi29_tap_to_manage_backups">点击以管理备份。</string>
    <string name="RegistrationActivity_wrong_number">错误的号码？</string>
    <!--    Countdown to when the user can request a new code via phone call during registration.-->
    <string name="RegistrationActivity_call_me_instead_available_in">给我打电话：（%1$02d:%2$02d）</string>
    <!--    Countdown to when the user can request a new SMS code during registration.-->
    <string name="RegistrationActivity_resend_sms_available_in">重发验证码（%1$02d:%2$02d）</string>
    <string name="RegistrationActivity_contact_signal_support">联系 Signal 支持</string>
    <string name="RegistrationActivity_code_support_subject">Signal 注册 - 安卓验证码</string>
    <string name="RegistrationActivity_incorrect_code">验证码不正确</string>
    <string name="BackupUtil_never">永不</string>
    <string name="BackupUtil_unknown">未知</string>
    <string name="preferences_app_protection__see_my_phone_number">查看我的电话号码</string>
    <string name="preferences_app_protection__find_me_by_phone_number">通过电话号码找到我</string>
    <!-- Phone number heading displayed as a screen title -->
    <string name="preferences_app_protection__phone_number">手机号码</string>
    <!-- Subtext below option to launch into phone number privacy settings screen -->
    <string name="preferences_app_protection__choose_who_can_see">选择谁可以在 Molly 上看到您的电话号码，以及谁可以通过您的电话号码与您联系。</string>
    <!-- Section title above two radio buttons for enabling and disabling phone number display -->
    <string name="PhoneNumberPrivacySettingsFragment__who_can_see_my_number">谁可以看到我的电话号码</string>
    <!-- Subtext below radio buttons when who can see my number is set to nobody -->
    <string name="PhoneNumberPrivacySettingsFragment__nobody_will_see">没有人能在 Molly 中看到您的电话号码</string>
    <!-- Section title above two radio buttons for enabling and disabling whether users can find me by my phone number  -->
    <string name="PhoneNumberPrivacySettingsFragment__who_can_find_me_by_number">谁可以通过电话号码找到我</string>
    <!-- Subtext below radio buttons when who can see my number is set to everyone -->
    <string name="PhoneNumberPrivacySettingsFragment__your_phone_number">与您会话的联系人和群组将能看到您的电话号码。在通讯录存有您的电话号码的用户也能在 Molly 中看到您的电话号码。</string>
    <string name="PhoneNumberPrivacy_everyone">所有人</string>
    <string name="PhoneNumberPrivacy_my_contacts">我的联系人</string>
    <string name="PhoneNumberPrivacy_nobody">没有人</string>
    <string name="PhoneNumberPrivacy_everyone_see_description">您的电话号码将对所有对话者和群组成员可见。</string>
    <string name="PhoneNumberPrivacy_everyone_find_description">电话簿里存有您电话号码的用户会在 Signal 联系人列表里看到您。其它知晓您电话号码的用户将能在搜索界面找到您。</string>
    <string name="preferences_app_protection__screen_lock">屏幕锁定</string>
    <string name="preferences_app_protection__lock_signal_access_with_android_screen_lock_or_fingerprint">使用 Android 锁屏或者指纹锁定 Signal</string>
    <string name="preferences_app_protection__screen_lock_inactivity_timeout">不活跃锁屏逾时</string>
    <string name="preferences_app_protection__signal_pin">Signal PIN 码</string>
    <string name="preferences_app_protection__create_a_pin">创建 PIN 码</string>
    <string name="preferences_app_protection__change_your_pin">更改 PIN 码</string>
    <string name="preferences_app_protection__pin_reminders">PIN 码提醒</string>
    <string name="preferences_app_protection__turn_off">关闭</string>
    <string name="preferences_app_protection__confirm_pin">确认 PIN</string>
    <string name="preferences_app_protection__confirm_your_signal_pin">请确认您的 Signal PIN 码</string>
    <string name="preferences_app_protection__make_sure_you_memorize_or_securely_store_your_pin">请确保你能牢记或安全保存好你的 PIN 码，因为它不能被找回。如果你忘记了 PIN 码，你可能会在重新注册 Signal 账号时丢失一些数据。</string>
    <string name="preferences_app_protection__incorrect_pin_try_again">PIN 错误，请重试。</string>
    <string name="preferences_app_protection__failed_to_enable_registration_lock">无法启用注册锁。</string>
    <string name="preferences_app_protection__failed_to_disable_registration_lock">无法禁用注册锁。</string>
    <string name="AppProtectionPreferenceFragment_none">无</string>
    <string name="preferences_app_protection__registration_lock">注册锁定</string>
    <string name="RegistrationActivity_you_must_enter_your_registration_lock_PIN">必须输入注册锁定 PIN</string>
    <string name="RegistrationActivity_your_pin_has_at_least_d_digits_or_characters">您的密码必须是由至少%1$d位数字或字母组成</string>
    <string name="RegistrationActivity_too_many_attempts">尝试次数过多</string>
    <string name="RegistrationActivity_you_have_made_too_many_incorrect_registration_lock_pin_attempts_please_try_again_in_a_day">注册锁定 PIN 输入错误过多，请一天后重试。</string>
    <string name="RegistrationActivity_you_have_made_too_many_attempts_please_try_again_later">您的尝试次数过多，请稍候再试。</string>
    <string name="RegistrationActivity_error_connecting_to_service">连接服务出错</string>
    <string name="preferences_chats__backups">备份</string>
    <string name="prompt_passphrase_activity__signal_is_locked">Molly 已锁定</string>
    <string name="prompt_passphrase_activity__tap_to_unlock">点击解锁</string>
    <string name="Recipient_unknown">未知</string>

    <!-- Option in settings that will take use to re-register if they are no longer registered -->
    <string name="preferences_account_reregister">重新注册账户</string>
    <!-- Option in settings that will take user to our website or playstore to update their expired build -->
    <string name="preferences_account_update_signal">升级 Signal</string>
    <!-- Option in settings shown when user is no longer registered or expired client that will WIPE ALL THEIR DATA -->
    <string name="preferences_account_delete_all_data">删除所有数据</string>
    <!-- Title for confirmation dialog confirming user wants to delete all their data -->
    <string name="preferences_account_delete_all_data_confirmation_title">是否删除所有数据？</string>
    <!-- Message in confirmation dialog to delete all data explaining how it works, and that the app will be closed after deletion -->
    <string name="preferences_account_delete_all_data_confirmation_message">这将重置应用并删除所有消息。应用将会在这个过程完成后关闭。</string>
    <!-- Confirmation action to proceed with application data deletion -->
    <string name="preferences_account_delete_all_data_confirmation_proceed">继续</string>
    <!-- Confirmation action to cancel application data deletion -->
    <string name="preferences_account_delete_all_data_confirmation_cancel">取消</string>
    <!-- Error message shown when we fail to delete the data for some unknown reason -->
    <string name="preferences_account_delete_all_data_failed">无法删除数据</string>

    <!-- TransferOrRestoreFragment -->
    <string name="TransferOrRestoreFragment__transfer_or_restore_account">转移或还原帐户</string>
    <string name="TransferOrRestoreFragment__if_you_have_previously_registered_a_signal_account">如果之前已注册 Signal 帐户，可转移或还原您的帐户和消息</string>
    <string name="TransferOrRestoreFragment__transfer_from_android_device">从 Android 设备转移</string>
    <string name="TransferOrRestoreFragment__transfer_your_account_and_messages_from_your_old_android_device">从旧的 Android 设备转移您的帐户和消息。您需要可访问旧设备。</string>
    <string name="TransferOrRestoreFragment__you_need_access_to_your_old_device">您需要可访问旧设备。</string>
    <string name="TransferOrRestoreFragment__restore_from_backup">从备份还原</string>
    <string name="TransferOrRestoreFragment__restore_your_messages_from_a_local_backup">从本地备份还原消息。如果现在不进行还原，以后将无法还原。</string>

    <!-- NewDeviceTransferInstructionsFragment -->
    <string name="NewDeviceTransferInstructions__open_signal_on_your_old_android_phone">在旧的 Android 手机上打开 Signal</string>
    <string name="NewDeviceTransferInstructions__continue">继续</string>
    <string name="NewDeviceTransferInstructions__first_bullet">1.</string>
    <string name="NewDeviceTransferInstructions__tap_on_your_profile_photo_in_the_top_left_to_open_settings">点击左上侧个人资料图片，打开设置。</string>
    <string name="NewDeviceTransferInstructions__second_bullet">2.</string>
    <string name="NewDeviceTransferInstructions__tap_on_account">"点击“帐户”。"</string>
    <string name="NewDeviceTransferInstructions__third_bullet">3.</string>
    <string name="NewDeviceTransferInstructions__tap_transfer_account_and_then_continue_on_both_devices">"在两个设备，点击“转移帐户”，然后选择“继续”"</string>

    <!-- NewDeviceTransferSetupFragment -->
    <string name="NewDeviceTransferSetup__preparing_to_connect_to_old_android_device">正在准备连接至旧的 Android 设备…</string>
    <string name="NewDeviceTransferSetup__take_a_moment_should_be_ready_soon">请稍等，将很快准备就绪</string>
    <string name="NewDeviceTransferSetup__waiting_for_old_device_to_connect">正在等待旧的 Android 设备连接…</string>
    <string name="NewDeviceTransferSetup__signal_needs_the_location_permission_to_discover_and_connect_with_your_old_device">Molly 需位置权限，以发现并连接旧的 Android 设备。</string>
    <string name="NewDeviceTransferSetup__signal_needs_location_services_enabled_to_discover_and_connect_with_your_old_device">Molly 需已启用的位置服务，以发现并连接旧的 Android 设备。</string>
    <string name="NewDeviceTransferSetup__signal_needs_wifi_on_to_discover_and_connect_with_your_old_device">Molly 需开启的 Wi-Fi，以发现并连接旧的 Android 设备。Wi-Fi 需开启但不必连接 Wi-Fi 网络。</string>
    <string name="NewDeviceTransferSetup__sorry_it_appears_your_device_does_not_support_wifi_direct">抱歉，该设备好像不支持 Wi-Fi Direct。Molly 通过 Wi-Fi Direct 来发现并连接旧的 Android 设备。仍可通过从旧的 Android 设备还原帐户来还原备份。</string>
    <string name="NewDeviceTransferSetup__restore_a_backup">还原备份</string>
    <string name="NewDeviceTransferSetup__an_unexpected_error_occurred_while_attempting_to_connect_to_your_old_device">尝试连接旧的 Android 设备时，发生意外错误。</string>

    <!-- OldDeviceTransferSetupFragment -->
    <string name="OldDeviceTransferSetup__searching_for_new_android_device">正在搜索新的 Android 设备…</string>
    <string name="OldDeviceTransferSetup__signal_needs_the_location_permission_to_discover_and_connect_with_your_new_device">Molly 需位置权限，以发现并连接新的 Android 设备。</string>
    <string name="OldDeviceTransferSetup__signal_needs_location_services_enabled_to_discover_and_connect_with_your_new_device">Molly 需已启用的位置服务，以发现并连接新的 Android 设备。</string>
    <string name="OldDeviceTransferSetup__signal_needs_wifi_on_to_discover_and_connect_with_your_new_device">Molly 需开启的 Wi-Fi，以发现并连接新的 Android 设备。Wi-Fi 需开启但不必连接 Wi-Fi 网络。</string>
    <string name="OldDeviceTransferSetup__sorry_it_appears_your_device_does_not_support_wifi_direct">抱歉，该设备好像不支持 Wi-Fi Direct。Molly 通过 Wi-Fi Direct 来发现并连接新的 Android 设备。仍可通过从新的 Android 设备还原帐户来还原备份。</string>
    <string name="OldDeviceTransferSetup__create_a_backup">创建备份</string>
    <string name="OldDeviceTransferSetup__an_unexpected_error_occurred_while_attempting_to_connect_to_your_old_device">尝试连接新的 Android 设备时，发生意外错误。</string>

    <!-- DeviceTransferSetupFragment -->
    <string name="DeviceTransferSetup__unable_to_open_wifi_settings">无法打开 Wi-Fi 设置，请手动开启 Wi-Fi。</string>
    <string name="DeviceTransferSetup__grant_location_permission">授予位置权限</string>
    <string name="DeviceTransferSetup__turn_on_location_services">开启位置服务</string>
    <string name="DeviceTransferSetup__turn_on_wifi">开启 Wi-Fi</string>
    <string name="DeviceTransferSetup__error_connecting">连接时出错</string>
    <string name="DeviceTransferSetup__retry">重试</string>
    <string name="DeviceTransferSetup__submit_debug_logs">提交调试日志</string>
    <string name="DeviceTransferSetup__verify_code">验证代码</string>
    <string name="DeviceTransferSetup__verify_that_the_code_below_matches_on_both_of_your_devices">请验证下方代码在两个设备上匹配，然后点击继续。</string>
    <string name="DeviceTransferSetup__the_numbers_do_not_match">代码不匹配</string>
    <string name="DeviceTransferSetup__continue">继续</string>
    <string name="DeviceTransferSetup__if_the_numbers_on_your_devices_do_not_match_its_possible_you_connected_to_the_wrong_device">如果设备上的代码不匹配，可能连接了错误的设备。请停止转移并重试，保持两个设备贴近。</string>
    <string name="DeviceTransferSetup__stop_transfer">停止转移</string>
    <string name="DeviceTransferSetup__unable_to_discover_old_device">找不到旧设备</string>
    <string name="DeviceTransferSetup__unable_to_discover_new_device">找不到新设备</string>
    <string name="DeviceTransferSetup__make_sure_the_following_permissions_are_enabled">请确保启用以下权限和服务：</string>
    <string name="DeviceTransferSetup__location_permission">位置权限</string>
    <string name="DeviceTransferSetup__location_services">位置服务</string>
    <string name="DeviceTransferSetup__wifi">Wi-Fi</string>
    <string name="DeviceTransferSetup__on_the_wifi_direct_screen_remove_all_remembered_groups_and_unlink_any_invited_or_connected_devices">在 WiFi Direct 屏幕，移除全部记住的群组，并取消关联任何邀请或关联的设备。</string>
    <string name="DeviceTransferSetup__wifi_direct_screen">WiFi Direct 屏幕</string>
    <string name="DeviceTransferSetup__try_turning_wifi_off_and_on_on_both_devices">在两个设备上，尝试开启并关闭 Wi-Fi。</string>
    <string name="DeviceTransferSetup__make_sure_both_devices_are_in_transfer_mode">请确保两个设备处于转移模式。</string>
    <string name="DeviceTransferSetup__go_to_support_page">访问支持页面</string>
    <string name="DeviceTransferSetup__try_again">重试</string>
    <string name="DeviceTransferSetup__waiting_for_other_device">正在等待另一个设备</string>
    <string name="DeviceTransferSetup__tap_continue_on_your_other_device_to_start_the_transfer">在另一设备上点击“继续”，开始转移。</string>
    <string name="DeviceTransferSetup__tap_continue_on_your_other_device">在另一设备上点击“继续”…</string>

    <!-- NewDeviceTransferFragment -->
    <string name="NewDeviceTransfer__cannot_transfer_from_a_newer_version_of_signal">无法从较新版 Signal 转移</string>
    <!-- Error message indicating that we could not finish the user\'s device transfer. Displayed in a toast at the bottom of the screen. -->
    <string name="NewDeviceTransfer__failure_foreign_key">传输的数据存在格式错误</string>

    <!-- DeviceTransferFragment -->
    <string name="DeviceTransfer__transferring_data">正在转移数据</string>
    <string name="DeviceTransfer__keep_both_devices_near_each_other">请确保两个设备互相贴近。不要关闭设备，并保持 Molly 运行。转移是端对端加密的。</string>
    <string name="DeviceTransfer__d_messages_so_far">目前 %1$d 消息…</string>
    <!-- Filled in with total percentage of messages transferred -->
    <string name="DeviceTransfer__s_of_messages_so_far">目前已传输 %1$s%%…</string>
    <string name="DeviceTransfer__cancel">取消</string>
    <string name="DeviceTransfer__try_again">重试</string>
    <string name="DeviceTransfer__stop_transfer">停止转移</string>
    <string name="DeviceTransfer__all_transfer_progress_will_be_lost">将丢失全部转移数据。</string>
    <string name="DeviceTransfer__transfer_failed">转移失败</string>
    <string name="DeviceTransfer__unable_to_transfer">无法转移</string>

    <!-- OldDeviceTransferInstructionsFragment -->
    <string name="OldDeviceTransferInstructions__transfer_account">转移帐户</string>
    <string name="OldDeviceTransferInstructions__first_bullet">1.</string>
    <string name="OldDeviceTransferInstructions__download_signal_on_your_new_android_device">在新的 Android 设备上下载 Molly</string>
    <string name="OldDeviceTransferInstructions__second_bullet">2.</string>
    <string name="OldDeviceTransferInstructions__tap_on_transfer_or_restore_account">"点击“转移或还原帐户”"</string>
    <string name="OldDeviceTransferInstructions__third_bullet">3.</string>
    <string name="OldDeviceTransferInstructions__select_transfer_from_android_device_when_prompted_and_then_continue">"出现提示时选择“从 Android 设备转移”，然后选择“继续”。保持两个设备互相贴近。"</string>
    <string name="OldDeviceTransferInstructions__continue">继续</string>

    <!-- OldDeviceTransferComplete -->
    <string name="OldDeviceTransferComplete__go_to_your_new_device">转至新设备</string>
    <string name="OldDeviceTransferComplete__your_signal_data_has_Been_transferred_to_your_new_device">您的 Signal 数据已转移至新设备。为了完成转移流程，必须在新设备上继续注册。</string>
    <string name="OldDeviceTransferComplete__close">关闭</string>

    <!-- NewDeviceTransferComplete -->
    <string name="NewDeviceTransferComplete__transfer_successful">成功转移</string>
    <string name="NewDeviceTransferComplete__transfer_complete">转移完成</string>
    <string name="NewDeviceTransferComplete__to_complete_the_transfer_process_you_must_continue_registration">为了完成转移流程，必须继续注册。</string>
    <string name="NewDeviceTransferComplete__continue_registration">继续注册</string>

    <!-- DeviceToDeviceTransferService -->
    <string name="DeviceToDeviceTransferService_content_title">帐户转移</string>
    <string name="DeviceToDeviceTransferService_status_ready">正在准备连接其他 Android 设备…</string>
    <string name="DeviceToDeviceTransferService_status_starting_up">正在准备连接其他 Android 设备…</string>
    <string name="DeviceToDeviceTransferService_status_discovery">正在搜索其他 Android 设备…</string>
    <string name="DeviceToDeviceTransferService_status_network_connected">正在连接其他 Android 设备…</string>
    <string name="DeviceToDeviceTransferService_status_verification_required">需要验证</string>
    <string name="DeviceToDeviceTransferService_status_service_connected">正在转移帐户…</string>

    <!-- OldDeviceTransferLockedDialog -->
    <string name="OldDeviceTransferLockedDialog__complete_registration_on_your_new_device">在新设备上完成注册</string>
    <string name="OldDeviceTransferLockedDialog__your_signal_account_has_been_transferred_to_your_new_device">您的 Signal 帐户已转移到新设备，但必须在该设备上完成注册以继续。该设备上的 Signal 将停用。</string>
    <string name="OldDeviceTransferLockedDialog__done">完成</string>
    <string name="OldDeviceTransferLockedDialog__cancel_and_activate_this_device">取消并激活该设备</string>

    <!-- AdvancedPreferenceFragment -->

    <!-- RecipientBottomSheet -->
    <string name="RecipientBottomSheet_block">屏蔽</string>
    <string name="RecipientBottomSheet_unblock">取消屏蔽</string>
    <string name="RecipientBottomSheet_add_to_contacts">添加到联系人</string>
    <!-- Error message that displays when a user tries to tap to view system contact details but has no app that supports it -->
    <string name="RecipientBottomSheet_unable_to_open_contacts">找不到可以打开通讯录的应用。</string>
    <string name="RecipientBottomSheet_add_to_a_group">添加至群组</string>
    <string name="RecipientBottomSheet_add_to_another_group">添加至另一群组</string>
    <string name="RecipientBottomSheet_view_safety_number">查看安全码</string>
    <string name="RecipientBottomSheet_make_admin">设为管理员</string>
    <string name="RecipientBottomSheet_remove_as_admin">取消其管理员身份</string>
    <string name="RecipientBottomSheet_remove_from_group">从群组移除</string>

    <string name="RecipientBottomSheet_remove_s_as_group_admin">取消%1$s的管理员身份？</string>
    <string name="RecipientBottomSheet_s_will_be_able_to_edit_group">"“%1$s” 将能编辑此群组及其成员。"</string>

    <string name="RecipientBottomSheet_remove_s_from_the_group">将%1$s从群组移除？</string>
    <!-- Dialog message shown when removing someone from a group with group link being active to indicate they will not be able to rejoin -->
    <string name="RecipientBottomSheet_remove_s_from_the_group_they_will_not_be_able_to_rejoin">要将%1$s移除出群组吗？对方将无法通过群组链接重新加入群组。</string>
    <string name="RecipientBottomSheet_remove">移除</string>
    <string name="RecipientBottomSheet_copied_to_clipboard">已复制到剪切板</string>

    <string name="GroupRecipientListItem_admin">管理员</string>
    <string name="GroupRecipientListItem_approve_description">批准</string>
    <string name="GroupRecipientListItem_deny_description">拒绝</string>


    <!-- GroupsLearnMoreBottomSheetDialogFragment -->
    <string name="GroupsLearnMore_legacy_vs_new_groups">新旧版群组对比</string>
    <string name="GroupsLearnMore_what_are_legacy_groups">什么是旧版群组？</string>
    <string name="GroupsLearnMore_paragraph_1">旧版群组不兼容新版群组的功能，如管理员和更完善群组更新通知。</string>
    <string name="GroupsLearnMore_can_i_upgrade_a_legacy_group">我能升级旧版群组吗？</string>
    <string name="GroupsLearnMore_paragraph_2">旧版群组暂时无法升级为新版群组，但若群成员都已升级到最新版 Signal，您可以创建一个包含相同成员的新版群组。</string>
    <string name="GroupsLearnMore_paragraph_3">Signal 将在未来提供升级旧版群组的渠道。</string>

    <!-- GroupLinkBottomSheetDialogFragment -->
    <string name="GroupLinkBottomSheet_share_hint_requiring_approval">任何人都能凭此链接查看群组名称和头像，并提交入群申请。请仅分享给您信任的人。</string>
    <string name="GroupLinkBottomSheet_share_hint_not_requiring_approval">任何人都能凭此链接查看群组名称和头像，并加入群组。请仅分享给您信任的人。</string>
    <string name="GroupLinkBottomSheet_share_via_signal">通过 Molly 分享</string>
    <string name="GroupLinkBottomSheet_copy">复制</string>
    <string name="GroupLinkBottomSheet_qr_code">QR 代码</string>
    <string name="GroupLinkBottomSheet_share">分享</string>
    <string name="GroupLinkBottomSheet_copied_to_clipboard">已复制到剪切板</string>
    <string name="GroupLinkBottomSheet_the_link_is_not_currently_active">此链接尚未激活</string>

    <!-- VoiceNotePlaybackPreparer -->
    <string name="VoiceNotePlaybackPreparer__failed_to_play_voice_message">无法播放语音消息</string>

    <!-- VoiceNoteMediaDescriptionCompatFactory -->
    <string name="VoiceNoteMediaItemFactory__voice_message">语音消息 · %1$s</string>
    <string name="VoiceNoteMediaItemFactory__s_to_s">%1$s 至 %2$s</string>

    <!-- StorageUtil -->
    <string name="StorageUtil__s_s">%1$s/%2$s</string>
    <string name="BlockedUsersActivity__s_has_been_blocked">已屏蔽“%1$s”。</string>
    <string name="BlockedUsersActivity__failed_to_block_s">无法屏蔽“%1$s”</string>
    <string name="BlockedUsersActivity__s_has_been_unblocked">已取消屏蔽“%1$s”。</string>

    <!-- ReviewCardDialogFragment -->
    <string name="ReviewCardDialogFragment__review_members">审查成员</string>
    <string name="ReviewCardDialogFragment__review_request">审查请求</string>
    <string name="ReviewCardDialogFragment__d_group_members_have_the_same_name">%1$d 位群组成员的名字相同，请审查以下成员并采取相应措施。</string>
    <string name="ReviewCardDialogFragment__if_youre_not_sure">如果您不确定此请求的来源，请审查以下联系人并采取相应措施。</string>
    <string name="ReviewCardDialogFragment__no_other_groups_in_common">没有其它共同群组。</string>
    <string name="ReviewCardDialogFragment__no_groups_in_common">无共同群组。</string>
    <plurals name="ReviewCardDialogFragment__d_other_groups_in_common">
        <item quantity="other">%1$d 个共同群组</item>
    </plurals>
    <plurals name="ReviewCardDialogFragment__d_groups_in_common">
        <item quantity="other">%1$d 个共同群组</item>
    </plurals>
    <string name="ReviewCardDialogFragment__remove_s_from_group">将%1$s从群组移除？</string>
    <string name="ReviewCardDialogFragment__remove">移除</string>
    <string name="ReviewCardDialogFragment__failed_to_remove_group_member">移除群组成员失败。</string>

    <!-- ReviewCard -->
    <string name="ReviewCard__member">成员</string>
    <string name="ReviewCard__request">入群请求</string>
    <string name="ReviewCard__your_contact">您的联系人</string>
    <string name="ReviewCard__remove_from_group">从群组移除</string>
    <string name="ReviewCard__update_contact">更新联系人</string>
    <string name="ReviewCard__block">屏蔽</string>
    <string name="ReviewCard__delete">删除</string>
    <string name="ReviewCard__recently_changed">最近更改了其用户名 %1$s 为 %2$s</string>

    <!-- CallParticipantsListUpdatePopupWindow -->
    <string name="CallParticipantsListUpdatePopupWindow__s_joined">%1$s已加入</string>
    <string name="CallParticipantsListUpdatePopupWindow__s_and_s_joined">%1$s与%2$s已加入</string>
    <string name="CallParticipantsListUpdatePopupWindow__s_s_and_s_joined">%1$s、%2$s和 %3$s已加入</string>
    <string name="CallParticipantsListUpdatePopupWindow__s_s_and_d_others_joined">%1$s、%2$s 及其它 %3$d 位用户已加入</string>
    <string name="CallParticipantsListUpdatePopupWindow__s_left">%1$s 已离开</string>
    <string name="CallParticipantsListUpdatePopupWindow__s_and_s_left">%1$s和%2$s已离开</string>
    <string name="CallParticipantsListUpdatePopupWindow__s_s_and_s_left">%1$s、%2$s和%3$s已离开</string>
    <string name="CallParticipantsListUpdatePopupWindow__s_s_and_d_others_left">%1$s、%2$s 及其它 %3$d 位用户已离开</string>

    <string name="CallParticipant__you">您</string>
    <string name="CallParticipant__you_on_another_device">您（其它设备）</string>
    <string name="CallParticipant__s_on_another_device">%1$s（其它设备）</string>

    <!-- WifiToCellularPopupWindow -->
    <!-- Message shown during a call when the WiFi network is unusable, and cellular data starts to be used for the call instead. -->
    <string name="WifiToCellularPopupWindow__weak_wifi_switched_to_cellular">Wi-Fi 信号弱。已切换到蜂窝网络。</string>

    <!-- DeleteAccountFragment -->
    <string name="DeleteAccountFragment__deleting_your_account_will">删除账户将会：</string>
    <string name="DeleteAccountFragment__enter_your_phone_number">输入您的电话号码</string>
    <string name="DeleteAccountFragment__delete_account">删除账户</string>
    <string name="DeleteAccountFragment__delete_your_account_info_and_profile_photo">删除您的账户信息和个人资料照片</string>
    <string name="DeleteAccountFragment__delete_all_your_messages">删除您的全部消息</string>
    <string name="DeleteAccountFragment__delete_s_in_your_payments_account">在您的付款账户中删除 %1$s</string>
    <string name="DeleteAccountFragment__no_country_code">未指定国家代码</string>
    <string name="DeleteAccountFragment__no_number">未指定号码</string>
    <string name="DeleteAccountFragment__the_phone_number">您输入的手机号码和您的帐户不符。</string>
    <string name="DeleteAccountFragment__are_you_sure">您确定要删除您的账号吗？</string>
    <string name="DeleteAccountFragment__this_will_delete_your_signal_account">此操作将会删除您的 Signal 账户并重置 Signal 应用。应用将会在这个过程完成后关闭。</string>
    <string name="DeleteAccountFragment__failed_to_delete_local_data">删除本地数据失败。您可以手动在系统的应用设置中进行清除。</string>
    <string name="DeleteAccountFragment__launch_app_settings">打开应用设置</string>
    <!-- Title of progress dialog shown when a user deletes their account and the process is leaving all groups -->
    <string name="DeleteAccountFragment__leaving_groups">正在离开群组…</string>
    <!-- Title of progress dialog shown when a user deletes their account and the process has left all groups -->
    <string name="DeleteAccountFragment__deleting_account">正在删除账户…</string>
    <!-- Message of progress dialog shown when a user deletes their account and the process is canceling their subscription -->
    <string name="DeleteAccountFragment__canceling_your_subscription">正在取消您的定期捐款……</string>
    <!-- Message of progress dialog shown when a user deletes their account and the process is leaving groups -->
    <string name="DeleteAccountFragment__depending_on_the_number_of_groups">这可能需要数分钟，根据您所在的群组人数而定</string>
    <!-- Message of progress dialog shown when a user deletes their account and the process has left all groups -->
    <string name="DeleteAccountFragment__deleting_all_user_data_and_resetting">正在删除用户数据和重置应用</string>
    <!-- Title of error dialog shown when a network error occurs during account deletion -->
    <string name="DeleteAccountFragment__account_not_deleted">帐户未删除</string>
    <!-- Message of error dialog shown when a network error occurs during account deletion -->
    <string name="DeleteAccountFragment__there_was_a_problem">完成删除步骤时出现问题。请检查您的网络连接并重试。</string>

    <!-- DeleteAccountCountryPickerFragment -->
    <string name="DeleteAccountCountryPickerFragment__search_countries">搜索国家</string>

    <!-- CreateGroupActivity -->
    <string name="CreateGroupActivity__skip">跳过</string>
    <plurals name="CreateGroupActivity__d_members">
        <item quantity="other">%1$d 个成员</item>
    </plurals>

    <!-- ShareActivity -->
    <string name="ShareActivity__share">分享</string>
    <string name="ShareActivity__send">发送</string>
    <string name="ShareActivity__comma_s">，%1$s</string>
    <!-- Toast when the incoming intent is invalid -->
    <string name="ShareActivity__could_not_get_share_data_from_intent">无法从意图获取共享数据。</string>

    <!-- MultiShareDialogs -->
    <string name="MultiShareDialogs__failed_to_send_to_some_users">无法发送给某些用户</string>
    <string name="MultiShareDialogs__you_can_only_share_with_up_to">最多只能分享 %1$d 个对话</string>

    <!-- ChatWallpaperActivity -->

    <!-- ChatWallpaperFragment -->
    <string name="ChatWallpaperFragment__chat_color">聊天颜色</string>
    <string name="ChatWallpaperFragment__reset_chat_colors">重置聊天颜色</string>
    <string name="ChatWallpaperFragment__reset_chat_color">重置聊天颜色</string>
    <string name="ChatWallpaperFragment__reset_chat_color_question">是否重置聊天颜色？</string>
    <string name="ChatWallpaperFragment__set_wallpaper">设置墙纸</string>
    <string name="ChatWallpaperFragment__dark_mode_dims_wallpaper">深色模式暗淡墙纸</string>
    <string name="ChatWallpaperFragment__contact_name">联系人名字</string>
    <string name="ChatWallpaperFragment__reset">重置</string>
    <string name="ChatWallpaperFragment__wallpaper_preview_description">墙纸预览</string>
    <string name="ChatWallpaperFragment__would_you_like_to_override_all_chat_colors">是否想要覆盖全部聊天颜色？</string>
    <string name="ChatWallpaperFragment__would_you_like_to_override_all_wallpapers">是否想要覆盖全部墙纸？</string>
    <string name="ChatWallpaperFragment__reset_default_colors">重置默认颜色</string>
    <string name="ChatWallpaperFragment__reset_all_colors">重置全部颜色</string>
    <string name="ChatWallpaperFragment__reset_default_wallpaper">重置默认墙纸</string>
    <string name="ChatWallpaperFragment__reset_all_wallpapers">重置全部墙纸</string>
    <string name="ChatWallpaperFragment__reset_wallpapers">重置墙纸</string>
    <string name="ChatWallpaperFragment__reset_wallpaper">重置墙纸</string>
    <string name="ChatWallpaperFragment__reset_wallpaper_question">是否重置墙纸？</string>

    <!-- ChatWallpaperSelectionFragment -->
    <string name="ChatWallpaperSelectionFragment__choose_from_photos">从图片中选择</string>
    <string name="ChatWallpaperSelectionFragment__presets">预设</string>

    <!-- ChatWallpaperPreviewActivity -->
    <string name="ChatWallpaperPreviewActivity__preview">预览</string>
    <string name="ChatWallpaperPreviewActivity__set_wallpaper">设置墙纸</string>
    <string name="ChatWallpaperPreviewActivity__swipe_to_preview_more_wallpapers">轻扫预览更多墙纸</string>
    <string name="ChatWallpaperPreviewActivity__set_wallpaper_for_all_chats">对全部聊天设置墙纸</string>
    <string name="ChatWallpaperPreviewActivity__set_wallpaper_for_s">对 %1$s 设置墙纸</string>
    <string name="ChatWallpaperPreviewActivity__viewing_your_gallery_requires_the_storage_permission">查看相册需存储权限。</string>

    <!-- WallpaperImageSelectionActivity -->

    <!-- WallpaperCropActivity -->
    <string name="WallpaperCropActivity__pinch_to_zoom_drag_to_adjust">捏合缩放，拖拉调整。</string>
    <string name="WallpaperCropActivity__set_wallpaper_for_all_chats">对全部聊天设置墙纸。</string>
    <string name="WallpaperCropActivity__set_wallpaper_for_s">对 %1$s 设置墙纸。</string>
    <string name="WallpaperCropActivity__error_setting_wallpaper">设置墙纸出错。</string>
    <string name="WallpaperCropActivity__blur_photo">模糊图片</string>

    <!-- InfoCard -->
    <string name="payment_info_card_about_mobilecoin">关于 MobileCoin</string>
    <string name="payment_info_card_mobilecoin_is_a_new_privacy_focused_digital_currency">MobileCoin 是一种注重隐私的新款数字货币。</string>
    <string name="payment_info_card_adding_funds">正在添加资金</string>
    <string name="payment_info_card_you_can_add_funds_for_use_in">通过将 MobileCoin 发送至钱包地址，即可在 Molly 中添加并使用资金。</string>
    <string name="payment_info_card_cashing_out">兑现</string>
    <string name="payment_info_card_you_can_cash_out_mobilecoin">在支持 MobileCoin 的交易平台上，可随时兑现 MobileCoin。只需在该交易平台上，将资金转移至您的帐户。</string>
    <string name="payment_info_card_hide_this_card">是否隐藏该卡片？</string>
    <string name="payment_info_card_hide">隐藏</string>
    <!-- Title of save recovery phrase card -->
    <string name="payment_info_card_save_recovery_phrase">保存恢复短语</string>
    <string name="payment_info_card_your_recovery_phrase_gives_you">恢复短语提供了另一种方式，可用于还原您的付款帐户。</string>
    <!-- Button in save recovery phrase card -->
    <string name="payment_info_card_save_your_phrase">保存您的短语</string>
    <string name="payment_info_card_update_your_pin">更新 PIN 码</string>
    <string name="payment_info_card_with_a_high_balance">余额较高时，可升级为字母数字 PIN 码，更好地保护您的帐号。</string>
    <string name="payment_info_card_update_pin">更新 PIN</string>

  <!-- Removed by excludeNonTranslatables <string name="payment_info_card__learn_more__about_mobilecoin" translatable="false">https://support.signal.org/hc/articles/360057625692#payments_which_ones</string> -->
  <!-- Removed by excludeNonTranslatables <string name="payment_info_card__learn_more__adding_to_your_wallet" translatable="false">https://support.signal.org/hc/articles/360057625692#payments_transfer_from_exchange</string> -->
  <!-- Removed by excludeNonTranslatables <string name="payment_info_card__learn_more__cashing_out" translatable="false">https://support.signal.org/hc/articles/360057625692#payments_transfer_to_exchange</string> -->

    <!-- DeactivateWalletFragment -->
    <string name="DeactivateWalletFragment__deactivate_wallet">停用钱包</string>
    <string name="DeactivateWalletFragment__your_balance">您的余额</string>
    <string name="DeactivateWalletFragment__its_recommended_that_you">我们建议您在停用付款之前将资金转移至其他钱包地址。如果您当前选择不转移，在重新激活付款时，您的资金将保留在 Molly 关联的钱包内。</string>
    <string name="DeactivateWalletFragment__transfer_remaining_balance">转移剩余余额</string>
    <string name="DeactivateWalletFragment__deactivate_without_transferring">停用而不转移</string>
    <string name="DeactivateWalletFragment__deactivate">停用</string>
    <string name="DeactivateWalletFragment__deactivate_without_transferring_question">是否停用而不转移？</string>
    <string name="DeactivateWalletFragment__your_balance_will_remain">当重新激活付款时，您的余额将保留在 Molly 关联的钱包内。</string>
    <string name="DeactivateWalletFragment__error_deactivating_wallet">停用钱包出错。</string>
  <!-- Removed by excludeNonTranslatables <string name="DeactivateWalletFragment__learn_more__we_recommend_transferring_your_funds" translatable="false">https://support.signal.org/hc/articles/360057625692#payments_deactivate</string> -->

    <!-- PaymentsRecoveryStartFragment -->
    <string name="PaymentsRecoveryStartFragment__recovery_phrase">恢复短语</string>
    <string name="PaymentsRecoveryStartFragment__view_recovery_phrase">查看恢复短语</string>
    <!-- Title in save recovery phrase screen -->
    <string name="PaymentsRecoveryStartFragment__save_recovery_phrase">保存恢复短语</string>
    <string name="PaymentsRecoveryStartFragment__enter_recovery_phrase">输入恢复短语</string>
    <plurals name="PaymentsRecoveryStartFragment__your_balance_will_automatically_restore">
        <item quantity="other">重新安装 Signal 并确认 Signal PIN 码后，您的余额将自动恢复。另外您也可以使用恢复短语来恢复您的余额。恢复短语是一个对您具有唯一性的 %1$d 词短语。请将其记下并妥善保存。</item>
    </plurals>
    <!-- Description in save recovery phrase screen which shows up when user has non zero balance -->
    <string name="PaymentsRecoveryStartFragment__got_balance">您还有一部分余额！是时候保存您的恢复短语了——这是一个 24 字/词的密钥，可以用来恢复您的余额。</string>
    <!-- Description in save recovery phrase screen which shows up when user navigates from info card -->
    <string name="PaymentsRecoveryStartFragment__time_to_save">是时候保存您的恢复短语了——这是一个 24 字/词的密钥，可以用来恢复您的余额。了解详情</string>
    <string name="PaymentsRecoveryStartFragment__your_recovery_phrase_is_a">恢复短语包含 %1$d 个单词，并且对您是唯一的，可用于还原您的余额。</string>
    <string name="PaymentsRecoveryStartFragment__start">开始</string>
    <string name="PaymentsRecoveryStartFragment__enter_manually">手动输入</string>
    <string name="PaymentsRecoveryStartFragment__paste_from_clipboard">从剪贴板粘贴</string>
    <!-- Alert dialog title which asks before going back if user wants to save recovery phrase -->
    <string name="PaymentsRecoveryStartFragment__continue_without_saving">是否在不保存的情况下继续？</string>
    <!-- Alert dialog description to let user know why recovery phrase needs to be saved -->
    <string name="PaymentsRecoveryStartFragment__your_recovery_phrase">您的恢复短语可以让您在最坏的情况下恢复您的余额。我们强烈建议您保存您的恢复短语。</string>
    <!-- Alert dialog option to skip recovery phrase -->
    <string name="PaymentsRecoveryStartFragment__skip_recovery_phrase">跳过恢复短语</string>
    <!-- Alert dialog option to cancel dialog-->
    <string name="PaymentsRecoveryStartFragment__cancel">取消</string>

    <!-- PaymentsRecoveryPasteFragment -->
    <string name="PaymentsRecoveryPasteFragment__paste_recovery_phrase">粘贴恢复短语</string>
    <string name="PaymentsRecoveryPasteFragment__recovery_phrase">恢复短语</string>
    <string name="PaymentsRecoveryPasteFragment__next">下一步</string>
    <string name="PaymentsRecoveryPasteFragment__invalid_recovery_phrase">无效的恢复短语</string>
    <string name="PaymentsRecoveryPasteFragment__make_sure">请确保输入了 %1$d 单词，然后重试。</string>

  <!-- Removed by excludeNonTranslatables <string name="PaymentsRecoveryStartFragment__learn_more__view" translatable="false">https://support.signal.org/hc/articles/360057625692#payments_wallet_view_passphrase</string> -->
  <!-- Removed by excludeNonTranslatables <string name="PaymentsRecoveryStartFragment__learn_more__restore" translatable="false">https://support.signal.org/hc/articles/360057625692#payments_wallet_restore_passphrase</string> -->

    <!-- PaymentsRecoveryPhraseFragment -->
    <string name="PaymentsRecoveryPhraseFragment__next">下一步</string>
    <string name="PaymentsRecoveryPhraseFragment__edit">编辑</string>
    <string name="PaymentsRecoveryPhraseFragment__your_recovery_phrase">您的恢复短语</string>
    <string name="PaymentsRecoveryPhraseFragment__write_down_the_following_d_words">依次记下以下 %1$d 个单词。请将该列表存储在安全的地方。</string>
    <string name="PaymentsRecoveryPhraseFragment__make_sure_youve_entered">请确保输入短语正确。</string>
    <string name="PaymentsRecoveryPhraseFragment__do_not_screenshot_or_send_by_email">请勿使用屏幕截图或通过电子邮件发送。</string>
    <string name="PaymentsRecoveryPhraseFragment__payments_account_restored">付款帐户已还原。</string>
    <string name="PaymentsRecoveryPhraseFragment__invalid_recovery_phrase">无效的恢复短语</string>
    <string name="PaymentsRecoveryPhraseFragment__make_sure_youve_entered_your_phrase_correctly_and_try_again">请确保输入短语正确，然后重试。</string>
    <string name="PaymentsRecoveryPhraseFragment__copy_to_clipboard">是否复制到剪贴板？</string>
    <string name="PaymentsRecoveryPhraseFragment__if_you_choose_to_store">如果选择以数字方式存储恢复短语，请确保将其安全地存储在可信任之处。</string>
    <string name="PaymentsRecoveryPhraseFragment__copy">复制</string>

    <!-- PaymentsRecoveryPhraseConfirmFragment -->
    <string name="PaymentRecoveryPhraseConfirmFragment__confirm_recovery_phrase">确认恢复短语</string>
    <string name="PaymentRecoveryPhraseConfirmFragment__enter_the_following_words">请输入恢复短语中以下单词。</string>
    <string name="PaymentRecoveryPhraseConfirmFragment__word_d">单词 %1$d</string>
    <string name="PaymentRecoveryPhraseConfirmFragment__see_phrase_again">再次查看短语</string>
    <string name="PaymentRecoveryPhraseConfirmFragment__done">完成</string>
    <string name="PaymentRecoveryPhraseConfirmFragment__recovery_phrase_confirmed">恢复短语已确认</string>

    <!-- PaymentsRecoveryEntryFragment -->
    <string name="PaymentsRecoveryEntryFragment__enter_recovery_phrase">输入恢复短语</string>
    <string name="PaymentsRecoveryEntryFragment__enter_word_d">输入单词 %1$d</string>
    <string name="PaymentsRecoveryEntryFragment__word_d">单词 %1$d</string>
    <string name="PaymentsRecoveryEntryFragment__next">下一步</string>
    <string name="PaymentsRecoveryEntryFragment__invalid_word">无效单词</string>

    <!-- ClearClipboardAlarmReceiver -->

    <!-- PaymentNotificationsView -->
    <string name="PaymentNotificationsView__view">查看</string>

    <!-- UnreadPayments -->
    <string name="UnreadPayments__s_sent_you_s">%1$s 向您发送了 %2$s</string>
    <string name="UnreadPayments__d_new_payment_notifications">%1$d 个新的付款通知</string>

    <!-- CanNotSendPaymentDialog -->
    <string name="CanNotSendPaymentDialog__cant_send_payment">无法发送付款</string>
    <string name="CanNotSendPaymentDialog__to_send_a_payment_to_this_user">为了发送付款，该用户需接受您的消息请求。请向他们发送消息，来创建消息请求。</string>
    <string name="CanNotSendPaymentDialog__send_a_message">发送消息</string>

    <!-- GroupsInCommonMessageRequest -->
    <string name="GroupsInCommonMessageRequest__you_have_no_groups_in_common_with_this_person">与此人无共同群组。为了避免垃圾消息，请在接受之前仔细审查请求。</string>
    <string name="GroupsInCommonMessageRequest__none_of_your_contacts_or_people_you_chat_with_are_in_this_group">该群组没有您的联系人或曾聊过的人。为了避免垃圾消息，请在接受之前仔细审查请求。</string>
    <string name="GroupsInCommonMessageRequest__about_message_requests">关于消息请求</string>
    <string name="GroupsInCommonMessageRequest__okay">好的</string>
  <!-- Removed by excludeNonTranslatables <string name="GroupsInCommonMessageRequest__support_article" translatable="false">https://support.signal.org/hc/articles/360007459591</string> -->
    <string name="ChatColorSelectionFragment__heres_a_preview_of_the_chat_color">此处为聊天颜色预览。</string>
    <string name="ChatColorSelectionFragment__the_color_is_visible_to_only_you">该颜色仅对您可见。</string>

    <!-- GroupDescriptionDialog -->
    <string name="GroupDescriptionDialog__group_description">群组描述</string>

    <!-- QualitySelectorBottomSheetDialog -->
    <string name="QualitySelectorBottomSheetDialog__standard">标准</string>
    <string name="QualitySelectorBottomSheetDialog__faster_less_data">速度更快，数据更少</string>
    <string name="QualitySelectorBottomSheetDialog__high">高</string>
    <string name="QualitySelectorBottomSheetDialog__slower_more_data">速度更慢，数据更多</string>
    <string name="QualitySelectorBottomSheetDialog__photo_quality">图片质量</string>

    <!-- AppSettingsFragment -->
    <string name="AppSettingsFragment__invite_your_friends">邀请好友</string>
    <string name="AppSettingsFragment__copied_subscriber_id_to_clipboard">定期捐款人 ID 已复制到剪贴板</string>

    <!-- AccountSettingsFragment -->
    <string name="AccountSettingsFragment__account">帐户</string>
    <string name="AccountSettingsFragment__youll_be_asked_less_frequently">提醒次数将逐渐减少</string>
    <string name="AccountSettingsFragment__require_your_signal_pin">再次用您的手机号码注册 Signal，要求输入 Signal PIN 码。</string>
    <string name="AccountSettingsFragment__change_phone_number">更改电话号码</string>
    <!-- Account setting that allows user to request and export their signal account data -->
    <string name="AccountSettingsFragment__request_account_data">您的账户数据</string>

    <!-- ExportAccountDataFragment -->
    <!-- Part of requesting account data flow, this is the section title for requesting that account data -->
    <string name="ExportAccountDataFragment__your_account_data">您的账户数据</string>
    <!-- Explanation of account data the user can request. %1$s is replaced with Learn more with a link -->
    <string name="ExportAccountDataFragment__export_explanation">导出您的 Signal 账户数据报告。该报告不包含任何消息或媒体。%1$s</string>
    <!-- Learn more link to more information about requesting account data -->
    <string name="ExportAccountDataFragment__learn_more">了解详情</string>
    <!-- Button action to export the report data to another app (e.g. email) -->
    <string name="ExportAccountDataFragment__export_report">导出报告</string>

    <!-- Radio option to export the data as a text file .txt -->
    <string name="ExportAccountDataFragment__export_as_txt">导出为 TXT 文件</string>
    <!-- Label for the text file option -->
    <string name="ExportAccountDataFragment__export_as_txt_label">易读文本文件</string>
    <!-- Radio option to export the data as a json (java script object notation) file .json -->
    <string name="ExportAccountDataFragment__export_as_json">导出为 JSON 文件</string>
    <!-- Label for the json file option, the account data in a machine readable file format -->
    <string name="ExportAccountDataFragment__export_as_json_label">机器可读文件</string>

    <!-- Action to cancel (in a dialog) -->
    <string name="ExportAccountDataFragment__cancel_action">取消</string>

    <!-- Acknowledgement for download failure -->
    <string name="ExportAccountDataFragment__ok_action">好</string>
    <!-- Title of dialog shown when report fails to generate -->
    <string name="ExportAccountDataFragment__report_generation_failed">无法生成报告</string>
    <!-- Message of dialog shown when report fails to generate asking user to check network connection -->
    <string name="ExportAccountDataFragment__check_network">请检查您的网络连接并重试。</string>

    <!-- Title for export confirmation dialog -->
    <string name="ExportAccountDataFragment__export_report_confirmation">要导出数据？</string>
    <!-- Message for export confirmation dialog -->
    <string name="ExportAccountDataFragment__export_report_confirmation_message">请只将您的 Signal 账户数据分享给您信任的人或应用。</string>
    <!-- Action to export in for export confirmation dialog -->
    <string name="ExportAccountDataFragment__export_report_action">导出</string>

    <!-- Shown in a dialog with a spinner while the report is downloading -->
    <string name="ExportAccountDataFragment__download_progress">正在生成报告…</string>
    <!-- Explanation that the report is only generated on export and is not saved on the device -->
    <string name="ExportAccountDataFragment__report_not_stored_disclaimer">您的报告只在导出时生成，不会由 Signal 保存在您的设备上。</string>

    <!-- ChangeNumberFragment -->
    <string name="ChangeNumberFragment__use_this_to_change_your_current_phone_number_to_a_new_phone_number">您可以以此将当前的电话号码更改为新号码。变更将无法撤消。\n\n在继续操作之前，请确保您的新号码能接收短信或接听电话。</string>
    <string name="ChangeNumberFragment__continue">继续</string>
    <!-- Message shown on dialog after your number has been changed successfully. -->
    <string name="ChangeNumber__your_phone_number_has_changed_to_s">您的电话号码已被改为 %1$s</string>
    <!-- Confirmation button to dismiss number changed dialog -->
    <string name="ChangeNumber__okay">好的</string>

    <!-- ChangeNumberEnterPhoneNumberFragment -->
    <string name="ChangeNumberEnterPhoneNumberFragment__change_number">更换号码</string>
    <string name="ChangeNumberEnterPhoneNumberFragment__your_old_number">您的旧号码</string>
    <string name="ChangeNumberEnterPhoneNumberFragment__old_phone_number">旧电话号码</string>
    <string name="ChangeNumberEnterPhoneNumberFragment__your_new_number">您的新号码</string>
    <string name="ChangeNumberEnterPhoneNumberFragment__new_phone_number">新电话号码</string>
    <string name="ChangeNumberEnterPhoneNumberFragment__the_phone_number_you_entered_doesnt_match_your_accounts">您输入的手机号码和您的帐户不符。</string>
    <string name="ChangeNumberEnterPhoneNumberFragment__you_must_specify_your_old_number_country_code">您必须明确列出旧号码的国家代码</string>
    <string name="ChangeNumberEnterPhoneNumberFragment__you_must_specify_your_old_phone_number">您必须明确列出您的旧电话号码</string>
    <string name="ChangeNumberEnterPhoneNumberFragment__you_must_specify_your_new_number_country_code">您必须明确列出新号码的国家代码</string>
    <string name="ChangeNumberEnterPhoneNumberFragment__you_must_specify_your_new_phone_number">您必须明确列出您的新电话号码</string>

    <!-- ChangeNumberVerifyFragment -->
    <string name="ChangeNumberVerifyFragment__change_number">更换号码</string>
    <string name="ChangeNumberVerifyFragment__verifying_s">正在查验 %1$s</string>
    <string name="ChangeNumberVerifyFragment__captcha_required">需要验证码</string>

    <!-- ChangeNumberConfirmFragment -->
    <string name="ChangeNumberConfirmFragment__change_number">更改号码</string>
    <string name="ChangeNumberConfirmFragment__you_are_about_to_change_your_phone_number_from_s_to_s">您即将把您的电话号码从 %1$s 改为 %2$s。\n\n在继续操作之前，请检查下方的电话号码正确无误。</string>
    <string name="ChangeNumberConfirmFragment__edit_number">编辑号码</string>

    <!-- ChangeNumberRegistrationLockFragment -->
    <string name="ChangeNumberRegistrationLockFragment__signal_change_number_need_help_with_pin_for_android_v2_pin">Signal 更改号码 - Android 版需要 PIN 码帮助（v2 PIN 码）</string>

    <!-- ChangeNumberPinDiffersFragment -->
    <string name="ChangeNumberPinDiffersFragment__pins_do_not_match">PIN 码不正确</string>
    <string name="ChangeNumberPinDiffersFragment__the_pin_associated_with_your_new_number_is_different_from_the_pin_associated_with_your_old_one">关联新号码的 PIN 码与关联旧号码的 PIN 码不符。您想保留旧 PIN 码还是换成新 PIN 码？</string>
    <string name="ChangeNumberPinDiffersFragment__keep_old_pin">保留旧 PIN 码</string>
    <string name="ChangeNumberPinDiffersFragment__update_pin">更新 PIN</string>
    <string name="ChangeNumberPinDiffersFragment__keep_old_pin_question">要保留旧 PIN 码吗?</string>

    <!-- ChangeNumberLockActivity -->
    <!-- Info message shown to user if something crashed the app during the change number attempt and we were unable to confirm the change so we force them into this screen to check before letting them use the app -->
    <string name="ChangeNumberLockActivity__it_looks_like_you_tried_to_change_your_number_but_we_were_unable_to_determine_if_it_was_successful_rechecking_now">您似乎尝试过更改您的电话号码，但我们无法确定电话号码是否已成功更改。\n\n正在重新检查…</string>
    <!-- Dialog title shown if we were able to confirm your change number status (meaning we now know what the server thinks our number is) after a crash during the regular flow -->
    <string name="ChangeNumberLockActivity__change_status_confirmed">更改状态已确认</string>
    <!-- Dialog message shown if we were able to confirm your change number status (meaning we now know what the server thinks our number is) after a crash during the regular flow -->
    <string name="ChangeNumberLockActivity__your_number_has_been_confirmed_as_s">您的电话号码已确认为 %1$s。如果这不是您的新号码，请重新开始号码更改步骤。</string>
    <!-- Dialog title shown if we were not able to confirm your phone number with the server and thus cannot let leave the change flow yet after a crash during the regular flow -->
    <string name="ChangeNumberLockActivity__change_status_unconfirmed">更改状态未确认</string>
    <!-- Dialog message shown when we can\'t verify the phone number on the server, only shown if there was a network error communicating with the server after a crash during the regular flow -->
    <string name="ChangeNumberLockActivity__we_could_not_determine_the_status_of_your_change_number_request">我们无法确认您的号码更改请求处于什么状态。\n\n（错误：%1$s）</string>
    <!-- Dialog button to retry confirming the number on the server -->
    <string name="ChangeNumberLockActivity__retry">重试</string>
    <!-- Dialog button shown to leave the app when in the unconfirmed change status after a crash in the regular flow -->
    <string name="ChangeNumberLockActivity__leave">离开群组</string>
    <string name="ChangeNumberLockActivity__submit_debug_log">提交调试日志</string>

    <!-- ChatsSettingsFragment -->
    <string name="ChatsSettingsFragment__keyboard">键盘</string>
    <string name="ChatsSettingsFragment__enter_key_sends">按回车发送</string>

    <!--SmsSettingsFragment -->
    <string name="SmsSettingsFragment__use_as_default_sms_app">用作默认短信应用</string>
    <!-- Preference title to export sms -->
    <string name="SmsSettingsFragment__export_sms_messages">导出短信消息</string>
    <!-- Preference title to re-export sms -->
    <string name="SmsSettingsFragment__export_sms_messages_again">再次导出短信消息</string>
    <!-- Preference title to delete sms -->
    <string name="SmsSettingsFragment__remove_sms_messages">移除短信消息</string>
    <!-- Snackbar text to confirm deletion -->
    <string name="SmsSettingsFragment__removing_sms_messages_from_signal">正在从 Signal 中移除短信消息…</string>
    <!-- Snackbar text to indicate can delete later -->
    <string name="SmsSettingsFragment__you_can_remove_sms_messages_from_signal_in_settings">您可以随时在设置中将短信消息从 Signal 中移除。</string>
    <!-- Description for export sms preference -->
    <string name="SmsSettingsFragment__you_can_export_your_sms_messages_to_your_phones_sms_database">您可以将您的短信消息导出到您手机的短信数据库中</string>
    <!-- Description for re-export sms preference -->
    <string name="SmsSettingsFragment__exporting_again_can_result_in_duplicate_messages">再次导出可能会导致出现重复的消息。</string>
    <!-- Description for remove sms preference -->
    <string name="SmsSettingsFragment__remove_sms_messages_from_signal_to_clear_up_storage_space">从 Signal 中移除短信消息，以清理您的存储空间。</string>
    <!-- Information message shown at the top of sms settings to indicate it is being removed soon. -->
    <string name="SmsSettingsFragment__sms_support_will_be_removed_soon_to_focus_on_encrypted_messaging">我们将很快不再支持短信服务，以专注于加密消息服务。</string>

    <!-- NotificationsSettingsFragment -->
    <string name="NotificationsSettingsFragment__messages">消息</string>
    <string name="NotificationsSettingsFragment__calls">通话</string>
    <string name="NotificationsSettingsFragment__notify_when">发送通知，当…</string>
    <string name="NotificationsSettingsFragment__contact_joins_signal">联系人加入 Signal</string>
    <!-- Notification preference header -->
    <string name="NotificationsSettingsFragment__notification_profiles">通知配置</string>
    <!-- Notification preference option header -->
    <string name="NotificationsSettingsFragment__profiles">配置</string>
    <!-- Notification preference summary text -->
    <string name="NotificationsSettingsFragment__create_a_profile_to_receive_notifications_only_from_people_and_groups_you_choose">创建通知配置，仅接收您选择的用户和群组的通知。</string>

    <!-- NotificationProfilesFragment -->
    <!-- Title for notification profiles screen that shows all existing profiles; Title with hyphenation. Translation can use soft hyphen - Unicode U+00AD -->
    <string name="NotificationProfilesFragment__notification_profiles">通知配置</string>
    <!-- Button text to create a notification profile -->
    <string name="NotificationProfilesFragment__create_profile">创建配置</string>

    <!-- PrivacySettingsFragment -->
    <string name="PrivacySettingsFragment__blocked">已屏蔽</string>
    <string name="PrivacySettingsFragment__d_contacts">%1$d 个联系人</string>
    <string name="PrivacySettingsFragment__messaging">消息传输</string>
    <string name="PrivacySettingsFragment__disappearing_messages">限时消息</string>
    <string name="PrivacySettingsFragment__app_security">应用安全</string>
    <string name="PrivacySettingsFragment__block_screenshots_in_the_recents_list_and_inside_the_app">阻止在最近聊天和应用内进行截图</string>
    <string name="PrivacySettingsFragment__signal_message_and_calls">Signal 消息和通话，总是转发通话以及密封发送人</string>
    <string name="PrivacySettingsFragment__default_timer_for_new_changes">新聊天的默认计时器</string>
    <string name="PrivacySettingsFragment__set_a_default_disappearing_message_timer_for_all_new_chats_started_by_you">对于您开启的全部新聊天，设置默认的限时消息计时器。</string>
    <!-- Summary for stories preference to launch into story privacy settings -->
    <string name="PrivacySettingsFragment__payment_lock_require_lock">转账时需要 Android 屏幕锁或指纹识别</string>
    <!-- Alert dialog title when payment lock cannot be enabled -->
    <string name="PrivacySettingsFragment__cant_enable_title">无法启用付款锁</string>
    <!-- Alert dialog description to setup screen lock or fingerprint in phone settings -->
    <string name="PrivacySettingsFragment__cant_enable_description">如要使用付款锁，您必须首先在您的手机设置中启用屏幕锁或指纹 ID 识别。</string>
    <!-- Shown in a toast when we can\'t navigate to the user\'s system fingerprint settings -->
    <string name="PrivacySettingsFragment__failed_to_navigate_to_system_settings">无法前往系统设置</string>
    <!-- Alert dialog button to go to phone settings -->
    <!-- Alert dialog button to cancel the dialog -->

    <!-- AdvancedPrivacySettingsFragment -->
  <!-- Removed by excludeNonTranslatables <string name="AdvancedPrivacySettingsFragment__sealed_sender_link" translatable="false">https://signal.org/blog/sealed-sender</string> -->
    <string name="AdvancedPrivacySettingsFragment__show_status_icon">显示状态图标</string>
    <string name="AdvancedPrivacySettingsFragment__show_an_icon">当使用密封发送人送达消息时，在详情中显示图标。</string>

    <!-- ExpireTimerSettingsFragment -->
    <string name="ExpireTimerSettingsFragment__when_enabled_new_messages_sent_and_received_in_new_chats_started_by_you_will_disappear_after_they_have_been_seen">如果启用，由您开启的新聊天，收发的新消息将在查看之后消失。</string>
    <string name="ExpireTimerSettingsFragment__when_enabled_new_messages_sent_and_received_in_this_chat_will_disappear_after_they_have_been_seen">如果启用，该聊天中收发的新消息将在查看之后消失。</string>
    <string name="ExpireTimerSettingsFragment__off">关</string>
    <string name="ExpireTimerSettingsFragment__4_weeks">4 周</string>
    <string name="ExpireTimerSettingsFragment__1_week">1 周</string>
    <string name="ExpireTimerSettingsFragment__1_day">1 天</string>
    <string name="ExpireTimerSettingsFragment__8_hours">8 小时</string>
    <string name="ExpireTimerSettingsFragment__1_hour">1 小时</string>
    <string name="ExpireTimerSettingsFragment__5_minutes">5分钟</string>
    <string name="ExpireTimerSettingsFragment__30_seconds">30秒</string>
    <string name="ExpireTimerSettingsFragment__custom_time">自定义时间</string>
    <string name="ExpireTimerSettingsFragment__set">设置</string>
    <string name="ExpireTimerSettingsFragment__save">保存</string>

    <string name="CustomExpireTimerSelectorView__seconds">秒</string>
    <string name="CustomExpireTimerSelectorView__minutes">分钟</string>
    <string name="CustomExpireTimerSelectorView__hours">小时</string>
    <string name="CustomExpireTimerSelectorView__days">天</string>
    <string name="CustomExpireTimerSelectorView__weeks">周</string>

    <!-- HelpSettingsFragment -->
    <string name="HelpSettingsFragment__support_center">支持中心</string>
    <string name="HelpSettingsFragment__contact_us">联系我们</string>
    <string name="HelpSettingsFragment__version">版本</string>
    <string name="HelpSettingsFragment__debug_log">调试日志</string>
    <!--    Header for the screen that displays the licenses of the open-source software dependencies of the Signal app-->
    <string name="HelpSettingsFragment__licenses">许可证</string>
    <string name="HelpSettingsFragment__terms_amp_privacy_policy">条款和隐私政策</string>
    <string name="HelpFragment__copyright_signal_messenger">版权所有 Molly Messenger</string>
    <string name="HelpFragment__licenced_under_the_agplv3">根据 GNU AGPLv3 授权许可</string>

    <!-- DataAndStorageSettingsFragment -->
    <string name="DataAndStorageSettingsFragment__media_quality">媒体质量</string>
    <string name="DataAndStorageSettingsFragment__sent_media_quality">已发送媒体质量</string>
    <string name="DataAndStorageSettingsFragment__sending_high_quality_media_will_use_more_data">发送高质量媒体将会使用更多数据。</string>
    <string name="DataAndStorageSettingsFragment__high">高</string>
    <string name="DataAndStorageSettingsFragment__standard">标准</string>
    <string name="DataAndStorageSettingsFragment__calls">通话</string>

    <!-- ChatColorSelectionFragment -->
    <string name="ChatColorSelectionFragment__auto">自动</string>
    <string name="ChatColorSelectionFragment__use_custom_colors">使用自定义颜色</string>
    <string name="ChatColorSelectionFragment__chat_color">聊天颜色</string>
    <string name="ChatColorSelectionFragment__edit">编辑</string>
    <string name="ChatColorSelectionFragment__duplicate">复制</string>
    <string name="ChatColorSelectionFragment__delete">删除</string>
    <string name="ChatColorSelectionFragment__delete_color">删除颜色</string>
    <plurals name="ChatColorSelectionFragment__this_custom_color_is_used">
        <item quantity="other">该自定义颜色将在 %1$d 个聊天中使用。是否想要对全部聊天删除？</item>
    </plurals>
    <string name="ChatColorSelectionFragment__delete_chat_color">是否删除聊天颜色？</string>

    <!-- CustomChatColorCreatorFragment -->
    <string name="CustomChatColorCreatorFragment__solid">纯色</string>
    <string name="CustomChatColorCreatorFragment__gradient">渐变</string>
    <string name="CustomChatColorCreatorFragment__hue">色调</string>
    <string name="CustomChatColorCreatorFragment__saturation">饱和度</string>

    <!-- CustomChatColorCreatorFragmentPage -->
    <string name="CustomChatColorCreatorFragmentPage__save">保存</string>
    <string name="CustomChatColorCreatorFragmentPage__edit_color">编辑颜色</string>
    <plurals name="CustomChatColorCreatorFragmentPage__this_color_is_used">
        <item quantity="other">该颜色将在 %1$d 个聊天中使用。是否想要对全部聊天保存？</item>
    </plurals>

    <!-- ChatColorGradientTool -->

    <!-- Title text for prompt to donate. Shown in a popup at the bottom of the chat list. -->
    <string name="Donate2022Q2Megaphone_donate_to_signal">捐款给 Signal</string>
    <!-- Body text for prompt to donate. Shown in a popup at the bottom of the chat list. -->
    <string name="Donate2022Q2Megaphone_signal_is_powered_by_people_like_you">Signal 全仰仗您及其他热心用户的支持来维持运营。每月给 Signal 捐款，收获一枚徽章。</string>
    <!-- Button label that brings a user to the donate screen. Shown in a popup at the bottom of the chat list. -->
    <string name="Donate2022Q2Megaphone_donate">捐款</string>
    <!-- Button label that dismissed a prompt to donate. Shown in a popup at the bottom of the chat list. -->
    <string name="Donate2022Q2Megaphone_not_now">稍后再说</string>

    <!-- EditReactionsFragment -->
    <string name="EditReactionsFragment__customize_reactions">自定义回应</string>
    <string name="EditReactionsFragment__tap_to_replace_an_emoji">点击替换表情符号</string>
    <string name="EditReactionsFragment__reset">重置</string>
    <string name="EditReactionsFragment_save">保存</string>
    <string name="ChatColorSelectionFragment__auto_matches_the_color_to_the_wallpaper">颜色自动匹配墙纸</string>
    <string name="CustomChatColorCreatorFragment__drag_to_change_the_direction_of_the_gradient">拖动更改渐变方向</string>

    <!-- AddAProfilePhotoMegaphone -->
    <string name="AddAProfilePhotoMegaphone__add_a_profile_photo">添加个人资料照片</string>
    <string name="AddAProfilePhotoMegaphone__choose_a_look_and_color">选择一个外观和颜色，或自定义您的首字母缩写。</string>
    <string name="AddAProfilePhotoMegaphone__not_now">稍后再说</string>
    <string name="AddAProfilePhotoMegaphone__add_photo">添加照片</string>

    <!-- BecomeASustainerMegaphone -->
    <string name="BecomeASustainerMegaphone__become_a_sustainer">成为定期捐款人</string>
    <!-- Displayed in the Become a Sustainer megaphone -->
    <string name="BecomeASustainerMegaphone__signal_is_powered_by">Signal 全仰仗您及其他热心用户的支持来维持运营。赶快捐款并获取徽章吧。</string>
    <string name="BecomeASustainerMegaphone__not_now">稍后再说</string>
    <string name="BecomeASustainerMegaphone__donate">捐款</string>

    <!-- KeyboardPagerFragment -->
    <string name="KeyboardPagerFragment_emoji">表情符号</string>
    <string name="KeyboardPagerFragment_open_emoji_search">打开表情符号搜索</string>
    <string name="KeyboardPagerFragment_open_sticker_search">打开贴纸搜索</string>
    <string name="KeyboardPagerFragment_open_gif_search">打开 gif 搜索</string>
    <string name="KeyboardPagerFragment_stickers">贴纸</string>
    <string name="KeyboardPagerFragment_backspace">退格键</string>
    <string name="KeyboardPagerFragment_gifs">Gif</string>
    <string name="KeyboardPagerFragment_search_emoji">搜索表情符号</string>
    <string name="KeyboardPagerfragment_back_to_emoji">返回表情符号</string>
    <string name="KeyboardPagerfragment_clear_search_entry">清除搜索条目</string>
    <string name="KeyboardPagerFragment_search_giphy">搜索 GIPHY</string>

    <!-- StickerSearchDialogFragment -->
    <string name="StickerSearchDialogFragment_search_stickers">搜索贴纸</string>
    <string name="StickerSearchDialogFragment_no_results_found">未找到结果</string>
    <string name="EmojiSearchFragment__no_results_found">未找到结果</string>
    <string name="NotificationsSettingsFragment__unknown_ringtone">未知铃声</string>

    <!-- ConversationSettingsFragment -->
    <!-- Dialog title displayed when non-admin tries to add a story to an audience group -->
    <string name="ConversationSettingsFragment__cant_add_to_group_story">无法添加到群组动态</string>
    <!-- Dialog message displayed when non-admin tries to add a story to an audience group -->
    <string name="ConversationSettingsFragment__only_admins_of_this_group_can_add_to_its_story">只有该组管理员才可以添加到群组动态</string>
    <!-- Error toasted when no activity can handle the add contact intent -->
    <string name="ConversationSettingsFragment__contacts_app_not_found">未找到联系人应用</string>
    <string name="ConversationSettingsFragment__start_video_call">发起视频通话</string>
    <string name="ConversationSettingsFragment__start_audio_call">发起语音通话</string>
    <!-- Button label with hyphenation. Translation can use soft hyphen - Unicode U+00AD -->
    <string name="ConversationSettingsFragment__story">动态</string>
    <!-- Button label with hyphenation. Translation can use soft hyphen - Unicode U+00AD -->
    <string name="ConversationSettingsFragment__message">消息</string>
    <!-- Button label with hyphenation. Translation can use soft hyphen - Unicode U+00AD -->
    <string name="ConversationSettingsFragment__video">视频</string>
    <!-- Button label with hyphenation. Translation can use soft hyphen - Unicode U+00AD -->
    <string name="ConversationSettingsFragment__audio">音频</string>
    <!-- Button label with hyphenation. Translation can use soft hyphen - Unicode U+00AD -->
    <string name="ConversationSettingsFragment__call">呼叫</string>
    <!-- Button label with hyphenation. Translation can use soft hyphen - Unicode U+00AD -->
    <string name="ConversationSettingsFragment__mute">静音</string>
    <!-- Button label with hyphenation. Translation can use soft hyphen - Unicode U+00AD -->
    <string name="ConversationSettingsFragment__muted">已静音</string>
    <!-- Button label with hyphenation. Translation can use soft hyphen - Unicode U+00AD -->
    <string name="ConversationSettingsFragment__search">搜索</string>
    <string name="ConversationSettingsFragment__disappearing_messages">限时消息</string>
    <string name="ConversationSettingsFragment__sounds_and_notifications">声音与通知</string>
  <!-- Removed by excludeNonTranslatables <string name="ConversationSettingsFragment__internal_details" translatable="false">Internal details</string> -->
    <string name="ConversationSettingsFragment__contact_details">联系人详情</string>
    <string name="ConversationSettingsFragment__view_safety_number">查看安全码</string>
    <string name="ConversationSettingsFragment__block">屏蔽</string>
    <string name="ConversationSettingsFragment__block_group">屏蔽群组</string>
    <string name="ConversationSettingsFragment__unblock">取消屏蔽</string>
    <string name="ConversationSettingsFragment__unblock_group">取消屏蔽群组</string>
    <string name="ConversationSettingsFragment__add_to_a_group">添加至群组</string>
    <string name="ConversationSettingsFragment__see_all">查看全部</string>
    <string name="ConversationSettingsFragment__add_members">添加成员</string>
    <string name="ConversationSettingsFragment__permissions">权限</string>
    <string name="ConversationSettingsFragment__requests_and_invites">请求与邀请</string>
    <string name="ConversationSettingsFragment__group_link">群组链接</string>
    <string name="ConversationSettingsFragment__add_as_a_contact">添加为联系人</string>
    <string name="ConversationSettingsFragment__unmute">取消静音</string>
    <!-- The subtitle for a settings item that describes how long the user\'s chat is muted. If a chat is muted, you will not receive notifications unless @mentioned. The placeholder represents a time (e.g. 10pm, March 4, etc). -->
    <string name="ConversationSettingsFragment__conversation_muted_until_s">聊天静音至 %1$s</string>
    <string name="ConversationSettingsFragment__conversation_muted_forever">聊天已永久静音</string>
    <string name="ConversationSettingsFragment__copied_phone_number_to_clipboard">已复制手机号码至剪贴板。</string>
    <string name="ConversationSettingsFragment__phone_number">手机号码</string>
    <string name="ConversationSettingsFragment__get_badges">欢迎给 Signal 捐款，在个人资料中显示捐款徽章。点击徽章了解详情。</string>

    <!-- PermissionsSettingsFragment -->
    <string name="PermissionsSettingsFragment__add_members">添加成员</string>
    <string name="PermissionsSettingsFragment__edit_group_info">编辑群组信息</string>
    <string name="PermissionsSettingsFragment__send_messages">发送消息</string>
    <string name="PermissionsSettingsFragment__all_members">全部成员</string>
    <string name="PermissionsSettingsFragment__only_admins">仅限管理员</string>
    <string name="PermissionsSettingsFragment__who_can_add_new_members">谁能添加新成员？</string>
    <string name="PermissionsSettingsFragment__who_can_edit_this_groups_info">谁能编辑群组信息？</string>
    <string name="PermissionsSettingsFragment__who_can_send_messages">谁可以发送消息？</string>

    <!-- SoundsAndNotificationsSettingsFragment -->
    <string name="SoundsAndNotificationsSettingsFragment__mute_notifications">静音通知</string>
    <string name="SoundsAndNotificationsSettingsFragment__not_muted">未静音</string>
    <string name="SoundsAndNotificationsSettingsFragment__mentions">提及我</string>
    <string name="SoundsAndNotificationsSettingsFragment__always_notify">总是通知</string>
    <string name="SoundsAndNotificationsSettingsFragment__do_not_notify">不通知</string>
    <string name="SoundsAndNotificationsSettingsFragment__custom_notifications">自定义通知</string>

    <!-- StickerKeyboard -->
    <string name="StickerKeyboard__recently_used">最近使用</string>

    <!-- PlaybackSpeedToggleTextView -->
    <string name="PlaybackSpeedToggleTextView__p5x">.5x</string>
    <string name="PlaybackSpeedToggleTextView__1x">1x</string>
    <string name="PlaybackSpeedToggleTextView__1p5x">1.5x</string>
    <string name="PlaybackSpeedToggleTextView__2x">2x</string>

    <!-- PaymentRecipientSelectionFragment -->
    <string name="PaymentRecipientSelectionFragment__new_payment">新付款</string>

    <!-- NewConversationActivity -->
    <string name="NewConversationActivity__new_message">新消息</string>
    <!-- Context menu item message -->
    <string name="NewConversationActivity__message">消息</string>
    <!-- Context menu item audio call -->
    <string name="NewConversationActivity__audio_call">语音通话</string>
    <!-- Context menu item video call -->
    <string name="NewConversationActivity__video_call">视频通话</string>
    <!-- Context menu item remove -->
    <string name="NewConversationActivity__remove">删除</string>
    <!-- Context menu item block -->
    <string name="NewConversationActivity__block">屏蔽</string>
    <!-- Dialog title when removing a contact -->
    <string name="NewConversationActivity__remove_s">要移除%1$s吗？</string>
    <!-- Dialog message when removing a contact -->
    <string name="NewConversationActivity__you_wont_see_this_person">您在搜索时将不会看到此用户。如果对方在日后给您发送消息，您将会收到消息请求。</string>
    <!-- Snackbar message after removing a contact -->
    <string name="NewConversationActivity__s_has_been_removed">已移除%1$s</string>
    <!-- Snackbar message after blocking a contact -->
    <string name="NewConversationActivity__s_has_been_blocked">已屏蔽%1$s</string>
    <!-- Dialog title when remove target contact is in system contacts -->
    <string name="NewConversationActivity__unable_to_remove_s">无法移除%1$s</string>
    <!-- Dialog message when remove target contact is in system contacts -->
    <string name="NewConversationActivity__this_person_is_saved_to_your">此用户已保存到您设备的通讯录中。请在通讯录中删除对方并重试。</string>
    <!-- Dialog action to view contact when they can\'t be removed otherwise -->
    <string name="NewConversationActivity__view_contact">查看联系人</string>
    <!-- Error message shown when looking up a person by phone number and that phone number is not associated with a signal account -->
    <string name="NewConversationActivity__s_is_not_a_signal_user">%1$s不是 Signal 用户</string>

    <!-- ContactFilterView -->
    <string name="ContactFilterView__search_name_or_number">搜索名字或号码</string>

    <!-- VoiceNotePlayerView -->
    <string name="VoiceNotePlayerView__dot_s">· %1$s</string>
    <string name="VoiceNotePlayerView__stop_voice_message">停止语音消息</string>
    <string name="VoiceNotePlayerView__change_voice_message_speed">调整语音消息速度</string>
    <string name="VoiceNotePlayerView__pause_voice_message">暂停语音消息</string>
    <string name="VoiceNotePlayerView__play_voice_message">播放语音消息</string>
    <string name="VoiceNotePlayerView__navigate_to_voice_message">前往语音消息</string>


    <!-- AvatarPickerFragment -->
    <string name="AvatarPickerFragment__avatar_preview">头像预览</string>
    <string name="AvatarPickerFragment__camera">相机</string>
    <string name="AvatarPickerFragment__take_a_picture">拍照</string>
    <string name="AvatarPickerFragment__choose_a_photo">选择照片</string>
    <string name="AvatarPickerFragment__photo">图片</string>
    <string name="AvatarPickerFragment__text">文本</string>
    <string name="AvatarPickerFragment__save">保存</string>
    <string name="AvatarPickerFragment__clear_avatar">清除头像</string>
    <string name="AvatarPickerRepository__failed_to_save_avatar">无法保持头像</string>

    <!-- TextAvatarCreationFragment -->
    <string name="TextAvatarCreationFragment__preview">预览</string>
    <string name="TextAvatarCreationFragment__done">完成</string>
    <string name="TextAvatarCreationFragment__text">文本</string>
    <string name="TextAvatarCreationFragment__color">颜色</string>

    <!-- VectorAvatarCreationFragment -->
    <string name="VectorAvatarCreationFragment__select_a_color">选择一种颜色</string>

    <!-- ContactSelectionListItem -->
    <string name="ContactSelectionListItem__sms">短信</string>
    <string name="ContactSelectionListItem__dot_s">· %1$s</string>

    <!-- Displayed in the toolbar when externally sharing text to multiple recipients -->
    <string name="ShareInterstitialActivity__share">分享</string>

    <!-- DSLSettingsToolbar -->
    <string name="DSLSettingsToolbar__navigate_up">向上导航</string>
    <string name="MultiselectForwardFragment__forward_to">转发给</string>
    <!-- Displayed when sharing content via the fragment -->
    <string name="MultiselectForwardFragment__share_with">分享至</string>
    <string name="MultiselectForwardFragment__add_a_message">添加消息</string>
    <string name="MultiselectForwardFragment__faster_forwards">快捷转发</string>
    <!-- Displayed when user selects a video that will be clipped before sharing to a story -->
    <string name="MultiselectForwardFragment__videos_will_be_trimmed">视频将会被剪成 30 秒的片段并以多个动态发送。</string>
    <!-- Displayed when user selects a video that cannot be sent as a story -->
    <string name="MultiselectForwardFragment__videos_sent_to_stories_cant">发送到动态的视频时长不能超过 30 秒。</string>
    <string name="MultiselectForwardFragment__forwarded_messages_are_now">转发的消息现在将立即发送。</string>
    <plurals name="MultiselectForwardFragment_send_d_messages">
        <item quantity="other">发送 %1$d 条消息</item>
    </plurals>
    <plurals name="MultiselectForwardFragment_messages_sent">
        <item quantity="other">消息已发送</item>
    </plurals>
    <plurals name="MultiselectForwardFragment_messages_failed_to_send">
        <item quantity="other">消息发送失败</item>
    </plurals>
    <plurals name="MultiselectForwardFragment__couldnt_forward_messages">
        <item quantity="other">无法转发消息，因为消息已不可用。</item>
    </plurals>
    <!-- Error message shown when attempting to select a group to forward/share but it\'s announcement only and you are not an admin -->
    <string name="MultiselectForwardFragment__only_admins_can_send_messages_to_this_group">只有管理员可发送消息至该群组。</string>
    <string name="MultiselectForwardFragment__limit_reached">已达上限</string>

    <!-- Media V2 -->
    <!-- Dialog message when sending a story via an add to group story button -->
    <string name="MediaReviewFragment__add_to_the_group_story">添加到群组动态“%1$s”</string>
    <!-- Positive dialog action when sending a story via an add to group story button -->
    <string name="MediaReviewFragment__add_to_story">添加到动态</string>
    <string name="MediaReviewFragment__add_a_message">添加消息</string>
    <string name="MediaReviewFragment__add_a_reply">添加回复</string>
    <string name="MediaReviewFragment__send_to">发送给</string>
    <string name="MediaReviewFragment__view_once_message">一次性消息</string>
    <string name="MediaReviewFragment__one_or_more_items_were_too_large">一个或多个项目过大</string>
    <string name="MediaReviewFragment__one_or_more_items_were_invalid">一个或多个项目无效</string>
    <string name="MediaReviewFragment__too_many_items_selected">选择的项目过多</string>

    <string name="ImageEditorHud__cancel">取消</string>
    <string name="ImageEditorHud__draw">绘画</string>
    <string name="ImageEditorHud__write_text">编写文本</string>
    <string name="ImageEditorHud__add_a_sticker">添加贴纸</string>
    <string name="ImageEditorHud__blur">模糊</string>
    <string name="ImageEditorHud__done_editing">完成编辑</string>
    <string name="ImageEditorHud__clear_all">全部清除</string>
    <string name="ImageEditorHud__undo">撤消</string>
    <string name="ImageEditorHud__toggle_between_marker_and_highlighter">在马克笔和高亮笔之间切换</string>
    <string name="ImageEditorHud__toggle_between_text_styles">切换文本样式</string>

    <!-- Header for section of featured stickers (location/time stickers) -->
    <string name="ScribbleStickersFragment__featured_stickers">精选</string>

    <string name="MediaCountIndicatorButton__send">发送</string>

    <string name="MediaReviewSelectedItem__tap_to_remove">点击移除</string>
    <string name="MediaReviewSelectedItem__tap_to_select">点击选择</string>

    <string name="MediaReviewImagePageFragment__discard">放弃</string>
    <string name="MediaReviewImagePageFragment__discard_changes">要放弃更改吗？</string>
    <string name="MediaReviewImagePageFragment__youll_lose_any_changes">您将会丢失对这张照片所做的任何更改。</string>


    <string name="BadgesOverviewFragment__my_badges">我的徽章</string>
    <string name="BadgesOverviewFragment__featured_badge">精选徽章</string>
    <string name="BadgesOverviewFragment__display_badges_on_profile">在个人资料中显示徽章</string>
    <string name="BadgesOverviewFragment__failed_to_update_profile">无法更新个人资料</string>



    <string name="SelectFeaturedBadgeFragment__select_a_badge">选择一个徽章</string>
    <string name="SelectFeaturedBadgeFragment__you_must_select_a_badge">您必须选择一个徽章</string>
    <string name="SelectFeaturedBadgeFragment__failed_to_update_profile">无法更新个人资料</string>

    <!-- Displayed on primary button in the bottom sheet as a call-to-action to launch into the donation flow -->
    <string name="ViewBadgeBottomSheetDialogFragment__donate_now">立即捐款</string>
    <!-- Title of a page in the bottom sheet. Placeholder is a user\'s short-name -->
    <string name="ViewBadgeBottomSheetDialogFragment__s_supports_signal">%1$s正在支持 Signal</string>
    <!-- Description of a page in the bottom sheet of a monthly badge. Placeholder is a user\'s short-name -->
    <string name="ViewBadgeBottomSheetDialogFragment__s_supports_signal_with_a_monthly">%1$s通过每月定期捐款为 Signal 提供支持。Signal 是一个非盈利机构，没有广告商或投资方，仅凭您和千千万万的用户提供赞助。</string>
    <!-- Description of a page in the bottom sheet of a one-time badge. Placeholder is a user\'s short-name -->
    <string name="ViewBadgeBottomSheetDialogFragment__s_supports_signal_with_a_donation">%1$s正在通过捐款为 Signal 提供支持Signal 是一个非盈利机构，没有广告商或投资方，仅凭您和千千万万的用户提供赞助。</string>

    <string name="ImageView__badge">徽章</string>

    <string name="SubscribeFragment__cancel_subscription">取消定期捐款</string>
    <string name="SubscribeFragment__confirm_cancellation">确定要取消吗？</string>
    <string name="SubscribeFragment__you_wont_be_charged_again">之后您不会再被扣款。您的徽章将会在到期后从您的个人资料中移除。</string>
    <string name="SubscribeFragment__not_now">稍后再说</string>
    <string name="SubscribeFragment__confirm">确认</string>
    <string name="SubscribeFragment__update_subscription">更新定期捐款</string>
    <string name="SubscribeFragment__your_subscription_has_been_cancelled">您的定期捐款已取消。</string>
    <string name="SubscribeFragment__update_subscription_question">要更新定期捐款计划吗？</string>
    <string name="SubscribeFragment__update">更新</string>
    <string name="SubscribeFragment__you_will_be_charged_the_full_amount_s_of">今天您将会被收取新定期捐款的全额（%1$s）。您的新定期捐款将会每月续期。</string>

    <string name="Subscription__s_per_month">%1$s/月</string>
    <!-- Shown when a subscription is active and isn\'t going to expire at the end of the term -->
    <string name="Subscription__renews_s">到 %1$s 续期</string>
    <!-- Shown when a subscription is active and is going to expire at the end of the term -->
    <string name="Subscription__expires_s">%1$s到期</string>

    <!-- Title of learn more sheet -->
    <string name="SubscribeLearnMoreBottomSheetDialogFragment__signal_is_different">Signal 与众不同。</string>
    <!-- First small text blurb on learn more sheet -->
    <string name="SubscribeLearnMoreBottomSheetDialogFragment__private_messaging">私密通信。无广告，无跟踪，无监视。</string>
    <!-- Second small text blurb on learn more sheet -->
    <string name="SubscribeLearnMoreBottomSheetDialogFragment__signal_is_supported_by">Signal 依靠捐款维持运营，这意味着在我们的经营和运作中，保护您的隐私才是我们的重中之重。Signal 为用户而生，不为数据，也不为盈利。</string>
    <!-- Third small text blurb on learn more sheet -->
    <string name="SubscribeLearnMoreBottomSheetDialogFragment__if_you_can">如果可以的话，欢迎立即给 Signal 捐款，让 Signal 继续成为一个充满乐趣和值得信赖的平台，供所有人自由使用。</string>

    <string name="SubscribeThanksForYourSupportBottomSheetDialogFragment__thanks_for_your_support">感谢您的支持！</string>
    <!-- Subtext underneath the dialog title on the thanks sheet -->
    <string name="SubscribeThanksForYourSupportBottomSheetDialogFragment__youve_earned_a_donor_badge">您获得了 Signal 的一个捐款徽章！赶快在个人资料中展示徽章吧，让大家看到您对 Signal 的支持。</string>
    <string name="SubscribeThanksForYourSupportBottomSheetDialogFragment__you_can_also">您还可以</string>
    <string name="SubscribeThanksForYourSupportBottomSheetDialogFragment__become_a_montly_sustainer">成为每月捐款的定期捐款人。</string>
    <string name="SubscribeThanksForYourSupportBottomSheetDialogFragment__display_on_profile">在个人资料中显示</string>
    <string name="SubscribeThanksForYourSupportBottomSheetDialogFragment__make_featured_badge">设为精选徽章</string>
    <string name="SubscribeThanksForYourSupportBottomSheetDialogFragment__continue">继续</string>
    <string name="ThanksForYourSupportBottomSheetFragment__when_you_have_more">当您拥有多个徽章时，您可以选择将其中一个徽章设为精选徽章，在个人资料中向他人展示。</string>

    <string name="BecomeASustainerFragment__get_badges">支持 Signal，为您的个人资料添加徽章吧。</string>
    <string name="BecomeASustainerFragment__signal_is_a_non_profit">Signal 是一个非盈利机构，没有广告商或投资方，仅凭您和千千万万的用户提供赞助。</string>

    <!-- Button label for creating a donation -->
    <string name="ManageDonationsFragment__donate_to_signal">捐款给 Signal</string>
    <!-- Heading for more area of manage subscriptions page -->
    <string name="ManageDonationsFragment__more">更多</string>
    <!-- Heading for receipts area of manage subscriptions page -->
    <!-- Heading for my subscription area of manage subscriptions page -->
    <string name="ManageDonationsFragment__my_support">我的赞助</string>
    <string name="ManageDonationsFragment__manage_subscription">管理定期捐款</string>
    <!-- Label for Donation Receipts button -->
    <string name="ManageDonationsFragment__donation_receipts">捐款收据</string>
    <string name="ManageDonationsFragment__badges">徽章</string>
    <string name="ManageDonationsFragment__subscription_faq">定期捐款常见问题解答</string>
    <!-- Preference heading for other ways to donate -->
    <string name="ManageDonationsFragment__other_ways_to_give">其他赞助方式</string>
    <!-- Preference label to launch badge gifting -->
    <string name="ManageDonationsFragment__donate_for_a_friend">代朋友捐款</string>

    <string name="Boost__enter_custom_amount">输入自定义金额</string>
    <string name="Boost__one_time_contribution">单次捐款</string>
    <!-- Error label when the amount is smaller than what we can accept -->
    <string name="Boost__the_minimum_amount_you_can_donate_is_s">捐款的最小金额是 %1$s</string>

    <string name="MySupportPreference__s_per_month">%1$s/月</string>
    <string name="MySupportPreference__renews_s">到 %1$s 续期</string>
    <string name="MySupportPreference__processing_transaction">正在处理交易……</string>
    <!-- Displayed on "My Support" screen when user badge failed to be added to their account -->
    <string name="MySupportPreference__couldnt_add_badge_s">无法添加徽章。%1$s</string>
    <string name="MySupportPreference__please_contact_support">请联系支持人员。</string>

    <!-- Title of dialog telling user they need to update signal as it expired -->
    <string name="UpdateSignalExpiredDialog__title">升级 Molly</string>
    <!-- Message of dialog telling user they need to update signal as it expired -->
    <string name="UpdateSignalExpiredDialog__message">此 Molly 版本已过期，请立即更新以继续使用 Molly。</string>
    <!-- Button text of expiration dialog, will take user to update the app -->
    <string name="UpdateSignalExpiredDialog__update_action">更新</string>
    <!-- Button text of expiration dialog to cancel the dialog.  -->
    <string name="UpdateSignalExpiredDialog__cancel_action">取消</string>

    <!-- Title of dialog telling user they need to re-register signal -->
    <string name="ReregisterSignalDialog__title">设备未注册</string>
    <!-- Message of dialog telling user they need to re-register signal as it is no longer registered -->
    <string name="ReregisterSignalDialog__message">此设备已注销。请重新注册以继续在此设备上使用 Molly。</string>
    <!-- Button text of re-registration dialog to re-register the device.  -->
    <string name="ReregisterSignalDialog__reregister_action">重新注册</string>
    <!-- Button text of re-registration dialog to cancel the dialog.  -->
    <string name="ReregisterSignalDialog__cancel_action">取消</string>

    <!-- Title of expiry sheet when boost badge falls off profile unexpectedly. -->
    <string name="ExpiredBadgeBottomSheetDialogFragment__boost_badge_expired">随手捐徽章已到期</string>
    <!-- Displayed in the bottom sheet if a monthly donation badge unexpectedly falls off the user\'s profile -->
    <string name="ExpiredBadgeBottomSheetDialogFragment__monthly_donation_cancelled">每月捐款已取消</string>
    <!-- Displayed in the bottom sheet when a boost badge expires -->
    <string name="ExpiredBadgeBottomSheetDialogFragment__your_boost_badge_has_expired_and">您的随手捐徽章已到期，无法显示在您的个人资料中。</string>
    <string name="ExpiredBadgeBottomSheetDialogFragment__you_can_reactivate">您可以给 Signal 单次捐款，将您的随手捐徽章重新激活 30 天。</string>
    <!-- Displayed when we do not think the user is a subscriber when their boost expires -->
    <string name="ExpiredBadgeBottomSheetDialogFragment__you_can_keep">您可以继续使用 Signal，但如果您想支持为用户而生的 Signal 技术，您可以考虑成为定期捐款人，每月给 Signal 捐款。</string>
    <string name="ExpiredBadgeBottomSheetDialogFragment__become_a_sustainer">成为定期捐款人</string>
    <string name="ExpiredBadgeBottomSheetDialogFragment__add_a_boost">增加一次随手捐</string>
    <string name="ExpiredBadgeBottomSheetDialogFragment__not_now">稍后再说</string>
    <!-- Copy displayed when badge expires after user inactivity -->
    <string name="ExpiredBadgeBottomSheetDialogFragment__your_recurring_monthly_donation_was_automatically">由于您长期不活跃，您的每月定期捐款已自动取消。您的个人资料已不再显示您的%1$s徽章。</string>
    <!-- Copy displayed when badge expires after payment failure -->
    <string name="ExpiredBadgeBottomSheetDialogFragment__your_recurring_monthly_donation_was_canceled">由于我们无法处理您的付款，您的每月定期捐款已自动取消。您的个人资料已不再显示您的徽章。</string>
    <!-- Copy displayed when badge expires after a payment failure and we have a displayable charge failure reason -->
    <string name="ExpiredBadgeBottomSheetDialogFragment__your_recurring_monthly_donation_was_canceled_s">您的每月定期捐款已自动取消。%1$s 您的个人资料已不再显示您的%2$s徽章。</string>
    <string name="ExpiredBadgeBottomSheetDialogFragment__you_can">您可以继续使用 Signal，但如果您要支持我们的应用并重新激活您的徽章，请立即为您的定期捐款续期吧。</string>
    <string name="ExpiredBadgeBottomSheetDialogFragment__renew_subscription">定期捐款续期</string>
    <!-- Button label to send user to Google Pay website -->
    <string name="ExpiredBadgeBottomSheetDialogFragment__go_to_google_pay">前往 Google Pay</string>

    <string name="CantProcessSubscriptionPaymentBottomSheetDialogFragment__cant_process_subscription_payment">无法处理定期捐款的付款</string>
    <string name="CantProcessSubscriptionPaymentBottomSheetDialogFragment__were_having_trouble">我们在收取您的 Signal 定期捐款时遇到了问题。请确认您的付款方式依然可用。如不可用，请前往 Google Pay 更新付款方式。Signal 将会在几天后重新尝试收款。</string>
    <string name="CantProcessSubscriptionPaymentBottomSheetDialogFragment__dont_show_this_again">不再显示</string>

    <string name="Subscription__contact_support">联系支持</string>
    <string name="Subscription__get_a_s_badge">获得一个%1$s徽章</string>

    <string name="SubscribeFragment__processing_payment">正在处理付款…</string>
    <!-- Displayed in notification when user payment fails to process on Stripe -->
    <string name="DonationsErrors__error_processing_payment">处理付款发生错误</string>
    <!-- Displayed on "My Support" screen when user subscription payment method failed. -->
    <string name="DonationsErrors__error_processing_payment_s">处理付款发生错误。%1$s</string>
    <string name="DonationsErrors__your_payment">系统无法处理您的付款，并且您尚未被扣款。请重试。</string>
    <string name="DonationsErrors__still_processing">仍在处理中</string>
    <string name="DonationsErrors__couldnt_add_badge">无法添加徽章</string>
    <!-- Displayed when badge credential couldn\'t be verified -->
    <string name="DonationsErrors__failed_to_validate_badge">无法验证徽章</string>
    <!-- Displayed when badge credential couldn\'t be verified -->
    <string name="DonationsErrors__could_not_validate">无法验证服务器响应。请联系支持团队。</string>
    <!-- Displayed as title when some generic error happens during sending donation on behalf of another user -->
    <string name="DonationsErrors__donation_failed">捐款失败</string>
    <!-- Displayed as message when some generic error happens during sending donation on behalf of another user -->
    <string name="DonationsErrors__your_payment_was_processed_but">您的付款已处理，但 Signal 无法发送您的捐款消息。请联系支持团队。</string>
    <string name="DonationsErrors__your_badge_could_not">您的徽章无法添加到您的帐户中，但您可能已经成功捐款。请联系支持人员。</string>
    <string name="DonationsErrors__your_payment_is_still">您的付款仍在处理中。这可能需要几分钟时间，视您的网络连接情况而定。</string>
    <string name="DonationsErrors__failed_to_cancel_subscription">无法取消定期捐款</string>
    <string name="DonationsErrors__subscription_cancellation_requires_an_internet_connection">取消定期捐款需要连接互联网。</string>
    <string name="ViewBadgeBottomSheetDialogFragment__your_device_doesn_t_support_google_pay_so_you_can_t_subscribe_to_earn_a_badge_you_can_still_support_signal_by_making_a_donation_on_our_website">您的设备不支持 Google Pay，因此您无法定期捐款和获取徽章。您可以在我们的网站中捐款以支持 Signal。</string>
    <string name="NetworkFailure__network_error_check_your_connection_and_try_again">网络出错。请检查您的网络连接并重试。</string>
    <string name="NetworkFailure__retry">重试</string>
    <!-- Displayed as a dialog title when the selected recipient for a gift doesn\'t support gifting -->
    <string name="DonationsErrors__cannot_send_donation">无法送出捐款</string>
    <!-- Displayed as a dialog message when the selected recipient for a gift doesn\'t support gifting -->
    <string name="DonationsErrors__this_user_cant_receive_donations_until">该用户需要更新 Signal 才能接收送出的捐款。</string>
    <!-- Displayed as a dialog message when the user\'s profile could not be fetched, likely due to lack of internet -->
    <string name="DonationsErrors__your_donation_could_not_be_sent">由于出现网络错误，您的捐款无法送出。请检查您的网络连接并重试。</string>

    <!-- Gift message view title -->
    <string name="GiftMessageView__donation_on_behalf_of_s">代%1$s捐款</string>
    <!-- Gift message view title for incoming donations -->
    <string name="GiftMessageView__s_donated_to_signal_on">%1$s代您给 Signal 捐了款</string>
    <!-- Gift badge redeem action label -->
    <string name="GiftMessageView__redeem">领取</string>
    <!-- Gift badge view action label -->
    <string name="GiftMessageView__view">查看</string>
    <!-- Gift badge redeeming action label -->
    <string name="GiftMessageView__redeeming">正在领取……</string>
    <!-- Gift badge redeemed label -->
    <string name="GiftMessageView__redeemed">已领取</string>


    <!-- Stripe decline code generic_failure -->
    <string name="DeclineCode__try_another_payment_method_or_contact_your_bank">请尝试另一种付款方式或联系您的银行了解详情。</string>
    <!-- Stripe decline code verify on Google Pay and try again -->
    <string name="DeclineCode__verify_your_payment_method_is_up_to_date_in_google_pay_and_try_again">请在 Google Pay 中检查您的付款方式是否仍然可用，然后重试。</string>
    <!-- Stripe decline code learn more action label -->
    <string name="DeclineCode__learn_more">了解更多</string>
    <!-- Stripe decline code contact issuer -->
    <string name="DeclineCode__verify_your_payment_method_is_up_to_date_in_google_pay_and_try_again_if_the_problem">请在 Google Pay 中检查您的付款方式是否仍然可用，然后重试。如果问题仍然存在，请联系您的银行。</string>
    <!-- Stripe decline code purchase not supported -->
    <string name="DeclineCode__your_card_does_not_support_this_type_of_purchase">您的卡不支持此类消费。请尝试其他付款方式。</string>
    <!-- Stripe decline code your card has expired -->
    <string name="DeclineCode__your_card_has_expired">您的卡已过期。请在 Google Pay 中更新您的付款方式，然后重试。</string>
    <!-- Stripe decline code go to google pay action label -->
    <string name="DeclineCode__go_to_google_pay">前往 Google Pay</string>
    <!-- Stripe decline code try credit card again action label -->
    <string name="DeclineCode__try">重试</string>
    <!-- Stripe decline code incorrect card number -->
    <string name="DeclineCode__your_card_number_is_incorrect">您的卡号不正确。请在 Google Pay 中更新卡号，然后重试。</string>
    <!-- Stripe decline code incorrect cvc -->
    <string name="DeclineCode__your_cards_cvc_number_is_incorrect">您卡片的 CVC 码不正确。请在 Google Pay 中更新，然后重试。</string>
    <!-- Stripe decline code insufficient funds -->
    <string name="DeclineCode__your_card_does_not_have_sufficient_funds">您的卡余额不足，无法完成此次消费。请尝试其他付款方式。</string>
    <!-- Stripe decline code incorrect expiration month -->
    <string name="DeclineCode__the_expiration_month">您的付款方式的到期月份不正确。请在 Google Pay 中更新，然后重试。</string>
    <!-- Stripe decline code incorrect expiration year -->
    <string name="DeclineCode__the_expiration_year">您的付款方式的到期年份不正确。请在 Google Pay 中更新，然后重试。</string>
    <!-- Stripe decline code issuer not available -->
    <string name="DeclineCode__try_completing_the_payment_again">请再次尝试完成付款，或联系您的银行了解详情。</string>
    <!-- Stripe decline code processing error -->
    <string name="DeclineCode__try_again">请重试或联系您的银行了解详情。</string>

    <!-- Credit Card decline code error strings -->
    <!-- Stripe decline code approve_with_id for credit cards displayed in a notification or dialog -->
    <string name="DeclineCode__verify_your_card_details_are_correct_and_try_again">请检查您的卡片信息正确无误并重试。</string>
    <!-- Stripe decline code call_issuer for credit cards displayed in a notification or dialog -->
    <string name="DeclineCode__verify_your_card_details_are_correct_and_try_again_if_the_problem_continues">请检查您的卡片信息正确无误并重试。如果问题仍然存在，请联系您的银行。</string>
    <!-- Stripe decline code expired_card for credit cards displayed in a notification or dialog -->
    <string name="DeclineCode__your_card_has_expired_verify_your_card_details">您的卡片已过期。请检查您的卡片信息正确无误并重试。</string>
    <!-- Stripe decline code incorrect_cvc and invalid_cvc for credit cards displayed in a notification or dialog -->
    <string name="DeclineCode__your_cards_cvc_number_is_incorrect_verify_your_card_details">您卡片的 CVC 码不正确。请检查您的卡片信息正确无误并重试。</string>
    <!-- Stripe decline code invalid_expiry_month for credit cards displayed in a notification or dialog -->
    <string name="DeclineCode__the_expiration_month_on_your_card_is_incorrect">您卡片上的到期月份不正确。请检查您的卡片信息正确无误并重试。</string>
    <!-- Stripe decline code invalid_expiry_year for credit cards displayed in a notification or dialog -->
    <string name="DeclineCode__the_expiration_year_on_your_card_is_incorrect">您卡片上的到期年份不正确。请检查您的卡片信息正确无误并重试。</string>
    <!-- Stripe decline code incorrect_number and invalid_number for credit cards displayed in a notification or dialog -->
    <string name="DeclineCode__your_card_number_is_incorrect_verify_your_card_details">您的卡号不正确。请检查您的卡片信息正确无误并重试。</string>

    <!-- Title of create notification profile screen -->
    <string name="EditNotificationProfileFragment__name_your_profile">命名配置</string>
    <!-- Hint text for create/edit notification profile name -->
    <string name="EditNotificationProfileFragment__profile_name">个人资料名称</string>
    <!-- Name has a max length, this shows how many characters are used out of the max -->
    <string name="EditNotificationProfileFragment__count">%1$d/%2$d</string>
    <!-- Call to action button to continue to the next step -->
    <string name="EditNotificationProfileFragment__next">下一步</string>
    <!-- Call to action button once the profile is named to create the profile and continue to the customization steps -->
    <string name="EditNotificationProfileFragment__create">创建</string>
    <!-- Call to action button once the profile name is edited -->
    <string name="EditNotificationProfileFragment__save">保存</string>
    <!-- Title of edit notification profile screen -->
    <string name="EditNotificationProfileFragment__edit_this_profile">编辑配置</string>
    <!-- Error message shown when attempting to create or edit a profile name to an existing profile name -->
    <string name="EditNotificationProfileFragment__a_profile_with_this_name_already_exists">此名称的配置已存在。</string>
    <!-- Preset selectable name for a profile name, shown as list in edit/create screen -->
    <string name="EditNotificationProfileFragment__work">工作</string>
    <!-- Preset selectable name for a profile name, shown as list in edit/create screen -->
    <string name="EditNotificationProfileFragment__sleep">睡觉</string>
    <!-- Preset selectable name for a profile name, shown as list in edit/create screen -->
    <string name="EditNotificationProfileFragment__driving">驾驶</string>
    <!-- Preset selectable name for a profile name, shown as list in edit/create screen -->
    <string name="EditNotificationProfileFragment__downtime">休息</string>
    <!-- Preset selectable name for a profile name, shown as list in edit/create screen -->
    <string name="EditNotificationProfileFragment__focus">专注</string>
    <!-- Error message shown when attempting to next/save without a profile name -->
    <string name="EditNotificationProfileFragment__profile_must_have_a_name">必须要有名字</string>

    <!-- Title for add recipients to notification profile screen in create flow -->
    <string name="AddAllowedMembers__allowed_notifications">允许通知</string>
    <!-- Description of what the user should be doing with this screen -->
    <string name="AddAllowedMembers__add_people_and_groups_you_want_notifications_and_calls_from_when_this_profile_is_on">添加您启用此配置时想要接收通知或接到通话的用户和群组</string>
    <!-- Button text that launches the contact picker to select from -->
    <string name="AddAllowedMembers__add_people_or_groups">添加用户或群组</string>

    <!-- Call to action button on contact picker for adding to profile -->
    <string name="SelectRecipientsFragment__add">添加</string>

    <!-- Notification profiles home fragment, shown when no profiles have been created yet -->
    <string name="NotificationProfilesFragment__create_a_profile_to_receive_notifications_and_calls_only_from_the_people_and_groups_you_want_to_hear_from">创建通知配置，仅接收/接听您感兴趣的用户和群组的通知和通话。</string>
    <!-- Header shown above list of all notification profiles -->
    <string name="NotificationProfilesFragment__profiles">配置</string>
    <!-- Button that starts the create new notification profile flow -->
    <string name="NotificationProfilesFragment__new_profile">新配置</string>
    <!-- Profile active status, indicating the current profile is on for an unknown amount of time -->
    <string name="NotificationProfilesFragment__on">开启</string>

    <!-- Button use to permanently delete a notification profile -->
    <string name="NotificationProfileDetails__delete_profile">删除配置</string>
    <!-- Snakbar message shown when removing a recipient from a profile -->
    <string name="NotificationProfileDetails__s_removed">“%1$s”已移除。</string>
    <!-- Snackbar button text that will undo the recipient remove -->
    <string name="NotificationProfileDetails__undo">撤消</string>
    <!-- Dialog message shown to confirm deleting a profile -->
    <string name="NotificationProfileDetails__permanently_delete_profile">要永久删除配置吗？</string>
    <!-- Dialog button to delete profile -->
    <string name="NotificationProfileDetails__delete">删除</string>
    <!-- Title/accessibility text for edit icon to edit profile emoji/name -->
    <string name="NotificationProfileDetails__edit_notification_profile">编辑通知配置</string>
    <!-- Schedule description if all days are selected -->
    <string name="NotificationProfileDetails__everyday">每天</string>
    <!-- Profile status on if it is the active profile -->
    <string name="NotificationProfileDetails__on">开启</string>
    <!-- Profile status on if it is not the active profile -->
    <string name="NotificationProfileDetails__off">关</string>
    <!-- Description of hours for schedule (start to end) times -->
    <string name="NotificationProfileDetails__s_to_s">%1$s 至 %2$s</string>
    <!-- Section header for exceptions to the notification profile -->
    <string name="NotificationProfileDetails__exceptions">例外情况</string>
    <!-- Profile exception to allow all calls through the profile restrictions -->
    <string name="NotificationProfileDetails__allow_all_calls">允许所有来电</string>
    <!-- Profile exception to allow all @mentions through the profile restrictions -->
    <string name="NotificationProfileDetails__notify_for_all_mentions">被提及时均通知</string>
    <!-- Section header for showing schedule information -->
    <string name="NotificationProfileDetails__schedule">时间安排</string>
    <!-- If member list is long, will truncate the list and show an option to then see all when tapped -->
    <string name="NotificationProfileDetails__see_all">查看全部</string>

    <!-- Title for add schedule to profile in create flow -->
    <string name="EditNotificationProfileSchedule__add_a_schedule">添加时间安排</string>
    <!-- Descriptor text indicating what the user can do with this screen -->
    <string name="EditNotificationProfileSchedule__set_up_a_schedule_to_enable_this_notification_profile_automatically">添加自动启用此通知配置的时间安排。</string>
    <!-- Text shown next to toggle switch to enable/disable schedule -->
    <string name="EditNotificationProfileSchedule__schedule">时间安排</string>
    <!-- Label for showing the start time for the schedule -->
    <string name="EditNotificationProfileSchedule__start">开始</string>
    <!-- Label for showing the end time for the schedule -->
    <string name="EditNotificationProfileSchedule__end">结束通话</string>
    <!-- First letter of Sunday -->
    <string name="EditNotificationProfileSchedule__sunday_first_letter">周日</string>
    <!-- First letter of Monday -->
    <string name="EditNotificationProfileSchedule__monday_first_letter">周一</string>
    <!-- First letter of Tuesday -->
    <string name="EditNotificationProfileSchedule__tuesday_first_letter">周二</string>
    <!-- First letter of Wednesday -->
    <string name="EditNotificationProfileSchedule__wednesday_first_letter">周三</string>
    <!-- First letter of Thursday -->
    <string name="EditNotificationProfileSchedule__thursday_first_letter">周四</string>
    <!-- First letter of Friday -->
    <string name="EditNotificationProfileSchedule__friday_first_letter">周五</string>
    <!-- First letter of Saturday -->
    <string name="EditNotificationProfileSchedule__saturday_first_letter">周六</string>
    <!-- Title of select time dialog shown when setting start time for schedule -->
    <string name="EditNotificationProfileSchedule__set_start_time">设置开始时间</string>
    <!-- Title of select time dialog shown when setting end time for schedule -->
    <string name="EditNotificationProfileSchedule__set_end_time">设置结束时间</string>
    <!-- If in edit mode, call to action button text show to save schedule to profile -->
    <string name="EditNotificationProfileSchedule__save">保存</string>
    <!-- If in create mode, call to action button text to show to skip enabling a schedule -->
    <string name="EditNotificationProfileSchedule__skip">跳过</string>
    <!-- If in create mode, call to action button text to show to use the enabled schedule and move to the next screen -->
    <string name="EditNotificationProfileSchedule__next">下一步</string>
    <!-- Error message shown if trying to save/use a schedule with no days selected -->
    <string name="EditNotificationProfileSchedule__schedule_must_have_at_least_one_day">时间安排必须至少涉及一天</string>

    <!-- Title for final screen shown after completing a profile creation -->
    <string name="NotificationProfileCreated__profile_created">配置已创建</string>
    <!-- Call to action button to press to close the created screen and move to the profile details screen -->
    <string name="NotificationProfileCreated__done">完成</string>
    <!-- Descriptor text shown to indicate how to manually turn a profile on/off -->
    <string name="NotificationProfileCreated__you_can_turn_your_profile_on_or_off_manually_via_the_menu_on_the_chat_list">您可以通过聊天列表上的菜单手动开启或关闭通知配置。</string>
    <!-- Descriptor text shown to indicate you can add a schedule later since you did not add one during create flow -->
    <string name="NotificationProfileCreated__add_a_schedule_in_settings_to_automate_your_profile">在设置中添加时间安排以自动管理您的配置。</string>
    <!-- Descriptor text shown to indicate your profile will follow the schedule set during create flow -->
    <string name="NotificationProfileCreated__your_profile_will_turn_on_and_off_automatically_according_to_your_schedule">您的配置将会按照您的时间安排自动开启和关闭。</string>

    <!-- Button text shown in profile selection bottom sheet to create a new profile -->
    <string name="NotificationProfileSelection__new_profile">新配置</string>
    <!-- Manual enable option to manually enable a profile for 1 hour -->
    <string name="NotificationProfileSelection__for_1_hour">持续 1 小时</string>
    <!-- Manual enable option to manually enable a profile until a set time (currently 6pm or 8am depending on what is next) -->
    <string name="NotificationProfileSelection__until_s">直到 %1$s</string>
    <!-- Option to view profile details -->
    <string name="NotificationProfileSelection__view_settings">查看设置</string>
    <!-- Descriptor text indicating how long a profile will be on when there is a time component associated with it -->
    <string name="NotificationProfileSelection__on_until_s">开启到 %1$s</string>

    <!-- Displayed in a toast when we fail to open the ringtone picker -->
    <string name="NotificationSettingsFragment__failed_to_open_picker">无法打开选择器。</string>

    <!-- Description shown for the Signal Release Notes channel -->
    <string name="ReleaseNotes__signal_release_notes_and_news">Signal 版本说明与新闻</string>

    <!-- Donation receipts activity title -->
    <string name="DonationReceiptListFragment__all_activity">全部活动</string>
    <!-- Donation receipts all tab label -->
    <string name="DonationReceiptListFragment__all">全部</string>
    <!-- Donation receipts recurring tab label -->
    <string name="DonationReceiptListFragment__recurring">定期</string>
    <!-- Donation receipts one-time tab label -->
    <string name="DonationReceiptListFragment__one_time">一次性</string>
    <!-- Donation receipts gift tab label -->
    <string name="DonationReceiptListFragment__donation_for_a_friend">代朋友捐款</string>
    <!-- Donation receipts boost row label -->
    <!-- Donation receipts details title -->
    <!-- Donation receipts donation type heading -->
    <string name="DonationReceiptDetailsFragment__donation_type">捐款类型</string>
    <!-- Donation receipts date paid heading -->
    <string name="DonationReceiptDetailsFragment__date_paid">付款日期</string>
    <!-- Donation receipts share PNG -->
    <string name="DonationReceiptDetailsFragment__share_receipt">分享收据</string>
    <!-- Donation receipts list end note -->
    <string name="DonationReceiptListFragment__if_you_have">如果您重新安装了 Signal，系统将无法提供先前的捐款收据。</string>
    <!-- Donation receipts document title -->
    <string name="DonationReceiptDetailsFragment__donation_receipt">捐款收据</string>
    <!-- Donation receipts amount title -->
    <string name="DonationReceiptDetailsFragment__amount">金额</string>
    <!-- Donation receipts thanks -->
    <string name="DonationReceiptDetailsFragment__thank_you_for_supporting">感谢支持 Signal。您的捐款将助力我们完成开发开源隐私技术的使命，以保护自由表达，实现全球安全通信，让全球数百万用户有一个安全私密的沟通平台。如果您是美国居民，请保留此收据作为您的税务记录。Signal 技术基金会是美国国内税收法第 501c3 条定义的美国免税非盈利组织。我们的联邦税号为 82-4506840。</string>
    <!-- Donation receipt type -->
    <string name="DonationReceiptDetailsFragment__s_dash_s">%1$s - %2$s</string>
    <!-- Donation reciepts screen empty state title -->
    <string name="DonationReceiptListFragment__no_receipts">无收据</string>

    <!-- region "Stories Tab" -->

    <!-- Label for Chats tab in home app screen -->
    <string name="ConversationListTabs__chats">聊天</string>
    <!-- Label for Calls tab in home app screen -->
    <string name="ConversationListTabs__calls">通话</string>
    <!-- Label for Stories tab in home app screen -->
    <string name="ConversationListTabs__stories">动态</string>
    <!-- String for counts above 99 in conversation list tabs -->
    <string name="ConversationListTabs__99p">99+</string>
    <!-- Menu item on stories landing page -->
    <string name="StoriesLandingFragment__story_privacy">动态隐私</string>
    <!-- Title for "My Stories" row item in Stories landing page -->
    <string name="StoriesLandingFragment__my_stories">我的动态</string>
    <!-- Subtitle for "My Stories" row item when user has not added stories -->
    <string name="StoriesLandingFragment__tap_to_add">点击添加</string>
    <!-- Displayed when there are no stories to display -->
    <string name="StoriesLandingFragment__no_recent_updates_to_show_right_now">目前没有可显示的更新。</string>
    <!-- Context menu option to hide a story -->
    <string name="StoriesLandingItem__hide_story">隐藏动态</string>
    <!-- Context menu option to unhide a story -->
    <string name="StoriesLandingItem__unhide_story">取消隐藏动态</string>
    <!-- Context menu option to forward a story -->
    <string name="StoriesLandingItem__forward">转发</string>
    <!-- Context menu option to share a story -->
    <string name="StoriesLandingItem__share">分享……</string>
    <!-- Context menu option to go to story chat -->
    <string name="StoriesLandingItem__go_to_chat">前往聊天</string>
    <!-- Context menu option to go to story info -->
    <string name="StoriesLandingItem__info">信息</string>
    <!-- Label when a story is pending sending -->
    <string name="StoriesLandingItem__sending">正在发送…</string>
    <!-- Label when multiple stories are pending sending -->
    <string name="StoriesLandingItem__sending_d">正在发送%1$d……</string>
    <!-- Label when a story fails to send due to networking -->
    <string name="StoriesLandingItem__send_failed">发送失败</string>
    <!-- Label when a story fails to send due to identity mismatch -->
    <string name="StoriesLandingItem__partially_sent">未完全发送</string>
    <!-- Status label when a story fails to send indicating user action to retry -->
    <string name="StoriesLandingItem__tap_to_retry">点击重试</string>
    <!-- Title of dialog confirming decision to hide a story -->
    <string name="StoriesLandingFragment__hide_story">要隐藏动态吗？</string>
    <!-- Message of dialog confirming decision to hide a story -->
    <string name="StoriesLandingFragment__new_story_updates">隐藏后%1$s的新动态更新将不会显示在动态列表的顶部。</string>
    <!-- Positive action of dialog confirming decision to hide a story -->
    <string name="StoriesLandingFragment__hide">隐藏</string>
    <!-- Displayed in Snackbar after story is hidden -->
    <string name="StoriesLandingFragment__story_hidden">已隐藏的动态</string>
    <!-- Section header for hidden stories -->
    <string name="StoriesLandingFragment__hidden_stories">隐藏的动态</string>
    <!-- Displayed on each sent story under My Stories -->
    <plurals name="MyStories__d_views">
        <item quantity="other">%1$d 次浏览</item>
    </plurals>
    <!-- Forward story label, displayed in My Stories context menu -->
    <string name="MyStories_forward">转发</string>
    <!-- Label for stories for a single user. Format is {given name}\'s Story -->
    <string name="MyStories__ss_story">%1$s的动态</string>
    <!-- Title of dialog to confirm deletion of story -->
    <string name="MyStories__delete_story">要删除动态吗？</string>
    <!-- Message of dialog to confirm deletion of story -->
    <string name="MyStories__this_story_will_be_deleted">您和收到此动态的所有人将看不到此动态。</string>
    <!-- Toast shown when story media cannot be saved -->
    <string name="MyStories__unable_to_save">无法保存</string>
    <!-- Displayed at bottom of story viewer when current item has views -->
    <plurals name="StoryViewerFragment__d_views">
        <item quantity="other">%1$d 次浏览</item>
    </plurals>
    <!-- Displayed at bottom of story viewer when current item has replies -->
    <plurals name="StoryViewerFragment__d_replies">
        <item quantity="other">%1$d 个回复</item>
    </plurals>
    <!-- Label on group stories to add a story -->
    <string name="StoryViewerPageFragment__add">添加</string>
    <!-- Used when view receipts are disabled -->
    <string name="StoryViewerPageFragment__views_off">查看功能关闭</string>
    <!-- Used to join views and replies when both exist on a story item -->
    <string name="StoryViewerFragment__s_s">%1$s %2$s</string>
    <!-- Displayed when viewing a post you sent -->
    <string name="StoryViewerPageFragment__you">您</string>
    <!-- Displayed when viewing a post displayed to a group -->
    <string name="StoryViewerPageFragment__s_to_s">%1$s 至 %2$s</string>
    <!-- Displayed when viewing a post from another user with no replies -->
    <string name="StoryViewerPageFragment__reply">回复</string>
    <!-- Displayed when viewing a post that has failed to send to some users -->
    <string name="StoryViewerPageFragment__partially_sent">未完全发送。点击查看详情</string>
    <!-- Displayed when viewing a post that has failed to send -->
    <string name="StoryViewerPageFragment__send_failed">发送失败。点击重试</string>
    <!-- Label for the reply button in story viewer, which will launch the group story replies bottom sheet. -->
    <string name="StoryViewerPageFragment__reply_to_group">回复群组</string>
    <!-- Displayed when a story has no views -->
    <string name="StoryViewsFragment__no_views_yet">未有浏览</string>
    <!-- Displayed when user has disabled receipts -->
    <string name="StoryViewsFragment__enable_view_receipts_to_see_whos_viewed_your_story">启用浏览回执功能，看看谁浏览了您的动态。</string>
    <!-- Button label displayed when user has disabled receipts -->
    <string name="StoryViewsFragment__go_to_settings">前往设置</string>
    <!-- Dialog action to remove viewer from a story -->
    <string name="StoryViewsFragment__remove">移除</string>
    <!-- Dialog title when removing a viewer from a story -->
    <string name="StoryViewsFragment__remove_viewer">要移除访客吗？</string>
    <!-- Dialog message when removing a viewer from a story -->
    <string name="StoryViewsFragment__s_will_still_be_able">%1$s 仍然能看到这个帖子，但对方将无法看到您之后分享到 %2$s 的任何帖子。</string>
    <!-- Story View context menu action to remove them from a story -->
    <string name="StoryViewItem__remove_viewer">移除访客</string>
    <!-- Displayed when a story has no replies yet -->
    <string name="StoryGroupReplyFragment__no_replies_yet">未有回复</string>
    <!-- Displayed when no longer a group member -->
    <string name="StoryGroupReplyFragment__you_cant_reply">您已不是此群组的成员，因此不能回复此动态。</string>
    <!-- Displayed for each user that reacted to a story when viewing replies -->
    <string name="StoryGroupReactionReplyItem__reacted_to_the_story">回应了此动态</string>
    <!-- Label for story views tab -->
    <string name="StoryViewsAndRepliesDialogFragment__views">浏览</string>
    <!-- Label for story replies tab -->
    <string name="StoryViewsAndRepliesDialogFragment__replies">回复</string>
    <!-- Description of action for reaction button -->
    <string name="StoryReplyComposer__react_to_this_story">回应此动态</string>
    <!-- Displayed when the user is replying privately to someone who replied to one of their stories -->
    <string name="StoryReplyComposer__replying_privately_to_s">私密回复%1$s</string>
    <!-- Displayed when the user is replying privately to someone who replied to one of their stories -->
    <string name="StoryReplyComposer__reply_to_s">回复 %1$s</string>
    <!-- Context menu item to privately reply to a story response -->
    <!-- Context menu item to copy a story response -->
    <string name="StoryGroupReplyItem__copy">复制</string>
    <!-- Context menu item to delete a story response -->
    <string name="StoryGroupReplyItem__delete">删除</string>
    <!-- Page title for My Story options -->
    <string name="MyStorySettingsFragment__my_story">我的动态</string>
    <!-- Number of total signal connections displayed in "All connections" row item -->
    <plurals name="MyStorySettingsFragment__viewers">
        <item quantity="other">%1$d 位访客</item>
    </plurals>
    <!-- Button on all signal connections row to view all signal connections. Please keep as short as possible. -->
    <string name="MyStorySettingsFragment__view">查看</string>
    <!-- Section heading for story visibility -->
    <string name="MyStorySettingsFragment__who_can_view_this_story">谁可以看到此动态</string>
    <!-- Clickable option for selecting people to hide your story from -->
    <!-- Privacy setting title for sending stories to all your signal connections -->
    <string name="MyStorySettingsFragment__all_signal_connections">所有 Signal 联系人</string>
    <!-- Privacy setting description for sending stories to all your signal connections -->
    <!-- Privacy setting title for sending stories to all except the specified connections -->
    <string name="MyStorySettingsFragment__all_except">所有人，除了……</string>
    <!-- Privacy setting description for sending stories to all except the specified connections -->
    <string name="MyStorySettingsFragment__hide_your_story_from_specific_people">对特定用户隐藏您的动态</string>
    <!-- Summary of clickable option displaying how many people you have excluded from your story -->
    <plurals name="MyStorySettingsFragment__d_people_excluded">
        <item quantity="other">已排除 %1$d 人</item>
    </plurals>
    <!-- Privacy setting title for only sharing your story with specified connections -->
    <string name="MyStorySettingsFragment__only_share_with">只分享给……</string>
    <!-- Privacy setting description for only sharing your story with specified connections -->
    <string name="MyStorySettingsFragment__only_share_with_selected_people">只分享给选定的人</string>
    <!-- Summary of clickable option displaying how many people you have included to send to in your story -->
    <plurals name="MyStorySettingsFragment__d_people">
        <item quantity="other">%1$d 人</item>
    </plurals>
    <!-- My story privacy fine print about what the privacy settings are for -->
    <string name="MyStorySettingsFragment__choose_who_can_view_your_story">选择谁可以查看您的动态。此更改不会影响您已发送的动态。</string>
    <!-- Section header for options related to replies and reactions -->
    <string name="MyStorySettingsFragment__replies_amp_reactions">回复和回应</string>
    <!-- Switchable option for allowing replies and reactions on your stories -->
    <string name="MyStorySettingsFragment__allow_replies_amp_reactions">允许回复和回应</string>
    <!-- Summary for switchable option allowing replies and reactions on your story -->
    <string name="MyStorySettingsFragment__let_people_who_can_view_your_story_react_and_reply">让动态的可见对象回应和回复</string>
    <!-- Signal connections bolded text in the Signal Connections sheet -->
    <string name="SignalConnectionsBottomSheet___signal_connections">Signal 联系人</string>
    <!-- Displayed at the top of the signal connections sheet. Please remember to insert strong tag as required. -->
    <string name="SignalConnectionsBottomSheet__signal_connections_are_people">Signal 联系人是您选择信任的人，选择方式有：</string>
    <!-- Signal connections sheet bullet point 1 -->
    <string name="SignalConnectionsBottomSheet__starting_a_conversation">发起聊天</string>
    <!-- Signal connections sheet bullet point 2 -->
    <string name="SignalConnectionsBottomSheet__accepting_a_message_request">接受消息请求</string>
    <!-- Signal connections sheet bullet point 3 -->
    <string name="SignalConnectionsBottomSheet__having_them_in_your_system_contacts">对方在您的系统通讯录中</string>
    <!-- Note at the bottom of the Signal connections sheet -->
    <string name="SignalConnectionsBottomSheet__your_connections_can_see_your_name">"您的密友能看到您的名称和照片，还能看到您在“我的动态”中发布的帖子，除非您向对方隐藏动态。"</string>
    <!-- Clickable option to add a viewer to a custom story -->
    <string name="PrivateStorySettingsFragment__add_viewer">添加访客</string>
    <!-- Clickable option to delete a custom story -->
    <string name="PrivateStorySettingsFragment__delete_custom_story">删除自定义动态</string>
    <!-- Dialog title when attempting to remove someone from a custom story -->
    <string name="PrivateStorySettingsFragment__remove_s">要移除%1$s吗？</string>
    <!-- Dialog message when attempting to remove someone from a custom story -->
    <string name="PrivateStorySettingsFragment__this_person_will_no_longer">此人将无法再看到您的动态。</string>
    <!-- Positive action label when attempting to remove someone from a custom story -->
    <string name="PrivateStorySettingsFragment__remove">移除</string>
    <!-- Dialog title when deleting a custom story -->
    <!-- Dialog message when deleting a custom story -->
    <!-- Page title for editing a custom story name -->
    <string name="EditPrivateStoryNameFragment__edit_story_name">编辑动态名称</string>
    <!-- Input field hint when editing a custom story name -->
    <string name="EditPrivateStoryNameFragment__story_name">动态名称</string>
    <!-- Save button label when editing a custom story name -->
    <!-- Displayed in text post creator before user enters text -->
    <string name="TextStoryPostCreationFragment__tap_to_add_text">点击添加文本</string>
    <!-- Button label for changing font when creating a text post -->
    <!-- Displayed in text post creator when prompting user to enter text -->
    <string name="TextStoryPostTextEntryFragment__add_text">添加文本</string>
    <!-- Content description for \'done\' button when adding text to a story post -->
    <string name="TextStoryPostTextEntryFragment__done_adding_text">添加文本完毕</string>
    <!-- Text label for media selection toggle -->
    <string name="MediaSelectionActivity__text">文本</string>
    <!-- Camera label for media selection toggle -->
    <string name="MediaSelectionActivity__camera">相机</string>
    <!-- Hint for entering a URL for a text post -->
    <string name="TextStoryPostLinkEntryFragment__type_or_paste_a_url">输入或粘贴 URL</string>
    <!-- Displayed prior to the user entering a URL for a text post -->
    <string name="TextStoryPostLinkEntryFragment__share_a_link_with_viewers_of_your_story">向您的动态访客分享链接</string>
    <!-- Hint text for searching for a story text post recipient. -->
    <string name="TextStoryPostSendFragment__search">搜索</string>
    <!-- Toast shown when an unexpected error occurs while sending a text story -->
    <!-- Toast shown when a trying to add a link preview to a text story post and the link/url is not valid (e.g., missing .com at the end) -->
    <string name="TextStoryPostSendFragment__please_enter_a_valid_link">请输入一个有效链接。</string>
    <!-- Title for screen allowing user to exclude "My Story" entries from specific people -->
    <string name="ChangeMyStoryMembershipFragment__all_except">所有人，除了……</string>
    <!-- Title for screen allowing user to only share "My Story" entries with specific people -->
    <string name="ChangeMyStoryMembershipFragment__only_share_with">只分享给……</string>
    <!-- Done button label for hide story from screen -->
    <string name="HideStoryFromFragment__done">完成</string>
    <!-- Dialog title for removing a group story -->
    <string name="StoryDialogs__remove_group_story">要移除群组动态吗？</string>
    <!-- Dialog message for removing a group story -->
    <string name="StoryDialogs__s_will_be_removed">“%1$s”将被移除。</string>
    <!-- Dialog positive action for removing a group story -->
    <string name="StoryDialogs__remove">删除</string>
    <!-- Dialog title for deleting a custom story -->
    <string name="StoryDialogs__delete_custom_story">要删除自定义动态吗？</string>
    <!-- Dialog message for deleting a custom story -->
    <string name="StoryDialogs__s_and_updates_shared">分享到此动态的“%1$s”和更新将被移除。</string>
    <!-- Dialog positive action for deleting a custom story -->
    <string name="StoryDialogs__delete">删除</string>
    <!-- Dialog title for first time sending something to a beta story -->
    <!-- Dialog message for first time sending something to a beta story -->
    <!-- Dialog title for first time adding something to a story -->
    <!-- Dialog message for first time adding something to a story -->
    <!-- First time share to story dialog: Positive action to go ahead and add to story -->
    <!-- First time share to story dialog: Neutral action to edit who can view "My Story" -->
    <!-- Error message shown when a failure occurs during story send -->
    <string name="StoryDialogs__story_could_not_be_sent">动态无法发送。请检查您的网络连接并重试。</string>
    <!-- Error message dialog button to resend a previously failed story send -->
    <string name="StoryDialogs__send">发送</string>
    <!-- Action button for turning off stories when stories are present on the device -->
    <string name="StoryDialogs__turn_off_and_delete">关闭和删除</string>
    <!-- Privacy Settings toggle title for stories -->
    <!-- Privacy Settings toggle summary for stories -->
    <!-- New story viewer selection screen title -->
    <string name="CreateStoryViewerSelectionFragment__choose_viewers">选择访客</string>
    <!-- New story viewer selection action button label -->
    <string name="CreateStoryViewerSelectionFragment__next">下一步</string>
    <!-- New story viewer selection screen title as recipients are selected -->
    <plurals name="SelectViewersFragment__d_viewers">
        <item quantity="other">%1$d 位访客</item>
    </plurals>
    <!-- Name story screen title -->
    <string name="CreateStoryWithViewersFragment__name_story">动态命名</string>
    <!-- Name story screen note under text field -->
    <string name="CreateStoryWithViewersFragment__only_you_can">只有您能看到此动态的名称。</string>
    <!-- Name story screen label hint -->
    <string name="CreateStoryWithViewersFragment__story_name_required">动态名称（必填）</string>
    <!-- Name story screen viewers subheading -->
    <string name="CreateStoryWithViewersFragment__viewers">访客</string>
    <!-- Name story screen create button label -->
    <string name="CreateStoryWithViewersFragment__create">创建</string>
    <!-- Name story screen error when save attempted with no label -->
    <string name="CreateStoryWithViewersFragment__this_field_is_required">必须填写此项。</string>
    <!-- Name story screen error when save attempted but label is duplicate -->
    <string name="CreateStoryWithViewersFragment__there_is_already_a_story_with_this_name">此动态名称已被使用。</string>
    <!-- Text for select all action when editing recipients for a story -->
    <string name="BaseStoryRecipientSelectionFragment__select_all">选择全部</string>
    <!-- Choose story type bottom sheet title -->
    <string name="ChooseStoryTypeBottomSheet__choose_your_story_type">选择您的动态类型</string>
    <!-- Choose story type bottom sheet new story row title -->
    <string name="ChooseStoryTypeBottomSheet__new_custom_story">新自定义动态</string>
    <!-- Choose story type bottom sheet new story row summary -->
    <string name="ChooseStoryTypeBottomSheet__visible_only_to">仅对特定用户可见</string>
    <!-- Choose story type bottom sheet group story title -->
    <string name="ChooseStoryTypeBottomSheet__group_story">群组动态</string>
    <!-- Choose story type bottom sheet group story summary -->
    <string name="ChooseStoryTypeBottomSheet__share_to_an_existing_group">分享给一个现有群组</string>
    <!-- Choose groups bottom sheet title -->
    <string name="ChooseGroupStoryBottomSheet__choose_groups">选择群组</string>
    <!-- Displayed when copying group story reply text to clipboard -->
    <string name="StoryGroupReplyFragment__copied_to_clipboard">已复制到剪切板</string>
    <!-- Displayed in story caption when content is longer than 5 lines -->
    <string name="StoryViewerPageFragment__see_more">查看更多</string>
    <!-- Displayed in toast after sending a direct reply -->
    <string name="StoryDirectReplyDialogFragment__sending_reply">正在发送回复……</string>
    <!-- Displayed in the viewer when a story is no longer available -->
    <string name="StorySlateView__this_story_is_no_longer_available">此动态已不存在。</string>
    <!-- Displayed in the viewer when a story has permanently failed to download. -->
    <string name="StorySlateView__cant_download_story_s_will_need_to_share_it_again">无法下载动态。%1$s需要再分享一遍。</string>
    <!-- Displayed in the viewer when the network is not available -->
    <string name="StorySlateView__no_internet_connection">无可用的互联网连接</string>
    <!-- Displayed in the viewer when network is available but content could not be downloaded -->
    <string name="StorySlateView__couldnt_load_content">无法加载内容</string>
    <!-- Toasted when the user externally shares to a text story successfully -->
    <string name="TextStoryPostCreationFragment__sent_story">已发送动态</string>
    <!-- Toasted when the user external share to a text story fails -->
    <string name="TextStoryPostCreationFragment__failed_to_send_story">无法发送动态</string>
    <!-- Displayed in a dialog to let the user select a given users story -->
    <string name="StoryDialogs__view_story">查看动态</string>
    <!-- Displayed in a dialog to let the user select a given users profile photo -->
    <string name="StoryDialogs__view_profile_photo">查看个人资料照片</string>

    <!-- Title for a notification at the bottom of the chat list suggesting that the user disable censorship circumvention because the service has become reachable -->
    <!-- Body for a notification at the bottom of the chat list suggesting that the user disable censorship circumvention because the service has become reachable -->
    <!-- Label for a button to dismiss a notification at the bottom of the chat list suggesting that the user disable censorship circumvention because the service has become reachable -->
    <!-- Label for a button in a notification at the bottom of the chat list to turn off censorship circumvention -->

    <!-- Conversation Item label for when you react to someone else\'s story -->
    <string name="ConversationItem__you_reacted_to_s_story">您回应了%1$s的动态</string>
    <!-- Conversation Item label for reactions to your story -->
    <string name="ConversationItem__reacted_to_your_story">回应了您的动态</string>
    <!-- Conversation Item label for reactions to an unavailable story -->
    <string name="ConversationItem__reacted_to_a_story">回应了动态</string>

    <!-- endregion -->
    <!-- Content description for expand contacts chevron -->
    <string name="ExpandModel__view_more">查看更多</string>
    <string name="StoriesLinkPopup__visit_link">访问链接</string>

    <!-- Gift price and duration, formatted as: {price} dot {n} day duration -->
    <plurals name="GiftRowItem_s_dot_d_day_duration">
        <item quantity="other">%1$s · %2$d 天期限</item>
    </plurals>
    <!-- Headline text on start fragment for gifting a badge -->
    <string name="GiftFlowStartFragment__donate_for_a_friend">代朋友捐款</string>
    <!-- Description text on start fragment for gifting a badge -->
    <plurals name="GiftFlowStartFragment__support_signal_by">
        <item quantity="other">代使用 Signal 的朋友或家人进行捐款，为 Signal 提供一份支持。对方将会收到捐款徽章并可以在个人资料中展示 %1$d 天。</item>
    </plurals>
    <!-- Action button label for start fragment for gifting a badge -->
    <string name="GiftFlowStartFragment__next">下一步</string>
    <!-- Title text on choose recipient page for badge gifting -->
    <string name="GiftFlowRecipientSelectionFragment__choose_recipient">选择收礼人</string>
    <!-- Title text on confirm gift page -->
    <string name="GiftFlowConfirmationFragment__confirm_donation">确认捐款</string>
    <!-- Heading text specifying who the gift will be sent to -->
    <string name="GiftFlowConfirmationFragment__send_to">发送给</string>
    <!-- Text explaining that gift will be sent to the chosen recipient -->
    <string name="GiftFlowConfirmationFragment__the_recipient_will_be_notified">收礼人将会在一对一消息中看到代捐通知。您可以在下方添加自己的消息。</string>
    <!-- Text explaining that this gift is a one time donation -->
    <string name="GiftFlowConfirmationFragment__one_time_donation">单次捐款</string>
    <!-- Hint for add message input -->
    <string name="GiftFlowConfirmationFragment__add_a_message">添加消息</string>
    <!-- Displayed in the dialog while verifying the chosen recipient -->
    <string name="GiftFlowConfirmationFragment__verifying_recipient">正在验证收礼人……</string>
    <!-- Title for sheet shown when opening a redeemed gift -->
    <string name="ViewReceivedGiftBottomSheet__s_made_a_donation_for_you">%1$s代您捐了款</string>
    <!-- Title for sheet shown when opening a sent gift -->
    <string name="ViewSentGiftBottomSheet__thanks_for_your_support">感谢您的支持！</string>
    <!-- Description for sheet shown when opening a redeemed gift -->
    <string name="ViewReceivedGiftBottomSheet__s_made_a_donation_to_signal">%1$s以您的名义给 Signal 捐了款！在个人资料中显示您对 Signal 的支持吧。</string>
    <!-- Description for sheet shown when opening a sent gift -->
    <string name="ViewSentGiftBottomSheet__youve_made_a_donation_to_signal">您以%1$s的名义给 Signal 捐了款。对方可以选择是否在个人资料中显示自己对 Signal 的支持。</string>
    <!-- Primary action for pending gift sheet to redeem badge now -->
    <string name="ViewReceivedGiftSheet__redeem">领取</string>
    <!-- Primary action for pending gift sheet to redeem badge later -->
    <string name="ViewReceivedGiftSheet__not_now">稍后再说</string>
    <!-- Dialog text while redeeming a gift -->
    <string name="ViewReceivedGiftSheet__redeeming_badge">正在领取徽章…</string>
    <!-- Snackbar text when user presses "not now" on redemption sheet -->
    <string name="ConversationFragment__you_can_redeem_your_badge_later">您可以稍后领取您的徽章。</string>
    <!-- Description text in gift thanks sheet -->
    <string name="GiftThanksSheet__youve_made_a_donation">您以%1$s的名义给 Signal 捐了款。对方可以选择是否在个人资料中显示自己对 Signal 的支持。</string>
    <!-- Expired gift sheet title -->
    <string name="ExpiredGiftSheetConfiguration__your_badge_has_expired">您的徽章已到期</string>
    <!-- Expired gift sheet top description text -->
    <string name="ExpiredGiftSheetConfiguration__your_badge_has_expired_and_is">您的徽章已到期，无法显示在您的个人资料中向大家展示。</string>
    <!-- Expired gift sheet bottom description text -->
    <string name="ExpiredGiftSheetConfiguration__to_continue">如要继续支持为用户而生的 Signal 技术，您可以考虑成为每月定期捐款人。</string>
    <!-- Expired gift sheet make a monthly donation button -->
    <string name="ExpiredGiftSheetConfiguration__make_a_monthly_donation">每月捐款</string>
    <!-- Expired gift sheet not now button -->
    <string name="ExpiredGiftSheetConfiguration__not_now">稍后再说</string>
    <!-- My Story label designating that we will only share with the selected viewers. -->
    <string name="ContactSearchItems__only_share_with">只分享给</string>
    <!-- Label under name for custom stories -->
    <plurals name="ContactSearchItems__custom_story_d_viewers">
        <item quantity="other">自定义动态 · %1$d 位访客</item>
    </plurals>
    <!-- Label under name for group stories -->
    <plurals name="ContactSearchItems__group_story_d_viewers">
        <item quantity="other">群组动态 · %1$d 位访客</item>
    </plurals>
    <!-- Label under name for groups -->
    <plurals name="ContactSearchItems__group_d_members">
        <item quantity="other">%1$d 位成员</item>
    </plurals>
    <!-- Label under name for my story -->
    <plurals name="ContactSearchItems__my_story_s_dot_d_viewers">
        <item quantity="other">%1$s · %2$d 位访客</item>
    </plurals>
    <!-- Label under name for my story -->
    <plurals name="ContactSearchItems__my_story_s_dot_d_excluded">
        <item quantity="other">%1$s · 排除 %2$d 人</item>
    </plurals>
    <!-- Label under name for My Story when first sending to my story -->
    <string name="ContactSearchItems__tap_to_choose_your_viewers">点击选择您的访客</string>
    <!-- Label for context menu item to open story settings -->
    <string name="ContactSearchItems__story_settings">动态设置</string>
    <!-- Label for context menu item to remove a group story from contact results -->
    <string name="ContactSearchItems__remove_story">移除动态</string>
    <!-- Label for context menu item to delete a custom story -->
    <string name="ContactSearchItems__delete_story">删除动态</string>
    <!-- Dialog title for removing a group story -->
    <string name="ContactSearchMediator__remove_group_story">要移除群组动态吗？</string>
    <!-- Dialog message for removing a group story -->
    <string name="ContactSearchMediator__this_will_remove">此操作将会从清单中移除此动态。您仍然可以查看群组的动态。</string>
    <!-- Dialog action item for removing a group story -->
    <string name="ContactSearchMediator__remove">移除</string>
    <!-- Dialog title for deleting a custom story -->
    <string name="ContactSearchMediator__delete_story">要删除动态吗？</string>
    <!-- Dialog message for deleting a custom story -->
    <string name="ContactSearchMediator__delete_the_custom">要删除自定义动态“%1$s”吗？</string>
    <!-- Dialog action item for deleting a custom story -->
    <string name="ContactSearchMediator__delete">删除</string>
    <!-- Donation for a friend expiry days remaining -->
    <plurals name="Gifts__d_days_remaining">
        <item quantity="other">还剩 %1$d 天</item>
    </plurals>
    <!-- Donation for a friend expiry hours remaining -->
    <plurals name="Gifts__d_hours_remaining">
        <item quantity="other">还剩 %1$d 小时</item>
    </plurals>
    <!-- Gift expiry minutes remaining -->
    <plurals name="Gifts__d_minutes_remaining">
        <item quantity="other">还剩 %1$d 分钟</item>
    </plurals>
    <!-- Donation for a friend expiry expired -->
    <string name="Gifts__expired">已过期</string>

    <!-- Label indicating that a user can tap to advance to the next post in a story -->
    <string name="StoryFirstTimeNavigationView__tap_to_advance">点击前进</string>
    <!-- Label indicating swipe direction to skip current story -->
    <string name="StoryFirstTimeNavigationView__swipe_up_to_skip">上滑跳过</string>
    <!-- Label indicating swipe direction to exit story viewer -->
    <string name="StoryFirstTimeNavigationView__swipe_right_to_exit">右滑退出</string>
    <!-- Button label to confirm understanding of story navigation -->
    <string name="StoryFirstTimeNagivationView__got_it">知道了</string>
    <!-- Content description for vertical context menu button in safety number sheet rows -->
    <string name="SafetyNumberRecipientRowItem__open_context_menu">打开上下文菜单</string>
    <!-- Sub-line when a user is verified. -->
    <string name="SafetyNumberRecipientRowItem__s_dot_verified">%1$s · 已验证</string>
    <!-- Sub-line when a user is verified. -->
    <string name="SafetyNumberRecipientRowItem__verified">已验证</string>
    <!-- Title of safety number changes bottom sheet when showing individual records -->
    <string name="SafetyNumberBottomSheetFragment__safety_number_changes">安全码变更</string>
    <!-- Message of safety number changes bottom sheet when showing individual records -->
    <string name="SafetyNumberBottomSheetFragment__the_following_people">以下用户可能已重新安装 Signal 或更改设备。请点击接收人以核实新的安全码。此为非必选操作。</string>
    <!-- Title of safety number changes bottom sheet when not showing individual records -->
    <string name="SafetyNumberBottomSheetFragment__safety_number_checkup">安全码检查</string>
    <!-- Title of safety number changes bottom sheet when not showing individual records and user has seen review screen -->
    <string name="SafetyNumberBottomSheetFragment__safety_number_checkup_complete">安全码检查完成</string>
    <!-- Message of safety number changes bottom sheet when not showing individual records and user has seen review screen -->
    <string name="SafetyNumberBottomSheetFragment__all_connections_have_been_reviewed">已检查所有联系人，请点击发送以继续操作。</string>
    <!-- Message of safety number changes bottom sheet when not showing individual records -->
    <string name="SafetyNumberBottomSheetFragment__you_have_d_connections">您有 %1$d 位密友可能已重新安装 Signal 或更改设备。在与他们分享您的动态之前，请检查对方的安全码或考虑将他们从您的动态中移除。</string>
    <!-- Menu action to launch safety number verification screen -->
    <string name="SafetyNumberBottomSheetFragment__verify_safety_number">验证安全代码</string>
    <!-- Menu action to remove user from story -->
    <string name="SafetyNumberBottomSheetFragment__remove_from_story">移除出动态</string>
    <!-- Action button at bottom of SafetyNumberBottomSheetFragment to send anyway -->
    <string name="SafetyNumberBottomSheetFragment__send_anyway">仍要发送</string>
    <!-- Action button at bottom of SafetyNumberBottomSheetFragment to review connections -->
    <string name="SafetyNumberBottomSheetFragment__review_connections">检查联系人</string>
    <!-- Empty state copy for SafetyNumberBottomSheetFragment -->
    <string name="SafetyNumberBottomSheetFragment__no_more_recipients_to_show">已经没有可显示的接收人</string>
    <!-- Done button on safety number review fragment -->
    <string name="SafetyNumberReviewConnectionsFragment__done">完成</string>
    <!-- Title of safety number review fragment -->
    <string name="SafetyNumberReviewConnectionsFragment__safety_number_changes">安全码变更</string>
    <!-- Message of safety number review fragment -->
    <plurals name="SafetyNumberReviewConnectionsFragment__d_recipients_may_have">
        <item quantity="other">%1$d 个接收人可能已重新安装 Signal 或更改设备。请点击接收人以核实新的安全码。此为非必选操作。</item>
    </plurals>
    <!-- Section header for 1:1 contacts in review fragment -->
    <string name="SafetyNumberBucketRowItem__contacts">联系人</string>
    <!-- Context menu label for distribution list headers in review fragment -->
    <string name="SafetyNumberReviewConnectionsFragment__remove_all">全部移除</string>
    <!-- Context menu label for 1:1 contacts to remove from send -->
    <string name="SafetyNumberReviewConnectionsFragment__remove">移除</string>

    <!-- Title of initial My Story settings configuration shown when sending to My Story for the first time -->
    <string name="ChooseInitialMyStoryMembershipFragment__my_story_privacy">我的动态隐私</string>
    <!-- Subtitle of initial My Story settings configuration shown when sending to My Story for the first time -->
    <string name="ChooseInitialMyStoryMembershipFragment__choose_who_can_see_posts_to_my_story_you_can_always_make_changes_in_settings">选择谁可以查看“我的动态”帖子。您可以随时在设置中更改。</string>
    <!-- All connections option for initial My Story settings configuration shown when sending to My Story for the first time -->
    <string name="ChooseInitialMyStoryMembershipFragment__all_signal_connections">所有 Signal 熟人</string>
    <!-- All connections except option for initial My Story settings configuration shown when sending to My Story for the first time -->
    <string name="ChooseInitialMyStoryMembershipFragment__all_except">所有人，除了……</string>
    <!-- Only with selected connections option for initial My Story settings configuration shown when sending to My Story for the first time -->
    <string name="ChooseInitialMyStoryMembershipFragment__only_share_with">只分享给……</string>

    <!-- Story info header sent heading -->
    <string name="StoryInfoHeader__sent">发送</string>
    <!-- Story info header received heading -->
    <string name="StoryInfoHeader__received">接收</string>
    <!-- Story info header file size heading -->
    <string name="StoryInfoHeader__file_size">文件大小</string>
    <!-- Story info "Sent to" header -->
    <!-- Story info "Sent from" header -->
    <!-- Story info "Failed" header -->
    <!-- Story Info context menu label -->

    <!-- StoriesPrivacySettingsFragment -->
    <!-- Explanation about how stories are deleted and managed -->
    <string name="StoriesPrivacySettingsFragment__story_updates_automatically_disappear">动态更新将会在 24 小时后自动消失。请选择谁可以查看您的动态，或创建对特定访客或群组可见的新动态。</string>
    <!-- Preference title to turn off stories -->
    <string name="StoriesPrivacySettingsFragment__turn_off_stories">关闭动态</string>
    <!-- Preference summary to turn off stories -->
    <string name="StoriesPrivacySettingsFragment__if_you_opt_out">如果您选择关闭动态，您将无法再分享或浏览动态。</string>
    <!-- Preference title to turn on stories -->
    <string name="StoriesPrivacySettingsFragment__turn_on_stories">开启动态</string>
    <!-- Preference summary to turn on stories -->
    <string name="StoriesPrivacySettingsFragment__share_and_view">分享自己的动态和浏览其他人的动态。动态将会在 24 小时后自动消失。</string>
    <!-- Dialog title to turn off stories -->
    <string name="StoriesPrivacySettingsFragment__turn_off_stories_question">要关闭动态吗？</string>
    <!-- Dialog message to turn off stories -->
    <string name="StoriesPrivacySettingsFragment__you_will_no_longer_be_able_to_share">您将无法再分享或浏览动态。您最近发布的动态更新也将会被删除。</string>
    <!-- Page title when launched from stories landing screen -->
    <string name="StoriesPrivacySettingsFragment__story_privacy">动态隐私</string>
    <!-- Header for section that lists out stories -->
    <string name="StoriesPrivacySettingsFragment__stories">动态</string>
    <!-- Story views header -->
    <!-- Story view receipts toggle title -->
    <string name="StoriesPrivacySettingsFragment__view_receipts">浏览回执</string>
    <!-- Story view receipts toggle message -->
    <string name="StoriesPrivacySettingsFragment__see_and_share">当动态被浏览时您可以查看和分享。如果禁用此功能，其他人浏览您的动态时您将看不到浏览情况。</string>

    <!-- NewStoryItem -->
    <string name="NewStoryItem__new_story">新动态</string>

    <!-- GroupStorySettingsFragment -->
    <!-- Section header for who can view a group story -->
    <string name="GroupStorySettingsFragment__who_can_view_this_story">谁可以看到此动态</string>
    <!-- Explanation of who can view a group story -->
    <string name="GroupStorySettingsFragment__members_of_the_group_s">"“%1$s”群组的成员可以浏览和回复此动态。您可以更新此群组聊天的成员资格。"</string>
    <!-- Preference label for removing this group story -->
    <string name="GroupStorySettingsFragment__remove_group_story">移除群组动态</string>

    <!-- Generic title for overflow menus -->
    <string name="OverflowMenu__overflow_menu">溢出菜单</string>

    <!-- SMS Export Service -->
    <!-- Displayed in the notification while export is running -->
    <string name="SignalSmsExportService__exporting_messages">正在导出消息……</string>
    <!-- Displayed in the notification title when export completes -->
    <string name="SignalSmsExportService__signal_sms_export_complete">Signal 短信导出完成</string>
    <!-- Displayed in the notification message when export completes -->
    <string name="SignalSmsExportService__tap_to_return_to_signal">点击返回 Signal</string>

    <!-- ExportYourSmsMessagesFragment -->
    <!-- Title of the screen -->
    <string name="ExportYourSmsMessagesFragment__export_your_sms_messages">导出您的短信消息</string>
    <!-- Message of the screen -->
    <string name="ExportYourSmsMessagesFragment__you_can_export_your_sms_messages_to_your_phones_sms_database_and_youll_have_the_option_to_keep_or_remove_them_from_signal">您可以将您的短信消息导出到您手机的短信数据库中，并且您可以选择将其保留在 Signal 中或从 Signal 中将其删除。导出短信消息可以让您手机上的其他短信应用导入这些消息。此操作不会为您的短信记录创建共享文件。</string>
    <!-- Button label to begin export -->
    <string name="ExportYourSmsMessagesFragment__continue">继续</string>

    <!-- ExportingSmsMessagesFragment -->
    <!-- Title of the screen -->
    <string name="ExportingSmsMessagesFragment__exporting_sms_messages">正在导出短信消息</string>
    <!-- Message of the screen when exporting sms messages -->
    <string name="ExportingSmsMessagesFragment__this_may_take_awhile">这可能需要一些时间</string>
    <!-- Progress indicator for export -->
    <plurals name="ExportingSmsMessagesFragment__exporting_d_of_d">
        <item quantity="other">正在导出 %1$d/%2$d ……</item>
    </plurals>
    <!-- Alert dialog title shown when we think a user may not have enough local storage available to export sms messages -->
    <string name="ExportingSmsMessagesFragment__you_may_not_have_enough_disk_space">您的磁盘空间可能不足</string>
    <!-- Alert dialog message shown when we think a user may not have enough local storage available to export sms messages, placeholder is the file size, e.g., 128kB -->
    <string name="ExportingSmsMessagesFragment__you_need_approximately_s_to_export_your_messages_ensure_you_have_enough_space_before_continuing">导出消息大约需要 %1$s 才可导出您的短信，在继续操作之前请确保您有足够的磁盘空间。</string>
    <!-- Alert dialog button to continue with exporting sms after seeing the lack of storage warning -->
    <string name="ExportingSmsMessagesFragment__continue_anyway">仍然继续</string>
    <!-- Dialog text shown when Signal isn\'t granted the sms permission needed to export messages, different than being selected as the sms app -->
    <string name="ExportingSmsMessagesFragment__signal_needs_the_sms_permission_to_be_able_to_export_your_sms_messages">Signal 需要短信权限才能导出您的短信消息。</string>

    <!-- ChooseANewDefaultSmsAppFragment -->
    <!-- Title of the screen -->
    <string name="ChooseANewDefaultSmsAppFragment__choose_a_new">选择一个新的默认短信应用</string>
    <!-- Button label to launch picker -->
    <string name="ChooseANewDefaultSmsAppFragment__continue">继续</string>
    <!-- Button label for when done with changing default SMS app -->
    <string name="ChooseANewDefaultSmsAppFragment__done">完成</string>
    <!-- First step number/bullet for choose new default sms app instructions -->
    <string name="ChooseANewDefaultSmsAppFragment__bullet_1">1</string>
    <!-- Second step number/bullet for choose new default sms app instructions -->
    <string name="ChooseANewDefaultSmsAppFragment__bullet_2">2</string>
    <!-- Third step number/bullet for choose new default sms app instructions -->
    <string name="ChooseANewDefaultSmsAppFragment__bullet_3">3</string>
    <!-- Fourth step number/bullet for choose new default sms app instructions -->
    <string name="ChooseANewDefaultSmsAppFragment__bullet_4">4</string>
    <!-- Instruction step for choosing a new default sms app -->
    <string name="ChooseANewDefaultSmsAppFragment__tap_continue_to_open_the_defaults_apps_screen_in_settings">点击“继续”以便在设置中打开“默认应用”页面</string>
    <!-- Instruction step for choosing a new default sms app -->
    <string name="ChooseANewDefaultSmsAppFragment__select_sms_app_from_the_list">从列表中选择“短信应用”</string>
    <!-- Instruction step for choosing a new default sms app -->
    <string name="ChooseANewDefaultSmsAppFragment__choose_another_app_to_use_for_sms_messaging">选择另一个应用来使用短信消息</string>
    <!-- Instruction step for choosing a new default sms app -->
    <string name="ChooseANewDefaultSmsAppFragment__return_to_signal">返回 Signal</string>
    <!-- Instruction step for choosing a new default sms app -->
    <string name="ChooseANewDefaultSmsAppFragment__open_your_phones_settings_app">打开您手机的设置应用</string>
    <!-- Instruction step for choosing a new default sms app -->
    <string name="ChooseANewDefaultSmsAppFragment__navigate_to_apps_default_apps_sms_app">前往“应用”&gt;“默认应用”&gt;“短信应用”</string>

    <!-- RemoveSmsMessagesDialogFragment -->
    <!-- Action button to keep messages -->
    <string name="RemoveSmsMessagesDialogFragment__keep_messages">保留消息</string>
    <!-- Action button to remove messages -->
    <string name="RemoveSmsMessagesDialogFragment__remove_messages">移除消息</string>
    <!-- Title of dialog -->
    <string name="RemoveSmsMessagesDialogFragment__remove_sms_messages">要从 Signal 将短信消息移除吗？</string>
    <!-- Message of dialog -->
    <string name="RemoveSmsMessagesDialogFragment__you_can_now_remove_sms_messages_from_signal">您现在可以从 Signal 中移除短信消息，以清理您的存储空间。移除后，您手机上的其他短信应用仍可以使用这些消息。</string>

    <!-- ReExportSmsMessagesDialogFragment -->
    <!-- Action button to re-export messages -->
    <string name="ReExportSmsMessagesDialogFragment__continue">继续</string>
    <!-- Action button to cancel re-export process -->
    <string name="ReExportSmsMessagesDialogFragment__cancel">取消</string>
    <!-- Title of dialog -->
    <string name="ReExportSmsMessagesDialogFragment__export_sms_again">要再次导出短信消息吗？</string>
    <!-- Message of dialog -->
    <string name="ReExportSmsMessagesDialogFragment__you_already_exported_your_sms_messages">您已将您的短信消息导出。\n警告：如果您继续导出，您可能得到重复的消息。</string>

    <!-- SetSignalAsDefaultSmsAppFragment -->
    <!-- Title of the screen -->
    <string name="SetSignalAsDefaultSmsAppFragment__set_signal_as_the_default_sms_app">将 Signal 设为默认的短信应用</string>
    <!-- Message of the screen -->
    <string name="SetSignalAsDefaultSmsAppFragment__to_export_your_sms_messages">如要导出您的短信消息，您需要将 Signal 设为默认的短信应用。</string>
    <!-- Button label to start export -->
    <string name="SetSignalAsDefaultSmsAppFragment__next">下一步</string>

    <!-- BackupSchedulePermission Megaphone -->
    <!-- The title on an alert window that explains to the user that we are unable to backup their messages -->
    <string name="BackupSchedulePermissionMegaphone__cant_back_up_chats">无法备份聊天记录</string>
    <!-- The body text of an alert window that tells the user that we are unable to backup their messages -->
    <string name="BackupSchedulePermissionMegaphone__your_chats_are_no_longer_being_automatically_backed_up">您的聊天记录无法再自动备份。</string>
    <!-- The text on a button in an alert window that, when clicked, will take the user to a screen to re-enable backups -->
    <string name="BackupSchedulePermissionMegaphone__back_up_chats">备份聊天记录</string>
    <!-- The text on a button in an alert window that, when clicked, will take the user to a screen to re-enable backups -->
    <string name="BackupSchedulePermissionMegaphone__not_now">稍后再说</string>
    <!-- Re-enable backup permission bottom sheet title -->
    <string name="BackupSchedulePermissionMegaphone__to_reenable_backups">如要重新启用备份功能：</string>
    <!-- Re-enable backups permission bottom sheet instruction 1 text -->
    <string name="BackupSchedulePermissionMegaphone__tap_the_go_to_settings_button_below">点击下方的“前往设置”按钮</string>
    <!-- Re-enable backups permission bottom sheet instruction 2 text -->
    <string name="BackupSchedulePermissionMegaphone__turn_on_allow_settings_alarms_and_reminders">打开“允许设置警报和提醒。”</string>
    <!-- Re-enable backups permission bottom sheet call to action button to open settings -->
    <string name="BackupSchedulePermissionMegaphone__go_to_settings">前往设置</string>

    <!-- SmsExportMegaphoneActivity -->
    <!-- Phase 2 title of full screen megaphone indicating sms will no longer be supported in the near future -->
    <string name="SmsExportMegaphoneActivity__signal_will_no_longer_support_sms">Signal 将不再支持短信功能</string>
    <!-- Phase 3 title of full screen megaphone indicating sms is longer supported  -->
    <string name="SmsExportMegaphoneActivity__signal_no_longer_supports_sms">Signal 不再支持短信功能</string>
    <!-- Phase 2 message describing that sms is going away soon -->
    <string name="SmsExportMegaphoneActivity__signal_will_soon_remove_support_for_sending_sms_messages">Signal 将很快不再支持发送短信消息，因为 Signal 消息提供短信消息不具备的端到端加密功能和强大的隐私保护功能。此举还将利于我们优化 Signal 的消息收发体验。</string>
    <!-- Phase 3 message describing that sms has gone away -->
    <string name="SmsExportMegaphoneActivity__signal_has_removed_support_for_sending_sms_messages">Signal 已不支持发送短信消息，因为 Signal 消息提供短信消息不具备的端到端加密功能和强大的隐私保护功能。此举还将利于我们优化 Signal 的消息收发体验。</string>
    <!-- The text on a button in a popup that, when clicked, will take the user to a screen to export their SMS messages -->
    <string name="SmsExportMegaphoneActivity__export_sms">导出短信</string>
    <!-- The text on a button in a popup that, when clicked, will dismiss the popup and schedule the prompt to occur at a later time. -->
    <string name="SmsExportMegaphoneActivity__remind_me_later">稍后提醒</string>
    <!-- The text on a button in a popup that, when clicked, will navigate the user to a web article on SMS removal -->
    <string name="SmsExportMegaphoneActivity__learn_more">了解详情</string>

    <!-- Phase 1 Small megaphone title indicating sms is going away -->
    <string name="SmsExportMegaphone__sms_support_going_away">短信支持即将撤销</string>
    <!-- Phase 1 small megaphone description indicating sms is going away -->
    <string name="SmsExportMegaphone__dont_worry_encrypted_signal_messages_will_continue_to_work">不要担心，加密的 Signal 消息服务仍然可用。</string>
    <!-- Phase 1 small megaphone button that takes the user to the sms export flow -->
    <string name="SmsExportMegaphone__continue">继续</string>
    <!-- Title for screen shown after sms export has completed -->
    <string name="ExportSmsCompleteFragment__export_complete">导出完成</string>
    <!-- Button to continue to next screen -->
    <string name="ExportSmsCompleteFragment__next">下一步</string>
    <!-- Message showing summary of sms export counts -->
    <plurals name="ExportSmsCompleteFragment__d_of_d_messages_exported">
        <item quantity="other">%1$d/%2$d 条消息已导出</item>
    </plurals>

    <!-- Title of screen shown when some sms messages did not export -->
    <string name="ExportSmsPartiallyComplete__export_partially_complete">导出仅部分完成</string>
    <!-- Debug step 1 on screen shown when some sms messages did not export -->
    <string name="ExportSmsPartiallyComplete__ensure_you_have_an_additional_s_free_on_your_phone_to_export_your_messages">为顺利导出您的消息，请确保您的手机上有额外的 %1$s 闲置空间。</string>
    <!-- Debug step 2 on screen shown when some sms messages dit not export -->
    <string name="ExportSmsPartiallyComplete__retry_export_which_will_only_retry_messages_that_have_not_yet_been_exported">请重试导出，此操作仅会重试尚未导出的消息。</string>
    <!-- Partial sentence for Debug step 3 on screen shown when some sms messages did not export, is combined with \'contact us\' -->
    <string name="ExportSmsPartiallyComplete__if_the_problem_persists">如果问题依然存在， </string>
    <!-- Partial sentence for deubg step 3 on screen shown when some sms messages did not export, combined with \'If the problem persists\', link text to open contact support view -->
    <string name="ExportSmsPartiallyComplete__contact_us">联系我们</string>
    <!-- Button text to retry sms export -->
    <string name="ExportSmsPartiallyComplete__retry">重试</string>
    <!-- Button text to continue sms export flow and not retry failed message exports -->
    <string name="ExportSmsPartiallyComplete__continue_anyway">仍然继续</string>
    <!-- Title of screen shown when all sms messages failed to export -->
    <string name="ExportSmsFullError__error_exporting_sms_messages">导出短信消息时出错</string>
    <!-- Helper text shown when all sms messages failed to export -->
    <string name="ExportSmsFullError__please_try_again_if_the_problem_persists">请重试。如果问题依然存在， </string>


    <!-- DonateToSignalFragment -->
    <!-- Title below avatar -->
    <string name="DonateToSignalFragment__privacy_over_profit">我们坚信隐私高于盈利。</string>
    <!-- Continue button label -->
    <string name="DonateToSignalFragment__continue">继续</string>
    <!-- Description below title -->
    <string name="DonateToSignalFragment__private_messaging">私密通信平台，依用户而生。无广告，无跟踪，服务不打折。立即捐款支持 Signal。</string>
    <!-- Donation pill toggle monthly text -->
    <string name="DonationPillToggle__monthly">每個月的</string>
    <!-- Donation pill toggle one-time text -->
    <string name="DonationPillToggle__one_time">一次性</string>

    <!-- GatewaySelectorBottomSheet -->
    <!-- Sheet title when subscribing -->
    <string name="GatewaySelectorBottomSheet__donate_s_month_to_signal">给 Signal 捐款 %1$s/月</string>
    <!-- Sheet summary when subscribing -->
    <string name="GatewaySelectorBottomSheet__get_a_s_badge">获得一个%1$s徽章</string>
    <!-- Sheet title when giving a one-time donation -->
    <string name="GatewaySelectorBottomSheet__donate_s_to_signal">给 Signal 捐款 %1$s</string>
    <!-- Sheet summary when giving a one-time donation -->
    <plurals name="GatewaySelectorBottomSheet__get_a_s_badge_for_d_days">
        <item quantity="other">获得一个为期 %2$d 天的%1$s徽章</item>
    </plurals>
    <!-- Button label for paying with a credit card -->
    <string name="GatewaySelectorBottomSheet__credit_or_debit_card">信用卡或借记卡</string>
    <!-- Sheet summary when giving donating for a friend -->
    <string name="GatewaySelectorBottomSheet__donate_for_a_friend">代朋友捐款</string>

    <!-- StripePaymentInProgressFragment -->
    <string name="StripePaymentInProgressFragment__cancelling">正在取消……</string>

    <!-- The title of a bottom sheet dialog that tells the user we temporarily can\'t process their contacts. -->
    <string name="CdsTemporaryErrorBottomSheet_title">处理的联系人过多</string>
    <!-- The first part of the body text in a bottom sheet dialog that tells the user we temporarily can\'t process their contacts. The placeholder represents the number of days the user will have to wait until they can again. -->
    <plurals name="CdsTemporaryErrorBottomSheet_body1">
        <item quantity="other">我们将会在 %1$d 天内再次尝试处理您的联系人。</item>
    </plurals>
    <!-- The second part of the body text in a bottom sheet dialog that advises the user to remove contacts from their phone to fix the issue. -->
    <string name="CdsTemporaryErrorBottomSheet_body2">为了尽快解决该问题，您可以考虑删除手机上同步大量联系人的联系人或账户。</string>
    <!-- A button label in a bottom sheet that will navigate the user to their contacts settings. -->
    <!-- A toast that will be shown if we are unable to open the user\'s default contacts app. -->

    <!-- The title of a bottom sheet dialog that tells the user we can\'t process their contacts. -->
    <string name="CdsPermanentErrorBottomSheet_title">无法处理您的联系人</string>
    <!-- The first part of the body text in a bottom sheet dialog that tells the user we can\'t process their contacts. -->
    <string name="CdsPermanentErrorBottomSheet_body">您手机上的联系人数量已超过 Signal 的处理极限。如要在 Signal 中寻找您手机上的联系人，您可以考虑删除手机上与大量联系人同步的联系人或账户。</string>
    <!-- The first part of the body text in a bottom sheet dialog that tells the user we can\'t process their contacts. -->
    <string name="CdsPermanentErrorBottomSheet_learn_more">了解详情</string>
    <!-- A button label in a bottom sheet that will navigate the user to their contacts settings. -->
    <string name="CdsPermanentErrorBottomSheet_contacts_button">打开联系人</string>
    <!-- A toast that will be shown if we are unable to open the user\'s default contacts app. -->
    <string name="CdsPermanentErrorBottomSheet_no_contacts_toast">未找到联系人应用</string>

    <!-- PaymentMessageView -->
    <!-- In-chat conversation message shown when you sent a payment to another person, placeholder is the other person name -->
    <string name="PaymentMessageView_you_sent_s">您已向%1$s发送</string>
    <!-- In-chat conversation message shown when another person sent a payment to you, placeholder is the other person name -->
    <string name="PaymentMessageView_s_sent_you">%1$s已向您发送</string>

    <!-- YourInformationIsPrivateBottomSheet -->
    <string name="YourInformationIsPrivateBottomSheet__your_information_is_private">个人信息安全无忧</string>
    <string name="YourInformationIsPrivateBottomSheet__signal_does_not_collect">当您捐款时，Signal 不会收集或储存您的任何个人信息。</string>
    <string name="YourInformationIsPrivateBottomSheet__we_use_stripe">我们使用 Stripe 作为接收捐款的付款处理方。我们不会访问、储存或保存您向 Stripe 提供的任何信息。</string>
    <string name="YourInformationIsPrivateBottomSheet__signal_does_not_and_cannot">Signal 不会也无法关联您的捐款和您的 Signal 账户。</string>
    <string name="YourInformationIsPrivateBottomSheet__thank_you">谢谢您的支持！</string>

    <!-- GroupStoryEducationSheet -->
    <!-- Displayed as the title of the education bottom sheet -->
    <string name="GroupStoryEducationSheet__introducing_group_stories">群组动态火热上线</string>
    <!-- Line item on the sheet explaining group stories -->
    <string name="GroupStoryEducationSheet__share_story_updates_to">您可以在已加入的群组中分享动态更新。</string>
    <!-- Line item on the sheet explaining that anyone in the group can share to group stories -->
    <string name="GroupStoryEducationSheet__anyone_in_the_group">群组中的任何成员均可以追加动态内容。</string>
    <!-- Line item on the sheet explaining that anyone in the group can view replies -->
    <string name="GroupStoryEducationSheet__all_group_chat_members">所有的群组聊天成员均可以查看动态回复记录。</string>
    <!-- Button label to dismiss sheet -->
    <string name="GroupStoryEducationSheet__next">下一步</string>
    <string name="Registration_country_code_entry_hint">+0</string>

    <!-- PaypalCompleteOrderBottomSheet -->
    <string name="PaypalCompleteOrderBottomSheet__donate">捐款</string>
    <string name="PaypalCompleteOrderBottomSheet__payment">付款</string>

    <!-- ChatFilter -->
    <!-- Displayed in a pill at the top of the chat list when it is filtered by unread messages -->
    <string name="ChatFilter__filtered_by_unread">按未读筛选</string>
    <!-- Displayed underneath the filter circle at the top of the chat list when the user pulls at a very low velocity -->
    <string name="ChatFilter__pull_to_filter">下拉筛选</string>
    <!-- Displayed in the "clear filter" item in the chat feed if the user opened the filter from the overflow menu -->
    <string name="ChatFilter__tip_pull_down">提示：下拉聊天列表进行筛选</string>

    <!-- Title for screen describing that sms support is going to be removed soon -->
    <string name="SmsRemoval_title_going_away">短信服务即将结束</string>
    <!-- Bullet point message shown on describing screen as first bullet why sms is being removed, placeholder with be date of removal (e.g., March 21st) -->
    <string name="SmsRemoval_info_bullet_1">Signal 应用即将下线短信聊天服务。</string>
    <!-- Bullet point message shown on describing screen as second bullet why sms is being removed -->
    <string name="SmsRemoval_info_bullet_2">短信消息与 Signal 消息不一样。<b>这不会影响加密的 Signal 消息服务。此服务仍然可用。</b></string>
    <!-- Bullet point message shown on describing screen as third bullet why sms is being removed -->
    <string name="SmsRemoval_info_bullet_3">您可以将短信消息导出，或选择其他的短信应用。</string>
    <!-- Bullet point message shown on describing screen as first bullet variant why sms is being removed when user is locked out of sms -->
    <string name="SmsRemoval_info_bullet_1_phase_3">Signal 已不再支持发送短信消息。</string>
    <!-- Button label on sms removal info/megaphone to start the export SMS flow -->
    <string name="SmsRemoval_export_sms">导出短信</string>

    <!-- Set up your username megaphone -->
    <!-- Displayed as a title on a megaphone which prompts user to set up a username -->
    <string name="SetUpYourUsername__set_up_your_signal_username">设置您的 Signal 用户名</string>
    <!-- Displayed as a description on a megaphone which prompts user to set up a username -->
    <string name="SetUpYourUsername__usernames_let_others">用户名可以让其他会员无需您的电话号码也能给您发送消息</string>
    <!-- Displayed as an action on a megaphone which prompts user to set up a username -->
    <string name="SetUpYourUsername__not_now">稍后再说</string>
    <!-- Displayed as an action on a megaphone which prompts user to set up a username -->
    <string name="SetUpYourUsername__continue">继续</string>

    <!-- Text Formatting -->
    <!-- Popup menu label for applying bold style -->
    <string name="TextFormatting_bold">加粗</string>
    <!-- Popup menu label for applying italic style -->
    <string name="TextFormatting_italic">斜体</string>
    <!-- Popup menu label for applying strikethrough style -->
    <string name="TextFormatting_strikethrough">删除线</string>
    <!-- Popup menu label for applying monospace font style -->
    <string name="TextFormatting_monospace">等宽字体</string>
    <!-- Popup menu label for applying spoiler style -->
    <string name="TextFormatting_spoiler">防剧透</string>
    <!-- Popup menu label for clearing applied formatting -->
    <string name="TextFormatting_clear_formatting">清除格式</string>

    <!-- UsernameEducationFragment -->
    <!-- Continue button which takes the user to the add a username screen -->
    <string name="UsernameEducationFragment__continue">继续</string>
    <!-- Displayed as a title on the username education screen -->
    <string name="UsernameEducationFragment__set_up_your_signal_username">设置您的 Signal 用户名</string>
    <!-- Displayed as body text in the username education screen -->
    <string name="UsernameEducationFragment__usernames_are_paired_with_a_set_of_digits">每个用户名会与一组数字匹配，并且不会显示在您的个人资料中</string>
    <!-- Displayed as body text in the username education screen -->
    <string name="UsernameEducationFragment__each_username_has_a_unique_qr_code">每个用户名均有一个唯一的二维码和链接，您可以将其分享给您的朋友以开始聊天</string>
    <!-- Displayed as body text in the username education screen. The string references the names of settings, so they should match our translations for those settings. -->
    <string name="UsernameEducationFragment__turn_off_phone_number_discovery">您可以在“设置 &gt; 隐私 &gt; 电话号码 &gt; 谁可以查找我的电话号码”中关闭电话号码搜索功能，将您的用户名用作其他人联系您的主要方式</string>

    <!-- Username edit dialog -->
    <!-- Option to open username editor displayed as a list item in a dialog -->
    <string name="UsernameEditDialog__edit_username">编辑用户名</string>
    <!-- Option to delete username displayed as a list item in a dialog -->
    <string name="UsernameEditDialog__delete_username">删除用户名</string>

    <!-- Time duration picker -->
    <!-- Shown in a time duration picker for selecting duration in hours and minutes, label shown after the user input value for hour, e.g., 12h -->
    <string name="TimeDurationPickerDialog_single_letter_hour_abbreviation">小时</string>
    <!-- Shown in a time duration picker for selecting duration in hours and minutes, label shown after the user input value for minute, e.g., 24m -->
    <string name="TimeDurationPickerDialog_single_letter_minute_abbreviation">分钟</string>
    <!-- Shown in a time duration picker for selecting duration in hours and minutes, label for button that will apply the setting -->
    <string name="TimeDurationPickerDialog_positive_button">设置</string>
    <!-- Shown in a time duration picker for selecting duration in hours and minutes, helper text indicating minimum allowable duration -->
    <string name="TimeDurationPickerDialog_minimum_duration_warning">距离屏幕锁定生效的最短时间为 1 分钟。</string>

    <!-- Call Log -->
    <!-- Displayed below the user\'s name in row items on the call log. First placeholder is the call status, second is when it occurred -->
    <string name="CallLogAdapter__s_dot_s">%1$s · %2$s</string>
    <!-- Displayed for incoming calls -->
    <string name="CallLogAdapter__incoming">来电</string>
    <!-- Displayed for outgoing calls -->
    <string name="CallLogAdapter__outgoing">去电</string>
    <!-- Displayed for missed calls -->
    <string name="CallLogAdapter__missed">未接</string>
    <!-- Displayed on Group Call button if user is not in the call -->
    <string name="CallLogAdapter__join">加入</string>
    <!-- Displayed on Group Call button if user is in the call -->
    <string name="CallLogAdapter__return">返回</string>
    <!-- Call state template when there is more than one call collapsed into a single row. D is a number > 1 and S is a call info string (like Missed) -->
    <string name="CallLogAdapter__d_s">(%1$d) %2$s</string>
    <!-- Status text on call links -->
    <string name="CallLogAdapter__call_link">通话链接</string>
    <!-- Accessibility description for the video call button -->
    <string name="CallLogAdapter__start_a_video_call">开始视频通话</string>
    <!-- Accessibility description for the voice call button -->
    <string name="CallLogAdapter__start_a_voice_call">发起语音通话</string>

    <!-- Call Log context menu -->
    <!-- Displayed as a context menu item to start a video call -->
    <string name="CallContextMenu__video_call">视频通话</string>
    <!-- Displayed as a context menu item to join an ongoing group call -->
    <string name="CallContextMenu__join_call">加入通话</string>
    <!-- Displayed as a context menu item to return to active call -->
    <string name="CallContextMenu__return_to_call">回到通话</string>
    <!-- Displayed as a context menu item to start an audio call -->
    <string name="CallContextMenu__audio_call">语音通话</string>
    <!-- Displayed as a context menu item to go to chat -->
    <string name="CallContextMenu__go_to_chat">前往聊天</string>
    <!-- Displayed as a context menu item to see call info -->
    <string name="CallContextMenu__info">详情</string>
    <!-- Displayed as a context menu item to select multiple calls -->
    <string name="CallContextMenu__select">选择</string>
    <!-- Displayed as a context menu item to delete this call -->
    <string name="CallContextMenu__delete">删除</string>

    <!-- Call Log Fragment -->
    <!-- Displayed when deleting call history items -->
    <string name="CallLogFragment__deleting">正在删除…</string>
    <!-- Displayed in a toast when a deletion fails for an unknown reason -->
    <string name="CallLogFragment__deletion_failed">删除失败。</string>
    <!-- Displayed as message in error dialog when can\'t delete links -->
    <plurals name="CallLogFragment__cant_delete_call_link">
        <item quantity="other">有些通话链接无法删除。请检查您的网络连接并重试。</item>
    </plurals>
    <!-- Snackbar text after clearing the call history -->
    <string name="CallLogFragment__cleared_call_history">已清除通话记录</string>
    <!-- Dialog title to clear all call events -->
    <string name="CallLogFragment__clear_call_history_question">要清除通话记录吗？</string>
    <!-- Dialog body to clear all call events -->
    <string name="CallLogFragment__this_will_permanently_delete_all_call_history">此操作将永久删除所有通话记录</string>
    <!-- Action bar menu item to delete all call events -->
    <string name="CallLogFragment__clear_call_history">清除通话记录</string>
    <!-- Action bar menu item to only display missed calls -->
    <string name="CallLogFragment__filter_missed_calls">筛选未接通话</string>
    <!-- Action bar menu item to clear missed call filter -->
    <string name="CallLogFragment__clear_filter">清除筛选</string>
    <!-- Action bar menu item to open settings -->
    <string name="CallLogFragment__settings">设置</string>
    <!-- Action bar menu item to open notification profile settings -->
    <string name="CallLogFragment__notification_profile">通知配置</string>
    <!-- Call log new call content description -->
    <string name="CallLogFragment__start_a_new_call">发起一个新通话</string>
    <!-- Filter pull text when pulled -->
    <string name="CallLogFragment__filtered_by_missed">已按未接通话筛选</string>
    <!-- Bottom bar option to select all call entries -->
    <string name="CallLogFragment__select_all">选择全部</string>
    <!-- Bottom bar option to delete all selected call entries and dialog action to confirm deletion -->
    <string name="CallLogFragment__delete">删除</string>
    <plurals name="CallLogFragment__delete_d_calls">
        <item quantity="other">删除 %1$d 个通话？</item>
    </plurals>
    <!-- Snackbar label after deleting call logs -->
    <plurals name="CallLogFragment__d_calls_deleted">
        <item quantity="other">已删除 %1$d 个通话</item>
    </plurals>
    <!-- Undo action for deletion snackbar -->
    <string name="CallLogFragment__undo">撤消</string>
    <!-- Shown during empty state -->
    <string name="CallLogFragment__no_calls">无通话。</string>
    <!-- Shown during empty state -->
    <string name="CallLogFragment__get_started_by_calling_a_friend">呼叫朋友开始互动吧。</string>

    <!-- New call activity -->
    <!-- Activity title in title bar -->
    <string name="NewCallActivity__new_call">新通话</string>

    <!-- Call state update popups -->
    <!-- Displayed when the user enables group call ringing -->
    <string name="CallStateUpdatePopupWindow__ringing_on">铃声开启</string>
    <!-- Displayed when the user disables group call ringing -->
    <string name="CallStateUpdatePopupWindow__ringing_off">铃声关闭</string>
    <!-- Displayed when the user cannot enable group call ringing -->
    <string name="CallStateUpdatePopupWindow__group_is_too_large">群组人数过多，无法与参与人通话</string>
    <!-- Displayed when the user turns on their mic -->
    <string name="CallStateUpdatePopupWindow__mic_on">麦克风开启</string>
    <!-- Displayed when the user turns off their mic -->
    <string name="CallStateUpdatePopupWindow__mic_off">麦克风关闭</string>
    <!-- Displayed when the user turns on their speakerphone -->
    <string name="CallStateUpdatePopupWindow__speaker_on">扬声器开启</string>
    <!-- Displayed when the user turns off their speakerphone -->
    <string name="CallStateUpdatePopupWindow__speaker_off">扬声器关闭</string>

    <!-- Accessibility label describing the capture button on the camera screen -->
    <string name="CameraControls_capture_button_accessibility_label">拍照按钮</string>
    <!-- Accessibility label describing the continue button on the camera screen -->
    <string name="CameraControls_continue_button_accessibility_label">继续按钮</string>

    <!-- CallPreference -->
    <!-- Generic group call in call info -->
    <string name="CallPreference__group_call">群组通话</string>
    <!-- Missed group call in call info -->
    <string name="CallPreference__missed_group_call">未接群组通话</string>
    <!-- Incoming group call in call info -->
    <string name="CallPreference__incoming_group_call">拨入群组通话</string>
    <!-- Outgoing group call in call info -->
    <string name="CallPreference__outgoing_group_call">拨出群组通话</string>

    <!-- CreateCallLink -->
    <!-- Call link creation item title on calls tab -->
    <string name="CreateCallLink__create_a_call_link">创建通话链接</string>
    <!-- Call link creation item description on calls tab -->
    <string name="CreateCallLink__share_a_link_for">分享 Signal 通话链接</string>
    <!-- Text inserted when sharing a call link within Signal. Placeholder is a call link url. -->
    <string name="CreateCallLink__use_this_link_to_join_a_signal_call">请使用此链接加入 Signal 通话：%1$s</string>

    <!-- CallLinkInfoSheet -->
    <!-- Sheet title -->
    <string name="CallLinkInfoSheet__call_info">通话信息</string>
    <!-- Dialog title for removing or blocking participants -->
    <string name="CallLinkInfoSheet__remove_s_from_the_call">要将%1$s移除出通话吗？</string>
    <!-- Dialog action to remove participant from the call -->
    <string name="CallLinkInfoSheet__remove">移除</string>
    <!-- Dialog action to block participant from the call -->
    <string name="CallLinkInfoSheet__block_from_call">屏蔽通话</string>

    <!-- CreateCallLinkBottomSheetDialogFragment -->
    <!-- Fragment title -->
    <string name="CreateCallLinkBottomSheetDialogFragment__create_call_link">创建通话链接</string>
    <!-- Displayed as a default name for the signal call -->
    <string name="CreateCallLinkBottomSheetDialogFragment__signal_call">Signal 通话</string>
    <!-- Displayed on a small button to allow user to instantly join call -->
    <string name="CreateCallLinkBottomSheetDialogFragment__join">加入</string>
    <!-- Option to open a full screen dialog to enter a call name -->
    <string name="CreateCallLinkBottomSheetDialogFragment__add_call_name">添加通话名称</string>
    <!-- Toggle to require approval for all members before joining -->
    <string name="CreateCallLinkBottomSheetDialogFragment__approve_all_members">批准所有成员</string>
    <!-- Row label to share the link via Signal -->
    <string name="CreateCallLinkBottomSheetDialogFragment__share_link_via_signal">通过 Signal 分享链接</string>
    <!-- Row label to copy the link to the clipboard -->
    <string name="CreateCallLinkBottomSheetDialogFragment__copy_link">复制链接</string>
    <!-- Row label to share the link with the external share sheet -->
    <string name="CreateCallLinkBottomSheetDialogFragment__share_link">分享链接</string>
    <!-- Button text to dismiss the sheet and add it as an upcoming call -->
    <string name="CreateCallLinkBottomSheetDialogFragment__done">完成</string>
    <!-- Displayed when we can\'t find a suitable way to open the system share picker -->
    <string name="CreateCallLinkBottomSheetDialogFragment__failed_to_open_share_sheet">无法分享通话链接。</string>
    <!-- Displayed when we copy the call link to the clipboard -->
    <string name="CreateCallLinkBottomSheetDialogFragment__copied_to_clipboard">已复制到剪贴板</string>

    <!-- EditCallLinkNameDialogFragment -->
    <!-- App bar title for editing a call name -->
    <string name="EditCallLinkNameDialogFragment__edit_call_name">编辑通话名称</string>
    <!-- Text on button to confirm edit -->
    <string name="EditCallLinkNameDialogFragment__save">保存</string>
    <!-- Placeholder text on input field when editing call name -->
    <string name="EditCallLinkNameDialogFragment__call_name">通话名称</string>

    <!-- ChooseNavigationBarStyleFragment -->
    <!-- Dialog title, displayed below the header image -->
    <string name="ChooseNavigationBarStyleFragment__navigation_bar_size">导航栏大小</string>
    <!-- Toggle button label for normal size -->
    <string name="ChooseNavigationBarStyleFragment__normal">正常</string>
    <!-- Toggle button label for compact size -->
    <string name="ChooseNavigationBarStyleFragment__compact">紧凑</string>

    <!-- Title shown at top of bottom sheet dialog for displaying a message\'s edit history -->
    <string name="EditMessageHistoryDialog_title">编辑历史</string>
    <!-- Title of dialog shown alerting user that edit message is in beta only -->
    <string name="SendingEditMessageBetaOnlyDialog_title">仅限 Signal 测试版</string>
    <!-- Body of dialog shown alerting user that edit message is in beta only and only sent to beta users. -->
    <string name="SendingEditMessageBetaOnlyDialog_body">编辑消息功能仅限 Signal 测试版用户使用。如果您编辑消息，其将仅对 Signal 最新测试版的用户可见。</string>
    <!-- Button to cancel sending edit message as it is beta only -->
    <string name="SendingEditMessageBetaOnlyDialog_cancel">取消</string>
    <!-- Button to continue sending edit message despite it being beta only -->
    <string name="SendingEditMessageBetaOnlyDialog_send">发送</string>


    <!-- CallLinkDetailsFragment -->
    <!-- Displayed in action bar at the top of the fragment -->
    <string name="CallLinkDetailsFragment__call_details">通话详情</string>
    <!-- Displayed in a text row, allowing the user to click and add a call name -->
    <string name="CallLinkDetailsFragment__add_call_name">添加通话名称</string>
    <!-- Displayed in a toggle row, allowing the user to click to enable or disable member approval -->
    <string name="CallLinkDetailsFragment__approve_all_members">批准所有成员</string>
    <!-- Displayed in a text row, allowing the user to share the call link -->
    <string name="CallLinkDetailsFragment__share_link">分享链接</string>
    <!-- Displayed in a text row, allowing the user to delete the call link -->
    <string name="CallLinkDetailsFragment__delete_call_link">删除通话链接</string>
    <!-- Displayed whenever a name change, revocation, etc, fails. -->
    <string name="CallLinkDetailsFragment__couldnt_save_changes">无法保存更改，请检查您的互联网连接并重试。</string>
    <!-- Displayed as title in dialog when user attempts to delete the link -->
    <string name="CallLinkDetailsFragment__delete_link">要删除链接吗？</string>
    <!-- Displayed as body in dialog when user attempts to delete the link -->
    <string name="CallLinkDetailsFragment__this_link_will_no_longer_work">删除后，拥有链接的任何人将无法再使用此链接。</string>

    <!-- Button label for the share button in the username link settings -->
    <string name="UsernameLinkSettings_share_button_label">分享</string>
    <!-- Button label for the color selector button in the username link settings -->
    <string name="UsernameLinkSettings_color_button_label">颜色</string>
    <!-- Description text for QR code and links in the username link settings -->
    <string name="UsernameLinkSettings_qr_description">请只将您的二维码和链接分享给信任的人。分享之后，对方将能看到您的用户名并开始与您聊天。</string>
    <!-- Content of a toast that will show after the username is copied to the clipboard -->
    <string name="UsernameLinkSettings_username_copied_toast">用户名已复制</string>
    <!-- Content of a toast that will show after the username link is copied to the clipboard -->
    <string name="UsernameLinkSettings_link_copied_toast">链接已复制</string>
    <!-- Button label for a button that will reset your username and give you a new link -->
    <string name="UsernameLinkSettings_reset_button_label">重置</string>
    <!-- Button label for a button that indicates that the user is done changing the current setting -->
    <string name="UsernameLinkSettings_done_button_label">完成</string>
    <!-- Label for a tab that shows a screen to view your username QR code -->
    <string name="UsernameLinkSettings_code_tab_name">二维码</string>
    <!-- Label for a tab that shows a screen to scan a QR code -->
    <string name="UsernameLinkSettings_scan_tab_name">扫描</string>
    <!-- Description text shown underneath the username QR code scanner -->
    <string name="UsernameLinkSettings_qr_scan_description">请扫描您的联系人设备上的二维码。</string>
    <!-- App bar title for the username QR code color picker screen -->
    <string name="UsernameLinkSettings_color_picker_app_bar_title">颜色</string>
    <!-- Body of a dialog that is displayed when we failed to read a username QR code. -->
    <string name="UsernameLinkSettings_qr_result_invalid">二维码已失效。</string>
    <!-- Body of a dialog that is displayed when the username we looked up could not be found. -->
    <string name="UsernameLinkSettings_qr_result_not_found">无法找到用户名为%1$s的用户。</string>
    <!-- Body of a dialog that is displayed when we experienced a network error when looking up a username. -->
    <string name="UsernameLinkSettings_qr_result_network_error">网络连接出错，请重试。</string>

    <!-- PendingParticipantsView -->
    <!-- Displayed in the popup card when a remote user attempts to join a call link -->
    <string name="PendingParticipantsView__would_like_to_join">想要加入……</string>
    <!-- Displayed in a button on the popup card denoting that there are other pending requests to join a call link -->
    <plurals name="PendingParticipantsView__plus_d_requests">
        <item quantity="other">+%1$d 个请求</item>
    </plurals>

    <!-- PendingParticipantsBottomSheet -->
    <!-- Title of the bottom sheet displaying requests to join the call link -->
    <string name="PendingParticipantsBottomSheet__requests_to_join_this_call">加入通话请求</string>
    <!-- Subtitle of the bottom sheet denoting the total number of people waiting -->
    <plurals name="PendingParticipantsBottomSheet__d_people_waiting">
        <item quantity="other">%1$d 个人正在等待</item>
    </plurals>
    <!-- Content description for rejecting a user -->
    <string name="PendingParticipantsBottomSheet__reject">拒绝</string>
    <!-- Content desccription for confirming a user -->
    <string name="PendingParticipantsBottomSheet__approve">批准</string>

    <!-- EOF -->
</resources><|MERGE_RESOLUTION|>--- conflicted
+++ resolved
@@ -883,11 +883,7 @@
     <!-- Title for dialog asking user to submit logs for debugging slow notification issues -->
     <string name="PromptBatterySaverBottomSheet__title">通知可能会因为电池优化而延迟</string>
     <!-- Message explaining that battery saver may delay notifications -->
-<<<<<<< HEAD
-    <string name="PromptBatterySaverBottomSheet__message">You can disable battery optimizations for Molly to ensure that message notifications will not be delayed.</string>
-=======
-    <string name="PromptBatterySaverBottomSheet__message">您可以禁用 Signal 的电池有优化功能，确保消息通知不会出现延迟。</string>
->>>>>>> f9d9af4f
+    <string name="PromptBatterySaverBottomSheet__message">您可以禁用 Molly 的电池有优化功能，确保消息通知不会出现延迟。</string>
 
     <!-- Button to continue to try and disable battery saver -->
     <string name="PromptBatterySaverBottomSheet__continue">继续</string>
