--- conflicted
+++ resolved
@@ -2024,17 +2024,11 @@
     <!--  Displayed in the conversation list when identities have been merged. The first placeholder is a phone number, and the second is a person\'s name -->
     <string name="ThreadRecord_s_belongs_to_s">%1$s 属于%2$s</string>
 
-<<<<<<< HEAD
-    <!-- UpdateApkReadyListener -->
-    <string name="UpdateApkReadyListener_Signal_update">Molly 更新</string>
-    <string name="UpdateApkReadyListener_a_new_version_of_signal_is_available_tap_to_update">Molly 新版本可用，点击升级</string>
-=======
     <!-- ApkUpdateNotifications -->
-    <string name="ApkUpdateNotifications_prompt_install_title">Signal 更新</string>
-    <string name="ApkUpdateNotifications_prompt_install_body">A new version of Signal is available. Tap to update.</string>
-    <string name="ApkUpdateNotifications_failed_general_title">Signal failed to update</string>
+    <string name="ApkUpdateNotifications_prompt_install_title">Molly 更新</string>
+    <string name="ApkUpdateNotifications_prompt_install_body">A new version of Molly is available. Tap to update.</string>
+    <string name="ApkUpdateNotifications_failed_general_title">Molly failed to update</string>
     <string name="ApkUpdateNotifications_failed_general_body">We will try again later.</string>
->>>>>>> cdb9df5a
 
     <!-- UntrustedSendDialog -->
     <string name="UntrustedSendDialog_send_message">发送消息？</string>
