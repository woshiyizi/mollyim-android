--- conflicted
+++ resolved
@@ -1248,13 +1248,9 @@
   <string name="RedPhone_got_it">Uppfattat</string>
   <!--Valentine\'s Day Megaphone-->
   <!--Title text for the Valentine\'s Day donation megaphone. The placeholder will always be a heart emoji. Needs to be a placeholder for Android reasons.-->
-<<<<<<< HEAD
-  <!--Body text for the Valentine\'s Day donation megaphone.-->
-=======
   <string name="ValentinesDayMegaphone_happy_heart_day">Glad 💜-dag!</string>
   <!--Body text for the Valentine\'s Day donation megaphone.-->
-  <string name="ValentinesDayMegaphone_show_your_affection">Visa din tillgivenhet genom att bli en Signal-upprätthållare.</string>
->>>>>>> d80722db
+  <string name="ValentinesDayMegaphone_show_your_affection">Visa din tillgivenhet genom att bli en Molly-upprätthållare.</string>
   <!--WebRtcCallActivity-->
   <string name="WebRtcCallActivity__tap_here_to_turn_on_your_video">Tryck här för att aktivera din video</string>
   <string name="WebRtcCallActivity__to_call_s_signal_needs_access_to_your_camera">För att ringa %1$s behöver Molly åtkomst till din kamera</string>
