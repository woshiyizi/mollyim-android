--- conflicted
+++ resolved
@@ -810,7 +810,7 @@
     <item quantity="one">Envoyer %d texto d’invitations ?</item>
     <item quantity="other">Envoyer %d textos d’invitations ?</item>
   </plurals>
-  <string name="InviteActivity_lets_switch_to_signal">Passons à Molly: %1$s</string>
+  <string name="InviteActivity_lets_switch_to_signal">Passons à Molly : %1$s</string>
   <string name="InviteActivity_no_app_to_share_to">Vous semblez n’avoir aucune appli vers laquelle partager.</string>
   <string name="InviteActivity_friends_dont_let_friends_text_unencrypted">Les amis ne laissent pas leur amis dialoguer sans chiffrement.</string>
   <!--Job-->
@@ -2199,11 +2199,7 @@
   <string name="reminder_header_invite_title">Inviter à Molly</string>
   <string name="reminder_header_invite_text">Passez votre conversation avec %1$s au niveau supérieur.</string>
   <string name="reminder_header_share_title">Invitez vos amis !</string>
-<<<<<<< HEAD
-  <string name="reminder_header_share_text">Plus vos amis utilisent Molly, plus ça devient intéréessant.</string>
-=======
-  <string name="reminder_header_share_text">Plus vos amis utilisent Signal, plus ça devient intéressant.</string>
->>>>>>> 796eb504
+  <string name="reminder_header_share_text">Plus vos amis utilisent Molly, plus ça devient intéressant.</string>
   <string name="reminder_header_service_outage_text">Signal éprouve des difficultés techniques. Nous mettons tout en œuvre pour restaurer le service aussi rapidement que possible.</string>
   <string name="reminder_header_the_latest_signal_features_wont_work">Les dernières fonctions de Signal ne sont pas compatibles avec cette version d’Android. Veuillez mettre cet appareil à niveau afin de recevoir les mises à jour ultérieures de Signal.</string>
   <string name="reminder_header_progress">%1$d%%</string>
