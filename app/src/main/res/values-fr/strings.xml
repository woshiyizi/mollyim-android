<?xml version='1.0' encoding='UTF-8'?>
<resources>
  <string name="yes">Oui</string>
  <string name="no">Non</string>
  <string name="delete">Supprimer</string>
  <string name="please_wait">Veuillez patienter…</string>
  <string name="save">Enregistrer</string>
  <string name="note_to_self">Note à mon intention</string>
  <!--AbstractNotificationBuilder-->
  <string name="AbstractNotificationBuilder_new_message">Nouveau message</string>
  <!--AlbumThumbnailView-->
  <!--ApplicationMigrationActivity-->
  <string name="ApplicationMigrationActivity__signal_is_updating">Mise à jour de Molly…</string>
  <!--ApplicationPreferencesActivity-->
  <string name="ApplicationPreferencesActivity_currently_s">Actuellement : %s</string>
  <string name="ApplicationPreferenceActivity_you_havent_set_a_passphrase_yet">Vous n’avez pas encore défini de phrase de passe.</string>
  <string name="ApplicationPreferencesActivity_disable_passphrase">Désactiver la phrase de passe ?</string>
  <string name="ApplicationPreferencesActivity_this_will_permanently_unlock_signal_and_message_notifications">Molly et les notifications de message seront déverrouillées en permanence.</string>
  <string name="ApplicationPreferencesActivity_disable">Désactiver</string>
  <string name="ApplicationPreferencesActivity_unregistering">Annulation de l’inscription</string>
  <string name="ApplicationPreferencesActivity_unregistering_from_signal_messages_and_calls">Annulation de l’inscription aux messages et appels Molly…</string>
  <string name="ApplicationPreferencesActivity_disable_signal_messages_and_calls">Désactiver les messages et appels Molly ?</string>
  <string name="ApplicationPreferencesActivity_disable_signal_messages_and_calls_by_unregistering">Désactiver les messages et appels Molly en vous désinscrivant du serveur. Vous devrez réinscrire votre numéro de téléphone pour les utiliser de nouveau à l’avenir.</string>
  <string name="ApplicationPreferencesActivity_error_connecting_to_server">Erreur de connexion au serveur.</string>
  <string name="ApplicationPreferencesActivity_sms_enabled">Les textos sont activés</string>
  <string name="ApplicationPreferencesActivity_touch_to_change_your_default_sms_app">Touchez pour changer votre appli de texto par défaut</string>
  <string name="ApplicationPreferencesActivity_sms_disabled">Les textos sont désactivés</string>
  <string name="ApplicationPreferencesActivity_touch_to_make_signal_your_default_sms_app">Toucher pour faire de Signal votre appli de texto par défaut</string>
  <string name="ApplicationPreferencesActivity_on">activé</string>
  <string name="ApplicationPreferencesActivity_On">Activé</string>
  <string name="ApplicationPreferencesActivity_off">désactivé</string>
  <string name="ApplicationPreferencesActivity_Off">Désactivé</string>
  <string name="ApplicationPreferencesActivity_sms_mms_summary">Textos %1$s, messages multimédias %2$s</string>
  <string name="ApplicationPreferencesActivity_privacy_summary">Verrou d’écran %1$s, blocage de l’inscription %2$s</string>
  <string name="ApplicationPreferencesActivity_appearance_summary">Thème %1$s, langue %2$s</string>
  <string name="ApplicationPreferencesActivity_pins_are_required_for_registration_lock">Un NIP est requis pour le blocage de l’inscription. Pour désactiver le NIP, veuillez d’abord désactiver le blocage de l’inscription.</string>
  <string name="ApplicationPreferencesActivity_pin_created">Le NIP a été créé.</string>
  <string name="ApplicationPreferencesActivity_pin_disabled">Le NIP a été désactivé.</string>
  <string name="ApplicationPreferencesActivity_hide">Cacher</string>
  <string name="ApplicationPreferencesActivity_hide_reminder">Cacher le rappel ?</string>
  <string name="ApplicationPreferencesActivity_record_payments_recovery_phrase">Enregistrer une phrase de récupération des paiements</string>
  <string name="ApplicationPreferencesActivity_record_phrase">Enregistrez la phrase</string>
  <string name="ApplicationPreferencesActivity_before_you_can_disable_your_pin">Avant de pouvoir désactiver votre NIP, vous devez enregistrer votre phrase de récupération des paiements pour vous permettre de récupérer votre compte de paiements.</string>
  <!--AppProtectionPreferenceFragment-->
  <plurals name="AppProtectionPreferenceFragment_minutes">
    <item quantity="one">%d minute</item>
    <item quantity="other">%d minutes</item>
  </plurals>
  <!--DraftDatabase-->
  <string name="DraftDatabase_Draft_image_snippet">(image)</string>
  <string name="DraftDatabase_Draft_audio_snippet">(son)</string>
  <string name="DraftDatabase_Draft_video_snippet">(vidéo)</string>
  <string name="DraftDatabase_Draft_location_snippet">(position)</string>
  <string name="DraftDatabase_Draft_quote_snippet">(réponse)</string>
  <string name="DraftDatabase_Draft_voice_note">(Message vocal)</string>
  <!--AttachmentKeyboard-->
  <string name="AttachmentKeyboard_gallery">Galerie</string>
  <string name="AttachmentKeyboard_file">Fichier</string>
  <string name="AttachmentKeyboard_contact">Contact</string>
  <string name="AttachmentKeyboard_location">Position</string>
  <string name="AttachmentKeyboard_Signal_needs_permission_to_show_your_photos_and_videos">Molly a besoin d’une autorisation pour afficher vos photos et vidéos.</string>
  <string name="AttachmentKeyboard_give_access">Accorder l’accès</string>
  <string name="AttachmentKeyboard_payment">Paiement</string>
  <!--AttachmentManager-->
  <string name="AttachmentManager_cant_open_media_selection">Impossible de trouver une appli pour sélectionner le média.</string>
<<<<<<< HEAD
  <string name="AttachmentManager_signal_requires_the_external_storage_permission_in_order_to_attach_photos_videos_or_audio">Molly exige l’autorisation Stockage afin de joindre des photos, des vidéos ou du son, mais elle a été refusée définitivement. Veuillez accéder au menu des paramètres des applis, sélectionner « Autorisations » et activer « Stockage ».</string>
  <string name="AttachmentManager_signal_requires_contacts_permission_in_order_to_attach_contact_information">Molly exige l’autorisation Contacts afin de joindre des renseignements de contact, mais elle a été refusée définitivement. Veuillez accéder au menu des paramètres des applis, sélectionner « Autorisations » et activer « Contacts ».</string>
  <string name="AttachmentManager_signal_requires_location_information_in_order_to_attach_a_location">Molly exige l’autorisation Position afin de joindre une position géographique, mais elle a été refusée définitivement. Veuillez accéder au menu des paramètres des applis, sélectionner « Autorisations » et activer « Position ».</string>
=======
  <string name="AttachmentManager_signal_requires_the_external_storage_permission_in_order_to_attach_photos_videos_or_audio">Signal exige l’autorisation Stockage afin de joindre des photos, des vidéos ou du son, mais elle a été refusée définitivement. Veuillez accéder au menu des paramètres des applis, sélectionner « Autorisations » et activer « Stockage ».</string>
  <string name="AttachmentManager_signal_requires_contacts_permission_in_order_to_attach_contact_information">Signal exige l’autorisation Contacts afin de joindre des coordonnées de contact, mais elle a été refusée définitivement. Veuillez accéder au menu des paramètres des applis, sélectionner « Autorisations » et activer « Contacts ».</string>
  <string name="AttachmentManager_signal_requires_location_information_in_order_to_attach_a_location">Signal exige l’autorisation Position afin de joindre une position géographique, mais elle a été refusée définitivement. Veuillez accéder au menu des paramètres des applis, sélectionner « Autorisations » et activer « Position ».</string>
>>>>>>> ee698951
  <!--AttachmentUploadJob-->
  <string name="AttachmentUploadJob_uploading_media">Téléversement du média…</string>
  <string name="AttachmentUploadJob_compressing_video_start">Compression de la vidéo…</string>
  <!--BackgroundMessageRetriever-->
  <string name="BackgroundMessageRetriever_checking_for_messages">Vérification de la présence de messages…</string>
  <!--BlockedUsersActivity-->
  <string name="BlockedUsersActivity__blocked_users">Utilisateurs bloqués</string>
  <string name="BlockedUsersActivity__add_blocked_user">Ajouter un utilisateur bloqué</string>
  <string name="BlockedUsersActivity__blocked_users_will">Les utilisateurs bloqués ne pourront ni vous appeler ni vous envoyer des messages.</string>
  <string name="BlockedUsersActivity__no_blocked_users">Aucun utilisateur bloqué</string>
  <string name="BlockedUsersActivity__block_user">Bloquer cet utilisateur ?</string>
  <string name="BlockedUserActivity__s_will_not_be_able_to">« %1$s » ne pourra ni vous appeler ni vous envoyer des messages.</string>
  <string name="BlockedUsersActivity__block">Bloquer</string>
  <string name="BlockedUsersActivity__unblock_user">Débloquer cet utilisateur ?</string>
  <string name="BlockedUsersActivity__do_you_want_to_unblock_s">Voulez-vous débloquer « %1$s » ?</string>
  <string name="BlockedUsersActivity__unblock">Débloquer</string>
  <!--BlockUnblockDialog-->
  <string name="BlockUnblockDialog_block_and_leave_s">Bloquer et quitter %1$s ?</string>
  <string name="BlockUnblockDialog_block_s">Bloquer %1$s ?</string>
  <string name="BlockUnblockDialog_you_will_no_longer_receive_messages_or_updates">Vous ne recevrez plus ni message ni mise à jour de ce groupe et les membres ne pourront plus vous rajouter à ce groupe.</string>
  <string name="BlockUnblockDialog_group_members_wont_be_able_to_add_you">Les membres du groupe ne pourront plus vous rajouter à ce groupe.</string>
  <string name="BlockUnblockDialog_group_members_will_be_able_to_add_you">Les membres du groupe pourront vous rajouter à ce groupe.</string>
  <string name="BlockUnblockDialog_you_will_be_able_to_call_and_message_each_other">Vous pourrez échanger des messages et des appels, et vos nom et photo seront partagés avec eux.</string>
  <string name="BlockUnblockDialog_blocked_people_wont_be_able_to_call_you_or_send_you_messages">Les personnes bloquées ne pourront ni vous appeler ni vous envoyer de messages.</string>
  <!--Message shown on block dialog when blocking the Signal release notes recipient-->
  <string name="BlockUnblockDialog_block_getting_signal_updates_and_news">Bloquer la réception des mises à jour et des actualités de Signal.</string>
  <!--Message shown on unblock dialog when unblocking the Signal release notes recipient-->
  <string name="BlockUnblockDialog_resume_getting_signal_updates_and_news">Reprendre la réception des mises à jour et des actualités de Signal.</string>
  <string name="BlockUnblockDialog_unblock_s">Débloquer %1$s ?</string>
  <string name="BlockUnblockDialog_block">Bloquer</string>
  <string name="BlockUnblockDialog_block_and_leave">Bloquer et quitter</string>
  <string name="BlockUnblockDialog_report_spam_and_block">Signaler comme indésirable et bloquer</string>
  <!--BucketedThreadMedia-->
  <string name="BucketedThreadMedia_Today">Aujourd’hui</string>
  <string name="BucketedThreadMedia_Yesterday">Hier</string>
  <string name="BucketedThreadMedia_This_week">Cette semaine</string>
  <string name="BucketedThreadMedia_This_month">Ce mois</string>
  <string name="BucketedThreadMedia_Large">Volumineux</string>
  <string name="BucketedThreadMedia_Medium">Taille moyenne</string>
  <string name="BucketedThreadMedia_Small">Petite taille</string>
  <!--CameraXFragment-->
  <string name="CameraXFragment_tap_for_photo_hold_for_video">Touchez pour une photo, maintenez pour une vidéo</string>
  <string name="CameraXFragment_capture_description">Prendre</string>
  <string name="CameraXFragment_change_camera_description">Changer d’appareil photo</string>
  <string name="CameraXFragment_open_gallery_description">Ouvrir la galerie</string>
  <!--CameraContacts-->
  <string name="CameraContacts_recent_contacts">Contacts récents</string>
  <string name="CameraContacts_signal_contacts">Contacts Signal</string>
  <string name="CameraContacts_signal_groups">Groupes Signal</string>
  <string name="CameraContacts_you_can_share_with_a_maximum_of_n_conversations">Vous ne pouvez partager qu’avec %d conversations, au plus</string>
  <string name="CameraContacts_select_signal_recipients">Sélectionner les destinataires Signal</string>
  <string name="CameraContacts_no_signal_contacts">Aucun contact Signal</string>
  <string name="CameraContacts_you_can_only_use_the_camera_button">Vous ne pouvez utiliser le bouton Appareil photo que pour envoyer des photos à des contacts Signal.</string>
  <string name="CameraContacts_cant_find_who_youre_looking_for">Éprouvez-vous des difficultés à trouver qui vous cherchiez ?</string>
  <string name="CameraContacts_invite_a_contact_to_join_signal">Inviter un contact à se joindre à Molly</string>
  <string name="CameraContacts__menu_search">Chercher</string>
  <!--Censorship Circumvention Megaphone-->
  <!--Title for an alert that shows at the bottom of the chat list letting people know that circumvention is no longer needed-->
  <string name="CensorshipCircumventionMegaphone_turn_off_censorship_circumvention">Désactiver le contournement de la censure ?</string>
  <!--Body for an alert that shows at the bottom of the chat list letting people know that circumvention is no longer needed-->
  <string name="CensorshipCircumventionMegaphone_you_can_now_connect_to_the_signal_service">Vous pouvez désormais vous connecter directement au service Signal pour une meilleure expérience.</string>
  <!--Action to prompt the user to disable circumvention since it is no longer needed-->
  <string name="CensorshipCircumventionMegaphone_turn_off">Désactiver</string>
  <!--Action to prompt the user to dismiss the alert at the bottom of the chat list-->
  <string name="CensorshipCircumventionMegaphone_no_thanks">Non merci</string>
  <!--ClearProfileActivity-->
  <string name="ClearProfileActivity_remove">Supprimer</string>
  <string name="ClearProfileActivity_remove_profile_photo">Supprimer la photo de profil ?</string>
  <string name="ClearProfileActivity_remove_group_photo">Supprimer la photo du groupe ?</string>
  <!--ClientDeprecatedActivity-->
  <string name="ClientDeprecatedActivity_update_signal">Mettre Molly à jour</string>
  <string name="ClientDeprecatedActivity_this_version_of_the_app_is_no_longer_supported">Cette version de l’appli n’est plus prise en charge. Pour continuer à échanger des messages, veuillez mettre Signal à jour vers la version la plus récente.</string>
  <string name="ClientDeprecatedActivity_update">Mise à jour</string>
  <string name="ClientDeprecatedActivity_dont_update">Ne pas mettre à jour</string>
  <string name="ClientDeprecatedActivity_warning">Avertissement</string>
  <string name="ClientDeprecatedActivity_your_version_of_signal_has_expired_you_can_view_your_message_history">Votre version de Signal est expirée. Vous pouvez afficher l’historique de vos messages, mais vous ne pourrez pas échanger de messages tant que vous n’aurez pas mis Signal à jour.</string>
  <!--CommunicationActions-->
  <string name="CommunicationActions_no_browser_found">Aucun navigateur Web n’a été trouvé.</string>
  <string name="CommunicationActions_send_email">Envoyer un courriel</string>
  <string name="CommunicationActions_a_cellular_call_is_already_in_progress">Un appel cellulaire est déjà en cours.</string>
  <string name="CommunicationActions_start_voice_call">Lancer un appel audio ?</string>
  <string name="CommunicationActions_cancel">Annuler</string>
  <string name="CommunicationActions_call">Appeler</string>
  <string name="CommunicationActions_insecure_call">Appel non sécurisé</string>
  <string name="CommunicationActions_carrier_charges_may_apply">Les frais de l’opérateur pourraient s’appliquer. Le numéro que vous appelez n’est pas inscrit auprès de Signal. Cet appel sera effectué par votre opérateur de réseau mobile et non par Internet.</string>
  <!--ConfirmIdentityDialog-->
  <string name="ConfirmIdentityDialog_your_safety_number_with_s_has_changed">Votre numéro de sécurité avec %1$s a changé. Cela pourrait signifier soit que quelqu’un tente d’intercepter votre communication, soit que %2$s a simplement réinstallé Signal.</string>
  <string name="ConfirmIdentityDialog_you_may_wish_to_verify_your_safety_number_with_this_contact">Vous devriez peut-être confirmer votre numéro de sécurité avec ce contact.</string>
  <string name="ConfirmIdentityDialog_accept">Accepter</string>
  <!--ContactsCursorLoader-->
  <string name="ContactsCursorLoader_recent_chats">Conversations récentes</string>
  <string name="ContactsCursorLoader_contacts">Contacts</string>
  <string name="ContactsCursorLoader_groups">Groupes</string>
  <string name="ContactsCursorLoader_phone_number_search">Recherche par numéro de téléphone</string>
  <string name="ContactsCursorLoader_username_search">Recherche par nom d’utilisateur</string>
  <!--Label for my stories when selecting who to send media to-->
  <string name="ContactsCursorLoader_my_stories">Mes histoires</string>
  <!--Action for creating a new story-->
  <string name="ContactsCursorLoader_new_story">Nouvelle histoire</string>
  <!--ContactsDatabase-->
  <string name="ContactsDatabase_message_s">Message %s</string>
  <string name="ContactsDatabase_signal_call_s">Appel Signal %s</string>
  <!--ContactNameEditActivity-->
  <string name="ContactNameEditActivity_given_name">Prénom</string>
  <string name="ContactNameEditActivity_family_name">Nom de famille</string>
  <string name="ContactNameEditActivity_prefix">Titre</string>
  <string name="ContactNameEditActivity_suffix">Suffixe</string>
  <string name="ContactNameEditActivity_middle_name">Deuxième prénom</string>
  <!--ContactShareEditActivity-->
  <string name="ContactShareEditActivity_type_home">Domicile</string>
  <string name="ContactShareEditActivity_type_mobile">Mobile</string>
  <string name="ContactShareEditActivity_type_work">Travail</string>
  <string name="ContactShareEditActivity_type_missing">Autre</string>
  <string name="ContactShareEditActivity_invalid_contact">Le contact sélectionné était invalide</string>
  <!--ConversationItem-->
  <string name="ConversationItem_error_not_sent_tap_for_details">N’a pas été envoyé, toucher pour obtenir des détails</string>
  <string name="ConversationItem_error_partially_not_delivered">Envoyé partiellement, toucher pour obtenir des détails</string>
  <string name="ConversationItem_error_network_not_delivered">Échec d’envoi</string>
  <string name="ConversationItem_received_key_exchange_message_tap_to_process">Vous avez reçu un message d’échange de clés. Touchez pour le traiter.</string>
  <string name="ConversationItem_group_action_left">%1$s a quitté le groupe.</string>
  <string name="ConversationItem_send_paused">L’envoi a été mis en pause</string>
  <string name="ConversationItem_click_to_approve_unencrypted">Échec d’envoi, touchez pour utiliser la solution de rechange non sécurisée</string>
  <string name="ConversationItem_click_to_approve_unencrypted_sms_dialog_title">Se replier sur un texto non chiffré ?</string>
  <string name="ConversationItem_click_to_approve_unencrypted_mms_dialog_title">Se replier sur un message multimédia non chiffré ?</string>
  <string name="ConversationItem_click_to_approve_unencrypted_dialog_message">Ce message ne sera <b>pas</b> chiffré, car le destinataire n’est plus un utilisateur de Signal.\n\nEnvoyer un message non sécurisé ?</string>
  <string name="ConversationItem_unable_to_open_media">Impossible de trouver une appli pour ouvrir ce média.</string>
  <string name="ConversationItem_copied_text">Copié %s</string>
  <string name="ConversationItem_from_s">de %s</string>
  <string name="ConversationItem_to_s">à %s</string>
  <string name="ConversationItem_read_more">  En afficher plus</string>
  <string name="ConversationItem_download_more">   Télécharger plus</string>
  <string name="ConversationItem_pending">  En attente</string>
  <string name="ConversationItem_this_message_was_deleted">Ce message a été supprimé.</string>
  <string name="ConversationItem_you_deleted_this_message">Vous avez supprimé ce message.</string>
  <!--ConversationActivity-->
  <string name="ConversationActivity_add_attachment">Ajouter un fichier joint</string>
  <string name="ConversationActivity_select_contact_info">Sélectionner les coordonnées du contact</string>
  <string name="ConversationActivity_compose_message">Rédiger un message</string>
  <string name="ConversationActivity_sorry_there_was_an_error_setting_your_attachment">Désolé, une erreur de mise en place de votre fichier joint est survenue.</string>
  <string name="ConversationActivity_recipient_is_not_a_valid_sms_or_email_address_exclamation">Le destinataire n’est pas une adresse texto ou courriel valide.</string>
  <string name="ConversationActivity_message_is_empty_exclamation">Le message est vide.</string>
  <string name="ConversationActivity_group_members">Membres du groupe</string>
  <string name="ConversationActivity__tap_here_to_start_a_group_call">Touchez ici pour lancer un appel de groupe</string>
  <string name="ConversationActivity_invalid_recipient">Le destinataire est invalide</string>
  <string name="ConversationActivity_added_to_home_screen">A été ajoutée à l’écran d’accueil</string>
  <string name="ConversationActivity_calls_not_supported">Les appels ne sont pas pris en charge</string>
  <string name="ConversationActivity_this_device_does_not_appear_to_support_dial_actions">Cet appareil ne semble pas prendre en charge les actions de numérotation.</string>
  <string name="ConversationActivity_transport_insecure_sms">Texto non sécurisé</string>
  <string name="ConversationActivity_transport_insecure_mms">Message multimédia non sécurisé</string>
  <string name="ConversationActivity_transport_signal">Signal</string>
  <string name="ConversationActivity_lets_switch_to_signal">Passons à Molly %1$s</string>
  <string name="ConversationActivity_specify_recipient">Veuillez choisir un contact</string>
  <string name="ConversationActivity_unblock">Débloquer</string>
  <string name="ConversationActivity_attachment_exceeds_size_limits">Le fichier joint dépasse la limite de taille pour le type de message que vous envoyez.</string>
  <string name="ConversationActivity_unable_to_record_audio">Impossible d’enregistrer le son.</string>
  <string name="ConversationActivity_you_cant_send_messages_to_this_group">Vous ne pouvez pas envoyer de messages à ce groupe, car vous n’en faites plus partie.</string>
  <string name="ConversationActivity_only_s_can_send_messages">Seuls les %1$s peuvent envoyer des messages.</string>
  <string name="ConversationActivity_admins">administrateurs</string>
  <string name="ConversationActivity_message_an_admin">Envoyer un message à un administrateur</string>
  <string name="ConversationActivity_cant_start_group_call">Impossible de démarrer l’appel de groupe</string>
  <string name="ConversationActivity_only_admins_of_this_group_can_start_a_call">Seuls les administrateurs de ce groupe peuvent démarrer un appel.</string>
  <string name="ConversationActivity_there_is_no_app_available_to_handle_this_link_on_your_device">Il n’y a aucune appli pour gérer ce lien sur votre appareil.</string>
  <string name="ConversationActivity_your_request_to_join_has_been_sent_to_the_group_admin">Votre demande de vous joindre au groupe a été envoyée à son administrateur. Vous serez averti de sa décision.</string>
  <string name="ConversationActivity_cancel_request">Annuler la demande</string>
  <string name="ConversationActivity_to_send_audio_messages_allow_signal_access_to_your_microphone">Pour envoyer des messages audio, autorisez l’accès de Molly à votre microphone.</string>
  <string name="ConversationActivity_signal_requires_the_microphone_permission_in_order_to_send_audio_messages">Molly exige l’autorisation Microphone afin d’envoyer des messages audio, mais elle a été refusée définitivement. Veuillez accéder au menu des paramètres des applis, sélectionner Autorisations et activer Microphone.</string>
  <string name="ConversationActivity_signal_needs_the_microphone_and_camera_permissions_in_order_to_call_s">Molly a besoin des autorisations Microphone et Appareil photo pour appeler %s, mais elles ont été refusées définitivement. Veuillez accéder aux paramètres de l’appli, sélectionner Autorisations et activer Microphone et Appareil photo.</string>
  <string name="ConversationActivity_to_capture_photos_and_video_allow_signal_access_to_the_camera">Pour prendre des photos et des vidéos, autorisez l’accès de Molly à l’appareil photo.</string>
  <string name="ConversationActivity_signal_needs_the_camera_permission_to_take_photos_or_video">Molly a besoin de l’autorisation Appareil photo afin de prendre des photos ou des vidéos, mais elle a été refusée définitivement. Veuillez accéder aux paramètres de l’appli, sélectionner Autorisations et activer Appareil photo.</string>
  <string name="ConversationActivity_signal_needs_camera_permissions_to_take_photos_or_video">Molly a besoin de l’autorisation Appareil photo pour prendre des photos ou des vidéos</string>
  <string name="ConversationActivity_enable_the_microphone_permission_to_capture_videos_with_sound">Autoriser l’accès au microphone afin de prendre des vidéos avec du son.</string>
  <string name="ConversationActivity_signal_needs_the_recording_permissions_to_capture_video">Molly a besoin de l’autorisation Microphone afin d’enregistrer des vidéos, mais elle a été refusée. Veuillez accéder aux paramètres de l’appli, sélectionner Autorisations et activer Microphone et Appareil photo.</string>
  <string name="ConversationActivity_signal_needs_recording_permissions_to_capture_video">Molly a besoin de l’autorisation Microphone afin d’enregistrer des vidéos.</string>
  <string name="ConversationActivity_quoted_contact_message">%1$s %2$s</string>
  <string name="ConversationActivity_signal_cannot_sent_sms_mms_messages_because_it_is_not_your_default_sms_app">Signal ne peut ni envoyer de textos ni de messages multimédias, car ce n’est pas votre appli de textos par défaut. Voulez-vous changer cela dans vos paramètres d’Android ?</string>
  <string name="ConversationActivity_yes">Oui</string>
  <string name="ConversationActivity_no">Non</string>
  <string name="ConversationActivity_search_position">%1$d sur %2$d</string>
  <string name="ConversationActivity_no_results">Il n’y a aucun résultat</string>
  <string name="ConversationActivity_sticker_pack_installed">Le paquet d’autocollants a été installé</string>
  <string name="ConversationActivity_new_say_it_with_stickers">Nouveauté ! Dites-le avec des autocollants</string>
  <string name="ConversationActivity_cancel">Annuler</string>
  <string name="ConversationActivity_delete_conversation">Supprimer la conversation ?</string>
  <string name="ConversationActivity_delete_and_leave_group">Supprimer et quitter le groupe ?</string>
  <string name="ConversationActivity_this_conversation_will_be_deleted_from_all_of_your_devices">Cette conversation sera supprimée de tous vos appareils.</string>
  <string name="ConversationActivity_you_will_leave_this_group_and_it_will_be_deleted_from_all_of_your_devices">Vous quitterez ce groupe et il sera supprimé de tous vos appareils.</string>
  <string name="ConversationActivity_delete">Supprimer</string>
  <string name="ConversationActivity_delete_and_leave">Supprimer et quitter</string>
  <string name="ConversationActivity__to_call_s_signal_needs_access_to_your_microphone">Pour appeler %1$s, Molly a besoin d’accéder à votre microphone</string>
  <string name="ConversationActivity__more_options_now_in_group_settings">Désormais plus d’options dans paramètre « Paramètres du groupe »</string>
  <string name="ConversationActivity_join">Me joindre</string>
  <string name="ConversationActivity_full">Complet</string>
  <string name="ConversationActivity_error_sending_media">Erreur d’envoi du média</string>
  <string name="ConversationActivity__reported_as_spam_and_blocked">Signalé comme spam et bloqué.</string>
  <!--ConversationAdapter-->
  <plurals name="ConversationAdapter_n_unread_messages">
    <item quantity="one">%d message non lu</item>
    <item quantity="other">%d messages non lus</item>
  </plurals>
  <!--ConversationFragment-->
  <plurals name="ConversationFragment_delete_selected_messages">
    <item quantity="one">Supprimer le message sélectionné ?</item>
    <item quantity="other">Supprimer les messages sélectionnés ?</item>
  </plurals>
  <string name="ConversationFragment_save_to_sd_card">Enregistrer dans la mémoire ?</string>
  <plurals name="ConversationFragment_saving_n_media_to_storage_warning">
    <item quantity="one">L’enregistrement de ce média dans la mémoire permettra à n’importe quelle autre appli de votre appareil d’y accéder.\n\nPoursuivre ?</item>
    <item quantity="other">L’enregistrement des %1$d médias dans la mémoire permettra à n’importe quelle autre appli de votre appareil d’y accéder.\n\nPoursuivre ?</item>
  </plurals>
  <plurals name="ConversationFragment_error_while_saving_attachments_to_sd_card">
    <item quantity="one">Erreur d’enregistrement du fichier joint dans la mémoire.</item>
    <item quantity="other">Erreur d’enregistrement des fichiers joints dans la mémoire.</item>
  </plurals>
  <string name="ConversationFragment_unable_to_write_to_sd_card_exclamation">Impossible d’écrire dans la mémoire.</string>
  <plurals name="ConversationFragment_saving_n_attachments">
    <item quantity="one">Enregistrement du fichier joint</item>
    <item quantity="other">Enregistrement de %1$d fichiers joints</item>
  </plurals>
  <plurals name="ConversationFragment_saving_n_attachments_to_sd_card">
    <item quantity="one">Enregistrement du fichier joint dans la mémoire…</item>
    <item quantity="other">Enregistrement de %1$d fichiers joints dans la mémoire…</item>
  </plurals>
  <string name="ConversationFragment_pending">En attente…</string>
  <string name="ConversationFragment_push">Données (Signal)</string>
  <string name="ConversationFragment_mms">Message multimédia</string>
  <string name="ConversationFragment_sms">Texto</string>
  <string name="ConversationFragment_deleting">Suppression</string>
  <string name="ConversationFragment_deleting_messages">Suppression des messages…</string>
  <string name="ConversationFragment_delete_for_me">Supprimer pour moi</string>
  <string name="ConversationFragment_delete_for_everyone">Supprimer pour tout le monde</string>
  <string name="ConversationFragment_this_message_will_be_deleted_for_everyone_in_the_conversation">Ce message sera supprimé pour tout le monde dans la conversation s’ils utilisent une version récente de Signal. Ils pourront voir que vous avez supprimé un message.</string>
  <string name="ConversationFragment_quoted_message_not_found">Le message original est introuvable</string>
  <string name="ConversationFragment_quoted_message_no_longer_available">Le message original n’est plus disponible</string>
  <string name="ConversationFragment_failed_to_open_message">Échec d’ouverture du message</string>
  <string name="ConversationFragment_you_can_swipe_to_the_right_reply">Vous pouvez balayer un message vers la droite pour y répondre rapidement</string>
  <string name="ConversationFragment_you_can_swipe_to_the_left_reply">Vous pouvez balayer un message vers la gauche pour y répondre rapidement</string>
  <string name="ConversationFragment_outgoing_view_once_media_files_are_automatically_removed">Les fichiers multimédias éphémères sortants sont supprimés automatiquement après l’envoi</string>
  <string name="ConversationFragment_you_already_viewed_this_message">Vous avez déjà visualisé ce message</string>
  <string name="ConversationFragment__you_can_add_notes_for_yourself_in_this_conversation">Vous pouvez ajouter des notes à votre intention dans cette conversation.\nSi des appareils sont reliés à votre compte, les nouvelles notes seront synchronisées.</string>
  <string name="ConversationFragment__d_group_members_have_the_same_name">%1$d membres du groupe portent le même nom.</string>
  <string name="ConversationFragment__tap_to_review">Toucher pour examiner</string>
  <string name="ConversationFragment__review_requests_carefully">Examinez les demandes avec attention</string>
  <string name="ConversationFragment__signal_found_another_contact_with_the_same_name">Molly a trouvé un autre contact avec le même nom.</string>
  <string name="ConversationFragment_contact_us">Nous contacter</string>
  <string name="ConversationFragment_verify">Confirmer</string>
  <string name="ConversationFragment_not_now">Pas maintenant</string>
  <string name="ConversationFragment_your_safety_number_with_s_changed">Votre numéro de sécurité avec %s a changé</string>
  <string name="ConversationFragment_your_safety_number_with_s_changed_likey_because_they_reinstalled_signal">Votre numéro de sécurité avec %s a changé, car cette personne a probablement réinstallé Signal ou changé d’appareil. Touchez Confirmer pour valider le nouveau numéro de sécurité. Cette action est facultative.</string>
  <!--Message shown to indicate which notification profile is on/active-->
  <string name="ConversationFragment__s_on">%1$s activé</string>
  <!--Dialog title for block group link join requests-->
  <string name="ConversationFragment__block_request">Bloquer la demande ?</string>
  <!--Dialog message for block group link join requests-->
  <string name="ConversationFragment__s_will_not_be_able_to_join_or_request_to_join_this_group_via_the_group_link">« %1$s » ne pourra ni se joindre ni demander à se joindre à ce groupe grâce au lien de groupe. Cette personne pourra toujours être ajoutée au groupe manuellement.</string>
  <!--Dialog confirm block request button-->
  <string name="ConversationFragment__block_request_button">Bloquer la demande</string>
  <!--Dialog cancel block request button-->
  <string name="ConversationFragment__cancel">Annuler</string>
  <!--Message shown after successfully blocking join requests for a user-->
  <string name="ConversationFragment__blocked">Bloqués</string>
  <plurals name="ConversationListFragment_delete_selected_conversations">
    <item quantity="one">Supprimer la conversation sélectionnée ?</item>
    <item quantity="other">Supprimer les conversations sélectionnées ?</item>
  </plurals>
  <plurals name="ConversationListFragment_this_will_permanently_delete_all_n_selected_conversations">
    <item quantity="one">La conversation sélectionnée sera irrémédiablement supprimée.</item>
    <item quantity="other">Les %1$d conversations sélectionnées seront irrémédiablement supprimées.</item>
  </plurals>
  <string name="ConversationListFragment_deleting">Suppression</string>
  <string name="ConversationListFragment_deleting_selected_conversations">Suppression des conversations sélectionnées…</string>
  <plurals name="ConversationListFragment_conversations_archived">
    <item quantity="one">La conversation a été archivée</item>
    <item quantity="other">%d conversations ont été archivées</item>
  </plurals>
  <string name="ConversationListFragment_undo">ANNULER</string>
  <plurals name="ConversationListFragment_moved_conversations_to_inbox">
    <item quantity="one">La conversation a été déplacée vers la boîte de réception</item>
    <item quantity="other">%d conversations ont été déplacées vers la boîte de réception</item>
  </plurals>
  <plurals name="ConversationListFragment_read_plural">
    <item quantity="one">Lue</item>
    <item quantity="other">Lues</item>
  </plurals>
  <plurals name="ConversationListFragment_unread_plural">
    <item quantity="one">Non lue</item>
    <item quantity="other">Non lues</item>
  </plurals>
  <plurals name="ConversationListFragment_pin_plural">
    <item quantity="one">Épingler</item>
    <item quantity="other">Épingler</item>
  </plurals>
  <plurals name="ConversationListFragment_unpin_plural">
    <item quantity="one">Désépingler</item>
    <item quantity="other">Désépingler</item>
  </plurals>
  <plurals name="ConversationListFragment_mute_plural">
    <item quantity="one">Désactiver</item>
    <item quantity="other">Désactiver</item>
  </plurals>
  <plurals name="ConversationListFragment_unmute_plural">
    <item quantity="one">Réactiver</item>
    <item quantity="other">Réactiver</item>
  </plurals>
  <string name="ConversationListFragment_select">Sélectionner</string>
  <plurals name="ConversationListFragment_archive_plural">
    <item quantity="one">Archiver</item>
    <item quantity="other">Archiver</item>
  </plurals>
  <plurals name="ConversationListFragment_unarchive_plural">
    <item quantity="one">Désarchiver</item>
    <item quantity="other">Désarchiver</item>
  </plurals>
  <plurals name="ConversationListFragment_delete_plural">
    <item quantity="one">Supprimer</item>
    <item quantity="other">Supprimer</item>
  </plurals>
  <string name="ConversationListFragment_select_all">Tout sélectionner</string>
  <plurals name="ConversationListFragment_s_selected">
    <item quantity="one">%d sélectionnée</item>
    <item quantity="other">%d sélectionnées</item>
  </plurals>
  <!--Show in conversation list overflow menu to open selection bottom sheet-->
  <string name="ConversationListFragment__notification_profile">Profil de notification</string>
  <!--Tooltip shown after you have created your first notification profile-->
  <string name="ConversationListFragment__turn_your_notification_profile_on_or_off_here">Activez ou désactivez vos profils de notification ici</string>
  <!--Message shown in top toast to indicate the named profile is on-->
  <string name="ConversationListFragment__s_on">%1$s activé</string>
  <!--ConversationListItem-->
  <string name="ConversationListItem_key_exchange_message">Message d’échange de clés</string>
  <!--ConversationListItemAction-->
  <string name="ConversationListItemAction_archived_conversations_d">Conversations archivées (%d)</string>
  <!--ConversationTitleView-->
  <string name="ConversationTitleView_verified">Confirmé</string>
  <string name="ConversationTitleView_you">Vous</string>
  <!--ConversationTypingView-->
  <string name="ConversationTypingView__plus_d">+%1$d</string>
  <!--CreateGroupActivity-->
  <string name="CreateGroupActivity__select_members">Sélectionnez des membres</string>
  <!--CreateProfileActivity-->
  <string name="CreateProfileActivity__profile">Profil</string>
  <string name="CreateProfileActivity_error_setting_profile_photo">Erreur de définition de la photo de profil</string>
  <string name="CreateProfileActivity_problem_setting_profile">Problème de définition du profil</string>
  <string name="CreateProfileActivity_set_up_your_profile">Configurez votre profil</string>
  <string name="CreateProfileActivity_signal_profiles_are_end_to_end_encrypted">Votre profil est chiffré de bout en bout. Votre profil et les modifications qui y sont apportées seront visibles par vos contacts quand vous lancerez ou accepterez de nouvelles conversations et quand vous vous joindrez à de nouveaux groupes.</string>
  <string name="CreateProfileActivity_set_avatar_description">Définir un avatar</string>
  <!--ChooseBackupFragment-->
  <string name="ChooseBackupFragment__restore_from_backup">Restaurer d’une sauvegarde ?</string>
  <string name="ChooseBackupFragment__restore_your_messages_and_media">Restaurez vos messages et médias d’une sauvegarde locale. Si vous ne les restaurez pas maintenant, vous ne pourrez pas le faire plus tard.</string>
  <string name="ChooseBackupFragment__icon_content_description">Restaurez à partir de l’icône de sauvegarde</string>
  <string name="ChooseBackupFragment__choose_backup">Choisir une sauvegarde</string>
  <string name="ChooseBackupFragment__learn_more">En apprendre davantage</string>
  <string name="ChooseBackupFragment__no_file_browser_available">Aucun navigateur de fichiers n’est proposé</string>
  <!--RestoreBackupFragment-->
  <string name="RestoreBackupFragment__restore_complete">La restauration est terminée.</string>
  <string name="RestoreBackupFragment__to_continue_using_backups_please_choose_a_folder">Pour continuer à utiliser les sauvegardes, veuillez choisir un dossier. Les nouvelles sauvegardes seront enregistrées dans cet emplacement.</string>
  <string name="RestoreBackupFragment__choose_folder">Sélectionner un dossier</string>
  <string name="RestoreBackupFragment__not_now">Pas maintenant</string>
  <!--Couldn\'t find the selected backup-->
  <string name="RestoreBackupFragment__backup_not_found">Sauvegarde non trouvée.</string>
  <!--Couldn\'t read the selected backup-->
  <string name="RestoreBackupFragment__backup_could_not_be_read">Impossible de lire la sauvegarde.</string>
  <!--Backup has an unsupported file extension-->
  <string name="RestoreBackupFragment__backup_has_a_bad_extension">L’extension de la sauvegarde est incorrecte.</string>
  <!--BackupsPreferenceFragment-->
  <string name="BackupsPreferenceFragment__chat_backups">Sauvegardes des conversations</string>
  <string name="BackupsPreferenceFragment__backups_are_encrypted_with_a_passphrase">Les sauvegardes sont chiffrées avec une phrase de passe et stockées sur votre appareil.</string>
  <string name="BackupsPreferenceFragment__create_backup">Créer une sauvegarde</string>
  <string name="BackupsPreferenceFragment__last_backup">Dernière sauvegarde : %1$s</string>
  <string name="BackupsPreferenceFragment__backup_folder">Dossier de sauvegarde</string>
  <string name="BackupsPreferenceFragment__verify_backup_passphrase">Confirmer la phrase de passe de la sauvegarde</string>
  <string name="BackupsPreferenceFragment__test_your_backup_passphrase">Essayez la phrase de passe de la sauvegarde et confirmez qu’elle correspond</string>
  <string name="BackupsPreferenceFragment__turn_on">Activer</string>
  <string name="BackupsPreferenceFragment__turn_off">Désactiver</string>
  <string name="BackupsPreferenceFragment__to_restore_a_backup">Pour restaurer une sauvegarde, installez un nouvel exemplaire de Molly. Ouvrez l’appli, touchez « Restaurer la sauvegarde », puis trouvez un fichier de sauvegarde. %1$s</string>
  <string name="BackupsPreferenceFragment__learn_more">En apprendre davantage</string>
  <string name="BackupsPreferenceFragment__in_progress">En cours…</string>
  <string name="BackupsPreferenceFragment__d_so_far">%1$d jusqu’à présent…</string>
  <!--Show percentage of completion of backup-->
  <string name="BackupsPreferenceFragment__s_so_far">%1$s%% jusqu’à présent…</string>
  <string name="BackupsPreferenceFragment_signal_requires_external_storage_permission_in_order_to_create_backups">Molly exige l’autorisation d’accès à la mémoire externe afin de créer des sauvegardes, mais elle a été refusée définitivement. Veuillez accéder au menu des paramètres des applis, sélectionner « Autorisations » et activer « Stockage ».</string>
  <!--CustomDefaultPreference-->
  <string name="CustomDefaultPreference_using_custom">Personnalisé utilisé : %s</string>
  <string name="CustomDefaultPreference_using_default">Valeur par défaut utilisée : %s</string>
  <string name="CustomDefaultPreference_none">Aucun</string>
  <!--AvatarSelectionBottomSheetDialogFragment-->
  <string name="AvatarSelectionBottomSheetDialogFragment__choose_photo">Choisir une photo</string>
  <string name="AvatarSelectionBottomSheetDialogFragment__take_photo">Prendre une photo</string>
  <string name="AvatarSelectionBottomSheetDialogFragment__choose_from_gallery">Choisir dans la galerie</string>
  <string name="AvatarSelectionBottomSheetDialogFragment__remove_photo">Supprimer la photo</string>
  <string name="AvatarSelectionBottomSheetDialogFragment__taking_a_photo_requires_the_camera_permission">L’autorisation d’accès à l’appareil photo est requise pour prendre une photo.</string>
  <string name="AvatarSelectionBottomSheetDialogFragment__viewing_your_gallery_requires_the_storage_permission">L’autorisation Stockage est exigée pour afficher votre galerie.</string>
  <!--DateUtils-->
  <string name="DateUtils_just_now">À l’instant</string>
  <string name="DateUtils_minutes_ago">%d min</string>
  <string name="DateUtils_today">Aujourd’hui</string>
  <string name="DateUtils_yesterday">Hier</string>
  <!--DecryptionFailedDialog-->
  <string name="DecryptionFailedDialog_chat_session_refreshed">La session de dialogue en ligne a été actualisée</string>
  <string name="DecryptionFailedDialog_signal_uses_end_to_end_encryption">Signal utilise un chiffrement de bout en bout, et l’actualisation de votre session de dialogue en ligne pourrait parfois être nécessaire. Cela n’affecte pas la sécurité de votre conversation, mais vous pourriez avoir manqué un message de ce contact. Vous pouvez lui demander de vous le renvoyer.</string>
  <!--DeviceListActivity-->
  <string name="DeviceListActivity_unlink_s">Annuler le lien avec « %s » ?</string>
  <string name="DeviceListActivity_by_unlinking_this_device_it_will_no_longer_be_able_to_send_or_receive">En annulant le lien avec cet appareil, il ne pourra plus ni envoyer ni recevoir de messages.</string>
  <string name="DeviceListActivity_network_connection_failed">Échec de connexion au réseau</string>
  <string name="DeviceListActivity_try_again">Réessayer</string>
  <string name="DeviceListActivity_unlinking_device">Annulation du lien avec l’appareil…</string>
  <string name="DeviceListActivity_unlinking_device_no_ellipsis">Annulation du lien avec l’appareil</string>
  <string name="DeviceListActivity_network_failed">Échec du réseau.</string>
  <!--DeviceListItem-->
  <string name="DeviceListItem_unnamed_device">Appareil sans nom</string>
  <string name="DeviceListItem_linked_s">A été relié le %s</string>
  <string name="DeviceListItem_last_active_s">Dernière activité %s</string>
  <string name="DeviceListItem_today">Aujourd’hui</string>
  <!--DocumentView-->
  <string name="DocumentView_unnamed_file">Fichier sans nom</string>
  <!--DozeReminder-->
  <string name="DozeReminder_optimize_for_missing_play_services">Optimiser pour palier l’absence des Services Play</string>
  <string name="DozeReminder_this_device_does_not_support_play_services_tap_to_disable_system_battery">Cet appareil ne prend pas les Services Google Play en charge. Touchez pour désactiver les optimisations système de la batterie/pile qui empêchent à Molly de récupérer les messages lors d’inactivité.</string>
  <!--ExpiredBuildReminder-->
  <string name="ExpiredBuildReminder_this_version_of_signal_has_expired">Votre version de Signal est expirée. Mettez-la à jour maintenant afin d’échanger des messages.</string>
  <string name="ExpiredBuildReminder_update_now">Mettre Signal à jour maintenant</string>
  <!--PendingGroupJoinRequestsReminder-->
  <plurals name="PendingGroupJoinRequestsReminder_d_pending_member_requests">
    <item quantity="one">%d demande de membre en attente.</item>
    <item quantity="other">%d demandes de membres en attente.</item>
  </plurals>
  <string name="PendingGroupJoinRequestsReminder_view">Afficher</string>
  <!--GcmRefreshJob-->
  <string name="GcmRefreshJob_Permanent_Signal_communication_failure">Échec permanent de communication de Signal.</string>
  <string name="GcmRefreshJob_Signal_was_unable_to_register_with_Google_Play_Services">Molly n’a pas réussi à s’inscrire auprès des services Google Play. Les appels et messages Molly ont été désactivés. Veuillez essayer de vous réinscrire dans Paramètres &gt; Avancé.</string>
  <!--GiphyActivity-->
  <string name="GiphyActivity_error_while_retrieving_full_resolution_gif">Erreur de récupération du GIF à pleine résolution</string>
  <!--GiphyFragmentPageAdapter-->
  <string name="GiphyFragmentPagerAdapter_gifs">GIF</string>
  <string name="GiphyFragmentPagerAdapter_stickers">Autocollants</string>
  <!--AddToGroupActivity-->
  <string name="AddToGroupActivity_add_member">Ajouter un membre ?</string>
  <string name="AddToGroupActivity_add_s_to_s">Ajouter « %1$s » à « %2$s » ?</string>
  <string name="AddToGroupActivity_s_added_to_s">« %1$s » a été ajouté à « %2$s ».</string>
  <string name="AddToGroupActivity_add_to_group">Ajouter au groupe</string>
  <string name="AddToGroupActivity_add_to_groups">Ajouter aux groupes</string>
  <string name="AddToGroupActivity_this_person_cant_be_added_to_legacy_groups">Cette personne ne peut pas être ajoutée à des groupes hérités.</string>
  <string name="AddToGroupActivity_add">Ajouter</string>
  <string name="AddToGroupActivity_add_to_a_group">Ajouter à un groupe</string>
  <!--ChooseNewAdminActivity-->
  <string name="ChooseNewAdminActivity_choose_new_admin">Choisir un nouvel administrateur</string>
  <string name="ChooseNewAdminActivity_done">Terminé</string>
  <string name="ChooseNewAdminActivity_you_left">Vous avez quitté « %1$s ».</string>
  <!--GroupMembersDialog-->
  <string name="GroupMembersDialog_you">Vous</string>
  <!--GV2 access levels-->
  <string name="GroupManagement_access_level_anyone">Quiconque</string>
  <string name="GroupManagement_access_level_all_members">Tous les membres</string>
  <string name="GroupManagement_access_level_only_admins">Les administrateurs</string>
  <string name="GroupManagement_access_level_no_one">Personne</string>
  <!--GV2 invites sent-->
  <plurals name="GroupManagement_invitation_sent">
    <item quantity="one">L’invitation a été envoyée</item>
    <item quantity="other">%d invitations ont été envoyées</item>
  </plurals>
  <string name="GroupManagement_invite_single_user">« %1$s » ne peut pas être ajouté automatiquement par vous à ce groupe.\n\nUne invitation a été envoyée et l’utilisateur ne verra aucun message du groupe tant que l’invitation n’aura pas été acceptée.</string>
  <string name="GroupManagement_invite_multiple_users">Ces utilisateurs ne peuvent pas être ajoutés automatiquement par vous à ce groupe.\n\nDes invitations ont été envoyées et ces utilisateurs ne verront aucun message du groupe tant que les invitations n’auront pas été acceptées.</string>
  <!--GroupsV1MigrationLearnMoreBottomSheetDialogFragment-->
  <string name="GroupsV1MigrationLearnMore_what_are_new_groups">Que sont les Nouveaux groupes ?</string>
  <string name="GroupsV1MigrationLearnMore_new_groups_have_features_like_mentions">Les Nouveaux groupes offrent des fonctions telles que les @mentions et les administrateurs de groupes et en offriront d’autres dans le futur.</string>
  <string name="GroupsV1MigrationLearnMore_all_message_history_and_media_has_been_kept">Tout l’historique des messages et tous les médias d’avant la conversion ont été conservés.</string>
  <string name="GroupsV1MigrationLearnMore_you_will_need_to_accept_an_invite_to_join_this_group_again">Vous devrez accepter une invitation afin de vous joindre à ce groupe de nouveau et vous ne recevrez aucun message du groupe avant d’en avoir accepté une.</string>
  <plurals name="GroupsV1MigrationLearnMore_these_members_will_need_to_accept_an_invite">
    <item quantity="one">Ce membre devra accepter une invitation afin de se joindre à ce groupe de nouveau et ne recevra aucun message du groupe avant d’en avoir accepté une :</item>
    <item quantity="other">Ces membres devront accepter une invitation afin de se joindre à ce groupe de nouveau et ne recevront aucun message du groupe avant d’en avoir accepté une :</item>
  </plurals>
  <plurals name="GroupsV1MigrationLearnMore_these_members_were_removed_from_the_group">
    <item quantity="one">Ce membre a été supprimé du groupe et ne pourra pas s’y joindre de nouveau avant d’avoir effectué une mise à niveau :</item>
    <item quantity="other">Ces membres ont été supprimés du groupe et ne pourront pas s’y joindre de nouveau avant d’avoir effectué une mise à niveau :</item>
  </plurals>
  <!--GroupsV1MigrationInitiationBottomSheetDialogFragment-->
  <string name="GroupsV1MigrationInitiation_upgrade_to_new_group">Convertir en Nouveau groupe</string>
  <string name="GroupsV1MigrationInitiation_upgrade_this_group">Convertir ce groupe</string>
  <string name="GroupsV1MigrationInitiation_new_groups_have_features_like_mentions">Les Nouveaux groupes offrent des fonctions telles que les @mentions et les administrateurs de groupes et en offriront d’autres dans le futur.</string>
  <string name="GroupsV1MigrationInitiation_all_message_history_and_media_will_be_kept">Tout l’historique des messages et tous les médias d’avant la conversion seront conservés.</string>
  <string name="GroupsV1MigrationInitiation_encountered_a_network_error">Une erreur réseau est survenue. Veuillez réessayer ultérieurement plus tard.</string>
  <string name="GroupsV1MigrationInitiation_failed_to_upgrade">Échec de conversion</string>
  <plurals name="GroupsV1MigrationInitiation_these_members_will_need_to_accept_an_invite">
    <item quantity="one">Ce membre devra accepter une invitation afin de se joindre à ce groupe de nouveau et ne recevra aucun message du groupe avant d’en avoir accepté une :</item>
    <item quantity="other">Ces membres devront accepter une invitation afin de se joindre à ce groupe de nouveau et ne recevront aucun message du groupe avant d’en avoir accepté une :</item>
  </plurals>
  <plurals name="GroupsV1MigrationInitiation_these_members_are_not_capable_of_joining_new_groups">
    <item quantity="one">Ce membre ne peut pas se joindre aux Nouveaux groupes et sera supprimé du groupe :</item>
    <item quantity="other">Ces membres ne peuvent pas se joindre aux Nouveaux groupes et seront supprimés du groupe :</item>
  </plurals>
  <!--GroupsV1MigrationSuggestionsReminder-->
  <plurals name="GroupsV1MigrationSuggestionsReminder_members_couldnt_be_added_to_the_new_group">
    <item quantity="one">%1$d membre n’a pas pu être rajouté au Nouveau groupe. Voulez-vous l’ajouter maintenant ?</item>
    <item quantity="other">%1$d membres n’ont pas pu être rajoutés au Nouveau groupe. Voulez-vous les ajouter maintenant ?</item>
  </plurals>
  <plurals name="GroupsV1MigrationSuggestionsReminder_add_members">
    <item quantity="one">Ajouter un membre</item>
    <item quantity="other">Ajouter des membres</item>
  </plurals>
  <string name="GroupsV1MigrationSuggestionsReminder_no_thanks">Non merci</string>
  <!--GroupsV1MigrationSuggestionsDialog-->
  <plurals name="GroupsV1MigrationSuggestionsDialog_add_members_question">
    <item quantity="one">Ajouter le membre ?</item>
    <item quantity="other">Ajouter les membres ?</item>
  </plurals>
  <plurals name="GroupsV1MigrationSuggestionsDialog_these_members_couldnt_be_automatically_added">
    <item quantity="one">Ce membre n’a pas pu être ajouté automatiquement au Nouveau groupe lors de sa conversion :</item>
    <item quantity="other">Ces membres n’ont pas pu être ajoutés automatiquement au Nouveau groupe lors de sa conversion :</item>
  </plurals>
  <plurals name="GroupsV1MigrationSuggestionsDialog_add_members">
    <item quantity="one">Ajouter un membre</item>
    <item quantity="other">Ajouter des membres</item>
  </plurals>
  <plurals name="GroupsV1MigrationSuggestionsDialog_failed_to_add_members_try_again_later">
    <item quantity="one">Échec d’ajout du membre. Veuillez réessayer plus tard.</item>
    <item quantity="other">Échec d’ajout des membres. Veuillez réessayer plus tard.</item>
  </plurals>
  <plurals name="GroupsV1MigrationSuggestionsDialog_cannot_add_members">
    <item quantity="one">Impossible d’ajouter un membre.</item>
    <item quantity="other">Impossible d’ajouter des membres.</item>
  </plurals>
  <!--LeaveGroupDialog-->
  <string name="LeaveGroupDialog_leave_group">Quitter le groupe ?</string>
  <string name="LeaveGroupDialog_you_will_no_longer_be_able_to_send_or_receive_messages_in_this_group">Vous ne pourrez plus ni recevoir ni envoyer de messages dans ce groupe.</string>
  <string name="LeaveGroupDialog_leave">Quitter</string>
  <string name="LeaveGroupDialog_choose_new_admin">Choisir un nouvel administrateur</string>
  <string name="LeaveGroupDialog_before_you_leave_you_must_choose_at_least_one_new_admin_for_this_group">Avant de quitter le groupe, vous devez choisir au moins un nouvel administrateur pour ce groupe.</string>
  <string name="LeaveGroupDialog_choose_admin">Choisir un administrateur</string>
  <!--LinkPreviewView-->
  <string name="LinkPreviewView_no_link_preview_available">Aucun aperçu du lien n’est proposé</string>
  <string name="LinkPreviewView_this_group_link_is_not_active">Ce lien de groupe est inactif</string>
  <string name="LinkPreviewView_domain_date">%1$s · %2$s</string>
  <!--LinkPreviewRepository-->
  <plurals name="LinkPreviewRepository_d_members">
    <item quantity="one">%1$d membre</item>
    <item quantity="other">%1$d membres</item>
  </plurals>
  <!--PendingMembersActivity-->
  <string name="PendingMembersActivity_pending_group_invites">Invitations au groupe en attente</string>
  <string name="PendingMembersActivity_requests">Demandes</string>
  <string name="PendingMembersActivity_invites">Invitations</string>
  <string name="PendingMembersActivity_people_you_invited">Personnes que vous avez invitées</string>
  <string name="PendingMembersActivity_you_have_no_pending_invites">Vous n’avez aucune invitation en attente.</string>
  <string name="PendingMembersActivity_invites_by_other_group_members">Invitations par d’autres membres du groupe</string>
  <string name="PendingMembersActivity_no_pending_invites_by_other_group_members">Il n’y a aucune invitation par d’autres membres du groupe en attente.</string>
  <string name="PendingMembersActivity_missing_detail_explanation">Les détails des personnes invitées par d’autres membres du groupe ne sont pas affichés. Si les invités choisissent de se joindre au groupe, leurs informations seront alors communiquées au groupe. Ils ne verront aucun message dans le groupe avant de s’y être joints.</string>
  <string name="PendingMembersActivity_revoke_invite">Révoquer l’invitation</string>
  <string name="PendingMembersActivity_revoke_invites">Révoquer les invitations</string>
  <plurals name="PendingMembersActivity_revoke_d_invites">
    <item quantity="one">Révoquer l’invitation</item>
    <item quantity="other">Révoquer %1$d invitations</item>
  </plurals>
  <plurals name="PendingMembersActivity_error_revoking_invite">
    <item quantity="one">Erreur de révocation de l’invitation</item>
    <item quantity="other">Erreur de révocation des invitations</item>
  </plurals>
  <!--RequestingMembersFragment-->
  <string name="RequestingMembersFragment_pending_member_requests">Demandes de membres en attente</string>
  <string name="RequestingMembersFragment_no_member_requests_to_show">Il n’y a aucune demande de membre à afficher.</string>
  <string name="RequestingMembersFragment_explanation">Des personnes de cette liste tentent de se joindre à ce groupe grâce au lien du groupe.</string>
  <string name="RequestingMembersFragment_added_s">« %1$s » a été ajouté</string>
  <string name="RequestingMembersFragment_denied_s">« %1$s » a été refusé</string>
  <!--AddMembersActivity-->
  <string name="AddMembersActivity__done">Terminé</string>
  <string name="AddMembersActivity__this_person_cant_be_added_to_legacy_groups">Cette personne ne peut pas être ajoutée à des groupes hérités.</string>
  <string name="AddMembersActivity__this_person_cant_be_added_to_announcement_groups">Cette personne ne peut pas être ajoutée à des groupes de diffusion.</string>
  <plurals name="AddMembersActivity__add_d_members_to_s">
    <item quantity="one">Ajouter « %1$s » à « %2$s » ?</item>
    <item quantity="other">Ajouter %3$d membres à « %2$s » ?</item>
  </plurals>
  <string name="AddMembersActivity__add">Ajouter</string>
  <string name="AddMembersActivity__add_members">Ajouter des membres</string>
  <!--AddGroupDetailsFragment-->
  <string name="AddGroupDetailsFragment__name_this_group">Nommez ce groupe</string>
  <string name="AddGroupDetailsFragment__create_group">Créer un groupe</string>
  <string name="AddGroupDetailsFragment__create">Créer</string>
  <string name="AddGroupDetailsFragment__members">Membres</string>
  <string name="AddGroupDetailsFragment__you_can_add_or_invite_friends_after_creating_this_group">Vous pouvez ajouter ou inviter des amis après avoir créé ce groupe.</string>
  <string name="AddGroupDetailsFragment__group_name_required">Nom du groupe (requis)</string>
  <string name="AddGroupDetailsFragment__group_name_optional">Nom du groupe (facultatif)</string>
  <string name="AddGroupDetailsFragment__this_field_is_required">Ce champ est requis.</string>
  <string name="AddGroupDetailsFragment__group_creation_failed">Échec de création du groupe.</string>
  <string name="AddGroupDetailsFragment__try_again_later">Réessayez plus tard.</string>
  <string name="AddGroupDetailsFragment__youve_selected_a_contact_that_doesnt">Vous avez sélectionné un contact qui ne prend pas en charge les groupes Signal, donc ce groupe sera un groupe de messages multimédias.</string>
  <string name="AddGroupDetailsFragment_custom_mms_group_names_and_photos_will_only_be_visible_to_you">Les noms et les photos des groupes de messages multimédias personnalisés ne seront visibles que par vous.</string>
  <string name="AddGroupDetailsFragment__remove">Supprimer</string>
  <string name="AddGroupDetailsFragment__sms_contact">Contact texto</string>
  <string name="AddGroupDetailsFragment__remove_s_from_this_group">Supprimer %1$s de ce groupe ?</string>
  <!--ManageGroupActivity-->
  <string name="ManageGroupActivity_member_requests_and_invites">Demandes et invitations de membres</string>
  <string name="ManageGroupActivity_add_members">Ajouter des membres</string>
  <string name="ManageGroupActivity_edit_group_info">Modifier les informations du groupe</string>
  <string name="ManageGroupActivity_who_can_add_new_members">Qui peut ajouter de nouveaux membres ?</string>
  <string name="ManageGroupActivity_who_can_edit_this_groups_info">Qui peut modifier les informations de ce groupe ?</string>
  <string name="ManageGroupActivity_group_link">Lien de groupe</string>
  <string name="ManageGroupActivity_block_group">Bloquer le groupe</string>
  <string name="ManageGroupActivity_unblock_group">Débloquer le groupe</string>
  <string name="ManageGroupActivity_leave_group">Quitter le groupe</string>
  <string name="ManageGroupActivity_mute_notifications">Notifications en sourdine</string>
  <string name="ManageGroupActivity_custom_notifications">Notifications personnalisées</string>
  <string name="ManageGroupActivity_mentions">Mentions</string>
  <string name="ManageGroupActivity_chat_color_and_wallpaper">Couleur et fond d’écran de la conversation</string>
  <string name="ManageGroupActivity_until_s">Jusqu’à %1$s</string>
  <string name="ManageGroupActivity_always">Toujours</string>
  <string name="ManageGroupActivity_off">Désactivé</string>
  <string name="ManageGroupActivity_on">Activé</string>
  <string name="ManageGroupActivity_view_all_members">Visualiser tous les membres</string>
  <string name="ManageGroupActivity_see_all">Tout afficher</string>
  <plurals name="ManageGroupActivity_added">
    <item quantity="one">%d membre a été ajouté.</item>
    <item quantity="other">%d membres ont été ajoutés.</item>
  </plurals>
  <string name="ManageGroupActivity_only_admins_can_enable_or_disable_the_sharable_group_link">Seuls les administrateurs peuvent activer ou désactiver le lien de groupe partageable.</string>
  <string name="ManageGroupActivity_only_admins_can_enable_or_disable_the_option_to_approve_new_members">Seuls les administrateurs peuvent activer ou désactiver l’option d’approbation des nouveaux membres.</string>
  <string name="ManageGroupActivity_only_admins_can_reset_the_sharable_group_link">Seuls les administrateurs peuvent réinitialiser le lien de groupe partageable.</string>
  <string name="ManageGroupActivity_you_dont_have_the_rights_to_do_this">Vous n’avez pas les droits pour ce faire</string>
  <string name="ManageGroupActivity_not_capable">Une personne que vous avez ajoutée ne prend pas en charge les Nouveaux groupes et doit mettre Signal à jour.</string>
  <string name="ManageGroupActivity_not_announcement_capable">Une personne que vous avez ajoutée ne prend pas en charge les groupes de diffusion et doit mettre à jour Signal</string>
  <string name="ManageGroupActivity_failed_to_update_the_group">Échec de mise à jour du groupe</string>
  <string name="ManageGroupActivity_youre_not_a_member_of_the_group">Vous n’êtes pas un membre du groupe</string>
  <string name="ManageGroupActivity_failed_to_update_the_group_please_retry_later">Échec de mise à jour du groupe, veuillez réessayer plus tard</string>
  <string name="ManageGroupActivity_failed_to_update_the_group_due_to_a_network_error_please_retry_later">Échec de mise à jour du groupe en raison d’une erreur réseau, veuillez réessayer plus tard</string>
  <string name="ManageGroupActivity_edit_name_and_picture">Modifier le nom et l’image</string>
  <string name="ManageGroupActivity_legacy_group">Groupe hérité</string>
  <string name="ManageGroupActivity_legacy_group_learn_more">Ce groupe est un groupe hérité. Les fonctions telles que l’administration des groupes ne sont proposées que pour les Nouveaux groupes.</string>
  <string name="ManageGroupActivity_legacy_group_upgrade">Ce groupe est un groupe hérité. Pour accéder aux nouvelles fonctions telles que les @mentions et l’administration,</string>
  <string name="ManageGroupActivity_legacy_group_too_large">Ce groupe hérité ne peut pas être converti en Nouveau groupe, car il comporte trop de membres. Le nombre maximal de membres d’un groupe est %1$d.</string>
  <string name="ManageGroupActivity_upgrade_this_group">convertissez ce groupe</string>
  <string name="ManageGroupActivity_this_is_an_insecure_mms_group">Ce groupe est un groupe de messages multimédias non sécurisé. Pour converser en toute confidentialité, invitez vos contacts sur Signal.</string>
  <string name="ManageGroupActivity_invite_now">Inviter maintenant</string>
  <string name="ManageGroupActivity_more">plus</string>
  <string name="ManageGroupActivity_add_group_description">Ajouter une description au groupe…</string>
  <!--GroupMentionSettingDialog-->
  <string name="GroupMentionSettingDialog_notify_me_for_mentions">Me signaler les mentions</string>
  <string name="GroupMentionSettingDialog_receive_notifications_when_youre_mentioned_in_muted_chats">Recevoir des notifications si vous êtes mentionné dans des conversations en sourdine ?</string>
  <string name="GroupMentionSettingDialog_always_notify_me">Toujours me prévenir</string>
  <string name="GroupMentionSettingDialog_dont_notify_me">Ne pas me prévenir</string>
  <!--ManageProfileFragment-->
  <string name="ManageProfileFragment_profile_name">Nom de profil</string>
  <string name="ManageProfileFragment_username">Nom d’utilisateur</string>
  <string name="ManageProfileFragment_about">À propos</string>
  <string name="ManageProfileFragment_write_a_few_words_about_yourself">Écrivez quelques mots à votre sujet</string>
  <string name="ManageProfileFragment_your_name">Votre nom</string>
  <string name="ManageProfileFragment_your_username">Votre nom d’utilisateur</string>
  <string name="ManageProfileFragment_failed_to_set_avatar">Échec de définition de l’avatar</string>
  <string name="ManageProfileFragment_badges">Macarons</string>
  <string name="ManageProfileFragment__edit_photo">Modifier la photo</string>
  <!--ManageRecipientActivity-->
  <string name="ManageRecipientActivity_no_groups_in_common">Aucun groupe en commun</string>
  <plurals name="ManageRecipientActivity_d_groups_in_common">
    <item quantity="one">%d groupe en commun</item>
    <item quantity="other">%d groupes en commun</item>
  </plurals>
  <plurals name="GroupMemberList_invited">
    <item quantity="one">%1$s a invité une personne</item>
    <item quantity="other">%1$s a invité %2$d personnes</item>
  </plurals>
  <!--CustomNotificationsDialogFragment-->
  <string name="CustomNotificationsDialogFragment__custom_notifications">Notifications personnalisées</string>
  <string name="CustomNotificationsDialogFragment__messages">Messages</string>
  <string name="CustomNotificationsDialogFragment__use_custom_notifications">Utiliser des notifications personnalisées</string>
  <string name="CustomNotificationsDialogFragment__notification_sound">Son de notification</string>
  <string name="CustomNotificationsDialogFragment__vibrate">Vibrer</string>
  <string name="CustomNotificationsDialogFragment__call_settings">Paramètres des appels</string>
  <string name="CustomNotificationsDialogFragment__ringtone">Sonnerie</string>
  <string name="CustomNotificationsDialogFragment__enabled">Activé</string>
  <string name="CustomNotificationsDialogFragment__disabled">Désactivées</string>
  <string name="CustomNotificationsDialogFragment__default">Valeur par défaut</string>
  <string name="CustomNotificationsDialogFragment__unknown">Inconnu</string>
  <!--ShareableGroupLinkDialogFragment-->
  <string name="ShareableGroupLinkDialogFragment__shareable_group_link">Lien de groupe partageable</string>
  <string name="ShareableGroupLinkDialogFragment__manage_and_share">Gérer et partager</string>
  <string name="ShareableGroupLinkDialogFragment__group_link">Lien de groupe</string>
  <string name="ShareableGroupLinkDialogFragment__share">Partager</string>
  <string name="ShareableGroupLinkDialogFragment__reset_link">Réinitialiser le lien</string>
  <string name="ShareableGroupLinkDialogFragment__member_requests">Demandes de membres</string>
  <string name="ShareableGroupLinkDialogFragment__approve_new_members">Approuver les nouveaux membres</string>
  <string name="ShareableGroupLinkDialogFragment__require_an_admin_to_approve_new_members_joining_via_the_group_link">Exiger qu’un administrateur approuve les nouveaux membres qui se joignent grâce au lien du groupe.</string>
  <string name="ShareableGroupLinkDialogFragment__are_you_sure_you_want_to_reset_the_group_link">Voulez-vous vraiment réinitialiser le lien du groupe ? Personne ne pourra plus se joindre au groupe grâce au lien actuel.</string>
  <!--GroupLinkShareQrDialogFragment-->
  <string name="GroupLinkShareQrDialogFragment__qr_code">Code QR</string>
  <string name="GroupLinkShareQrDialogFragment__people_who_scan_this_code_will">Les personnes qui balaieront ce code pourront se joindre à votre groupe. Les administrateurs devront quand même approuver les nouveaux membres si vous avez activé ce paramètre.</string>
  <string name="GroupLinkShareQrDialogFragment__share_code">Partager le code</string>
  <!--GV2 Invite Revoke confirmation dialog-->
  <string name="InviteRevokeConfirmationDialog_revoke_own_single_invite">Voulez-vous révoquer l’invitation envoyée à %1$s ?</string>
  <plurals name="InviteRevokeConfirmationDialog_revoke_others_invites">
    <item quantity="one">Voulez-vous révoquer l’invitation envoyée par %1$s ?</item>
    <item quantity="other">Voulez-vous révoquer %2$d invitations envoyées par %1$s ?</item>
  </plurals>
  <!--GroupJoinBottomSheetDialogFragment-->
  <string name="GroupJoinBottomSheetDialogFragment_you_are_already_a_member">Vous êtes déjà membre</string>
  <string name="GroupJoinBottomSheetDialogFragment_join">Me joindre</string>
  <string name="GroupJoinBottomSheetDialogFragment_request_to_join">Demander à me joindre</string>
  <string name="GroupJoinBottomSheetDialogFragment_unable_to_join_group_please_try_again_later">Impossible de vous joindre au groupe. Veuillez réessayer plus tard</string>
  <string name="GroupJoinBottomSheetDialogFragment_encountered_a_network_error">Une erreur réseau est survenue.</string>
  <string name="GroupJoinBottomSheetDialogFragment_this_group_link_is_not_active">Ce lien de groupe est inactif</string>
  <!--Title shown when there was an known issue getting group information from a group link-->
  <string name="GroupJoinBottomSheetDialogFragment_cant_join_group">Impossible de se joindre au groupe</string>
  <!--Message shown when you try to get information for a group via link but an admin has removed you-->
  <string name="GroupJoinBottomSheetDialogFragment_you_cant_join_this_group_via_the_group_link_because_an_admin_removed_you">Vous ne pouvez pas vous joindre au groupe avec le lien du groupe car un administrateur vous a supprimé.</string>
  <!--Message shown when you try to get information for a group via link but the link is no longer valid-->
  <string name="GroupJoinBottomSheetDialogFragment_this_group_link_is_no_longer_valid">Ce lien de groupe n’est plus valide.</string>
  <!--Title shown when there was an unknown issue getting group information from a group link-->
  <string name="GroupJoinBottomSheetDialogFragment_link_error">Erreur de lien</string>
  <!--Message shown when you try to get information for a group via link but an unknown issue occurred-->
  <string name="GroupJoinBottomSheetDialogFragment_joining_via_this_link_failed_try_joining_again_later">Impossible de vous joindre avec ce lien. Veuillez réessayer de vous joindre plus tard.</string>
  <string name="GroupJoinBottomSheetDialogFragment_direct_join">Voulez-vous vous joindre à ce groupe et partager votre nom et votre photo avec ses membres ?</string>
  <string name="GroupJoinBottomSheetDialogFragment_admin_approval_needed">Un administrateur de ce groupe doit approuver votre demande avant que vous puissiez vous joindre à ce groupe. Si vous demandez à vous joindre, vos nom et photo seront partagés avec ses membres.</string>
  <plurals name="GroupJoinBottomSheetDialogFragment_group_dot_d_members">
    <item quantity="one">Groupe · %1$d membre</item>
    <item quantity="other">Groupe · %1$d membres</item>
  </plurals>
  <!--GroupJoinUpdateRequiredBottomSheetDialogFragment-->
  <string name="GroupJoinUpdateRequiredBottomSheetDialogFragment_update_signal_to_use_group_links">Mettez Signal à jour pour utiliser les liens de groupe</string>
  <string name="GroupJoinUpdateRequiredBottomSheetDialogFragment_update_message">La version de Signal que vous utilisez ne prend pas en charge ce lien de groupe. Installez la dernière version de Signal pour vous joindre à ce groupe grâce à un lien.</string>
  <string name="GroupJoinUpdateRequiredBottomSheetDialogFragment_update_signal">Mettre Signal à jour</string>
  <string name="GroupJoinUpdateRequiredBottomSheetDialogFragment_update_linked_device_message">Un ou plusieurs de vos appareils reliés utilisent une version de Signal qui ne prend pas en charge les liens de groupe. Mettez Signal à jour sur vos appareils reliés pour vous joindre à ce groupe.</string>
  <string name="GroupJoinUpdateRequiredBottomSheetDialogFragment_group_link_is_not_valid">Le lien de groupe est invalide</string>
  <!--GroupInviteLinkEnableAndShareBottomSheetDialogFragment-->
  <string name="GroupInviteLinkEnableAndShareBottomSheetDialogFragment_invite_friends">Inviter des amis</string>
  <string name="GroupInviteLinkEnableAndShareBottomSheetDialogFragment_share_a_link_with_friends_to_let_them_quickly_join_this_group">Partagez un lien avec des amis pour leur permettre de se joindre rapidement à ce groupe.</string>
  <string name="GroupInviteLinkEnableAndShareBottomSheetDialogFragment_enable_and_share_link">Activer et partager le lien</string>
  <string name="GroupInviteLinkEnableAndShareBottomSheetDialogFragment_share_link">Partager le lien</string>
  <string name="GroupInviteLinkEnableAndShareBottomSheetDialogFragment_unable_to_enable_group_link_please_try_again_later">Impossible d’activer le lien de groupe. Veuillez réessayer plus tard</string>
  <string name="GroupInviteLinkEnableAndShareBottomSheetDialogFragment_encountered_a_network_error">Une erreur réseau est survenue.</string>
  <string name="GroupInviteLinkEnableAndShareBottomSheetDialogFragment_you_dont_have_the_right_to_enable_group_link">Vous n’avez pas le droit d’activer le lien du groupe. Veuillez demander à un administrateur.</string>
  <string name="GroupInviteLinkEnableAndShareBottomSheetDialogFragment_you_are_not_currently_a_member_of_the_group">Vous n’êtes actuellement pas membre du groupe.</string>
  <!--GV2 Request confirmation dialog-->
  <string name="RequestConfirmationDialog_add_s_to_the_group">Ajouter « %1$s » au groupe ?</string>
  <string name="RequestConfirmationDialog_deny_request_from_s">Refuser la demande de « %1$s » ?</string>
  <!--Confirm dialog message shown when deny a group link join request and group link is enabled.-->
  <string name="RequestConfirmationDialog_deny_request_from_s_they_will_not_be_able_to_request">Refuser la demande de « %1$s » ? Cette personne ne pourra plus demander à se joindre au groupe grâce au lien de groupe.</string>
  <string name="RequestConfirmationDialog_add">Ajouter</string>
  <string name="RequestConfirmationDialog_deny">Refuser</string>
  <!--ImageEditorHud-->
  <string name="ImageEditorHud_blur_faces">Rendre les visages flous</string>
  <string name="ImageEditorHud_new_blur_faces_or_draw_anywhere_to_blur">Nouveau : Rendez les visages flous ou dessinez n’importe où pour les rendre flous.</string>
  <string name="ImageEditorHud_draw_anywhere_to_blur">Dessinez n’importe où pour rendre flou.</string>
  <string name="ImageEditorHud_draw_to_blur_additional_faces_or_areas">Dessinez pour rendre d’autres visages et zones flous</string>
  <!--InputPanel-->
  <string name="InputPanel_tap_and_hold_to_record_a_voice_message_release_to_send">Touchez et maintenez pour enregistrer un message vocal, relâchez pour l’envoyer.</string>
  <!--InviteActivity-->
  <string name="InviteActivity_share">Partager</string>
  <string name="InviteActivity_share_with_contacts">Partager avec des contacts</string>
  <string name="InviteActivity_share_via">Partager via…</string>
  <string name="InviteActivity_cancel">Annuler</string>
  <string name="InviteActivity_sending">Envoi…</string>
  <string name="InviteActivity_invitations_sent">L’invitation a été envoyée.</string>
  <string name="InviteActivity_invite_to_signal">Inviter à Molly</string>
  <string name="InviteActivity_send_sms">Envoyer un texto (%d)</string>
  <plurals name="InviteActivity_send_sms_invites">
    <item quantity="one">Envoyer %d texto d’invitations ?</item>
    <item quantity="other">Envoyer %d textos d’invitations ?</item>
  </plurals>
  <string name="InviteActivity_lets_switch_to_signal">Passons à Molly : %1$s</string>
  <string name="InviteActivity_no_app_to_share_to">Vous semblez n’avoir aucune appli vers laquelle partager.</string>
  <!--LearnMoreTextView-->
  <string name="LearnMoreTextView_learn_more">En apprendre davantage</string>
  <string name="SpanUtil__read_more">Lire la suite</string>
  <!--LongMessageActivity-->
  <string name="LongMessageActivity_unable_to_find_message">Impossible de trouver le message.</string>
  <string name="LongMessageActivity_message_from_s">Message de %1$s</string>
  <string name="LongMessageActivity_your_message">Votre message</string>
  <!--MessageRetrievalService-->
  <string name="MessageRetrievalService_signal">Molly</string>
  <string name="MessageRetrievalService_background_connection_enabled">La connexion d’arrière-plan est activée</string>
  <!--MmsDownloader-->
  <string name="MmsDownloader_error_reading_mms_settings">Erreur de lecture des paramètres de message multimédia du fournisseur sans fil</string>
  <!--MediaOverviewActivity-->
  <string name="MediaOverviewActivity_Media">Médias</string>
  <string name="MediaOverviewActivity_Files">Fichiers</string>
  <string name="MediaOverviewActivity_Audio">Son</string>
  <string name="MediaOverviewActivity_All">Tout</string>
  <plurals name="MediaOverviewActivity_Media_delete_confirm_title">
    <item quantity="one">Supprimer l’élément sélectionné ?</item>
    <item quantity="other">Supprimer les éléments sélectionnés ?</item>
  </plurals>
  <plurals name="MediaOverviewActivity_Media_delete_confirm_message">
    <item quantity="one">Cela supprimera définitivement le fichier sélectionné. Tout texto associé à cet élément sera aussi supprimé.</item>
    <item quantity="other">Cela supprimera définitivement les %1$d fichiers sélectionnés. Tout texto associé à ces éléments sera aussi supprimé.</item>
  </plurals>
  <string name="MediaOverviewActivity_Media_delete_progress_title">Suppression</string>
  <string name="MediaOverviewActivity_Media_delete_progress_message">Suppression des messages…</string>
  <string name="MediaOverviewActivity_Select_all">Tout sélectionner</string>
  <string name="MediaOverviewActivity_collecting_attachments">Récupération des fichiers joints…</string>
  <string name="MediaOverviewActivity_Sort_by">Trier par</string>
  <string name="MediaOverviewActivity_Newest">Le plus récent</string>
  <string name="MediaOverviewActivity_Oldest">Le plus ancien</string>
  <string name="MediaOverviewActivity_Storage_used">Mémoire utilisée</string>
  <string name="MediaOverviewActivity_All_storage_use">Utilisation totale de la mémoire</string>
  <string name="MediaOverviewActivity_Grid_view_description">Vue en grille</string>
  <string name="MediaOverviewActivity_List_view_description">Vue en liste</string>
  <string name="MediaOverviewActivity_Selected_description">Sélectionné</string>
  <string name="MediaOverviewActivity_select_all">Tout sélectionner</string>
  <plurals name="MediaOverviewActivity_save_plural">
    <item quantity="one">Enregistrer</item>
    <item quantity="other">Enregistrer</item>
  </plurals>
  <plurals name="MediaOverviewActivity_delete_plural">
    <item quantity="one">Supprimer</item>
    <item quantity="other">Supprimer</item>
  </plurals>
  <plurals name="MediaOverviewActivity_d_selected_s">
    <item quantity="one">%1$d sélectionnée (%2$s)</item>
    <item quantity="other">%1$d sélectionnées (%2$s)</item>
  </plurals>
  <string name="MediaOverviewActivity_file">Fichier</string>
  <string name="MediaOverviewActivity_audio">Son</string>
  <string name="MediaOverviewActivity_video">Vidéo</string>
  <string name="MediaOverviewActivity_image">Image</string>
  <string name="MediaOverviewActivity_voice_message">Message vocal</string>
  <string name="MediaOverviewActivity_sent_by_s">Envoyé par %1$s</string>
  <string name="MediaOverviewActivity_sent_by_you">Envoyé par vous</string>
  <string name="MediaOverviewActivity_sent_by_s_to_s">Envoyé par %1$s à %2$s</string>
  <string name="MediaOverviewActivity_sent_by_you_to_s">Envoyé par vous à %1$s</string>
  <!--Megaphones-->
  <string name="Megaphones_remind_me_later">Me le rappeler plus tard</string>
  <string name="Megaphones_verify_your_signal_pin">Confirmer votre NIP Signal</string>
  <string name="Megaphones_well_occasionally_ask_you_to_verify_your_pin">Nous vous demanderons de temps en temps de confirmer votre NIP afin que vous vous en souveniez.</string>
  <string name="Megaphones_verify_pin">Confirmer le NIP</string>
  <string name="Megaphones_get_started">Commençons</string>
  <string name="Megaphones_new_group">Nouveau groupe</string>
  <string name="Megaphones_invite_friends">Inviter des amis</string>
  <string name="Megaphones_use_sms">Utiliser les textos</string>
  <string name="Megaphones_appearance">Apparence</string>
  <string name="Megaphones_add_photo">Ajouter une photo</string>
  <!--NotificationBarManager-->
  <string name="NotificationBarManager_signal_call_in_progress">Appel Signal en cours</string>
  <string name="NotificationBarManager__establishing_signal_call">Établissement de l’appel Signal</string>
  <string name="NotificationBarManager__incoming_signal_call">Appel Signal entrant</string>
  <string name="NotificationBarManager__incoming_signal_group_call">Appel de groupe entrant sur Signal</string>
  <string name="NotificationBarManager__stopping_signal_call_service">Arrêt du service d’appel de Signal</string>
  <string name="NotificationBarManager__decline_call">Rejeter l’appel</string>
  <string name="NotificationBarManager__answer_call">Répondre à l’appel</string>
  <string name="NotificationBarManager__end_call">Raccrocher</string>
  <string name="NotificationBarManager__cancel_call">Annuler l’appel</string>
  <string name="NotificationBarManager__join_call">Me joindre à l’appel</string>
  <!--NotificationsMegaphone-->
  <string name="NotificationsMegaphone_turn_on_notifications">Activer les notifications ?</string>
  <string name="NotificationsMegaphone_never_miss_a_message">Ne manquez jamais un message de vos contacts ni de vos groupes.</string>
  <string name="NotificationsMegaphone_turn_on">Activer</string>
  <string name="NotificationsMegaphone_not_now">Pas maintenant</string>
  <!--NotificationMmsMessageRecord-->
  <string name="NotificationMmsMessageRecord_multimedia_message">Message multimédia</string>
  <string name="NotificationMmsMessageRecord_downloading_mms_message">Téléchargement du message multimédia</string>
  <string name="NotificationMmsMessageRecord_error_downloading_mms_message">Erreur de téléchargement du message multimédia. Touchez pour réessayer</string>
  <!--MediaPickerActivity-->
  <string name="MediaPickerActivity_send_to">Envoyer à %s</string>
  <string name="MediaPickerActivity__menu_open_camera">Ouvrir l’appareil photo</string>
  <!--MediaSendActivity-->
  <string name="MediaSendActivity_add_a_caption">Ajouter une légende…</string>
  <string name="MediaSendActivity_an_item_was_removed_because_it_exceeded_the_size_limit">Un élément a été supprimé, car il dépassait la taille limite</string>
  <string name="MediaSendActivity_an_item_was_removed_because_it_had_an_unknown_type">Un élément a été supprimé, car il avait un type inconnu</string>
  <string name="MediaSendActivity_an_item_was_removed_because_it_exceeded_the_size_limit_or_had_an_unknown_type">Un élément a été supprimé car il dépassait la taille limite ou avait un type inconnu.</string>
  <string name="MediaSendActivity_camera_unavailable">L’appareil photo n’est pas disponible</string>
  <string name="MediaSendActivity_message_to_s">Message à %s</string>
  <string name="MediaSendActivity_message">Message</string>
  <string name="MediaSendActivity_select_recipients">Sélectionner les destinataires</string>
  <string name="MediaSendActivity_signal_needs_access_to_your_contacts">Molly a besoin d’accéder à vos contacts afin de les afficher.</string>
  <string name="MediaSendActivity_signal_needs_contacts_permission_in_order_to_show_your_contacts_but_it_has_been_permanently_denied">Molly a besoin de l’autorisation Contacts afin d’afficher vos contacts, mais elle a été refusée définitivement. Veuillez accéder aux paramètres de l’appli, sélectionner Autorisations et activer Contacts.</string>
  <plurals name="MediaSendActivity_cant_share_more_than_n_items">
    <item quantity="one">Vous ne pouvez pas partager plus d’%d élément.</item>
    <item quantity="other">Vous ne pouvez pas partager plus de %d éléments.</item>
  </plurals>
  <string name="MediaSendActivity_select_recipients_description">Sélectionner les destinataires</string>
  <string name="MediaSendActivity_tap_here_to_make_this_message_disappear_after_it_is_viewed">Touchez ici pour faire disparaître ce message après qu’il a été visualisé.</string>
  <!--MediaRepository-->
  <string name="MediaRepository_all_media">Tous les médias</string>
  <string name="MediaRepository__camera">Appareil photo</string>
  <!--MessageDecryptionUtil-->
  <string name="MessageDecryptionUtil_failed_to_decrypt_message">Échec de déchiffrement du message</string>
  <string name="MessageDecryptionUtil_tap_to_send_a_debug_log">Touchez pour envoyer un journal de débogage</string>
  <!--MessageRecord-->
  <string name="MessageRecord_unknown">Inconnu</string>
  <string name="MessageRecord_message_encrypted_with_a_legacy_protocol_version_that_is_no_longer_supported">Vous avez reçu un message chiffré avec une ancienne version de Signal qui n’est plus prise en charge. Veuillez demander à l’expéditeur de mettre Signal à jour vers la version la plus récente et de renvoyer le message.</string>
  <string name="MessageRecord_left_group">Vous avez quitté le groupe</string>
  <string name="MessageRecord_you_updated_group">Vous avez mis le groupe à jour.</string>
  <string name="MessageRecord_the_group_was_updated">Le groupe a été mis à jour.</string>
  <string name="MessageRecord_you_called_date">Vous avez appelé – %1$s</string>
  <string name="MessageRecord_missed_audio_call_date">Appel audio manqué –· %1$s</string>
  <string name="MessageRecord_missed_video_call_date">Appel vidéo manqué – %1$s</string>
  <string name="MessageRecord_s_updated_group">%s a mis le groupe à jour.</string>
  <string name="MessageRecord_s_called_you_date">%1$s vous a appelé – %2$s</string>
  <string name="MessageRecord_s_joined_signal">%s est sur Signal.</string>
  <string name="MessageRecord_you_disabled_disappearing_messages">Vous avez désactivé les messages éphémères.</string>
  <string name="MessageRecord_s_disabled_disappearing_messages">%1$s a désactivé les messages éphémères.</string>
  <string name="MessageRecord_you_set_disappearing_message_time_to_s">Vous avez défini l’expiration des messages éphémères à %1$s.</string>
  <string name="MessageRecord_s_set_disappearing_message_time_to_s">%1$s a défini l’expiration des messages éphémères à %2$s.</string>
  <string name="MessageRecord_disappearing_message_time_set_to_s">L’expiration des messages éphémères a été définie à %1$s.</string>
  <string name="MessageRecord_this_group_was_updated_to_a_new_group">Ce groupe a été converti en Nouveau groupe.</string>
  <string name="MessageRecord_you_couldnt_be_added_to_the_new_group_and_have_been_invited_to_join">Vous n’avez pas pu être ajouté au Nouveau groupe et avez été invité à vous y joindre</string>
  <string name="MessageRecord_chat_session_refreshed">La session de dialogue en ligne a été actualisée</string>
  <plurals name="MessageRecord_members_couldnt_be_added_to_the_new_group_and_have_been_invited">
    <item quantity="one">Un membre n’a pas pu être ajouté au Nouveau groupe et a été invité à s’y joindre</item>
    <item quantity="other">%1$s membres n’ont pas pu être ajoutés au Nouveau groupe et ont été invités à s’y joindre.</item>
  </plurals>
  <plurals name="MessageRecord_members_couldnt_be_added_to_the_new_group_and_have_been_removed">
    <item quantity="one">Un membre n’a pas pu être ajouté au Nouveau groupe et a été supprimé du groupe.</item>
    <item quantity="other">%1$s membres n’ont pas pu être ajoutés au Nouveau groupe et ont été supprimé du groupe.</item>
  </plurals>
  <!--Profile change updates-->
  <string name="MessageRecord_changed_their_profile_name_to">%1$s a changé son nom de profil en %2$s.</string>
  <string name="MessageRecord_changed_their_profile_name_from_to">%1$s a changé son nom de profil de %2$s à %3$s.</string>
  <string name="MessageRecord_changed_their_profile">%1$s a changé son profil.</string>
  <!--GV2 specific-->
  <string name="MessageRecord_you_created_the_group">Vous avez créé le groupe.</string>
  <string name="MessageRecord_group_updated">Le groupe a été mis à jour.</string>
  <string name="MessageRecord_invite_friends_to_this_group">Invitez des amis à ce groupe grâce à un lien de groupe</string>
  <!--GV2 member additions-->
  <string name="MessageRecord_you_added_s">Vous avez ajouté %1$s.</string>
  <string name="MessageRecord_s_added_s">%1$s a ajouté %2$s.</string>
  <string name="MessageRecord_s_added_you">%1$s vous a ajouté au groupe.</string>
  <string name="MessageRecord_you_joined_the_group">Vous vous êtes joint au groupe.</string>
  <string name="MessageRecord_s_joined_the_group">%1$s s’est joint au groupe.</string>
  <!--GV2 member removals-->
  <string name="MessageRecord_you_removed_s">Vous avez supprimé %1$s.</string>
  <string name="MessageRecord_s_removed_s">%1$s a supprimé %2$s.</string>
  <string name="MessageRecord_s_removed_you_from_the_group">%1$s vous a supprimé du groupe.</string>
  <string name="MessageRecord_you_left_the_group">Vous avez quitté le groupe.</string>
  <string name="MessageRecord_s_left_the_group">%1$s a quitté le groupe.</string>
  <string name="MessageRecord_you_are_no_longer_in_the_group">Vous n’êtes plus dans le groupe.</string>
  <string name="MessageRecord_s_is_no_longer_in_the_group">%1$s n’est plus dans le groupe.</string>
  <!--GV2 role change-->
  <string name="MessageRecord_you_made_s_an_admin">Vous avez nommé %1$s en tant qu’administrateur.</string>
  <string name="MessageRecord_s_made_s_an_admin">%1$s a nommé %2$s en tant qu’administrateur.</string>
  <string name="MessageRecord_s_made_you_an_admin">%1$s vous a nommé administrateur.</string>
  <string name="MessageRecord_you_revoked_admin_privileges_from_s">Vous avez révoqué les privilèges d’administrateur de %1$s.</string>
  <string name="MessageRecord_s_revoked_your_admin_privileges">%1$s a révoqué vos privilèges d’administrateur.</string>
  <string name="MessageRecord_s_revoked_admin_privileges_from_s">%1$s a révoqué les privilèges d’administrateur de %2$s.</string>
  <string name="MessageRecord_s_is_now_an_admin">%1$s est désormais administrateur.</string>
  <string name="MessageRecord_you_are_now_an_admin">Vous êtes désormais administrateur.</string>
  <string name="MessageRecord_s_is_no_longer_an_admin">%1$s n’est plus administrateur.</string>
  <string name="MessageRecord_you_are_no_longer_an_admin">Vous n’êtes plus administrateur.</string>
  <!--GV2 invitations-->
  <string name="MessageRecord_you_invited_s_to_the_group">Vous avez invité %1$s au groupe.</string>
  <string name="MessageRecord_s_invited_you_to_the_group">%1$s vous a invité au groupe.</string>
  <plurals name="MessageRecord_s_invited_members">
    <item quantity="one">%1$s a invité une personne au groupe.</item>
    <item quantity="other">%1$s a invité %2$d personnes au groupe.</item>
  </plurals>
  <string name="MessageRecord_you_were_invited_to_the_group">Vous avez été invité au groupe.</string>
  <plurals name="MessageRecord_d_people_were_invited_to_the_group">
    <item quantity="one">Une personne a été invitée au groupe.</item>
    <item quantity="other">%1$d personnes ont été invitées au groupe.</item>
  </plurals>
  <!--GV2 invitation revokes-->
  <plurals name="MessageRecord_you_revoked_invites">
    <item quantity="one">Vous avez révoqué une invitation au groupe.</item>
    <item quantity="other">Vous avez révoqué %1$d invitations au groupe.</item>
  </plurals>
  <plurals name="MessageRecord_s_revoked_invites">
    <item quantity="one">%1$s a révoqué une invitation au groupe.</item>
    <item quantity="other">%1$s a révoqué %2$d invitations au groupe.</item>
  </plurals>
  <string name="MessageRecord_someone_declined_an_invitation_to_the_group">Quelqu’un a décliné une invitation au groupe.</string>
  <string name="MessageRecord_you_declined_the_invitation_to_the_group">Vous avez décliné l’invitation au groupe.</string>
  <string name="MessageRecord_s_revoked_your_invitation_to_the_group">%1$s a révoqué votre invitation au groupe.</string>
  <string name="MessageRecord_an_admin_revoked_your_invitation_to_the_group">Un administrateur a révoqué votre invitation au groupe.</string>
  <plurals name="MessageRecord_d_invitations_were_revoked">
    <item quantity="one">Une invitation au groupe a été révoquée.</item>
    <item quantity="other">%1$d invitations au groupe ont été révoquées.</item>
  </plurals>
  <!--GV2 invitation acceptance-->
  <string name="MessageRecord_you_accepted_invite">Vous avez accepté l’invitation du groupe.</string>
  <string name="MessageRecord_s_accepted_invite">%1$s a accepté une invitation au groupe.</string>
  <string name="MessageRecord_you_added_invited_member_s">Vous avez ajouté le membre invité %1$s.</string>
  <string name="MessageRecord_s_added_invited_member_s">%1$s a ajouté le membre invité %2$s.</string>
  <!--GV2 title change-->
  <string name="MessageRecord_you_changed_the_group_name_to_s">Vous avez changé le nom du groupe à « %1$s ».</string>
  <string name="MessageRecord_s_changed_the_group_name_to_s">%1$s a changé le nom du groupe à « %2$s ».</string>
  <string name="MessageRecord_the_group_name_has_changed_to_s">Le nom du groupe a été changé à « %1$s ».</string>
  <!--GV2 description change-->
  <string name="MessageRecord_you_changed_the_group_description">Vous avez changé la description du groupe.</string>
  <string name="MessageRecord_s_changed_the_group_description">%1$s a changé la description du groupe.</string>
  <string name="MessageRecord_the_group_description_has_changed">La description du groupe a changé.</string>
  <!--GV2 avatar change-->
  <string name="MessageRecord_you_changed_the_group_avatar">Vous avez changé l’avatar du groupe.</string>
  <string name="MessageRecord_s_changed_the_group_avatar">%1$s a changé l’avatar du groupe.</string>
  <string name="MessageRecord_the_group_group_avatar_has_been_changed">L’avatar du groupe a été changé.</string>
  <!--GV2 attribute access level change-->
  <string name="MessageRecord_you_changed_who_can_edit_group_info_to_s">Vous avez changé qui peut modifier les informations du groupe en « %1$s ».</string>
  <string name="MessageRecord_s_changed_who_can_edit_group_info_to_s">%1$s a changé qui peut modifier les informations du groupe en « %2$s ».</string>
  <string name="MessageRecord_who_can_edit_group_info_has_been_changed_to_s">Qui peut modifier les informations du groupe a été changé en « %1$s ».</string>
  <!--GV2 membership access level change-->
  <string name="MessageRecord_you_changed_who_can_edit_group_membership_to_s">Vous avez changé qui peut modifier les membres du groupe en « %1$s ».</string>
  <string name="MessageRecord_s_changed_who_can_edit_group_membership_to_s">%1$s a changé qui peut modifier les membres du groupe en « %2$s ».</string>
  <string name="MessageRecord_who_can_edit_group_membership_has_been_changed_to_s">Qui peut modifier les membres du groupe a été changé en « %1$s ».</string>
  <!--GV2 announcement group change-->
  <string name="MessageRecord_you_allow_all_members_to_send">Vous avez changé les paramètres du groupe afin d’autoriser tous les membres à envoyer des messages.</string>
  <string name="MessageRecord_you_allow_only_admins_to_send">Vous avez changé les paramètres du groupe pour n’autoriser que les administrateurs à envoyer des messages.</string>
  <string name="MessageRecord_s_allow_all_members_to_send">%1$s a changé les paramètres du groupe afin d\'autoriser tous les membres à envoyer des messages.</string>
  <string name="MessageRecord_s_allow_only_admins_to_send">%1$s a changé les paramètres du groupe afin de n’autoriser que les administrateurs à envoyer des messages.</string>
  <string name="MessageRecord_allow_all_members_to_send">Les paramètres du groupe ont été changés afin d’autoriser tous les membres à envoyer des messages.</string>
  <string name="MessageRecord_allow_only_admins_to_send">Les paramètres du groupe ont été changés pour n’autoriser que les administrateurs à envoyer des messages.</string>
  <!--GV2 group link invite access level change-->
  <string name="MessageRecord_you_turned_on_the_group_link_with_admin_approval_off">Vous avez activé le lien du groupe et l’approbation d’un administrateur est désactivée.</string>
  <string name="MessageRecord_you_turned_on_the_group_link_with_admin_approval_on">Vous avez activé le lien du groupe et l’approbation d’un administrateur est activée.</string>
  <string name="MessageRecord_you_turned_off_the_group_link">Vous avez désactivé le lien du groupe.</string>
  <string name="MessageRecord_s_turned_on_the_group_link_with_admin_approval_off">%1$s a activé le lien du groupe et l’approbation d’un administrateur est désactivée.</string>
  <string name="MessageRecord_s_turned_on_the_group_link_with_admin_approval_on">%1$s a activé le lien du groupe et l’approbation d’un administrateur est activée.</string>
  <string name="MessageRecord_s_turned_off_the_group_link">%1$s a désactivé le lien du groupe.</string>
  <string name="MessageRecord_the_group_link_has_been_turned_on_with_admin_approval_off">Le lien du groupe a été activé et l’approbation d’un administrateur est désactivée.</string>
  <string name="MessageRecord_the_group_link_has_been_turned_on_with_admin_approval_on">Le lien du groupe a été activé et l’approbation d’un administrateur est activée.</string>
  <string name="MessageRecord_the_group_link_has_been_turned_off">Le lien du groupe a été désactivé.</string>
  <string name="MessageRecord_you_turned_off_admin_approval_for_the_group_link">Vous avez désactivé l’approbation d’un administrateur pour le lien du groupe.</string>
  <string name="MessageRecord_s_turned_off_admin_approval_for_the_group_link">%1$s a désactivé l’approbation d’un administrateur pour le lien du groupe.</string>
  <string name="MessageRecord_the_admin_approval_for_the_group_link_has_been_turned_off">L’approbation d’un administrateur pour le lien du groupe a été désactivée.</string>
  <string name="MessageRecord_you_turned_on_admin_approval_for_the_group_link">Vous avez activé l’approbation d’un administrateur pour le lien du groupe.</string>
  <string name="MessageRecord_s_turned_on_admin_approval_for_the_group_link">%1$s a activé l’approbation d’un administrateur pour le lien du groupe.</string>
  <string name="MessageRecord_the_admin_approval_for_the_group_link_has_been_turned_on">L’approbation d’un administrateur a été activée pour le lien du groupe.</string>
  <!--GV2 group link reset-->
  <string name="MessageRecord_you_reset_the_group_link">Vous avez réinitialisé le lien du groupe.</string>
  <string name="MessageRecord_s_reset_the_group_link">%1$s a réinitialisé le lien du groupe.</string>
  <string name="MessageRecord_the_group_link_has_been_reset">Le lien du groupe a été réinitialisé.</string>
  <!--GV2 group link joins-->
  <string name="MessageRecord_you_joined_the_group_via_the_group_link">Vous vous êtes joint au groupe grâce au lien du groupe.</string>
  <string name="MessageRecord_s_joined_the_group_via_the_group_link">%1$s s’est joint au groupe grâce au lien du groupe.</string>
  <!--GV2 group link requests-->
  <string name="MessageRecord_you_sent_a_request_to_join_the_group">Vous avez demandé à vous joindre au groupe.</string>
  <string name="MessageRecord_s_requested_to_join_via_the_group_link">%1$s a demandé à se joindre au groupe grâce au lien du groupe.</string>
  <!--Update message shown when someone requests to join via group link and cancels the request back to back-->
  <plurals name="MessageRecord_s_requested_and_cancelled_their_request_to_join_via_the_group_link">
    <item quantity="one">%1$s a demandé et annulé sa demande à se joindre au groupe grâce au lien du groupe.</item>
    <item quantity="other">%1$s a demandé et annulé %2$d demandes à se joindre au groupe grâce au lien du groupe.</item>
  </plurals>
  <!--GV2 group link approvals-->
  <string name="MessageRecord_s_approved_your_request_to_join_the_group">%1$s a approuvé votre demande de vous joindre au groupe.</string>
  <string name="MessageRecord_s_approved_a_request_to_join_the_group_from_s">%1$s a approuvé une demande de %2$s de se joindre au groupe.</string>
  <string name="MessageRecord_you_approved_a_request_to_join_the_group_from_s">Vous avez approuvé une demande de %1$s de se joindre au groupe.</string>
  <string name="MessageRecord_your_request_to_join_the_group_has_been_approved">Votre demande de vous joindre au groupe a été approuvée.</string>
  <string name="MessageRecord_a_request_to_join_the_group_from_s_has_been_approved">Une demande de %1$s de se joindre au groupe a été approuvée.</string>
  <!--GV2 group link deny-->
  <string name="MessageRecord_your_request_to_join_the_group_has_been_denied_by_an_admin">Votre demande de vous joindre au groupe a été refusée par un administrateur.</string>
  <string name="MessageRecord_s_denied_a_request_to_join_the_group_from_s">%1$s a refusé une demande de %2$s de se joindre au groupe.</string>
  <string name="MessageRecord_a_request_to_join_the_group_from_s_has_been_denied">Une demande de %1$s de se joindre au groupe a été refusée.</string>
  <string name="MessageRecord_you_canceled_your_request_to_join_the_group">Vous avez annulé votre demande de vous joindre au groupe.</string>
  <string name="MessageRecord_s_canceled_their_request_to_join_the_group">%1$s a annulé sa demande de se joindre au groupe.</string>
  <!--End of GV2 specific update messages-->
  <string name="MessageRecord_your_safety_number_with_s_has_changed">Votre numéro de sécurité avec %s a changé.</string>
  <string name="MessageRecord_you_marked_your_safety_number_with_s_verified">Vous avez marqué votre numéro de sécurité avec %s comme confirmé</string>
  <string name="MessageRecord_you_marked_your_safety_number_with_s_verified_from_another_device">Vous avez marqué votre numéro de sécurité avec %s comme confirmé à partir d’un autre appareil</string>
  <string name="MessageRecord_you_marked_your_safety_number_with_s_unverified">Vous avez marqué votre numéro de sécurité avec %s comme non confirmé</string>
  <string name="MessageRecord_you_marked_your_safety_number_with_s_unverified_from_another_device">Vous avez marqué votre numéro de sécurité avec %s comme non confirmé à partir d’un autre appareil</string>
  <string name="MessageRecord_a_message_from_s_couldnt_be_delivered">Un message de %s n’a pas pu être remis</string>
  <string name="MessageRecord_s_changed_their_phone_number">%1$s a changé de numéro de téléphone</string>
  <!--Update item message shown in the release channel when someone is already a sustainer so we ask them if they want to boost.-->
  <string name="MessageRecord_like_this_new_feature_say_thanks_with_a_boost">Aimez-vous cette nouvelle fonction ? Dites merci avec un Coup de pouce.</string>
  <!--Update item message shown in the release channel when someone is not a sustainer so we ask them to consider becoming one-->
  <string name="MessageRecord_signal_is_powered_by_people_like_you_become_a_sustainer_today">Signal est propulsé par des personnes comme vous. Devenez un donateur mensuel dès aujourd’hui.</string>
  <!--Group Calling update messages-->
  <string name="MessageRecord_s_started_a_group_call_s">%1$s a lancé un appel de groupe · %2$s</string>
  <string name="MessageRecord_s_is_in_the_group_call_s">%1$s fait partie de l’appel de groupe · %2$s</string>
  <string name="MessageRecord_you_are_in_the_group_call_s1">Vous faites partie de l’appel de groupe · %1$s</string>
  <string name="MessageRecord_s_and_s_are_in_the_group_call_s1">%1$s et %2$s font partie de l’appel de groupe · %3$s</string>
  <string name="MessageRecord_group_call_s">Appel de groupe · %1$s</string>
  <string name="MessageRecord_s_started_a_group_call">%1$s a lancé un appel de groupe</string>
  <string name="MessageRecord_s_is_in_the_group_call">%1$s fait partie de l’appel de groupe</string>
  <string name="MessageRecord_you_are_in_the_group_call">Vous faites partie de l’appel de groupe</string>
  <string name="MessageRecord_s_and_s_are_in_the_group_call">%1$s et %2$s font partie de l’appel de groupe</string>
  <string name="MessageRecord_group_call">Appel de groupe</string>
  <string name="MessageRecord_you">Vous</string>
  <plurals name="MessageRecord_s_s_and_d_others_are_in_the_group_call_s">
    <item quantity="one">%1$s, %2$s, et %3$d autre personne font partie de l’appel de groupe · %4$s</item>
    <item quantity="other">%1$s, %2$s, et %3$d autres personnes font partie de l’appel de groupe · %4$s</item>
  </plurals>
  <plurals name="MessageRecord_s_s_and_d_others_are_in_the_group_call">
    <item quantity="one">%1$s, %2$s, et %3$d autre personne font partie de l’appel de groupe</item>
    <item quantity="other">%1$s, %2$s, et %3$d autres personnes font partie de l’appel de groupe</item>
  </plurals>
  <!--MessageRequestBottomView-->
  <string name="MessageRequestBottomView_accept">Accepter</string>
  <string name="MessageRequestBottomView_continue">Poursuivre</string>
  <string name="MessageRequestBottomView_delete">Supprimer</string>
  <string name="MessageRequestBottomView_block">Bloquer</string>
  <string name="MessageRequestBottomView_unblock">Débloquer</string>
  <string name="MessageRequestBottomView_do_you_want_to_let_s_message_you_they_wont_know_youve_seen_their_messages_until_you_accept">Autoriser %1$s à échanger des messages et partager votre nom et votre photo avec ce contact ? Ce contact ne saura pas que vous avez vu ses messages tant que vous n’aurez pas accepté.</string>
  <string name="MessageRequestBottomView_do_you_want_to_let_s_message_you_wont_receive_any_messages_until_you_unblock_them">Autoriser %1$s à échanger des messages et partager votre nom et votre photo avec ce contact ? Vous ne recevrez aucun message tant que vous ne l’aurez pas débloqué.</string>
  <string name="MessageRequestBottomView_get_updates_and_news_from_s_you_wont_receive_any_updates_until_you_unblock_them">Recevoir voir des mises à jour et des nouvelles de%1$s ? Vous ne recevrez aucune mise à jour tant que vous ne l’aurez pas débloqué.</string>
  <string name="MessageRequestBottomView_continue_your_conversation_with_this_group_and_share_your_name_and_photo">Poursuivre votre conversation avec ce groupe et partager vos nom et photo avec ses membres ?</string>
  <string name="MessageRequestBottomView_upgrade_this_group_to_activate_new_features">Convertissez ce groupe pour activer de nouvelles fonctions telles que les @mentions et l’administration. Les membres qui n’ont pas partagé leur nom ou leur photo dans ce groupe seront invités à s’y joindre.</string>
  <string name="MessageRequestBottomView_this_legacy_group_can_no_longer_be_used">Ce groupe hérité ne peut plus être utilisé, car il comporte trop de membres. Le nombre maximal de membres d’un groupe est %1$d.</string>
  <string name="MessageRequestBottomView_continue_your_conversation_with_s_and_share_your_name_and_photo">Poursuivre votre conversation avec %1$s et partager vos nom et photo avec cette personne ?</string>
  <string name="MessageRequestBottomView_do_you_want_to_join_this_group_they_wont_know_youve_seen_their_messages_until_you_accept">Vous joindre à ce groupe et partager votre nom et votre photo avec ses membres ? Ils ne sauront pas que vous avez vu leurs messages tant que vous n’aurez pas accepté.</string>
  <string name="MessageRequestBottomView_join_this_group_they_wont_know_youve_seen_their_messages_until_you_accept">Vous joindre à ce groupe ? Ses membres ne sauront pas que vous avez lu leurs messages tant que vous n’aurez pas accepté.</string>
  <string name="MessageRequestBottomView_unblock_this_group_and_share_your_name_and_photo_with_its_members">Débloquer ce groupe et partager votre nom et votre photo avec ses membres ? Vous ne recevrez aucun message tant que vous ne l’aurez pas débloqué.</string>
  <string name="MessageRequestProfileView_view">Afficher</string>
  <string name="MessageRequestProfileView_member_of_one_group">Membre de %1$s</string>
  <string name="MessageRequestProfileView_member_of_two_groups">Membre de %1$s et de %2$s</string>
  <string name="MessageRequestProfileView_member_of_many_groups">Membre de %1$s, de %2$s et de %3$s</string>
  <plurals name="MessageRequestProfileView_members">
    <item quantity="one">%1$d membre</item>
    <item quantity="other">%1$d membres</item>
  </plurals>
  <!--Describes the number of members in a group. The string MessageRequestProfileView_invited is nested in the parentheses.-->
  <plurals name="MessageRequestProfileView_members_and_invited">
    <item quantity="one">%1$d membre (%2$s)</item>
    <item quantity="other">%1$d membres (%2$s)</item>
  </plurals>
  <!--Describes the number of people invited to a group. Nested inside of the string MessageRequestProfileView_members_and_invited-->
  <plurals name="MessageRequestProfileView_invited">
    <item quantity="one">+ %1$d invité</item>
    <item quantity="other">+ %1$d invités</item>
  </plurals>
  <plurals name="MessageRequestProfileView_member_of_d_additional_groups">
    <item quantity="one">%d autre groupe</item>
    <item quantity="other">%d autres groupes</item>
  </plurals>
  <!--PassphraseChangeActivity-->
  <string name="PassphraseChangeActivity_passphrases_dont_match_exclamation">Les phrases de passe ne correspondent pas.</string>
  <string name="PassphraseChangeActivity_incorrect_old_passphrase_exclamation">L’ancienne phrase de passe est erronée.</string>
  <string name="PassphraseChangeActivity_enter_new_passphrase_exclamation">Saisissez la nouvelle phrase de passe.</string>
  <!--DeviceProvisioningActivity-->
  <string name="DeviceProvisioningActivity_link_this_device">Relier cet appareil ?</string>
  <string name="DeviceProvisioningActivity_continue">POURSUIVRE</string>
  <string name="DeviceProvisioningActivity_content_intro">Il pourra</string>
  <string name="DeviceProvisioningActivity_content_bullets">
        • Lire tous vos messages
       \n• Envoyer des messages en votre nom
</string>
  <string name="DeviceProvisioningActivity_content_progress_title">Liaison de l’appareil</string>
  <string name="DeviceProvisioningActivity_content_progress_content">Liaison du nouvel appareil…</string>
  <string name="DeviceProvisioningActivity_content_progress_success">L’appareil a été approuvé.</string>
  <string name="DeviceProvisioningActivity_content_progress_no_device">Aucun appareil n’a été trouvé.</string>
  <string name="DeviceProvisioningActivity_content_progress_network_error">Erreur réseau.</string>
  <string name="DeviceProvisioningActivity_content_progress_key_error">Le code QR est invalide</string>
  <string name="DeviceProvisioningActivity_sorry_you_have_too_many_devices_linked_already">Désolé, trop d’appareils sont déjà reliés. Essayez d’en supprimer</string>
  <string name="DeviceActivity_sorry_this_is_not_a_valid_device_link_qr_code">Désolé, ce n’est pas un code QR valide de liaison d’appareil.</string>
  <string name="DeviceProvisioningActivity_link_a_signal_device">Relier un appareil Signal ?</string>
  <string name="DeviceProvisioningActivity_it_looks_like_youre_trying_to_link_a_signal_device_using_a_3rd_party_scanner">Il semble que vous tentiez de relier un appareil Signal en utilisant un lecteur tiers. Pour votre protection, veuillez lire le code de nouveau à partir Signal.</string>
  <string name="DeviceActivity_signal_needs_the_camera_permission_in_order_to_scan_a_qr_code">Molly a besoin de l’autorisation Appareil photo afin de lire un code QR, mais elle a été refusée définitivement. Veuillez accéder aux paramètres de l’appli, sélectionner Autorisations et activer Appareil photo.</string>
  <string name="DeviceActivity_unable_to_scan_a_qr_code_without_the_camera_permission">Impossible de lire un code QR sans l’autorisation Appareil photo</string>
  <!--OutdatedBuildReminder-->
  <string name="OutdatedBuildReminder_update_now">Mettre Signal à jour maintenant</string>
  <string name="OutdatedBuildReminder_your_version_of_signal_will_expire_today">Cette version de Signal expirera aujourd’hui. Passez à la version la plus récente.</string>
  <plurals name="OutdatedBuildReminder_your_version_of_signal_will_expire_in_n_days">
    <item quantity="one">Cette version de Signal expirera demain. Passez à la version la plus récente.</item>
    <item quantity="other">Cette version de Signal expirera dans %d jours. Passez à la version la plus récente.</item>
  </plurals>
  <!--PassphrasePromptActivity-->
  <string name="PassphrasePromptActivity_enter_passphrase">Saisissez la phrase de passe</string>
  <string name="PassphrasePromptActivity_watermark_content_description">Icône de Molly</string>
  <string name="PassphrasePromptActivity_ok_button_content_description">Envoyer la phrase de passe</string>
  <string name="PassphrasePromptActivity_invalid_passphrase_exclamation">La phrase de passe est erronée.</string>
  <string name="PassphrasePromptActivity_unlock_signal">Déverrouiller Molly</string>
  <string name="PassphrasePromptActivity_signal_android_lock_screen">Molly pour Android – Écran de verrouillage</string>
  <!--PlacePickerActivity-->
  <string name="PlacePickerActivity_title">Carte</string>
  <string name="PlacePickerActivity_drop_pin">Marquer</string>
  <string name="PlacePickerActivity_accept_address">Accepter l’adresse</string>
  <!--PlayServicesProblemFragment-->
  <string name="PlayServicesProblemFragment_the_version_of_google_play_services_you_have_installed_is_not_functioning">La version des services Google Play installée ne fonctionne pas correctement. Veuillez réinstaller les Services Google Play et réessayer.</string>
  <!--PinRestoreEntryFragment-->
  <string name="PinRestoreEntryFragment_incorrect_pin">Le NIP est erroné</string>
  <string name="PinRestoreEntryFragment_skip_pin_entry">Ignorer la saisie du NIP ?</string>
  <string name="PinRestoreEntryFragment_need_help">Besoin d’aide ?</string>
  <string name="PinRestoreEntryFragment_your_pin_is_a_d_digit_code">Votre NIP est un code à %1$d chiffres ou plus que vous avez créé et qui peut être numérique ou alphanumérique. Si vous avez oublié votre NIP, vous pouvez en créer un nouveau. Vous pouvez vous inscrire et utiliser votre compte, mais vous perdrez certains paramètres enregistrés tels que les informations de votre profil.</string>
  <string name="PinRestoreEntryFragment_if_you_cant_remember_your_pin">Si vous ne vous souvenez pas de votre NIP, vous pouvez en créer un nouveau. Vous pouvez vous inscrire et utiliser votre compte, mais vous perdrez certains paramètres enregistrés tels que les informations de votre profil.</string>
  <string name="PinRestoreEntryFragment_create_new_pin">Créer un nouveau NIP</string>
  <string name="PinRestoreEntryFragment_contact_support">Contacter l’assistance</string>
  <string name="PinRestoreEntryFragment_cancel">Annuler</string>
  <string name="PinRestoreEntryFragment_skip">Ignorer</string>
  <plurals name="PinRestoreEntryFragment_you_have_d_attempt_remaining">
    <item quantity="one">Il vous reste %1$d essai. Si vous épuisez le nombre limite d’essais, vous pouvez créer un nouveau NIP. Vous pouvez vous inscrire et utiliser votre compte, mais vous perdrez certains paramètres enregistrés tels que les informations de votre profil.</item>
    <item quantity="other">Il vous reste %1$d essai. Si vous épuisez le nombre limite d’essais, vous pouvez créer un nouveau NIP. Vous pouvez vous inscrire et utiliser votre compte, mais vous perdrez certains paramètres enregistrés tels que les informations de votre profil.</item>
  </plurals>
  <string name="PinRestoreEntryFragment_signal_registration_need_help_with_pin">Inscription à Signal – Besoin d’aide avec le NIP sur Android</string>
  <string name="PinRestoreEntryFragment_enter_alphanumeric_pin">Saisir un NIP alphanumérique</string>
  <string name="PinRestoreEntryFragment_enter_numeric_pin">Saisir un NIP numérique</string>
  <!--PinRestoreLockedFragment-->
  <string name="PinRestoreLockedFragment_create_your_pin">Créer votre NIP</string>
  <string name="PinRestoreLockedFragment_youve_run_out_of_pin_guesses">Vous avez épuisé tous vos essais de NIP, mais vous pouvez encore accéder à votre compte Signal en créant un nouveau NIP. Afin de protéger vos données personnelles et votre sécurité, votre compte sera restauré sans informations de profil enregistrées ni préférences.</string>
  <string name="PinRestoreLockedFragment_create_new_pin">Créer un nouveau NIP</string>
  <!--PinOptOutDialog-->
  <string name="PinOptOutDialog_warning">Avertissement</string>
  <string name="PinOptOutDialog_if_you_disable_the_pin_you_will_lose_all_data">Si vous désactivez le NIP, vous perdrez toutes vos données lors de votre réinscription sur Signal, à moins que vous ne les sauvegardiez et les restauriez manuellement. Vous ne pouvez pas activer le blocage de l’inscription si le NIP est désactivé.</string>
  <string name="PinOptOutDialog_disable_pin">Désactiver le NIP</string>
  <!--RatingManager-->
  <string name="RatingManager_rate_this_app">Notez cette appli</string>
  <string name="RatingManager_if_you_enjoy_using_this_app_please_take_a_moment">Si vous aimez cette appli, veuillez prendre quelques instants pour nous aider en la notant.</string>
  <string name="RatingManager_rate_now">Notez Signal maintenant.</string>
  <string name="RatingManager_no_thanks">Non merci</string>
  <string name="RatingManager_later">Plus tard</string>
  <!--ReactionsBottomSheetDialogFragment-->
  <string name="ReactionsBottomSheetDialogFragment_all">Tous · %1$d</string>
  <!--ReactionsConversationView-->
  <string name="ReactionsConversationView_plus">+%1$d</string>
  <!--ReactionsRecipientAdapter-->
  <string name="ReactionsRecipientAdapter_you">Vous</string>
  <!--RecaptchaRequiredBottomSheetFragment-->
  <string name="RecaptchaRequiredBottomSheetFragment_verify_to_continue_messaging">Confirmer pour continuer à communiquer</string>
  <string name="RecaptchaRequiredBottomSheetFragment_to_help_prevent_spam_on_signal">Pour aider à prévenir le spam sur Molly, veuillez procéder à la confirmation.</string>
  <string name="RecaptchaRequiredBottomSheetFragment_after_verifying_you_can_continue_messaging">Après la confirmation, vous pourrez continuer à communiquer. Tout les messages en attente seront automatiquement envoyés.</string>
  <!--Recipient-->
  <string name="Recipient_you">Vous</string>
  <!--Name of recipient representing user\'s \'My Story\'-->
  <string name="Recipient_my_story">Mon histoire</string>
  <!--RecipientPreferencesActivity-->
  <string name="RecipientPreferenceActivity_block">Bloquer</string>
  <string name="RecipientPreferenceActivity_unblock">Débloquer</string>
  <!--RecipientProvider-->
  <string name="RecipientProvider_unnamed_group">Groupe sans nom</string>
  <!--RedPhone-->
  <string name="RedPhone_answering">Réponse…</string>
  <string name="RedPhone_ending_call">Fin de l’appel…</string>
  <string name="RedPhone_ringing">Sonnerie…</string>
  <string name="RedPhone_busy">Occupé</string>
  <string name="RedPhone_recipient_unavailable">Le destinataire n’est pas disponible</string>
  <string name="RedPhone_network_failed">Erreur du réseau.</string>
  <string name="RedPhone_number_not_registered">Le numéro n’est pas inscrit.</string>
  <string name="RedPhone_the_number_you_dialed_does_not_support_secure_voice">Le numéro que vous avez composé ne prend pas en charge les communications vocales sécurisées.</string>
  <string name="RedPhone_got_it">Compris</string>
  <!--Valentine\'s Day Megaphone-->
  <!--Title text for the Valentine\'s Day donation megaphone. The placeholder will always be a heart emoji. Needs to be a placeholder for Android reasons.-->
  <string name="ValentinesDayMegaphone_happy_heart_day">Joyeuse Saint-Valentin !</string>
  <!--Body text for the Valentine\'s Day donation megaphone.-->
  <string name="ValentinesDayMegaphone_show_your_affection">Montrez votre affection en devenant donateur mensuel.</string>
  <!--WebRtcCallActivity-->
  <string name="WebRtcCallActivity__tap_here_to_turn_on_your_video">Touchez ici pour activer votre vidéo</string>
  <string name="WebRtcCallActivity__to_call_s_signal_needs_access_to_your_camera">Pour appeler %1$s, Molly a besoin d’accéder à votre appareil photo</string>
  <string name="WebRtcCallActivity__signal_s">Molly %1$s</string>
  <string name="WebRtcCallActivity__calling">Appel…</string>
  <string name="WebRtcCallActivity__group_is_too_large_to_ring_the_participants">Le groupe est trop grand pour appeler tous les participants.</string>
  <!--Call status shown when an active call was disconnected (e.g., network hiccup) and is trying to reconnect-->
  <string name="WebRtcCallActivity__reconnecting">Reconnexion…</string>
  <!--WebRtcCallView-->
  <string name="WebRtcCallView__signal_call">Appel Signal</string>
  <string name="WebRtcCallView__signal_video_call">Appel vidéo Signal</string>
  <string name="WebRtcCallView__start_call">Lancer un appel</string>
  <string name="WebRtcCallView__join_call">Me joindre à l’appel</string>
  <string name="WebRtcCallView__call_is_full">L’appel est complet</string>
  <string name="WebRtcCallView__the_maximum_number_of_d_participants_has_been_Reached_for_this_call">Le nombre maximal de %1$d participants a été atteint pour cet appel. Veuillez réessayer plus tard.</string>
  <string name="WebRtcCallView__view_participants_list">Afficher les participants</string>
  <string name="WebRtcCallView__your_video_is_off">La vidéo est désactivée</string>
  <string name="WebRtcCallView__reconnecting">Reconnexion…</string>
  <string name="WebRtcCallView__joining">Connexion…</string>
  <string name="WebRtcCallView__disconnected">L’application est déconnectée</string>
  <string name="WebRtcCallView__signal_will_ring_s">Signal sonnera chez %1$s</string>
  <string name="WebRtcCallView__signal_will_ring_s_and_s">Signal sonnera chez %1$s et %2$s</string>
  <plurals name="WebRtcCallView__signal_will_ring_s_s_and_d_others">
    <item quantity="one">Signal appellera %1$s, %2$s et %3$d autre</item>
    <item quantity="other">Signal sonnera chez %1$s, %2$s et %3$d autres</item>
  </plurals>
  <string name="WebRtcCallView__s_will_be_notified">%1$s sera notifié</string>
  <string name="WebRtcCallView__s_and_s_will_be_notified">%1$s et %2$s seront notifiés</string>
  <plurals name="WebRtcCallView__s_s_and_d_others_will_be_notified">
    <item quantity="one">%1$s, %2$s et %3$d autre seront notifiés</item>
    <item quantity="other">%1$s, %2$s et %3$d autres seront notifiés</item>
  </plurals>
  <string name="WebRtcCallView__ringing_s">Sonne chez %1$s</string>
  <string name="WebRtcCallView__ringing_s_and_s">Sonne chez %1$s et %2$s</string>
  <plurals name="WebRtcCallView__ringing_s_s_and_d_others">
    <item quantity="one">Sonne chez %1$s, %2$s et %3$d autre</item>
    <item quantity="other">Sonne chez %1$s, %2$s et %3$d autres</item>
  </plurals>
  <string name="WebRtcCallView__s_is_calling_you">%1$s vous appelle</string>
  <string name="WebRtcCallView__s_is_calling_you_and_s">%1$s vous appelle avec %2$s</string>
  <string name="WebRtcCallView__s_is_calling_you_s_and_s">%1$s vous appelle avec %2$s et %3$s</string>
  <plurals name="WebRtcCallView__s_is_calling_you_s_s_and_d_others">
    <item quantity="one">%1$s vous appelle avec %2$s, %3$s et %4$d autre</item>
    <item quantity="other">%1$s vous appelle avec %2$s, %3$s et %4$d autres</item>
  </plurals>
  <string name="WebRtcCallView__no_one_else_is_here">Il n’y a personne d’autre ici</string>
  <string name="WebRtcCallView__s_is_in_this_call">%1$s est dans cet appel</string>
  <string name="WebRtcCallView__s_are_in_this_call">%1$s sont dans cet appel</string>
  <string name="WebRtcCallView__s_and_s_are_in_this_call">%1$s et %2$s font partie de cet appel</string>
  <string name="WebRtcCallView__s_is_presenting">%1$s présente actuellement</string>
  <plurals name="WebRtcCallView__s_s_and_d_others_are_in_this_call">
    <item quantity="one">%1$s, %2$s et %3$d autre personne font partie de cet appel</item>
    <item quantity="other">%1$s, %2$s et %3$d autres personnes font partie de cet appel</item>
  </plurals>
  <string name="WebRtcCallView__flip">Basculer</string>
  <string name="WebRtcCallView__speaker">Haut-parleur</string>
  <string name="WebRtcCallView__camera">Caméra</string>
  <string name="WebRtcCallView__unmute">Réactiver</string>
  <string name="WebRtcCallView__mute">Sourdine</string>
  <string name="WebRtcCallView__ring">Sonnerie</string>
  <string name="WebRtcCallView__end_call">Raccrocher</string>
  <!--CallParticipantsListDialog-->
  <plurals name="CallParticipantsListDialog_in_this_call_d_people">
    <item quantity="one">Dans cet appel · %1$d personne</item>
    <item quantity="other">Dans cet appel · %1$d personnes</item>
  </plurals>
  <!--CallParticipantView-->
  <string name="CallParticipantView__s_is_blocked">%1$s est bloqué</string>
  <string name="CallParticipantView__more_info">Plus de précisions</string>
  <string name="CallParticipantView__you_wont_receive_their_audio_or_video">Vous ne recevrez ni leur son ni leur vidéo et ils ne recevront pas les vôtres.</string>
  <string name="CallParticipantView__cant_receive_audio_video_from_s">Impossible de recevoir ni le son ni la vidéo de %1$s</string>
  <string name="CallParticipantView__cant_receive_audio_and_video_from_s">Impossible de recevoir ni le son ni la vidéo de %1$s</string>
  <string name="CallParticipantView__this_may_be_Because_they_have_not_verified_your_safety_number_change">Cette personne n’a peut-être pas confirmé le changement de votre numéro de sécurité, il y a peut-être un problème avec son appareil ou elle vous a bloqué.</string>
  <!--CallToastPopupWindow-->
  <string name="CallToastPopupWindow__swipe_to_view_screen_share">Balayez pour visualiser le partage d’écran</string>
  <!--ProxyBottomSheetFragment-->
  <string name="ProxyBottomSheetFragment_proxy_server">Serveur mandataire</string>
  <string name="ProxyBottomSheetFragment_proxy_address">Adresse du mandataire</string>
  <string name="ProxyBottomSheetFragment_do_you_want_to_use_this_proxy_address">Voulez-vous utiliser cette adresse de mandataire ?</string>
  <string name="ProxyBottomSheetFragment_use_proxy">Utiliser un mandataire</string>
  <string name="ProxyBottomSheetFragment_successfully_connected_to_proxy">Connectée avec succès au mandataire.</string>
  <!--RecaptchaProofActivity-->
  <string name="RecaptchaProofActivity_failed_to_submit">Échec de l’envoi</string>
  <string name="RecaptchaProofActivity_complete_verification">Procéder à la confirmation</string>
  <!--RegistrationActivity-->
  <string name="RegistrationActivity_select_your_country">Sélectionner votre pays</string>
  <string name="RegistrationActivity_you_must_specify_your_country_code">Vous devez indiquer votre indicatif de pays</string>
  <string name="RegistrationActivity_you_must_specify_your_phone_number">Vous devez indiquer votre numéro de téléphone</string>
  <string name="RegistrationActivity_invalid_number">Le numéro est invalide</string>
  <string name="RegistrationActivity_the_number_you_specified_s_is_invalid">Le numéro que vous avez indiqué (%s) n’est pas valide.</string>
  <string name="RegistrationActivity_a_verification_code_will_be_sent_to">Un code de confirmation sera envoyé à :</string>
  <string name="RegistrationActivity_you_will_receive_a_call_to_verify_this_number">Vous recevrez un appel afin de confirmer ce numéro.</string>
  <string name="RegistrationActivity_is_your_phone_number_above_correct">Votre numéro de téléphone ci-dessus est-il correct ?</string>
  <string name="RegistrationActivity_edit_number">Modifier le numéro</string>
  <string name="RegistrationActivity_missing_google_play_services">Absence des services Google Play</string>
  <string name="RegistrationActivity_this_device_is_missing_google_play_services">Cet appareil ne dispose pas des services Google Play. Vous pouvez quand même utiliser Molly, mais cette configuration pourrait entraîner une fiabilité ou des performances moindres.\n\nSi vous n’êtes pas un utilisateur expérimenté, que vous n’utilisez pas une image Android de remplacement ou si vous pensez voir cela par erreur, veuillez contacter support@molly.im pour obtenir une aide au dépannage.</string>
  <string name="RegistrationActivity_i_understand">Je comprends</string>
  <string name="RegistrationActivity_play_services_error">Erreur des Services Google Play</string>
  <string name="RegistrationActivity_google_play_services_is_updating_or_unavailable">Les services Google Play sont en cours de mise à jour ou temporairement non disponibles. Veuillez réessayer.</string>
  <string name="RegistrationActivity_terms_and_privacy">Conditions générales et politique de confidentialité</string>
  <string name="RegistrationActivity_signal_needs_access_to_your_contacts_and_media_in_order_to_connect_with_friends">Signal a besoin des autorisations Contacts et Médias pour vous aider à vous connecter avec vos amis et à envoyer des messages. Vos contacts sont téléversés en utilisant la découverte confidentielle des contacts de Signal, ce qui signifie qu’ils sont chiffrés de bout en bout et ne sont jamais visibles par le service Signal.</string>
  <string name="RegistrationActivity_signal_needs_access_to_your_contacts_in_order_to_connect_with_friends">Signal a besoin de l’autorisation Contacts pour vous aider à vous connecter avec vos amis. Vos contacts sont téléversés en utilisant la découverte confidentielle des contacts de Signal, ce qui signifie qu’ils sont chiffrés de bout en bout et ne sont jamais visibles par le service Signal.</string>
  <string name="RegistrationActivity_rate_limited_to_service">Vous avez fait trop d’essais pour inscrire ce numéro. Veuillez réessayer plus tard.</string>
  <string name="RegistrationActivity_unable_to_connect_to_service">Impossible de se connecter au service. Veuillez vérifier la connexion réseau et réessayer.</string>
  <string name="RegistrationActivity_non_standard_number_format">Format de numéro non standard</string>
  <string name="RegistrationActivity_the_number_you_entered_appears_to_be_a_non_standard">Le numéro que vous avez saisi (%1$s) semble avoir un format atypique.\n\nSerait-ce plutôt %2$s ?</string>
  <string name="RegistrationActivity_signal_android_phone_number_format">Molly pour Android – format de numéro de téléphone</string>
  <string name="RegistrationActivity_call_requested">Appel demandé</string>
  <plurals name="RegistrationActivity_debug_log_hint">
    <item quantity="one">Vous êtes maintenant à %d étape d’envoyer un journal de débogage.</item>
    <item quantity="other">Vous êtes maintenant à %d étapes d’envoyer un journal de débogage.</item>
  </plurals>
  <string name="RegistrationActivity_we_need_to_verify_that_youre_human">Nous devons confirmer que vous êtes un être humain.</string>
  <string name="RegistrationActivity_next">Suivant</string>
  <string name="RegistrationActivity_continue">Poursuivre</string>
  <string name="RegistrationActivity_take_privacy_with_you_be_yourself_in_every_message">La confidentialité dans votre poche.\nPour que chaque message reflète qui vous êtes.</string>
  <string name="RegistrationActivity_enter_your_phone_number_to_get_started">Saisir votre numéro de téléphone pour commencer</string>
  <string name="RegistrationActivity_enter_your_phone_number">Saisir votre numéro de téléphone</string>
  <string name="RegistrationActivity_you_will_receive_a_verification_code">Vous recevrez un code de confirmation. Les frais de l’opérateur peuvent s’appliquer.</string>
  <string name="RegistrationActivity_enter_the_code_we_sent_to_s">Saisissez le code que nous avons envoyé au %s</string>
  <string name="RegistrationActivity_make_sure_your_phone_has_a_cellular_signal">Afin de recevoir un texto ou un appel, assurez-vous que votre téléphone est connecté au réseau cellulaire</string>
  <string name="RegistrationActivity_phone_number_description">Numéro de téléphone</string>
  <string name="RegistrationActivity_country_code_description">Indicatif de pays</string>
  <string name="RegistrationActivity_call">Appeler</string>
  <!--RegistrationLockV2Dialog-->
  <string name="RegistrationLockV2Dialog_turn_on_registration_lock">Activer le blocage de l’inscription ?</string>
  <string name="RegistrationLockV2Dialog_turn_off_registration_lock">Désactiver le blocage de l’inscription ?</string>
  <string name="RegistrationLockV2Dialog_if_you_forget_your_signal_pin_when_registering_again">Si vous oubliez votre NIP Signal lors d’une nouvelle inscription à Signal, vous ne pourrez pas accéder à votre compte pendant sept jours.</string>
  <string name="RegistrationLockV2Dialog_turn_on">Activer</string>
  <string name="RegistrationLockV2Dialog_turn_off">Désactiver</string>
  <!--RevealableMessageView-->
  <string name="RevealableMessageView_view_photo">Visualiser la photo</string>
  <string name="RevealableMessageView_view_video">Visualiser la vidéo</string>
  <string name="RevealableMessageView_viewed">Visualisé</string>
  <string name="RevealableMessageView_media">Médias</string>
  <!--Search-->
  <string name="SearchFragment_no_results">Aucun résultat n’a été trouvé pour « %s »</string>
  <string name="SearchFragment_header_conversations">Conversations</string>
  <string name="SearchFragment_header_contacts">Contacts</string>
  <string name="SearchFragment_header_messages">Messages</string>
  <!--ShakeToReport-->
  <!--SharedContactDetailsActivity-->
  <string name="SharedContactDetailsActivity_add_to_contacts">Ajouter aux contacts</string>
  <string name="SharedContactDetailsActivity_invite_to_signal">Inviter à Molly</string>
  <string name="SharedContactDetailsActivity_signal_message">Message Signal</string>
  <string name="SharedContactDetailsActivity_signal_call">Appel Signal</string>
  <!--SharedContactView-->
  <string name="SharedContactView_add_to_contacts">Ajouter aux contacts</string>
  <string name="SharedContactView_invite_to_signal">Inviter à Molly</string>
  <string name="SharedContactView_message">Message Signal</string>
  <!--SignalBottomActionBar-->
  <string name="SignalBottomActionBar_more">Plus</string>
  <!--SignalPinReminders-->
  <string name="SignalPinReminders_well_remind_you_again_later">Le NIP a été confirmé avec succès. Nous vous le rappellerons plus tard.</string>
  <string name="SignalPinReminders_well_remind_you_again_tomorrow">Le NIP a été confirmé avec succès. Nous vous le rappellerons demain.</string>
  <string name="SignalPinReminders_well_remind_you_again_in_a_few_days">Le NIP a été confirmé avec succès. Nous vous le rappellerons dans quelques jours.</string>
  <string name="SignalPinReminders_well_remind_you_again_in_a_week">Le NIP a été confirmé avec succès. Nous vous le rappellerons dans une semaine.</string>
  <string name="SignalPinReminders_well_remind_you_again_in_a_couple_weeks">Le NIP a été confirmé avec succès. Nous vous le rappellerons dans quelques semaines.</string>
  <string name="SignalPinReminders_well_remind_you_again_in_a_month">Le NIP a été confirmé avec succès. Nous vous le rappellerons dans un mois.</string>
  <!--Slide-->
  <string name="Slide_image">Image</string>
  <string name="Slide_sticker">Autocollant</string>
  <string name="Slide_audio">Son</string>
  <string name="Slide_video">Vidéo</string>
  <!--SmsMessageRecord-->
  <string name="SmsMessageRecord_received_corrupted_key_exchange_message">Vous avez reçu un message d’échange de clés corrompu.</string>
  <string name="SmsMessageRecord_received_key_exchange_message_for_invalid_protocol_version">
        Vous avez reçu un message d’échange de clés pour une version de protocole invalide.</string>
  <string name="SmsMessageRecord_received_message_with_new_safety_number_tap_to_process">Vous avez reçu un message avec un nouveau numéro de sécurité. Touchez pour le traiter et l’afficher.</string>
  <string name="SmsMessageRecord_secure_session_reset">Vous avez réinitialisé la session sécurisée.</string>
  <string name="SmsMessageRecord_secure_session_reset_s">%s a réinitialisé la session sécurisée.</string>
  <string name="SmsMessageRecord_duplicate_message">Message en double.</string>
  <string name="SmsMessageRecord_this_message_could_not_be_processed_because_it_was_sent_from_a_newer_version">Ce message n’a pas pu être traité, car il a été envoyé à partir d’une version plus récente de Signal. Vous pourrez demander à votre contact de renvoyer ce message une fois que vous aurez mis Signal à jour.</string>
  <string name="SmsMessageRecord_error_handling_incoming_message">Erreur de traitement du message entrant.</string>
  <!--StickerManagementActivity-->
  <string name="StickerManagementActivity_stickers">Autocollants</string>
  <!--StickerManagementAdapter-->
  <string name="StickerManagementAdapter_installed_stickers">Autocollants installés</string>
  <string name="StickerManagementAdapter_stickers_you_received">Autocollants que vous avez reçus</string>
  <string name="StickerManagementAdapter_signal_artist_series">Séries des artistes de Signal</string>
  <string name="StickerManagementAdapter_no_stickers_installed">Aucun autocollant n’est installé</string>
  <string name="StickerManagementAdapter_stickers_from_incoming_messages_will_appear_here">Les autocollants des messages entrants apparaîtront ici</string>
  <string name="StickerManagementAdapter_untitled">Sans titre</string>
  <string name="StickerManagementAdapter_unknown">Inconnu</string>
  <!--StickerPackPreviewActivity-->
  <string name="StickerPackPreviewActivity_untitled">Sans titre</string>
  <string name="StickerPackPreviewActivity_unknown">Inconnu</string>
  <string name="StickerPackPreviewActivity_install">Installer</string>
  <string name="StickerPackPreviewActivity_remove">Supprimer</string>
  <string name="StickerPackPreviewActivity_stickers">Autocollants</string>
  <string name="StickerPackPreviewActivity_failed_to_load_sticker_pack">Échec de chargement du paquet d’autocollants</string>
  <!--SubmitDebugLogActivity-->
  <string name="SubmitDebugLogActivity_edit">Modifier</string>
  <string name="SubmitDebugLogActivity_done">Terminé</string>
  <string name="SubmitDebugLogActivity_tap_a_line_to_delete_it">Toucher une ligne pour la supprimer</string>
  <string name="SubmitDebugLogActivity_submit">Envoyer</string>
  <string name="SubmitDebugLogActivity_failed_to_submit_logs">Échec d’envoi des journaux</string>
  <string name="SubmitDebugLogActivity_success">C’est réussi !</string>
  <string name="SubmitDebugLogActivity_copy_this_url_and_add_it_to_your_issue">Copiez cette URL et ajoutez-la à votre relevé d’erreur ou à votre courriel de demande d’assistance :\n\n<b>%1$s</b></string>
  <string name="SubmitDebugLogActivity_share">Partager</string>
  <string name="SubmitDebugLogActivity_this_log_will_be_posted_publicly_online_for_contributors">Ce journal sera publié publiquement sur Internet pour être consulté par les contributeurs. Vous pouvez l’examiner avant de le téléverser.</string>
  <!--SupportEmailUtil-->
  <string name="SupportEmailUtil_filter">Filtre :</string>
  <string name="SupportEmailUtil_device_info">Info sur l’appareil :</string>
  <string name="SupportEmailUtil_android_version">Version d’Android :</string>
  <string name="SupportEmailUtil_signal_version">Version de Molly :</string>
  <string name="SupportEmailUtil_signal_package">Paquet Molly :</string>
  <string name="SupportEmailUtil_registration_lock">Blocage de l’inscription :</string>
  <string name="SupportEmailUtil_locale">Paramètres régionaux :</string>
  <!--ThreadRecord-->
  <string name="ThreadRecord_group_updated">Le groupe a été mis à jour</string>
  <string name="ThreadRecord_left_the_group">A quitté le groupe</string>
  <string name="ThreadRecord_secure_session_reset">La session sécurisée a été réinitialisée.</string>
  <string name="ThreadRecord_draft">Brouillon :</string>
  <string name="ThreadRecord_called">Vous avez appelé</string>
  <string name="ThreadRecord_called_you">Vous a appelé</string>
  <string name="ThreadRecord_missed_audio_call">Appel audio manqué</string>
  <string name="ThreadRecord_missed_video_call">Appel vidéo manqué</string>
  <string name="ThreadRecord_media_message">Message multimédia</string>
  <string name="ThreadRecord_sticker">Autocollant</string>
  <string name="ThreadRecord_view_once_photo">Photo éphémère</string>
  <string name="ThreadRecord_view_once_video">Vidéo éphémère</string>
  <string name="ThreadRecord_view_once_media">Média éphémère</string>
  <string name="ThreadRecord_this_message_was_deleted">Ce message a été supprimé.</string>
  <string name="ThreadRecord_you_deleted_this_message">Vous avez supprimé ce message.</string>
  <string name="ThreadRecord_s_is_on_signal">%s est sur Signal.</string>
  <string name="ThreadRecord_disappearing_messages_disabled">Les messages éphémères sont désactivés</string>
  <string name="ThreadRecord_disappearing_message_time_updated_to_s">L’expiration des messages éphémères a été définie à %s</string>
  <string name="ThreadRecord_safety_number_changed">Le numéro de sécurité a changé</string>
  <string name="ThreadRecord_your_safety_number_with_s_has_changed">Votre numéro de sécurité avec %s a changé.</string>
  <string name="ThreadRecord_you_marked_verified">Vous avez marqué comme confirmé</string>
  <string name="ThreadRecord_you_marked_unverified">Vous avez marqué comme non confirmé</string>
  <string name="ThreadRecord_message_could_not_be_processed">Le message n’a pas pu être traité</string>
  <string name="ThreadRecord_delivery_issue">Problème de remise</string>
  <string name="ThreadRecord_message_request">Demande de message</string>
  <string name="ThreadRecord_photo">Photo</string>
  <string name="ThreadRecord_gif">GIF</string>
  <string name="ThreadRecord_voice_message">Message vocal</string>
  <string name="ThreadRecord_file">Fichier</string>
  <string name="ThreadRecord_video">Vidéo</string>
  <string name="ThreadRecord_chat_session_refreshed">La session de dialogue en ligne a été actualisée</string>
  <!--UpdateApkReadyListener-->
  <string name="UpdateApkReadyListener_Signal_update">Mise à jour de Molly</string>
  <string name="UpdateApkReadyListener_a_new_version_of_signal_is_available_tap_to_update">Une nouvelle version de Molly est proposée, touchez pour lancer la mise à jour</string>
  <!--UntrustedSendDialog-->
  <string name="UntrustedSendDialog_send_message">Envoyer le message ?</string>
  <string name="UntrustedSendDialog_send">Envoyer</string>
  <!--UnverifiedSendDialog-->
  <string name="UnverifiedSendDialog_send_message">Envoyer le message ?</string>
  <string name="UnverifiedSendDialog_send">Envoyer</string>
  <!--UsernameEditFragment-->
  <string name="UsernameEditFragment_username">Nom d’utilisateur</string>
  <string name="UsernameEditFragment_delete">Supprimer</string>
  <string name="UsernameEditFragment_successfully_set_username">Le nom d’utilisateur a été défini avec succès.</string>
  <string name="UsernameEditFragment_successfully_removed_username">Le nom d’utilisateur a été supprimé avec succès.</string>
  <string name="UsernameEditFragment_encountered_a_network_error">Une erreur réseau est survenue.</string>
  <string name="UsernameEditFragment_this_username_is_taken">Ce nom d’utilisateur existe déjà.</string>
  <string name="UsernameEditFragment_this_username_is_available">Ce nom d’utilisateur est disponible.</string>
  <string name="UsernameEditFragment_usernames_can_only_include">Les noms d’utilisateur ne peuvent comprendre que a à Z, 0 à 9 et des traits de soulignement.</string>
  <string name="UsernameEditFragment_usernames_cannot_begin_with_a_number">Les noms d’utilisateur ne peuvent pas commencer par un numéro.</string>
  <string name="UsernameEditFragment_username_is_invalid">Le nom d’utilisateur est invalide.</string>
  <string name="UsernameEditFragment_usernames_must_be_between_a_and_b_characters">Les noms d’utilisateur doivent comporter entre %1$d et %2$d caractères.</string>
  <string name="UsernameEditFragment_usernames_on_signal_are_optional">Sur Signal, les noms d’utilisateur sont facultatifs. Si vous choisissez de créer un nom d’utilisateur, les autres utilisateurs de Signal pourront vous trouver avec ce nom d’utilisateur et vous contacter sans connaître votre numéro de téléphone.</string>
  <plurals name="UserNotificationMigrationJob_d_contacts_are_on_signal">
    <item quantity="one">%d contact est sur Signal</item>
    <item quantity="other">%d contacts sont sur Signal</item>
  </plurals>
  <!--VerifyIdentityActivity-->
  <string name="VerifyIdentityActivity_your_contact_is_running_an_old_version_of_signal">Votre contact utilise une ancienne version de Signal. Veuillez lui demander de la mettre à jour avant de confirmer votre numéro de sécurité.</string>
  <string name="VerifyIdentityActivity_your_contact_is_running_a_newer_version_of_Signal">Votre contact utilise une version plus récente de Signal dont le format de code QR est incompatible. Veuillez mettre Signal à jour pour comparer.</string>
  <string name="VerifyIdentityActivity_the_scanned_qr_code_is_not_a_correctly_formatted_safety_number">Le code QR lu n’est pas un code de confirmation du numéro de sécurité correctement formaté. Veuillez réessayer de le lire.</string>
  <string name="VerifyIdentityActivity_share_safety_number_via">Partager le numéro de sécurité par…</string>
  <string name="VerifyIdentityActivity_our_signal_safety_number">Notre numéro de sécurité Signal :</string>
  <string name="VerifyIdentityActivity_no_app_to_share_to">Vous semblez n’avoir aucune appli vers laquelle partager.</string>
  <string name="VerifyIdentityActivity_no_safety_number_to_compare_was_found_in_the_clipboard">Aucun numéro de sécurité à comparer n’a été trouvé dans le presse-papiers</string>
  <string name="VerifyIdentityActivity_signal_needs_the_camera_permission_in_order_to_scan_a_qr_code_but_it_has_been_permanently_denied">Molly a besoin de l’autorisation Appareil photo afin de lire un code QR, mais elle a été refusée définitivement. Veuillez accéder aux paramètres de l’appli, sélectionner Autorisations et activer Appareil photo.</string>
  <string name="VerifyIdentityActivity_unable_to_scan_qr_code_without_camera_permission">Impossible de lire le code QR sans l’autorisation Appareil photo</string>
  <string name="VerifyIdentityActivity_you_must_first_exchange_messages_in_order_to_view">Vous devez d’abord échanger des messages afin d’afficher le numéro de sécurité de %1$s.</string>
  <!--ViewOnceMessageActivity-->
  <!--AudioView-->
  <!--MessageDisplayHelper-->
  <string name="MessageDisplayHelper_message_encrypted_for_non_existing_session">Message chiffré pour une session non existante</string>
  <!--MmsMessageRecord-->
  <string name="MmsMessageRecord_bad_encrypted_mms_message">Mauvais message multimédia chiffré</string>
  <string name="MmsMessageRecord_mms_message_encrypted_for_non_existing_session">Le message multimédia est chiffré pour une session inexistante</string>
  <!--MuteDialog-->
  <string name="MuteDialog_mute_notifications">Notifications en sourdine</string>
  <!--ApplicationMigrationService-->
  <string name="ApplicationMigrationService_import_in_progress">Importation en cours</string>
  <string name="ApplicationMigrationService_importing_text_messages">Importation des textos</string>
  <string name="ApplicationMigrationService_import_complete">L’importation est terminée</string>
  <string name="ApplicationMigrationService_system_database_import_is_complete">L’importation de la base de données du système est terminée.</string>
  <!--KeyCachingService-->
  <string name="KeyCachingService_signal_passphrase_cached">Touchez pour ouvrir</string>
  <string name="KeyCachingService_passphrase_cached">Molly est déverrouillée</string>
  <string name="KeyCachingService_lock">Verrouiller Molly</string>
  <!--MediaPreviewActivity-->
  <string name="MediaPreviewActivity_you">Vous</string>
  <string name="MediaPreviewActivity_unssuported_media_type">Type de média non pris en charge</string>
  <string name="MediaPreviewActivity_draft">Brouillon</string>
  <string name="MediaPreviewActivity_signal_needs_the_storage_permission_in_order_to_write_to_external_storage_but_it_has_been_permanently_denied">Molly a besoin de l’autorisation Stockage afin d’enregistrer sur la mémoire externe, mais elle a été refusée définitivement. Veuillez accéder aux paramètres de l’appli, sélectionner Autorisations et activer Stockage.</string>
  <string name="MediaPreviewActivity_unable_to_write_to_external_storage_without_permission">Impossible d’enregistrer sur la mémoire externe sans autorisation</string>
  <string name="MediaPreviewActivity_media_delete_confirmation_title">Supprimer le message ?</string>
  <string name="MediaPreviewActivity_media_delete_confirmation_message">Ce message sera irrémédiablement supprimé.</string>
  <string name="MediaPreviewActivity_s_to_s">%1$s à %2$s</string>
  <!--All media preview title when viewing media send by you to another recipient (allows changing of \'You\' based on context)-->
  <string name="MediaPreviewActivity_you_to_s">Vous à %1$s</string>
  <!--All media preview title when viewing media sent by another recipient to you (allows changing of \'You\' based on context)-->
  <string name="MediaPreviewActivity_s_to_you">%1$s à vous</string>
  <string name="MediaPreviewActivity_media_no_longer_available">Le média n’est plus disponible.</string>
  <string name="MediaPreviewActivity_cant_find_an_app_able_to_share_this_media">Impossible de trouver une appli qui peut partager ce média.</string>
  <!--MessageNotifier-->
  <string name="MessageNotifier_d_new_messages_in_d_conversations">%1$d nouveaux messages dans %2$d conversations</string>
  <string name="MessageNotifier_most_recent_from_s">Le plus récent de : %1$s</string>
  <string name="MessageNotifier_locked_message">Message verrouillé</string>
  <string name="MessageNotifier_message_delivery_failed">Échec de remise du message.</string>
  <string name="MessageNotifier_failed_to_deliver_message">Échec de remise du message.</string>
  <string name="MessageNotifier_error_delivering_message">Erreur de remise du message.</string>
  <string name="MessageNotifier_message_delivery_paused">Remise des messages en attente.</string>
  <string name="MessageNotifier_verify_to_continue_messaging_on_signal">Confirmez pour continuer à communiquer sur Molly.</string>
  <string name="MessageNotifier_mark_all_as_read">Tout marquer comme lu</string>
  <string name="MessageNotifier_mark_read">Marquer comme lu</string>
  <string name="MessageNotifier_turn_off_these_notifications">Désactiver ces notifications</string>
  <string name="MessageNotifier_view_once_photo">Photo éphémère</string>
  <string name="MessageNotifier_view_once_video">Vidéo éphémère</string>
  <string name="MessageNotifier_reply">Répondre</string>
  <string name="MessageNotifier_signal_message">Message Signal</string>
  <string name="MessageNotifier_unsecured_sms">Texto non sécurisé</string>
  <string name="MessageNotifier_you_may_have_new_messages">Vous pourriez avoir de nouveaux messages</string>
  <string name="MessageNotifier_open_signal_to_check_for_recent_notifications">Ouvrez Molly pour vérifier les notifications récentes.</string>
  <string name="MessageNotifier_contact_message">%1$s %2$s</string>
  <string name="MessageNotifier_unknown_contact_message">Contact</string>
  <string name="MessageNotifier_reacted_s_to_s">A réagi %1$s à : « %2$s ».</string>
  <string name="MessageNotifier_reacted_s_to_your_video">A réagi %1$s à votre vidéo.</string>
  <string name="MessageNotifier_reacted_s_to_your_image">A réagi %1$s à votre image.</string>
  <string name="MessageNotifier_reacted_s_to_your_gif">A réagi avec %1$s à votre GIF.</string>
  <string name="MessageNotifier_reacted_s_to_your_file">A réagi %1$s à votre fichier.</string>
  <string name="MessageNotifier_reacted_s_to_your_audio">A réagi %1$s à votre son.</string>
  <string name="MessageNotifier_reacted_s_to_your_view_once_media">A réagi %1$s à votre média éphémère.</string>
  <string name="MessageNotifier_reacted_s_to_your_sticker">A réagi %1$s à votre autocollant.</string>
  <string name="MessageNotifier_this_message_was_deleted">Ce message a été supprimé.</string>
  <string name="TurnOffContactJoinedNotificationsActivity__turn_off_contact_joined_signal">Désactiver les notifications pour les contacts qui se sont joints à Signal ? Vous pouvez les réactiver dans Signal &gt; Paramètres &gt; Notifications</string>
  <!--Notification Channels-->
  <string name="NotificationChannel_channel_messages">Messages</string>
  <string name="NotificationChannel_calls">Appels</string>
  <string name="NotificationChannel_failures">Échecs</string>
  <string name="NotificationChannel_backups">Sauvegardes</string>
  <string name="NotificationChannel_locked_status">État de verrouillage</string>
  <string name="NotificationChannel_app_updates">Mises à jour de l’appli</string>
  <string name="NotificationChannel_other">Autre</string>
  <string name="NotificationChannel_group_chats">Conversations</string>
  <string name="NotificationChannel_missing_display_name">Inconnu</string>
  <string name="NotificationChannel_voice_notes">Notes vocales</string>
  <string name="NotificationChannel_contact_joined_signal">Un contact s’est joint à Signal</string>
  <string name="NotificationChannels__no_activity_available_to_open_notification_channel_settings">Aucune activité n’est disponible pour ouvrir les paramètres du canal de notification.</string>
  <!--Notification channel name for showing persistent background connection on devices without push notifications-->
  <string name="NotificationChannel_background_connection">Connexion en arrière-plan</string>
  <!--Notification channel name for showing call status information (like connection, ongoing, etc.) Not ringing.-->
  <string name="NotificationChannel_call_status">État de l’appel</string>
  <!--ProfileEditNameFragment-->
  <!--QuickResponseService-->
  <string name="QuickResponseService_quick_response_unavailable_when_Signal_is_locked">La réponse rapide n’est pas proposée quand Molly est verrouillée.</string>
  <string name="QuickResponseService_problem_sending_message">Un problème d’envoi du message est survenu.</string>
  <!--SaveAttachmentTask-->
  <string name="SaveAttachmentTask_saved_to">Enregistrée dans %s</string>
  <string name="SaveAttachmentTask_saved">Enregistrée</string>
  <!--SearchToolbar-->
  <string name="SearchToolbar_search">Recherche</string>
  <string name="SearchToolbar_search_for_conversations_contacts_and_messages">Chercher des conversations, des contacts ou des messages</string>
  <!--ShortcutLauncherActivity-->
  <string name="ShortcutLauncherActivity_invalid_shortcut">Le raccourci est invalide</string>
  <!--SingleRecipientNotificationBuilder-->
  <string name="SingleRecipientNotificationBuilder_signal">Molly</string>
  <string name="SingleRecipientNotificationBuilder_new_message">Nouveau message</string>
  <string name="SingleRecipientNotificationBuilder_message_request">Demande d’échange de messages</string>
  <string name="SingleRecipientNotificationBuilder_you">Vous</string>
  <!--ThumbnailView-->
  <string name="ThumbnailView_Play_video_description">Lire la vidéo</string>
  <string name="ThumbnailView_Has_a_caption_description">A une légende.</string>
  <!--TransferControlView-->
  <plurals name="TransferControlView_n_items">
    <item quantity="one">%délément</item>
    <item quantity="other">%déléments</item>
  </plurals>
  <!--UnauthorizedReminder-->
  <string name="UnauthorizedReminder_device_no_longer_registered">L’appareil n’est plus inscrit</string>
  <string name="UnauthorizedReminder_this_is_likely_because_you_registered_your_phone_number_with_Signal_on_a_different_device">C’est probablement parce que vous avez inscrit votre numéro de téléphone à Signal sur un autre appareil. Touchez pour vous réinscrire.</string>
  <!--WebRtcCallActivity-->
  <string name="WebRtcCallActivity_to_answer_the_call_give_signal_access_to_your_microphone">Pour répondre à l’appel, accordez à Molly l’accès à votre microphone.</string>
  <string name="WebRtcCallActivity_to_answer_the_call_from_s_give_signal_access_to_your_microphone">Pour répondre à l’appel de %s, accordez à Molly l’accès à votre microphone.</string>
  <string name="WebRtcCallActivity_signal_requires_microphone_and_camera_permissions_in_order_to_make_or_receive_calls">Molly exige les autorisations Microphone et Appareil photo afin d’effectuer et de recevoir des appels, mais elles ont été refusées définitivement. Veuillez accéder au menu des paramètres des applis, sélectionner « Autorisations » et activer « Microphone » et « Appareil photo ».</string>
  <string name="WebRtcCallActivity__answered_on_a_linked_device">L’appel a été pris sur un appareil relié.</string>
  <string name="WebRtcCallActivity__declined_on_a_linked_device">L’appel a été refusé sur un appareil relié.</string>
  <string name="WebRtcCallActivity__busy_on_a_linked_device">Occupé sur un appareil relié.</string>
  <string name="GroupCallSafetyNumberChangeNotification__someone_has_joined_this_call_with_a_safety_number_that_has_changed">Quelqu’un s’est joint à cet appel avec un numéro de sécurité qui a changé.</string>
  <!--WebRtcCallScreen-->
  <string name="WebRtcCallScreen_swipe_up_to_change_views">Balayer vers le haut pour changer de vue</string>
  <!--WebRtcCallScreen V2-->
  <string name="WebRtcCallScreen__decline">Refuser</string>
  <string name="WebRtcCallScreen__answer">Répondre</string>
  <string name="WebRtcCallScreen__answer_without_video">Répondre sans vidéo</string>
  <!--WebRtcAudioOutputToggle-->
  <string name="WebRtcAudioOutputToggle__audio_output">Sortie son</string>
  <string name="WebRtcAudioOutputToggle__phone_earpiece">Écouteur de téléphone</string>
  <string name="WebRtcAudioOutputToggle__speaker">Haut-parleur</string>
  <string name="WebRtcAudioOutputToggle__bluetooth">Bluetooth</string>
  <string name="WebRtcCallControls_answer_call_description">Répondre à l’appel</string>
  <string name="WebRtcCallControls_reject_call_description">Refuser l’appel</string>
  <!--change_passphrase_activity-->
  <string name="change_passphrase_activity__old_passphrase">Ancienne phrase de passe</string>
  <string name="change_passphrase_activity__new_passphrase">Nouvelle phrase de passe</string>
  <string name="change_passphrase_activity__repeat_new_passphrase">Répéter la nouvelle phrase de passe</string>
  <!--contact_selection_activity-->
  <string name="contact_selection_activity__enter_name_or_number">Saisissez un nom ou un numéro</string>
  <string name="contact_selection_activity__invite_to_signal">Inviter à Molly</string>
  <string name="contact_selection_activity__new_group">Nouveau groupe</string>
  <!--contact_filter_toolbar-->
  <string name="contact_filter_toolbar__clear_entered_text_description">Effacer le texte saisi</string>
  <string name="contact_filter_toolbar__show_keyboard_description">Afficher le clavier</string>
  <string name="contact_filter_toolbar__show_dial_pad_description">Afficher le pavé numérique</string>
  <!--contact_selection_group_activity-->
  <string name="contact_selection_group_activity__no_contacts">Aucun contact.</string>
  <string name="contact_selection_group_activity__finding_contacts">Chargement des contacts…</string>
  <!--single_contact_selection_activity-->
  <string name="SingleContactSelectionActivity_contact_photo">Photo du contact</string>
  <!--ContactSelectionListFragment-->
  <string name="ContactSelectionListFragment_signal_requires_the_contacts_permission_in_order_to_display_your_contacts">Molly exige l’autorisation Contacts afin d’afficher vos contacts, mais elle a été refusée définitivement. Veuillez accéder au menu des paramètres des applis, sélectionner « Autorisations » et activer « Contacts ».</string>
  <string name="ContactSelectionListFragment_error_retrieving_contacts_check_your_network_connection">Erreur de récupération des contacts, veuillez vérifier votre connexion réseau</string>
  <string name="ContactSelectionListFragment_username_not_found">Le nom d’utilisateur est introuvable</string>
  <string name="ContactSelectionListFragment_s_is_not_a_signal_user">« %1$s » n’est pas un utilisateur de Signal. Veuillez confirmer le nom d’utilisateur et réessayer.</string>
  <string name="ContactSelectionListFragment_you_do_not_need_to_add_yourself_to_the_group">Vous n’avez pas besoin de vous ajouter au groupe</string>
  <string name="ContactSelectionListFragment_maximum_group_size_reached">La taille maximale du groupe est atteinte</string>
  <string name="ContactSelectionListFragment_signal_groups_can_have_a_maximum_of_d_members">Les groupes Signal ne peuvent pas comporter plus de %1$d membres.</string>
  <string name="ContactSelectionListFragment_recommended_member_limit_reached">La limite de membres recommandée est atteinte</string>
  <string name="ContactSelectionListFragment_signal_groups_perform_best_with_d_members_or_fewer">Les groupes Signal fonctionnent mieux avec %1$d membres ou moins. Ajouter davantage de membres entraînera des retards d’envoi et de réception des messages.</string>
  <plurals name="ContactSelectionListFragment_d_members">
    <item quantity="one">%1$d membre</item>
    <item quantity="other">%1$d membres</item>
  </plurals>
  <!--contact_selection_list_fragment-->
  <string name="contact_selection_list_fragment__signal_needs_access_to_your_contacts_in_order_to_display_them">Molly a besoin d’accéder à vos contacts afin de les afficher.</string>
  <string name="contact_selection_list_fragment__show_contacts">Afficher les contacts</string>
  <!--contact_selection_list_item-->
  <plurals name="contact_selection_list_item__number_of_members">
    <item quantity="one">%1$d membre</item>
    <item quantity="other">%1$d membres</item>
  </plurals>
  <!--Displays number of viewers for a story-->
  <plurals name="contact_selection_list_item__number_of_viewers">
    <item quantity="one">%1$d spectateur</item>
    <item quantity="other">%1$d spectateurs</item>
  </plurals>
  <!--conversation_activity-->
  <string name="conversation_activity__type_message_push">Message Signal</string>
  <string name="conversation_activity__type_message_sms_insecure">Texto non sécurisé</string>
  <string name="conversation_activity__type_message_mms_insecure">Message multimédia non sécurisé</string>
  <string name="conversation_activity__from_sim_name">De %1$s</string>
  <string name="conversation_activity__sim_n">SIM %1$d</string>
  <string name="conversation_activity__send">Envoyer</string>
  <string name="conversation_activity__compose_description">Rédaction d’un message</string>
  <string name="conversation_activity__emoji_toggle_description">Afficher/masquer le clavier des émojis</string>
  <string name="conversation_activity__attachment_thumbnail">Imagette de fichiers joints</string>
  <string name="conversation_activity__quick_attachment_drawer_toggle_camera_description">Afficher/masquer le tiroir de l’appareil photo à basse résolution</string>
  <string name="conversation_activity__quick_attachment_drawer_record_and_send_audio_description">Enregistrer et envoyer une fichier son joint</string>
  <string name="conversation_activity__quick_attachment_drawer_lock_record_description">Verrouiller l’enregistrement de fichiers son joints</string>
  <string name="conversation_activity__enable_signal_for_sms">Gérer les textos avec Signal</string>
  <string name="conversation_activity__message_could_not_be_sent">Le message n’a pas pu être envoyé. Veuillez vérifier votre connexion et réessayer.</string>
  <!--conversation_input_panel-->
  <string name="conversation_input_panel__slide_to_cancel">Faire glisser pour annuler</string>
  <string name="conversation_input_panel__cancel">Annuler</string>
  <!--conversation_item-->
  <string name="conversation_item__mms_image_description">Message multimédia</string>
  <string name="conversation_item__secure_message_description">Message sécurisé</string>
  <!--conversation_item_sent-->
  <string name="conversation_item_sent__send_failed_indicator_description">Échec d’envoi</string>
  <string name="conversation_item_sent__pending_approval_description">En attente d’approbation</string>
  <string name="conversation_item_sent__delivered_description">Remis</string>
  <string name="conversation_item_sent__message_read">Message lu</string>
  <!--conversation_item_received-->
  <string name="conversation_item_received__contact_photo_description">Photo du contact</string>
  <!--ConversationUpdateItem-->
  <string name="ConversationUpdateItem_loading">Chargement</string>
  <string name="ConversationUpdateItem_learn_more">En apprendre davantage</string>
  <string name="ConversationUpdateItem_join_call">Me joindre à l’appel</string>
  <string name="ConversationUpdateItem_return_to_call">Revenir à l’appel</string>
  <string name="ConversationUpdateItem_call_is_full">L’appel est complet</string>
  <string name="ConversationUpdateItem_invite_friends">Inviter des amis</string>
  <string name="ConversationUpdateItem_enable_call_notifications">Activer les notifications d’appels</string>
  <string name="ConversationUpdateItem_update_contact">Mettre le contact à jour</string>
  <!--Update item button text to show to block a recipient from requesting to join via group link-->
  <string name="ConversationUpdateItem_block_request">Bloquer la demande</string>
  <string name="ConversationUpdateItem_no_groups_in_common_review_requests_carefully">Aucun groupe en commun. Examinez les demandes avec attention.</string>
  <string name="ConversationUpdateItem_no_contacts_in_this_group_review_requests_carefully">Aucun contact dans ce groupe. Examinez les demandes avec attention.</string>
  <string name="ConversationUpdateItem_view">Afficher</string>
  <string name="ConversationUpdateItem_the_disappearing_message_time_will_be_set_to_s_when_you_message_them">La minuterie des messages éphémères sera définie sur %1$s quand vous échangez des messages avec cette personne.</string>
  <!--Update item button text to show to boost a feature-->
  <string name="ConversationUpdateItem_signal_boost">Coup de pouce à Signal</string>
  <!--Update item button text to show to become a sustainer in the release notes channel-->
  <string name="ConversationUpdateItem_become_a_sustainer">Devenir donateur mensuel</string>
  <!--audio_view-->
  <string name="audio_view__play_pause_accessibility_description">Lecture … Mettre en pause</string>
  <string name="audio_view__download_accessibility_description">Télécharger</string>
  <!--QuoteView-->
  <string name="QuoteView_audio">Son</string>
  <string name="QuoteView_video">Vidéo</string>
  <string name="QuoteView_photo">Photo</string>
  <string name="QuoteView_gif">GIF</string>
  <string name="QuoteView_view_once_media">Média éphémère</string>
  <string name="QuoteView_sticker">Autocollant</string>
  <string name="QuoteView_you">Vous</string>
  <string name="QuoteView_original_missing">Le message original est introuvable</string>
  <!--Author formatting for group stories-->
  <string name="QuoteView_s_story">%1$s · Histoire</string>
  <!--Label indicating that a quote is for a reply to a story you created-->
  <string name="QuoteView_your_story">Vous · Histoire</string>
  <!--Label indicating that the story being replied to no longer exists-->
  <string name="QuoteView_no_longer_available">N’est plus proposée</string>
  <!--conversation_fragment-->
  <string name="conversation_fragment__scroll_to_the_bottom_content_description">Faire défiler vers le bas</string>
  <!--BubbleOptOutTooltip-->
  <!--Message to inform the user of what Android chat bubbles are-->
  <string name="BubbleOptOutTooltip__description">Les bulles sont une fonctionnalité d’Android que vous pouvez désactiver pour les conversations de Molly.</string>
  <!--Button to dismiss the tooltip for opting out of using Android bubbles-->
  <string name="BubbleOptOutTooltip__not_now">Pas maintenant</string>
  <!--Button to move to the system settings to control the use of Android bubbles-->
  <string name="BubbleOptOutTooltip__turn_off">Désactiver</string>
  <!--safety_number_change_dialog-->
  <string name="safety_number_change_dialog__safety_number_changes">Changements des numéros de sécurité</string>
  <string name="safety_number_change_dialog__accept">Accepter</string>
  <string name="safety_number_change_dialog__send_anyway">Envoyer quand même</string>
  <string name="safety_number_change_dialog__call_anyway">Appeler quand même</string>
  <string name="safety_number_change_dialog__join_call">Me joindre à l’appel</string>
  <string name="safety_number_change_dialog__continue_call">Poursuivre l’appel</string>
  <string name="safety_number_change_dialog__leave_call">Quitter l’appel</string>
  <string name="safety_number_change_dialog__the_following_people_may_have_reinstalled_or_changed_devices">Les personnes suivantes ont peut-être réinstallé Signal ou changé d’appareil. Pour assurer la confidentialité, confirmez votre numéro de sécurité avec elles.</string>
  <string name="safety_number_change_dialog__view">Afficher</string>
  <string name="safety_number_change_dialog__previous_verified">Confirmé précédemment</string>
  <!--EnableCallNotificationSettingsDialog__call_notifications_checklist-->
  <string name="EnableCallNotificationSettingsDialog__call_notifications_enabled">Notifications d’appels activées.</string>
  <string name="EnableCallNotificationSettingsDialog__enable_call_notifications">Activer les notifications d’appels</string>
  <string name="EnableCallNotificationSettingsDialog__enable_background_activity">Activer l’activité d’arrière-plan</string>
  <string name="EnableCallNotificationSettingsDialog__everything_looks_good_now">Tout semble en ordre maintenant !</string>
  <string name="EnableCallNotificationSettingsDialog__to_receive_call_notifications_tap_here_and_turn_on_show_notifications">Pour recevoir les notifications d’appel, touchez ici et activez l’option « Afficher les notifications ».</string>
  <string name="EnableCallNotificationSettingsDialog__to_receive_call_notifications_tap_here_and_turn_on_notifications">Pour recevoir les notifications d\'appel, touchez ici, activez les notifications et assurez-vous que le son et les fenêtres surgissantes sont activées.</string>
  <string name="EnableCallNotificationSettingsDialog__to_receive_call_notifications_tap_here_and_enable_background_activity_in_battery_settings">Pour recevoir les notifications d’appel, touchez ici et activez l’activité d’arrière-plan dans la section « Batterie/Pile » des paramètres.</string>
  <string name="EnableCallNotificationSettingsDialog__settings">Paramètres</string>
  <string name="EnableCallNotificationSettingsDialog__to_receive_call_notifications_tap_settings_and_turn_on_show_notifications">Pour recevoir les notifications d’appel, touchez Réglages et activez l’option « Afficher les notifications ».</string>
  <string name="EnableCallNotificationSettingsDialog__to_receive_call_notifications_tap_settings_and_turn_on_notifications">Pour recevoir les notifications d\'appel, touchez Paramètres, activez les notifications et assurez-vous que le son et les fenêtres surgissantes sont activées.</string>
  <string name="EnableCallNotificationSettingsDialog__to_receive_call_notifications_tap_settings_and_enable_background_activity_in_battery_settings">Pour recevoir les notifications d’appel, touchez Paramètres et activez l’activité d’arrière-plan dans la section « Batterie/Pile » des paramètres.</string>
  <!--country_selection_fragment-->
  <string name="country_selection_fragment__loading_countries">Chargement des pays…</string>
  <string name="country_selection_fragment__search">Chercher</string>
  <string name="country_selection_fragment__no_matching_countries">Aucun pays ne correspond</string>
  <!--device_add_fragment-->
  <string name="device_add_fragment__scan_the_qr_code_displayed_on_the_device_to_link">Lisez le code QR affiché sur l’appareil pour le relier</string>
  <!--device_link_fragment-->
  <string name="device_link_fragment__link_device">Relier l’appareil</string>
  <!--device_list_fragment-->
  <string name="device_list_fragment__no_devices_linked">Aucun appareil n’est relié</string>
  <string name="device_list_fragment__link_new_device">Relier un nouvel appareil</string>
  <!--expiration-->
  <string name="expiration_off">Désactivés</string>
  <plurals name="expiration_seconds">
    <item quantity="one">%d seconde</item>
    <item quantity="other">%d secondes</item>
  </plurals>
  <string name="expiration_seconds_abbreviated">%d s</string>
  <plurals name="expiration_minutes">
    <item quantity="one">%d minute</item>
    <item quantity="other">%d minutes</item>
  </plurals>
  <string name="expiration_minutes_abbreviated">%d min</string>
  <plurals name="expiration_hours">
    <item quantity="one">%d heure</item>
    <item quantity="other">%d heures</item>
  </plurals>
  <string name="expiration_hours_abbreviated">%d h</string>
  <plurals name="expiration_days">
    <item quantity="one">%d jour</item>
    <item quantity="other">%d jours</item>
  </plurals>
  <string name="expiration_days_abbreviated">%d j</string>
  <plurals name="expiration_weeks">
    <item quantity="one">%d semaine</item>
    <item quantity="other">%d semaines</item>
  </plurals>
  <string name="expiration_weeks_abbreviated">%d sem.</string>
  <string name="expiration_combined">%1$s %2$s</string>
  <!--unverified safety numbers-->
  <string name="IdentityUtil_unverified_banner_one">Votre numéro de sécurité avec %s a changé et n’est plus confirmé</string>
  <string name="IdentityUtil_unverified_banner_two">Vos numéros de sécurité avec %1$s et %2$s ont changé et ne sont plus confirmés</string>
  <string name="IdentityUtil_unverified_banner_many">Vos numéros de sécurité avec %1$s, %2$s et %3$s ont changé et ne sont plus confirmés</string>
  <string name="IdentityUtil_unverified_dialog_one">Votre numéro de sécurité avec %1$s a changé et n’est plus confirmé. Cela pourrait signifier soit que quelqu’un tente d’intercepter votre communication, soit que %1$s a simplement réinstallé Signal.</string>
  <string name="IdentityUtil_unverified_dialog_two">Vos numéros de sécurité avec %1$s et %2$s ont changé et ne sont plus confirmés. Cela pourrait signifier soit que quelqu’un tente d’intercepter vos communications, soit qu’ils ont simplement réinstallé Signal.</string>
  <string name="IdentityUtil_unverified_dialog_many">Vos numéros de sécurité avec %1$s, %2$s et %3$s ont changé et ne sont plus confirmés. Cela pourrait signifier soit que quelqu’un tente d’intercepter vos communications, soit qu’ils ont simplement réinstallé Signal.</string>
  <string name="IdentityUtil_untrusted_dialog_one">Votre numéro de sécurité avec %s vient de changer.</string>
  <string name="IdentityUtil_untrusted_dialog_two">Vos numéros de sécurité avec %1$s et %2$s viennent de changer.</string>
  <string name="IdentityUtil_untrusted_dialog_many">Vos numéros de sécurité avec %1$s, %2$s et %3$s viennent de changer.</string>
  <plurals name="identity_others">
    <item quantity="one">%d autre</item>
    <item quantity="other">%d autres</item>
  </plurals>
  <!--giphy_activity-->
  <string name="giphy_activity_toolbar__search_gifs">Chercher des GIF</string>
  <!--giphy_fragment-->
  <string name="giphy_fragment__nothing_found">Aucun résultat</string>
  <!--database_migration_activity-->
  <string name="database_migration_activity__would_you_like_to_import_your_existing_text_messages">Voulez-vous importer vos textos existants dans la base de données chiffrée de Signal ?</string>
  <string name="database_migration_activity__the_default_system_database_will_not_be_modified">La base de données par défaut du système ne sera aucunement modifiée ni altérée.</string>
  <string name="database_migration_activity__skip">Ignorer</string>
  <string name="database_migration_activity__import">Importer</string>
  <string name="database_migration_activity__this_could_take_a_moment_please_be_patient">Cela pourrait prendre un moment. Veuillez être patient, nous vous préviendrons quand l’importation sera terminée.</string>
  <string name="database_migration_activity__importing">IMPORTATION</string>
  <!--load_more_header-->
  <string name="load_more_header__see_full_conversation">Voir la conversation complète</string>
  <string name="load_more_header__loading">Chargement</string>
  <!--media_overview_activity-->
  <string name="media_overview_activity__no_media">Aucun média</string>
  <!--message_recipients_list_item-->
  <string name="message_recipients_list_item__view">VISUALISER</string>
  <string name="message_recipients_list_item__resend">RENVOYER</string>
  <!--Displayed in a toast when user long presses an item in MyStories-->
  <string name="MyStoriesFragment__copied_sent_timestamp_to_clipboard">L’estampille temporelle d’envoi a été copiée dans le presse-papiers.</string>
  <!--Displayed when there are no outgoing stories-->
  <string name="MyStoriesFragment__updates_to_your_story_will_show_up_here">Les mises à jour de votre histoire apparaîtront ici.</string>
  <!--GroupUtil-->
  <plurals name="GroupUtil_joined_the_group">
    <item quantity="one">%1$s s’est joint au groupe.</item>
    <item quantity="other">%1$s se sont joints au groupe.</item>
  </plurals>
  <string name="GroupUtil_group_name_is_now">Le nom du groupe est désormais « %1$s ».</string>
  <!--prompt_passphrase_activity-->
  <string name="prompt_passphrase_activity__unlock">Déverrouiller</string>
  <!--prompt_mms_activity-->
  <string name="prompt_mms_activity__signal_requires_mms_settings_to_deliver_media_and_group_messages">Signal exige que les paramètres de messages multimédias remettent les messages multimédias et de groupe en utilisant votre opérateur de réseau mobile. Votre appareil n’offre pas ces informations, ce qui arrive parfois pour les appareils verrouillés ou d’autres configurations restrictives.</string>
  <string name="prompt_mms_activity__to_send_media_and_group_messages_tap_ok">Pour envoyer des messages multimédias ou de groupe, touchez Valider et remplissez les paramètres demandés. Les paramètres de messages multimédias pour votre opérateur peuvent habituellement être trouvés en cherchant l’APN (nom du point d’accès) de votre opérateur. Vous n’aurez à le faire qu’une seule fois.</string>
  <!--BadDecryptLearnMoreDialog-->
  <string name="BadDecryptLearnMoreDialog_delivery_issue">Problème de remise</string>
  <string name="BadDecryptLearnMoreDialog_couldnt_be_delivered_individual">Un message, un autocollant, une réaction ou un accusé de lecture de %s n’a pas pu vous être remis. Cette personne pourrait avoir tenté de vous l’envoyer directement ou dans un groupe.</string>
  <string name="BadDecryptLearnMoreDialog_couldnt_be_delivered_group">Un message, un autocollant, une réaction ou un accusé de lecture de %s n’a pas pu vous être remis.</string>
  <!--profile_create_activity-->
  <string name="CreateProfileActivity_first_name_required">Prénom (requis)</string>
  <string name="CreateProfileActivity_last_name_optional">Nom de famille (facultatif)</string>
  <string name="CreateProfileActivity_next">Suivant</string>
  <string name="CreateProfileActivity__username">Nom d’utilisateur</string>
  <string name="CreateProfileActivity__create_a_username">Créer un nom d’utilisateur</string>
  <string name="CreateProfileActivity_custom_mms_group_names_and_photos_will_only_be_visible_to_you">Les noms et les photos des groupes de messages multimédias personnalisés ne seront visibles que par vous.</string>
  <string name="CreateProfileActivity_group_descriptions_will_be_visible_to_members_of_this_group_and_people_who_have_been_invited">Les descriptions de groupe seront visibles aux membres de ce groupe et aux personnes qui ont été invitées.</string>
  <!--EditAboutFragment-->
  <string name="EditAboutFragment_about">À propos</string>
  <string name="EditAboutFragment_write_a_few_words_about_yourself">Écrivez quelques mots à votre sujet…</string>
  <string name="EditAboutFragment_count">%1$d/%2$d</string>
  <string name="EditAboutFragment_speak_freely">Exprimez-vous librement</string>
  <string name="EditAboutFragment_encrypted">Chiffré</string>
  <string name="EditAboutFragment_be_kind">Sois gentil</string>
  <string name="EditAboutFragment_coffee_lover">Amateur de café</string>
  <string name="EditAboutFragment_free_to_chat">Prêt à converser</string>
  <string name="EditAboutFragment_taking_a_break">Je prend une pause</string>
  <string name="EditAboutFragment_working_on_something_new">Je travaille sur quelque chose de nouveau </string>
  <!--EditProfileFragment-->
  <string name="EditProfileFragment__edit_group">Modifier le groupe</string>
  <string name="EditProfileFragment__group_name">Nom du groupe</string>
  <string name="EditProfileFragment__group_description">Description du groupe</string>
  <!--EditProfileNameFragment-->
  <string name="EditProfileNameFragment_your_name">Votre nom</string>
  <string name="EditProfileNameFragment_first_name">Prénom</string>
  <string name="EditProfileNameFragment_last_name_optional">Nom de famille (facultatif)</string>
  <string name="EditProfileNameFragment_save">Enregistrer</string>
  <string name="EditProfileNameFragment_failed_to_save_due_to_network_issues_try_again_later">Échec d’enregistrement en raison d’erreurs réseau. Veuillez réessayer plus tard.</string>
  <!--recipient_preferences_activity-->
  <string name="recipient_preference_activity__shared_media">Médias partagés</string>
  <!--recipients_panel-->
  <string name="recipients_panel__to"><small>Saisir un nom ou un numéro</small></string>
  <!--verify_display_fragment-->
  <string name="verify_display_fragment__to_verify_the_security_of_your_end_to_end_encryption_with_s"><![CDATA[Pour confirmer la sécurité de votre chiffrement de bout en bout avec %s, comparez les chiffres ci-dessous avec ceux de son appareil. Vous pouvez aussi lire le code sur son téléphone. <a href="https://signal.org/redirect/safety-numbers">En apprendre davantage.</a>]]></string>
  <string name="verify_display_fragment__tap_to_scan">Touchez pour lire</string>
  <string name="verify_display_fragment__successful_match">Correspondance effective</string>
  <string name="verify_display_fragment__failed_to_verify_safety_number">Échec de la confirmation du numéro de sécurité.</string>
  <string name="verify_display_fragment__loading">Chargement…</string>
  <string name="verify_display_fragment__mark_as_verified">Marquer comme confirmé</string>
  <string name="verify_display_fragment__clear_verification">Annuler la confirmation</string>
  <!--verify_identity-->
  <string name="verify_identity__share_safety_number">Partager le numéro de sécurité</string>
  <!--verity_scan_fragment-->
  <string name="verify_scan_fragment__scan_the_qr_code_on_your_contact">Lisez le code QR sur l’appareil de votre contact.</string>
  <!--webrtc_answer_decline_button-->
  <string name="webrtc_answer_decline_button__swipe_up_to_answer">Balayer vers le haut pour répondre</string>
  <string name="webrtc_answer_decline_button__swipe_down_to_reject">Balayer vers le bas pour refuser</string>
  <!--message_details_header-->
  <string name="message_details_header__issues_need_your_attention">Des problèmes demandent votre attention</string>
  <string name="message_details_header__sent">Envoyé :</string>
  <string name="message_details_header__received">Reçu :</string>
  <string name="message_details_header__disappears">Disparaît :</string>
  <string name="message_details_header__via">Par :</string>
  <!--message_details_recipient_header-->
  <string name="message_details_recipient_header__pending_send">En attente</string>
  <string name="message_details_recipient_header__sent_to">Envoyé à</string>
  <string name="message_details_recipient_header__sent_from">Envoyé de</string>
  <string name="message_details_recipient_header__delivered_to">Remis à</string>
  <string name="message_details_recipient_header__read_by">Lu par</string>
  <string name="message_details_recipient_header__not_sent">N’a pas été envoyé</string>
  <string name="message_details_recipient_header__viewed">Vu par</string>
  <string name="message_details_recipient_header__skipped">Ignoré</string>
  <!--message_Details_recipient-->
  <string name="message_details_recipient__failed_to_send">Échec d’envoi</string>
  <string name="message_details_recipient__new_safety_number">Nouveau numéro de sécurité</string>
  <!--AndroidManifest.xml-->
  <string name="AndroidManifest__create_passphrase">Créer une phrase de passe</string>
  <string name="AndroidManifest__select_contacts">Sélectionner des contacts</string>
  <string name="AndroidManifest__change_passphrase">Changer la phrase de passe</string>
  <string name="AndroidManifest__verify_safety_number">Confirmer le numéro de sécurité</string>
  <string name="AndroidManifest__log_submit">Envoyer le journal de débogage</string>
  <string name="AndroidManifest__media_preview">Aperçu du média</string>
  <string name="AndroidManifest__message_details">Détails du message</string>
  <string name="AndroidManifest__linked_devices">Appareils reliés</string>
  <string name="AndroidManifest__invite_friends">Inviter des amis</string>
  <string name="AndroidManifest_archived_conversations">Conversations archivées</string>
  <string name="AndroidManifest_remove_photo">Supprimer la photo</string>
  <!--Message Requests Megaphone-->
  <string name="MessageRequestsMegaphone__message_requests">Demande de message</string>
  <string name="MessageRequestsMegaphone__users_can_now_choose_to_accept">Les utilisateurs peuvent désormais choisir d’accepter une nouvelle conversation. Les noms de profil permettent de savoir qui envoie les messages.</string>
  <string name="MessageRequestsMegaphone__add_profile_name">Ajouter un nom de profil</string>
  <!--HelpFragment-->
  <string name="HelpFragment__have_you_read_our_faq_yet">Avez-vous déjà lu notre FAQ ?</string>
  <string name="HelpFragment__next">Suivant</string>
  <string name="HelpFragment__contact_us">Nous contacter</string>
  <string name="HelpFragment__tell_us_whats_going_on">Expliquez-nous ce qu’il se passe</string>
  <string name="HelpFragment__include_debug_log">Inclure le journal de débogage.</string>
  <string name="HelpFragment__whats_this">Qu’est-ce donc ?</string>
  <string name="HelpFragment__how_do_you_feel">Comment vous sentez-vous ? (facultatif)</string>
  <string name="HelpFragment__tell_us_why_youre_reaching_out">Dites-nous pourquoi vous nous contactez.</string>
  <string name="HelpFragment__support_info">Info d’assistance</string>
  <string name="HelpFragment__signal_android_support_request">Demande d’assistance – Signal pour Android</string>
  <string name="HelpFragment__debug_log">Journal de débogage :</string>
  <string name="HelpFragment__could_not_upload_logs">Impossible de téléverser les journaux</string>
  <string name="HelpFragment__please_be_as_descriptive_as_possible">Veuillez nous donner autant de détails que possible, afin de nous aider à comprendre la situation.</string>
  <string-array name="HelpFragment__categories_3">
    <item>\-\- Veuillez sélectionner une option \-\-\-</item>
    <item>Quelque chose ne fonctionne pas</item>
    <item>Demande de fonction</item>
    <item>Question</item>
    <item>Rétroaction</item>
    <item>Autre</item>
    <item>Paiements (MobileCoin)</item>
    <item>Donateurs mensuels et Coups de pouce à Signal</item>
  </string-array>
  <!--ReactWithAnyEmojiBottomSheetDialogFragment-->
  <string name="ReactWithAnyEmojiBottomSheetDialogFragment__this_message">Ce message</string>
  <string name="ReactWithAnyEmojiBottomSheetDialogFragment__recently_used">Utilisés récemment</string>
  <string name="ReactWithAnyEmojiBottomSheetDialogFragment__smileys_and_people">Frimousses et personnes</string>
  <string name="ReactWithAnyEmojiBottomSheetDialogFragment__nature">Nature</string>
  <string name="ReactWithAnyEmojiBottomSheetDialogFragment__food">Nourriture</string>
  <string name="ReactWithAnyEmojiBottomSheetDialogFragment__activities">Activités</string>
  <string name="ReactWithAnyEmojiBottomSheetDialogFragment__places">Lieux</string>
  <string name="ReactWithAnyEmojiBottomSheetDialogFragment__objects">Objets</string>
  <string name="ReactWithAnyEmojiBottomSheetDialogFragment__symbols">Symboles</string>
  <string name="ReactWithAnyEmojiBottomSheetDialogFragment__flags">Drapeaux</string>
  <string name="ReactWithAnyEmojiBottomSheetDialogFragment__emoticons">Émoticônes</string>
  <string name="ReactWithAnyEmojiBottomSheetDialogFragment__no_results_found">Aucun résultat trouvé</string>
  <!--arrays.xml-->
  <string name="arrays__use_default">Utiliser la valeur par défaut</string>
  <string name="arrays__use_custom">Personnalisé</string>
  <string name="arrays__mute_for_one_hour">Sourdine pendant 1 heure</string>
  <string name="arrays__mute_for_eight_hours">Sourdine pendant 8 heures</string>
  <string name="arrays__mute_for_one_day">Sourdine pendant 1 jour</string>
  <string name="arrays__mute_for_seven_days">Sourdine pendant 7 jours</string>
  <string name="arrays__always">Toujours</string>
  <string name="arrays__settings_default">Paramètre par défaut</string>
  <string name="arrays__enabled">Activé</string>
  <string name="arrays__disabled">Désactivé</string>
  <string name="arrays__name_and_message">Nom et message</string>
  <string name="arrays__name_only">Nom seulement</string>
  <string name="arrays__no_name_or_message">Ni nom ni message</string>
  <string name="arrays__images">Images</string>
  <string name="arrays__audio">Son</string>
  <string name="arrays__video">Vidéo</string>
  <string name="arrays__documents">Documents</string>
  <string name="arrays__small">Petite</string>
  <string name="arrays__normal">Normale</string>
  <string name="arrays__large">Grande</string>
  <string name="arrays__extra_large">Très grande</string>
  <string name="arrays__default">Valeur par défaut</string>
  <string name="arrays__high">Élevée</string>
  <string name="arrays__max">Maximale</string>
  <!--plurals.xml-->
  <plurals name="hours_ago">
    <item quantity="one">%d h</item>
    <item quantity="other">%d h</item>
  </plurals>
  <!--preferences.xml-->
  <string name="preferences_beta">Bêta</string>
  <string name="preferences__sms_mms">Textos et messages multimédias</string>
  <string name="preferences__pref_all_sms_title">Recevoir tous les textos</string>
  <string name="preferences__pref_all_mms_title">Recevoir tous les messages multimédias</string>
  <string name="preferences__use_signal_for_viewing_and_storing_all_incoming_text_messages">Utiliser Signal pour tous textos entrants</string>
  <string name="preferences__use_signal_for_viewing_and_storing_all_incoming_multimedia_messages">Utiliser Signal pour tous les messages multimédias entrants</string>
  <string name="preferences__pref_enter_sends_title">La touche Entrée envoie</string>
  <string name="preferences__pressing_the_enter_key_will_send_text_messages">Appuyer sur la touche Entrée enverra les textos</string>
  <string name="preferences__pref_use_address_book_photos">Utiliser les photos du carnet d’adresses</string>
  <string name="preferences__display_contact_photos_from_your_address_book_if_available">Si présentes, afficher les photos des contacts du carnet d’adresses</string>
  <string name="preferences__generate_link_previews">Générer des aperçus de lien</string>
  <string name="preferences__retrieve_link_previews_from_websites_for_messages">Pour les messages que vous envoyez, récupérez des aperçus de lien directement des sites Web.</string>
  <string name="preferences__choose_identity">Choisir une identité</string>
  <string name="preferences__choose_your_contact_entry_from_the_contacts_list">Choisissez votre entrée de contact dans la liste de contacts.</string>
  <string name="preferences__change_passphrase">Changer la phrase de passe</string>
  <string name="preferences__change_your_passphrase">Changer votre phrase de passe</string>
  <string name="preferences__enable_passphrase">Activer le verrou d’écran avec phrase de passe</string>
  <string name="preferences__lock_signal_and_message_notifications_with_a_passphrase">Verrouiller l’écran et les notifications avec une phrase de passe</string>
  <string name="preferences__screen_security">Sécurité de l’écran</string>
  <string name="preferences__disable_screen_security_to_allow_screen_shots">Bloquer les captures d’écran dans la liste des récents et dans l’appli</string>
  <string name="preferences__auto_lock_signal_after_a_specified_time_interval_of_inactivity">Verrouiller Signal automatiquement après un délai d’inactivité déterminé</string>
  <string name="preferences__inactivity_timeout_passphrase">Phrase de passe du délai d’inactivité</string>
  <string name="preferences__inactivity_timeout_interval">Délai d’inactivité</string>
  <string name="preferences__notifications">Notifications</string>
  <string name="preferences__led_color">Couleur de la DEL</string>
  <string name="preferences__led_color_unknown">Inconnue</string>
  <string name="preferences__pref_led_blink_title">Rythme de clignotement de la DEL</string>
  <string name="preferences__sound">Son</string>
  <string name="preferences__silent">Silencieux</string>
  <string name="preferences__default">Valeur par défaut</string>
  <string name="preferences__repeat_alerts">Répéter les alertes</string>
  <string name="preferences__never">Jamais</string>
  <string name="preferences__one_time">Une fois</string>
  <string name="preferences__two_times">Deux fois</string>
  <string name="preferences__three_times">Trois fois</string>
  <string name="preferences__five_times">Cinq fois</string>
  <string name="preferences__ten_times">Dix fois</string>
  <string name="preferences__vibrate">Vibrer</string>
  <string name="preferences__green">Verte</string>
  <string name="preferences__red">Rouge</string>
  <string name="preferences__blue">Bleue</string>
  <string name="preferences__orange">Orange</string>
  <string name="preferences__cyan">Cyan</string>
  <string name="preferences__magenta">Magenta</string>
  <string name="preferences__white">Blanche</string>
  <string name="preferences__none">Aucun</string>
  <string name="preferences__fast">Rapide</string>
  <string name="preferences__normal">Normal</string>
  <string name="preferences__slow">Lent</string>
  <string name="preferences__help">Aide </string>
  <string name="preferences__advanced">Avancés</string>
<<<<<<< HEAD
  <string name="preferences__donate_to_signal">Faire un don à Molly</string>
  <!--Preference label when someone is already a subscriber-->
  <string name="preferences__subscription">Abonnement</string>
  <!--Preference label for making a monthly donation to Signal-->
  <string name="preferences__monthly_donation">Don mensuel</string>
=======
  <string name="preferences__donate_to_signal">Faire un don à Signal</string>
>>>>>>> ee698951
  <!--Preference label for making one-time donations to Signal-->
  <string name="preferences__one_time_donation">Don ponctuel</string>
  <string name="preferences__privacy">Confidentialité</string>
  <string name="preferences__mms_user_agent">Agent utilisateur MMS</string>
  <string name="preferences__advanced_mms_access_point_names">Paramètres manuels de messagerie multimédia</string>
  <string name="preferences__mmsc_url">URL MMSC</string>
  <string name="preferences__mms_proxy_host">Hôte du mandataire MMS</string>
  <string name="preferences__mms_proxy_port">Port du mandataire MMS</string>
  <string name="preferences__mmsc_username">Nom d’utilisateur MMSC</string>
  <string name="preferences__mmsc_password">Mot de passe MMSC</string>
  <string name="preferences__sms_delivery_reports">Relevés de remise des textos</string>
  <string name="preferences__request_a_delivery_report_for_each_sms_message_you_send">Demander un relevé de remise pour chaque texto envoyé</string>
  <string name="preferences__data_and_storage">Données et mémoire</string>
  <string name="preferences__storage">Mémoire</string>
  <string name="preferences__payments">Paiements</string>
  <string name="preferences__payments_beta">Paiements (bêta)</string>
  <string name="preferences__conversation_length_limit">Taille maximale des conversations</string>
  <string name="preferences__keep_messages">Conserver les messages</string>
  <string name="preferences__clear_message_history">Effacer l’historique des messages</string>
  <string name="preferences__linked_devices">Appareils reliés</string>
  <string name="preferences__light_theme">Clair</string>
  <string name="preferences__dark_theme">Sombre</string>
  <string name="preferences__appearance">Apparence</string>
  <string name="preferences__theme">Thème</string>
  <string name="preferences__chat_wallpaper">Fond d’écran de la conversation</string>
  <string name="preferences__chat_color_and_wallpaper">Couleur et fond d’écran des conversations</string>
  <string name="preferences__disable_pin">Désactiver le NIP</string>
  <string name="preferences__enable_pin">Activer le NIP</string>
  <string name="preferences__if_you_disable_the_pin_you_will_lose_all_data">Si vous désactivez le NIP, vous perdrez toutes vos données lors de votre réinscription sur Signal, à moins que vous ne les sauvegardiez et les restauriez manuellement. Vous ne pouvez pas activer le blocage de l’inscription si le NIP est désactivé.</string>
  <string name="preferences__pins_keep_information_stored_with_signal_encrypted_so_only_you_can_access_it">Les NIP font en sorte que les informations sont enregistrées chiffrées dans Signal afin que vous seul puissiez y accéder. Votre profil, vos paramètres et vos contacts seront restaurés quand vous réinstallerez Signal. Vous n’aurez pas besoin de votre NIP pour ouvrir l’appli.</string>
  <string name="preferences__system_default">Valeur par défaut du système</string>
  <string name="preferences__language">Langue</string>
  <string name="preferences__signal_messages_and_calls">Appels et messages Signal</string>
  <string name="preferences__advanced_pin_settings">Paramètres de NIP avancés</string>
  <string name="preferences__free_private_messages_and_calls">Messages et appels gratuits et confidentiels vers les utilisateurs de Signal</string>
  <string name="preferences__submit_debug_log">Envoyer le journal de débogage</string>
  <string name="preferences__delete_account">Supprimer le compte</string>
  <string name="preferences__support_wifi_calling">Mode de compatibilité « Appels Wi-Fi »</string>
  <string name="preferences__enable_if_your_device_supports_sms_mms_delivery_over_wifi">Activer si votre appareil transmet les textos et les messages multimédias par Wi-Fi (n’activer que si les « Appels Wi-Fi » sont activés sur votre appareil)</string>
  <string name="preferences__incognito_keyboard">Clavier incognito</string>
  <string name="preferences__read_receipts">Accusés de lecture</string>
  <string name="preferences__if_read_receipts_are_disabled_you_wont_be_able_to_see_read_receipts">Si les accusés de lecture sont désactivés, vous ne pourrez pas voir les accusés de lecture d’autrui.</string>
  <string name="preferences__typing_indicators">Indicateurs de saisie</string>
  <string name="preferences__if_typing_indicators_are_disabled_you_wont_be_able_to_see_typing_indicators">Si les indicateurs de saisie sont désactivés, vous ne serez pas en mesure de voir les indicateurs de saisie d’autrui.</string>
  <string name="preferences__request_keyboard_to_disable">Demander au clavier de désactiver l’apprentissage personnalisé.</string>
  <string name="preferences__this_setting_is_not_a_guarantee">Ce paramètre n’est pas une garantie et votre clavier peut l’ignorer.</string>
  <string name="preferences_app_protection__blocked_users">Utilisateurs bloqués</string>
  <string name="preferences_chats__when_using_mobile_data">En utilisant les données mobiles</string>
  <string name="preferences_chats__when_using_wifi">En utilisant le WI-FI</string>
  <string name="preferences_chats__when_roaming">En itinérance</string>
  <string name="preferences_chats__media_auto_download">Téléchargement automatique des médias</string>
  <string name="preferences_chats__message_history">Historique des messages</string>
  <string name="preferences_storage__storage_usage">Utilisation de la mémoire</string>
  <string name="preferences_storage__photos">Photos</string>
  <string name="preferences_storage__videos">Vidéos</string>
  <string name="preferences_storage__files">Fichiers</string>
  <string name="preferences_storage__audio">Son</string>
  <string name="preferences_storage__review_storage">État de la mémoire</string>
  <string name="preferences_storage__delete_older_messages">Supprimer les anciens messages ?</string>
  <string name="preferences_storage__clear_message_history">Effacer l’historique des messages ?</string>
  <string name="preferences_storage__this_will_permanently_delete_all_message_history_and_media">L’historique et les contenus multimédias des messages de plus de %1$s seront irrémédiablement supprimés de votre appareil.</string>
  <string name="preferences_storage__this_will_permanently_trim_all_conversations_to_the_d_most_recent_messages">Toutes les conversations seront irrémédiablement réduites aux %1$s messages les plus récents.</string>
  <string name="preferences_storage__this_will_delete_all_message_history_and_media_from_your_device">Tout l’historique et tous les contenus multimédias des messages seront irrémédiablement supprimés de votre appareil.</string>
  <string name="preferences_storage__are_you_sure_you_want_to_delete_all_message_history">Voulez-vous vraiment supprimer tout l’historique des messages ?</string>
  <string name="preferences_storage__all_message_history_will_be_permanently_removed_this_action_cannot_be_undone">Tout l’historique des messages sera irrémédiablement supprimé. Cette action ne peut pas être annulée.</string>
  <string name="preferences_storage__delete_all_now">Tout supprimer maintenant</string>
  <string name="preferences_storage__forever">Pour toujours</string>
  <string name="preferences_storage__one_year">1 an</string>
  <string name="preferences_storage__six_months">6 mois</string>
  <string name="preferences_storage__thirty_days">30 jours</string>
  <string name="preferences_storage__none">Aucune</string>
  <string name="preferences_storage__s_messages">%1$s messages</string>
  <string name="preferences_storage__custom">Personnalisée</string>
  <string name="preferences_advanced__use_system_emoji">Utiliser les émojis du système</string>
  <string name="preferences_advanced__disable_signal_built_in_emoji_support">Désactiver la prise en charge des émojis intégrés à Signal</string>
  <string name="preferences_advanced__relay_all_calls_through_the_signal_server_to_avoid_revealing_your_ip_address">Relayer tous les appels par le serveur Signal pour éviter de divulguer votre adresse IP à votre contact. L’activation de cette option réduira la qualité des appels.</string>
  <string name="preferences_advanced__always_relay_calls">Toujours relayer les appels</string>
  <string name="preferences_app_protection__who_can">Qui peut…</string>
  <string name="preferences_app_protection__app_access">Accès à l’appli</string>
  <string name="preferences_app_protection__communication">Communication</string>
  <string name="preferences_chats__chats">Conversations</string>
  <string name="preferences_data_and_storage__manage_storage">Gérer la mémoire</string>
  <string name="preferences_data_and_storage__calls">Appels</string>
  <string name="preferences_data_and_storage__use_less_data_for_calls">Utiliser moins de données pour les appels</string>
  <string name="preferences_data_and_storage__never">Jamais</string>
  <string name="preferences_data_and_storage__wifi_and_mobile_data">Wi-Fi et données mobiles</string>
  <string name="preferences_data_and_storage__mobile_data_only">Données mobiles uniquement</string>
  <string name="preference_data_and_storage__using_less_data_may_improve_calls_on_bad_networks">Sur les réseaux peu performants, utiliser moins de données pourrait améliorer la qualité des appels</string>
  <string name="preferences_notifications__messages">Messages</string>
  <string name="preferences_notifications__events">Évènements</string>
  <string name="preferences_notifications__in_chat_sounds">Sons des conversations</string>
  <string name="preferences_notifications__show">Afficher</string>
  <string name="preferences_notifications__calls">Appels</string>
  <string name="preferences_notifications__ringtone">Sonnerie</string>
  <string name="preferences_chats__show_invitation_prompts">Afficher les invitations</string>
  <string name="preferences_chats__display_invitation_prompts_for_contacts_without_signal">Afficher les invitations pour les contacts qui n’utilisent pas Signal</string>
  <string name="preferences_chats__message_text_size">Taille de police des messages</string>
  <string name="preferences_events__contact_joined_signal">Un contact s’est joint à Signal</string>
  <string name="preferences_notifications__priority">Priorité</string>
  <!--Heading for the \'censorship circumvention\' section of privacy preferences-->
  <string name="preferences_communication__category_censorship_circumvention">Contournement de la censure</string>
  <!--Title of the \'censorship circumvention\' toggle switch-->
  <string name="preferences_communication__censorship_circumvention">Contournement de la censure</string>
  <string name="preferences_communication__censorship_circumvention_if_enabled_signal_will_attempt_to_circumvent_censorship">Si cette option est activée, Signal tentera de contourner la censure. N’activez cette fonction que si vous êtes situé en un lieu où Signal est censurée.</string>
  <!--Summary text for \'censorship circumvention\' toggle. Indicates that we automatically enabled it because we believe you\'re in a censored country-->
  <string name="preferences_communication__censorship_circumvention_has_been_activated_based_on_your_accounts_phone_number">Le contournement de la censure a été activé d’après le numéro de téléphone de votre compte.</string>
  <!--Summary text for \'censorship circumvention\' toggle. Indicates that you disabled it even though we believe you\'re in a censored country-->
  <string name="preferences_communication__censorship_circumvention_you_have_manually_disabled">Vous avez manuellement désactivé le contournement de la censure.</string>
  <!--Summary text for \'censorship circumvention\' toggle. Indicates that you cannot use it because you\'re already connected to the Signal service-->
  <string name="preferences_communication__censorship_circumvention_is_not_necessary_you_are_already_connected">Le contournement de la censure n’est pas nécessaire ; vous êtes déjà connecté au service Signal.</string>
  <!--Summary text for \'censorship circumvention\' toggle. Indicates that you cannot use it because you\'re not connected to the internet-->
  <string name="preferences_communication__censorship_circumvention_can_only_be_activated_when_connected_to_the_internet">Le contournement de la censure ne peut être activé qu’une fois connecté à Internet.</string>
  <string name="preferences_communication__category_sealed_sender">Expéditeur scellé</string>
  <string name="preferences_communication__sealed_sender_display_indicators">Afficher les indicateurs</string>
  <string name="preferences_communication__sealed_sender_display_indicators_description">Afficher une icône d’état quand vous sélectionnez « Détails du message » pour les messages qui ont été remis avec l’option « expéditeur scellé ».</string>
  <string name="preferences_communication__sealed_sender_allow_from_anyone">Autoriser de n’importe qui</string>
  <string name="preferences_communication__sealed_sender_allow_from_anyone_description">Activer l’option « expéditeur scellé » pour les messages entrants provenant d’expéditeurs qui ne sont pas dans vos contacts et de personnes avec qui vous n’avez pas partagé votre profil.</string>
  <string name="preferences_communication__sealed_sender_learn_more">En apprendre davantage</string>
  <string name="preferences_setup_a_username">Définir un nom d’utilisateur</string>
  <string name="preferences_proxy">Mandataire</string>
  <string name="preferences_use_proxy">Utiliser un mandataire</string>
  <string name="preferences_off">Désactivé</string>
  <string name="preferences_on">Activé</string>
  <string name="preferences_proxy_address">Adresse du mandataire</string>
  <string name="preferences_only_use_a_proxy_if">N’utilisez un mandataire que si vous n’arrivez pas à vous connecter à Signal par les données mobiles ou par Wi-Fi.</string>
  <string name="preferences_share">Partager</string>
  <string name="preferences_save">Enregistrer</string>
  <string name="preferences_connecting_to_proxy">Connexion au mandataire…</string>
  <string name="preferences_connected_to_proxy">Connectée au mandataire</string>
  <string name="preferences_connection_failed">Échec de connexion</string>
  <string name="preferences_couldnt_connect_to_the_proxy">Impossible de se connecter au mandataire. Veuillez vérifier l’adresse du mandataire et réessayer.</string>
  <string name="preferences_you_are_connected_to_the_proxy">Signal est connectée au mandataire. Vous pouvez désactiver le mandataire n’importe quand dans les paramètres.</string>
  <string name="preferences_success">Réussite</string>
  <string name="preferences_failed_to_connect">Échec de connexion</string>
  <string name="preferences_enter_proxy_address">Saisissez l’adresse du mandataire</string>
  <string name="configurable_single_select__customize_option">Personnaliser l’option</string>
  <!--Internal only preferences-->
  <!--Payments-->
  <string name="PaymentsActivityFragment__all_activity">Toutes les activités</string>
  <string name="PaymentsAllActivityFragment__all">Tous</string>
  <string name="PaymentsAllActivityFragment__sent">Envoyé</string>
  <string name="PaymentsAllActivityFragment__received">Reçu</string>
  <string name="PaymentsHomeFragment__introducing_payments">Nous présentons les paiements (bêta)</string>
  <string name="PaymentsHomeFragment__use_signal_to_send_and_receive">Utilisez Molly pour envoyer et recevoir des MobileCoin, une nouvelle monnaie numérique centrée sur la protection des renseignements personnels. Activez pour commencer.</string>
  <string name="PaymentsHomeFragment__activate_payments">Activer les paiements</string>
  <string name="PaymentsHomeFragment__activating_payments">Activation des paiements…</string>
  <string name="PaymentsHomeFragment__restore_payments_account">Restaurer un compte de paiements</string>
  <string name="PaymentsHomeFragment__no_recent_activity_yet">Aucune activité récente pour le moment</string>
  <string name="PaymentsHomeFragment__pending_requests">Demandes en attente</string>
  <string name="PaymentsHomeFragment__recent_activity">Activité récente</string>
  <string name="PaymentsHomeFragment__see_all">Tout afficher</string>
  <string name="PaymentsHomeFragment__add_funds">Ajouter des fonds</string>
  <string name="PaymentsHomeFragment__send">Envoyer</string>
  <string name="PaymentsHomeFragment__sent_s">Envoyé %1$s</string>
  <string name="PaymentsHomeFragment__received_s">Reçu %1$s</string>
  <string name="PaymentsHomeFragment__transfer_to_exchange">Transférer vers la plateforme de change</string>
  <string name="PaymentsHomeFragment__currency_conversion">Conversion des devises</string>
  <string name="PaymentsHomeFragment__deactivate_payments">Désactiver les paiements</string>
  <string name="PaymentsHomeFragment__recovery_phrase">Phrase de récupération</string>
  <string name="PaymentsHomeFragment__help">Aide </string>
  <string name="PaymentsHomeFragment__coin_cleanup_fee">Frais de nettoyage des pièces</string>
  <string name="PaymentsHomeFragment__sent_payment">Paiement envoyé</string>
  <string name="PaymentsHomeFragment__received_payment">Paiement reçu</string>
  <string name="PaymentsHomeFragment__processing_payment">Traitement du paiement</string>
  <string name="PaymentsHomeFragment__unknown_amount">---</string>
  <string name="PaymentsHomeFragment__currency_conversion_not_available">Conversion des devises non disponible</string>
  <string name="PaymentsHomeFragment__cant_display_currency_conversion">Impossible d’afficher la conversion des devises. Vérifiez la connexion de votre téléphone et réessayez.</string>
  <string name="PaymentsHomeFragment__payments_is_not_available_in_your_region">Paiements n’est pas disponible dans votre région.</string>
  <string name="PaymentsHomeFragment__could_not_enable_payments">Échec de l’activation des paiements. Veuillez réessayer plus tard.</string>
  <string name="PaymentsHomeFragment__deactivate_payments_question">Désactiver Paiements ?</string>
  <string name="PaymentsHomeFragment__you_will_not_be_able_to_send">Vous ne pourrez plus ni envoyer ni recevoir de MobileCoin dans Molly si vous désactivez les paiements.</string>
  <string name="PaymentsHomeFragment__deactivate">Désactiver</string>
  <string name="PaymentsHomeFragment__continue">Poursuivre</string>
  <string name="PaymentsHomeFragment__balance_is_not_currently_available">Le solde n’est pas disponible actuellement.</string>
  <string name="PaymentsHomeFragment__payments_deactivated">Paiements désactivés.</string>
  <string name="PaymentsHomeFragment__payment_failed">Échec du paiement</string>
  <string name="PaymentsHomeFragment__details">Détails</string>
  <string name="PaymentsHomeFragment__you_can_use_signal_to_send">Vous pouvez utiliser Molly pour envoyer et recevoir des MobileCoins. Tous les paiements sont soumis aux conditions générales d’utilisation de MobileCoin et du porte-monnaie MobileCoin. Il s’agit d’une fonction bêta et des problèmes pourraient donc survenir. Les paiements et les soldes que vous pourriez perdre ne peuvent pas être récupérés.</string>
  <string name="PaymentsHomeFragment__activate">Activer</string>
  <string name="PaymentsHomeFragment__view_mobile_coin_terms">Afficher les CGU de MobileCoin</string>
  <string name="PaymentsHomeFragment__payments_not_available">Les paiements ne sont plus proposés dans Molly. Vous pouvez encore transférer des fonds vers une plateforme de change, mais vous ne pouvez plus ni envoyer, ni recevoir de paiements, ni ajouter de fonds.</string>
  <!--PaymentsAddMoneyFragment-->
  <string name="PaymentsAddMoneyFragment__add_funds">Ajouter des fonds</string>
  <string name="PaymentsAddMoneyFragment__your_wallet_address">L’adresse de votre portefeuille</string>
  <string name="PaymentsAddMoneyFragment__copy">Copier</string>
  <string name="PaymentsAddMoneyFragment__copied_to_clipboard">A été copié dans le presse-papiers</string>
  <string name="PaymentsAddMoneyFragment__to_add_funds">Pour ajouter des fonds, envoyez des MobileCoins à l’adresse de votre porte-monnaie. Lancez une transaction de votre compte vers une plateforme de change qui accepte les MobileCoins, puis lisez le code QR ou copiez l’adresse de votre porte-monnaie.</string>
  <!--PaymentsDetailsFragment-->
  <string name="PaymentsDetailsFragment__details">Détails</string>
  <string name="PaymentsDetailsFragment__status">État</string>
  <string name="PaymentsDetailsFragment__submitting_payment">Soumission du paiement…</string>
  <string name="PaymentsDetailsFragment__processing_payment">Traitement du paiement…</string>
  <string name="PaymentsDetailsFragment__payment_complete">Le paiement est finalisé</string>
  <string name="PaymentsDetailsFragment__payment_failed">Échec du paiement</string>
  <string name="PaymentsDetailsFragment__network_fee">Frais de réseau</string>
  <string name="PaymentsDetailsFragment__sent_by">Envoyé par</string>
  <string name="PaymentsDetailsFragment__sent_to_s">Envoyé à %1$s</string>
  <string name="PaymentsDetailsFragment__you_on_s_at_s">Vous, le %1$s à %2$s</string>
  <string name="PaymentsDetailsFragment__s_on_s_at_s">%1$s, le %2$s à %3$s</string>
  <string name="PaymentsDetailsFragment__to">À</string>
  <string name="PaymentsDetailsFragment__from">De</string>
  <string name="PaymentsDetailsFragment__information">Le détail des transactions, dont le montant des paiements et l’heure des transactions font partie du Grand-livre MobileCoin.</string>
  <string name="PaymentsDetailsFragment__coin_cleanup_fee">Frais de nettoyage des pièces</string>
  <string name="PaymentsDetailsFragment__coin_cleanup_information">Des « frais de nettoyage des pièces » sont facturés quand les pièces en votre possession ne peuvent pas être combinées pour finaliser une transaction. Le nettoyage vous permettra de poursuivre l’envoi de paiements.</string>
  <string name="PaymentsDetailsFragment__no_details_available">Aucun autre détail disponible pour cette transaction</string>
  <string name="PaymentsDetailsFragment__sent_payment">Paiement envoyé</string>
  <string name="PaymentsDetailsFragment__received_payment">Paiement reçu</string>
  <string name="PaymentsDeatilsFragment__payment_completed_s">Le paiement est finalisé %1$s</string>
  <string name="PaymentsDetailsFragment__block_number">Bloquer le numéro</string>
  <!--PaymentsTransferFragment-->
  <string name="PaymentsTransferFragment__transfer">Transférer</string>
  <string name="PaymentsTransferFragment__scan_qr_code">Lire le code QR</string>
  <string name="PaymentsTransferFragment__to_scan_or_enter_wallet_address">À : lisez ou saisissez l’adresse du portefeuille</string>
  <string name="PaymentsTransferFragment__you_can_transfer">Vous pouvez transférer des MobileCoins en finalisant un transfert vers l’adresse de porte-monnaie indiquée par la plateforme de change. L’adresse de porte-monnaie est une chaîne de chiffres et de lettres généralement située sous le code QR.</string>
  <string name="PaymentsTransferFragment__next">Suivant</string>
  <string name="PaymentsTransferFragment__invalid_address">Adresse invalide</string>
  <string name="PaymentsTransferFragment__check_the_wallet_address">Vérifiez l’adresse de porte-monnaie vers laquelle vous tentez de faire un transfert, puis réessayez.</string>
  <string name="PaymentsTransferFragment__you_cant_transfer_to_your_own_signal_wallet_address">Vous ne pouvez pas effectuer de transferts vers l’adresse de votre propre porte-monnaie Molly. Saisissez l’adresse de porte-monnaie de votre compte sur une plateforme de change prise en charge.</string>
  <string name="PaymentsTransferFragment__to_scan_a_qr_code_signal_needs">Pour lire un code QR, Molly a besoin d’accéder à l’appareil photo.</string>
  <string name="PaymentsTransferFragment__signal_needs_the_camera_permission_to_capture_qr_code_go_to_settings">Molly a besoin de l’autorisation Appareil photo afin de capturer un code QR. Veuillez accéder aux paramètres, sélectionnez Autorisations et activez Appareil photo.</string>
  <string name="PaymentsTransferFragment__to_scan_a_qr_code_signal_needs_access_to_the_camera">Pour lire un code QR, Molly a besoin d’accéder à l’appareil photo.</string>
  <string name="PaymentsTransferFragment__settings">Paramètres</string>
  <!--PaymentsTransferQrScanFragment-->
  <string name="PaymentsTransferQrScanFragment__scan_address_qr_code">Lire le code QR de l’adresse</string>
  <string name="PaymentsTransferQrScanFragment__scan_the_address_qr_code_of_the_payee">Lisez le code QR de l’adresse du bénéficiaire</string>
  <!--CreatePaymentFragment-->
  <string name="CreatePaymentFragment__request">Demande</string>
  <string name="CreatePaymentFragment__pay">Payer</string>
  <string name="CreatePaymentFragment__available_balance_s">Solde disponible : %1$s</string>
  <string name="CreatePaymentFragment__toggle_content_description">Activer/désactiver</string>
  <string name="CreatePaymentFragment__1">1</string>
  <string name="CreatePaymentFragment__2">2</string>
  <string name="CreatePaymentFragment__3">3</string>
  <string name="CreatePaymentFragment__4">4</string>
  <string name="CreatePaymentFragment__5">5</string>
  <string name="CreatePaymentFragment__6">6</string>
  <string name="CreatePaymentFragment__7">7</string>
  <string name="CreatePaymentFragment__8">8</string>
  <string name="CreatePaymentFragment__9">9</string>
  <string name="CreatePaymentFragment__decimal">.</string>
  <string name="CreatePaymentFragment__0">0</string>
  <string name="CreatePaymentFragment__lt">&lt;</string>
  <string name="CreatePaymentFragment__backspace">Retour en arrière</string>
  <string name="CreatePaymentFragment__add_note">Ajouter une note</string>
  <string name="CreatePaymentFragment__conversions_are_just_estimates">Les conversions ne sont que des estimations et peuvent être imprécises.</string>
  <!--EditNoteFragment-->
  <string name="EditNoteFragment_note">Note</string>
  <!--ConfirmPaymentFragment-->
  <string name="ConfirmPayment__confirm_payment">Confirmer le paiement</string>
  <string name="ConfirmPayment__network_fee">Frais de réseau</string>
  <string name="ConfirmPayment__error_getting_fee">Erreur dans l’obtention des frais</string>
  <string name="ConfirmPayment__estimated_s">%1$s estimés</string>
  <string name="ConfirmPayment__to">À</string>
  <string name="ConfirmPayment__total_amount">Montant total</string>
  <string name="ConfirmPayment__balance_s">Solde : %1$s</string>
  <string name="ConfirmPayment__submitting_payment">Soumission du paiement…</string>
  <string name="ConfirmPayment__processing_payment">Traitement du paiement…</string>
  <string name="ConfirmPayment__payment_complete">Le paiement est finalisé</string>
  <string name="ConfirmPayment__payment_failed">Échec de paiement</string>
  <string name="ConfirmPayment__payment_will_continue_processing">Le traitement du paiement va se poursuivre</string>
  <string name="ConfirmPaymentFragment__invalid_recipient">Le destinataire est invalide</string>
  <string name="ConfirmPaymentFragment__this_person_has_not_activated_payments">Cette personne n’a pas activé les paiements</string>
  <string name="ConfirmPaymentFragment__unable_to_request_a_network_fee">Impossible de demander des frais de réseau. Pour poursuivre ce paiement, touchez Valider pour réessayer.</string>
  <!--CurrencyAmountFormatter_s_at_s-->
  <string name="CurrencyAmountFormatter_s_at_s">%1$s à %2$s</string>
  <!--SetCurrencyFragment-->
  <string name="SetCurrencyFragment__set_currency">Définir la devise</string>
  <string name="SetCurrencyFragment__all_currencies">Toutes les devise</string>
  <!--****************************************-->
  <!--menus-->
  <!--****************************************-->
  <!--contact_selection_list-->
  <string name="contact_selection_list__unknown_contact">Nouveau message à…</string>
  <string name="contact_selection_list__unknown_contact_block">Bloquer l’utilisateur</string>
  <string name="contact_selection_list__unknown_contact_add_to_group">Ajouter au groupe</string>
  <!--conversation_callable_insecure-->
  <string name="conversation_callable_insecure__menu_call">Appeler</string>
  <!--conversation_callable_secure-->
  <string name="conversation_callable_secure__menu_call">Appel Signal</string>
  <string name="conversation_callable_secure__menu_video">Appel vidéo Signal</string>
  <!--conversation_context-->
  <!--Heading which shows how many messages are currently selected-->
  <plurals name="conversation_context__s_selected">
    <item quantity="one">%d sélectionné</item>
    <item quantity="other">%d sélectionnés</item>
  </plurals>
  <!--conversation_context_image-->
  <!--Button to save a message attachment (image, file etc.)-->
  <string name="conversation_context_image__save_attachment">Enregistrer</string>
  <!--conversation_expiring_off-->
  <string name="conversation_expiring_off__disappearing_messages">Messages éphémères</string>
  <!--conversation_selection-->
  <!--Button to view detailed information for a message-->
  <string name="conversation_selection__menu_message_details">Info</string>
  <!--Button to copy a message\'s text to the clipboard-->
  <string name="conversation_selection__menu_copy">Copier</string>
  <!--Button to delete a message-->
  <string name="conversation_selection__menu_delete">Supprimer</string>
  <!--Button to forward a message to another person or group chat-->
  <string name="conversation_selection__menu_forward">Transférer</string>
  <!--Button to reply to a message-->
  <string name="conversation_selection__menu_reply">Répondre</string>
  <!--Button to save a message attachment (image, file etc.)-->
  <string name="conversation_selection__menu_save">Enregistrer</string>
  <!--Button to retry sending a message-->
  <string name="conversation_selection__menu_resend_message">Renvoyer</string>
  <!--Button to select a message and enter selection mode-->
  <string name="conversation_selection__menu_multi_select">Sélectionner</string>
  <!--conversation_expiring_on-->
  <!--conversation_insecure-->
  <string name="conversation_insecure__invite">Inviter</string>
  <!--conversation_list_batch-->
  <string name="conversation_list_batch__menu_delete_selected">Supprimer la sélection</string>
  <string name="conversation_list_batch__menu_pin_selected">Épingler la sélection</string>
  <string name="conversation_list_batch__menu_unpin_selected">Désépingler la sélection</string>
  <string name="conversation_list_batch__menu_select_all">Tout sélectionner</string>
  <string name="conversation_list_batch_archive__menu_archive_selected">Archiver la sélection</string>
  <string name="conversation_list_batch_unarchive__menu_unarchive_selected">Désarchiver la sélection</string>
  <string name="conversation_list_batch__menu_mark_as_read">Marquer comme lu</string>
  <string name="conversation_list_batch__menu_mark_as_unread">Marquer comme non lu</string>
  <!--conversation_list-->
  <string name="conversation_list_settings_shortcut">Raccourci des paramètres</string>
  <string name="conversation_list_search_description">Chercher</string>
  <string name="conversation_list__pinned">Épinglées</string>
  <string name="conversation_list__chats">Conversations</string>
  <string name="conversation_list__you_can_only_pin_up_to_d_chats">Vous ne pouvez épingler plus de %1$d conversations</string>
  <!--conversation_list_item_view-->
  <string name="conversation_list_item_view__contact_photo_image">Photo du contact</string>
  <string name="conversation_list_item_view__archived">Archivée</string>
  <!--conversation_list_fragment-->
  <string name="conversation_list_fragment__fab_content_description">Nouvelle conversation</string>
  <string name="conversation_list_fragment__open_camera_description">Ouvrir l’appareil photo</string>
  <string name="conversation_list_fragment__no_chats_yet_get_started_by_messaging_a_friend">Aucune conversation pour l’instant.\nCommencez en envoyant un message à un ami.</string>
  <!--conversation_secure_verified-->
  <string name="conversation_secure_verified__menu_reset_secure_session">Réinitialiser la session sécurisée</string>
  <!--conversation_muted-->
  <string name="conversation_muted__unmute">Réactiver les notifications</string>
  <!--conversation_unmuted-->
  <string name="conversation_unmuted__mute_notifications">Notifications en sourdine</string>
  <!--conversation-->
  <string name="conversation__menu_group_settings">Paramètres de groupe</string>
  <string name="conversation__menu_leave_group">Quitter le groupe</string>
  <string name="conversation__menu_view_all_media">Tous les médias</string>
  <string name="conversation__menu_conversation_settings">Paramètres de la conversation</string>
  <string name="conversation__menu_add_shortcut">Ajouter à l’écran d’accueil</string>
  <string name="conversation__menu_create_bubble">Créer une bulle</string>
  <!--conversation_popup-->
  <string name="conversation_popup__menu_expand_popup">Étendre la fenêtre surgissante</string>
  <!--conversation_callable_insecure-->
  <string name="conversation_add_to_contacts__menu_add_to_contacts">Ajouter aux contacts</string>
  <!--conversation_group_options-->
  <string name="convesation_group_options__recipients_list">Liste des destinataires</string>
  <string name="conversation_group_options__delivery">Remise</string>
  <string name="conversation_group_options__conversation">Conversation</string>
  <string name="conversation_group_options__broadcast">Diffusion</string>
  <!--text_secure_normal-->
  <string name="text_secure_normal__menu_new_group">Nouveau groupe</string>
  <string name="text_secure_normal__menu_settings">Paramètres</string>
  <string name="text_secure_normal__menu_clear_passphrase">Verrouiller</string>
  <string name="text_secure_normal__mark_all_as_read">Tout marquer comme lu</string>
  <string name="text_secure_normal__invite_friends">Inviter des amis</string>
  <!--verify_display_fragment-->
  <string name="verify_display_fragment_context_menu__copy_to_clipboard">Copier dans le presse-papiers</string>
  <string name="verify_display_fragment_context_menu__compare_with_clipboard">Comparer avec le presse-papiers</string>
  <!--reminder_header-->
  <string name="reminder_header_sms_import_title">Importer les textos du système</string>
  <string name="reminder_header_sms_import_text">Touchez pour copier les textos de votre téléphone dans la base de données chiffrée de Signal.</string>
  <string name="reminder_header_push_title">Activer les messages et appels Signal</string>
  <string name="reminder_header_push_text">Survoltez votre expérience de communication.</string>
  <string name="reminder_header_service_outage_text">Signal éprouve des difficultés techniques. Nous mettons tout en œuvre pour restaurer le service aussi rapidement que possible.</string>
  <string name="reminder_header_progress">%1$d %%</string>
  <!--media_preview-->
  <string name="media_preview__save_title">Enregistrer</string>
  <string name="media_preview__forward_title">Transférer</string>
  <string name="media_preview__share_title">Partager</string>
  <string name="media_preview__all_media_title">Tous les médias</string>
  <!--media_preview_activity-->
  <string name="media_preview_activity__media_content_description">Aperçu du média</string>
  <!--new_conversation_activity-->
  <string name="new_conversation_activity__refresh">Actualiser</string>
  <!--redphone_audio_popup_menu-->
  <!--Insights-->
  <string name="Insights__percent"> %</string>
  <string name="Insights__title">Aperçu</string>
  <string name="InsightsDashboardFragment__title">Aperçu</string>
  <string name="InsightsDashboardFragment__signal_protocol_automatically_protected">Le protocole Signal a protégé automatiquement %1$d %% de vos messages sortants au cours des %2$d derniers jours. Les conversations entre les utilisateurs de Signal sont toujours chiffrées de bout en bout.</string>
  <string name="InsightsDashboardFragment__spread_the_word">Faites passer le mot</string>
  <string name="InsightsDashboardFragment__not_enough_data">Pas assez de données</string>
  <string name="InsightsDashboardFragment__your_insights_percentage_is_calculated_based_on">Votre pourcentage d’Aperçu est calculé d’après le nombre de messages sortants qui n’ont ni disparu ni été supprimés au cours des %1$d derniers jours.</string>
  <string name="InsightsDashboardFragment__start_a_conversation">Lancer une conversation</string>
  <string name="InsightsDashboardFragment__invite_your_contacts">Commencez à communiquer en toute sécurité et activez de nouvelles fonctions qui dépassent les limites des textos non chiffrés en invitant plus de contacts à se joindre à Signal.</string>
  <string name="InsightsDashboardFragment__this_stat_was_generated_locally">Ces statistiques ont été générées localement sur votre appareil et ne peuvent être vues que par vous. Elles ne sont jamais transmises où que ce soit.</string>
  <string name="InsightsDashboardFragment__encrypted_messages">Messages chiffrés</string>
  <string name="InsightsDashboardFragment__cancel">Annuler</string>
  <string name="InsightsDashboardFragment__send">Envoyer</string>
  <string name="InsightsModalFragment__title">Nous présentons Aperçu</string>
  <string name="InsightsModalFragment__description">Découvrez combien de vos messages sortants ont été envoyés de manière sécurisée, puis invitez rapidement de nouveaux contacts pour améliorer votre pourcentage Signal.</string>
  <string name="InsightsModalFragment__view_insights">Visualiser Aperçu</string>
  <string name="FirstInviteReminder__title">Inviter à Signal</string>
  <string name="FirstInviteReminder__description">Vous pourriez augmenter le nombre de messages chiffrés que vous envoyez de %1$d %%</string>
  <string name="SecondInviteReminder__title">Améliorez votre Signal</string>
  <string name="SecondInviteReminder__description">Inviter %1$s</string>
  <string name="InsightsReminder__view_insights">Visualiser Aperçu</string>
  <string name="InsightsReminder__invite">Inviter</string>
  <!--Edit KBS Pin-->
  <!--BaseKbsPinFragment-->
  <string name="BaseKbsPinFragment__next">Suivant</string>
  <string name="BaseKbsPinFragment__create_alphanumeric_pin">Créer un NIP alphanumérique</string>
  <string name="BaseKbsPinFragment__create_numeric_pin">Créer un NIP numérique</string>
  <!--CreateKbsPinFragment-->
  <plurals name="CreateKbsPinFragment__pin_must_be_at_least_characters">
    <item quantity="one">Votre NIP doit comporter au moins %1$d caractère</item>
    <item quantity="other">Votre NIP doit comporter au moins %1$d caractères</item>
  </plurals>
  <plurals name="CreateKbsPinFragment__pin_must_be_at_least_digits">
    <item quantity="one">Votre NIP doit comporter au moins %1$d chiffre</item>
    <item quantity="other">Votre NIP doit comporter au moins %1$d chiffres</item>
  </plurals>
  <string name="CreateKbsPinFragment__create_a_new_pin">Créer un nouveau NIP</string>
  <string name="CreateKbsPinFragment__you_can_choose_a_new_pin_as_long_as_this_device_is_registered">Vous pouvez changer votre NIP tant que cet appareil est inscrit.</string>
  <string name="CreateKbsPinFragment__create_your_pin">Créer votre NIP</string>
  <string name="CreateKbsPinFragment__pins_keep_information_stored_with_signal_encrypted">Les NIP font en sorte que les informations sont enregistrées chiffrées dans Signal afin que vous seul puissiez y accéder. Votre profil, vos paramètres et vos contacts seront restaurés quand vous réinstallerez Signal. Vous n’aurez pas besoin de votre NIP pour ouvrir l’appli.</string>
  <string name="CreateKbsPinFragment__choose_a_stronger_pin">Choisissez une NIP plus robuste</string>
  <!--ConfirmKbsPinFragment-->
  <string name="ConfirmKbsPinFragment__pins_dont_match">Les NIP ne correspondent pas. Veuillez réessayez.</string>
  <string name="ConfirmKbsPinFragment__confirm_your_pin">Confirmez votre NIP</string>
  <string name="ConfirmKbsPinFragment__pin_creation_failed">Échec de création du NIP</string>
  <string name="ConfirmKbsPinFragment__your_pin_was_not_saved">Votre NIP n’a pas été enregistré. Nous vous inviterons à en créer un plus tard.</string>
  <string name="ConfirmKbsPinFragment__pin_created">Le NIP a été créé.</string>
  <string name="ConfirmKbsPinFragment__re_enter_your_pin">Saisissez votre NIP de nouveau.</string>
  <string name="ConfirmKbsPinFragment__creating_pin">Création du NIP…</string>
  <!--KbsSplashFragment-->
  <string name="KbsSplashFragment__introducing_pins">Nous présentons les NIP</string>
  <string name="KbsSplashFragment__pins_keep_information_stored_with_signal_encrypted">Les NIP font en sorte que les informations sont enregistrées chiffrées dans Signal afin que vous seul puissiez y accéder. Votre profil, vos paramètres et vos contacts seront restaurés quand vous réinstallerez Signal. Vous n’aurez pas besoin de votre NIP pour ouvrir l’appli.</string>
  <string name="KbsSplashFragment__learn_more">En apprendre davantage</string>
  <string name="KbsSplashFragment__registration_lock_equals_pin">Blocage de l’inscription = NIP</string>
  <string name="KbsSplashFragment__your_registration_lock_is_now_called_a_pin">Votre blocage de l’inscription s’appelle désormais un NIP et il accomplit encore plus. Mettez-le à jour maintenant.</string>
  <string name="KbsSplashFragment__update_pin">Mettre le NIP à jour</string>
  <string name="KbsSplashFragment__create_your_pin">Créer votre NIP</string>
  <string name="KbsSplashFragment__learn_more_about_pins">En apprendre davantage sur les NIP</string>
  <string name="KbsSplashFragment__disable_pin">Désactiver le NIP</string>
  <!--KBS Reminder Dialog-->
  <string name="KbsReminderDialog__enter_your_signal_pin">Saisissez votre NIP Signal</string>
  <string name="KbsReminderDialog__to_help_you_memorize_your_pin">Pour vous aider à mémoriser votre NIP, nous vous demanderons de le saisir régulièrement. Nous vous le demanderons de moins en moins souvent.</string>
  <string name="KbsReminderDialog__skip">Ignorer</string>
  <string name="KbsReminderDialog__submit">Envoyer</string>
  <string name="KbsReminderDialog__forgot_pin">Avez-vous oublié votre NIP ?</string>
  <string name="KbsReminderDialog__incorrect_pin_try_again">Le NIP est erroné. Veuillez réessayer.</string>
  <!--AccountLockedFragment-->
  <string name="AccountLockedFragment__account_locked">Le compte est verrouillé</string>
  <string name="AccountLockedFragment__your_account_has_been_locked_to_protect_your_privacy">Votre compte a été verrouillé afin de protéger vos données personnelles et votre sécurité. Après %1$d jours d’inactivité dans votre compte, vous pourrez réinscrire ce numéro de téléphone sans avoir besoin de votre NIP. Tout le contenu sera supprimé.</string>
  <string name="AccountLockedFragment__next">Suivant</string>
  <string name="AccountLockedFragment__learn_more">En apprendre davantage</string>
  <!--KbsLockFragment-->
  <string name="RegistrationLockFragment__enter_your_pin">Saisissez votre NIP</string>
  <string name="RegistrationLockFragment__enter_the_pin_you_created">Saisissez le NIP que vous avez créé pour votre compte. Il est différent de votre code de confirmation reçu par texto.</string>
  <string name="RegistrationLockFragment__enter_alphanumeric_pin">Saisissez un NIP alphanumérique</string>
  <string name="RegistrationLockFragment__enter_numeric_pin">Saisissez un NIP numérique</string>
  <string name="RegistrationLockFragment__incorrect_pin_try_again">Le NIP est erroné. Veuillez réessayer.</string>
  <string name="RegistrationLockFragment__forgot_pin">Avez-vous oublié votre NIP ?</string>
  <string name="RegistrationLockFragment__incorrect_pin">Le NIP est erroné</string>
  <string name="RegistrationLockFragment__forgot_your_pin">Avez-vous oublié votre NIP ?</string>
  <string name="RegistrationLockFragment__not_many_tries_left">Il vous reste peu d’essais</string>
  <string name="RegistrationLockFragment__signal_registration_need_help_with_pin_for_android_v1_pin">Inscription à Signal – Besoin d’aide avec le NIP sur Android (NIP v1)</string>
  <string name="RegistrationLockFragment__signal_registration_need_help_with_pin_for_android_v2_pin">Inscription à Signal – Besoin d’aide avec le NIP sur Android (NIP v2)</string>
  <plurals name="RegistrationLockFragment__for_your_privacy_and_security_there_is_no_way_to_recover">
    <item quantity="one">Pour des raisons de sécurité et de protection de vos données personnelles, votre NIP ne peut pas être récupéré. Si vous avez oublié votre NIP, vous pourrez reconfirmer votre numéro par texto après %1$d jour d’inactivité. Dans ce cas, votre compte sera effacé et toutes ses données supprimées.</item>
    <item quantity="other">Pour des raisons de sécurité et de protection de vos données personnelles, votre NIP ne peut pas être récupéré. Si vous avez oublié votre NIP, vous pourrez reconfirmer votre numéro par texto après %1$d jours d’inactivité. Dans ce cas, votre compte sera effacé et toutes ses données supprimées.</item>
  </plurals>
  <plurals name="RegistrationLockFragment__incorrect_pin_d_attempts_remaining">
    <item quantity="one">Le NIP est erroné. Il reste %1$d essai.</item>
    <item quantity="other">Le NIP est erroné. Il reste %1$d essais.</item>
  </plurals>
  <plurals name="RegistrationLockFragment__if_you_run_out_of_attempts_your_account_will_be_locked_for_d_days">
    <item quantity="one">Si vous épuisez le nombre d’essais, votre compte sera verrouillé pendant %1$d jour. Après %1$d jour d’inactivité, vous pourrez vous réinscrire sans votre NIP. Votre compte sera effacé et son contenu supprimé.</item>
    <item quantity="other">Si vous épuisez le nombre d’essais, votre compte sera verrouillé pendant %1$d jours. Après %1$d jours d’inactivité, vous pourrez vous réinscrire sans votre NIP. Votre compte sera effacé et son contenu supprimé.</item>
  </plurals>
  <plurals name="RegistrationLockFragment__you_have_d_attempts_remaining">
    <item quantity="one">Il vous reste %1$d essai.</item>
    <item quantity="other">Il vous reste %1$d essais.</item>
  </plurals>
  <plurals name="RegistrationLockFragment__d_attempts_remaining">
    <item quantity="one">Il reste %1$d essai.</item>
    <item quantity="other">Il reste %1$d essais.</item>
  </plurals>
  <!--CalleeMustAcceptMessageRequestDialogFragment-->
  <string name="CalleeMustAcceptMessageRequestDialogFragment__s_will_get_a_message_request_from_you">%1$s recevra une demande de message de votre part. Vous pourrez appeler une fois la demande de message acceptée.</string>
  <!--KBS Megaphone-->
  <string name="KbsMegaphone__create_a_pin">Créer un NIP</string>
  <string name="KbsMegaphone__pins_keep_information_thats_stored_with_signal_encrytped">Les NIP font en sorte que les informations sont enregistrées chiffrées dans Signal.</string>
  <string name="KbsMegaphone__create_pin">Créer un NIP</string>
  <!--transport_selection_list_item-->
  <string name="transport_selection_list_item__transport_icon">Icône de transport</string>
  <string name="ConversationListFragment_loading">Chargement…</string>
  <string name="CallNotificationBuilder_connecting">Connexion…</string>
  <string name="Permissions_permission_required">Une autorisation est requise</string>
  <string name="ConversationActivity_signal_needs_sms_permission_in_order_to_send_an_sms">Signal a besoin de l’autorisation Messagerie texte afin d’envoyer un texto, mais elle a été refusée définitivement. Veuillez accéder aux paramètres de l’appli, sélectionner Autorisations et activer Messagerie texte.</string>
  <string name="Permissions_continue">Poursuivre</string>
  <string name="Permissions_not_now">Pas maintenant</string>
  <string name="conversation_activity__enable_signal_messages">ACTIVER LES MESSAGES SIGNAL</string>
  <string name="SQLCipherMigrationHelper_migrating_signal_database">Migration de la base de données de Signal</string>
  <string name="PushDecryptJob_new_locked_message">Nouveau message verrouillé</string>
  <string name="PushDecryptJob_unlock_to_view_pending_messages">Déverrouiller pour visualiser les messages en attente</string>
  <string name="enter_backup_passphrase_dialog__backup_passphrase">Phrase de passe de la sauvegarde</string>
  <string name="backup_enable_dialog__backups_will_be_saved_to_external_storage_and_encrypted_with_the_passphrase_below_you_must_have_this_passphrase_in_order_to_restore_a_backup">Les sauvegardes sont enregistrées dans la mémoire externe et chiffrées avec la phrase de passe ci-dessous. Vous devez avoir cette phrase de passe afin de restaurer la sauvegarde.</string>
  <string name="backup_enable_dialog__you_must_have_this_passphrase">Cette phrase de passe est requise afin de restaurer une sauvegarde.</string>
  <string name="backup_enable_dialog__folder">Dossier</string>
  <string name="backup_enable_dialog__i_have_written_down_this_passphrase">J’ai noté cette phrase de passe. Sans elle, je ne pourrai pas restaurer une sauvegarde.</string>
  <string name="registration_activity__restore_backup">Restaurer une sauvegarde</string>
  <string name="registration_activity__transfer_or_restore_account">Transférer ou restaurer le compte</string>
  <string name="registration_activity__transfer_account">Transfert de compte</string>
  <string name="registration_activity__skip">Ignorer</string>
  <string name="preferences_chats__chat_backups">Sauvegardes des conversations</string>
  <string name="preferences_chats__backup_chats_to_external_storage">Sauvegarder les conversations dans la mémoire externe</string>
  <string name="preferences_chats__transfer_account">Transfert de compte</string>
  <string name="preferences_chats__transfer_account_to_a_new_android_device">Transférer le compte vers un nouvel appareil Android</string>
  <string name="RegistrationActivity_enter_backup_passphrase">Saisissez la phrase de passe de la sauvegarde</string>
  <string name="RegistrationActivity_restore">Restaurer</string>
  <string name="RegistrationActivity_backup_failure_downgrade">Impossible d’importer des sauvegardes de versions de Signal plus récentes.</string>
  <string name="RegistrationActivity_incorrect_backup_passphrase">La phrase de passe de la sauvegarde est erronée</string>
  <string name="RegistrationActivity_checking">Confirmation…</string>
  <string name="RegistrationActivity_d_messages_so_far">%d messages jusqu’à présent…</string>
  <string name="RegistrationActivity_restore_from_backup">Restaurer de la sauvegarde ?</string>
  <string name="RegistrationActivity_restore_your_messages_and_media_from_a_local_backup">Restaurez vos messages et médias d’une sauvegarde locale. Si vous ne les restaurez pas maintenant, vous ne pourrez pas le faire plus tard.</string>
  <string name="RegistrationActivity_backup_size_s">Taille de la sauvegarde : %s</string>
  <string name="RegistrationActivity_backup_timestamp_s">Estampille temporelle de la sauvegarde : %s</string>
  <string name="BackupDialog_enable_local_backups">Activer les sauvegardes locales ?</string>
  <string name="BackupDialog_enable_backups">Activer les sauvegardes</string>
  <string name="BackupDialog_please_acknowledge_your_understanding_by_marking_the_confirmation_check_box">Veuillez reconnaître que vous comprenez en cochant la case de confirmation ci-dessous.</string>
  <string name="BackupDialog_delete_backups">Supprimer les sauvegardes ?</string>
  <string name="BackupDialog_disable_and_delete_all_local_backups">Désactiver et supprimer toutes les sauvegardes locales ?</string>
  <string name="BackupDialog_delete_backups_statement">Supprimer les sauvegardes</string>
  <string name="BackupDialog_to_enable_backups_choose_a_folder">Pour activer les sauvegardes, choisissez un dossier. Les sauvegardes seront enregistrées dans cet emplacement.</string>
  <string name="BackupDialog_choose_folder">Sélectionner un dossier</string>
  <string name="BackupDialog_copied_to_clipboard">A été copié dans le presse-papiers</string>
  <string name="BackupDialog_no_file_picker_available">Aucun sélecteur de fichiers n’est proposé.</string>
  <string name="BackupDialog_enter_backup_passphrase_to_verify">Saisissez la phrase de passe de la sauvegarde pour la confirmer</string>
  <string name="BackupDialog_verify">Confirmer</string>
  <string name="BackupDialog_you_successfully_entered_your_backup_passphrase">Vous avez saisi avec succès la phrase de passe de votre sauvegarde</string>
  <string name="BackupDialog_passphrase_was_not_correct">La phrase de passe était erronée</string>
  <string name="LocalBackupJob_creating_signal_backup">Création de la sauvegarde de Molly…</string>
  <string name="LocalBackupJobApi29_backup_failed">La sauvegarde a échoué</string>
  <string name="LocalBackupJobApi29_your_backup_directory_has_been_deleted_or_moved">Votre répertoire de sauvegarde a été supprimé ou déplacé.</string>
  <string name="LocalBackupJobApi29_your_backup_file_is_too_large">Votre fichier de sauvegarde est trop gros pour être enregistré sur ce volume.</string>
  <string name="LocalBackupJobApi29_there_is_not_enough_space">Il manque d’espace pour enregistrer votre sauvegarde.</string>
  <string name="LocalBackupJobApi29_tap_to_manage_backups">Toucher pour gérer les sauvegardes</string>
  <string name="ProgressPreference_d_messages_so_far">%d messages jusqu’à présent</string>
  <string name="RegistrationActivity_wrong_number">Mauvais numéro</string>
  <string name="RegistrationActivity_call_me_instead_available_in">Appelez-moi plutôt\n(Proposé dans %1$02d:%2$02d)</string>
  <string name="RegistrationActivity_contact_signal_support">Contacter l’assistance de Signal</string>
  <string name="RegistrationActivity_code_support_subject">Inscription à Signal – Code de confirmation pour Android</string>
  <string name="RegistrationActivity_incorrect_code">Code incorrect</string>
  <string name="BackupUtil_never">Jamais</string>
  <string name="BackupUtil_unknown">Inconnu</string>
  <string name="preferences_app_protection__see_my_phone_number">Voir mon numéro de téléphone</string>
  <string name="preferences_app_protection__find_me_by_phone_number">Me trouver d’après mon numéro de téléphone</string>
  <string name="PhoneNumberPrivacy_everyone">Tout le monde</string>
  <string name="PhoneNumberPrivacy_my_contacts">Mes contacts</string>
  <string name="PhoneNumberPrivacy_nobody">Personne</string>
  <string name="PhoneNumberPrivacy_everyone_see_description">Votre numéro de téléphone sera visible par toutes les personnes et tous les groupes avec lesquels vous échangez des messages.</string>
  <string name="PhoneNumberPrivacy_everyone_find_description">Quiconque a votre numéro de téléphone dans ses contacts vous verra comme contact sur Signal. Les autres pourront vous trouver dans Recherche.</string>
  <string name="preferences_app_protection__screen_lock">Verrou d’écran</string>
  <string name="preferences_app_protection__lock_signal_access_with_android_screen_lock_or_fingerprint">Verrouiller l’accès à Signal avec le verrou d’écran d’Android ou avec une empreinte</string>
  <string name="preferences_app_protection__screen_lock_inactivity_timeout">Délai d’inactivité avant verrouillage de l’écran</string>
  <string name="preferences_app_protection__signal_pin">NIP Signal</string>
  <string name="preferences_app_protection__create_a_pin">Créer un NIP</string>
  <string name="preferences_app_protection__change_your_pin">Changer votre NIP</string>
  <string name="preferences_app_protection__pin_reminders">Rappels du NIP</string>
  <string name="preferences_app_protection__pins_keep_information_stored_with_signal_encrypted">Les NIP font en sorte que les informations sont enregistrées chiffrées dans Signal afin que vous seul puissiez y accéder. Votre profil, vos paramètres et vos contacts seront restaurés quand vous réinstallerez Signal.</string>
  <string name="preferences_app_protection__add_extra_security_by_requiring_your_signal_pin_to_register">Pour une sécurité accrue, exigez votre NIP Signal pour réinscrire votre numéro de téléphone auprès de Signal.</string>
  <string name="preferences_app_protection__reminders_help_you_remember_your_pin">Les rappels vous aident à vous souvenir de votre NIP, car il ne peut pas être récupéré. Il vous sera demandé de moins en moins souvent.</string>
  <string name="preferences_app_protection__turn_off">Désactiver</string>
  <string name="preferences_app_protection__confirm_pin">Confirmer le NIP</string>
  <string name="preferences_app_protection__confirm_your_signal_pin">Confirmer votre NIP Signal</string>
  <string name="preferences_app_protection__make_sure_you_memorize_or_securely_store_your_pin">Assurez-vous de mémoriser votre NIP ou de le conserver à l’abri, car il ne peut pas être récupéré. Si vous oubliez votre NIP, vous risquez de perdre des données lors de la réinscription de votre compte Signal. </string>
  <string name="preferences_app_protection__incorrect_pin_try_again">Le NIP est erroné. Veuillez réessayer.</string>
  <string name="preferences_app_protection__failed_to_enable_registration_lock">Échec d’activation du blocage de l’inscription.</string>
  <string name="preferences_app_protection__failed_to_disable_registration_lock">Échec de désactivation du blocage de l’inscription.</string>
  <string name="AppProtectionPreferenceFragment_none">Aucun</string>
  <string name="preferences_app_protection__registration_lock">Blocage de l’inscription</string>
  <string name="RegistrationActivity_you_must_enter_your_registration_lock_PIN">Vous devez saisir votre NIP de blocage de l’inscription</string>
  <string name="RegistrationActivity_your_pin_has_at_least_d_digits_or_characters">Votre NIP comporte au moins %d chiffres ou caractères</string>
  <string name="RegistrationActivity_too_many_attempts">Trop d’essais</string>
  <string name="RegistrationActivity_you_have_made_too_many_incorrect_registration_lock_pin_attempts_please_try_again_in_a_day">Vous avez fait trop d’essais infructueux de saisie du NIP de blocage de l’inscription. Veuillez réessayer dans un jour.</string>
  <string name="RegistrationActivity_you_have_made_too_many_attempts_please_try_again_later">Vous avez fait trop d’essais. Veuillez réessayer plus tard.</string>
  <string name="RegistrationActivity_error_connecting_to_service">Erreur de connexion au service</string>
  <string name="preferences_chats__backups">Sauvegardes</string>
  <string name="prompt_passphrase_activity__signal_is_locked">Molly est verrouillée</string>
  <string name="prompt_passphrase_activity__tap_to_unlock">TOUCHEZ POUR DÉVERROUILLER</string>
  <string name="Recipient_unknown">Inconnu</string>
  <!--TransferOrRestoreFragment-->
  <string name="TransferOrRestoreFragment__transfer_or_restore_account">Transférer ou restaurer le compte</string>
  <string name="TransferOrRestoreFragment__if_you_have_previously_registered_a_signal_account">Si vous avez créé un compte Signal auparavant, vous pouvez transférer ou restaurer votre compte et vos messages.</string>
  <string name="TransferOrRestoreFragment__transfer_from_android_device">Transférer d’un appareil Android</string>
  <string name="TransferOrRestoreFragment__transfer_your_account_and_messages_from_your_old_android_device">Transférez votre compte et vos messages d’un ancien appareil Android. Vous devez avoir accès à votre ancien appareil.</string>
  <string name="TransferOrRestoreFragment__you_need_access_to_your_old_device">Vous avez besoin d’accéder à votre ancien appareil.</string>
  <string name="TransferOrRestoreFragment__restore_from_backup">Restaurer depuis une sauvegarde</string>
  <string name="TransferOrRestoreFragment__restore_your_messages_from_a_local_backup">Restaurez vos messages d’une sauvegarde locale. Si vous ne les restaurez pas maintenant, vous ne pourrez pas le faire plus tard.</string>
  <!--NewDeviceTransferInstructionsFragment-->
  <string name="NewDeviceTransferInstructions__open_signal_on_your_old_android_phone">Ouvrez Signal sur votre ancien téléphone Android</string>
  <string name="NewDeviceTransferInstructions__continue">Poursuivre</string>
  <string name="NewDeviceTransferInstructions__first_bullet">1.</string>
  <string name="NewDeviceTransferInstructions__tap_on_your_profile_photo_in_the_top_left_to_open_settings">Touchez votre photo de profil dans le coin supérieur gauche pour ouvrir les paramètres</string>
  <string name="NewDeviceTransferInstructions__second_bullet">2.</string>
  <string name="NewDeviceTransferInstructions__tap_on_account">Touchez « Compte »</string>
  <string name="NewDeviceTransferInstructions__third_bullet">3.</string>
  <string name="NewDeviceTransferInstructions__tap_transfer_account_and_then_continue_on_both_devices">Touchez « Transfert de compte » puis « Continuer » sur les deux appareils</string>
  <!--NewDeviceTransferSetupFragment-->
  <string name="NewDeviceTransferSetup__preparing_to_connect_to_old_android_device">Préparation de la connexion à votre ancien appareil Android…</string>
  <string name="NewDeviceTransferSetup__take_a_moment_should_be_ready_soon">Cela prend un moment, mais ça devrait bientôt être prêt</string>
  <string name="NewDeviceTransferSetup__waiting_for_old_device_to_connect">Attente de connexion de l’ancien appareil Android…</string>
  <string name="NewDeviceTransferSetup__signal_needs_the_location_permission_to_discover_and_connect_with_your_old_device">Molly a besoin de l’autorisation de localisation pour découvrir et se connecter à votre ancien appareil Android.</string>
  <string name="NewDeviceTransferSetup__signal_needs_location_services_enabled_to_discover_and_connect_with_your_old_device">Molly nécessite l’activation des services de localisation pour découvrir et se connecter à votre ancien appareil Android.</string>
  <string name="NewDeviceTransferSetup__signal_needs_wifi_on_to_discover_and_connect_with_your_old_device">Le Wi-Fi doit être activé pour que Molly découvre votre ancien appareil Android et s’y connecte. Le Wi-Fi doit être activé, mais il n’a pas à être connecté à un réseau Wi-Fi.</string>
  <string name="NewDeviceTransferSetup__sorry_it_appears_your_device_does_not_support_wifi_direct">Désolé, il semble que cet appareil ne prend pas Wi-Fi Direct en charge. Molly utilise Wi-Fi Direct pour découvrir votre ancien appareil Android et s’y connecter. Il vous est aussi possible de restaurer une sauvegarde pour récupérer votre compte de votre ancien appareil Android.</string>
  <string name="NewDeviceTransferSetup__restore_a_backup">Restaurer une sauvegarde</string>
  <string name="NewDeviceTransferSetup__an_unexpected_error_occurred_while_attempting_to_connect_to_your_old_device">Une erreur inattendu s’est produite lors de la tentative de connexion à votre ancien appareil Android.</string>
  <!--OldDeviceTransferSetupFragment-->
  <string name="OldDeviceTransferSetup__searching_for_new_android_device">Recherche d’un nouvel appareil Android…</string>
  <string name="OldDeviceTransferSetup__signal_needs_the_location_permission_to_discover_and_connect_with_your_new_device">Molly a besoin de l’autorisation Localisation pour découvrir votre ancien appareil Android et s’y connecter.</string>
  <string name="OldDeviceTransferSetup__signal_needs_location_services_enabled_to_discover_and_connect_with_your_new_device">Molly a besoin que les services de localisation soient activés pour découvrir votre ancien appareil Android et s’y connecter.</string>
  <string name="OldDeviceTransferSetup__signal_needs_wifi_on_to_discover_and_connect_with_your_new_device">Le Wi-Fi doit être activé pour que Molly découvre votre nouvel appareil Android et s’y connecte. Le Wi-Fi doit être activé, mais il n’a pas à être connecté à un réseau Wi-Fi.</string>
  <string name="OldDeviceTransferSetup__sorry_it_appears_your_device_does_not_support_wifi_direct">Désolé, il semble que cet appareil ne prend pas Wi-Fi Direct en charge. Molly utilise Wi-Fi Direct pour découvrir votre nouvel appareil Android et s’y connecter. Il vous est toujours possible de créer une sauvegarde pour restaurer votre compte sur votre nouvel appareil Android.</string>
  <string name="OldDeviceTransferSetup__create_a_backup">Créer une sauvegarde</string>
  <string name="OldDeviceTransferSetup__an_unexpected_error_occurred_while_attempting_to_connect_to_your_old_device">Une erreur inattendue s’est produite lors de la tentative de connexion à votre nouvel appareil Android.</string>
  <!--DeviceTransferSetupFragment-->
  <string name="DeviceTransferSetup__unable_to_open_wifi_settings">Impossible d’ouvrir les paramètres du Wi-Fi. Veuillez activer le Wi-Fi manuellement.</string>
  <string name="DeviceTransferSetup__grant_location_permission">Accorder l’autorisation pour la localisation</string>
  <string name="DeviceTransferSetup__turn_on_location_services">Activer les services de localisation</string>
  <string name="DeviceTransferSetup__unable_to_open_location_settings">Impossible d’ouvrir les paramètres de localisation.</string>
  <string name="DeviceTransferSetup__turn_on_wifi">Activer le Wi-Fi</string>
  <string name="DeviceTransferSetup__error_connecting">Erreur de connexion</string>
  <string name="DeviceTransferSetup__retry">Réessayer</string>
  <string name="DeviceTransferSetup__submit_debug_logs">Envoyer les journaux de débogage</string>
  <string name="DeviceTransferSetup__verify_code">Code de confirmation</string>
  <string name="DeviceTransferSetup__verify_that_the_code_below_matches_on_both_of_your_devices">Confirmiez que le code ci-dessous est le même sur chacun de vos appareils. Puis, touchez Continuer.</string>
  <string name="DeviceTransferSetup__the_numbers_do_not_match">Les chiffres ne correspondent pas</string>
  <string name="DeviceTransferSetup__continue">Poursuivre</string>
  <string name="DeviceTransferSetup__number_is_not_the_same">Le nombre n’est pas le même</string>
  <string name="DeviceTransferSetup__if_the_numbers_on_your_devices_do_not_match_its_possible_you_connected_to_the_wrong_device">Si les chiffres sur vos appareils ne correspondent pas, il est possible que vous vous soyez connecté au mauvais appareil. Pour résoudre ce problème, arrêtez le transfert et réessayez en gardant vos deux appareils à proximité.</string>
  <string name="DeviceTransferSetup__stop_transfer">Arrêter le transfert</string>
  <string name="DeviceTransferSetup__unable_to_discover_old_device">Impossible de découvrir l’ancien appareil</string>
  <string name="DeviceTransferSetup__unable_to_discover_new_device">Impossible de découvrir le nouvel appareil</string>
  <string name="DeviceTransferSetup__make_sure_the_following_permissions_are_enabled">Assurez vous que les autorisations et services suivants sont activés :</string>
  <string name="DeviceTransferSetup__location_permission">Autorisation de localisation</string>
  <string name="DeviceTransferSetup__location_services">Services de localisation</string>
  <string name="DeviceTransferSetup__wifi">Wi-Fi</string>
  <string name="DeviceTransferSetup__on_the_wifi_direct_screen_remove_all_remembered_groups_and_unlink_any_invited_or_connected_devices">Sur l’écran du Wi-Fi Direct, supprimez tous les groupes mémorisés et annulé le lien de tout appareil invité ou connecté.</string>
  <string name="DeviceTransferSetup__wifi_direct_screen">Écran Wi-Fi Direct</string>
  <string name="DeviceTransferSetup__try_turning_wifi_off_and_on_on_both_devices">Essayez d’activer et de désactiver le Wi-Fi sur les deux appareils.</string>
  <string name="DeviceTransferSetup__make_sure_both_devices_are_in_transfer_mode">Assurez-vous que les deux appareils soient en mode transfert.</string>
  <string name="DeviceTransferSetup__go_to_support_page">Accédez à la page d’assistance</string>
  <string name="DeviceTransferSetup__try_again">Réessayer</string>
  <string name="DeviceTransferSetup__waiting_for_other_device">En attente d’un autre appareil</string>
  <string name="DeviceTransferSetup__tap_continue_on_your_other_device_to_start_the_transfer">Touchez Continuer sur votre autre appareil pour commencer le transfert.</string>
  <string name="DeviceTransferSetup__tap_continue_on_your_other_device">Touchez Continuer sur votre autre appareil…</string>
  <!--NewDeviceTransferFragment-->
  <string name="NewDeviceTransfer__cannot_transfer_from_a_newer_version_of_signal">Impossible de transférer d’une nouvelle version de Signal</string>
  <!--DeviceTransferFragment-->
  <string name="DeviceTransfer__transferring_data">Transfert des données</string>
  <string name="DeviceTransfer__keep_both_devices_near_each_other">Gardez les deux appareils proches l’un de l’autre. N’éteignez ni l’un ni l’autre des appareils et gardez Molly ouvert. Les transferts sont chiffrés de bout en bout.</string>
  <string name="DeviceTransfer__d_messages_so_far">%1$d messages jusqu’à présent…</string>
  <!--Filled in with total percentage of messages transferred-->
  <string name="DeviceTransfer__s_of_messages_so_far">%1$s%% messages jusqu’à présent…</string>
  <string name="DeviceTransfer__cancel">Annuler</string>
  <string name="DeviceTransfer__try_again">Réessayer</string>
  <string name="DeviceTransfer__stop_transfer_question">Arrêter le transfert ?</string>
  <string name="DeviceTransfer__stop_transfer">Arrêter le transfert</string>
  <string name="DeviceTransfer__all_transfer_progress_will_be_lost">La totalité de la progression du transfert sera perdue.</string>
  <string name="DeviceTransfer__transfer_failed">Échec du transfert</string>
  <string name="DeviceTransfer__unable_to_transfer">Impossible de transférer</string>
  <!--OldDeviceTransferInstructionsFragment-->
  <string name="OldDeviceTransferInstructions__transfer_account">Transférer le compte</string>
  <string name="OldDeviceTransferInstructions__you_can_transfer_your_signal_account_when_setting_up_signal_on_a_new_android_device">Vous pouvez transférer votre compte Signal lors de la configuration de Signal sur un nouvel appareil Android. Avec de continuer :</string>
  <string name="OldDeviceTransferInstructions__first_bullet">1.</string>
  <string name="OldDeviceTransferInstructions__download_signal_on_your_new_android_device">Téléchargez Molly sur votre nouvel appareil Android</string>
  <string name="OldDeviceTransferInstructions__second_bullet">2.</string>
  <string name="OldDeviceTransferInstructions__tap_on_transfer_or_restore_account">Touchez « Transférer ou restaurer le compte »</string>
  <string name="OldDeviceTransferInstructions__third_bullet">3.</string>
  <string name="OldDeviceTransferInstructions__select_transfer_from_android_device_when_prompted_and_then_continue">Sélectionnez « Transférer depuis un appareil Android » quand vous y êtes invité, puis « Continuer ». Gardez les deux appareils à proximité.</string>
  <string name="OldDeviceTransferInstructions__continue">Poursuivre</string>
  <!--OldDeviceTransferComplete-->
  <string name="OldDeviceTransferComplete__transfer_complete">Transfert terminé</string>
  <string name="OldDeviceTransferComplete__go_to_your_new_device">Allez sur votre nouvel appareil</string>
  <string name="OldDeviceTransferComplete__your_signal_data_has_Been_transferred_to_your_new_device">Vos données relatives à Signal ont été transférées vers votre nouvel appareil. Pour terminer le processus de transfert, vous devez poursuivre l’inscription sur votre nouvel appareil.</string>
  <string name="OldDeviceTransferComplete__close">Fermer</string>
  <!--NewDeviceTransferComplete-->
  <string name="NewDeviceTransferComplete__transfer_successful">Transfert réussi</string>
  <string name="NewDeviceTransferComplete__transfer_complete">Transfert terminé</string>
  <string name="NewDeviceTransferComplete__to_complete_the_transfer_process_you_must_continue_registration">Pour terminer le processus de transfert, vous devez poursuivre l’inscription.</string>
  <string name="NewDeviceTransferComplete__continue_registration">Poursuivre l’inscription</string>
  <!--DeviceToDeviceTransferService-->
  <string name="DeviceToDeviceTransferService_content_title">Transfert de compte</string>
  <string name="DeviceToDeviceTransferService_status_ready">Preparing to connect to your other Android device…</string>
  <string name="DeviceToDeviceTransferService_status_starting_up">Préparation de la connexion à votre autre appareil Android…</string>
  <string name="DeviceToDeviceTransferService_status_discovery">Recherche de votre autre appareil Android…</string>
  <string name="DeviceToDeviceTransferService_status_network_connected">Connexion à votre autre appareil Android…</string>
  <string name="DeviceToDeviceTransferService_status_verification_required">Confirmation requise</string>
  <string name="DeviceToDeviceTransferService_status_service_connected">Transfert du compte…</string>
  <!--OldDeviceTransferLockedDialog-->
  <string name="OldDeviceTransferLockedDialog__complete_registration_on_your_new_device">Terminez l’inscription sur votre nouvel appareil</string>
  <string name="OldDeviceTransferLockedDialog__your_signal_account_has_been_transferred_to_your_new_device">Votre compte Signal a été transféré sur votre nouvel appareil, mais vous devez terminer l’inscription dessus pour continuer. Signal sera inactif sur cet appareil.</string>
  <string name="OldDeviceTransferLockedDialog__done">Terminé</string>
  <string name="OldDeviceTransferLockedDialog__cancel_and_activate_this_device">Annuler et activer cette appareil</string>
  <!--AdvancedPreferenceFragment-->
  <string name="AdvancedPreferenceFragment__transfer_mob_balance">Transférer le solde de MOB ?</string>
  <string name="AdvancedPreferenceFragment__you_have_a_balance_of_s">Votre solde est de %1$s. Si vous ne transférez pas vos fonds vers une autre adresse de porte-monnaie avant de supprimer votre compte, vous les perdrez irrémédiablement.</string>
  <string name="AdvancedPreferenceFragment__dont_transfer">Ne pas transférer</string>
  <string name="AdvancedPreferenceFragment__transfer">Transférer</string>
  <!--RecipientBottomSheet-->
  <string name="RecipientBottomSheet_block">Bloquer</string>
  <string name="RecipientBottomSheet_unblock">Débloquer</string>
  <string name="RecipientBottomSheet_add_to_contacts">Ajouter aux contacts</string>
  <!--Error message that displays when a user tries to tap to view system contact details but has no app that supports it-->
  <string name="RecipientBottomSheet_unable_to_open_contacts">Impossible de trouver une appli pour ouvrir les contacts</string>
  <string name="RecipientBottomSheet_add_to_a_group">Ajouter à un groupe</string>
  <string name="RecipientBottomSheet_add_to_another_group">Ajouter à un autre groupe</string>
  <string name="RecipientBottomSheet_view_safety_number">Afficher le numéro de sécurité</string>
  <string name="RecipientBottomSheet_make_admin">Nommer administrateur</string>
  <string name="RecipientBottomSheet_remove_as_admin">Supprimer en tant qu’administrateur</string>
  <string name="RecipientBottomSheet_remove_from_group">Supprimer du groupe</string>
  <string name="RecipientBottomSheet_message_description">Message</string>
  <string name="RecipientBottomSheet_voice_call_description">Appel audio</string>
  <string name="RecipientBottomSheet_insecure_voice_call_description">Appel audio non sécurisé</string>
  <string name="RecipientBottomSheet_video_call_description">Appel vidéo</string>
  <string name="RecipientBottomSheet_remove_s_as_group_admin">Supprimer %1$s en tant qu’administrateur du groupe ?</string>
  <string name="RecipientBottomSheet_s_will_be_able_to_edit_group">%1$s pourra modifier ce groupe et ses membres.</string>
  <string name="RecipientBottomSheet_remove_s_from_the_group">Supprimer %1$s du groupe ?</string>
  <!--Dialog message shown when removing someone from a group with group link being active to indicate they will not be able to rejoin-->
  <string name="RecipientBottomSheet_remove_s_from_the_group_they_will_not_be_able_to_rejoin">Supprimer « %1$s » du groupe ? Cette personne ne pourra plus se joindre au groupe grâce au lien de groupe.</string>
  <string name="RecipientBottomSheet_remove">Supprimer</string>
  <string name="RecipientBottomSheet_copied_to_clipboard">A été copié dans le presse-papiers</string>
  <string name="GroupRecipientListItem_admin">Administrateur</string>
  <string name="GroupRecipientListItem_approve_description">Approuver</string>
  <string name="GroupRecipientListItem_deny_description">Refuser</string>
  <!--GroupsLearnMoreBottomSheetDialogFragment-->
  <string name="GroupsLearnMore_legacy_vs_new_groups">Les groupes hérités comparés aux Nouveaux groupes</string>
  <string name="GroupsLearnMore_what_are_legacy_groups">Que sont les groupes hérités ?</string>
  <string name="GroupsLearnMore_paragraph_1">Les groupes hérités sont des groupes qui ne sont pas compatibles avec les fonctions des Nouveaux groupes, telles que les administrateurs et les mises à jour plus descriptives des groupes.</string>
  <string name="GroupsLearnMore_can_i_upgrade_a_legacy_group">Puis-je convertir un groupe hérité en nouveau groupe ?</string>
  <string name="GroupsLearnMore_paragraph_2">Les groupes hérités ne peuvent pas encore être convertis en Nouveaux groupes, mais vous pouvez créer un Nouveau groupe avec les mêmes membres s’ils utilisent la version la plus récente de Signal.</string>
  <string name="GroupsLearnMore_paragraph_3">Signal offrira dans le futur un moyen de convertir les groupes hérités.</string>
  <!--GroupLinkBottomSheetDialogFragment-->
  <string name="GroupLinkBottomSheet_share_hint_requiring_approval">Toute personne disposant de ce lien peut visualiser le nom et la photo du groupe et demander à s’y joindre. Partagez-le avec les personnes en qui vous avez confiance.</string>
  <string name="GroupLinkBottomSheet_share_hint_not_requiring_approval">Toute personne disposant de ce lien peut visualiser le nom et la photo du groupe et s’y joindre. Partagez-le avec les personnes en qui vous avez confiance.</string>
  <string name="GroupLinkBottomSheet_share_via_signal">Partager avec Molly</string>
  <string name="GroupLinkBottomSheet_copy">Copier</string>
  <string name="GroupLinkBottomSheet_qr_code">Code QR</string>
  <string name="GroupLinkBottomSheet_share">Partager</string>
  <string name="GroupLinkBottomSheet_copied_to_clipboard">A été copié dans le presse-papiers</string>
  <string name="GroupLinkBottomSheet_the_link_is_not_currently_active">Ce lien est actuellement inactif</string>
  <!--VoiceNotePlaybackPreparer-->
  <string name="VoiceNotePlaybackPreparer__failed_to_play_voice_message">Échec de lecture du message vocal</string>
  <!--VoiceNoteMediaDescriptionCompatFactory-->
  <string name="VoiceNoteMediaItemFactory__voice_message">Message vocal – %1$s</string>
  <string name="VoiceNoteMediaItemFactory__s_to_s">%1$s à %2$s</string>
  <!--StorageUtil-->
  <string name="StorageUtil__s_s">%1$s/%2$s</string>
  <string name="BlockedUsersActivity__s_has_been_blocked">« %1$s » a été bloqué.</string>
  <string name="BlockedUsersActivity__failed_to_block_s">Échec de blocage pour « %1$s »</string>
  <string name="BlockedUsersActivity__s_has_been_unblocked">« %1$s » a été débloqué.</string>
  <!--ReviewCardDialogFragment-->
  <string name="ReviewCardDialogFragment__review_members">Examiner les membres</string>
  <string name="ReviewCardDialogFragment__review_request">Examiner la demande</string>
  <string name="ReviewCardDialogFragment__d_group_members_have_the_same_name">%1$d membres du groupe portent le même nom. Examinez-les ci-dessous et choisissez l’action appropriée.</string>
  <string name="ReviewCardDialogFragment__if_youre_not_sure">Si vous n’êtes pas certain de qui la demande provient, examinez les contacts ci-dessous et agissez en conséquence.</string>
  <string name="ReviewCardDialogFragment__no_other_groups_in_common">Aucun autre groupe en commun.</string>
  <string name="ReviewCardDialogFragment__no_groups_in_common">Aucun groupe en commun.</string>
  <plurals name="ReviewCardDialogFragment__d_other_groups_in_common">
    <item quantity="one">%d groupe en commun</item>
    <item quantity="other">%d groupes en commun</item>
  </plurals>
  <plurals name="ReviewCardDialogFragment__d_groups_in_common">
    <item quantity="one">%d groupe en commun</item>
    <item quantity="other">%d groupes en commun</item>
  </plurals>
  <string name="ReviewCardDialogFragment__remove_s_from_group">Supprimer %1$s du groupe ?</string>
  <string name="ReviewCardDialogFragment__remove">Supprimer</string>
  <string name="ReviewCardDialogFragment__failed_to_remove_group_member">Échec de suppression du membre du groupe.</string>
  <!--ReviewCard-->
  <string name="ReviewCard__member">Membre</string>
  <string name="ReviewCard__request">Demande</string>
  <string name="ReviewCard__your_contact">Votre contact</string>
  <string name="ReviewCard__remove_from_group">Supprimer du groupe</string>
  <string name="ReviewCard__update_contact">Mettre le contact à jour</string>
  <string name="ReviewCard__block">Bloquer</string>
  <string name="ReviewCard__delete">Supprimer</string>
  <string name="ReviewCard__recently_changed">A récemment changé son nom de profil de %1$sà %2$s</string>
  <!--CallParticipantsListUpdatePopupWindow-->
  <string name="CallParticipantsListUpdatePopupWindow__s_joined">%1$s s’est joint</string>
  <string name="CallParticipantsListUpdatePopupWindow__s_and_s_joined">%1$s et %2$s se sont joints</string>
  <string name="CallParticipantsListUpdatePopupWindow__s_s_and_s_joined">%1$s, %2$s et %3$s se sont joints</string>
  <string name="CallParticipantsListUpdatePopupWindow__s_s_and_d_others_joined">%1$s, %2$s et %3$d se sont joints</string>
  <string name="CallParticipantsListUpdatePopupWindow__s_left">%1$s a quitté l’appel</string>
  <string name="CallParticipantsListUpdatePopupWindow__s_and_s_left">%1$s et %2$s ont quitté l’appel</string>
  <string name="CallParticipantsListUpdatePopupWindow__s_s_and_s_left">%1$s, %2$s et %3$s ont quitté l’appel</string>
  <string name="CallParticipantsListUpdatePopupWindow__s_s_and_d_others_left">%1$s, %2$s et %3$d autres ont quitté l’appel</string>
  <string name="CallParticipant__you">Vous</string>
  <string name="CallParticipant__you_on_another_device">Vous (sur un autre appareil)</string>
  <string name="CallParticipant__s_on_another_device">%1$s (sur un autre appareil)</string>
  <!--DeleteAccountFragment-->
  <string name="DeleteAccountFragment__deleting_your_account_will">Supprimer votre compte implique :</string>
  <string name="DeleteAccountFragment__enter_your_phone_number">Saisir votre numéro de téléphone</string>
  <string name="DeleteAccountFragment__delete_account">Supprimer le compte</string>
  <string name="DeleteAccountFragment__delete_your_account_info_and_profile_photo">Supprimer les informations de votre compte et votre photo de profil</string>
  <string name="DeleteAccountFragment__delete_all_your_messages">Supprimer tous vos messages</string>
  <string name="DeleteAccountFragment__delete_s_in_your_payments_account">Supprimer %1$s de votre compte de paiements</string>
  <string name="DeleteAccountFragment__no_country_code">Aucun indicatif de pays n’a été indiqué</string>
  <string name="DeleteAccountFragment__no_number">Aucun numéro n’a été indiqué</string>
  <string name="DeleteAccountFragment__the_phone_number">Le numéro de téléphone que vous avez saisi ne correspond pas à celui de votre compte.</string>
  <string name="DeleteAccountFragment__are_you_sure">Voulez-vous vraiment supprimer votre compte ?</string>
  <string name="DeleteAccountFragment__this_will_delete_your_signal_account">Cela supprimera votre compte Signal et réinitialisera l’application. L’appli se fermera une fois le processus terminé.</string>
  <string name="DeleteAccountFragment__failed_to_delete_account">Échec de suppression du compte. Avez-vous une connexion réseau ?</string>
  <string name="DeleteAccountFragment__failed_to_delete_local_data">Échec de suppression des données locales. Vous pouvez les effacer manuellement dans les paramètres des applications du système.</string>
  <string name="DeleteAccountFragment__launch_app_settings">Lancer les paramètres des applis</string>
  <!--Title of progress dialog shown when a user deletes their account and the process is leaving all groups-->
  <string name="DeleteAccountFragment__leaving_groups">Sortie des groupes…</string>
  <!--Title of progress dialog shown when a user deletes their account and the process has left all groups-->
  <string name="DeleteAccountFragment__deleting_account">Suppression du compte…</string>
  <!--Message of progress dialog shown when a user deletes their account and the process is canceling their subscription-->
  <string name="DeleteAccountFragment__canceling_your_subscription">Annulation de votre abonnement…</string>
  <!--Message of progress dialog shown when a user deletes their account and the process is leaving groups-->
  <string name="DeleteAccountFragment__depending_on_the_number_of_groups">En fonction du nombre de groupes auxquels vous appartenez, cela peut prendre quelques minutes</string>
  <!--Message of progress dialog shown when a user deletes their account and the process has left all groups-->
  <string name="DeleteAccountFragment__deleting_all_user_data_and_resetting">Suppression des données de l’utilisateur et réinitialisation de l’appli</string>
  <!--Title of error dialog shown when a network error occurs during account deletion-->
  <string name="DeleteAccountFragment__account_not_deleted">Compte non supprimé</string>
  <!--Message of error dialog shown when a network error occurs during account deletion-->
  <string name="DeleteAccountFragment__there_was_a_problem">Il y a eu un problème lors de la suppression. Vérifiez votre connexion réseau et réessayez.</string>
  <!--DeleteAccountCountryPickerFragment-->
  <string name="DeleteAccountCountryPickerFragment__search_countries">Chercher les pays</string>
  <!--CreateGroupActivity-->
  <string name="CreateGroupActivity__skip">Ignorer</string>
  <plurals name="CreateGroupActivity__d_members">
    <item quantity="one">%1$d membre</item>
    <item quantity="other">%1$d membres</item>
  </plurals>
  <!--ShareActivity-->
  <string name="ShareActivity__share">Partager</string>
  <string name="ShareActivity__send">Envoyer</string>
  <string name="ShareActivity__comma_s">, %1$s</string>
  <string name="ShareActivity__sharing_to_multiple_chats_is">Le partage vers plusieurs conversations n’est pris en charge que pour les messages Signal.</string>
  <!--MultiShareDialogs-->
  <string name="MultiShareDialogs__failed_to_send_to_some_users">Échec d’envoi vers certains utilisateurs</string>
  <string name="MultiShareDialogs__you_can_only_share_with_up_to">Vous ne pouvez partager qu’avec %1$d conversations, au plus</string>
  <!--ChatWallpaperActivity-->
  <string name="ChatWallpaperActivity__chat_wallpaper">Fond d’écran de la conversation</string>
  <!--ChatWallpaperFragment-->
  <string name="ChatWallpaperFragment__chat_color">Couleur de la conversation</string>
  <string name="ChatWallpaperFragment__reset_chat_colors">Réinitialiser les couleurs des conversations</string>
  <string name="ChatWallpaperFragment__reset_chat_color">Réinitialiser la couleur de la conversation</string>
  <string name="ChatWallpaperFragment__reset_chat_color_question">Réinitialiser la couleur de la conversation ?</string>
  <string name="ChatWallpaperFragment__set_wallpaper">Définir un fond d’écran</string>
  <string name="ChatWallpaperFragment__dark_mode_dims_wallpaper">Le mode sombre atténue le fond d’écran</string>
  <string name="ChatWallpaperFragment__contact_name">Nom du contact</string>
  <string name="ChatWallpaperFragment__reset">Réinitialiser</string>
  <string name="ChatWallpaperFragment__clear">Réinitialiser</string>
  <string name="ChatWallpaperFragment__wallpaper_preview_description">Aperçu du fond d’écran</string>
  <string name="ChatWallpaperFragment__would_you_like_to_override_all_chat_colors">Voulez-vous remplacer toutes les couleurs des conversations ?</string>
  <string name="ChatWallpaperFragment__would_you_like_to_override_all_wallpapers">Voulez-vous remplacer tous les fonds d’écran ?</string>
  <string name="ChatWallpaperFragment__reset_default_colors">Réinitialiser les couleurs par défaut</string>
  <string name="ChatWallpaperFragment__reset_all_colors">Réinitialiser toutes les couleurs</string>
  <string name="ChatWallpaperFragment__reset_default_wallpaper">Réinitialiser le fond d’écran par défaut</string>
  <string name="ChatWallpaperFragment__reset_all_wallpapers">Réinitialiser tous les fonds d’écran</string>
  <string name="ChatWallpaperFragment__reset_wallpapers">Réinitialiser les fonds d’écran</string>
  <string name="ChatWallpaperFragment__reset_wallpaper">Réinitialiser le fond d\'écran</string>
  <string name="ChatWallpaperFragment__reset_wallpaper_question">Réinitialiser le fond d\'écran ?</string>
  <!--ChatWallpaperSelectionFragment-->
  <string name="ChatWallpaperSelectionFragment__choose_from_photos">Choisir parmi les photos</string>
  <string name="ChatWallpaperSelectionFragment__presets">Préréglages</string>
  <!--ChatWallpaperPreviewActivity-->
  <string name="ChatWallpaperPreviewActivity__preview">Aperçu</string>
  <string name="ChatWallpaperPreviewActivity__set_wallpaper">Définir le fond d’écran</string>
  <string name="ChatWallpaperPreviewActivity__swipe_to_preview_more_wallpapers">Balayez pour prévisualiser d’autres fonds d’écran</string>
  <string name="ChatWallpaperPreviewActivity__set_wallpaper_for_all_chats">Définir le fond d’écran pour toutes les conversations</string>
  <string name="ChatWallpaperPreviewActivity__set_wallpaper_for_s">Définir le fond d’écran pour %1$s</string>
  <string name="ChatWallpaperPreviewActivity__viewing_your_gallery_requires_the_storage_permission">L’autorisation Stockage est exigée pour afficher votre galerie.</string>
  <!--WallpaperImageSelectionActivity-->
  <string name="WallpaperImageSelectionActivity__choose_wallpaper_image">Choisissez une image de fond d’écran</string>
  <!--WallpaperCropActivity-->
  <string name="WallpaperCropActivity__pinch_to_zoom_drag_to_adjust">Pincer pour zoomer, glisser pour ajuster.</string>
  <string name="WallpaperCropActivity__set_wallpaper_for_all_chats">Définir le fond d’écran pour toutes les conversations.</string>
  <string name="WallpaperCropActivity__set_wallpaper_for_s">Définir le fond d’écran pour %s.</string>
  <string name="WallpaperCropActivity__error_setting_wallpaper">Erreur de définition du fond d’écran.</string>
  <string name="WallpaperCropActivity__blur_photo">Rendre la photo floue</string>
  <!--InfoCard-->
  <string name="payment_info_card_about_mobilecoin">À propos de MobileCoin</string>
  <string name="payment_info_card_mobilecoin_is_a_new_privacy_focused_digital_currency">MobileCoin est une nouvelle monnaie numérique axée sur la protection des données personnelles.</string>
  <string name="payment_info_card_adding_funds">Ajouter des fonds</string>
  <string name="payment_info_card_you_can_add_funds_for_use_in">Vous pouvez ajouter des fonds à utiliser dans Molly en envoyant des MobileCoin à l’adresse de votre portefeuille.</string>
  <string name="payment_info_card_cashing_out">Encaisser</string>
  <string name="payment_info_card_you_can_cash_out_mobilecoin">Vous pouvez encaisser des MobileCoins n’importe quand sur une plateforme de change qui accepte les MobileCoins. Il vous suffit d’effectuer un transfert vers votre compte sur cette plateforme de change.</string>
  <string name="payment_info_card_hide_this_card">Cacher cette carte ?</string>
  <string name="payment_info_card_hide">Cacher</string>
  <string name="payment_info_card_record_recovery_phrase">Enregistrer une phrase de récupération</string>
  <string name="payment_info_card_your_recovery_phrase_gives_you">Votre phrase de récupération vous offre une autre façon de restaurer votre compte de paiements.</string>
  <string name="payment_info_card_record_your_phrase">Enregistrez votre phrase</string>
  <string name="payment_info_card_update_your_pin">Mettez votre NIP à jour</string>
  <string name="payment_info_card_with_a_high_balance">Si votre solde est élevé, vous pouvez opter pour un NIP alphanumérique afin de renforcer la protection de votre compte.</string>
  <string name="payment_info_card_update_pin">Mettre le NIP à jour</string>
  <!--DeactivateWalletFragment-->
  <string name="DeactivateWalletFragment__deactivate_wallet">Désactiver le portefeuille</string>
  <string name="DeactivateWalletFragment__your_balance">Votre solde</string>
  <string name="DeactivateWalletFragment__its_recommended_that_you">Il est recommandé de transférer vos fonds vers une autre adresse de portefeuille avant de désactiver les paiements. Si vous choisissez de ne pas transférer vos fonds maintenant, ils resteront dans votre portefeuille lié à Molly si vous réactivez les paiements.</string>
  <string name="DeactivateWalletFragment__transfer_remaining_balance">Transférer le solde restant</string>
  <string name="DeactivateWalletFragment__deactivate_without_transferring">Désactiver dans transférer</string>
  <string name="DeactivateWalletFragment__deactivate">Désactiver</string>
  <string name="DeactivateWalletFragment__deactivate_without_transferring_question">Désactiver sans transférer ?</string>
  <string name="DeactivateWalletFragment__your_balance_will_remain">Votre solde restera dans votre porte-monnaie lié à Molly si vous choisissez de réactiver les paiements.</string>
  <string name="DeactivateWalletFragment__error_deactivating_wallet">Erreur lors de la désactivation du portefeuille.</string>
  <!--PaymentsRecoveryStartFragment-->
  <string name="PaymentsRecoveryStartFragment__recovery_phrase">Phrase de récupération</string>
  <string name="PaymentsRecoveryStartFragment__view_recovery_phrase">Voir la phrase de récupération</string>
  <string name="PaymentsRecoveryStartFragment__enter_recovery_phrase">Saisissez la phrase de récupération</string>
  <string name="PaymentsRecoveryStartFragment__your_balance_will_automatically_restore">Après avoir réinstallé Signal, votre solde sera restauré automatiquement si vous confirmez votre NIP Signal. Vous pouvez aussi restaurer votre solde grâce à une phrase de récupération, une phrase de %1$d mots qui vous est propre. Prenez-la par écrit et gardez-la en lieu sûr.</string>
  <string name="PaymentsRecoveryStartFragment__your_recovery_phrase_is_a">Votre phrase de récupération est une phrase de %1$d mots qui vous est propre. Utilisez cette phrase pour restaurer votre solde.</string>
  <string name="PaymentsRecoveryStartFragment__start">Commencer</string>
  <string name="PaymentsRecoveryStartFragment__enter_manually">Entrer manuellement</string>
  <string name="PaymentsRecoveryStartFragment__paste_from_clipboard">Coller depuis le presse-papiers</string>
  <!--PaymentsRecoveryPasteFragment-->
  <string name="PaymentsRecoveryPasteFragment__paste_recovery_phrase">Coller la phrase de récupération</string>
  <string name="PaymentsRecoveryPasteFragment__recovery_phrase">Phrase de récupération</string>
  <string name="PaymentsRecoveryPasteFragment__next">Suivant</string>
  <string name="PaymentsRecoveryPasteFragment__invalid_recovery_phrase">Phrase de récupération invalide</string>
  <string name="PaymentsRecoveryPasteFragment__make_sure">Assurez vous d’avoir saisi %1$d mots puis réessayez.</string>
  <!--PaymentsRecoveryPhraseFragment-->
  <string name="PaymentsRecoveryPhraseFragment__next">Suivant</string>
  <string name="PaymentsRecoveryPhraseFragment__edit">Modifier</string>
  <string name="PaymentsRecoveryPhraseFragment__previous">Précédent</string>
  <string name="PaymentsRecoveryPhraseFragment__your_recovery_phrase">Votre phrase de récupération</string>
  <string name="PaymentsRecoveryPhraseFragment__write_down_the_following_d_words">Notez les %1$d mots suivants dans l’ordre. Conservez votre liste dans un endroit sûr.</string>
  <string name="PaymentsRecoveryPhraseFragment__make_sure_youve_entered">Assurez-vous d’avoir correctement saisi votre phrase.</string>
  <string name="PaymentsRecoveryPhraseFragment__do_not_screenshot_or_send_by_email">Ne faites pas de capture d’écran et ne l’envoyez pas par courriel.</string>
  <string name="PaymentsRecoveryPhraseFragment__payments_account_restored">Compte Paiements restauré.</string>
  <string name="PaymentsRecoveryPhraseFragment__invalid_recovery_phrase">Phrase de récupération invalide</string>
  <string name="PaymentsRecoveryPhraseFragment__make_sure_youve_entered_your_phrase_correctly_and_try_again">Assurez-vous d’avoir correctement saisi votre phrase et réessayez.</string>
  <string name="PaymentsRecoveryPhraseFragment__copy_to_clipboard">Copier dans le presse-papiers ?</string>
  <string name="PaymentsRecoveryPhraseFragment__if_you_choose_to_store">Si vous choisissez de stocker numériquement votre phrase de récupération, assurez-vous qu’elle le soit en toute sécurité dans un endroit de confiance.</string>
  <string name="PaymentsRecoveryPhraseFragment__copy">Copier</string>
  <!--PaymentsRecoveryPhraseConfirmFragment-->
  <string name="PaymentRecoveryPhraseConfirmFragment__confirm_recovery_phrase">Confirmez votre phrase de récupération</string>
  <string name="PaymentRecoveryPhraseConfirmFragment__enter_the_following_words">Saisissez les mots suivants de votre phrase de récupération.</string>
  <string name="PaymentRecoveryPhraseConfirmFragment__word_d">Mot %1$d</string>
  <string name="PaymentRecoveryPhraseConfirmFragment__see_phrase_again">Revoir la phrase</string>
  <string name="PaymentRecoveryPhraseConfirmFragment__done">Terminé</string>
  <string name="PaymentRecoveryPhraseConfirmFragment__recovery_phrase_confirmed">Phrase de récupération confirmée</string>
  <!--PaymentsRecoveryEntryFragment-->
  <string name="PaymentsRecoveryEntryFragment__enter_recovery_phrase">Saisissez la phrase de récupération</string>
  <string name="PaymentsRecoveryEntryFragment__enter_word_d">Saisissez le mot %1$d</string>
  <string name="PaymentsRecoveryEntryFragment__word_d">Mot %1$d</string>
  <string name="PaymentsRecoveryEntryFragment__next">Suivant</string>
  <string name="PaymentsRecoveryEntryFragment__invalid_word">Mot invalide</string>
  <!--ClearClipboardAlarmReceiver-->
  <string name="ClearClipboardAlarmReceiver__clipboard_cleared">Le presse-papiers a été effacé.</string>
  <!--PaymentNotificationsView-->
  <string name="PaymentNotificationsView__view">Afficher</string>
  <!--UnreadPayments-->
  <string name="UnreadPayments__s_sent_you_s">%1$s vous a envoyé %2$s</string>
  <string name="UnreadPayments__d_new_payment_notifications">%1$d nouvelles notifications de paiement</string>
  <!--CanNotSendPaymentDialog-->
  <string name="CanNotSendPaymentDialog__cant_send_payment">Impossible d’envoyer le paiement</string>
  <string name="CanNotSendPaymentDialog__to_send_a_payment_to_this_user">Pour envoyer un paiement à cet utilisateur, la personne doit accepter votre demande d’échange de messages. Envoyez-lui un message pour créer une demande d’échange de messages.</string>
  <string name="CanNotSendPaymentDialog__send_a_message">Envoyez un message</string>
  <!--GroupsInCommonMessageRequest-->
  <string name="GroupsInCommonMessageRequest__you_have_no_groups_in_common_with_this_person">Vous n’avez aucun groupe en commun avec cette personne. Examinez attentivement les demandes avant d’accepter pour éviter les messages indésirés.</string>
  <string name="GroupsInCommonMessageRequest__none_of_your_contacts_or_people_you_chat_with_are_in_this_group">Aucun de vos contacts ou des personnes avec lesquelles vous discutez n’est dans ce groupe. Examinez attentivement les demandes avant d’accepter pour éviter les messages indésirés.</string>
  <string name="GroupsInCommonMessageRequest__about_message_requests">À propos des demandes d’échange de messages</string>
  <string name="GroupsInCommonMessageRequest__okay">Valider</string>
  <string name="ChatColorSelectionFragment__heres_a_preview_of_the_chat_color">Voici un aperçu de la couleur de la conversation.</string>
  <string name="ChatColorSelectionFragment__the_color_is_visible_to_only_you">La couleur n’est visible que par vous.</string>
  <!--GroupDescriptionDialog-->
  <string name="GroupDescriptionDialog__group_description">Description du groupe</string>
  <!--QualitySelectorBottomSheetDialog-->
  <string name="QualitySelectorBottomSheetDialog__standard">Standard</string>
  <string name="QualitySelectorBottomSheetDialog__faster_less_data">Plus rapide, moins de données</string>
  <string name="QualitySelectorBottomSheetDialog__high">Élevée</string>
  <string name="QualitySelectorBottomSheetDialog__slower_more_data">Lent, plus lourd</string>
  <string name="QualitySelectorBottomSheetDialog__photo_quality">Qualité d’image</string>
  <!--AppSettingsFragment-->
  <string name="AppSettingsFragment__invite_your_friends">Invitez vos amis</string>
  <!--AccountSettingsFragment-->
  <string name="AccountSettingsFragment__account">Compte</string>
  <string name="AccountSettingsFragment__youll_be_asked_less_frequently">On vous le demandera moins souvent au fil du temps</string>
  <string name="AccountSettingsFragment__require_your_signal_pin">Exige votre NIP Signal pour réinscrire votre numéro de téléphone avec Signal</string>
  <string name="AccountSettingsFragment__change_phone_number">Changer de numéro de téléphone</string>
  <!--ChangeNumberFragment-->
  <string name="ChangeNumberFragment__use_this_to_change_your_current_phone_number_to_a_new_phone_number">Utilisez cette fonction pour changer votre numéro de téléphone actuel pour un nouveau. Vous ne pouvez pas annuler ce changement.\nAvant de continuer, assurez-vous que votre nouveau numéro puisse recevoir des SMS ou des appels.</string>
  <string name="ChangeNumberFragment__continue">Poursuivre</string>
  <!--Message shown on dialog after your number has been changed successfully.-->
  <string name="ChangeNumber__your_phone_number_has_changed_to_s">Votre numéro de téléphone a été changé en %1$s</string>
  <!--Confirmation button to dismiss number changed dialog-->
  <string name="ChangeNumber__okay">Valider</string>
  <!--ChangeNumberEnterPhoneNumberFragment-->
  <string name="ChangeNumberEnterPhoneNumberFragment__change_number">Changer le numéro</string>
  <string name="ChangeNumberEnterPhoneNumberFragment__your_old_number">Votre ancien numéro</string>
  <string name="ChangeNumberEnterPhoneNumberFragment__old_phone_number">Ancien numéro de téléphone</string>
  <string name="ChangeNumberEnterPhoneNumberFragment__your_new_number">Votre nouveau numéro</string>
  <string name="ChangeNumberEnterPhoneNumberFragment__new_phone_number">Nouveau numéro de téléphone</string>
  <string name="ChangeNumberEnterPhoneNumberFragment__the_phone_number_you_entered_doesnt_match_your_accounts">Le numéro de téléphone que vous avez saisi ne correspond pas à celui de votre compte.</string>
  <string name="ChangeNumberEnterPhoneNumberFragment__you_must_specify_your_old_number_country_code">Vous devez renseigner l’indicatif de pays de votre ancien numéro</string>
  <string name="ChangeNumberEnterPhoneNumberFragment__you_must_specify_your_old_phone_number">Vous devez renseigner votre ancien numéro de téléphone</string>
  <string name="ChangeNumberEnterPhoneNumberFragment__you_must_specify_your_new_number_country_code">Vous devez renseigner l’indicatif de pays de votre nouveau numéro</string>
  <string name="ChangeNumberEnterPhoneNumberFragment__you_must_specify_your_new_phone_number">Vous devez renseigner votre nouveau numéro de téléphone</string>
  <!--ChangeNumberVerifyFragment-->
  <string name="ChangeNumberVerifyFragment__change_number">Changer le numéro</string>
  <string name="ChangeNumberVerifyFragment__verifying_s">Vérification de %1$s</string>
  <string name="ChangeNumberVerifyFragment__captcha_required">Captcha requis</string>
  <!--ChangeNumberConfirmFragment-->
  <string name="ChangeNumberConfirmFragment__change_number">Changer de numéro</string>
  <string name="ChangeNumberConfirmFragment__you_are_about_to_change_your_phone_number_from_s_to_s">Vous êtes sur le point de changer votre numéro de téléphone de %1$s en %2$s.\n\nAvant de continuer, assurez-vous que le numéro ci-dessus soit le bon.</string>
  <string name="ChangeNumberConfirmFragment__edit_number">Modifier le numéro</string>
  <!--ChangeNumberRegistrationLockFragment-->
  <string name="ChangeNumberRegistrationLockFragment__signal_change_number_need_help_with_pin_for_android_v2_pin">Signal changer numéro – Besoin d’aide avec le NIP sur Android (NIP v2)</string>
  <!--ChangeNumberPinDiffersFragment-->
  <string name="ChangeNumberPinDiffersFragment__pins_do_not_match">Les NIP ne correspondent pas</string>
  <string name="ChangeNumberPinDiffersFragment__the_pin_associated_with_your_new_number_is_different_from_the_pin_associated_with_your_old_one">Le NIP associé à votre nouveau numéro est différent de celui associé à votre ancien. Voulez-vous conserver votre ancien NIP ou le mettre à jour ?</string>
  <string name="ChangeNumberPinDiffersFragment__keep_old_pin">Conserver l’ancien NIP</string>
  <string name="ChangeNumberPinDiffersFragment__update_pin">Mettre le NIP à jour</string>
  <string name="ChangeNumberPinDiffersFragment__keep_old_pin_question">Conserver l’ancien NIP ?</string>
  <!--ChangeNumberLockActivity-->
  <!--Info message shown to user if something crashed the app during the change number attempt and we were unable to confirm the change so we force them into this screen to check before letting them use the app-->
  <string name="ChangeNumberLockActivity__it_looks_like_you_tried_to_change_your_number_but_we_were_unable_to_determine_if_it_was_successful_rechecking_now">Il semble que vous avez essayé de changer votre numéro mais nous n\'avons pas pu déterminer si l\'opération a réussi.

Nouvelle tentative…</string>
  <!--Dialog title shown if we were able to confirm your change number status (meaning we now know what the server thinks our number is) after a crash during the regular flow-->
  <string name="ChangeNumberLockActivity__change_status_confirmed">Changement d’état confirmé</string>
  <!--Dialog message shown if we were able to confirm your change number status (meaning we now know what the server thinks our number is) after a crash during the regular flow-->
  <string name="ChangeNumberLockActivity__your_number_has_been_confirmed_as_s">Votre numéro %1$s a été confirmé. Si ce n’est pas le vôtre, veuillez recommencer la procédure de changement de numéro.</string>
  <!--Dialog title shown if we were not able to confirm your phone number with the server and thus cannot let leave the change flow yet after a crash during the regular flow-->
  <string name="ChangeNumberLockActivity__change_status_unconfirmed">État du changement non confirmé</string>
  <!--Dialog message shown when we can\'t verify the phone number on the server, only shown if there was a network error communicating with the server after a crash during the regular flow-->
  <string name="ChangeNumberLockActivity__we_could_not_determine_the_status_of_your_change_number_request">Nous n\'avons pas pu déterminer l\'état de votre requête de changement de numéro.

(Erreur: %1$s)</string>
  <!--Dialog button to retry confirming the number on the server-->
  <string name="ChangeNumberLockActivity__retry">Réessayer</string>
  <!--Dialog button shown to leave the app when in the unconfirmed change status after a crash in the regular flow-->
  <string name="ChangeNumberLockActivity__leave">Quitter</string>
  <string name="ChangeNumberLockActivity__submit_debug_log">Envoyer le journal de débogage</string>
  <!--ChatsSettingsFragment-->
  <string name="ChatsSettingsFragment__keyboard">Clavier</string>
  <string name="ChatsSettingsFragment__enter_key_sends">La touche Entrée envoie</string>
  <!--SmsSettingsFragment-->
  <string name="SmsSettingsFragment__use_as_default_sms_app">Utiliser comme appli de textos par défaut</string>
  <!--NotificationsSettingsFragment-->
  <string name="NotificationsSettingsFragment__messages">Messages</string>
  <string name="NotificationsSettingsFragment__calls">Appels</string>
  <string name="NotificationsSettingsFragment__notify_when">Me prévenir quand…</string>
  <string name="NotificationsSettingsFragment__contact_joins_signal">Un contact se joint à Signal</string>
  <!--Notification preference header-->
  <string name="NotificationsSettingsFragment__notification_profiles">Profils de notification</string>
  <!--Notification preference option header-->
  <string name="NotificationsSettingsFragment__profiles">Profils</string>
  <!--Notification preference summary text-->
  <string name="NotificationsSettingsFragment__create_a_profile_to_receive_notifications_only_from_people_and_groups_you_choose">Créez un profil pour recevoir des notifications uniquement de la part des personnes et des groupes de votre choix.</string>
  <!--NotificationProfilesFragment-->
  <!--Title for notification profiles screen that shows all existing profiles-->
  <string name="NotificationProfilesFragment__notification_profiles">Profils de notification</string>
  <!--Button text to create a notification profile-->
  <string name="NotificationProfilesFragment__create_profile">Créer le profil</string>
  <!--PrivacySettingsFragment-->
  <string name="PrivacySettingsFragment__blocked">Bloqués</string>
  <string name="PrivacySettingsFragment__d_contacts">%1$d contacts</string>
  <string name="PrivacySettingsFragment__messaging">Messagerie</string>
  <string name="PrivacySettingsFragment__disappearing_messages">Messages éphémères</string>
  <string name="PrivacySettingsFragment__app_security">Sécurité de l’appli</string>
  <string name="PrivacySettingsFragment__block_screenshots_in_the_recents_list_and_inside_the_app">Bloquer les captures d’écran dans la liste des récents et dans l’appli</string>
  <string name="PrivacySettingsFragment__signal_message_and_calls">Messages et appels Signal, toujours relayer les appels et expéditeur scellé</string>
  <string name="PrivacySettingsFragment__default_timer_for_new_changes">Minuterie par défaut pour les nouvelles conversations</string>
  <string name="PrivacySettingsFragment__set_a_default_disappearing_message_timer_for_all_new_chats_started_by_you">Définissez une minuterie par défaut pour les messages éphémères pour toutes les nouvelles conversations que vous démarrez.</string>
  <!--AdvancedPrivacySettingsFragment-->
  <string name="AdvancedPrivacySettingsFragment__show_status_icon">Afficher l’icône d’état</string>
  <string name="AdvancedPrivacySettingsFragment__show_an_icon">Afficher une icône dans les détails des messages qui ont été remis avec l’option « expéditeur scellé ».</string>
  <!--ExpireTimerSettingsFragment-->
  <string name="ExpireTimerSettingsFragment__when_enabled_new_messages_sent_and_received_in_new_chats_started_by_you_will_disappear_after_they_have_been_seen">Si cette option est activée, les nouveaux messages envoyés et reçus dans les nouvelles conversations disparaîtront après avoir été lus.</string>
  <string name="ExpireTimerSettingsFragment__when_enabled_new_messages_sent_and_received_in_this_chat_will_disappear_after_they_have_been_seen">Si cette option est activée, les nouveaux messages envoyés et reçus dans cette conversation disparaîtront après avoir été lus.</string>
  <string name="ExpireTimerSettingsFragment__off">Désactivé</string>
  <string name="ExpireTimerSettingsFragment__4_weeks">4 semaines</string>
  <string name="ExpireTimerSettingsFragment__1_week">1 semaine</string>
  <string name="ExpireTimerSettingsFragment__1_day">1 jour</string>
  <string name="ExpireTimerSettingsFragment__8_hours">8 heures</string>
  <string name="ExpireTimerSettingsFragment__1_hour">1 heure</string>
  <string name="ExpireTimerSettingsFragment__5_minutes">5 minutes</string>
  <string name="ExpireTimerSettingsFragment__30_seconds">30 secondes</string>
  <string name="ExpireTimerSettingsFragment__custom_time">Délai personnalisé</string>
  <string name="ExpireTimerSettingsFragment__set">Définir</string>
  <string name="ExpireTimerSettingsFragment__save">Enregistrer</string>
  <string name="CustomExpireTimerSelectorView__seconds">seconde</string>
  <string name="CustomExpireTimerSelectorView__minutes">minutes</string>
  <string name="CustomExpireTimerSelectorView__hours">heures</string>
  <string name="CustomExpireTimerSelectorView__days">jours</string>
  <string name="CustomExpireTimerSelectorView__weeks">semaines</string>
  <!--HelpSettingsFragment-->
  <string name="HelpSettingsFragment__support_center">Centre d’assistance</string>
  <string name="HelpSettingsFragment__contact_us">Nous contacter</string>
  <string name="HelpSettingsFragment__version">Version</string>
  <string name="HelpSettingsFragment__debug_log">Journal de débogage</string>
  <string name="HelpSettingsFragment__terms_amp_privacy_policy">Conditions générales et politique de confidentialité</string>
  <string name="HelpFragment__copyright_signal_messenger">Tous droits réservés Messagerie Molly</string>
  <string name="HelpFragment__licenced_under_the_gplv3">Sous licence GPLv3</string>
  <!--DataAndStorageSettingsFragment-->
  <string name="DataAndStorageSettingsFragment__media_quality">Qualité des médias</string>
  <string name="DataAndStorageSettingsFragment__sent_media_quality">Qualité des médias envoyés</string>
  <string name="DataAndStorageSettingsFragment__sending_high_quality_media_will_use_more_data">Envoyer des médias de haute qualité demande plus de données.</string>
  <string name="DataAndStorageSettingsFragment__high">Élevée</string>
  <string name="DataAndStorageSettingsFragment__standard">Standard</string>
  <string name="DataAndStorageSettingsFragment__calls">Appels</string>
  <!--ChatColorSelectionFragment-->
  <string name="ChatColorSelectionFragment__auto">Auto</string>
  <string name="ChatColorSelectionFragment__use_custom_colors">Utiliser des couleurs personnalisées</string>
  <string name="ChatColorSelectionFragment__chat_color">Couleur de la conversation</string>
  <string name="ChatColorSelectionFragment__edit">Modifier</string>
  <string name="ChatColorSelectionFragment__duplicate">Dupliquer</string>
  <string name="ChatColorSelectionFragment__delete">Supprimer</string>
  <string name="ChatColorSelectionFragment__delete_color">Supprimer la couleur</string>
  <plurals name="ChatColorSelectionFragment__this_custom_color_is_used">
    <item quantity="one">Cette couleur personnalisée est utilisée dans %1$d conversation. Voulez-vous la supprimer pour toutes les conversations ?</item>
    <item quantity="other">Cette couleur personnalisée est utilisée dans %1$d conversations. Voulez-vous la supprimer pour toutes les conversations ?</item>
  </plurals>
  <string name="ChatColorSelectionFragment__delete_chat_color">Supprimer la couleur de la conversation ?</string>
  <!--CustomChatColorCreatorFragment-->
  <string name="CustomChatColorCreatorFragment__solid">Unie</string>
  <string name="CustomChatColorCreatorFragment__gradient">Dégradée</string>
  <string name="CustomChatColorCreatorFragment__hue">Teinte</string>
  <string name="CustomChatColorCreatorFragment__saturation">Saturation</string>
  <!--CustomChatColorCreatorFragmentPage-->
  <string name="CustomChatColorCreatorFragmentPage__save">Enregistrer</string>
  <string name="CustomChatColorCreatorFragmentPage__edit_color">Modifier la couleur</string>
  <plurals name="CustomChatColorCreatorFragmentPage__this_color_is_used">
    <item quantity="one">Cette couleur est utilisée dans %1$d conversation. Voulez-vous enregistrer les changements pour toutes les conversations ?</item>
    <item quantity="other">Cette couleur est utilisée dans %1$d conversations. Voulez-vous enregistrer les changements pour toutes les conversations ?</item>
  </plurals>
  <!--ChatColorGradientTool-->
  <string name="ChatColorGradientTool_top_edge_selector">Sélecteur de bord supérieur</string>
  <string name="ChatColorGradientTool_bottom_edge_selector">Sélecteur de bord inférieur</string>
  <!--EditReactionsFragment-->
  <string name="EditReactionsFragment__customize_reactions">Personnaliser les réactions</string>
  <string name="EditReactionsFragment__tap_to_replace_an_emoji">Touchez pour remplacer un émoji</string>
  <string name="EditReactionsFragment__reset">Réinitialiser</string>
  <string name="EditReactionsFragment_save">Enregistrer</string>
  <string name="ChatColorSelectionFragment__auto_matches_the_color_to_the_wallpaper">Adapter automatiquement la couleur au fond d’écran</string>
  <string name="CustomChatColorCreatorFragment__drag_to_change_the_direction_of_the_gradient">Faites glisser pour modifier la direction du dégradé</string>
  <!--ChatColorsMegaphone-->
  <string name="ChatColorsMegaphone__new_chat_colors">Nouvelles couleurs de conversation</string>
  <string name="ChatColorsMegaphone__we_switched_up_chat_colors">Nous avons modifié les choix de couleurs des conversations pour vous offrir plus d’options et les rendre plus faciles à lire.</string>
  <string name="ChatColorsMegaphone__appearance">Apparence</string>
  <string name="ChatColorsMegaphone__not_now">Pas maintenant</string>
  <!--AddAProfilePhotoMegaphone-->
  <string name="AddAProfilePhotoMegaphone__add_a_profile_photo">Ajouter une photo de profil</string>
  <string name="AddAProfilePhotoMegaphone__choose_a_look_and_color">Choisissez une apparence et une couleur ou personnalisez vos initiales.</string>
  <string name="AddAProfilePhotoMegaphone__not_now">Pas maintenant</string>
  <string name="AddAProfilePhotoMegaphone__add_photo">Ajouter une photo</string>
  <!--BecomeASustainerMegaphone-->
  <string name="BecomeASustainerMegaphone__become_a_sustainer">Devenir donateur mensuel</string>
  <!--Displayed in the Become a Sustainer megaphone-->
  <string name="BecomeASustainerMegaphone__signal_is_powered_by">Signal est alimenté par des gens comme vous. Faites un don et recevez un macaron.</string>
  <string name="BecomeASustainerMegaphone__not_now">Pas maintenant</string>
  <string name="BecomeASustainerMegaphone__donate">Faire un don</string>
  <!--KeyboardPagerFragment-->
  <string name="KeyboardPagerFragment_emoji">Émoji</string>
  <string name="KeyboardPagerFragment_open_emoji_search">Ouvrir la recherche d’émojis</string>
  <string name="KeyboardPagerFragment_open_sticker_search">Ouvrir la recherche d’autocollants</string>
  <string name="KeyboardPagerFragment_open_gif_search">Ouvrir la recherche de GIF</string>
  <string name="KeyboardPagerFragment_stickers">Autocollants</string>
  <string name="KeyboardPagerFragment_backspace">Retour en arrière</string>
  <string name="KeyboardPagerFragment_gifs">GIF</string>
  <string name="KeyboardPagerFragment_search_emoji">Chercher un émoji</string>
  <string name="KeyboardPagerfragment_back_to_emoji">Retour aux émojis</string>
  <string name="KeyboardPagerfragment_clear_search_entry">Effacer l’historique de recherche</string>
  <string name="KeyboardPagerFragment_search_giphy">Chercher dans GIPHY</string>
  <!--StickerSearchDialogFragment-->
  <string name="StickerSearchDialogFragment_search_stickers">Chercher des autocollants</string>
  <string name="StickerSearchDialogFragment_no_results_found">Aucun résultat trouvé</string>
  <string name="EmojiSearchFragment__no_results_found">Aucun résultat trouvé</string>
  <string name="NotificationsSettingsFragment__unknown_ringtone">Sonnerie inconnue</string>
  <!--ConversationSettingsFragment-->
  <string name="ConversationSettingsFragment__send_message">Envoyer un message</string>
  <string name="ConversationSettingsFragment__start_video_call">Lancer un appel vidéo</string>
  <string name="ConversationSettingsFragment__start_audio_call">Lancer un appel audio</string>
  <string name="ConversationSettingsFragment__message">Message</string>
  <string name="ConversationSettingsFragment__video">Vidéo</string>
  <string name="ConversationSettingsFragment__audio">Audio</string>
  <string name="ConversationSettingsFragment__call">Appeler</string>
  <string name="ConversationSettingsFragment__mute">Sourdine</string>
  <string name="ConversationSettingsFragment__muted">En sourdine</string>
  <string name="ConversationSettingsFragment__search">Chercher</string>
  <string name="ConversationSettingsFragment__disappearing_messages">Messages éphémères</string>
  <string name="ConversationSettingsFragment__sounds_and_notifications">Sons et notifications</string>
  <string name="ConversationSettingsFragment__contact_details">Détails du contact</string>
  <string name="ConversationSettingsFragment__view_safety_number">Afficher le numéro de sécurité</string>
  <string name="ConversationSettingsFragment__block">Bloquer</string>
  <string name="ConversationSettingsFragment__block_group">Bloquer le groupe</string>
  <string name="ConversationSettingsFragment__unblock">Débloquer</string>
  <string name="ConversationSettingsFragment__unblock_group">Débloquer le groupe</string>
  <string name="ConversationSettingsFragment__add_to_a_group">Ajouter à un groupe</string>
  <string name="ConversationSettingsFragment__see_all">Tout afficher</string>
  <string name="ConversationSettingsFragment__add_members">Ajouter des membres</string>
  <string name="ConversationSettingsFragment__permissions">Autorisations</string>
  <string name="ConversationSettingsFragment__requests_and_invites">Demandes d’ajout et invitations</string>
  <string name="ConversationSettingsFragment__group_link">Lien de groupe</string>
  <string name="ConversationSettingsFragment__add_as_a_contact">Ajouter comme contact</string>
  <string name="ConversationSettingsFragment__unmute">Réactiver les notifications</string>
  <string name="ConversationSettingsFragment__conversation_muted_until_s">Conversation en sourdine jusqu’à %1$s</string>
  <string name="ConversationSettingsFragment__conversation_muted_forever">Conversation en sourdine pour toujours</string>
  <string name="ConversationSettingsFragment__copied_phone_number_to_clipboard">Numéro de téléphone copié dans le presse-papier.</string>
  <string name="ConversationSettingsFragment__phone_number">Numéro de téléphone</string>
  <string name="ConversationSettingsFragment__get_badges">Obtenez des macarons pour votre profil en soutenant Signal. Touchez un macaron pour en savoir plus.</string>
  <!--PermissionsSettingsFragment-->
  <string name="PermissionsSettingsFragment__add_members">Ajouter des membres</string>
  <string name="PermissionsSettingsFragment__edit_group_info">Modifier les informations</string>
  <string name="PermissionsSettingsFragment__send_messages">Envoyer des messages</string>
  <string name="PermissionsSettingsFragment__all_members">Tous les membres</string>
  <string name="PermissionsSettingsFragment__only_admins">Les administrateurs</string>
  <string name="PermissionsSettingsFragment__who_can_add_new_members">Qui peut ajouter de nouveaux membres ?</string>
  <string name="PermissionsSettingsFragment__who_can_edit_this_groups_info">Qui peut modifier les informations de ce groupe ?</string>
  <string name="PermissionsSettingsFragment__who_can_send_messages">Qui peut envoyer des messages ?</string>
  <!--SoundsAndNotificationsSettingsFragment-->
  <string name="SoundsAndNotificationsSettingsFragment__mute_notifications">Mettre les notifications en sourdine</string>
  <string name="SoundsAndNotificationsSettingsFragment__not_muted">Désactivée</string>
  <string name="SoundsAndNotificationsSettingsFragment__muted_until_s">En sourdine jusqu’à %1$s</string>
  <string name="SoundsAndNotificationsSettingsFragment__mentions">Mentions</string>
  <string name="SoundsAndNotificationsSettingsFragment__always_notify">Toujours m’avertir</string>
  <string name="SoundsAndNotificationsSettingsFragment__do_not_notify">Ne pas m’avertir</string>
  <string name="SoundsAndNotificationsSettingsFragment__custom_notifications">Notifications personnalisées</string>
  <!--StickerKeyboard-->
  <string name="StickerKeyboard__recently_used">Récemment utilisés</string>
  <!--PlaybackSpeedToggleTextView-->
  <string name="PlaybackSpeedToggleTextView__p5x">x 0,5</string>
  <string name="PlaybackSpeedToggleTextView__1x">x 1</string>
  <string name="PlaybackSpeedToggleTextView__1p5x">x 1,5</string>
  <string name="PlaybackSpeedToggleTextView__2x">x 2</string>
  <!--PaymentRecipientSelectionFragment-->
  <string name="PaymentRecipientSelectionFragment__new_payment">Nouveau paiement</string>
  <!--NewConversationActivity-->
  <string name="NewConversationActivity__new_message">Nouveau message</string>
  <!--ContactFilterView-->
  <string name="ContactFilterView__search_name_or_number">Chercher un nom ou un numéro</string>
  <!--VoiceNotePlayerView-->
  <string name="VoiceNotePlayerView__dot_s">· %1$s</string>
  <string name="VoiceNotePlayerView__stop_voice_message">Arrêter le message vocal</string>
  <string name="VoiceNotePlayerView__change_voice_message_speed">Changer la vitesse du message vocal</string>
  <string name="VoiceNotePlayerView__pause_voice_message">Mettre le message vocal en pause</string>
  <string name="VoiceNotePlayerView__play_voice_message">Lire le message vocal</string>
  <string name="VoiceNotePlayerView__navigate_to_voice_message">Naviguer vers le message vocal</string>
  <!--AvatarPickerFragment-->
  <string name="AvatarPickerFragment__avatar_preview">Aperçu de l’avatar</string>
  <string name="AvatarPickerFragment__camera">Appareil photo</string>
  <string name="AvatarPickerFragment__take_a_picture">Prendre une photo</string>
  <string name="AvatarPickerFragment__choose_a_photo">Choisir une photo</string>
  <string name="AvatarPickerFragment__photo">Photo</string>
  <string name="AvatarPickerFragment__text">Texte</string>
  <string name="AvatarPickerFragment__save">Enregistrer</string>
  <string name="AvatarPickerFragment__select_an_avatar">Sélectionner un avatar</string>
  <string name="AvatarPickerFragment__clear_avatar">Supprimer l’avatar</string>
  <string name="AvatarPickerFragment__edit">Modifier</string>
  <string name="AvatarPickerRepository__failed_to_save_avatar">Échec d’enregistrement de l’avatar</string>
  <!--TextAvatarCreationFragment-->
  <string name="TextAvatarCreationFragment__preview">Aperçu</string>
  <string name="TextAvatarCreationFragment__done">Terminé</string>
  <string name="TextAvatarCreationFragment__text">Texte</string>
  <string name="TextAvatarCreationFragment__color">Couleur</string>
  <!--VectorAvatarCreationFragment-->
  <string name="VectorAvatarCreationFragment__select_a_color">Choisir une couleur</string>
  <!--ContactSelectionListItem-->
  <string name="ContactSelectionListItem__sms">Texto</string>
  <string name="ContactSelectionListItem__dot_s">· %1$s</string>
  <!--Displayed in the toolbar when externally sharing text to multiple recipients-->
  <string name="ShareInterstitialActivity__share">Partager</string>
  <!--DSLSettingsToolbar-->
  <string name="DSLSettingsToolbar__navigate_up">Naviguer vers le haut</string>
  <string name="MultiselectForwardFragment__forward_to">Transférer à</string>
  <!--Displayed when sharing content via the fragment-->
  <string name="MultiselectForwardFragment__share_with">Partager avec</string>
  <string name="MultiselectForwardFragment__add_a_message">Ajouter un message</string>
  <string name="MultiselectForwardFragment__faster_forwards">Transferts plus rapides</string>
  <string name="MultiselectForwardFragment__forwarded_messages_are_now">Les messages transférés sont désormais immédiatement envoyés.</string>
  <plurals name="MultiselectForwardFragment_send_d_messages">
    <item quantity="one">Envoyer %1$d message</item>
    <item quantity="other">Envoyer %1$d messages</item>
  </plurals>
  <plurals name="MultiselectForwardFragment_messages_sent">
    <item quantity="one">Message envoyé</item>
    <item quantity="other">Messages envoyés</item>
  </plurals>
  <plurals name="MultiselectForwardFragment_messages_failed_to_send">
    <item quantity="one">Échec de l’envoi du message</item>
    <item quantity="other">Échec de l’envoi des messages</item>
  </plurals>
  <plurals name="MultiselectForwardFragment__couldnt_forward_messages">
    <item quantity="one">Impossible de transférer le message car il n’est plus disponible.</item>
    <item quantity="other">Impossible de transférer les messages car ils ne sont plus disponibles.</item>
  </plurals>
  <string name="MultiselectForwardFragment__limit_reached">Limite atteinte</string>
  <!--Media V2-->
  <string name="MediaReviewFragment__add_a_message">Ajouter un message</string>
  <string name="MediaReviewFragment__add_a_reply">Ajouter une réponse</string>
  <string name="MediaReviewFragment__send_to">Envoyer à</string>
  <string name="MediaReviewFragment__view_once_message">Message éphémère</string>
  <string name="MediaReviewFragment__one_or_more_items_were_too_large">Un élément ou plus étaient trop grands</string>
  <string name="MediaReviewFragment__one_or_more_items_were_invalid">Un élément ou plus étaient invalides</string>
  <string name="MediaReviewFragment__too_many_items_selected">Trop d’éléments sélectionnés</string>
  <string name="ImageEditorHud__cancel">Annuler</string>
  <string name="ImageEditorHud__draw">Dessiner</string>
  <string name="ImageEditorHud__write_text">Écrire du texte</string>
  <string name="ImageEditorHud__add_a_sticker">Ajouter un autocollant</string>
  <string name="ImageEditorHud__blur">Flouter</string>
  <string name="ImageEditorHud__done_editing">Fini de modifier</string>
  <string name="ImageEditorHud__clear_all">Tout enlever</string>
  <string name="ImageEditorHud__undo">Annuler</string>
  <string name="ImageEditorHud__toggle_between_marker_and_highlighter">Passer du marqueur au surligneur</string>
  <string name="ImageEditorHud__delete">Supprimer</string>
  <string name="ImageEditorHud__toggle_between_text_styles">Basculer entre les styles de texte</string>
  <string name="MediaCountIndicatorButton__send">Envoyer</string>
  <string name="MediaReviewSelectedItem__tap_to_remove">Touchez pour retirer</string>
  <string name="MediaReviewSelectedItem__tap_to_select">Touchez pour sélectionner</string>
  <string name="MediaReviewImagePageFragment__discard">Abandonner</string>
  <string name="MediaReviewImagePageFragment__discard_changes">Abandonner les changements ?</string>
  <string name="MediaReviewImagePageFragment__youll_lose_any_changes">Vous perdrez toutes les modifications apportées à cette photo.</string>
  <string name="CameraFragment__failed_to_open_camera">Échec d’ouverture de l’appareil photo</string>
  <string name="BadgesOverviewFragment__my_badges">Mes macarons</string>
  <string name="BadgesOverviewFragment__featured_badge">Macarons mis en avant</string>
  <string name="BadgesOverviewFragment__display_badges_on_profile">Afficher les macarons sur le profil</string>
  <string name="BadgesOverviewFragment__failed_to_update_profile">Échec de mise à jour du profil</string>
  <string name="BadgeSelectionFragment__select_badges">Sélectionnez des macarons</string>
  <string name="SelectFeaturedBadgeFragment__preview">Aperçu</string>
  <string name="SelectFeaturedBadgeFragment__select_a_badge">Sélectionnez un macaron</string>
  <string name="SelectFeaturedBadgeFragment__you_must_select_a_badge">Vous devez sélectionner un macaron</string>
  <string name="SelectFeaturedBadgeFragment__failed_to_update_profile">Échec de mise à jour du profil</string>
  <string name="ViewBadgeBottomSheetDialogFragment__become_a_sustainer">Devenir donateur mensuel</string>
  <string name="ImageView__badge">Macaron</string>
  <string name="SubscribeFragment__signal_is_powered_by_people_like_you">Signal est propulsé par des personnes comme vous.</string>
  <string name="SubscribeFragment__support_technology_that_is_built_for_you">Soutenez une technologie conçue pour vous – pas pour vos données – en rejoignant la communauté qui la porte.</string>
  <string name="SubscribeFragment__support_technology_that_is_built_for_you_not">Soutenez une technologie conçue pour vous, pas pour vos données, en rejoignant la communauté qui porte Signal.</string>
  <string name="SubscribeFragment__make_a_recurring_monthly_donation">Faites un don mensuel récurrent à Signal pour soutenir une technologie conçue pour vous, pas pour vos données.</string>
  <string name="SubscribeFragment__currency">Devise</string>
  <string name="SubscribeFragment__more_payment_options">Plus d’options de paiement</string>
  <string name="SubscribeFragment__cancel_subscription">Annuler l’abonnement</string>
  <string name="SubscribeFragment__confirm_cancellation">Confirmer l’annulation ?</string>
  <string name="SubscribeFragment__you_wont_be_charged_again">Vous ne serez plus facturé. Votre macaron sera supprimé de votre profil à la fin de votre période de facturation.</string>
  <string name="SubscribeFragment__not_now">Pas maintenant</string>
  <string name="SubscribeFragment__confirm">Confirmer</string>
  <string name="SubscribeFragment__update_subscription">Mettre à jour l’abonnement</string>
  <string name="SubscribeFragment__your_subscription_has_been_cancelled">Votre abonnement a été annulé.</string>
  <string name="SubscribeFragment__update_subscription_question">Mettre l’abonnement à jour ?</string>
  <string name="SubscribeFragment__update">Mise à jour</string>
  <string name="SubscribeFragment__you_will_be_charged_the_full_amount_s_of">Le montant total (%1$s) du prix du nouvel abonnement vous sera facturé aujourd\'hui. Votre abonnement sera renouvelé tous les mois.</string>
  <string name="Subscription__s_per_month">%s/mois</string>
  <string name="Subscription__s_per_month_dot_renews_s">%1$s/mois · Renouvellement %2$s</string>
  <string name="Subscription__s_per_month_dot_expires_s">%1$s/mois · Expire %2$s </string>
  <!--First small text blurb on learn more sheet-->
  <string name="SubscribeLearnMoreBottomSheetDialogFragment__signal_is_a_nonprofit_with_no">Signal est un organisme sans but lucratif, sans annonceurs ni investisseurs, soutenue uniquement par les gens qui l’utilisent et l’apprécient. Faites un don mensuel récurrent et recevez un macaron de profil pour afficher votre soutien.</string>
  <string name="SubscribeLearnMoreBottomSheetDialogFragment__why_donate">Pourquoi faire un don ?</string>
  <string name="SubscribeLearnMoreBottomSheetDialogFragment__signal_is_committed_to_developing">Signal s’engage à développer une technologie ouverte de protection de la vie privée et des données personnelles, qui protège la liberté d’expression et permet une communication sécurisée à l’échelle planétaire.</string>
  <string name="SubscribeLearnMoreBottomSheetDialogFragment__your_donation">Votre contribution alimente cette cause et permet de financer le développement et le fonctionnement d’une appli utilisée par des millions de personnes pour des communications confidentielles et protégées. Aucune publicité, aucun traqueur, vraiment.</string>
  <string name="SubscribeThanksForYourSupportBottomSheetDialogFragment__thanks_for_your_support">Merci pour votre soutien !</string>
  <string name="SubscribeThanksForYourSupportBottomSheetDialogFragment__thanks_for_the_boost">Merci pour le Coup de pouce !</string>
  <string name="SubscribeThanksForYourSupportBottomSheetDialogFragment__youve_earned_s_badge_display">Vous avez obtenu le macaron %s  ! Affichez ce badge sur votre profil pour faire connaître votre don à Signal.</string>
  <string name="SubscribeThanksForYourSupportBottomSheetDialogFragment__youve_earned_a_boost_badge_display">Vous avez obtenu le macaron Coup de pouce ! Affichez ce badge sur votre profil pour faire connaître votre don à Signal.</string>
  <string name="SubscribeThanksForYourSupportBottomSheetDialogFragment__you_can_also">Vous pouvez aussi</string>
  <string name="SubscribeThanksForYourSupportBottomSheetDialogFragment__become_a_montly_sustainer">devenir un donateur mensuel.</string>
  <string name="SubscribeThanksForYourSupportBottomSheetDialogFragment__display_on_profile">Afficher sur le profil</string>
  <string name="SubscribeThanksForYourSupportBottomSheetDialogFragment__make_featured_badge">Mettre en avant ce macaron</string>
  <string name="SubscribeThanksForYourSupportBottomSheetDialogFragment__done">Terminé</string>
  <string name="ThanksForYourSupportBottomSheetFragment__when_you_have_more">Si vous avez plus d’un macaron, vous pouvez en choisir un que les autres pourront voir sur votre profil.</string>
  <string name="BecomeASustainerFragment__get_badges">Obtenez des macarons pour votre profil en soutenant Signal.</string>
  <string name="BecomeASustainerFragment__signal_is_a_non_profit">Signal est un organisme sans but lucratif, sans annonceurs ni investisseurs, soutenu uniquement par des personnes comme vous.</string>
  <!--Button label for creating a monthly donation-->
  <!--Heading for more area of manage subscriptions page-->
  <string name="ManageDonationsFragment__more">Plus</string>
  <!--Heading for receipts area of manage subscriptions page-->
  <string name="ManageDonationsFragment__receipts">Reçus</string>
  <!--Heading for my subscription area of manage subscriptions page-->
  <string name="ManageDonationsFragment__my_subscription">Mon abonnement</string>
  <string name="ManageDonationsFragment__manage_subscription">Gérer l\'abonnement</string>
  <!--Label for Donation Receipts button-->
  <string name="ManageDonationsFragment__donation_receipts">Reçus de don</string>
  <string name="ManageDonationsFragment__badges">Macarons</string>
  <string name="ManageDonationsFragment__subscription_faq">FAQ Abonnement</string>
  <string name="ManageDonationsFragment__error_getting_subscription">Erreur de lecture de l\'abonnement</string>
  <!--Preference heading for other ways to donate-->
  <string name="ManageDonationsFragment__other_ways_to_give">Autres moyens de donner</string>
  <!--Preference label to launch badge gifting-->
  <string name="ManageDonationsFragment__gift_a_badge">Offrir un macaron</string>
  <string name="BoostFragment__give_signal_a_boost">Donnez un Coup de pouce à Signal</string>
  <!--Description text in boost sheet-->
  <string name="Boost__enter_custom_amount">Saisissez un montant personnalisé</string>
  <string name="Boost__one_time_contribution">Contribution unique</string>
  <string name="MySupportPreference__add_a_signal_boost">Donner un Coup de pouce à Signal</string>
  <string name="MySupportPreference__s_per_month">%1$s/mois</string>
  <string name="MySupportPreference__renews_s">Renouvellement %1$s</string>
  <string name="MySupportPreference__processing_transaction">Traitement de la transaction…</string>
  <!--Displayed on "My Support" screen when user badge failed to be added to their account-->
  <string name="MySupportPreference__couldnt_add_badge_s">Impossible d\'ajouter un macaron. %1$s</string>
  <string name="MySupportPreference__please_contact_support">Veuillez contacter l’assistance.</string>
  <!--Title of expiry sheet when boost badge falls off profile unexpectedly.-->
  <string name="ExpiredBadgeBottomSheetDialogFragment__boost_badge_expired">Macaron Coup de pouce expiré</string>
  <!--Displayed in the bottom sheet if a monthly donation badge unexpectedly falls off the user\'s profile-->
  <string name="ExpiredBadgeBottomSheetDialogFragment__monthly_donation_cancelled">Don mensuel résilié</string>
  <!--Displayed in the bottom sheet when a boost badge expires-->
  <string name="ExpiredBadgeBottomSheetDialogFragment__your_boost_badge_has_expired_and">Votre macaron Coup de pouce a expiré et n’est plus visible sur votre profil.</string>
  <string name="ExpiredBadgeBottomSheetDialogFragment__you_can_reactivate">Vous pouvez réactiver votre macaron Coup de pouce pour 30 jours supplémentaires en versant une somme unique.</string>
  <!--Displayed when we do not think the user is a subscriber when their boost expires-->
  <string name="ExpiredBadgeBottomSheetDialogFragment__you_can_keep">Vous pouvez continuer à utiliser Signal, mais pour soutenir une technologie conçue pour vous, envisagez de devenir un donateur mensuel en faisant un don chaque mois.</string>
  <string name="ExpiredBadgeBottomSheetDialogFragment__become_a_sustainer">Devenir donateur mensuel</string>
  <string name="ExpiredBadgeBottomSheetDialogFragment__add_a_boost">Donner un Coup de pouce</string>
  <string name="ExpiredBadgeBottomSheetDialogFragment__not_now">Pas maintenant</string>
  <!--Copy displayed when badge expires after user inactivity-->
  <string name="ExpiredBadgeBottomSheetDialogFragment__your_recurring_monthly_donation_was_automatically">Votre don mensuel récurrent a été automatiquement annulé car vous êtes resté inactif trop longtemps. Votre maracon %1$s n’est plus visible sur votre profil.</string>
  <!--Copy displayed when badge expires after payment failure-->
  <string name="ExpiredBadgeBottomSheetDialogFragment__your_recurring_monthly_donation_was_canceled">Votre don mensuel a automatiquement été résilié car nous n’avons pas pu traiter votre paiement. Votre macaron n’est plus visible sur votre profil.</string>
  <string name="ExpiredBadgeBottomSheetDialogFragment__you_can">Vous pouvez continuer à utiliser Signal, mais pour soutenir l\'appli t réactiver votre macaron, renouvelez maintenant.</string>
  <string name="ExpiredBadgeBottomSheetDialogFragment__renew_subscription">Renouveler l’abonnement</string>
  <string name="CantProcessSubscriptionPaymentBottomSheetDialogFragment__cant_process_subscription_payment">Impossible de traiter le paiement de l’abonnement</string>
  <string name="CantProcessSubscriptionPaymentBottomSheetDialogFragment__were_having_trouble">Nous avons des difficultés à encaisser le paiement de votre don mensuel à Signal. Vérifiez que votre mode de paiement est à jour. Si ce n’est pas le cas, mettez-le à jour dans Google Pay. Signal essaiera de traiter à nouveau le paiement dans quelques jours.</string>
  <string name="CantProcessSubscriptionPaymentBottomSheetDialogFragment__dont_show_this_again">Ne plus montrer cela</string>
  <string name="Subscription__please_contact_support_for_more_information">Pour plus de précisions, veuillez contacter l’assistance.</string>
  <string name="Subscription__contact_support">Contacter l’assistance</string>
  <string name="Subscription__earn_a_s_badge">Obtenez un macaron %1$s</string>
  <string name="SubscribeFragment__processing_payment">Traitement du paiement…</string>
  <!--Displayed in notification when user payment fails to process on Stripe-->
  <string name="DonationsErrors__error_processing_payment">Erreur de traitement du paiement</string>
  <!--Displayed on "My Support" screen when user subscription payment method failed.-->
  <string name="DonationsErrors__error_processing_payment_s">Erreur de traitement du paiement. %1$s</string>
  <string name="DonationsErrors__your_badge_could_not_be_added">Votre macaron n\'a pas pu être ajouté à votre compte, mais vous avez peut-être été facturé. Veuillez contacter le service d\'assistance.</string>
  <string name="DonationsErrors__your_payment">Votre paiement n’a pas pu être traité et vous n’avez pas été débité. Veuillez réessayer.</string>
  <string name="DonationsErrors__still_processing">En cours de traitement</string>
  <string name="DonationsErrors__couldnt_add_badge">Impossible d\'ajouter le macaron</string>
  <!--Displayed when badge credential couldn\'t be verified-->
  <!--Displayed when badge credential couldn\'t be verified-->
  <!--Displayed as title when some generic error happens during gift badge sending-->
  <!--Displayed as message when some generic error happens during gift badge sending-->
  <string name="DonationsErrors__your_badge_could_not">Votre macaron n’a pas pu être ajouté à votre compte, mais vous avez peut-être été facturé. Veuillez contacter le service d’assistance.</string>
  <string name="DonationsErrors__your_payment_is_still">Votre paiement est en cours de traitement. Cela peut prendre quelques minutes en fonction de votre connexion.</string>
  <string name="DonationsErrors__google_pay_unavailable">Google Pay indisponible</string>
  <string name="DonationsErrors__you_have_to_set_up_google_pay_to_donate_in_app">Vous devez configurer Google Pay pour faire un don dans l’appli.</string>
  <string name="DonationsErrors__failed_to_cancel_subscription">Échec de l’annulation de l’abonnement</string>
  <string name="DonationsErrors__subscription_cancellation_requires_an_internet_connection">L’annulation de l’abonnement nécessite une connexion Internet.</string>
  <string name="ViewBadgeBottomSheetDialogFragment__your_device_doesn_t_support_google_pay_so_you_can_t_subscribe_to_earn_a_badge_you_can_still_support_signal_by_making_a_donation_on_our_website">Votre appareil ne prend pas en charge Google Pay, vous ne pouvez donc pas vous abonner pour gagner un macaron. Vous pouvez toujours soutenir Signal en faisant un don sur notre site Web.</string>
  <string name="NetworkFailure__network_error_check_your_connection_and_try_again">Erreur réseau. Vérifiez votre connexion et réessayez.</string>
  <string name="NetworkFailure__retry">Réessayer</string>
  <!--Gift message view title-->
  <!--Gift message view expiry information-->
  <!--Gift badge redeem action label-->
  <!--Gift badge view action label-->
  <string name="GiftMessageView__view">Afficher</string>
  <!--Gift badge redeeming action label-->
  <!--Gift badge redeemed label-->
  <!--Stripe decline code generic_failure-->
  <string name="DeclineCode__try_another_payment_method_or_contact_your_bank">Essayez un autre mode de paiement ou contactez votre banque pour plus d’informations.</string>
  <!--Stripe decline code verify on Google Pay and try again-->
  <string name="DeclineCode__verify_your_payment_method_is_up_to_date_in_google_pay_and_try_again">Vérifiez que votre mode de paiement est à jour dans Google Pay puis réessayez.</string>
  <!--Stripe decline code learn more action label-->
  <string name="DeclineCode__learn_more">En apprendre davantage</string>
  <!--Stripe decline code contact issuer-->
  <string name="DeclineCode__verify_your_payment_method_is_up_to_date_in_google_pay_and_try_again_if_the_problem">Vérifiez que votre mode de paiement est à jour dans Google Pay puis réessayez. Si le problème persiste, contactez votre banque.</string>
  <!--Stripe decline code purchase not supported-->
  <string name="DeclineCode__your_card_does_not_support_this_type_of_purchase">Votre carte ne permet pas ce type d’achat. Essayez un autre mode de paiement.</string>
  <!--Stripe decline code your card has expired-->
  <string name="DeclineCode__your_card_has_expired">Votre carte est expirée. Mettez à jour votre mode de paiement dans Google Pay, puis réessayez.</string>
  <!--Stripe decline code go to google pay action label-->
  <string name="DeclineCode__go_to_google_pay">Allez sur Google Pay</string>
  <!--Stripe decline code incorrect card number-->
  <string name="DeclineCode__your_card_number_is_incorrect">Votre numéro de carte est erroné. Mettez-le à jour dans Google Pay puis réessayez.</string>
  <!--Stripe decline code incorrect cvc-->
  <string name="DeclineCode__your_cards_cvc_number_is_incorrect">Le numéro CVC de votre carte est erroné. Mettez-le à jour dans Google Pay puis réessayez.</string>
  <!--Stripe decline code insufficient funds-->
  <string name="DeclineCode__your_card_does_not_have_sufficient_funds">Votre carte ne dispose pas de fonds suffisants pour effectuer cet achat. Essayez un autre mode de paiement.</string>
  <!--Stripe decline code incorrect expiration month-->
  <string name="DeclineCode__the_expiration_month">Le mois d’expiration de votre mode de paiement est erroné. Mettez-le à jour dans Google Pay puis réessayez.</string>
  <!--Stripe decline code incorrect expiration year-->
  <string name="DeclineCode__the_expiration_year">L’année d’expiration de votre mode de paiement est erronée. Mettez-la à jour dans Google Pay puis réessayez.</string>
  <!--Stripe decline code issuer not available-->
  <string name="DeclineCode__try_completing_the_payment_again">Essayez à nouveau d’effectuer le paiement ou contactez votre banque pour plus d’informations.</string>
  <!--Stripe decline code processing error-->
  <string name="DeclineCode__try_again">Essayez à nouveau ou contactez votre banque pour plus d’informations.</string>
  <!--Title of create notification profile screen-->
  <string name="EditNotificationProfileFragment__name_your_profile">Nommez votre profil</string>
  <!--Hint text for create/edit notification profile name-->
  <string name="EditNotificationProfileFragment__profile_name">Nom de profil</string>
  <!--Name has a max length, this shows how many characters are used out of the max-->
  <string name="EditNotificationProfileFragment__count">%1$d/%2$d</string>
  <!--Call to action button to continue to the next step-->
  <string name="EditNotificationProfileFragment__next">Suivant</string>
  <!--Call to action button once the profile is named to create the profile and continue to the customization steps-->
  <string name="EditNotificationProfileFragment__create">Créer</string>
  <!--Call to action button once the profile name is edited-->
  <string name="EditNotificationProfileFragment__save">Enregistrer</string>
  <!--Title of edit notification profile screen-->
  <string name="EditNotificationProfileFragment__edit_this_profile">Modifier ce profil</string>
  <!--Error message shown when attempting to create or edit a profile name to an existing profile name-->
  <string name="EditNotificationProfileFragment__a_profile_with_this_name_already_exists">Un profil existe déjà avec ce nom</string>
  <!--Preset selectable name for a profile name, shown as list in edit/create screen-->
  <string name="EditNotificationProfileFragment__work">Travail</string>
  <!--Preset selectable name for a profile name, shown as list in edit/create screen-->
  <string name="EditNotificationProfileFragment__sleep">Sommeil</string>
  <!--Preset selectable name for a profile name, shown as list in edit/create screen-->
  <string name="EditNotificationProfileFragment__driving">Conduite</string>
  <!--Preset selectable name for a profile name, shown as list in edit/create screen-->
  <string name="EditNotificationProfileFragment__downtime">Pause</string>
  <!--Preset selectable name for a profile name, shown as list in edit/create screen-->
  <string name="EditNotificationProfileFragment__focus">Concentration</string>
  <!--Error message shown when attempting to next/save without a profile name-->
  <string name="EditNotificationProfileFragment__profile_must_have_a_name">Doit avoir un nom</string>
  <!--Title for add recipients to notification profile screen in create flow-->
  <string name="AddAllowedMembers__allowed_notifications">Notifications autorisées</string>
  <!--Description of what the user should be doing with this screen-->
  <string name="AddAllowedMembers__add_people_and_groups_you_want_notifications_and_calls_from_when_this_profile_is_on">Ajoutez les personnes et les groupes dont vous souhaitez recevoir des notifications et des appels quand ce profil est activé</string>
  <!--Button text that launches the contact picker to select from-->
  <string name="AddAllowedMembers__add_people_or_groups">Ajouter des personnes ou des groupes</string>
  <!--Call to action button on contact picker for adding to profile-->
  <string name="SelectRecipientsFragment__add">Ajouter</string>
  <!--Notification profiles home fragment, shown when no profiles have been created yet-->
  <string name="NotificationProfilesFragment__create_a_profile_to_receive_notifications_and_calls_only_from_the_people_and_groups_you_want_to_hear_from">Créez un profil pour recevoir des notifications et des appels uniquement de la part des personnes et des groupes dont vous souhaitez entendre parler.</string>
  <!--Header shown above list of all notification profiles-->
  <string name="NotificationProfilesFragment__profiles">Profils</string>
  <!--Button that starts the create new notification profile flow-->
  <string name="NotificationProfilesFragment__new_profile">Nouveau profil</string>
  <!--Profile active status, indicating the current profile is on for an unknown amount of time-->
  <string name="NotificationProfilesFragment__on">Activé</string>
  <!--Button use to permanently delete a notification profile-->
  <string name="NotificationProfileDetails__delete_profile">Supprimer le profil</string>
  <!--Snakbar message shown when removing a recipient from a profile-->
  <string name="NotificationProfileDetails__s_removed">« %1$s » supprimé.</string>
  <!--Snackbar button text that will undo the recipient remove-->
  <string name="NotificationProfileDetails__undo">Annuler</string>
  <!--Dialog message shown to confirm deleting a profile-->
  <string name="NotificationProfileDetails__permanently_delete_profile">Supprimer définitivement le profil ?</string>
  <!--Dialog button to delete profile-->
  <string name="NotificationProfileDetails__delete">Supprimer</string>
  <!--Title/accessibility text for edit icon to edit profile emoji/name-->
  <string name="NotificationProfileDetails__edit_notification_profile">Modifier le profil de notification</string>
  <!--Schedule description if all days are selected-->
  <string name="NotificationProfileDetails__everyday">Tous les jours</string>
  <!--Profile status on if it is the active profile-->
  <string name="NotificationProfileDetails__on">Activé</string>
  <!--Profile status on if it is not the active profile-->
  <string name="NotificationProfileDetails__off">Désactivé</string>
  <!--Description of hours for schedule (start to end) times-->
  <string name="NotificationProfileDetails__s_to_s">%1$s à %2$s</string>
  <!--Section header for exceptions to the notification profile-->
  <string name="NotificationProfileDetails__exceptions">Exceptions</string>
  <!--Profile exception to allow all calls through the profile restrictions-->
  <string name="NotificationProfileDetails__allow_all_calls">Autoriser tous les appels</string>
  <!--Profile exception to allow all @mentions through the profile restrictions-->
  <string name="NotificationProfileDetails__notify_for_all_mentions">Notifier de toutes les mentions</string>
  <!--Section header for showing schedule information-->
  <string name="NotificationProfileDetails__schedule">Programmer</string>
  <!--If member list is long, will truncate the list and show an option to then see all when tapped-->
  <string name="NotificationProfileDetails__see_all">Tout afficher</string>
  <!--Title for add schedule to profile in create flow-->
  <string name="EditNotificationProfileSchedule__add_a_schedule">Programmer</string>
  <!--Descriptor text indicating what the user can do with this screen-->
  <string name="EditNotificationProfileSchedule__set_up_a_schedule_to_enable_this_notification_profile_automatically">Définissez des horaires pour activer automatiquement ce profil de notification.</string>
  <!--Text shown next to toggle switch to enable/disable schedule-->
  <string name="EditNotificationProfileSchedule__schedule">Programmer</string>
  <!--Label for showing the start time for the schedule-->
  <string name="EditNotificationProfileSchedule__start">Début</string>
  <!--Label for showing the end time for the schedule-->
  <string name="EditNotificationProfileSchedule__end">Fin</string>
  <!--First letter of Sunday-->
  <string name="EditNotificationProfileSchedule__sunday_first_letter">D</string>
  <!--First letter of Monday-->
  <string name="EditNotificationProfileSchedule__monday_first_letter">L</string>
  <!--First letter of Tuesday-->
  <string name="EditNotificationProfileSchedule__tuesday_first_letter">M</string>
  <!--First letter of Wednesday-->
  <string name="EditNotificationProfileSchedule__wednesday_first_letter">M</string>
  <!--First letter of Thursday-->
  <string name="EditNotificationProfileSchedule__thursday_first_letter">J</string>
  <!--First letter of Friday-->
  <string name="EditNotificationProfileSchedule__friday_first_letter">V</string>
  <!--First letter of Saturday-->
  <string name="EditNotificationProfileSchedule__saturday_first_letter">S</string>
  <!--Title of select time dialog shown when setting start time for schedule-->
  <string name="EditNotificationProfileSchedule__set_start_time">Définir l’heure de début</string>
  <!--Title of select time dialog shown when setting end time for schedule-->
  <string name="EditNotificationProfileSchedule__set_end_time">Définir l’heure de fin</string>
  <!--If in edit mode, call to action button text show to save schedule to profile-->
  <string name="EditNotificationProfileSchedule__save">Enregistrer</string>
  <!--If in create mode, call to action button text to show to skip enabling a schedule-->
  <string name="EditNotificationProfileSchedule__skip">Ignorer</string>
  <!--If in create mode, call to action button text to show to use the enabled schedule and move to the next screen-->
  <string name="EditNotificationProfileSchedule__next">Suivant</string>
  <!--Error message shown if trying to save/use a schedule with no days selected-->
  <string name="EditNotificationProfileSchedule__schedule_must_have_at_least_one_day">La programmation doit comporter au moins un jour</string>
  <!--Title for final screen shown after completing a profile creation-->
  <string name="NotificationProfileCreated__profile_created">Profil créé</string>
  <!--Call to action button to press to close the created screen and move to the profile details screen-->
  <string name="NotificationProfileCreated__done">Terminé</string>
  <!--Descriptor text shown to indicate how to manually turn a profile on/off-->
  <string name="NotificationProfileCreated__you_can_turn_your_profile_on_or_off_manually_via_the_menu_on_the_chat_list">Vous pouvez activer ou désactiver votre profil manuellement à partir du menu de la liste des conversations.</string>
  <!--Descriptor text shown to indicate you can add a schedule later since you did not add one during create flow-->
  <string name="NotificationProfileCreated__add_a_schedule_in_settings_to_automate_your_profile">Ajoutez des horaires dans les paramètres pour automatiser votre profil.</string>
  <!--Descriptor text shown to indicate your profile will follow the schedule set during create flow-->
  <string name="NotificationProfileCreated__your_profile_will_turn_on_and_off_automatically_according_to_your_schedule">Votre profil s’activera et se désactivera automatiquement en fonction de vos horaires</string>
  <!--Button text shown in profile selection bottom sheet to create a new profile-->
  <string name="NotificationProfileSelection__new_profile">Nouveau profil</string>
  <!--Manual enable option to manually enable a profile for 1 hour-->
  <string name="NotificationProfileSelection__for_1_hour">Pendant 1 heure</string>
  <!--Manual enable option to manually enable a profile until a set time (currently 6pm or 8am depending on what is next)-->
  <string name="NotificationProfileSelection__until_s">Jusqu’à %1$s</string>
  <!--Option to view profile details-->
  <string name="NotificationProfileSelection__view_settings">Afficher les paramètres</string>
  <!--Descriptor text indicating how long a profile will be on when there is a time component associated with it-->
  <string name="NotificationProfileSelection__on_until_s">Activé jusqu’à %1$s</string>
  <!--Displayed in a toast when we fail to open the ringtone picker-->
  <string name="NotificationSettingsFragment__failed_to_open_picker">Échec d’ouverture du sélecteur.</string>
  <!--Description shown for the Signal Release Notes channel-->
  <string name="ReleaseNotes__signal_release_notes_and_news">Notes de mise à jour et actualités de Signal</string>
  <!--Donation receipts activity title-->
  <string name="DonationReceiptListFragment__all_activity">Toutes les activités</string>
  <!--Donation receipts all tab label-->
  <string name="DonationReceiptListFragment__all">Tous</string>
  <!--Donation receipts recurring tab label-->
  <string name="DonationReceiptListFragment__recurring">Périodique</string>
  <!--Donation receipts one-time tab label-->
  <string name="DonationReceiptListFragment__one_time">Une fois</string>
  <!--Donation receipts gift tab label-->
  <!--Donation receipts boost row label-->
  <string name="DonationReceiptListFragment__boost">Coup de pouce</string>
  <!--Donation receipts details title-->
  <string name="DonationReceiptDetailsFragment__details">Détails</string>
  <!--Donation receipts donation type heading-->
  <string name="DonationReceiptDetailsFragment__donation_type">Type de don</string>
  <!--Donation receipts date paid heading-->
  <string name="DonationReceiptDetailsFragment__date_paid">Date du paiement</string>
  <!--Donation receipts share PNG-->
  <string name="DonationReceiptDetailsFragment__share_receipt">Partager le reçu</string>
  <!--Donation receipts list end note-->
  <string name="DonationReceiptListFragment__if_you_have">Si vous avez réinstallé Signal, les reçus de dons précédents ne seront pas accessibles.</string>
  <!--Donation receipts document title-->
  <string name="DonationReceiptDetailsFragment__donation_receipt">Reçu de don</string>
  <!--Donation receipts amount title-->
  <string name="DonationReceiptDetailsFragment__amount">Montant</string>
  <!--Donation receipts thanks-->
  <string name="DonationReceiptDetailsFragment__thank_you_for_supporting">Nous vous remercions de votre soutien à Signal. Votre contribution aide à alimenter la mission de développement d’une technologie ouverte de protection de la vie privée et des données personnelles, qui protège la liberté d’expression et permet à des millions de personnes une communication sécurisée à l’échelle planétaire. Si vous êtes résident des États-Unis d\'Amérique, veuillez conserver ce reçu pour vos dossiers fiscaux. La Fondation de la technologie Signal (Signal Technology Foundation) est un organisme exempt de taxes aux États-Unis d’Amérique conformément à la section 501c du code des taxes intérieures des É.-U.. Notre ID fiscal fédéral est 82-4506840.</string>
  <!--Donation receipt type-->
  <string name="DonationReceiptDetailsFragment__s_dash_s">%1$s - %2$s</string>
  <!--region "Stories Tab"-->
  <!--Label for Chats tab in home app screen-->
  <string name="ConversationListTabs__chats">Conversations</string>
  <!--Label for Stories tab in home app screen-->
  <string name="ConversationListTabs__stories">Histoires</string>
  <!--String for counts above 99 in conversation list tabs-->
  <string name="ConversationListTabs__99p">+ de 99</string>
  <!--Title for "My Stories" row item in Stories landing page-->
  <string name="StoriesLandingFragment__my_stories">Mes histoires</string>
  <!--Subtitle for "My Stories" row item when user has not added stories-->
  <string name="StoriesLandingFragment__add_a_story">Ajouter une histoire</string>
  <!--Displayed when there are no stories to display-->
  <string name="StoriesLandingFragment__no_recent_updates_to_show_right_now_tap_plus_to_add_to_your_story">Aucune mise à jour récente à afficher actuellement. Toucher + plus pour ajouter à votre histoire.</string>
  <!--Context menu option to hide a story-->
  <string name="StoriesLandingItem__hide_story">Cacher l’histoire</string>
  <!--Context menu option to unhide a story-->
  <string name="StoriesLandingItem__unhide_story">Afficher l’histoire</string>
  <!--Context menu option to forward a story-->
  <string name="StoriesLandingItem__forward">Transférer</string>
  <!--Context menu option to share a story-->
  <string name="StoriesLandingItem__share">Partager…</string>
  <!--Context menu option to go to story chat-->
  <string name="StoriesLandingItem__go_to_chat">Accéder à la conversation</string>
  <!--Label when a story is pending sending-->
  <string name="StoriesLandingItem__sending">Envoi…</string>
  <!--Label when multiple stories are pending sending-->
  <string name="StoriesLandingItem__sending_d">Envoi de %1$d…</string>
  <!--Label when a story fails to send-->
  <string name="StoriesLandingItem__send_failed">Échec d’envoi</string>
  <!--Status label when a story fails to send indicating user action to retry-->
  <string name="StoriesLandingItem__tap_to_retry">Touchez pour réessayer</string>
  <!--Title of dialog confirming decision to hide a story-->
  <string name="StoriesLandingFragment__hide_story">Cacher l’histoire ?</string>
  <!--Message of dialog confirming decision to hide a story-->
  <string name="StoriesLandingFragment__new_story_updates">Les nouvelles mises à jour d’histoire de %1$s n’apparaîtront plus en haut de la liste des histoires.</string>
  <!--Positive action of dialog confirming decision to hide a story-->
  <string name="StoriesLandingFragment__hide">Cacher</string>
  <!--Displayed in Snackbar after story is hidden-->
  <string name="StoriesLandingFragment__story_hidden">L’histoire a été cachée</string>
  <!--Section header for hidden stories-->
  <string name="StoriesLandingFragment__hidden_stories">Histoires cachées</string>
  <!--Displayed on each sent story under My Stories-->
  <plurals name="MyStories__d_views">
    <item quantity="one">%1$d vue</item>
    <item quantity="other">%1$d vues</item>
  </plurals>
  <!--Forward story label, displayed in My Stories context menu-->
  <string name="MyStories_forward">Transférer</string>
  <!--Label for stories for a single user. Format is {given name}\'s Story-->
  <string name="MyStories__ss_story">Histoire de %1$s</string>
  <!--Title of dialog to confirm deletion of story-->
  <string name="MyStories__delete_story">Supprimer l’histoire ?</string>
  <!--Message of dialog to confirm deletion of story-->
  <string name="MyStories__this_story_will_be_deleted">Cette histoire sera supprimée pour vous et quiconque l’a reçue.</string>
  <!--Displayed at bottom of story viewer when current item has views-->
  <plurals name="StoryViewerFragment__d_views">
    <item quantity="one">%1$d vue</item>
    <item quantity="other">%1$d vues</item>
  </plurals>
  <!--Displayed at bottom of story viewer when current item has replies-->
  <plurals name="StoryViewerFragment__d_replies">
    <item quantity="one">%1$d réponse</item>
    <item quantity="other">%1$d réponses</item>
  </plurals>
  <!--Used to join views and replies when both exist on a story item-->
  <string name="StoryViewerFragment__s_s">%1$s %2$s</string>
  <!--Displayed when viewing a post you sent-->
  <string name="StoryViewerPageFragment__you">Vous</string>
  <!--Displayed when viewing a post displayed to a group-->
  <string name="StoryViewerPageFragment__s_to_s">%1$s à %2$s</string>
  <!--Displayed when viewing a post from another user with no replies-->
  <string name="StoryViewerPageFragment__reply">Répondre</string>
  <!--Displayed when a story has no views-->
  <string name="StoryViewsFragment__no_views_yet">Aucune vue pour le moment</string>
  <!--Displayed when a story has no replies yet-->
  <string name="StoryGroupReplyFragment__no_replies_yet">Aucune réponse pour le moment</string>
  <!--Displayed for each user that reacted to a story when viewing replies-->
  <string name="StoryGroupReactionReplyItem__reacted_to_the_story">A réagi à l’histoire</string>
  <!--Label for story views tab-->
  <string name="StoryViewsAndRepliesDialogFragment__views">Vues</string>
  <!--Label for story replies tab-->
  <string name="StoryViewsAndRepliesDialogFragment__replies">Réponses</string>
  <!--Description of action for reaction button-->
  <string name="StoryReplyComposer__react_to_this_story">Réagir à cette histoire</string>
  <!--Displayed when the user is replying privately to someone who replied to one of their stories-->
  <string name="StoryReplyComposer__replying_privately_to_s">Répondre en privé à %1$s</string>
  <!--Context menu item to privately reply to a story response-->
  <string name="StoryGroupReplyItem__private_reply">Réponse privée</string>
  <!--Context menu item to copy a story response-->
  <string name="StoryGroupReplyItem__copy">Copier</string>
  <!--Context menu item to delete a story response-->
  <string name="StoryGroupReplyItem__delete">Supprimer</string>
  <!--Story settings page title-->
  <string name="StorySettingsFragment__story_settings">Paramètres des histoires</string>
  <!--Story settings private stories heading-->
  <string name="StorySettingsFragment__private_stories">Histoires privées</string>
  <!--Note at bottom of story settings regarding who can see private stories.-->
  <!--Option label for creating a new private story-->
  <string name="StorySettingsFragment__new_private_story">Nouvelle histoire privée</string>
  <!--Page title for My Story options-->
  <string name="MyStorySettingsFragment__my_story">Mon histoire</string>
  <!--Section heading for story visibility-->
  <string name="MyStorySettingsFragment__who_can_see_this_story">Qui peut voir cette histoire</string>
  <!--Clickable option for selecting people to hide your story from-->
  <string name="MyStorySettingsFragment__hide_story_from">Cacher l’histoire pour</string>
  <!--Summary of clickable option displaying how many people you have hidden your story from-->
  <plurals name="MyStorySettingsFragment__d_people">
    <item quantity="one">%1$d personne</item>
    <item quantity="other">%1$d personnes</item>
  </plurals>
  <!--Section header for options related to replies and reactions-->
  <string name="MyStorySettingsFragment__replies_amp_reactions">Réponses et réactions</string>
  <!--Switchable option for allowing replies and reactions on your stories-->
  <string name="MyStorySettingsFragment__allow_replies_amp_reactions">Autoriser les réponses et réactions</string>
  <!--Summary for switchable option allowing replies and reactions on your story-->
  <string name="MyStorySettingsFragment__let_people_who_can_view_your_story_react_and_reply">Laisser les personnes qui peuvent voir votre histoire réagir et y répondre</string>
  <!--Note about default sharing-->
  <string name="MyStorySettingsFragment__hide_your_story_from">Cacher votre histoire pour certaines personnes. Par défaut, votre histoire est partagée avec votre %1$s</string>
  <!--Signal connections linked text that opens the Signal Connections sheet-->
  <string name="MyStorySettingsFragment__signal_connections">Relations Signal.</string>
  <!--Displayed at the top of the signal connections sheet. Please remember to insert strong tag as required.-->
  <string name="SignalConnectionsBottomSheet__signal_connections_are_people">Les <strong>relations Signal</strong> sont des personnes en qui vous avez choisi d’avoir confiance, que ce soit en :</string>
  <!--Signal connections sheet bullet point 1-->
  <string name="SignalConnectionsBottomSheet__starting_a_conversation">Engageant une conversation</string>
  <!--Signal connections sheet bullet point 2-->
  <string name="SignalConnectionsBottomSheet__accepting_a_message_request">Acceptant une demande d’échange de messages</string>
  <!--Signal connections sheet bullet point 3-->
  <string name="SignalConnectionsBottomSheet__having_them_in_your_system_contacts">Les ayant comme contacts dans votre système</string>
  <!--Note at the bottom of the Signal connections sheet-->
  <string name="SignalConnectionsBottomSheet__your_connections_can_see_your_name">Vos connexions peuvent voir vos nom et photo ainsi que vos publications dans « Mes histoires » à moins que vous ne cachiez ces publications pour elles.</string>
  <!--Clickable option to add a viewer to a private story-->
  <string name="PrivateStorySettingsFragment__add_viewer">Ajouter un spectateur</string>
  <!--Clickable option to delete a custom story-->
  <string name="PrivateStorySettingsFragment__delete_private_story">Supprimer l’histoire privée</string>
  <!--Dialog title when attempting to remove someone from a private story-->
  <string name="PrivateStorySettingsFragment__remove_s">Supprimer %1$s ?</string>
  <!--Dialog message when attempting to remove someone from a private story-->
  <string name="PrivateStorySettingsFragment__this_person_will_no_longer">Cette personne ne verra plus votre histoire.</string>
  <!--Positive action label when attempting to remove someone from a private story-->
  <string name="PrivateStorySettingsFragment__remove">Supprimer</string>
  <!--Dialog title when deleting a private story-->
  <string name="PrivateStorySettingsFragment__are_you_sure">Confirmez-vous ?</string>
  <!--Dialog message when deleting a private story-->
  <string name="PrivateStorySettingsFragment__this_action_cannot">Cette action ne peut pas être annulée.</string>
  <!--Page title for editing a private story name-->
  <string name="EditPrivateStoryNameFragment__edit_story_name">Modifier le nom de l’histoire</string>
  <!--Input field hint when editing a private story name-->
  <string name="EditPrivateStoryNameFragment__story_name">Nom de l’histoire</string>
  <!--Save button label when editing a private story name-->
  <string name="EditPrivateStoryNameFragment__save">Enregistrer</string>
  <!--Displayed in text post creator before user enters text-->
  <string name="TextStoryPostCreationFragment__tap_to_add_text">Touchez pour ajouter du texte</string>
  <!--Button label for changing font when creating a text post-->
  <string name="TextStoryPostTextEntryFragment__aa">Aa</string>
  <!--Displayed in text post creator when prompting user to enter text-->
  <string name="TextStoryPostTextEntryFragment__add_text">Ajouter du texte</string>
  <!--Content description for \'done\' button when adding text to a story post-->
  <string name="TextStoryPostTextEntryFragment__done_adding_text">L’ajout de texte est terminé</string>
  <!--Text label for media selection toggle-->
  <string name="MediaSelectionActivity__text">Texte</string>
  <!--Camera label for media selection toggle-->
  <string name="MediaSelectionActivity__camera">Caméra</string>
  <!--Hint for entering a URL for a text post-->
  <string name="TextStoryPostLinkEntryFragment__type_or_paste_a_url">Tapez ou collez une URL</string>
  <!--Displayed prior to the user entering a URL for a text post-->
  <string name="TextStoryPostLinkEntryFragment__share_a_link_with_viewers_of_your_story">Partager un lien avec les personnes qui voient votre histoire</string>
  <!--Hint text for searching for a story text post recipient.-->
  <string name="TextStoryPostSendFragment__search">Chercher</string>
  <!--Title for screen allowing user to hide "My Story" entries from specific people-->
  <string name="HideStoryFromFragment__hide_story_from">Cacher l’histoire pour…</string>
  <!--Done button label for hide story from screen-->
  <string name="HideStoryFromFragment__done">Terminé</string>
  <!--Dialog title for first time adding something to a story-->
  <string name="StoryDialogs__add_to_story_q">Ajouter à l’histoire ?</string>
  <!--Dialog message for first time adding something to a story-->
  <string name="StoryDialogs__adding_content">Ajouter du contenu à votre histoire permet à vos connexions Signal de le voir pendant 24 heures. Dans Paramètres, vous pouvez changer qui peut voir votre histoire.</string>
  <!--First time share to story dialog: Positive action to go ahead and add to story-->
  <string name="StoryDialogs__add_to_story">Ajouter à l’histoire</string>
  <!--First time share to story dialog: Neutral action to edit who can view "My Story"-->
  <string name="StoryDialogs__edit_viewers">Modifier les spectateurs</string>
  <!--Error message shown when a failure occurs during story send-->
  <string name="StoryDialogs__story_could_not_be_sent">L\'histoire n’a pas pu être envoyée. Veuillez vérifier votre connexion et réessayer.</string>
  <!--Error message dialog button to resend a previously failed story send-->
  <string name="StoryDialogs__send">Envoyer</string>
  <!--Privacy Settings toggle title for stories-->
  <string name="PrivacySettingsFragment__share_and_view_stories">Partager et voir les histoires</string>
  <!--Privacy Settings toggle summary for stories-->
  <string name="PrivacySettingsFragment__you_will_no_longer_be_able">Vous ne pourrez plus partager ni voir les histoires si cette option est désactivée.</string>
  <!--New story viewer selection screen title-->
  <string name="CreateStoryViewerSelectionFragment__choose_viewers">Choisir les spectateurs</string>
  <!--New story viewer selection action button label-->
  <string name="CreateStoryViewerSelectionFragment__next">Suivant</string>
  <!--New story viewer selection screen title as recipients are selected-->
  <plurals name="SelectViewersFragment__d_viewers">
    <item quantity="one">%1$d spectateur</item>
    <item quantity="other">%1$d spectateurs</item>
  </plurals>
  <!--Name story screen title-->
  <string name="CreateStoryWithViewersFragment__name_story">Nommer l’histoire</string>
  <!--Name story screen label hint-->
  <string name="CreateStoryWithViewersFragment__story_name_required">Nom de l’histoire (requis)</string>
  <!--Name story screen viewers subheading-->
  <string name="CreateStoryWithViewersFragment__viewers">Spectateurs</string>
  <!--Name story screen create button label-->
  <string name="CreateStoryWithViewersFragment__create">Créer</string>
  <!--Name story screen error when save attempted with no label-->
  <string name="CreateStoryWithViewersFragment__this_field_is_required">Ce champ est requis.</string>
  <!--Name story screen error when save attempted but label is duplicate-->
  <string name="CreateStoryWithViewersFragment__there_is_already_a_story_with_this_name">Une histoire qui porte ce nom existe déjà.</string>
  <!--Text for select all action when editing recipients for a story-->
  <string name="BaseStoryRecipientSelectionFragment__select_all">Tout sélectionner</string>
  <!--Choose story type bottom sheet title-->
  <string name="ChooseStoryTypeBottomSheet__choose_your_story_type">Choisir votre type d’histoire</string>
  <!--Choose story type bottom sheet new story row title-->
  <string name="ChooseStoryTypeBottomSheet__new_private_story">Nouvelle histoire privée</string>
  <!--Choose story type bottom sheet new story row summary-->
  <string name="ChooseStoryTypeBottomSheet__visible_only_to">Visible pour certaines personnes seulement</string>
  <!--Choose story type bottom sheet group story title-->
  <string name="ChooseStoryTypeBottomSheet__group_story">Histoire de groupe</string>
  <!--Choose story type bottom sheet group story summary-->
  <string name="ChooseStoryTypeBottomSheet__share_to_an_existing_group">Partager avec un groupe existant</string>
  <!--Choose groups bottom sheet title-->
  <string name="ChooseGroupStoryBottomSheet__choose_groups">Choisir les groupes</string>
  <!--Displayed when copying group story reply text to clipboard-->
  <string name="StoryGroupReplyFragment__copied_to_clipboard">A été copié dans le presse-papiers</string>
  <!--Displayed in story caption when content is longer than 5 lines-->
  <string name="StoryViewerPageFragment__see_more">… En afficher plus</string>
  <!--Displayed in toast after sending a direct reply-->
  <string name="StoryDirectReplyDialogFragment__reply_sent">Réponse envoyée</string>
  <!--Displayed in toast after sending a direct reaction-->
  <string name="StoryDirectReplyDialogFragment__reaction_sent">Réaction envoyée</string>
  <!--Displayed in the viewer when a story is no longer available-->
  <string name="StorySlateView__this_story_is_no_longer_available">Cette histoire n’est plus disponible.</string>
  <!--Displayed in the viewer when the network is not available-->
  <string name="StorySlateView__no_internet_connection">Pas de connexion internet</string>
  <!--Displayed in the viewer when network is available but content could not be downloaded-->
  <string name="StorySlateView__couldnt_load_content">Impossible de charger le contenu</string>
  <!--Toasted when the user externally shares to a text story successfully-->
  <string name="TextStoryPostCreationFragment__sent_story">Histoire envoyée</string>
  <!--Toasted when the user external share to a text story fails-->
  <string name="TextStoryPostCreationFragment__failed_to_send_story">Échec de l\'envoi de l\'histoire</string>
  <!--Displayed in a dialog to let the user select a given users story-->
  <!--Displayed in a dialog to let the user select a given users profile photo-->
  <!--Title for a notification at the bottom of the chat list suggesting that the user disable censorship circumvention because the service has become reachable-->
  <string name="TurnOffCircumventionMegaphone_turn_off_censorship_circumvention">Désactiver le contournement de la censure ?</string>
  <!--Body for a notification at the bottom of the chat list suggesting that the user disable censorship circumvention because the service has become reachable-->
  <string name="TurnOffCircumventionMegaphone_you_can_now_connect_to_the_signal_service_directly">Vous pouvez désormais vous connecter directement au service Signal pour une meilleure expérience.</string>
  <!--Label for a button to dismiss a notification at the bottom of the chat list suggesting that the user disable censorship circumvention because the service has become reachable-->
  <string name="TurnOffCircumventionMegaphone_no_thanks">Non merci</string>
  <!--Label for a button in a notification at the bottom of the chat list to turn off censorship circumvention-->
  <string name="TurnOffCircumventionMegaphone_turn_off">Désactiver</string>
  <!--Conversation Item label for when you react to someone else\'s story-->
  <string name="ConversationItem__you_reacted_to_s_story">Vous avez réagi à l’histoire de %1$s</string>
  <!--Conversation Item label for reactions to your story-->
  <string name="ConversationItem__reacted_to_your_story">A réagi à votre histoire</string>
  <!--Conversation Item label for reactions to an unavailable story-->
  <string name="ConversationItem__reacted_to_a_story">A réagi à une ’histoire</string>
  <!--endregion-->
  <!--Content description for expand contacts chevron-->
  <string name="ExpandModel__view_more">En afficher plus</string>
  <string name="StoriesLinkPopup__visit_link">Visitez le lien</string>
  <!--Tagline for gift row items-->
  <!--Headline text on start fragment for gifting a badge-->
  <!--Description text on start fragment for gifting a badge-->
  <!--Action button label for start fragment for gifting a badge-->
  <string name="GiftFlowStartFragment__next">Suivant</string>
  <!--Title text on choose recipient page for badge gifting-->
  <!--Title text on confirm gift page-->
  <!--Heading text specifying who the gift will be sent to-->
  <string name="GiftFlowConfirmationFragment__send_to">Envoyer à</string>
  <!--Text explaining that gift will be sent to the chosen recipient-->
  <!--Text explaining that this gift is a one time donation-->
  <!--Hint for add message input-->
  <string name="GiftFlowConfirmationFragment__add_a_message">Ajouter un message</string>
  <!--Title for sheet shown when opening a redeemed gift-->
  <!--Title for sheet shown when opening a sent gift-->
  <string name="ViewSentGiftBottomSheet__thanks_for_your_support">Merci pour votre soutien !</string>
  <!--Description for sheet shown when opening a redeemed gift-->
  <!--Description for sheet shown when opening a sent gift-->
  <!--Primary action for pending gift sheet to redeem badge now-->
  <!--Primary action for pending gift sheet to redeem badge later-->
  <string name="ViewReceivedGiftSheet__not_now">Pas maintenant</string>
  <!--Dialog text while redeeming a gift-->
  <!--Snackbar text when user presses "not now" on redemption sheet-->
  <!--Description text in gift thanks sheet-->
  <!--Expired gift sheet title-->
  <!--Expired gift sheet top description text-->
  <!--Expired gift sheet bottom description text-->
  <string name="ExpiredGiftSheetConfiguration__to_continue">Pour continuer à soutenir une technologie conçue pour vous, veuillez envisager de devenir donateur mensuel.</string>
  <!--Expired gift sheet make a monthly donation button-->
  <!--Expired gift sheet not now button-->
  <string name="ExpiredGiftSheetConfiguration__not_now">Pas maintenant</string>
  <!--EOF-->
</resources><|MERGE_RESOLUTION|>--- conflicted
+++ resolved
@@ -63,15 +63,9 @@
   <string name="AttachmentKeyboard_payment">Paiement</string>
   <!--AttachmentManager-->
   <string name="AttachmentManager_cant_open_media_selection">Impossible de trouver une appli pour sélectionner le média.</string>
-<<<<<<< HEAD
   <string name="AttachmentManager_signal_requires_the_external_storage_permission_in_order_to_attach_photos_videos_or_audio">Molly exige l’autorisation Stockage afin de joindre des photos, des vidéos ou du son, mais elle a été refusée définitivement. Veuillez accéder au menu des paramètres des applis, sélectionner « Autorisations » et activer « Stockage ».</string>
-  <string name="AttachmentManager_signal_requires_contacts_permission_in_order_to_attach_contact_information">Molly exige l’autorisation Contacts afin de joindre des renseignements de contact, mais elle a été refusée définitivement. Veuillez accéder au menu des paramètres des applis, sélectionner « Autorisations » et activer « Contacts ».</string>
+  <string name="AttachmentManager_signal_requires_contacts_permission_in_order_to_attach_contact_information">Molly exige l’autorisation Contacts afin de joindre des coordonnées de contact, mais elle a été refusée définitivement. Veuillez accéder au menu des paramètres des applis, sélectionner « Autorisations » et activer « Contacts ».</string>
   <string name="AttachmentManager_signal_requires_location_information_in_order_to_attach_a_location">Molly exige l’autorisation Position afin de joindre une position géographique, mais elle a été refusée définitivement. Veuillez accéder au menu des paramètres des applis, sélectionner « Autorisations » et activer « Position ».</string>
-=======
-  <string name="AttachmentManager_signal_requires_the_external_storage_permission_in_order_to_attach_photos_videos_or_audio">Signal exige l’autorisation Stockage afin de joindre des photos, des vidéos ou du son, mais elle a été refusée définitivement. Veuillez accéder au menu des paramètres des applis, sélectionner « Autorisations » et activer « Stockage ».</string>
-  <string name="AttachmentManager_signal_requires_contacts_permission_in_order_to_attach_contact_information">Signal exige l’autorisation Contacts afin de joindre des coordonnées de contact, mais elle a été refusée définitivement. Veuillez accéder au menu des paramètres des applis, sélectionner « Autorisations » et activer « Contacts ».</string>
-  <string name="AttachmentManager_signal_requires_location_information_in_order_to_attach_a_location">Signal exige l’autorisation Position afin de joindre une position géographique, mais elle a été refusée définitivement. Veuillez accéder au menu des paramètres des applis, sélectionner « Autorisations » et activer « Position ».</string>
->>>>>>> ee698951
   <!--AttachmentUploadJob-->
   <string name="AttachmentUploadJob_uploading_media">Téléversement du média…</string>
   <string name="AttachmentUploadJob_compressing_video_start">Compression de la vidéo…</string>
@@ -2128,15 +2122,7 @@
   <string name="preferences__slow">Lent</string>
   <string name="preferences__help">Aide </string>
   <string name="preferences__advanced">Avancés</string>
-<<<<<<< HEAD
   <string name="preferences__donate_to_signal">Faire un don à Molly</string>
-  <!--Preference label when someone is already a subscriber-->
-  <string name="preferences__subscription">Abonnement</string>
-  <!--Preference label for making a monthly donation to Signal-->
-  <string name="preferences__monthly_donation">Don mensuel</string>
-=======
-  <string name="preferences__donate_to_signal">Faire un don à Signal</string>
->>>>>>> ee698951
   <!--Preference label for making one-time donations to Signal-->
   <string name="preferences__one_time_donation">Don ponctuel</string>
   <string name="preferences__privacy">Confidentialité</string>
