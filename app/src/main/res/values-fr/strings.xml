--- conflicted
+++ resolved
@@ -369,12 +369,8 @@
   <string name="DocumentView_unnamed_file">Fichier sans nom</string>
   <!--DozeReminder-->
   <string name="DozeReminder_optimize_for_missing_play_services">Optimiser pour palier l’absence des Services Play</string>
-<<<<<<< HEAD
   <string name="DozeReminder_this_device_does_not_support_play_services_tap_to_disable_system_battery">Cet appareil ne prend pas les Services Google Play en charge. Touchez pour désactiver les optimisations système de la pile qui empêchent à Molly de récupérer les messages lors d’inactivité.</string>
-=======
-  <string name="DozeReminder_this_device_does_not_support_play_services_tap_to_disable_system_battery">Cet appareil ne prend pas les Services Google Play en charge. Touchez pour désactiver les optimisations système de la pile qui empêchent à Signal de récupérer les messages lors d’inactivité.</string>
   <!--ExpiredBuildReminder-->
->>>>>>> e75a03b6
   <!--ShareActivity-->
   <string name="ShareActivity_share_with">Partager avec</string>
   <string name="ShareActivity_multiple_attachments_are_only_supported">Les fichiers joints multiples ne sont pris en charge que pour les images et les vidéos</string>
