<?xml version='1.0' encoding='UTF-8'?>
<resources>
  <string name="yes">हाँ </string>
  <string name="no">नहीं</string>
  <string name="delete">मिटाओ</string>
  <string name="please_wait">कृपया इंतज़ार कीजिए </string>
  <string name="save">संरक्षित करें</string>
  <string name="note_to_self">स्वयं को लिखें</string>
  <!--AbstractNotificationBuilder-->
  <string name="AbstractNotificationBuilder_new_message">नया Signal मेसेज</string>
  <!--AlbumThumbnailView-->
  <!--ApplicationMigrationActivity-->
  <string name="ApplicationMigrationActivity__signal_is_updating">Molly का अद्यतन हो रहा है…</string>
  <!--ApplicationPreferencesActivity-->
  <string name="ApplicationPreferencesActivity_currently_s">अभी: %s</string>
  <string name="ApplicationPreferenceActivity_you_havent_set_a_passphrase_yet">आपने अभी तक पासफ़्रेज सेट नहीं किया है!</string>
  <string name="ApplicationPreferencesActivity_disable_passphrase">पासफ़्रेज़ अक्षम करें?</string>
  <string name="ApplicationPreferencesActivity_this_will_permanently_unlock_signal_and_message_notifications">यह Molly और मेसेज नोटिफिकेशन को स्थायी रूप से अनलॉक करेगा</string>
  <string name="ApplicationPreferencesActivity_disable">अक्षम</string>
  <string name="ApplicationPreferencesActivity_unregistering">पंजीकरण रद्द करना</string>
  <string name="ApplicationPreferencesActivity_unregistering_from_signal_messages_and_calls">Molly मेसेज और कॉल से अपंजीकृत करना</string>
  <string name="ApplicationPreferencesActivity_disable_signal_messages_and_calls">Molly मेसेज और कॉल अक्षम करें?</string>
  <string name="ApplicationPreferencesActivity_disable_signal_messages_and_calls_by_unregistering">सर्वर से अपंजीकृत करके Molly मेसेजों और कॉलों को अक्षम करें। आपको भविष्य में फिर से उनका उपयोग करने के लिए अपना फोन नंबर फिर से पंजीकृत करना होगा</string>
  <string name="ApplicationPreferencesActivity_error_connecting_to_server">सर्वर से कनेक्ट करने में त्रुटि!</string>
  <string name="ApplicationPreferencesActivity_sms_enabled">SMS सक्षम</string>
  <string name="ApplicationPreferencesActivity_touch_to_change_your_default_sms_app">अपना डिफ़ॉल्ट SMS ऐप बदलने के लिए स्पर्श करें</string>
  <string name="ApplicationPreferencesActivity_sms_disabled">SMS अक्षम</string>
  <string name="ApplicationPreferencesActivity_touch_to_make_signal_your_default_sms_app">अपने डिफ़ॉल्ट SMS ऐप को Signal करने के लिए स्पर्श करें</string>
  <string name="ApplicationPreferencesActivity_on">पर</string>
  <string name="ApplicationPreferencesActivity_On">पर</string>
  <string name="ApplicationPreferencesActivity_off">बंद </string>
  <string name="ApplicationPreferencesActivity_Off">बंद </string>
  <string name="ApplicationPreferencesActivity_sms_mms_summary">SMS %1$s, MMS %2$s</string>
  <string name="ApplicationPreferencesActivity_privacy_summary">स्क्रीन लॉक %1$s, पंजीकरण लॉक %2$s</string>
  <string name="ApplicationPreferencesActivity_appearance_summary">विषय%1$s, भाषा%2$s</string>
  <string name="ApplicationPreferencesActivity_pins_are_required_for_registration_lock">पंजीकरण लॉक के लिए पिन की आवश्यकता होती है। पिन को अक्षम करने के लिए, कृपया पहले पंजीकरण लॉक को अक्षम करें।</string>
  <string name="ApplicationPreferencesActivity_pin_created">पिन बनाया गया।</string>
  <string name="ApplicationPreferencesActivity_pin_disabled">पिन को डिसेबल किया गया।</string>
  <string name="ApplicationPreferencesActivity_hide">छुपा दें</string>
  <string name="ApplicationPreferencesActivity_hide_reminder">अनुस्मारक को छिपाएं?</string>
  <string name="ApplicationPreferencesActivity_record_payments_recovery_phrase">भुगतान रिकवरी फ़्रेज़ रिकॉर्ड करें</string>
  <string name="ApplicationPreferencesActivity_record_phrase">वाक्यांश रिकॉर्ड करें</string>
  <string name="ApplicationPreferencesActivity_before_you_can_disable_your_pin">इससे पहले कि आप अपना PIN अक्षम करें, अपने भुगतान खाते को रिकवर करना सुनिश्चित करने के लिए आपको अपना भुगतान रिकवरी फ़्रेज़ रिकॉर्ड करना होगा।</string>
  <!--AppProtectionPreferenceFragment-->
  <plurals name="AppProtectionPreferenceFragment_minutes">
    <item quantity="one">%d मिनट</item>
    <item quantity="other">%dमिनट</item>
  </plurals>
  <!--DraftDatabase-->
  <string name="DraftDatabase_Draft_image_snippet">(तस्वीर)</string>
  <string name="DraftDatabase_Draft_audio_snippet">(ओडियो)</string>
  <string name="DraftDatabase_Draft_video_snippet">(वीडियो)</string>
  <string name="DraftDatabase_Draft_location_snippet">( स्थान )</string>
  <string name="DraftDatabase_Draft_quote_snippet">( उत्तर ) </string>
  <string name="DraftDatabase_Draft_voice_note">(ऑडियो मेसेज)</string>
  <!--AttachmentKeyboard-->
  <string name="AttachmentKeyboard_gallery">गैलरी</string>
  <string name="AttachmentKeyboard_file">फ़ाइल</string>
  <string name="AttachmentKeyboard_contact">संपर्क</string>
  <string name="AttachmentKeyboard_location">स्थान</string>
  <string name="AttachmentKeyboard_Signal_needs_permission_to_show_your_photos_and_videos">Molly को आपके फ़ोटो और वीडियो दिखाने के लिय अनुमति चाहिए।</string>
  <string name="AttachmentKeyboard_give_access">अनुमति दें</string>
  <string name="AttachmentKeyboard_payment">भुगतान</string>
  <!--AttachmentManager-->
  <string name="AttachmentManager_cant_open_media_selection">मीडिया का चयन करने के लिए कोई ऐप नहीं मिल सकता है</string>
  <string name="AttachmentManager_signal_requires_the_external_storage_permission_in_order_to_attach_photos_videos_or_audio">फ़ोटो, वीडियो या ऑडियो संलग्न करने के लिए Molly को संग्रहण अनुमति की आवश्यकता होती है, लेकिन इसे स्थायी रूप से अस्वीकार कर दिया गया है। कृपया ऐप सेटिंग्स मेनू पर जारी रखें, \"अनुमतियां\" चुनें, और \"संग्रहण\" सक्षम करें।</string>
  <string name="AttachmentManager_signal_requires_contacts_permission_in_order_to_attach_contact_information">संपर्क जानकारी संलग्न करने के लिए Molly को संपर्क अनुमति की आवश्यकता होती है, लेकिन इसे स्थायी रूप से अस्वीकार कर दिया गया है। कृपया ऐप सेटिंग्स मेनू पर जारी रखें, \"अनुमतियां\" चुनें, और \"संपर्क\" सक्षम करें।</string>
  <string name="AttachmentManager_signal_requires_location_information_in_order_to_attach_a_location">किसी स्थान को संलग्न करने के लिए Molly को स्थान अनुमति की आवश्यकता होती है, लेकिन इसे स्थायी रूप से अस्वीकार कर दिया गया है। कृपया ऐप सेटिंग्स मेनू पर जारी रखें, \"अनुमतियां\" चुनें, और \"स्थान\" सक्षम करें।</string>
  <!--AttachmentUploadJob-->
  <string name="AttachmentUploadJob_uploading_media">मीडिया अपलोड कर रहा है…</string>
  <string name="AttachmentUploadJob_compressing_video_start">वीडियो को कंप्रेस कर रहा है…</string>
  <!--BackgroundMessageRetriever-->
  <string name="BackgroundMessageRetriever_checking_for_messages">संदेशों का पता लगा रहे हैं…</string>
  <!--BlockedUsersActivity-->
  <string name="BlockedUsersActivity__blocked_users">ब्लॉक किए गए उपयोगकर्ता</string>
  <string name="BlockedUsersActivity__add_blocked_user">ब्लॉक किए गए उपयोगकर्ता से जुड़े</string>
  <string name="BlockedUsersActivity__blocked_users_will">ब्लॉक संपर्क अब आपको मेसेज भेजने या आपको कॉल करने में सक्षम नहीं होंगे।</string>
  <string name="BlockedUsersActivity__no_blocked_users">कोई ब्लॉक किए गए उपयोगकर्ता नहीं हैं</string>
  <string name="BlockedUsersActivity__block_user">इस उपयोगकर्ता को ब्लॉक करें?</string>
  <string name="BlockedUserActivity__s_will_not_be_able_to">\"%1$s\" आपको कॉल नहीं कर पाएंगे या आपको संदेश नहीं भेज पाएंगे ।</string>
  <string name="BlockedUsersActivity__block">ब्लॉक</string>
  <string name="BlockedUsersActivity__unblock_user">इस उपयोगकर्ता को अनब्लॉक करें?</string>
  <string name="BlockedUsersActivity__do_you_want_to_unblock_s">क्या आप \"%1$s\" को अनब्लॉक करना चाहते हैं?</string>
  <string name="BlockedUsersActivity__unblock">अनब्लॉक करें</string>
  <!--BlockUnblockDialog-->
  <string name="BlockUnblockDialog_block_and_leave_s">%1$s को ब्लॉक करें और छोड़ दें?</string>
  <string name="BlockUnblockDialog_block_s">%1$sको ब्लॉक करें ?</string>
  <string name="BlockUnblockDialog_you_will_no_longer_receive_messages_or_updates">अब आपको इस समूह से संदेश या अपडेट प्राप्त नहीं होंगे, और अन्य सदस्य आपको इस समूह में फिर से नहीं जोड़ पाएंगे ।</string>
  <string name="BlockUnblockDialog_group_members_wont_be_able_to_add_you">समूह के सदस्य फिर से आपको इस समूह में नहीं जोड़ पाएंगे।</string>
  <string name="BlockUnblockDialog_group_members_will_be_able_to_add_you">ग्रूप के सदस्य आपको इस ग्रूप में फ़िर शामिल कर पाएँगे।</string>
  <string name="BlockUnblockDialog_you_will_be_able_to_call_and_message_each_other">आप एक दूसरे को मैसेज और कॉल कर सकेंगे और आपका नाम और फोटो उनके साथ साझा किया जाएगा।</string>
  <string name="BlockUnblockDialog_blocked_people_wont_be_able_to_call_you_or_send_you_messages">ब्लॉक किये गए लोग आपको कॉल नहीं कर पाएंगे या आपको संदेश नहीं भेज पाएंगे।</string>
  <!--Message shown on block dialog when blocking the Signal release notes recipient-->
  <!--Message shown on unblock dialog when unblocking the Signal release notes recipient-->
  <string name="BlockUnblockDialog_unblock_s">%1$sको अनब्लॉक करें ?</string>
  <string name="BlockUnblockDialog_block">ब्लॉक</string>
  <string name="BlockUnblockDialog_block_and_leave">ब्लॉक करें और छोड़ें </string>
  <string name="BlockUnblockDialog_report_spam_and_block">स्पैम रिपोर्ट करें और ब्लॉक करें</string>
  <!--BucketedThreadMedia-->
  <string name="BucketedThreadMedia_Today">आज</string>
  <string name="BucketedThreadMedia_Yesterday">कल</string>
  <string name="BucketedThreadMedia_This_week">इस सप्ताह</string>
  <string name="BucketedThreadMedia_This_month">इस महीना</string>
  <string name="BucketedThreadMedia_Large">बड़ा</string>
  <string name="BucketedThreadMedia_Medium">मध्यम</string>
  <string name="BucketedThreadMedia_Small">छोटा</string>
  <!--CameraXFragment-->
  <string name="CameraXFragment_tap_for_photo_hold_for_video">फोटो के लिए टैप, वीडियो के लिए दबाए रखें</string>
  <string name="CameraXFragment_capture_description">कैप्चर</string>
  <string name="CameraXFragment_change_camera_description">कैमरा बदलें</string>
  <string name="CameraXFragment_open_gallery_description">गैलरी खोलें</string>
  <!--CameraContacts-->
  <string name="CameraContacts_recent_contacts">हाल ही के संपर्क</string>
  <string name="CameraContacts_signal_contacts">Signal संपर्क</string>
  <string name="CameraContacts_signal_groups">Signal समूह</string>
  <string name="CameraContacts_you_can_share_with_a_maximum_of_n_conversations">आप अधिकतम %d बातचीत साझा कर सकते हैं।</string>
  <string name="CameraContacts_select_signal_recipients">Signal प्राप्तकर्ताओं को चुनें</string>
  <string name="CameraContacts_no_signal_contacts">कोई Signal प्राप्तकर्ता नहीं</string>
  <string name="CameraContacts_you_can_only_use_the_camera_button">कैमरा बटन का प्रयोग कर आप केवल Signal के सम्पर्कों को ही छवियाँ भेज सकते हैं।</string>
  <string name="CameraContacts_cant_find_who_youre_looking_for">जिसे ढूँढ रहे वो नहीं मिला?</string>
  <string name="CameraContacts_invite_a_contact_to_join_signal">संपर्क को Molly में जुड़ने के लिए आमंत्रित करें</string>
  <string name="CameraContacts__menu_search">सर्च</string>
  <!--Censorship Circumvention Megaphone-->
  <!--Title for an alert that shows at the bottom of the chat list letting people know that circumvention is no longer needed-->
  <!--Body for an alert that shows at the bottom of the chat list letting people know that circumvention is no longer needed-->
  <!--Action to prompt the user to disable circumvention since it is no longer needed-->
  <string name="CensorshipCircumventionMegaphone_turn_off">बंद करें</string>
  <!--Action to prompt the user to dismiss the alert at the bottom of the chat list-->
  <string name="CensorshipCircumventionMegaphone_no_thanks">नहीं धन्यवाद </string>
  <!--ClearProfileActivity-->
  <string name="ClearProfileActivity_remove">हटा दें </string>
  <string name="ClearProfileActivity_remove_profile_photo">प्रोफ़ाइल फ़ोटो निकालें?</string>
  <string name="ClearProfileActivity_remove_group_photo">समूह चित्र को हटाए </string>
  <!--ClientDeprecatedActivity-->
  <string name="ClientDeprecatedActivity_update_signal">Molly अपडेट करें</string>
  <string name="ClientDeprecatedActivity_this_version_of_the_app_is_no_longer_supported">ऍप का यह संस्करण अब समर्थित नहीं है। संदेश भेजना और प्राप्त करना जारी रखने के लिए, नवीनतम संस्करण में अपडेट करें।</string>
  <string name="ClientDeprecatedActivity_update">अपडेट</string>
  <string name="ClientDeprecatedActivity_dont_update">अपडेट न करें </string>
  <string name="ClientDeprecatedActivity_warning">चेतावनी</string>
  <string name="ClientDeprecatedActivity_your_version_of_signal_has_expired_you_can_view_your_message_history">Signal के आपके वर्ज़न की समय सीमा समाप्त हो गई है। आप अपना मेसेज इतिहास देख सकते हैं लेकिन जब तक आप अपडेट नहीं करते तब तक आप मेसेज भेज या प्राप्त नहीं कर पाएंगे।</string>
  <!--CommunicationActions-->
  <string name="CommunicationActions_no_browser_found">कोई वेब ब्राउजर नहीं मिला।</string>
  <string name="CommunicationActions_send_email">ईमेल भेजें </string>
  <string name="CommunicationActions_a_cellular_call_is_already_in_progress">एक सेलुलर कॉल प्रगति में है।</string>
  <string name="CommunicationActions_start_voice_call">वॉयस कॉल शुरू करें?</string>
  <string name="CommunicationActions_cancel">रद्द करें</string>
  <string name="CommunicationActions_call">कॉल</string>
  <string name="CommunicationActions_insecure_call">असुरक्षित कॉल</string>
  <string name="CommunicationActions_carrier_charges_may_apply">कैरियर दरें लागू हो सकती हैं। आपके द्वारा कॉल किया जा रहा नंबर Signal से रजिस्टर्ड नहीं है। इस कॉल को आपके मोबाइल कैरियर के माध्यम से रखा जाएगा, इंटरनेट पर नहीं।</string>
  <!--ConfirmIdentityDialog-->
  <string name="ConfirmIdentityDialog_your_safety_number_with_s_has_changed">%1$s के साथ आपका सुरक्षा नंबर बदल गया है। इसका मतलब यह हो सकता है कि कोई आपके संचार को रोकने की कोशिश कर रहा है, या उस %2$s ने Signal को फिर से इंस्टॉल किया है।</string>
  <string name="ConfirmIdentityDialog_you_may_wish_to_verify_your_safety_number_with_this_contact">आप इस संपर्क के साथ अपना सुरक्षा नंबर सत्यापित करना चाह सकते हैं।</string>
  <string name="ConfirmIdentityDialog_accept">स्वीकृत </string>
  <!--ContactsCursorLoader-->
  <string name="ContactsCursorLoader_recent_chats">नवीनतम बातचीत </string>
  <string name="ContactsCursorLoader_contacts">संपर्क</string>
  <string name="ContactsCursorLoader_groups">समूह </string>
  <string name="ContactsCursorLoader_phone_number_search">फ़ोन नंबर खोजें</string>
  <string name="ContactsCursorLoader_username_search">उपयोगकर्ता का नाम खोजें</string>
  <!--Label for my stories when selecting who to send media to-->
  <!--Action for creating a new story-->
  <!--ContactsDatabase-->
  <string name="ContactsDatabase_message_s">%s को मेसेज</string>
  <string name="ContactsDatabase_signal_call_s">%s को Signal कॉल</string>
  <!--ContactNameEditActivity-->
  <string name="ContactNameEditActivity_given_name">नाम</string>
  <string name="ContactNameEditActivity_family_name">कुलनाम</string>
  <string name="ContactNameEditActivity_prefix">प्रिफिक्स</string>
  <string name="ContactNameEditActivity_suffix">सफिक्स </string>
  <string name="ContactNameEditActivity_middle_name">मध्य नाम</string>
  <!--ContactShareEditActivity-->
  <string name="ContactShareEditActivity_type_home">मुख्य</string>
  <string name="ContactShareEditActivity_type_mobile">मोबाइल</string>
  <string name="ContactShareEditActivity_type_work">कार्यालय</string>
  <string name="ContactShareEditActivity_type_missing">अन्य</string>
  <string name="ContactShareEditActivity_invalid_contact">चयनित संपर्क अमान्य था।</string>
  <!--ConversationItem-->
  <string name="ConversationItem_error_not_sent_tap_for_details">नहीं भेजा गया, विवरण के लिए टैप करें</string>
  <string name="ConversationItem_error_partially_not_delivered">आंशिक रूप से भेजा गया, विवरण के लिए दबाएँ</string>
  <string name="ConversationItem_error_network_not_delivered">भेजना असफल रहा</string>
  <string name="ConversationItem_received_key_exchange_message_tap_to_process">की एक्सचेंज मेसेज प्राप्त हुआ, प्रक्रिया करने के लिए टैप करें।</string>
  <string name="ConversationItem_group_action_left">%1$s ने समूह को छोड़ दिया है</string>
  <string name="ConversationItem_send_paused">भेजें रोका गया</string>
  <string name="ConversationItem_click_to_approve_unencrypted">भेजने में असफल रहा, असुरक्षित फ़ॉलबैक के लिए टैप करें</string>
  <string name="ConversationItem_click_to_approve_unencrypted_sms_dialog_title">अनएन्क्रिप्टेड SMS पर फॉलबैक?</string>
  <string name="ConversationItem_click_to_approve_unencrypted_mms_dialog_title">अनएन्क्रिप्टेड MMS पर फॉलबैक?</string>
  <string name="ConversationItem_click_to_approve_unencrypted_dialog_message">यह मेसेज एन्क्रिप्ट <b>नहीं</b> किया जाएगा क्योंकि प्राप्तकर्ता अब Signal उपयोगकर्ता नहीं है। \n\n असुरक्षित मेसेज भेजें?</string>
  <string name="ConversationItem_unable_to_open_media">इस मीडिया को खोलने में सक्षम कोई ऐप नहीं मिल सकता है।</string>
  <string name="ConversationItem_copied_text">%s की नकल की</string>
  <string name="ConversationItem_from_s">%s से</string>
  <string name="ConversationItem_to_s">%s को</string>
  <string name="ConversationItem_read_more">और पढो</string>
  <string name="ConversationItem_download_more">और डाउनलोड करें</string>
  <string name="ConversationItem_pending">बचा हुआ</string>
  <string name="ConversationItem_this_message_was_deleted">यह मेसेज हटा दिया गया है।</string>
  <string name="ConversationItem_you_deleted_this_message">आपने यह मेसेज हटाया है</string>
  <!--ConversationActivity-->
  <string name="ConversationActivity_add_attachment">अटैचमेंट जोड़ें</string>
  <string name="ConversationActivity_select_contact_info">संपर्क जानकारी का चयन करें</string>
  <string name="ConversationActivity_compose_message">मेसेज लिखें</string>
  <string name="ConversationActivity_sorry_there_was_an_error_setting_your_attachment">खेद है, आपका अनुलगनक लगाने में त्रुटि हुई।</string>
  <string name="ConversationActivity_recipient_is_not_a_valid_sms_or_email_address_exclamation">प्राप्त करने वाला वैध SMS या ईमेल पता नहीं है!</string>
  <string name="ConversationActivity_message_is_empty_exclamation">मेसेज खाली है!</string>
  <string name="ConversationActivity_group_members">सदस्य </string>
  <string name="ConversationActivity__tap_here_to_start_a_group_call">समूह कॉल शुरू करने के लिए यहां टैप करें</string>
  <string name="ConversationActivity_invalid_recipient">अवैध प्राप्तकर्ता</string>
  <string name="ConversationActivity_added_to_home_screen">मुख्य स्क्रीन में जोड़ा गया</string>
  <string name="ConversationActivity_calls_not_supported">कॉल समर्थित नहीं है</string>
  <string name="ConversationActivity_this_device_does_not_appear_to_support_dial_actions">यह डिवाइस डायल क्रियाओं का समर्थन करने के लिए प्रकट नहीं होता है।</string>
  <string name="ConversationActivity_transport_insecure_sms">असुरक्षित SMS</string>
  <string name="ConversationActivity_transport_insecure_mms">असुरक्षित MMS</string>
  <string name="ConversationActivity_transport_signal">Signal</string>
  <string name="ConversationActivity_lets_switch_to_signal">%1$s चलो Molly पर स्विच करें</string>
  <string name="ConversationActivity_specify_recipient">कृपया एक संपर्क चुनें</string>
  <string name="ConversationActivity_unblock">अनब्लॉक करें</string>
  <string name="ConversationActivity_attachment_exceeds_size_limits">आपके द्वारा भेजे जा रहे मेसेज के प्रकार के लिए अनुलग्नक आकार सीमा से अधिक है।</string>
  <string name="ConversationActivity_unable_to_record_audio">ऑडियो रिकॉर्ड करने में असमर्थ</string>
  <string name="ConversationActivity_you_cant_send_messages_to_this_group">आप इस समूह को संदेश नहीं भेज सकते क्योंकि आप अब सदस्य नहीं हैं।</string>
  <string name="ConversationActivity_only_s_can_send_messages">केवल %1$s संदेश भेज सकते हैं।</string>
  <string name="ConversationActivity_admins">व्यवस्थापक</string>
  <string name="ConversationActivity_message_an_admin">व्यवस्थापक को संदेश भेजें</string>
  <string name="ConversationActivity_cant_start_group_call">ग्रुप कॉल प्रारंभ नहीं हो सकता</string>
  <string name="ConversationActivity_only_admins_of_this_group_can_start_a_call">केवल इस ग्रुप के व्यवस्थापक ही कॉल शुरू कर सकते हैं।</string>
  <string name="ConversationActivity_there_is_no_app_available_to_handle_this_link_on_your_device">आपके डिवाइस पर इस लिंक को संभालने के लिए कोई ऐप उपलब्ध नहीं है।</string>
  <string name="ConversationActivity_your_request_to_join_has_been_sent_to_the_group_admin">समूह से जुड़ने का आपका अनुरोध समूह संचालक को भेज दिया गया है। जब वे जवाब देंगे तो आपको सूचित किया जाएगा।</string>
  <string name="ConversationActivity_cancel_request">निवेदन रद्द करें</string>
  <string name="ConversationActivity_to_send_audio_messages_allow_signal_access_to_your_microphone">ऑडियो मेसेज भेजने के लिए, अपने माइक्रोफ़ोन पर Molly पहुंच की अनुमति दें।</string>
  <string name="ConversationActivity_signal_requires_the_microphone_permission_in_order_to_send_audio_messages">ऑडियो मेसेज को भेजने के लिए Molly को माइक्रोफ़ोन अनुमति की आवश्यकता होती है, लेकिन इसे स्थायी रूप से अस्वीकार कर दिया गया है। कृपया ऐप सेटिंग्स जारी रखें, \"अनुमतियां\" चुनें, और \"माइक्रोफ़ोन\" सक्षम करें।</string>
  <string name="ConversationActivity_signal_needs_the_microphone_and_camera_permissions_in_order_to_call_s">%s को कॉल करने के लिए Molly को माइक्रोफ़ोन और कैमरा अनुमतियों की आवश्यकता होती है, लेकिन उन्हें स्थायी रूप से अस्वीकार कर दिया गया है। कृपया ऐप सेटिंग्स जारी रखें, \"अनुमतियां\" चुनें, और \"माइक्रोफ़ोन\" और \"कैमरा\" सक्षम करें।</string>
  <string name="ConversationActivity_to_capture_photos_and_video_allow_signal_access_to_the_camera">फोटो और वीडियो कैप्चर करने के लिए, कैमरे को Molly पहुंच की अनुमति दें।</string>
  <string name="ConversationActivity_signal_needs_the_camera_permission_to_take_photos_or_video">Molly को फ़ोटो या वीडियो लेने के लिए कैमरा अनुमति की आवश्यकता होती है, लेकिन इसे स्थायी रूप से अस्वीकार कर दिया गया है। कृपया ऐप सेटिंग्स जारी रखें, \"अनुमतियां\" चुनें, और \"कैमरा\" सक्षम करें।</string>
  <string name="ConversationActivity_signal_needs_camera_permissions_to_take_photos_or_video">Molly को फ़ोटो या वीडियो लेने के लिए कैमरा अनुमतियां चाहिए</string>
  <string name="ConversationActivity_enable_the_microphone_permission_to_capture_videos_with_sound">ध्वनि के साथ वीडियो कैप्चर करने के लिए माइक्रोफोन अनुमति सक्षम करें।</string>
  <string name="ConversationActivity_signal_needs_the_recording_permissions_to_capture_video">Molly को वीडियो रिकॉर्ड करने के लिए माइक्रोफोन की अनुमति की आवश्यकता होती है, लेकिन उसे अस्वीकार कर दिया गया है। कृपया एप्प विन्यास जारी रखें, \"अनुमतियां\" चुनें, और \"माइक्रोफोन\" और \"कैमरा\" सक्षम करें।</string>
  <string name="ConversationActivity_signal_needs_recording_permissions_to_capture_video">Molly को वीडियो रिकॉर्ड करने के लिए माइक्रोफोन की अनुमति की आवश्यकता होती है।</string>
  <string name="ConversationActivity_quoted_contact_message">%1$s%2$s</string>
  <string name="ConversationActivity_signal_cannot_sent_sms_mms_messages_because_it_is_not_your_default_sms_app">Signal SMS/MMS मेसेज नहीं भेज सकता क्योंकि यह आपका तयशुदा SMS एप्प नहीं है। क्या आप इसे अपने Android सेटिंग्स बदलना चाहेंगे?</string>
  <string name="ConversationActivity_yes">हाँ </string>
  <string name="ConversationActivity_no">नहीं</string>
  <string name="ConversationActivity_search_position">%1$d का %2$d</string>
  <string name="ConversationActivity_no_results">कोई परिणाम नहीं</string>
  <string name="ConversationActivity_sticker_pack_installed">स्टीकर पैक इंस्टॉल</string>
  <string name="ConversationActivity_new_say_it_with_stickers">नया! स्टीकर के साथ कहें</string>
  <string name="ConversationActivity_cancel">रद्द करें</string>
  <string name="ConversationActivity_delete_conversation">संवाद हटाएं?</string>
  <string name="ConversationActivity_delete_and_leave_group">हटाएं और समूह छोड़ दें? </string>
  <string name="ConversationActivity_this_conversation_will_be_deleted_from_all_of_your_devices">यह संवाद आपके सभी डिवाइस से हटा दिया जाएगा।</string>
  <string name="ConversationActivity_you_will_leave_this_group_and_it_will_be_deleted_from_all_of_your_devices">आप इस ग्रूप को छोङ देंगे और यह ग्रूप आपके सभी डिवाइस से हटा दिया जाएगा।</string>
  <string name="ConversationActivity_delete">हटाए </string>
  <string name="ConversationActivity_delete_and_leave">हटाएँ और छोड़ दें</string>
  <string name="ConversationActivity__to_call_s_signal_needs_access_to_your_microphone">%1$s को कॉल करने के लिए, Molly को आपके माइक्रोफ़ोन तक पहुंच की आवश्यकता है।</string>
  <string name="ConversationActivity__more_options_now_in_group_settings">समूह सेटिंग्स में अब और विकल्प</string>
  <string name="ConversationActivity_join">जुड़ें</string>
  <string name="ConversationActivity_full">पूर्ण</string>
  <string name="ConversationActivity_error_sending_media">मीडिया भेजने में त्रुटि</string>
  <string name="ConversationActivity__reported_as_spam_and_blocked">स्पैम के रूप में रिपोर्ट किया गया और अवरुद्ध कर दिया गया।</string>
  <!--ConversationAdapter-->
  <plurals name="ConversationAdapter_n_unread_messages">
    <item quantity="one">%d अपठित मेसेज</item>
    <item quantity="other">%dअपठित मेसेज</item>
  </plurals>
  <!--ConversationFragment-->
  <plurals name="ConversationFragment_delete_selected_messages">
    <item quantity="one">चयनित मेसेज हटाएं?</item>
    <item quantity="other">चयनित मेसेज हटाएं?</item>
  </plurals>
  <string name="ConversationFragment_save_to_sd_card">इसे स्टॉरेज में सेव करे?</string>
  <plurals name="ConversationFragment_saving_n_media_to_storage_warning">
    <item quantity="one">सभी मीडिया को स्टोरेज में सहेजने से आपके डिवाइस पर किसी अन्य ऐप को एक्सेस करने की अनुमति मिल जाएगी। \n\n जारी रखें?</item>
    <item quantity="other">सभी %1$d मीडिया को स्टोरेज में सहेजने से आपके डिवाइस पर किसी अन्य ऐप को एक्सेस करने की अनुमति मिल जाएगी। \n\n जारी रखें?</item>
  </plurals>
  <plurals name="ConversationFragment_error_while_saving_attachments_to_sd_card">
    <item quantity="one">स्टॉरेज में संलग्नक सहेजते समय त्रुटि!</item>
    <item quantity="other">स्टॉरेज में अटैचमेंट सेव करते समय त्रुटि!</item>
  </plurals>
  <string name="ConversationFragment_unable_to_write_to_sd_card_exclamation">स्टॉरेज में लिखने में असमर्थ!</string>
  <plurals name="ConversationFragment_saving_n_attachments">
    <item quantity="one">अनुलग्नक सहेजा जा रहा है</item>
    <item quantity="other">%1$dअटैचमेंट सेव हो रहा है</item>
  </plurals>
  <plurals name="ConversationFragment_saving_n_attachments_to_sd_card">
    <item quantity="one">स्टोरेज में अनुलग्नक सहेजा जा रहा है</item>
    <item quantity="other">स्टोरेज में %1$d अटैचमेंट सेव हो रहा हैं</item>
  </plurals>
  <string name="ConversationFragment_pending">रूका हुआ</string>
  <string name="ConversationFragment_push">डेटा (Signal)</string>
  <string name="ConversationFragment_mms">MMS</string>
  <string name="ConversationFragment_sms">SMS</string>
  <string name="ConversationFragment_deleting">हटा दिया जा रहा है</string>
  <string name="ConversationFragment_deleting_messages">मेसेज हटाए जा रहे हैं</string>
  <string name="ConversationFragment_delete_for_me">मेरे लिये हटाएँ</string>
  <string name="ConversationFragment_delete_for_everyone">सब के लिये हटाएँ</string>
  <string name="ConversationFragment_this_message_will_be_deleted_for_everyone_in_the_conversation">यह मेसेज वार्तालाप में शामिल सभी के लिए मिटा दिया जाएगा यदि वे Signal के नवीनमत वर्ज़न पर हैं। वे देख सकेंगे कि आपने एक मेसेज को मिटा दिया है।</string>
  <string name="ConversationFragment_quoted_message_not_found">मूल मेसेज नहीं मिला</string>
  <string name="ConversationFragment_quoted_message_no_longer_available">मूल मेसेज अब उपलब्ध नहीं है</string>
  <string name="ConversationFragment_failed_to_open_message">मेसेज खोलने में असमर्थ</string>
  <string name="ConversationFragment_you_can_swipe_to_the_right_reply">आप जल्दी से उत्तर देने के लिए किसी भी मेसेज पर दाईं ओर स्वाइप कर सकते हैं</string>
  <string name="ConversationFragment_you_can_swipe_to_the_left_reply">आप जल्दी से उत्तर देने के लिए किसी भी मेसेज पर बाईं ओर स्वाइप कर सकते हैं</string>
  <string name="ConversationFragment_outgoing_view_once_media_files_are_automatically_removed">आउटगोइंग व्यू-एक बार मीडिया फ़ाइलों को उनके भेजे जाने के बाद स्वचालित रूप से हटा दिया जाता है</string>
  <string name="ConversationFragment_you_already_viewed_this_message">आपने यह मेसेज पहले ही देख लिया है</string>
  <string name="ConversationFragment__you_can_add_notes_for_yourself_in_this_conversation">आप इस वार्तालाप में खुद के लिए नोट्स शामिल कर सकते हैं।\यदि आपके खाते के साथ कोई डिवाइसेस लिंक होंगे, तो नए नोट्स सिंक हो जाएँगे।</string>
  <string name="ConversationFragment__d_group_members_have_the_same_name">%1$d ग्रुप मेंबर्स का एक ही नाम है।</string>
  <string name="ConversationFragment__tap_to_review">समीक्षा के लिए टैप करें</string>
  <string name="ConversationFragment__review_requests_carefully">अनुरोधों की सावधानीपूर्वक समीक्षा करें</string>
  <string name="ConversationFragment__signal_found_another_contact_with_the_same_name">Molly को एक ही नाम वाला एक और संपर्क मिला।</string>
  <string name="ConversationFragment_contact_us">हमसे संपर्क करें</string>
  <string name="ConversationFragment_verify">सत्यापित करें</string>
  <string name="ConversationFragment_not_now">अभी नहीं</string>
  <string name="ConversationFragment_your_safety_number_with_s_changed">%s के साथ आपका सुरक्षा नंबर बदल गया है</string>
  <string name="ConversationFragment_your_safety_number_with_s_changed_likey_because_they_reinstalled_signal">%s के साथ आपकी सुरक्षा संख्या बदल गई, संभावना है कि उन्होंने Signal को फिर से इंस्टॉल किया है या डिवाइस को बदल लिया है। नए सुरक्षा नंबर की पुष्टि करने के लिए वेरिफाई पर क्लिक करें। यह वैकल्पिक है।</string>
  <!--Message shown to indicate which notification profile is on/active-->
  <!--Dialog title for block group link join requests-->
  <!--Dialog message for block group link join requests-->
  <!--Dialog confirm block request button-->
  <!--Dialog cancel block request button-->
  <string name="ConversationFragment__cancel">रद्द करें</string>
  <!--Message shown after successfully blocking join requests for a user-->
  <string name="ConversationFragment__blocked">ब्लॉक</string>
  <plurals name="ConversationListFragment_delete_selected_conversations">
    <item quantity="one">चयनित मेसेज हटाएं?</item>
    <item quantity="other">चयनित मेसेज हटाएं?</item>
  </plurals>
  <plurals name="ConversationListFragment_this_will_permanently_delete_all_n_selected_conversations">
    <item quantity="one">यह सभी चयनित वार्तालापों को स्थायी रूप से हटा देगा।</item>
    <item quantity="other">यह सभी %1$d चयनित वार्तालापों को स्थायी रूप से हटा देगा।</item>
  </plurals>
  <string name="ConversationListFragment_deleting">हटाया जा रहा है</string>
  <string name="ConversationListFragment_deleting_selected_conversations">चयनित बातचीत हटा दी जा रही है</string>
  <plurals name="ConversationListFragment_conversations_archived">
    <item quantity="one">बातचीत संग्रहीत</item>
    <item quantity="other">%d बातचीत संग्रहीत</item>
  </plurals>
  <string name="ConversationListFragment_undo">पूर्ववत् करें</string>
  <plurals name="ConversationListFragment_moved_conversations_to_inbox">
    <item quantity="one">बातचीत को इनबॉक्स में ले जाया गया</item>
    <item quantity="other">%d बातचीत को इनबॉक्स में ले जाया गया</item>
  </plurals>
  <plurals name="ConversationListFragment_read_plural">
    <item quantity="one">पढ़ें</item>
    <item quantity="other">पढ़ें</item>
  </plurals>
  <plurals name="ConversationListFragment_unread_plural">
    <item quantity="one">नहीं पढ़ा हुआ</item>
    <item quantity="other">नहीं पढ़ा हुआ</item>
  </plurals>
  <plurals name="ConversationListFragment_pin_plural">
    <item quantity="one">पिन</item>
    <item quantity="other">पिन</item>
  </plurals>
  <plurals name="ConversationListFragment_unpin_plural">
    <item quantity="one">अनपिन करें</item>
    <item quantity="other">अनपिन करें</item>
  </plurals>
  <plurals name="ConversationListFragment_mute_plural">
    <item quantity="one">म्यूट</item>
    <item quantity="other">म्यूट</item>
  </plurals>
  <plurals name="ConversationListFragment_unmute_plural">
    <item quantity="one">अनम्यूट</item>
    <item quantity="other">अनम्यूट</item>
  </plurals>
  <string name="ConversationListFragment_select">चुनिए</string>
  <plurals name="ConversationListFragment_archive_plural">
    <item quantity="one">संग्रह</item>
    <item quantity="other">संग्रह</item>
  </plurals>
  <plurals name="ConversationListFragment_unarchive_plural">
    <item quantity="one">संग्रह से हटाएं</item>
    <item quantity="other">संग्रह से हटाएं</item>
  </plurals>
  <plurals name="ConversationListFragment_delete_plural">
    <item quantity="one">डिलीट करें</item>
    <item quantity="other">डिलीट करें</item>
  </plurals>
  <string name="ConversationListFragment_select_all">सभी को चुन लो</string>
  <plurals name="ConversationListFragment_s_selected">
    <item quantity="one">%d चुना हुआ</item>
    <item quantity="other">%d चुना हुआ</item>
  </plurals>
  <!--Show in conversation list overflow menu to open selection bottom sheet-->
  <!--Tooltip shown after you have created your first notification profile-->
  <!--Message shown in top toast to indicate the named profile is on-->
  <!--ConversationListItem-->
  <string name="ConversationListItem_key_exchange_message">की विनिमय मेसेज</string>
  <!--ConversationListItemAction-->
  <string name="ConversationListItemAction_archived_conversations_d">संग्रहीत संवाद (%d)</string>
  <!--ConversationTitleView-->
  <string name="ConversationTitleView_verified">सत्यापित</string>
  <string name="ConversationTitleView_you">आप</string>
  <!--ConversationTypingView-->
  <string name="ConversationTypingView__plus_d">+%1$d</string>
  <!--CreateGroupActivity-->
  <string name="CreateGroupActivity__select_members">सदस्य चुनें</string>
  <!--CreateProfileActivity-->
  <string name="CreateProfileActivity__profile">प्रोफ़ाइल</string>
  <string name="CreateProfileActivity_error_setting_profile_photo">प्रोफाइल फोटो सेट करने में त्रुटि</string>
  <string name="CreateProfileActivity_problem_setting_profile">प्रोफ़ाइल सेट करने में समस्या</string>
  <string name="CreateProfileActivity_set_up_your_profile">अपना प्रोफ़ाइल सेट करें</string>
  <string name="CreateProfileActivity_signal_profiles_are_end_to_end_encrypted">आपकी प्रोफ़ाइल एंट-टू-एंड एनक्रिप्टेड है। जब आप नए संवाद शुरु या स्वीकार करेंगे, और जब आप नए ग्रुप्स के साथ जुड़ेंगे, तो आपकी प्रोफ़ाइल और इसमें किए गए बदलाव आपके संपर्क देख सकेंगे।</string>
  <string name="CreateProfileActivity_set_avatar_description">अपने बारे में कुछ लिखें</string>
  <!--ChooseBackupFragment-->
  <string name="ChooseBackupFragment__restore_from_backup">बैकअप से बहाल करना?</string>
  <string name="ChooseBackupFragment__restore_your_messages_and_media">स्थानीय मेसेज से अपने मेसेज और मीडिया को पुनर्स्थापित करें। अगर आप अभी पुनर्स्थापित नहीं करते हैं, तो आप बाद में बैकअप नहीं कर पाएंगे।</string>
  <string name="ChooseBackupFragment__icon_content_description">बैकअप आइकन से बहाल करें</string>
  <string name="ChooseBackupFragment__choose_backup">बैकअप चुनें</string>
  <string name="ChooseBackupFragment__learn_more">अधिक जानें</string>
  <string name="ChooseBackupFragment__no_file_browser_available">कोई फ़ाइल ब्राउज़र उपलब्ध नहीं है</string>
  <!--RestoreBackupFragment-->
  <string name="RestoreBackupFragment__restore_complete">पुनर्स्थापित पूर्ण</string>
  <string name="RestoreBackupFragment__to_continue_using_backups_please_choose_a_folder">बैकअप का उपयोग करना जारी रखने के लिए, कृपया एक फोल्डर चुनें। नए बैकअप इस जगह पर संगृहीत किए जाएंगे।</string>
  <string name="RestoreBackupFragment__choose_folder">फोल्डर को चुनो</string>
  <string name="RestoreBackupFragment__not_now">अभी नहीं</string>
  <!--Couldn\'t find the selected backup-->
  <!--Couldn\'t read the selected backup-->
  <!--Backup has an unsupported file extension-->
  <!--BackupsPreferenceFragment-->
  <string name="BackupsPreferenceFragment__chat_backups">बैकअप चैट करें</string>
  <string name="BackupsPreferenceFragment__backups_are_encrypted_with_a_passphrase">बैकअप एक पासफ्रेस के साथ एनक्रिप्टेड होते हैं और आपके डिवाइस पर स्टोर किए जाते हैं।</string>
  <string name="BackupsPreferenceFragment__create_backup">बैकअप बनाओ</string>
  <string name="BackupsPreferenceFragment__last_backup">पिछला बैकअप:%1$s</string>
  <string name="BackupsPreferenceFragment__backup_folder">बैकअप फ़ोल्डर</string>
  <string name="BackupsPreferenceFragment__verify_backup_passphrase">बैकअप पासफ्रेज की पुष्टि करें </string>
  <string name="BackupsPreferenceFragment__test_your_backup_passphrase">अपने बैकअप पासफ्रेज की जाँच करें और इसके मेल खाने की पुष्टि करें</string>
  <string name="BackupsPreferenceFragment__turn_on">शुरु करें</string>
  <string name="BackupsPreferenceFragment__turn_off">बंद करें</string>
  <string name="BackupsPreferenceFragment__to_restore_a_backup">किसी बैकअप को बहाल करने के लिए, Molly की एक नई कॉपी इंस्टॉल करें। ऐप को खोलें और \"बैकअप को बहाल करें\" पर टैप करें, और फिर बैकअप फाइल को ढूँढें। %1$s</string>
  <string name="BackupsPreferenceFragment__learn_more">अधिक जानें</string>
  <string name="BackupsPreferenceFragment__in_progress">प्रगति में</string>
  <string name="BackupsPreferenceFragment__d_so_far">%1$d अब तक</string>
  <!--Show percentage of completion of backup-->
  <string name="BackupsPreferenceFragment_signal_requires_external_storage_permission_in_order_to_create_backups">बैकअप बनाने के लिए Molly को बाहरी संग्रहण अनुमति की आवश्यकता होती है, लेकिन इसे स्थायी रूप से अस्वीकार कर दिया गया है। कृपया ऐप सेटिंग्स को जारी रखें, \"अनुमतियां\" चुनें और \"संग्रहण\" सक्षम करें।</string>
  <!--CustomDefaultPreference-->
  <string name="CustomDefaultPreference_using_custom">कस्टम इस्तेमाल: %s</string>
  <string name="CustomDefaultPreference_using_default">डिफ़ॉल्ट इस्तेमाल: %s</string>
  <string name="CustomDefaultPreference_none">कुछ नहीं</string>
  <!--AvatarSelectionBottomSheetDialogFragment-->
  <string name="AvatarSelectionBottomSheetDialogFragment__choose_photo">तस्वीर चुनें</string>
  <string name="AvatarSelectionBottomSheetDialogFragment__take_photo">तस्वीर खींचे </string>
  <string name="AvatarSelectionBottomSheetDialogFragment__choose_from_gallery"> गेलरी से चुनें</string>
  <string name="AvatarSelectionBottomSheetDialogFragment__remove_photo">तस्वीर हटाओ</string>
  <string name="AvatarSelectionBottomSheetDialogFragment__taking_a_photo_requires_the_camera_permission">फोटो लेने के लिए कैमरा की इजाज़त की ज़रूरत होती है।</string>
  <string name="AvatarSelectionBottomSheetDialogFragment__viewing_your_gallery_requires_the_storage_permission">गैलरी को देखने के लिए स्टोरेज इजाज़त की ज़रूरत होती है।</string>
  <!--DateUtils-->
  <string name="DateUtils_just_now">अभी</string>
  <string name="DateUtils_minutes_ago">%dm</string>
  <string name="DateUtils_today">आज</string>
  <string name="DateUtils_yesterday">कल</string>
  <!--DecryptionFailedDialog-->
  <string name="DecryptionFailedDialog_chat_session_refreshed">चैट सेशन रीफ्रेश हुआ</string>
  <string name="DecryptionFailedDialog_signal_uses_end_to_end_encryption">Signal एंड-टू-एंड एन्क्रिप्शन का उपयोग करता है और इसे कभी-कभी आपके चैट सेशन को रीफ्रेश करने की ज़रूरत हो सकती है। इससे आपकी चैट की सुरक्षा प्रभावित नहीं होती, पर हो सकता है कि इस संपर्क से कोई मेसेज छूट गया हो, और आप उन्हें इसे दोबारा भेजने के लिए कह सकते हैं।</string>
  <!--DeviceListActivity-->
  <string name="DeviceListActivity_unlink_s">%sको अनलिंक? </string>
  <string name="DeviceListActivity_by_unlinking_this_device_it_will_no_longer_be_able_to_send_or_receive">इस डिवाइस को अनलिंक करने के बाद, यह अब संदेश भेजने या प्राप्त करने में सक्षम नहीं होगा।</string>
  <string name="DeviceListActivity_network_connection_failed">नेटवर्क कनेक्शन असफल रहा</string>
  <string name="DeviceListActivity_try_again">फिर से कोशिश करो</string>
  <string name="DeviceListActivity_unlinking_device">डिवाइस अनलिंक किया जा रहा है</string>
  <string name="DeviceListActivity_unlinking_device_no_ellipsis">डिवाइस अनलिंक किया जा रहा है</string>
  <string name="DeviceListActivity_network_failed">नेटवर्क असफल रहा</string>
  <!--DeviceListItem-->
  <string name="DeviceListItem_unnamed_device">अज्ञात डिवाइस</string>
  <string name="DeviceListItem_linked_s">%sजोड़ा गया</string>
  <string name="DeviceListItem_last_active_s">अंतिम सक्रिय %s</string>
  <string name="DeviceListItem_today">आज</string>
  <!--DocumentView-->
  <string name="DocumentView_unnamed_file">बेनाम फ़ाइल</string>
  <!--DozeReminder-->
  <string name="DozeReminder_optimize_for_missing_play_services">लापता प्ले सेवाओं के लिए अनुकूलित करें</string>
  <string name="DozeReminder_this_device_does_not_support_play_services_tap_to_disable_system_battery">यह डिवाइस Play सेवाओं का समर्थन नहीं करता है। सिस्टम बैटरी ऑप्टिमाइज़ेशन को अक्षम करने के लिए टैप करें, जो निष्क्रिय होने पर संदेशों को पुनर्प्राप्त करने से Molly को रोकता है।</string>
  <!--ExpiredBuildReminder-->
  <string name="ExpiredBuildReminder_this_version_of_signal_has_expired">Signal का यह वर्ज़न एक्सपायर हो गया है। मेसेज भेजने और प्राप्त करने के लिए अभी अपडेट करें।</string>
  <string name="ExpiredBuildReminder_update_now">अभी अपडेट करें</string>
  <!--PendingGroupJoinRequestsReminder-->
  <plurals name="PendingGroupJoinRequestsReminder_d_pending_member_requests">
    <item quantity="one">%d लंबित मेंबर अनुरोध।</item>
    <item quantity="other">%d लंबित मेंबर अनुरोध।</item>
  </plurals>
  <string name="PendingGroupJoinRequestsReminder_view">देखना</string>
  <!--GcmRefreshJob-->
  <string name="GcmRefreshJob_Permanent_Signal_communication_failure">स्थायी Signal संचार विफलता</string>
  <string name="GcmRefreshJob_Signal_was_unable_to_register_with_Google_Play_Services">Molly Google Play सेवाओं के साथ पंजीकरण करने में असमर्थ था। Molly मेसेज और कॉल अक्षम कर दिए गए हैं, कृपया सेटिंग्स &gt; उन्नत में पुनः पंजीकरण करने का प्रयास करें।</string>
  <!--GiphyActivity-->
  <string name="GiphyActivity_error_while_retrieving_full_resolution_gif">पूर्ण रिज़ॉल्यूशन GIF पुनर्प्राप्त करते समय त्रुटि</string>
  <!--GiphyFragmentPageAdapter-->
  <string name="GiphyFragmentPagerAdapter_gifs">GIFs</string>
  <string name="GiphyFragmentPagerAdapter_stickers">स्टिकर</string>
  <!--AddToGroupActivity-->
  <string name="AddToGroupActivity_add_member">सदस्य जोड़ें?</string>
  <string name="AddToGroupActivity_add_s_to_s">\"%1$s\" को \"%2$s\" में शामिल करना है?</string>
  <string name="AddToGroupActivity_s_added_to_s">\"%1$s\" को \"%2$s\" में शामिल किया गया।</string>
  <string name="AddToGroupActivity_add_to_group">समूह में शामिल करें</string>
  <string name="AddToGroupActivity_add_to_groups">समूहों में शामिल करें</string>
  <string name="AddToGroupActivity_this_person_cant_be_added_to_legacy_groups">इस व्यक्ति को लेगेसी ग्रुप्स में शामिल नहीं किया जा सकता।</string>
  <string name="AddToGroupActivity_add">जोड़ें</string>
  <string name="AddToGroupActivity_add_to_a_group">किसी समूह में शामिल करें  </string>
  <!--ChooseNewAdminActivity-->
  <string name="ChooseNewAdminActivity_choose_new_admin">नया एडमिन चुनें</string>
  <string name="ChooseNewAdminActivity_done">पूर्ण</string>
  <string name="ChooseNewAdminActivity_you_left">आपने \"%1$s\" छोड़ दिया</string>
  <!--GroupMembersDialog-->
  <string name="GroupMembersDialog_you">आप</string>
  <!--GV2 access levels-->
  <string name="GroupManagement_access_level_anyone">कोई भी</string>
  <string name="GroupManagement_access_level_all_members">सभी सदस्य</string>
  <string name="GroupManagement_access_level_only_admins">सिर्फ एडमिन</string>
  <string name="GroupManagement_access_level_no_one">कोई नहीं</string>
  <!--GV2 invites sent-->
  <plurals name="GroupManagement_invitation_sent">
    <item quantity="one">निमंत्रण भेजा गया</item>
    <item quantity="other">%d निमंत्रण भेजे गए</item>
  </plurals>
  <string name="GroupManagement_invite_single_user">“%1$s” को आपके द्वारा स्वचालित रूप से इस ग्रुप में शामिल नहीं किया जा सकता।\n\nउन्हें जुड़ने के लिए आमंत्रित किया गया है, और उन्हें ग्रुप के कोई भी मेसेज दिखाई नहीं देंगे जब तक वे स्वीकार नहीं कर लेते।</string>
  <string name="GroupManagement_invite_multiple_users">इन उपयोगकर्ताओं को आपके द्वारा स्वचालित रूप से इस ग्रुप में शामिल नहीं किया जा सकता।\n\nउनको ग्रुप में जुड़ने के लिए आमंत्रित किया गया है, जब तक वे आमंत्रण स्वीकार नहीं कर लेते, ग्रुप के संदेश नहीं देख सकते।</string>
  <!--GroupsV1MigrationLearnMoreBottomSheetDialogFragment-->
  <string name="GroupsV1MigrationLearnMore_what_are_new_groups">नए समूह क्या हैं?</string>
  <string name="GroupsV1MigrationLearnMore_new_groups_have_features_like_mentions">नए ग्रुप्स में कई फ़ीचर्स हैं जैसे कि @mentions और ग्रुप एडमिन, और भविष्य में और भी कई फ़ीचर्स शामिल किए जाएँगे।</string>
  <string name="GroupsV1MigrationLearnMore_all_message_history_and_media_has_been_kept">अपग्रेड करने से पहले के सभी मेसेज इतिहास और मीडिया को रख लिया गया है।</string>
  <string name="GroupsV1MigrationLearnMore_you_will_need_to_accept_an_invite_to_join_this_group_again">इस ग्रुप में दोबारा जुड़ने के लिए बस आपको आमंत्रण को स्वीकार करना होगा, और जब तक आप स्वीकार नहीं कर लेते, आपको ग्रुप के मेसेज प्राप्त नहीं होंगे।</string>
  <plurals name="GroupsV1MigrationLearnMore_these_members_will_need_to_accept_an_invite">
    <item quantity="one">इस ग्रुप में दोबारा जुड़ने के लिए इस मेंबर को आमंत्रण को स्वीकार करना होगा, और जब तक वे स्वीकार नहीं कर लेते, उन्हें ग्रुप के मेसेज प्राप्त नहीं होंगे:</item>
    <item quantity="other">इस ग्रुप में दोबारा जुड़ने के लिए इन मेंबर्स को आमंत्रण को स्वीकार करना होगा, और जब तक वे स्वीकार नहीं कर लेते, उन्हें ग्रुप के मेसेज प्राप्त नहीं होंगे:</item>
  </plurals>
  <plurals name="GroupsV1MigrationLearnMore_these_members_were_removed_from_the_group">
    <item quantity="one">इस मेंबर को ग्रुप में से निकाल दिया गया था और जब तक वे अपग्रेड नहीं कर लेते, वे दोबारा जुड़ने के योग्य नहीं होंगे:</item>
    <item quantity="other">इन मेंबर्स को ग्रुप में से निकाल दिया गया था और जब तक वे अपग्रेड नहीं कर लेते, वे दोबारा जुड़ने के योग्य नहीं होंगे:</item>
  </plurals>
  <!--GroupsV1MigrationInitiationBottomSheetDialogFragment-->
  <string name="GroupsV1MigrationInitiation_upgrade_to_new_group">नए समूह में अपग्रेड करें</string>
  <string name="GroupsV1MigrationInitiation_upgrade_this_group">इस समूह को अपग्रेड करें</string>
  <string name="GroupsV1MigrationInitiation_new_groups_have_features_like_mentions">नए ग्रुप्स में कई फ़ीचर्स हैं जैसे कि @mentions और ग्रुप एडमिन, और भविष्य में और भी कई फ़ीचर्स शामिल किए जाएँगे।</string>
  <string name="GroupsV1MigrationInitiation_all_message_history_and_media_will_be_kept">अपग्रेड करने से पहले के सभी मेसेज इतिहास और मीडिया को रख लिया जाएगा।</string>
  <string name="GroupsV1MigrationInitiation_encountered_a_network_error">एक नेटवर्क त्रुटि हो गई। बाद में दोबरा प्रयास करें।</string>
  <string name="GroupsV1MigrationInitiation_failed_to_upgrade">अपग्रेड करने में विफल।</string>
  <plurals name="GroupsV1MigrationInitiation_these_members_will_need_to_accept_an_invite">
    <item quantity="one">इस ग्रुप में दोबारा जुड़ने के लिए इस मेंबर को आमंत्रण स्वीकार करना होगा, और जब तक वे स्वीकार नहीं कर लेते, उन्हें ग्रुप के मेसेज प्राप्त नहीं होंगे:</item>
    <item quantity="other">इस ग्रुप में दोबारा जुड़ने के लिए इन मेंबर्स को आमंत्रण को स्वीकार करना होगा, और जब तक वे स्वीकार नहीं कर लेते, उन्हें ग्रुप के मेसेज प्राप्त नहीं होंगे:</item>
  </plurals>
  <plurals name="GroupsV1MigrationInitiation_these_members_are_not_capable_of_joining_new_groups">
    <item quantity="one">यह मेंबर नए ग्रुपस में शामिल होने के योग्य नहीं हैं, और इसे ग्रुप में से निकाल दिया जाएगा:</item>
    <item quantity="other">ये मेंबर नए ग्रुप्स में शामिल होने के योग्य नहीं हैं, और इन्हें ग्रुप में से निकाल दिया जाएगा:</item>
  </plurals>
  <!--GroupsV1MigrationSuggestionsReminder-->
  <plurals name="GroupsV1MigrationSuggestionsReminder_members_couldnt_be_added_to_the_new_group">
    <item quantity="one">%1$d मेंबर को नए ग्रुप में दोबारा शामिल नहीं किया जा सका। क्या आप उन्हें अब शामिल करना चाहते हैं?</item>
    <item quantity="other">%1$d मेंबर्स को नए ग्रुप में दोबारा शामिल नहीं किया जा सका। क्या आप उन्हें अब शामिल करना चाहते हैं?</item>
  </plurals>
  <plurals name="GroupsV1MigrationSuggestionsReminder_add_members">
    <item quantity="one">सदस्य जोड़ें</item>
    <item quantity="other">सदस्य जोड़ें</item>
  </plurals>
  <string name="GroupsV1MigrationSuggestionsReminder_no_thanks">नहीं धन्यवाद </string>
  <!--GroupsV1MigrationSuggestionsDialog-->
  <plurals name="GroupsV1MigrationSuggestionsDialog_add_members_question">
    <item quantity="one">मेंबर को जोड़ना है?</item>
    <item quantity="other">मेंबर्स को जोड़ना है?</item>
  </plurals>
  <plurals name="GroupsV1MigrationSuggestionsDialog_these_members_couldnt_be_automatically_added">
    <item quantity="one">इस मेंबर को नए ग्रुप में अपग्रेड होने पर स्वचालित रूप से शामिल नहीं किया जा सका:</item>
    <item quantity="other">इन मेंबर्स को नए ग्रुप में अपग्रेड होने पर स्वचालित रूप से शामिल नहीं किया जा सका:</item>
  </plurals>
  <plurals name="GroupsV1MigrationSuggestionsDialog_add_members">
    <item quantity="one">मेंबर जोड़ें</item>
    <item quantity="other">मेंबर्स जोड़ें</item>
  </plurals>
  <plurals name="GroupsV1MigrationSuggestionsDialog_failed_to_add_members_try_again_later">
    <item quantity="one">मेंबर को जोड़ना असफल रहा। बाद में दोबारा प्रयास करें।</item>
    <item quantity="other">मेंबर्स को जोड़ना असफल रहा। बाद में दोबारा प्रयास करें।</item>
  </plurals>
  <plurals name="GroupsV1MigrationSuggestionsDialog_cannot_add_members">
    <item quantity="one">मेंबर को नहीं जोड़ा जा सकता।</item>
    <item quantity="other">मेंबर्स को नहीं जोड़ा जा सकता।</item>
  </plurals>
  <!--LeaveGroupDialog-->
  <string name="LeaveGroupDialog_leave_group">समूह छोड़ दें?</string>
  <string name="LeaveGroupDialog_you_will_no_longer_be_able_to_send_or_receive_messages_in_this_group">अब आप इस ग्रुप मे कोई मेसेज भेज या प्राप्त नहीं कर पाऐंगे। </string>
  <string name="LeaveGroupDialog_leave">छोङें</string>
  <string name="LeaveGroupDialog_choose_new_admin">नया एडमिन चुनें</string>
  <string name="LeaveGroupDialog_before_you_leave_you_must_choose_at_least_one_new_admin_for_this_group">इससे पहले कि आप छोड़ें, आपको इस ग्रुप के लिए कम से कम एक नया एडमिन चुनना होगा।</string>
  <string name="LeaveGroupDialog_choose_admin">एडमिन चुनें</string>
  <!--LinkPreviewView-->
  <string name="LinkPreviewView_no_link_preview_available">कोई लिंक प्रिव्यु उपलब्ध नहीं है</string>
  <string name="LinkPreviewView_this_group_link_is_not_active">यह समूह लिंक सक्रिय नहीं है </string>
  <string name="LinkPreviewView_domain_date">%1$s · %2$s</string>
  <!--LinkPreviewRepository-->
  <plurals name="LinkPreviewRepository_d_members">
    <item quantity="one">%1$d मेंबर</item>
    <item quantity="other">%1$d मेंबर्स</item>
  </plurals>
  <!--PendingMembersActivity-->
  <string name="PendingMembersActivity_pending_group_invites">लंंबित ग्रुप आमंत्रण</string>
  <string name="PendingMembersActivity_requests">अनुरोध</string>
  <string name="PendingMembersActivity_invites">आमंत्रण</string>
  <string name="PendingMembersActivity_people_you_invited">आपके द्वारा आमंत्रित लोग</string>
  <string name="PendingMembersActivity_you_have_no_pending_invites">आपके कोई भी लंबित आमंत्रण नहीं हैं।</string>
  <string name="PendingMembersActivity_invites_by_other_group_members">ग्रूप के बाकी सदस्यों के आमंत्रण</string>
  <string name="PendingMembersActivity_no_pending_invites_by_other_group_members">ग्रुप के अन्य सदस्यों के द्वारा कोई भी लंबित आमंत्रण नहीं हैं।</string>
  <string name="PendingMembersActivity_missing_detail_explanation">ग्रूप के अन्य सदस्यों द्वारा आमंत्रित लोगों की जानकारी नहीं दिखाई गई है। अगर आमंत्रित व्यक्ति आमंत्रण स्वीकार करेगा, तो उनकी जानकारी ग्रूप के साथ साझा कर दी जाएगी। वे जुङने से पहले ग्रूप के कोई मेसेज नहीं देख पाएँगे। </string>
  <string name="PendingMembersActivity_revoke_invite">आमंत्रण को रद्द करें</string>
  <string name="PendingMembersActivity_revoke_invites">आमंत्रणों को रद्द करें</string>
  <plurals name="PendingMembersActivity_revoke_d_invites">
    <item quantity="one">आमंत्रण को रद्द करें</item>
    <item quantity="other">%1$d आमंत्रणों को रद्द करें</item>
  </plurals>
  <plurals name="PendingMembersActivity_error_revoking_invite">
    <item quantity="one">आमंत्रण को रद्द करने को लेकर त्रुटि</item>
    <item quantity="other">आमंत्रणों को रद्द करने को लेकर त्रुटि</item>
  </plurals>
  <!--RequestingMembersFragment-->
  <string name="RequestingMembersFragment_pending_member_requests">सदस्य के लंबित अनुरोध</string>
  <string name="RequestingMembersFragment_no_member_requests_to_show">दिखाने के लिए मेंबर के कोई अनुरोध नहीं हैं।</string>
  <string name="RequestingMembersFragment_explanation">इस सूची के लोग ग्रुप लिंक के माध्यम से इस ग्रुप में शामिल होने का प्रयास कर रहे हैं।</string>
  <string name="RequestingMembersFragment_added_s">\"%1$s\" को शामिल किया गया</string>
  <string name="RequestingMembersFragment_denied_s">\"%1$s\" को इनकार किया गया</string>
  <!--AddMembersActivity-->
  <string name="AddMembersActivity__done">पूर्ण</string>
  <string name="AddMembersActivity__this_person_cant_be_added_to_legacy_groups">इस व्यक्ति को लेगेसी ग्रुप्स में नहीं शामिल किया जा सकता।</string>
  <string name="AddMembersActivity__this_person_cant_be_added_to_announcement_groups">इस व्यक्ति को घोषणा ग्रुप में शामिल नहीं किया जा सकता।</string>
  <plurals name="AddMembersActivity__add_d_members_to_s">
    <item quantity="one">%1$s मेंबर को \"%2$s\" में जोड़ना है?</item>
    <item quantity="other">%3$d मेंबर्स को \"%2$s\" में जोड़ना है?</item>
  </plurals>
  <string name="AddMembersActivity__add">जोड़ें</string>
  <string name="AddMembersActivity__add_members">मेंबर्स जोड़ें</string>
  <!--AddGroupDetailsFragment-->
  <string name="AddGroupDetailsFragment__name_this_group">इस समूह को नाम दें</string>
  <string name="AddGroupDetailsFragment__create_group">समूह बनाएँ</string>
  <string name="AddGroupDetailsFragment__create">बनाएँ</string>
  <string name="AddGroupDetailsFragment__members">सदस्यों</string>
  <string name="AddGroupDetailsFragment__you_can_add_or_invite_friends_after_creating_this_group">आप इस ग्रुप को बनाने के बाद मित्रों को शामिल या आमंत्रित कर सकते हैं।</string>
  <string name="AddGroupDetailsFragment__group_name_required">ग्रूप का नाम (आवश्यक)</string>
  <string name="AddGroupDetailsFragment__group_name_optional">समूह का नाम(वैकल्पिक)</string>
  <string name="AddGroupDetailsFragment__this_field_is_required">यह फ़ील्ड आवश्यक है।</string>
  <string name="AddGroupDetailsFragment__group_creation_failed">समूह निर्माण विफल रहा।</string>
  <string name="AddGroupDetailsFragment__try_again_later">बाद में पुन: प्रयास करें।</string>
  <string name="AddGroupDetailsFragment__youve_selected_a_contact_that_doesnt">आपने एक ऐसे संपर्क को चुना है जो Signal ग्रुप्स का समर्थन नहीं करता, इसलिए यह ग्रुप MMS होगा।</string>
  <string name="AddGroupDetailsFragment_custom_mms_group_names_and_photos_will_only_be_visible_to_you">कस्टम MMS ग्रुप के नाम और तस्वीरें केवल आप देख सकेंगे।</string>
  <string name="AddGroupDetailsFragment__remove">हटा दें </string>
  <string name="AddGroupDetailsFragment__sms_contact">SMS संपर्क</string>
  <string name="AddGroupDetailsFragment__remove_s_from_this_group">%1$sको इस समूह से निकालें?</string>
  <!--ManageGroupActivity-->
  <string name="ManageGroupActivity_member_requests_and_invites">मेंबर अनुरोध एवं आमंत्रण</string>
  <string name="ManageGroupActivity_add_members">सदस्य जोड़ें</string>
  <string name="ManageGroupActivity_edit_group_info">ग्रुप की जानकारी संपादित करें</string>
  <string name="ManageGroupActivity_who_can_add_new_members">नए मेंबर कौन शामिल कर सकता है?</string>
  <string name="ManageGroupActivity_who_can_edit_this_groups_info">इस ग्रुप की जानकारी को कौन संपादित कर सकता है?</string>
  <string name="ManageGroupActivity_group_link">समूह लिंक</string>
  <string name="ManageGroupActivity_block_group">समूह को ब्लाॅक करें</string>
  <string name="ManageGroupActivity_unblock_group">समूह को अनब्लॉक करें</string>
  <string name="ManageGroupActivity_leave_group">समूह छोड़ दें</string>
  <string name="ManageGroupActivity_mute_notifications">नोटिफिकेशन म्यूट करें</string>
  <string name="ManageGroupActivity_custom_notifications">कस्टम अधिसूचनाएं</string>
  <string name="ManageGroupActivity_mentions">मेंछन</string>
  <string name="ManageGroupActivity_chat_color_and_wallpaper">संदेश का रंग &amp; वॉलपेपर</string>
  <string name="ManageGroupActivity_until_s">%1$s तक</string>
  <string name="ManageGroupActivity_always">हमेशा</string>
  <string name="ManageGroupActivity_off">बंद </string>
  <string name="ManageGroupActivity_on">पर</string>
  <string name="ManageGroupActivity_view_all_members">सारे सदस्य देखें</string>
  <string name="ManageGroupActivity_see_all">सभी देखें</string>
  <plurals name="ManageGroupActivity_added">
    <item quantity="one">%d सदस्य को शामिल किया गया।</item>
    <item quantity="other">%d सदस्यों को शामिल किया गया।</item>
  </plurals>
  <string name="ManageGroupActivity_only_admins_can_enable_or_disable_the_sharable_group_link">केवल एडमिन ही साझा किए जाने योग्य ग्रुप के लिंक को एनेबल या डिसेबल कर सकते हैं।</string>
  <string name="ManageGroupActivity_only_admins_can_enable_or_disable_the_option_to_approve_new_members">केवल एडमिन ही नए सदस्यों को अनुमोदित करने के विकल्प को एनेबल या डिसेबल कर सकते हैं।</string>
  <string name="ManageGroupActivity_only_admins_can_reset_the_sharable_group_link">केवल एडमिन ही साझा किए जाने योग्य ग्रुप के लिंक को रीसेट कर सकते हैं।</string>
  <string name="ManageGroupActivity_you_dont_have_the_rights_to_do_this">आपके पास ऐसा करने का अधिकार नहीं है</string>
  <string name="ManageGroupActivity_not_capable">आपने किसी ऐसे व्यक्ति को शामिल किया है जिसके पास नए ग्रुप्स समर्थित नहीं हैं और उसे Signal को अपडेट करने की ज़रूरत है</string>
  <string name="ManageGroupActivity_not_announcement_capable">आपने किसी ऐसे व्यक्ति को शामिल किया है जिसके पास नए ग्रुप्स समर्थित नहीं हैं और उसे Signal को अपडेट करने की ज़रूरत है</string>
  <string name="ManageGroupActivity_failed_to_update_the_group">ग्रुप को अपडेट करना असफल रहा</string>
  <string name="ManageGroupActivity_youre_not_a_member_of_the_group">आपने इस समूह के सदस्य नहीं हैं</string>
  <string name="ManageGroupActivity_failed_to_update_the_group_please_retry_later">ग्रुप को अपडेट करना असफल रहा कृपया बाद में दोबारा प्रयास करें</string>
  <string name="ManageGroupActivity_failed_to_update_the_group_due_to_a_network_error_please_retry_later">नेटवर्क त्रुटि के कारण ग्रुप को अपडेट करना असफल रहा, कृपया बाद में दोबारा प्रयास करें</string>
  <string name="ManageGroupActivity_edit_name_and_picture">नाम और चित्र संपादित करें</string>
  <string name="ManageGroupActivity_legacy_group">लेगेसी ग्रुप</string>
  <string name="ManageGroupActivity_legacy_group_learn_more">यह एक लेगेसी ग्रुप है। फ़ीचर्स जैसे कि ग्रुप एडमिन केवल नए ग्रुप्स के लिए उपलब्ध हैं।</string>
  <string name="ManageGroupActivity_legacy_group_upgrade">यह एक लेगेसी ग्रुप है। नए फ़ीचर्स जैसे कि @mentions और एडमिन तक पहुँच प्राप्त करने के लिए,</string>
  <string name="ManageGroupActivity_legacy_group_too_large">इस लेगेसी ग्रुप को एक नए ग्रुप में अपग्रेड नहीं किया जा सकता क्योंकि यह बहुत बड़ा है। अधिकतम ग्रुप साइज़ है %1$d।</string>
  <string name="ManageGroupActivity_upgrade_this_group">इस समूह को अपग्रेड करें।</string>
  <string name="ManageGroupActivity_this_is_an_insecure_mms_group">यह एक असुरक्षित MMS ग्रुप है। प्राइवेट रूप से चैट करने के लिए, अपने संपर्कों को Signal पर आमंत्रित करें।</string>
  <string name="ManageGroupActivity_invite_now">अब आमंत्रित करें</string>
  <string name="ManageGroupActivity_more">अधिक</string>
  <string name="ManageGroupActivity_add_group_description">ग्रुप विवरण जोड़ें…</string>
  <!--GroupMentionSettingDialog-->
  <string name="GroupMentionSettingDialog_notify_me_for_mentions">मेंछन किए जाने पर मुझे सूचित करें</string>
  <string name="GroupMentionSettingDialog_receive_notifications_when_youre_mentioned_in_muted_chats">म्यूट की हुई चैट में आपको मेंछन किए जाने पर सूचनाएँ प्राप्त करनी हैं?</string>
  <string name="GroupMentionSettingDialog_always_notify_me">हमेशा मुझे सूचित करें</string>
  <string name="GroupMentionSettingDialog_dont_notify_me">मुझे सूचित ना करें</string>
  <!--ManageProfileFragment-->
  <string name="ManageProfileFragment_profile_name">प्रोफ़ाइल नाम</string>
  <string name="ManageProfileFragment_username">उपयोगकर्ता नाम</string>
  <string name="ManageProfileFragment_about">हमारे बारे में</string>
  <string name="ManageProfileFragment_write_a_few_words_about_yourself">अपने बारे में कुछ शब्द लिखें</string>
  <string name="ManageProfileFragment_your_name">आपका नाम?</string>
  <string name="ManageProfileFragment_your_username">आपका उपयोगकर्ता नाम</string>
  <string name="ManageProfileFragment_failed_to_set_avatar">अवतार सेट करने में विफल</string>
  <string name="ManageProfileFragment_badges">बैज</string>
  <string name="ManageProfileFragment__edit_photo">फ़ोटो एडिट करें</string>
  <!--ManageRecipientActivity-->
  <string name="ManageRecipientActivity_no_groups_in_common">कोई साझा समूह नहीं </string>
  <plurals name="ManageRecipientActivity_d_groups_in_common">
    <item quantity="one">%d ग्रुप साझा है</item>
    <item quantity="other">%d ग्रुप्स साझे हैं</item>
  </plurals>
  <plurals name="GroupMemberList_invited">
    <item quantity="one">%1$s ने 1 व्यक्ति को आमंत्रित किया</item>
    <item quantity="other">%1$s ने %2$d लोगों को आमंत्रित किया</item>
  </plurals>
  <!--CustomNotificationsDialogFragment-->
  <string name="CustomNotificationsDialogFragment__custom_notifications">कस्टम अधिसूचनाएं</string>
  <string name="CustomNotificationsDialogFragment__messages">मेसेज</string>
  <string name="CustomNotificationsDialogFragment__use_custom_notifications">कस्टम सूचनाओं का उपयोग करें</string>
  <string name="CustomNotificationsDialogFragment__notification_sound">सूचना ध्वनि</string>
  <string name="CustomNotificationsDialogFragment__vibrate">कांपना</string>
  <string name="CustomNotificationsDialogFragment__call_settings">कॉल सेटिंग</string>
  <string name="CustomNotificationsDialogFragment__ringtone">रिंगटोन</string>
  <string name="CustomNotificationsDialogFragment__enabled">सक्षम</string>
  <string name="CustomNotificationsDialogFragment__disabled">अक्षम</string>
  <string name="CustomNotificationsDialogFragment__default">डिफ़ॉल्ट</string>
  <string name="CustomNotificationsDialogFragment__unknown">अनजान</string>
  <!--ShareableGroupLinkDialogFragment-->
  <string name="ShareableGroupLinkDialogFragment__shareable_group_link">शेयर करने योग्य ग्रुप लिंक</string>
  <string name="ShareableGroupLinkDialogFragment__manage_and_share">मैनेज और शेयर करें</string>
  <string name="ShareableGroupLinkDialogFragment__group_link">समूह लिंक</string>
  <string name="ShareableGroupLinkDialogFragment__share">साझा करें</string>
  <string name="ShareableGroupLinkDialogFragment__reset_link">रीसेट लिंक</string>
  <string name="ShareableGroupLinkDialogFragment__member_requests">सदस्य अनुरोध</string>
  <string name="ShareableGroupLinkDialogFragment__approve_new_members">नए सदस्यों का अनुमोदन करें</string>
  <string name="ShareableGroupLinkDialogFragment__require_an_admin_to_approve_new_members_joining_via_the_group_link">ग्रुप लिंक के माध्यम से नए ग्रुप में शामिल होने वाले मेंबर्स को अनुमोदित करने के लिए एडमिन को आवश्यक करें।</string>
  <string name="ShareableGroupLinkDialogFragment__are_you_sure_you_want_to_reset_the_group_link">क्या आप वाकई में ग्रुप के लिंक को रीसेट करना चाहते हैं? लोग वर्तमान लिंक का उपयोग करते हुए ग्रुप में जुड़ नहीं सकेंगे।</string>
  <!--GroupLinkShareQrDialogFragment-->
  <string name="GroupLinkShareQrDialogFragment__qr_code">क्यूआर कोड</string>
  <string name="GroupLinkShareQrDialogFragment__people_who_scan_this_code_will">इस कोड को स्कैन करने वाले लोग आपके ग्रुप में जुड़ सकेंगे। एडमिन्स को फिर भी नए मेंबर्स को अनुमोदित करने की ज़रूरत होगी यदि आपने उस सेटिंग को चालू किया है।</string>
  <string name="GroupLinkShareQrDialogFragment__share_code">कोड साझा करें</string>
  <!--GV2 Invite Revoke confirmation dialog-->
  <string name="InviteRevokeConfirmationDialog_revoke_own_single_invite">क्या आप %1$s को भेजे आमंत्रण को रद्द करना चाहते हैं?</string>
  <plurals name="InviteRevokeConfirmationDialog_revoke_others_invites">
    <item quantity="one">क्या आप %1$s द्वारा भेजे गए आमंत्रण को रद्द करना चाहते हैं?</item>
    <item quantity="other">क्या आप %1$s द्वारा भेजे गए %2$d आमंत्रणों को रद्द करना चाहते हैं?</item>
  </plurals>
  <!--GroupJoinBottomSheetDialogFragment-->
  <string name="GroupJoinBottomSheetDialogFragment_you_are_already_a_member">आप पहले से ही एक मेंबर हैं</string>
  <string name="GroupJoinBottomSheetDialogFragment_join">जुड़ें</string>
  <string name="GroupJoinBottomSheetDialogFragment_request_to_join">जुड़ने का अनुरोध</string>
  <string name="GroupJoinBottomSheetDialogFragment_unable_to_join_group_please_try_again_later">ग्रुप जुड़ने में अक्षम। कृपया बाद में दोबारा प्रयास करें</string>
  <string name="GroupJoinBottomSheetDialogFragment_encountered_a_network_error">एक नेटवर्क त्रुटि का सामना करना पड़ा|</string>
  <string name="GroupJoinBottomSheetDialogFragment_this_group_link_is_not_active">यह समूह लिंक सक्रिय नहीं है </string>
  <!--Title shown when there was an known issue getting group information from a group link-->
  <!--Message shown when you try to get information for a group via link but an admin has removed you-->
  <!--Message shown when you try to get information for a group via link but the link is no longer valid-->
  <string name="GroupJoinBottomSheetDialogFragment_this_group_link_is_no_longer_valid">यह ग्रुप लिंक अब वैध नहीं रहा।</string>
  <!--Title shown when there was an unknown issue getting group information from a group link-->
  <!--Message shown when you try to get information for a group via link but an unknown issue occurred-->
  <string name="GroupJoinBottomSheetDialogFragment_joining_via_this_link_failed_try_joining_again_later">इस लिंक के माध्यम से शामिल होना विफल रहा। बाद में फिर से शामिल होने का प्रयास करें।</string>
  <string name="GroupJoinBottomSheetDialogFragment_direct_join">क्या आप इस ग्रुप में जुड़ना चाहते हैं और इसके मेंबर्स के साथ अपना नाम और फोटो शेयर करना चाहते हैं?</string>
  <string name="GroupJoinBottomSheetDialogFragment_admin_approval_needed">इस ग्रुप में जुड़ने से पहले एक एडमिन को आपका अनुरोध स्वीकार करना होगा। जब आप जुड़ने के लिए अनुरोध करते हैं, आपके नाम और तस्वीर को इसके सदस्यों के साथ साझा किया जाएगा।</string>
  <plurals name="GroupJoinBottomSheetDialogFragment_group_dot_d_members">
    <item quantity="one">ग्रुप · %1$d सदस्य</item>
    <item quantity="other">ग्रुप · %1$d सदस्य</item>
  </plurals>
  <!--GroupJoinUpdateRequiredBottomSheetDialogFragment-->
  <string name="GroupJoinUpdateRequiredBottomSheetDialogFragment_update_signal_to_use_group_links">समूह लिंक उपयोग करने के लिए Signal अपडेट करें</string>
  <string name="GroupJoinUpdateRequiredBottomSheetDialogFragment_update_message">आप Signal के जिस वर्ज़न का उपयोग कर रहे हैं, वह इस ग्रुप के लिंक को समर्थित नहीं करता। लिंक के माध्यम से इस ग्रुप के साथ जुड़ने के लिए लेटेस्ट वर्ज़न में अपडेट करें।</string>
  <string name="GroupJoinUpdateRequiredBottomSheetDialogFragment_update_signal">Signal अपडेट करें</string>
  <string name="GroupJoinUpdateRequiredBottomSheetDialogFragment_update_linked_device_message">आपके लिंक किए हुए एक या अधिक डिवाइस Signal के ऐसे वर्ज़न पर चल रहे हैं जो ग्रुप लिंक्स को समर्थित नहीं करता। इस ग्रुप में जुड़ने के लिए अपने लिंक किए हुए डिवाइस (डिवाइसेस) पर Signal को अपडेट करें।</string>
  <string name="GroupJoinUpdateRequiredBottomSheetDialogFragment_group_link_is_not_valid">समूह लिंक मान्य नहीं है</string>
  <!--GroupInviteLinkEnableAndShareBottomSheetDialogFragment-->
  <string name="GroupInviteLinkEnableAndShareBottomSheetDialogFragment_invite_friends">मित्रों को आमंत्रित करें</string>
  <string name="GroupInviteLinkEnableAndShareBottomSheetDialogFragment_share_a_link_with_friends_to_let_them_quickly_join_this_group">दोस्तों के साथ एक लिंक शेयर करें ताकि वे जल्दी से इस ग्रुप में जुड़ सकें।</string>
  <string name="GroupInviteLinkEnableAndShareBottomSheetDialogFragment_enable_and_share_link">एनेबल करें और लिंक शेयर करें</string>
  <string name="GroupInviteLinkEnableAndShareBottomSheetDialogFragment_share_link">लिंक शेयर करें</string>
  <string name="GroupInviteLinkEnableAndShareBottomSheetDialogFragment_unable_to_enable_group_link_please_try_again_later">ग्रुप लिंक एनेबल करने में अक्षम। कृपया बाद में दोबारा प्रयास करें</string>
  <string name="GroupInviteLinkEnableAndShareBottomSheetDialogFragment_encountered_a_network_error">एक नेटवर्क त्रुटि का सामना करना पड़ा|</string>
  <string name="GroupInviteLinkEnableAndShareBottomSheetDialogFragment_you_dont_have_the_right_to_enable_group_link">आपके पास ग्रुप लिंक को एनेबल करने का अधिकार नहीं है। कृपया किसी एडमिन से पूछें</string>
  <string name="GroupInviteLinkEnableAndShareBottomSheetDialogFragment_you_are_not_currently_a_member_of_the_group">आप वर्तमान में समूह के सदस्य नहीं हैं।</string>
  <!--GV2 Request confirmation dialog-->
  <string name="RequestConfirmationDialog_add_s_to_the_group">“%1$s” को ग्रुप में शामिल करना है?</string>
  <string name="RequestConfirmationDialog_deny_request_from_s">“%1$s” के अनुरोध को अस्वीकार करना है?</string>
  <!--Confirm dialog message shown when deny a group link join request and group link is enabled.-->
  <string name="RequestConfirmationDialog_add">जोड़ें</string>
  <string name="RequestConfirmationDialog_deny">अस्वीकार करें </string>
  <!--ImageEditorHud-->
  <string name="ImageEditorHud_blur_faces">धुंधले चेहरे</string>
  <string name="ImageEditorHud_new_blur_faces_or_draw_anywhere_to_blur">नया: चेहरों को धुंधला करें या धुंधला करने के लिए कहीं भी ड्रॉ करें</string>
  <string name="ImageEditorHud_draw_anywhere_to_blur">धुंधला करने के लिए कहीं भी ड्रॉ करें</string>
  <string name="ImageEditorHud_draw_to_blur_additional_faces_or_areas">अतिरिक्त चेहरे या जगहें धुंधली करने के लिए ड्रॉ करें</string>
  <!--InputPanel-->
  <string name="InputPanel_tap_and_hold_to_record_a_voice_message_release_to_send">वॉइस मेसेज रिकॉर्ड करने के लिए टैप करें और दबाएं और भेजने के लिए रिलीज़ करें</string>
  <!--InviteActivity-->
  <string name="InviteActivity_share">साझा करें</string>
  <string name="InviteActivity_share_with_contacts">संपर्कों के साथ शेयर करें</string>
  <string name="InviteActivity_share_via">के ज़रिए शेयर करें…</string>
  <string name="InviteActivity_cancel">रद्द करें</string>
  <string name="InviteActivity_sending">भेजा जा रहा है…</string>
  <string name="InviteActivity_invitations_sent">आमंत्रण भेजा गया</string>
  <string name="InviteActivity_invite_to_signal">Molly को आमंत्रित करें</string>
  <string name="InviteActivity_send_sms">(%d) SMS भेजें</string>
  <plurals name="InviteActivity_send_sms_invites">
    <item quantity="one">%d एसएमएस आमंत्रण भेजें?</item>
    <item quantity="other">%d SMS आमंत्रण भेजें? </item>
  </plurals>
  <string name="InviteActivity_lets_switch_to_signal">चलो Molly पर स्विच करें: %1$s</string>
  <string name="InviteActivity_no_app_to_share_to">ऐसा लगता है कि आपके पास साझा करने के लिए कोई ऐप नहीं है।</string>
  <!--LearnMoreTextView-->
  <string name="LearnMoreTextView_learn_more">अधिक जानें</string>
  <string name="SpanUtil__read_more">ज़्यादा पढ़ें</string>
  <!--LongMessageActivity-->
  <string name="LongMessageActivity_unable_to_find_message">मेसेज खोजने में असमर्थ</string>
  <string name="LongMessageActivity_message_from_s">%1$s से मेसेज</string>
  <string name="LongMessageActivity_your_message">आपका मेसेज</string>
  <!--MessageRetrievalService-->
  <string name="MessageRetrievalService_signal">Molly</string>
  <string name="MessageRetrievalService_background_connection_enabled">पृष्ठभूमि कनेक्शन सक्षम</string>
  <!--MmsDownloader-->
  <string name="MmsDownloader_error_reading_mms_settings">वायरलेस प्रदाता SMS सेटिंग्स पढ़ने में त्रुटि</string>
  <!--MediaOverviewActivity-->
  <string name="MediaOverviewActivity_Media">मीडिया</string>
  <string name="MediaOverviewActivity_Files">फ़ाइलें</string>
  <string name="MediaOverviewActivity_Audio">ऑडियो</string>
  <string name="MediaOverviewActivity_All">सब</string>
  <plurals name="MediaOverviewActivity_Media_delete_confirm_title">
    <item quantity="one">चयनित आइटम हटाएं?</item>
    <item quantity="other">चयनित आइटम हटाएं?</item>
  </plurals>
  <plurals name="MediaOverviewActivity_Media_delete_confirm_message">
    <item quantity="one"> यह सभी चयनित फ़ाइल को स्थायी रूप से हटा देगा। इन आइटम से जुड़ा कोई भी मेसेज पाठ भी हटा दिया जाएगा।</item>
    <item quantity="other">%1$d यह सभी चयनित फ़ाइलों को स्थायी रूप से हटा देगा। इन आइटम से जुड़ा कोई भी मेसेज पाठ भी हटा दिया जाएगा।</item>
  </plurals>
  <string name="MediaOverviewActivity_Media_delete_progress_title">हटाना</string>
  <string name="MediaOverviewActivity_Media_delete_progress_message">मेसेज हटाए जा रहे हैं</string>
  <string name="MediaOverviewActivity_Select_all">सभी को चुन लो</string>
  <string name="MediaOverviewActivity_collecting_attachments">अटैचमेंट्स सहेज रहें हैं</string>
  <string name="MediaOverviewActivity_Sort_by">इसके अनुसार क्रमबद्ध करें</string>
  <string name="MediaOverviewActivity_Newest">नवीनतम</string>
  <string name="MediaOverviewActivity_Oldest">सबसे पुराना</string>
  <string name="MediaOverviewActivity_Storage_used">स्टॉरेज का उपयोग किया</string>
  <string name="MediaOverviewActivity_All_storage_use">सभी स्टॉरेज उपयोग</string>
  <string name="MediaOverviewActivity_Grid_view_description">ग्रिड व्यु</string>
  <string name="MediaOverviewActivity_List_view_description">लिस्ट व्यु</string>
  <string name="MediaOverviewActivity_Selected_description">चयनित</string>
  <string name="MediaOverviewActivity_select_all">सभी को चुन लो</string>
  <plurals name="MediaOverviewActivity_save_plural">
    <item quantity="one">सेव करें</item>
    <item quantity="other">सेव करें</item>
  </plurals>
  <plurals name="MediaOverviewActivity_delete_plural">
    <item quantity="one">डिलीट करें</item>
    <item quantity="other">डिलीट करें</item>
  </plurals>
  <plurals name="MediaOverviewActivity_d_selected_s">
    <item quantity="one">%1$d चुना हुआ (%2$s)</item>
    <item quantity="other">%1$d चुना हुआ (%2$s)</item>
  </plurals>
  <string name="MediaOverviewActivity_file">फ़ाइल</string>
  <string name="MediaOverviewActivity_audio">ऑडियो</string>
  <string name="MediaOverviewActivity_video">वीडियो</string>
  <string name="MediaOverviewActivity_image">तस्वीर</string>
  <string name="MediaOverviewActivity_voice_message">ऑडियो मेसेज</string>
  <string name="MediaOverviewActivity_sent_by_s">%1$s द्वारा भेजा</string>
  <string name="MediaOverviewActivity_sent_by_you">आपके द्वारा भेजा गया</string>
  <string name="MediaOverviewActivity_sent_by_s_to_s">%1$s द्वारा %2$s को भेजा गया</string>
  <string name="MediaOverviewActivity_sent_by_you_to_s">आपके द्वारा %1$s को भेजा गया</string>
  <!--Megaphones-->
  <string name="Megaphones_remind_me_later">मुझे बाद में याद दिलाना</string>
  <string name="Megaphones_verify_your_signal_pin">अपना Signal पिन सत्यापित करें</string>
  <string name="Megaphones_well_occasionally_ask_you_to_verify_your_pin">हम कभी-कभी आपको अपना पिन वेरिफाई करने के लिए कहेंगे ताकि आपको यह याद रहे।</string>
  <string name="Megaphones_verify_pin">पिन सत्यापित करें</string>
  <string name="Megaphones_get_started">शुरू हो जाओ</string>
  <string name="Megaphones_new_group">नया समूह</string>
  <string name="Megaphones_invite_friends">मित्रों को आमंत्रित करें</string>
  <string name="Megaphones_use_sms">SMS का उपयोग करें</string>
  <string name="Megaphones_appearance">दिखावट</string>
  <string name="Megaphones_add_photo">तस्वीर लगाएं</string>
  <!--NotificationBarManager-->
  <string name="NotificationBarManager_signal_call_in_progress">Signal कॉल प्रगति पर है</string>
  <string name="NotificationBarManager__establishing_signal_call">Signal कॉल की स्थापना की जा रही है</string>
  <string name="NotificationBarManager__incoming_signal_call">आने वाली Signal कॉल</string>
  <string name="NotificationBarManager__incoming_signal_group_call">इनकमिंग सिग्नल ग्रूप कॉल</string>
  <string name="NotificationBarManager__stopping_signal_call_service">Signal कॉल सेवा बंद की जा रही है</string>
  <string name="NotificationBarManager__decline_call">कॉल अस्वीकार करें</string>
  <string name="NotificationBarManager__answer_call">कॉल का उत्तर दें</string>
  <string name="NotificationBarManager__end_call">कॉल बंद</string>
  <string name="NotificationBarManager__cancel_call">कॉल रद्द करें</string>
  <string name="NotificationBarManager__join_call">कॉल से जुड़ें</string>
  <!--NotificationsMegaphone-->
  <string name="NotificationsMegaphone_turn_on_notifications">सूचनाओं को चालू करना है?</string>
  <string name="NotificationsMegaphone_never_miss_a_message">अपने संपर्कों और ग्रुप्स से कभी भी कोई मेसेज न छूट पाएँ।</string>
  <string name="NotificationsMegaphone_turn_on">शुरु करें</string>
  <string name="NotificationsMegaphone_not_now">अभी नहीं</string>
  <!--NotificationMmsMessageRecord-->
  <string name="NotificationMmsMessageRecord_multimedia_message">मल्टीमीडिया मेसेज</string>
  <string name="NotificationMmsMessageRecord_downloading_mms_message">MMS मेसेज डाउनलोड किया जा रहा है</string>
  <string name="NotificationMmsMessageRecord_error_downloading_mms_message">MMS मेसेज डाउनलोड करने में त्रुटि, पुनः प्रयास करने के लिए टैप करें</string>
  <!--MediaPickerActivity-->
  <string name="MediaPickerActivity_send_to">%s को भेजें</string>
  <string name="MediaPickerActivity__menu_open_camera">कैमरा खोलें</string>
  <!--MediaSendActivity-->
  <string name="MediaSendActivity_add_a_caption">शीर्षक लिखें…</string>
  <string name="MediaSendActivity_an_item_was_removed_because_it_exceeded_the_size_limit">इस चीज़ का आकार उसकी सीमा से ज़्यादा है, जिस वजह से इसे हटा दिया गया है</string>
  <string name="MediaSendActivity_an_item_was_removed_because_it_had_an_unknown_type">एक आइटम हटाया गया था क्योंकि उसका प्रकार अज्ञात था</string>
  <string name="MediaSendActivity_an_item_was_removed_because_it_exceeded_the_size_limit_or_had_an_unknown_type">एक आइटम हटाया गया था क्योंकि वह आकार सीमा से बड़ा था या उसका प्रकार अज्ञात था</string>
  <string name="MediaSendActivity_camera_unavailable">कैमरा अनुपलब्ध।</string>
  <string name="MediaSendActivity_message_to_s">%s को मेसेज</string>
  <string name="MediaSendActivity_message">मेसेज</string>
  <string name="MediaSendActivity_select_recipients">प्राप्तकर्ताओं को चुनें</string>
  <string name="MediaSendActivity_signal_needs_access_to_your_contacts">आपके संपर्कों को प्रदर्शित करने के लिए Molly को आपके संपर्कों तक पहुंच की आवश्यकता है।</string>
  <string name="MediaSendActivity_signal_needs_contacts_permission_in_order_to_show_your_contacts_but_it_has_been_permanently_denied">Molly को आपके संपर्कों को दिखाने के लिए आपके संपर्क पढने की अनुमति की आवश्यकता है, लेकिन इसे स्थायी रूप से अस्वीकार कर दिया गया है। कृपया ऐप सेटिंग्स में जा कर \"अनुमतियां\" चुनें, और \"संपर्क\" अनुमति प्रदान करें।</string>
  <plurals name="MediaSendActivity_cant_share_more_than_n_items">
    <item quantity="one">आप %d से अधिक आइटम साझा नहीं कर सकते।</item>
    <item quantity="other">आप %d से अधिक आइटम साझा नहीं कर सकते।</item>
  </plurals>
  <string name="MediaSendActivity_select_recipients_description">प्राप्तकर्ताओं को चुनें</string>
  <string name="MediaSendActivity_tap_here_to_make_this_message_disappear_after_it_is_viewed">इसे देखने के बाद इस मेसेज को गायब करने के लिए यहां टैप करें।</string>
  <!--MediaRepository-->
  <string name="MediaRepository_all_media">सभी मीडिया</string>
  <string name="MediaRepository__camera">कैमरा</string>
  <!--MessageDecryptionUtil-->
  <string name="MessageDecryptionUtil_failed_to_decrypt_message">संदेश को डिक्रिप्ट करने में विफल</string>
  <string name="MessageDecryptionUtil_tap_to_send_a_debug_log">debug log भेजने के लिए टैप करें</string>
  <!--MessageRecord-->
  <string name="MessageRecord_unknown">अनजान</string>
  <string name="MessageRecord_message_encrypted_with_a_legacy_protocol_version_that_is_no_longer_supported">Signal के पुराने वर्ज़न का उपयोग करके एन्क्रिप्ट किया गया एक संदेश प्राप्त हुआ जो अब समर्थित नहीं है। कृपया प्रेषक से नवीनतम वर्ज़न में अपडेट करने और संदेश भेजने के लिए कहें।</string>
  <string name="MessageRecord_left_group">आपने समूह छोड़ दिया है</string>
  <string name="MessageRecord_you_updated_group">आपने समूह को अपडेट किया है।</string>
  <string name="MessageRecord_the_group_was_updated">ग्रुप को अपडेट किया गया था।</string>
  <string name="MessageRecord_you_called_date">आपने इन्हें कॉल किया· %1$s</string>
  <string name="MessageRecord_missed_audio_call_date">मिस हुई ऑडियो कॉल · %1$s</string>
  <string name="MessageRecord_missed_video_call_date">मिस हुई वीडियो कॉल · %1$s</string>
  <string name="MessageRecord_s_updated_group">%s ने समूह को अद्यतन किया</string>
  <string name="MessageRecord_s_called_you_date">%1$s ने आपको कॉल किया · %2$s</string>
  <string name="MessageRecord_s_joined_signal">%sअब Signal पर हैं! </string>
  <string name="MessageRecord_you_disabled_disappearing_messages">आपने गायब मेसेज अक्षम कर दिए हैं।</string>
  <string name="MessageRecord_s_disabled_disappearing_messages">%1$sने गायब मेसेज अक्षम कर दिए हैं। </string>
  <string name="MessageRecord_you_set_disappearing_message_time_to_s">आपने गायब मेसेज टाइमर को %1$s में सेट कर दिया है।</string>
  <string name="MessageRecord_s_set_disappearing_message_time_to_s">%1$s ने गायब मेसेज टाइमर को %2$s तक सेट कर दिया है।</string>
  <string name="MessageRecord_disappearing_message_time_set_to_s">गायब होने वाले मेसेज के टाइमर को %1$s पर सेट किया गया है।</string>
  <string name="MessageRecord_this_group_was_updated_to_a_new_group">इस ग्रुप को एक नए ग्रुप में अपडेट किया गया था।</string>
  <string name="MessageRecord_you_couldnt_be_added_to_the_new_group_and_have_been_invited_to_join">आपको नए ग्रुप में शमिल नहीं किया जा सका और आपको शामिल होने के लिए आमंत्रित किया गया है।</string>
  <string name="MessageRecord_chat_session_refreshed">चैट सेशन रीफ्रेश हुआ</string>
  <plurals name="MessageRecord_members_couldnt_be_added_to_the_new_group_and_have_been_invited">
    <item quantity="one">एक मेंबर को नए ग्रुप में शमिल नहीं किया जा सका और उसे शामिल होने के लिए आमंत्रित किया गया है।</item>
    <item quantity="other">%1$s मेंबर्स को नए ग्रुप में शमिल नहीं किया जा सका और उन्हें शामिल होने के लिए आमंत्रित किया गया है।</item>
  </plurals>
  <plurals name="MessageRecord_members_couldnt_be_added_to_the_new_group_and_have_been_removed">
    <item quantity="one">एक मेंबर को नए ग्रुप में शमिल नहीं किया जा सका और उसे हटा दिया गया है।</item>
    <item quantity="other">%1$s मेंबर्स को नए ग्रुप में शमिल नहीं किया जा सका और उन्हें हटा दिया गया है।</item>
  </plurals>
  <!--Profile change updates-->
  <string name="MessageRecord_changed_their_profile_name_to">%1$s ने अपना प्रोफाइल नाम बदल कर %2$s रख दिया है।</string>
  <string name="MessageRecord_changed_their_profile_name_from_to">%1$s ने अपना प्रोफाइल नाम %2$s से बदल कर %3$s रख लिया।</string>
  <string name="MessageRecord_changed_their_profile">%1$s ने अपनी प्रोफाइल को बदल लिया।</string>
  <!--GV2 specific-->
  <string name="MessageRecord_you_created_the_group">यह ग्रूप आपने बनाया है।</string>
  <string name="MessageRecord_group_updated">ग्रुप अपडेट हो गया है।</string>
  <string name="MessageRecord_invite_friends_to_this_group">एक ग्रुप लिंक के माध्यम से मित्रों को इस ग्रुप में आमंत्रित करें।</string>
  <!--GV2 member additions-->
  <string name="MessageRecord_you_added_s">आपने %1$s को शामिल किया।</string>
  <string name="MessageRecord_s_added_s">%1$s ने %2$s को शामिल किया।</string>
  <string name="MessageRecord_s_added_you">%1$sने आपको ग्रुप में शामिल किया।</string>
  <string name="MessageRecord_you_joined_the_group">आप ग्रुप में शामिल हो गए हैं।</string>
  <string name="MessageRecord_s_joined_the_group">%1$s समूह में शामिल हो गए</string>
  <!--GV2 member removals-->
  <string name="MessageRecord_you_removed_s">आपने %1$s को निकाल दिया।</string>
  <string name="MessageRecord_s_removed_s">%1$s ने %2$s को निकाल दिया।</string>
  <string name="MessageRecord_s_removed_you_from_the_group">%1$s ने आपको ग्रुप में से निकाल दिया।</string>
  <string name="MessageRecord_you_left_the_group">आपने ग्रुप को छोड़ दिया।</string>
  <string name="MessageRecord_s_left_the_group">%1$s ने ग्रुप को छोड़ दिया।</string>
  <string name="MessageRecord_you_are_no_longer_in_the_group">आप अब ग्रुप में नहीं हैं।</string>
  <string name="MessageRecord_s_is_no_longer_in_the_group">%1$s अब ग्रुप में नहीं है।</string>
  <!--GV2 role change-->
  <string name="MessageRecord_you_made_s_an_admin">आपने %1$s को एक एडमिन बना दिया।</string>
  <string name="MessageRecord_s_made_s_an_admin">%1$s ने %2$s को एडमिन बना दिया।</string>
  <string name="MessageRecord_s_made_you_an_admin">%1$s ने आपको एडमिन बना दिया।</string>
  <string name="MessageRecord_you_revoked_admin_privileges_from_s">आपने %1$s के एडमिन अधिकार वापस ले लिए हैं।</string>
  <string name="MessageRecord_s_revoked_your_admin_privileges">%1$s ने आपके एडमिन अधिकार वापस ले लिए हैं।</string>
  <string name="MessageRecord_s_revoked_admin_privileges_from_s">%1$s ने %2$s के एडमिन अधिकार वापस ले लिए हैं।</string>
  <string name="MessageRecord_s_is_now_an_admin">%1$s अब एक एडमिन है।</string>
  <string name="MessageRecord_you_are_now_an_admin">आप अब एक एडमिन हैं।</string>
  <string name="MessageRecord_s_is_no_longer_an_admin">%1$s अब एडमिन नहीं है।</string>
  <string name="MessageRecord_you_are_no_longer_an_admin">अब आप एडमिन नहीं हैं।</string>
  <!--GV2 invitations-->
  <string name="MessageRecord_you_invited_s_to_the_group">आपने %1$s को ग्रुप में आमंत्रित किया।</string>
  <string name="MessageRecord_s_invited_you_to_the_group">%1$s ने आपको ग्रुप में आमंत्रित किया।</string>
  <plurals name="MessageRecord_s_invited_members">
    <item quantity="one">%1$s ने 1 व्यक्ति को ग्रुप मे आमंत्रित किया।</item>
    <item quantity="other">%1$s ने %2$d लोगों को ग्रुप मे आमंत्रित किया।</item>
  </plurals>
  <string name="MessageRecord_you_were_invited_to_the_group">आपको ग्रूप से जुङने के लिये आमंत्रित किया गया था।</string>
  <plurals name="MessageRecord_d_people_were_invited_to_the_group">
    <item quantity="one">1 व्यक्ति को ग्रुप में आमंत्रित किया गया था।</item>
    <item quantity="other">%1$d लोगों को ग्रुप में आमंत्रित किया गया था।</item>
  </plurals>
  <!--GV2 invitation revokes-->
  <plurals name="MessageRecord_you_revoked_invites">
    <item quantity="one">आपने ग्रुप के एक आमंत्रण को वापस ले लिया।</item>
    <item quantity="other">आपने ग्रुप के %1$d आमंत्रणों को वापस ले लिया।</item>
  </plurals>
  <plurals name="MessageRecord_s_revoked_invites">
    <item quantity="one">%1$s ने इस ग्रुप के एक आमंत्रण को वापस ले लिया।</item>
    <item quantity="other">%1$s ने इस ग्रुप के %2$d आमंत्रणों को वापस ले लिया।</item>
  </plurals>
  <string name="MessageRecord_someone_declined_an_invitation_to_the_group">किसी ने ग्रुप के आमंत्रण को अस्वीकार कर दिया।</string>
  <string name="MessageRecord_you_declined_the_invitation_to_the_group">आपने ग्रुप के आमंत्रण को अस्वीकार कर दिया।</string>
  <string name="MessageRecord_s_revoked_your_invitation_to_the_group">%1$s ने आपके ग्रुप के आमंत्रण को वापस ले लिया।</string>
  <string name="MessageRecord_an_admin_revoked_your_invitation_to_the_group">एक एडमिन ने आपके ग्रुप के आमंत्रण को वापस ले लिया।</string>
  <plurals name="MessageRecord_d_invitations_were_revoked">
    <item quantity="one">ग्रुप के एक आमंत्रण को वापस ले लिया गया था।</item>
    <item quantity="other">ग्रुप के %1$d आमंत्रणों को वापस ले लिया गया था।</item>
  </plurals>
  <!--GV2 invitation acceptance-->
  <string name="MessageRecord_you_accepted_invite">आपने ग्रुप के आमंत्रण को स्वीकार कर लिया।</string>
  <string name="MessageRecord_s_accepted_invite">%1$s ने ग्रुप के आमंत्रण को स्वीकार कर लिया।</string>
  <string name="MessageRecord_you_added_invited_member_s">आपने आमंत्रित मेंबर %1$s को शामिल किया।</string>
  <string name="MessageRecord_s_added_invited_member_s">%1$s ने आमंत्रित मेंबर %2$s को शामिल किया।</string>
  <!--GV2 title change-->
  <string name="MessageRecord_you_changed_the_group_name_to_s">आपने ग्रुप का नाम बदल कर \"%1$s\" रख दिया है।</string>
  <string name="MessageRecord_s_changed_the_group_name_to_s">%1$s ने ग्रुप का नाम बदल कर \"%2$s\" रख दिया है।</string>
  <string name="MessageRecord_the_group_name_has_changed_to_s">ग्रुप का नाम बदल कर \"%1$s\" हो गया है।</string>
  <!--GV2 description change-->
  <string name="MessageRecord_you_changed_the_group_description">आपने समूह विवरण बदल दिया है।</string>
  <string name="MessageRecord_s_changed_the_group_description">%1$s ने ग्रुप विवरण बदला</string>
  <string name="MessageRecord_the_group_description_has_changed">ग्रुप विवरण बदल दिया गया है।</string>
  <!--GV2 avatar change-->
  <string name="MessageRecord_you_changed_the_group_avatar">आपने ग्रुप का अवतार बदल दिया है।</string>
  <string name="MessageRecord_s_changed_the_group_avatar">%1$s ने ग्रुप का अवतार बदल दिया है।</string>
  <string name="MessageRecord_the_group_group_avatar_has_been_changed">ग्रुप का अवतार बदल दिया गया है।</string>
  <!--GV2 attribute access level change-->
  <string name="MessageRecord_you_changed_who_can_edit_group_info_to_s">आपने ग्रुप की जानकारी बदल पाने का अधिकार \"%1$s\" को दे दिया है।</string>
  <string name="MessageRecord_s_changed_who_can_edit_group_info_to_s">%1$s ने ग्रुप की जानकारी बदल पाने का अधिकार \"%2$s\" को दे दिया है।</string>
  <string name="MessageRecord_who_can_edit_group_info_has_been_changed_to_s">ग्रुप की जानकारी बदल पाने का अधिकार \"%1$s\" को दे दिया गया है।</string>
  <!--GV2 membership access level change-->
  <string name="MessageRecord_you_changed_who_can_edit_group_membership_to_s">आपने ग्रुप की मेंबरशिप को बदलने का अधिकार \"%1$s\" को दे दिया है।</string>
  <string name="MessageRecord_s_changed_who_can_edit_group_membership_to_s">%1$s ने ग्रुप की मेंबरशिप को बदलने का अधिकार \"%2$s\" को दे दिया है।</string>
  <string name="MessageRecord_who_can_edit_group_membership_has_been_changed_to_s">ग्रुप की मेंबरशिप को बदल पाने का अधिकार \"%1$s\" को दे दिया गया है।</string>
  <!--GV2 announcement group change-->
  <string name="MessageRecord_you_allow_all_members_to_send">आपने सभी सदस्यों को संदेश भेजने की अनुमति देने के लिए ग्रुप सेटिंग्स बदल दी हैं।</string>
  <string name="MessageRecord_you_allow_only_admins_to_send">आपने ग्रुप सेटिंग को केवल व्यवस्थापकों को संदेश भेजने की अनुमति देने के लिए बदल दिया है।</string>
  <string name="MessageRecord_s_allow_all_members_to_send">%1$s ने सभी सदस्यों को संदेश भेजने की अनुमति देने के लिए ग्रुप सेटिंग्स को बदल दिया।</string>
  <string name="MessageRecord_s_allow_only_admins_to_send">%1$s ने ग्रुप सेटिंग्स को केवल व्यवस्थापकों को संदेश भेजने की अनुमति देने के लिए बदल दिया।</string>
  <string name="MessageRecord_allow_all_members_to_send">सभी सदस्यों को संदेश भेजने की अनुमति देने के लिए ग्रुप सेटिंग्स बदली गईं।</string>
  <string name="MessageRecord_allow_only_admins_to_send">केवल व्यवस्थापकों को संदेश भेजने की अनुमति देने के लिए ग्रुप सेटिंग्स बदली गईं।</string>
  <!--GV2 group link invite access level change-->
  <string name="MessageRecord_you_turned_on_the_group_link_with_admin_approval_off">आपने एडमिन के एप्रूवल के बिना ग्रुप लिंक को चालू कर दिया है।</string>
  <string name="MessageRecord_you_turned_on_the_group_link_with_admin_approval_on">आपने एडमिन के एप्रूवल के साथ ग्रुप लिंक को चालू कर दिया है।</string>
  <string name="MessageRecord_you_turned_off_the_group_link">आपने ग्रुप लिंक को बंद कर दिया।</string>
  <string name="MessageRecord_s_turned_on_the_group_link_with_admin_approval_off">%1$s ने एडमिन की एप्रूवल के बिना ग्रुप लिंक को चालू कर दिया है।</string>
  <string name="MessageRecord_s_turned_on_the_group_link_with_admin_approval_on">%1$s ने एडमिन की एप्रूवल के साथ ग्रुप लिंक को चालू कर दिया है।</string>
  <string name="MessageRecord_s_turned_off_the_group_link">%1$s ने ग्रुप लिंक को बंद कर दिया।</string>
  <string name="MessageRecord_the_group_link_has_been_turned_on_with_admin_approval_off">ग्रुप लिंक को एडमिन की एप्रूवल के बिना चालू कर दिया गया है।</string>
  <string name="MessageRecord_the_group_link_has_been_turned_on_with_admin_approval_on">ग्रुप लिंक को एडमिन की एप्रूवल के साथ चालू कर दिया गया है।</string>
  <string name="MessageRecord_the_group_link_has_been_turned_off">इस ग्रुप कि लिंक बंद कर दी गयी है </string>
  <string name="MessageRecord_you_turned_off_admin_approval_for_the_group_link">आपने ग्रुप लिंक के लिए एडमिन एप्रूवल को बंद कर दिया है।</string>
  <string name="MessageRecord_s_turned_off_admin_approval_for_the_group_link">%1$s ने ग्रुप लिंक के लिए एडमिन एप्रूवल को बंद कर दिया है।</string>
  <string name="MessageRecord_the_admin_approval_for_the_group_link_has_been_turned_off">ग्रुप लिंक के लिए एडमिन एप्रूवल को बंद कर दिया गया है।</string>
  <string name="MessageRecord_you_turned_on_admin_approval_for_the_group_link">आपने ग्रुप लिंक के लिए एडमिन एप्रूवल को चालू कर दिया है।</string>
  <string name="MessageRecord_s_turned_on_admin_approval_for_the_group_link">%1$s ने ग्रुप लिंक के लिए एडमिन एप्रूवल को शुरू  कर दिया है।</string>
  <string name="MessageRecord_the_admin_approval_for_the_group_link_has_been_turned_on">ग्रुप लिंक के लिए एडमिन एप्रूवल को शुरू  कर दिया गया है।</string>
  <!--GV2 group link reset-->
  <string name="MessageRecord_you_reset_the_group_link">आपने ग्रुप लिंक को रीसेट कर दिया है।</string>
  <string name="MessageRecord_s_reset_the_group_link">%1$s ने ग्रुप लिंक को रीसेट कर दिया है।</string>
  <string name="MessageRecord_the_group_link_has_been_reset">ग्रुप लिंक को रीसेट कर दिया गया है।</string>
  <!--GV2 group link joins-->
  <string name="MessageRecord_you_joined_the_group_via_the_group_link">आप ग्रुप लिंक के माध्यम से ग्रुप में जुड़े।</string>
  <string name="MessageRecord_s_joined_the_group_via_the_group_link">%1$s ग्रुप लिंक के माध्यम से ग्रुप में जुड़े।</string>
  <!--GV2 group link requests-->
  <string name="MessageRecord_you_sent_a_request_to_join_the_group">आपने ग्रुप में जुड़ने के लिए अनुरोध भेजा।</string>
  <string name="MessageRecord_s_requested_to_join_via_the_group_link">%1$s ने ग्रुप लिंक के माध्यम से जुड़ने का अनुरोध किया।</string>
  <!--Update message shown when someone requests to join via group link and cancels the request back to back-->
  <!--GV2 group link approvals-->
  <string name="MessageRecord_s_approved_your_request_to_join_the_group">%1$s को ग्रुप में जुड़ने के आपके अनुरोध को स्वीकार किया।</string>
  <string name="MessageRecord_s_approved_a_request_to_join_the_group_from_s">%1$s ने %2$s से ग्रुप में जुड़ने के अनुरोध को स्वीकार किया।</string>
  <string name="MessageRecord_you_approved_a_request_to_join_the_group_from_s">आपने %1$s से  ग्रुप में जुड़ने का निवेदन स्वीकार किया।  </string>
  <string name="MessageRecord_your_request_to_join_the_group_has_been_approved">आपका ग्रुप से जुड़ने का निवेदन स्वीकारा जा चूका है। </string>
  <string name="MessageRecord_a_request_to_join_the_group_from_s_has_been_approved">%1$s का  ग्रुप से जुड़ने का निवेदन स्वीकारा जा चूका है। </string>
  <!--GV2 group link deny-->
  <string name="MessageRecord_your_request_to_join_the_group_has_been_denied_by_an_admin">एडमिन ने आपका इस ग्रुप से जुड़ने का निवेदन खरिज कर दिया है। </string>
  <string name="MessageRecord_s_denied_a_request_to_join_the_group_from_s">%1$s ने %2$s के  ग्रुप से जुड़ने का निवेदन खरिज कर दिया है। </string>
  <string name="MessageRecord_a_request_to_join_the_group_from_s_has_been_denied"> %1$s से ग्रुप में जुड़ने के अनुरोध को अस्वीकार किया गया है।</string>
  <string name="MessageRecord_you_canceled_your_request_to_join_the_group">आपने ग्रुप में जुड़ने के अपने अनुरोध को रद्द कर दिया।</string>
  <string name="MessageRecord_s_canceled_their_request_to_join_the_group">%1$s ने ग्रुप में जुड़ने के उनके अनुरोध को रद्द कर दिया।</string>
  <!--End of GV2 specific update messages-->
  <string name="MessageRecord_your_safety_number_with_s_has_changed">%s के साथ आपका सुरक्षा नंबर बदल गया है।</string>
  <string name="MessageRecord_you_marked_your_safety_number_with_s_verified">आपने %s के साथ अपना सुरक्षा नंबर सत्यापित मार्क करा हुआ है </string>
  <string name="MessageRecord_you_marked_your_safety_number_with_s_verified_from_another_device">आपने %s के साथ अपना सुरक्षा नंबर किसी और डिवाइस से सत्यापित चिह्नित किया है </string>
  <string name="MessageRecord_you_marked_your_safety_number_with_s_unverified">आपने %s के साथ अपना सुरक्षा नंबर असत्यापित मार्क करा हुआ है</string>
  <string name="MessageRecord_you_marked_your_safety_number_with_s_unverified_from_another_device">आपने %s के साथ अपना सुरक्षा नंबर किसी और डिवाइस से असत्यापित मार्क करा हुआ है</string>
  <string name="MessageRecord_a_message_from_s_couldnt_be_delivered">%s से एक संदेश डिलीवर नहीं किया जा सका</string>
  <!--Update item message shown in the release channel when someone is already a sustainer so we ask them if they want to boost.-->
  <!--Update item message shown in the release channel when someone is not a sustainer so we ask them to consider becoming one-->
  <!--Group Calling update messages-->
  <string name="MessageRecord_s_started_a_group_call_s">%1$s ने एक ग्रुप कॉल शुरू की · %2$s</string>
  <string name="MessageRecord_s_is_in_the_group_call_s">%1$s ग्रुप कॉल में है · %2$s</string>
  <string name="MessageRecord_you_are_in_the_group_call_s1">आप ग्रुप कॉल में हैं · %1$s</string>
  <string name="MessageRecord_s_and_s_are_in_the_group_call_s1">%1$s और %2$s ग्रुप कॉल में हैं · %3$s</string>
  <string name="MessageRecord_group_call_s">ग्रुप कॉल · %1$s</string>
  <string name="MessageRecord_s_started_a_group_call">%1$s ने एक ग्रुप कॉल शुरू की</string>
  <string name="MessageRecord_s_is_in_the_group_call">%1$s ग्रुप कॉल में है</string>
  <string name="MessageRecord_you_are_in_the_group_call">आप ग्रुप कॉल मे हैं</string>
  <string name="MessageRecord_s_and_s_are_in_the_group_call">%1$s और %2$s ग्रुप कॉल में हैं</string>
  <string name="MessageRecord_group_call">ग्रुप कॉल</string>
  <string name="MessageRecord_you">आप</string>
  <plurals name="MessageRecord_s_s_and_d_others_are_in_the_group_call_s">
    <item quantity="one">%1$s, %2$s, और %3$d अन्य लोग ग्रुप कॉल में हैं · %4$s</item>
    <item quantity="other">%1$s, %2$s, और %3$d अन्य लोग ग्रुप कॉल में हैं · %4$s</item>
  </plurals>
  <plurals name="MessageRecord_s_s_and_d_others_are_in_the_group_call">
    <item quantity="one">%1$s, %2$s, और %3$d अन्य लोग ग्रुप कॉल में हैं</item>
    <item quantity="other">%1$s, %2$s, और %3$d अन्य लोग ग्रुप कॉल में हैं</item>
  </plurals>
  <!--MessageRequestBottomView-->
  <string name="MessageRequestBottomView_accept">स्वीकृत </string>
  <string name="MessageRequestBottomView_continue">आगे </string>
  <string name="MessageRequestBottomView_delete">हटाए </string>
  <string name="MessageRequestBottomView_block">ब्लॉक</string>
  <string name="MessageRequestBottomView_unblock">अनब्लॉक करें</string>
  <string name="MessageRequestBottomView_do_you_want_to_let_s_message_you_they_wont_know_youve_seen_their_messages_until_you_accept">%1$s को आपको मेसेज करने देना है और उनके साथ अपना नाम और तस्वीर शेयर करनी है? उन्हें पता नहीं चलेगा कि आपने उनका मेसेज देख लिया है जब तक आप स्वीकार नहीं करते।</string>
  <string name="MessageRequestBottomView_do_you_want_to_let_s_message_you_wont_receive_any_messages_until_you_unblock_them">%1$s को आपको मेसेज करने देना है और उनके साथ अपना नाम और तस्वीर शेयर करनी है? आप कोई भी मेसेज प्राप्त नहीं करेंगे जब तक आप उन्हें अनब्लॉक नहीं करते।</string>
  <string name="MessageRequestBottomView_continue_your_conversation_with_this_group_and_share_your_name_and_photo">इस ग्रुप के साथ अपना संवाद जारी रखना है और इसके मेंबर्स के साथ अपना नाम और तस्वीर शेयर करनी है?</string>
  <string name="MessageRequestBottomView_upgrade_this_group_to_activate_new_features">नए फ़ीचर्स जैसे कि @mentions और एडमिन को एक्टिवेट करने के लिए इस ग्रुप को अपग्रेड करें। वे मेंबर जिन्होंने इस ग्रुप में अपना नाम और तस्वीर शेयर नहीं की है, उन्हें शामिल होने के लिए आमंत्रित किया जाएगा।</string>
  <string name="MessageRequestBottomView_this_legacy_group_can_no_longer_be_used">इस लेगेसी ग्रुप को अब उपयोग नहीं किया जा सकता क्योंकि यह बहुत बड़ा है। अधिकतम ग्रुप साइज़ है %1$d।</string>
  <string name="MessageRequestBottomView_continue_your_conversation_with_s_and_share_your_name_and_photo">%1$s के साथ अपना संवाद जारी रखना है और इनके साथ अपना नाम और तस्वीर शेयर करनी है?</string>
  <string name="MessageRequestBottomView_do_you_want_to_join_this_group_they_wont_know_youve_seen_their_messages_until_you_accept">इस ग्रुप में जुड़ना है और इसके मेंबर्स के साथ अपना नाम और तस्वीर शेयर करनी है? उन्हें पता नहीं चलेगा कि आपने उनके मेसेज देख लिए हैं जब तक आप स्वीकार नहीं करते।</string>
  <string name="MessageRequestBottomView_join_this_group_they_wont_know_youve_seen_their_messages_until_you_accept">इस ग्रुप में जुड़ना है? उन्हें पता नहीं चलेगा कि आपने उनके मेसेज देख लिए हैं जब तक आप स्वीकार नहीं करते।</string>
  <string name="MessageRequestBottomView_unblock_this_group_and_share_your_name_and_photo_with_its_members">इस ग्रुप को अनब्लॉक करना है और इसके मेंबर्स के साथ अपना नाम और तस्वीर शेयर करनी है? आप कोई भी मेसेज प्राप्त नहीं करेंगे जब तक आप उन्हें अनब्लॉक नहीं करते।</string>
  <string name="MessageRequestProfileView_view">देखना</string>
  <string name="MessageRequestProfileView_member_of_one_group">%1$s का सदस्य</string>
  <string name="MessageRequestProfileView_member_of_two_groups">%1$s और %2$s का सदस्य</string>
  <string name="MessageRequestProfileView_member_of_many_groups">%1$s, %2$s और %3$s का सदस्य</string>
  <plurals name="MessageRequestProfileView_members">
    <item quantity="one">%1$d मेंबर</item>
    <item quantity="other">%1$d मेंबर्स</item>
  </plurals>
  <plurals name="MessageRequestProfileView_members_and_invited">
    <item quantity="one">%1$d मेंबर (+%2$d आमंत्रित)</item>
    <item quantity="other">%1$d मेंबर्स (+%2$d आमंत्रित)</item>
  </plurals>
  <plurals name="MessageRequestProfileView_member_of_d_additional_groups">
    <item quantity="one">%d अतिरिक्त ग्रुप</item>
    <item quantity="other">%d अतिरिक्त ग्रुप्स</item>
  </plurals>
  <!--PassphraseChangeActivity-->
  <string name="PassphraseChangeActivity_passphrases_dont_match_exclamation">पासफ्रेज़ मेल नहीं खाते हैं</string>
  <string name="PassphraseChangeActivity_incorrect_old_passphrase_exclamation">गलत पुराना पासफ्रेज</string>
  <string name="PassphraseChangeActivity_enter_new_passphrase_exclamation">नया पासफ्रेज दर्ज करें</string>
  <!--DeviceProvisioningActivity-->
  <string name="DeviceProvisioningActivity_link_this_device">इस डिवाइस को लिंक करें?</string>
  <string name="DeviceProvisioningActivity_continue">आगे </string>
  <string name="DeviceProvisioningActivity_content_intro">यह करने में सक्षम हो जाएगा</string>
  <string name="DeviceProvisioningActivity_content_bullets">
अपने सभी मेसेज पढ़ें
अपने नाम में मेसेज भेजें</string>
  <string name="DeviceProvisioningActivity_content_progress_title">डिवाइस लिंक किया जा रहा है</string>
  <string name="DeviceProvisioningActivity_content_progress_content">नया डिवाइस लिंक किया जा रहा है</string>
  <string name="DeviceProvisioningActivity_content_progress_success">डिवाइस मंजूर</string>
  <string name="DeviceProvisioningActivity_content_progress_no_device">कोई डिवाइस नहीं मिला</string>
  <string name="DeviceProvisioningActivity_content_progress_network_error">नेटवर्क त्रुटि</string>
  <string name="DeviceProvisioningActivity_content_progress_key_error">अवैध क्यूआर कोड</string>
  <string name="DeviceProvisioningActivity_sorry_you_have_too_many_devices_linked_already">क्षमा करें, आपके पास पहले से जुड़े बहुत से डिवाइस हैं, कुछ को हटाने का प्रयास करें</string>
  <string name="DeviceActivity_sorry_this_is_not_a_valid_device_link_qr_code">क्षमा करें, यह एक वैध डिवाइस लिंक क्यूआर कोड नहीं है।</string>
  <string name="DeviceProvisioningActivity_link_a_signal_device">Signal डिवाइस को लिंक करें?</string>
  <string name="DeviceProvisioningActivity_it_looks_like_youre_trying_to_link_a_signal_device_using_a_3rd_party_scanner">ऐसा लगता है कि आप किसी 3 पक्ष स्कैनर का उपयोग करके Signal डिवाइस को लिंक करने का प्रयास कर रहे हैं। अपनी सुरक्षा के लिए, कृपया Signal के भीतर से कोड फिर से स्कैन करें।</string>
  <string name="DeviceActivity_signal_needs_the_camera_permission_in_order_to_scan_a_qr_code">एक क्यूआर कोड स्कैन करने के लिए Molly को कैमरा अनुमति की आवश्यकता होती है, लेकिन इसे स्थायी रूप से अस्वीकार कर दिया गया है। कृपया ऐप सेटिंग्स जारी रखें, \"अनुमतियां\" चुनें, और \"कैमरा\" सक्षम करें।</string>
  <string name="DeviceActivity_unable_to_scan_a_qr_code_without_the_camera_permission">कैमरा अनुमति के बिना एक क्यूआर कोड स्कैन करने में असमर्थ</string>
  <!--OutdatedBuildReminder-->
  <string name="OutdatedBuildReminder_update_now">अभी अपडेट करें</string>
  <string name="OutdatedBuildReminder_your_version_of_signal_will_expire_today">Signal का यह वर्ज़न आज एक्सपायर हो जाएगा। सबसे नवीनतम वर्ज़न में अपडेट करें।</string>
  <plurals name="OutdatedBuildReminder_your_version_of_signal_will_expire_in_n_days">
    <item quantity="one">Signal का यह वर्ज़न कल एक्सपायर हो जाएगा। सबसे नवीनतम वर्ज़न में अपडेट करें।</item>
    <item quantity="other">Signal का यह वर्ज़न %d दिनों में एक्सपायर हो जाएगा। सबसे नवीनतम वर्ज़न में अपडेट करें।</item>
  </plurals>
  <!--PassphrasePromptActivity-->
  <string name="PassphrasePromptActivity_enter_passphrase">पासफ्रेज दर्ज करें</string>
  <string name="PassphrasePromptActivity_watermark_content_description">Molly आइकन</string>
  <string name="PassphrasePromptActivity_ok_button_content_description">पासफ्रेज जमा करें</string>
  <string name="PassphrasePromptActivity_invalid_passphrase_exclamation">अमान्य पासफ्रेज</string>
  <string name="PassphrasePromptActivity_unlock_signal">Molly खोलो</string>
  <string name="PassphrasePromptActivity_signal_android_lock_screen">Molly Android - लॉक स्क्रीन</string>
  <!--PlacePickerActivity-->
  <string name="PlacePickerActivity_title">नक्शा</string>
  <string name="PlacePickerActivity_drop_pin">पीन दें</string>
  <string name="PlacePickerActivity_accept_address">पता स्वीकारें</string>
  <!--PlayServicesProblemFragment-->
  <string name="PlayServicesProblemFragment_the_version_of_google_play_services_you_have_installed_is_not_functioning">आपके द्वारा इंस्टॉल की गई Google Play सेवाओं का वर्ज़न सही ढंग से कार्य नहीं कर रहा है। कृपया Google Play सेवाओं को पुनर्स्थापित करें और पुनः प्रयास करें।</string>
  <!--PinRestoreEntryFragment-->
  <string name="PinRestoreEntryFragment_incorrect_pin">ग़लत पिन</string>
  <string name="PinRestoreEntryFragment_skip_pin_entry">पिन दर्ज करना छोड़ें?</string>
  <string name="PinRestoreEntryFragment_need_help">मदद चाहिए?</string>
  <string name="PinRestoreEntryFragment_your_pin_is_a_d_digit_code">आपका पिन आपके द्वारा बनाया %1$d+ अंक का एक कोड होता है जो अंकीय या अक्षरांकीय हो सकता है।\n\nअगर आप अपना पिन याद नहीं कर पा रहे हैं तो, आप नया पिन बना सकते हैं। आप रजिस्टर करके अपना खाता इस्तेमाल कर सकते हैं पर आप कुछ सेटिंग्स खो देंगे जैसे प्रोफ़ाइल की जानकारी।</string>
  <string name="PinRestoreEntryFragment_if_you_cant_remember_your_pin">अगर आपको अपना पिन याद नहीं है तो आप नया पिन बना सकते हैं। आप पंजीकरण करके अपना खाता इस्तेमाल कर सकते हैं पर आप कुछ सेटिंग्स खो देंगे जैसे प्रोफ़ाइल की जानकारी।</string>
  <string name="PinRestoreEntryFragment_create_new_pin">नया पिन बनाएँ</string>
  <string name="PinRestoreEntryFragment_contact_support">समर्थन से संपर्क करें</string>
  <string name="PinRestoreEntryFragment_cancel">रद्द करें</string>
  <string name="PinRestoreEntryFragment_skip">छोड़ दे </string>
  <plurals name="PinRestoreEntryFragment_you_have_d_attempt_remaining">
    <item quantity="one">आपके पास %1$d मौका बचा है। अगर आपके मौके खत्म हो गए तो आप नया पिन बना सकते हैं। आप रजिस्टर करके अपना खाता इस्तेमाल कर सकते हैं पर आप कुछ सेटिंग्स खो देंगे जैसे प्रोफ़ाइल की जानकारी।</item>
    <item quantity="other">आपके पास %1$d मौके बचे हैं। अगर आपके मौके खत्म हो गए तो आप नया पिन बना सकते हैं। आप रजिस्टर करके अपना खाता इस्तेमाल कर सकते हैं पर आप कुछ सेटिंग्स खो देंगे जैसे प्रोफ़ाइल की जानकारी।</item>
  </plurals>
  <string name="PinRestoreEntryFragment_signal_registration_need_help_with_pin">Signal रजिस्ट्रेशन - Android के लिए पिन को लेकर मदद चाहिए</string>
  <string name="PinRestoreEntryFragment_enter_alphanumeric_pin">अल्फ़ान्यूमेरिक पिन दर्ज करें</string>
  <string name="PinRestoreEntryFragment_enter_numeric_pin">संख्यात्मक पिन दर्ज करें</string>
  <!--PinRestoreLockedFragment-->
  <string name="PinRestoreLockedFragment_create_your_pin">अपना पिन बनाएँ</string>
  <string name="PinRestoreLockedFragment_youve_run_out_of_pin_guesses">आपके पिन सोचने के सारे मौके ख्तम हो चुके हैं, पर आप नया पिन बना के अपना Signal खाता चला सकते हैं। आपकी गोपनीयता और सुरक्षा के लिये आपका खाता बिना किसी सहेजी हुई प्रोफ़ाइल की जानकारी या सेटिंग्स के पुनः स्थापित होगा।</string>
  <string name="PinRestoreLockedFragment_create_new_pin">नया पिन बनाएँ</string>
  <!--PinOptOutDialog-->
  <string name="PinOptOutDialog_warning">चेतावनी</string>
  <string name="PinOptOutDialog_if_you_disable_the_pin_you_will_lose_all_data">यदि आप पिन को डिसेबल कर देते हैं, तो आप Signal के साथ दोबारा रजिस्टर करने पर अपना सारा डेटा खो बैठेंगे यदि आप मैन्युअल तरीके से बैक अप और रीस्टोर नहीं करते हैं। आप पिन के डिसेबल होते हुए रजिस्ट्रेशन लॉक को चालू नहीं कर सकते।</string>
  <string name="PinOptOutDialog_disable_pin">पिन को डिसेबल करें</string>
  <!--RatingManager-->
  <string name="RatingManager_rate_this_app">इस ऐप्लिकेशन को रेट करें</string>
  <string name="RatingManager_if_you_enjoy_using_this_app_please_take_a_moment">यदि आप इस ऐप का उपयोग करने का आनंद लेते हैं, तो कृपया इसे रेटिंग करके हमारी सहायता करने के लिए कुछ समय दें।</string>
  <string name="RatingManager_rate_now">अब रेट करें</string>
  <string name="RatingManager_no_thanks">नहीं धन्यवाद </string>
  <string name="RatingManager_later">बाद में </string>
  <!--ReactionsBottomSheetDialogFragment-->
  <string name="ReactionsBottomSheetDialogFragment_all">सभी · %1$d</string>
  <!--ReactionsConversationView-->
  <string name="ReactionsConversationView_plus">+%1$d</string>
  <!--ReactionsRecipientAdapter-->
  <string name="ReactionsRecipientAdapter_you">आप</string>
  <!--RecaptchaRequiredBottomSheetFragment-->
  <string name="RecaptchaRequiredBottomSheetFragment_verify_to_continue_messaging">संदेश भेजना जारी रखने के लिए सत्यापित करें</string>
  <string name="RecaptchaRequiredBottomSheetFragment_to_help_prevent_spam_on_signal">Molly पर स्पैम रोकने में मदद करने के लिए, कृपया सत्यापन पूर्ण करें।</string>
  <string name="RecaptchaRequiredBottomSheetFragment_after_verifying_you_can_continue_messaging">सत्यापित करने के बाद, आप संदेश भेजना जारी रख सकते हैं। कोई भी रोके गए संदेश स्वचालित रूप से भेजे जाएंगे।</string>
  <!--Recipient-->
  <string name="Recipient_you">आप</string>
  <!--Name of recipient representing user\'s \'My Story\'-->
  <!--RecipientPreferencesActivity-->
  <string name="RecipientPreferenceActivity_block">ब्लॉक</string>
  <string name="RecipientPreferenceActivity_unblock">अनब्लॉक करें</string>
  <!--RecipientProvider-->
  <string name="RecipientProvider_unnamed_group">अनाम समूह</string>
  <!--RedPhone-->
  <string name="RedPhone_answering">जवाब दिया जा रहा है…</string>
  <string name="RedPhone_ending_call">कॉल समाप्त की जा रही है…</string>
  <string name="RedPhone_ringing">बज रहा है</string>
  <string name="RedPhone_busy">व्यस्त</string>
  <string name="RedPhone_recipient_unavailable">प्राप्तकर्ता अनुपलब्ध</string>
  <string name="RedPhone_network_failed">नेटवर्क असफल रहा</string>
  <string name="RedPhone_number_not_registered">नंबर पंजीकृत नहीं है</string>
  <string name="RedPhone_the_number_you_dialed_does_not_support_secure_voice">आपके द्वारा डायल किया गया नंबर सुरक्षित आवाज का समर्थन नहीं करता है!</string>
  <string name="RedPhone_got_it">समझ गया </string>
  <!--Valentine\'s Day Megaphone-->
  <!--Title text for the Valentine\'s Day donation megaphone. The placeholder will always be a heart emoji. Needs to be a placeholder for Android reasons.-->
  <!--Body text for the Valentine\'s Day donation megaphone.-->
  <!--WebRtcCallActivity-->
  <string name="WebRtcCallActivity__tap_here_to_turn_on_your_video">वीडियो शुरु करने के लिये यहाँ टैप करें</string>
  <string name="WebRtcCallActivity__to_call_s_signal_needs_access_to_your_camera">%1$s को कॉल करने के लिए, Molly को आपके कैमरा तक पहुँच करने की ज़रूरत है</string>
  <string name="WebRtcCallActivity__signal_s">Molly %1$s</string>
  <string name="WebRtcCallActivity__calling">कॉल की जा रही है…</string>
  <string name="WebRtcCallActivity__group_is_too_large_to_ring_the_participants">प्रतिभागियों को रिंग करने के लिए ग्रूप बहुत बड़ा है.</string>
  <!--Call status shown when an active call was disconnected (e.g., network hiccup) and is trying to reconnect-->
  <string name="WebRtcCallActivity__reconnecting">फिर से जोङ रहे हैं…</string>
  <!--WebRtcCallView-->
  <string name="WebRtcCallView__signal_call">Signal ऑडियो</string>
  <string name="WebRtcCallView__signal_video_call">Signal वीडियो कॉल</string>
  <string name="WebRtcCallView__start_call">कॉल शुरू करें</string>
  <string name="WebRtcCallView__join_call">कॉल से जुड़ें</string>
  <string name="WebRtcCallView__call_is_full">कॉल पूर्ण है</string>
  <string name="WebRtcCallView__the_maximum_number_of_d_participants_has_been_Reached_for_this_call">इस कॉल के लिए %1$d भागीदारों की अधिकतम संख्या पूरी हो चुकी है। बाद में दोबारा प्रयास करें।</string>
  <string name="WebRtcCallView__view_participants_list">भागीदार दिखाएँ</string>
  <string name="WebRtcCallView__your_video_is_off">आपकी वीडियो बंद है</string>
  <string name="WebRtcCallView__reconnecting">फिर से जोङ रहे हैं…</string>
  <string name="WebRtcCallView__joining">शामिल हो रहे हैं…</string>
  <string name="WebRtcCallView__disconnected">डिस्कनेक्ट किया गया</string>
  <string name="WebRtcCallView__signal_will_ring_s">सिग्नल %1$s रिंग करेगा</string>
  <string name="WebRtcCallView__signal_will_ring_s_and_s">सिग्नल %1$s और %2$s बजेंगे</string>
  <plurals name="WebRtcCallView__signal_will_ring_s_s_and_d_others">
    <item quantity="one">सिग्नल %1$s, %2$s, और %3$d अन्य पर बजेगा</item>
    <item quantity="other">सिग्नल %1$s, %2$s, और %3$d अन्य पर बजेगा</item>
  </plurals>
  <string name="WebRtcCallView__s_will_be_notified">%1$s को सूचित किया जाएगा</string>
  <string name="WebRtcCallView__s_and_s_will_be_notified">%1$s और %2$s को सूचित किया जाएगा</string>
  <plurals name="WebRtcCallView__s_s_and_d_others_will_be_notified">
    <item quantity="one">%1$s, %2$s, और %3$d अन्य को सूचित किया जाएगा</item>
    <item quantity="other">%1$s, %2$s, और %3$d अन्य को सूचित किया जाएगा</item>
  </plurals>
  <string name="WebRtcCallView__ringing_s">%1$s रिंग कर रहा है</string>
  <string name="WebRtcCallView__ringing_s_and_s">%1$s और %2$s रिंग कर रहा है</string>
  <plurals name="WebRtcCallView__ringing_s_s_and_d_others">
    <item quantity="one">%1$s, %2$s, और %3$d अन्य रिंग कर रहे हैं</item>
    <item quantity="other">%1$s, %2$s, और %3$d अन्य रिंग कर रहे हैं</item>
  </plurals>
  <string name="WebRtcCallView__s_is_calling_you">%1$s आपको कॉल कर रहे हैं</string>
  <string name="WebRtcCallView__s_is_calling_you_and_s">%1$s आपको कॉल कर रहे हैं और %2$s</string>
  <string name="WebRtcCallView__s_is_calling_you_s_and_s">%1$s आपको कॉल कर रहे हैं, %2$s, और %3$s</string>
  <plurals name="WebRtcCallView__s_is_calling_you_s_s_and_d_others">
    <item quantity="one">%1$s आपको कॉल कर रहे हैं, %2$s, %3$s, और %4$d अन्य</item>
    <item quantity="other">%1$s आपको कॉल कर रहे हैं, %2$s, %3$s, और %4$d अन्य</item>
  </plurals>
  <string name="WebRtcCallView__no_one_else_is_here">यहाँ और कोई नहीं है</string>
  <string name="WebRtcCallView__s_is_in_this_call">%1$s इस कॉल में है</string>
  <string name="WebRtcCallView__s_are_in_this_call">%1$s इस कॉल में हैं</string>
  <string name="WebRtcCallView__s_and_s_are_in_this_call">%1$s और %2$s इस कॉल में हैं</string>
  <string name="WebRtcCallView__s_is_presenting">%1$s प्रस्तुत कर रहा है</string>
  <plurals name="WebRtcCallView__s_s_and_d_others_are_in_this_call">
    <item quantity="one">%1$s, %2$s, और %3$d अन्य लोग इस कॉल में हैं</item>
    <item quantity="other">%1$s, %2$s, और %3$d अन्य लोग इस कॉल में हैं</item>
  </plurals>
  <string name="WebRtcCallView__flip">फ़्लिप</string>
  <string name="WebRtcCallView__speaker">स्पीकर</string>
  <string name="WebRtcCallView__camera">कैमरा</string>
  <string name="WebRtcCallView__unmute">अनम्यूट</string>
  <string name="WebRtcCallView__mute">म्युट</string>
  <string name="WebRtcCallView__ring">रिंग करें</string>
  <string name="WebRtcCallView__end_call">कॉल बंद</string>
  <!--CallParticipantsListDialog-->
  <plurals name="CallParticipantsListDialog_in_this_call_d_people">
    <item quantity="one">इस कॉल में · %1$d व्यक्ति</item>
    <item quantity="other">इस कॉल में · %1$d लोग</item>
  </plurals>
  <!--CallParticipantView-->
  <string name="CallParticipantView__s_is_blocked">%1$s ब्लॉक है</string>
  <string name="CallParticipantView__more_info">औेर जानकारी</string>
  <string name="CallParticipantView__you_wont_receive_their_audio_or_video">आपको उनके ऑडियो या वीडियो प्राप्त नहीं होंगे और उन्हें आपके नहीं।</string>
  <string name="CallParticipantView__cant_receive_audio_video_from_s">%1$s से ऑडियो और वीडियो नहीं प्राप्त की जा सकती</string>
  <string name="CallParticipantView__cant_receive_audio_and_video_from_s">%1$s से ऑडियो और वीडियो नहीं प्राप्त की जा सकती</string>
  <string name="CallParticipantView__this_may_be_Because_they_have_not_verified_your_safety_number_change">यह इसलिए हो सकता है क्योंकि उन्होंने आपके सुरक्षा नंबर में परिवर्तन को वेरिफाई नहीं किया है, उनके डिवाइस के साथ कोई समस्या है, या उन्होंने आपको ब्लॉक कर दिया है।</string>
  <!--CallToastPopupWindow-->
  <string name="CallToastPopupWindow__swipe_to_view_screen_share">स्क्रीन शेयर करने के लिए स्वाइप करें</string>
  <!--ProxyBottomSheetFragment-->
  <string name="ProxyBottomSheetFragment_proxy_server">प्रॉक्सी सर्वर</string>
  <string name="ProxyBottomSheetFragment_proxy_address">प्रॉक्सी पता</string>
  <string name="ProxyBottomSheetFragment_do_you_want_to_use_this_proxy_address">क्या आप प्रॉक्सी पते का उपयोग करना चाहते हैं?</string>
  <string name="ProxyBottomSheetFragment_use_proxy">प्रॉक्सी का उपयोग करें</string>
  <string name="ProxyBottomSheetFragment_successfully_connected_to_proxy">सफलतापूर्वक प्रॉक्सी से कनेक्ट हो गया है।</string>
  <!--RecaptchaProofActivity-->
  <string name="RecaptchaProofActivity_failed_to_submit">सबमिट करने में विफल</string>
  <string name="RecaptchaProofActivity_complete_verification">सत्यापन पूरा करें</string>
  <!--RegistrationActivity-->
  <string name="RegistrationActivity_select_your_country">अपने देश का चयन करें</string>
  <string name="RegistrationActivity_you_must_specify_your_country_code">आपको अपना देश कोड निर्दिष्ट करना होगा</string>
  <string name="RegistrationActivity_you_must_specify_your_phone_number">आपको अपना फोन नंबर निर्दिष्ट करना होगा</string>
  <string name="RegistrationActivity_invalid_number">अवैध नंबर</string>
  <string name="RegistrationActivity_the_number_you_specified_s_is_invalid">आपके द्वारा निर्दिष्ट नंबर (%s) अमान्य है।</string>
  <string name="RegistrationActivity_a_verification_code_will_be_sent_to">वेरीफिकेशन कोड यहाँ पर भेजा जाएगा:</string>
  <string name="RegistrationActivity_you_will_receive_a_call_to_verify_this_number">इस नंबर को वेरिफाई करने के लिए आपको एक कॉल आएगी।</string>
  <string name="RegistrationActivity_is_your_phone_number_above_correct">क्या ऊपर दिया आपका फोन नंबर सही है?</string>
  <string name="RegistrationActivity_edit_number">नंबर संपादित करें</string>
  <string name="RegistrationActivity_missing_google_play_services">लापता Google Play Services</string>
  <string name="RegistrationActivity_this_device_is_missing_google_play_services">इस डिवाइस में Google Play सेवाएं अनुपलब्ध हैं। आप अभी भी Molly का उपयोग कर सकते हैं, लेकिन इस कॉन्फ़िगरेशन के परिणामस्वरूप कम विश्वसनीयता या प्रदर्शन हो सकता है। \n\n अगर आप एक उन्नत उपयोगकर्ता नहीं हैं, बाद वाले Android ROM नहीं चला रहे हैं, या मानते हैं कि आप इसे गलती से देख रहे हैं, तो कृपया support@molly.im पर निवारण कीजिए </string>
  <string name="RegistrationActivity_i_understand">मै समझता हुँ…</string>
  <string name="RegistrationActivity_play_services_error">Play Services त्रुटि</string>
  <string name="RegistrationActivity_google_play_services_is_updating_or_unavailable">Google Play सेवाएं अपडेट हो रही है या अस्थायी रूप से अनुपलब्ध है। कृपया पुन: प्रयास करें।</string>
  <string name="RegistrationActivity_terms_and_privacy">नियम और गोपनीयता नीति</string>
  <string name="RegistrationActivity_signal_needs_access_to_your_contacts_and_media_in_order_to_connect_with_friends">दोस्तों से जुड़ने और मेसेज भेजने में आपकी मदद करने के लिए Signal को कॉन्टैक्ट और मीडिया के अनुमति की ज़रुरत है. आपके कॉन्टैक्ट Signal की निजी कॉन्टैक्ट डिस्कवरी का इस्तेमाल करके अपलोड किए जाते हैं, जिसका अर्थ है कि वे एंड-टू-एंड एन्क्रिप्टेड हैं और Signal सेवा को कभी भी नहीं दिखते हैं.</string>
  <string name="RegistrationActivity_signal_needs_access_to_your_contacts_in_order_to_connect_with_friends">दोस्तों से जुड़ने में आपकी मदद के लिए Signal को कॉन्टैक्ट की अनुमति की ज़रुरत है. आपके कॉन्टैक्ट Signal की निजी कॉन्टैक्ट डिस्कवरी का इस्तेमाल करके अपलोड किए जाते हैं, जिसका अर्थ है कि वे एंड-टू-एंड एन्क्रिप्टेड हैं और Signal सेवा को कभी भी नहीं दिखते हैं.</string>
  <string name="RegistrationActivity_rate_limited_to_service">इस नंबर को रजिस्टर करने के लिए आपके द्वारा बहुत बार प्रयास किया जा चुका है। कृपया कुछ देर बाद फिर से कोशिश करें। </string>
  <string name="RegistrationActivity_unable_to_connect_to_service">सेवा से कनेक्ट करने में असमर्थ। कृपया नेटवर्क कनेक्शन की जांच करें और पुनः प्रयास करें।</string>
  <string name="RegistrationActivity_non_standard_number_format">नॉन-स्टैंडर्ड नंबर फ़ॉर्मैट</string>
  <string name="RegistrationActivity_the_number_you_entered_appears_to_be_a_non_standard">आपके ज़रिए दर्ज किया गया नंबर (%1$s) एक नॉन-स्टैंडर्ड फ़ॉर्मैट लगता है.\n\nक्या आपका मतलब %2$s था?</string>
  <string name="RegistrationActivity_signal_android_phone_number_format">Molly एंड्रॉइड - फ़ोन नंबर का फ़ॉर्मेट</string>
  <string name="RegistrationActivity_call_requested">कॉल की मांग की गई</string>
  <plurals name="RegistrationActivity_debug_log_hint">
    <item quantity="one">debug log भेजने के लिये %d चरण और बाचे हैं </item>
    <item quantity="other">डीबग लॉग भेजने के लिये %d चरण और बाचे हैं </item>
  </plurals>
  <string name="RegistrationActivity_we_need_to_verify_that_youre_human">हमें ये निशचित करना होगा कि आप इंसान हैं</string>
  <string name="RegistrationActivity_next">अगला</string>
  <string name="RegistrationActivity_continue">आगे </string>
  <string name="RegistrationActivity_take_privacy_with_you_be_yourself_in_every_message">अपनी गुप्तता बानाये रखें।
वास्तविक बने रहें|</string>
  <string name="RegistrationActivity_enter_your_phone_number_to_get_started">आरंभ करने के लिए अपना फोन नंबर दर्ज करें</string>
  <string name="RegistrationActivity_enter_your_phone_number">अपना फ़ोन नंबर दर्ज करें</string>
  <string name="RegistrationActivity_you_will_receive_a_verification_code">आपको एक सत्यापन कोड प्राप्त होगा। कैरियर दरें लागू हो सकती हैं।</string>
  <string name="RegistrationActivity_enter_the_code_we_sent_to_s">%s को भेजे गए सत्यापन कोड दर्ज करें</string>
  <string name="RegistrationActivity_make_sure_your_phone_has_a_cellular_signal">सुनिश्चित करें कि आपके फ़ोन में आपका SMS या कॉल प्राप्त करने के लिए सेल्यूलर सिग्नल है</string>
  <string name="RegistrationActivity_phone_number_description">फोन नंबर</string>
  <string name="RegistrationActivity_country_code_description">देश कोड</string>
  <string name="RegistrationActivity_call">कोल</string>
  <!--RegistrationLockV2Dialog-->
  <string name="RegistrationLockV2Dialog_turn_on_registration_lock">रजिस्ट्रेशन लॉक चालू करना है?</string>
  <string name="RegistrationLockV2Dialog_turn_off_registration_lock">रजिस्ट्रेशन लॉक बंद करना है?</string>
  <string name="RegistrationLockV2Dialog_if_you_forget_your_signal_pin_when_registering_again">अगर आप अपना Signal पिन, Signal पर पुनः पंजीकरण करवाते समय भूल गये़, तो आप अपने खाते को 7 दिन तक नहीं खोल पाएँगे।</string>
  <string name="RegistrationLockV2Dialog_turn_on">शुरु करें</string>
  <string name="RegistrationLockV2Dialog_turn_off">बंद करें</string>
  <!--RevealableMessageView-->
  <string name="RevealableMessageView_view_photo">फ़ोटो देखें</string>
  <string name="RevealableMessageView_view_video">वीडियो देखें</string>
  <string name="RevealableMessageView_viewed">देखा गया</string>
  <string name="RevealableMessageView_media">मीडिया</string>
  <!--Search-->
  <string name="SearchFragment_no_results">\'%s\' के लिए कोई परिणाम नहीं मिला</string>
  <string name="SearchFragment_header_conversations">संवाद</string>
  <string name="SearchFragment_header_contacts">संपर्क</string>
  <string name="SearchFragment_header_messages">मेसेज</string>
  <!--ShakeToReport-->
  <!--SharedContactDetailsActivity-->
  <string name="SharedContactDetailsActivity_add_to_contacts">संपर्क के खाते में जोड़ दे</string>
  <string name="SharedContactDetailsActivity_invite_to_signal">Molly का उपयोग करने के लिए आमंत्रित करें</string>
  <string name="SharedContactDetailsActivity_signal_message">Signal मेसेज</string>
  <string name="SharedContactDetailsActivity_signal_call">Signal कॉल </string>
  <!--SharedContactView-->
  <string name="SharedContactView_add_to_contacts">संपर्क के खाते में जोड़ दे</string>
  <string name="SharedContactView_invite_to_signal">Molly को आमंत्रित करें</string>
  <string name="SharedContactView_message">Signal मेसेज</string>
  <!--SignalBottomActionBar-->
  <string name="SignalBottomActionBar_more">अधिक</string>
  <!--SignalPinReminders-->
  <!--Slide-->
  <string name="Slide_image">तस्वीर </string>
  <string name="Slide_sticker">स्टिकर</string>
  <string name="Slide_audio">ऑडियो </string>
  <string name="Slide_video">वीडियो </string>
  <!--SmsMessageRecord-->
  <string name="SmsMessageRecord_received_corrupted_key_exchange_message">दूषित की प्राप्त
मेसेज का आदान-प्रदान करें!</string>
  <string name="SmsMessageRecord_received_key_exchange_message_for_invalid_protocol_version">
अमान्य प्रोटोकॉल वर्ज़न के लिए की एक्सचेंज मेसेज प्राप्त हुआ।</string>
  <string name="SmsMessageRecord_received_message_with_new_safety_number_tap_to_process">नए सुरक्षा नंबर के साथ संदेश प्राप्त हुआ। प्रक्रिया और प्रदर्शित करने के लिए टैप करें।</string>
  <string name="SmsMessageRecord_secure_session_reset">आपने सुरक्षित सत्र रीसेट कर दिया है।</string>
  <string name="SmsMessageRecord_secure_session_reset_s">%s ने सुरक्षित सत्र को रीसेट कर दिया है </string>
  <string name="SmsMessageRecord_duplicate_message">मेसेज डुप्लिकेट करें</string>
  <string name="SmsMessageRecord_this_message_could_not_be_processed_because_it_was_sent_from_a_newer_version">ये मेसेज अभी प्रदर्शित नहीं किया जा सकता क्योंकि यह Signal के नये वर्ज़न से भेजा गया है। आप Signal अपडेट करने के बाद अपने संपर्क को यह मेसेज दोबारा भेजने का निवेदन करें।</string>
  <string name="SmsMessageRecord_error_handling_incoming_message">आने वाले मेसेज को संभालने में त्रुटि।</string>
  <!--StickerManagementActivity-->
  <string name="StickerManagementActivity_stickers">स्टिकर</string>
  <!--StickerManagementAdapter-->
  <string name="StickerManagementAdapter_installed_stickers">इंस्टॉल स्टीकर</string>
  <string name="StickerManagementAdapter_stickers_you_received">आपको प्राप्त स्टीकर </string>
  <string name="StickerManagementAdapter_signal_artist_series">Signal की कलाकार श्रृंखला से</string>
  <string name="StickerManagementAdapter_no_stickers_installed">कोई स्टीकर स्थापित नहीं है</string>
  <string name="StickerManagementAdapter_stickers_from_incoming_messages_will_appear_here">आने वाले मेसेजों के स्टिकर यहां दिखाई देंगे</string>
  <string name="StickerManagementAdapter_untitled">शीर्षकहीन</string>
  <string name="StickerManagementAdapter_unknown">अनजान</string>
  <!--StickerPackPreviewActivity-->
  <string name="StickerPackPreviewActivity_untitled">शीर्षकहीन</string>
  <string name="StickerPackPreviewActivity_unknown">अनजान</string>
  <string name="StickerPackPreviewActivity_install">इंस्टॉल करें</string>
  <string name="StickerPackPreviewActivity_remove">हटा दें </string>
  <string name="StickerPackPreviewActivity_stickers">स्टिकर</string>
  <string name="StickerPackPreviewActivity_failed_to_load_sticker_pack">स्टीकर पैक लोड करने में असमर्थ</string>
  <!--SubmitDebugLogActivity-->
  <string name="SubmitDebugLogActivity_edit">बदलें</string>
  <string name="SubmitDebugLogActivity_done">पूर्ण</string>
  <string name="SubmitDebugLogActivity_tap_a_line_to_delete_it">किसी लाइन को मिटाने के लिए उस पर टैप करें</string>
  <string name="SubmitDebugLogActivity_submit">सबमिट</string>
  <string name="SubmitDebugLogActivity_failed_to_submit_logs">लॉग जमा करना असफल रहा</string>
  <string name="SubmitDebugLogActivity_success">सफलता</string>
  <string name="SubmitDebugLogActivity_copy_this_url_and_add_it_to_your_issue">इस URL को कॉपी करें और इसे अपनी समस्या रिपोर्ट या समर्थन ईमेल में शामिल करें:\n\n<b>%1$s</b></string>
  <string name="SubmitDebugLogActivity_share">साझा करें</string>
  <string name="SubmitDebugLogActivity_this_log_will_be_posted_publicly_online_for_contributors">योगदानकर्ताओं को देखने के लिए यह लॉग सार्वजनिक रूप से ऑनलाइन पोस्ट किया जाएगा। अपलोड करने से पहले आप इसकी जांच कर सकते हैं।</string>
  <!--SupportEmailUtil-->
  <string name="SupportEmailUtil_filter">फिल्टर:</string>
  <string name="SupportEmailUtil_device_info">डिवाइस की जानकारी:</string>
  <string name="SupportEmailUtil_android_version">Android वर्ज़न:</string>
  <string name="SupportEmailUtil_signal_version">Molly वर्ज़न:</string>
  <string name="SupportEmailUtil_signal_package">Molly पैकेज:</string>
  <string name="SupportEmailUtil_registration_lock">रजिस्ट्रेशन लॉक:</string>
  <string name="SupportEmailUtil_locale">स्थान:</string>
  <!--ThreadRecord-->
  <string name="ThreadRecord_group_updated">समूह अद्यतन</string>
  <string name="ThreadRecord_left_the_group">समूह छोड़ दिया</string>
  <string name="ThreadRecord_secure_session_reset">सुरक्षित सत्र रीसेट कर दिया गया है</string>
  <string name="ThreadRecord_draft">ड्राफ्ट:</string>
  <string name="ThreadRecord_called">आपने बुलाया </string>
  <string name="ThreadRecord_called_you">आपको बुलाया </string>
  <string name="ThreadRecord_missed_audio_call">मिस हुई ऑडियो कॉल</string>
  <string name="ThreadRecord_missed_video_call">मिस हुई वीडियो कॉल</string>
  <string name="ThreadRecord_media_message">मीडिया मेसेज</string>
  <string name="ThreadRecord_sticker">स्टिकर</string>
  <string name="ThreadRecord_view_once_photo">देखें-एक बार फोटो</string>
  <string name="ThreadRecord_view_once_video">देखें-एक बार वीडियो</string>
  <string name="ThreadRecord_view_once_media">देखें-एक बार मीडिया</string>
  <string name="ThreadRecord_this_message_was_deleted">यह मेसेज हटा दिया गया है।</string>
  <string name="ThreadRecord_you_deleted_this_message">आपने यह मेसेज हटा दिया।</string>
  <string name="ThreadRecord_s_is_on_signal">%sअब Signal पर हैं! </string>
  <string name="ThreadRecord_disappearing_messages_disabled">मेसेज जो गायब हो जाते हैं अक्षम करे</string>
  <string name="ThreadRecord_disappearing_message_time_updated_to_s">गायब मेसेज समय %s तक सेट हो गया</string>
  <string name="ThreadRecord_safety_number_changed">सुरक्षा संख्या बदल गई</string>
  <string name="ThreadRecord_your_safety_number_with_s_has_changed">%s के साथ आपका सुरक्षा नंबर बदल गया है।</string>
  <string name="ThreadRecord_you_marked_verified">आपने सत्यापित मार्क किया है</string>
  <string name="ThreadRecord_you_marked_unverified">आपने असत्यापित मार्क किया है</string>
  <string name="ThreadRecord_message_could_not_be_processed">मेसेज संसाधित नहीं किया जा सका</string>
  <string name="ThreadRecord_delivery_issue">डिलिवरी का मामला</string>
  <string name="ThreadRecord_message_request">बाच-चीत का निवेदन</string>
  <string name="ThreadRecord_photo">तस्वीर</string>
  <string name="ThreadRecord_gif">GIF</string>
  <string name="ThreadRecord_voice_message">ऑडियो मेसेज</string>
  <string name="ThreadRecord_file">फ़ाइल</string>
  <string name="ThreadRecord_video">वीडियो</string>
  <string name="ThreadRecord_chat_session_refreshed">चैट सेशन रीफ्रेश हुआ</string>
  <!--UpdateApkReadyListener-->
  <string name="UpdateApkReadyListener_Signal_update">Molly अपडेट</string>
  <string name="UpdateApkReadyListener_a_new_version_of_signal_is_available_tap_to_update">Molly का एक नया वर्ज़न उपलब्ध है, अपडेट करने के लिए टैप करें</string>
  <!--UntrustedSendDialog-->
  <string name="UntrustedSendDialog_send_message">मेसेज भेजें?</string>
  <string name="UntrustedSendDialog_send">भेजें</string>
  <!--UnverifiedSendDialog-->
  <string name="UnverifiedSendDialog_send_message">मेसेज भेजें?</string>
  <string name="UnverifiedSendDialog_send">भेजें</string>
  <!--UsernameEditFragment-->
  <string name="UsernameEditFragment_username">उपयोगकर्ता नाम</string>
  <string name="UsernameEditFragment_delete">हटाए </string>
  <string name="UsernameEditFragment_successfully_set_username">उपयोगकर्ता नाम सफलतापूर्वक सेट करें।</string>
  <string name="UsernameEditFragment_successfully_removed_username">सफलतापूर्वक उपयोगकर्ता नाम हटा दिया गया।</string>
  <string name="UsernameEditFragment_encountered_a_network_error">एक नेटवर्क त्रुटि का सामना करना पड़ा|</string>
  <string name="UsernameEditFragment_this_username_is_taken">इस उपयोगकर्ता का नाम ले लिया गया है|</string>
  <string name="UsernameEditFragment_this_username_is_available">यह उपयोगकर्ता नाम उपलब्ध है।</string>
  <string name="UsernameEditFragment_usernames_can_only_include">यूज़रनेम में केवल a–Z, 0–9, और अंडरस्कोर शामिल हो सकते हैं।</string>
  <string name="UsernameEditFragment_usernames_cannot_begin_with_a_number">उपयोगकर्ता नाम एक संख्या से शुरू नहीं हो सकते हैं।</string>
  <string name="UsernameEditFragment_username_is_invalid">उपयोगकर्ता का नाम अमान्य है।</string>
  <string name="UsernameEditFragment_usernames_must_be_between_a_and_b_characters">उपयोगकर्ता नाम %1$d और %2$d वर्णों के बीच होना चाहिए।</string>
  <string name="UsernameEditFragment_usernames_on_signal_are_optional">उपयोगकर्ता नाम Signal में वैकल्पिक हैं। अगर आप अपना उपयोगकर्ता नाम बनाते हैं, तो अन्य Signal उपयोगकर्ता आपको आपके उपयोगकर्ता नाम से खोज तथा बिना आपके फोन नंबर को जाने आपसे संपर्क कर पाएंगे।</string>
  <plurals name="UserNotificationMigrationJob_d_contacts_are_on_signal">
    <item quantity="one">%d संपर्क सिग्नल पर है!</item>
    <item quantity="other">%d संपर्क Signal पर उपलब्ध हैं!</item>
  </plurals>
  <!--VerifyIdentityActivity-->
  <string name="VerifyIdentityActivity_your_contact_is_running_an_old_version_of_signal">आपका संपर्क Signal का पुराना वर्ज़न चला रहा है। कृपया अपनी सुरक्षा संख्या सत्यापित करने से पहले उन्हें अपडेट करने के लिए कहें।</string>
  <string name="VerifyIdentityActivity_your_contact_is_running_a_newer_version_of_Signal">आपका संपर्क एक असंगत क्यूआर कोड ड्राफ्ट के साथ Signal का एक नया वर्ज़न चला रहा है। तुलना करने के लिए कृपया अपडेट करें।</string>
  <string name="VerifyIdentityActivity_the_scanned_qr_code_is_not_a_correctly_formatted_safety_number">स्कैन किए गए क्यूआर कोड सही ढंग से स्वरूपित सुरक्षा संख्या सत्यापन कोड नहीं है। कृपया फिर से स्कैन करने का प्रयास करें।</string>
  <string name="VerifyIdentityActivity_share_safety_number_via">…के माध्यम से सुरक्षा संख्या साझा करें</string>
  <string name="VerifyIdentityActivity_our_signal_safety_number">हमारा Signal सुरक्षा नंबर:</string>
  <string name="VerifyIdentityActivity_no_app_to_share_to">ऐसा लगता है कि आपके पास साझा करने के लिए कोई ऐप नहीं है।</string>
  <string name="VerifyIdentityActivity_no_safety_number_to_compare_was_found_in_the_clipboard">तुलना करने के लिए कोई सुरक्षा संख्या क्लिपबोर्ड में नहीं मिली थी</string>
  <string name="VerifyIdentityActivity_signal_needs_the_camera_permission_in_order_to_scan_a_qr_code_but_it_has_been_permanently_denied">एक क्यूआर कोड स्कैन करने के लिए Molly को कैमरा अनुमति की आवश्यकता होती है, लेकिन इसे स्थायी रूप से अस्वीकार कर दिया गया है। कृपया ऐप सेटिंग्स जारी रखें, \"अनुमतियां\" चुनें, और \"कैमरा\" सक्षम करें।</string>
  <string name="VerifyIdentityActivity_unable_to_scan_qr_code_without_camera_permission">कैमरा अनुमति के बिना क्यूआर कोड स्कैन करने में असमर्थ</string>
  <string name="VerifyIdentityActivity_you_must_first_exchange_messages_in_order_to_view">%1$s का सुरक्षा नंबर देखने के लिए आपको पहले मेसेजेस का आदान-प्रदान करना होगा।</string>
  <!--ViewOnceMessageActivity-->
  <!--AudioView-->
  <!--MessageDisplayHelper-->
  <string name="MessageDisplayHelper_message_encrypted_for_non_existing_session">गैर-मौजूदा सत्र के लिए मेसेज एन्क्रिप्ट किया गया</string>
  <!--MmsMessageRecord-->
  <string name="MmsMessageRecord_bad_encrypted_mms_message">खराब एन्क्रिप्टेड MMS मेसेज</string>
  <string name="MmsMessageRecord_mms_message_encrypted_for_non_existing_session">गैर-मौजूदा सत्र के लिए MMS मेसेज एन्क्रिप्ट किया गया</string>
  <!--MuteDialog-->
  <string name="MuteDialog_mute_notifications">नोटिफिकेशन म्यूट करें</string>
  <!--ApplicationMigrationService-->
  <string name="ApplicationMigrationService_import_in_progress">आयात किया जा रहा है</string>
  <string name="ApplicationMigrationService_importing_text_messages">टेक्स्ट मेसेज आयात किए जा रहे हैं</string>
  <string name="ApplicationMigrationService_import_complete">आयात पूर्ण</string>
  <string name="ApplicationMigrationService_system_database_import_is_complete">सिस्टम डेटाबेस आयात पूरा हो गया है</string>
  <!--KeyCachingService-->
  <string name="KeyCachingService_signal_passphrase_cached">खोलने के लिए स्पर्श करें</string>
  <string name="KeyCachingService_passphrase_cached">Molly खुला है </string>
  <string name="KeyCachingService_lock">Molly पर ताला लगाओ</string>
  <!--MediaPreviewActivity-->
  <string name="MediaPreviewActivity_you">आप</string>
  <string name="MediaPreviewActivity_unssuported_media_type">असमर्थित मीडिया प्रकार</string>
  <string name="MediaPreviewActivity_draft">ड्राफ्ट</string>
  <string name="MediaPreviewActivity_signal_needs_the_storage_permission_in_order_to_write_to_external_storage_but_it_has_been_permanently_denied">बाहरी स्टॉरेज में सेव करने के लिए Molly को स्टोरेज अनुमति की आवश्यकता होती है, लेकिन इसे स्थायी रूप से अस्वीकार कर दिया गया है। कृपया ऐप सेटिंग्स जारी रखें, \"अनुमतियां\" चुनें, और \"स्टॉरेज\" सक्षम करें।</string>
  <string name="MediaPreviewActivity_unable_to_write_to_external_storage_without_permission">अनुमति के बिना बाहरी स्टॉरेज में सहेजने में असमर्थ</string>
  <string name="MediaPreviewActivity_media_delete_confirmation_title">चयनित मेसेज हटाएं?</string>
  <string name="MediaPreviewActivity_media_delete_confirmation_message">यह इस मेसेज को स्थायी रूप से हटा देगा।</string>
  <string name="MediaPreviewActivity_s_to_s">%1$sसे%2$s</string>
  <!--All media preview title when viewing media send by you to another recipient (allows changing of \'You\' based on context)-->
  <!--All media preview title when viewing media sent by another recipient to you (allows changing of \'You\' based on context)-->
  <string name="MediaPreviewActivity_media_no_longer_available">मीडिया अब उपलब्ध नहीं है।</string>
  <string name="MediaPreviewActivity_cant_find_an_app_able_to_share_this_media">इस मीडिया को शेयर करने के लिए कोई ऐप नहीं मिल रही।</string>
  <!--MessageNotifier-->
  <string name="MessageNotifier_d_new_messages_in_d_conversations">%2$d संवाद में %1$d नए मेसेज</string>
  <string name="MessageNotifier_most_recent_from_s">%1$s से हाल ही में</string>
  <string name="MessageNotifier_locked_message">लॉक मेसेज</string>
  <string name="MessageNotifier_message_delivery_failed">मेसेज प्रेषण असफल हुआ</string>
  <string name="MessageNotifier_failed_to_deliver_message">मेसेज देने में विफल रहा</string>
  <string name="MessageNotifier_error_delivering_message">मेसेज देने में त्रुटि</string>
  <string name="MessageNotifier_message_delivery_paused">संदेश प्रेषण रोका गया</string>
  <string name="MessageNotifier_verify_to_continue_messaging_on_signal">Molly पर संदेश भेजना जारी रखने के लिए सत्यापित करें</string>
  <string name="MessageNotifier_mark_all_as_read">सभी को पढ़ा हुआ मार्क करें</string>
  <string name="MessageNotifier_mark_read">पढ़ा हुआ मार्क करें</string>
  <string name="MessageNotifier_turn_off_these_notifications">इन सूचनाओं को बंद करें</string>
  <string name="MessageNotifier_view_once_photo">देखें-एक बार फोटो</string>
  <string name="MessageNotifier_view_once_video">देखें-एक बार वीडियो</string>
  <string name="MessageNotifier_reply">उत्तर</string>
  <string name="MessageNotifier_signal_message">Signal मेसेज</string>
  <string name="MessageNotifier_unsecured_sms">असुरक्षित SMS</string>
  <string name="MessageNotifier_you_may_have_new_messages">आपके पास नए मेसेज हो सकते हैं</string>
  <string name="MessageNotifier_open_signal_to_check_for_recent_notifications">नई अधिसुचनाओं के लिए Molly खोलें।</string>
  <string name="MessageNotifier_contact_message">%1$s%2$s</string>
  <string name="MessageNotifier_unknown_contact_message">संपर्क</string>
  <string name="MessageNotifier_reacted_s_to_s">प्रतिक्रिया की गई %1$s से: \"%2$s\".</string>
  <string name="MessageNotifier_reacted_s_to_your_video">आपके वीडियो पर %1$s ने प्रतिक्रिया व्यक्त की गई </string>
  <string name="MessageNotifier_reacted_s_to_your_image">आपकी तस्वीर पर %1$s ने प्रतिक्रिया व्यक्त की.</string>
  <string name="MessageNotifier_reacted_s_to_your_gif">आपके GIF पर %1$s ने प्रतिक्रिया दी.</string>
  <string name="MessageNotifier_reacted_s_to_your_file">आपकी फ़ाइल पर %1$sने प्रतिक्रिया व्यक्त की|</string>
  <string name="MessageNotifier_reacted_s_to_your_audio">आपके ऑडियो के लिए %1$sप्रतिक्रिया व्यक्त की।</string>
  <string name="MessageNotifier_reacted_s_to_your_view_once_media">आपके एक-बार-देखने-योग्य वीडियो पर %1$s प्रतिक्रिया की।</string>
  <string name="MessageNotifier_reacted_s_to_your_sticker">आपके स्टिकर पर %1$sको पुन: सक्रिय किया।</string>
  <string name="MessageNotifier_this_message_was_deleted">यह मेसेज हटा दिया गया है।</string>
  <string name="TurnOffContactJoinedNotificationsActivity__turn_off_contact_joined_signal">संपर्क से जुड़ी Signal की सूचनाओं को बंद करना है? आप उन्हें Signal &gt; सेटिंग्स &gt; सूचनाएँ में जाकर फिर से एनेबल कर सकते हैं।</string>
  <!--Notification Channels-->
  <string name="NotificationChannel_channel_messages">मेसेज</string>
  <string name="NotificationChannel_calls">कॉल</string>
  <string name="NotificationChannel_failures">विफलतायें </string>
  <string name="NotificationChannel_backups">बैकअप</string>
  <string name="NotificationChannel_locked_status">लॉक स्थिति</string>
  <string name="NotificationChannel_app_updates">ऐप अपडेट</string>
  <string name="NotificationChannel_other">अन्य</string>
  <string name="NotificationChannel_group_chats">चैट</string>
  <string name="NotificationChannel_missing_display_name">अनजान</string>
  <string name="NotificationChannel_voice_notes">ऑडियो नोट्स</string>
  <string name="NotificationChannel_contact_joined_signal">संपर्क Signal में शामिल हो गए</string>
  <string name="NotificationChannels__no_activity_available_to_open_notification_channel_settings">अधिसूचना चैनल सेटिंग्ज़ खोलने के लिए कोई गतिविधि उपलब्ध नहीं है।</string>
  <!--Notification channel name for showing persistent background connection on devices without push notifications-->
  <!--Notification channel name for showing call status information (like connection, ongoing, etc.) Not ringing.-->
  <!--ProfileEditNameFragment-->
  <!--QuickResponseService-->
  <string name="QuickResponseService_quick_response_unavailable_when_Signal_is_locked">Molly लॉक होने पर त्वरित प्रतिक्रिया अनुपलब्ध है!</string>
  <string name="QuickResponseService_problem_sending_message">मेसेज भेजने में दिक्कत हुआ </string>
  <!--SaveAttachmentTask-->
  <string name="SaveAttachmentTask_saved_to">%s के लिए सेव किआ गया</string>
  <string name="SaveAttachmentTask_saved">सहेजा गया</string>
  <!--SearchToolbar-->
  <string name="SearchToolbar_search">सर्च</string>
  <string name="SearchToolbar_search_for_conversations_contacts_and_messages">बातचीत, संपर्क, और संदेशों के लिए खोजें</string>
  <!--ShortcutLauncherActivity-->
  <string name="ShortcutLauncherActivity_invalid_shortcut">अमान्य शॉर्टकट</string>
  <!--SingleRecipientNotificationBuilder-->
  <string name="SingleRecipientNotificationBuilder_signal">Molly</string>
  <string name="SingleRecipientNotificationBuilder_new_message">नया Signal मेसेज</string>
  <string name="SingleRecipientNotificationBuilder_message_request">संदेश अनुरोध</string>
  <string name="SingleRecipientNotificationBuilder_you">आप</string>
  <!--ThumbnailView-->
  <string name="ThumbnailView_Play_video_description">वीडियो चलाएं</string>
  <string name="ThumbnailView_Has_a_caption_description">कैप्शन है</string>
  <!--TransferControlView-->
  <plurals name="TransferControlView_n_items">
    <item quantity="one">%dचीज़ें</item>
    <item quantity="other">%dचीज़ें</item>
  </plurals>
  <!--UnauthorizedReminder-->
  <string name="UnauthorizedReminder_device_no_longer_registered">डिवाइस अब पंजीकृत नहीं है</string>
  <string name="UnauthorizedReminder_this_is_likely_because_you_registered_your_phone_number_with_Signal_on_a_different_device">ऐसा इसलिए है क्योंकि आपने अपने फोन नंबर को Signal के साथ एक अलग डिवाइस पर पंजीकृत किया है। पुनः पंजीकरण करने के लिए टैप करें।</string>
  <!--WebRtcCallActivity-->
  <string name="WebRtcCallActivity_to_answer_the_call_from_s_give_signal_access_to_your_microphone">%s से कॉल का जवाब देने के लिए, Molly को अपने माइक्रोफ़ोन तक पहुंचने दें।</string>
  <string name="WebRtcCallActivity_signal_requires_microphone_and_camera_permissions_in_order_to_make_or_receive_calls">कॉल करने या प्राप्त करने के लिए Molly को माइक्रोफ़ोन और कैमरा अनुमतियों की आवश्यकता होती है, लेकिन उन्हें स्थायी रूप से अस्वीकार कर दिया गया है। कृपया ऐप सेटिंग्स जारी रखें, \"अनुमतियां\" चुनें, और \"माइक्रोफ़ोन\" और \"कैमरा\" सक्षम करें।</string>
  <string name="WebRtcCallActivity__answered_on_a_linked_device">एक लिंक किए हुए डिवाइस पर जवाब दिया गया।</string>
  <string name="WebRtcCallActivity__declined_on_a_linked_device">एक लिंक किए हुए डिवाइस पर रद्द किया गया।</string>
  <string name="WebRtcCallActivity__busy_on_a_linked_device">एक लिंक किए डिवाइस पर व्यस्त हैं।</string>
  <string name="GroupCallSafetyNumberChangeNotification__someone_has_joined_this_call_with_a_safety_number_that_has_changed">कोई एक बदल चुके सुरक्षा नंबर के साथ इस कॉल में जुड़ चुका है।</string>
  <!--WebRtcCallScreen-->
  <string name="WebRtcCallScreen_swipe_up_to_change_views">दृश्य देखने के लिए ऊपर स्वाइप करें</string>
  <!--WebRtcCallScreen V2-->
  <string name="WebRtcCallScreen__decline">रद्द करें</string>
  <string name="WebRtcCallScreen__answer">उत्तर</string>
  <string name="WebRtcCallScreen__answer_without_video">वीडियो के बिना जवाब दें</string>
  <!--WebRtcAudioOutputToggle-->
  <string name="WebRtcAudioOutputToggle__audio_output">ऑडियो आउटपुट</string>
  <string name="WebRtcAudioOutputToggle__phone_earpiece">फोन ईयरपीस</string>
  <string name="WebRtcAudioOutputToggle__speaker">स्पीकर</string>
  <string name="WebRtcAudioOutputToggle__bluetooth">ब्लूटुथ</string>
  <string name="WebRtcCallControls_answer_call_description">कॉल का उत्तर दें</string>
  <string name="WebRtcCallControls_reject_call_description">कॉल अस्वीकार करें</string>
  <!--change_passphrase_activity-->
  <string name="change_passphrase_activity__old_passphrase">पुराना पासफ्रेज</string>
  <string name="change_passphrase_activity__new_passphrase">नया पासफ्रेज</string>
  <string name="change_passphrase_activity__repeat_new_passphrase">नया पासफ्रेज दोहराएं</string>
  <!--contact_selection_activity-->
  <string name="contact_selection_activity__enter_name_or_number">नाम या संख्या दर्ज करें</string>
  <string name="contact_selection_activity__invite_to_signal">Molly का उपयोग करने के लिए आमंत्रित करें</string>
  <string name="contact_selection_activity__new_group">नया समूह</string>
  <!--contact_filter_toolbar-->
  <string name="contact_filter_toolbar__clear_entered_text_description">लिखे गये शब्दों को मिटा दें</string>
  <string name="contact_filter_toolbar__show_keyboard_description">कीबोर्ड दिखाएं</string>
  <string name="contact_filter_toolbar__show_dial_pad_description">डाइल पैड दिखाएँ</string>
  <!--contact_selection_group_activity-->
  <string name="contact_selection_group_activity__no_contacts">कोई संपर्क नहीं</string>
  <string name="contact_selection_group_activity__finding_contacts">संपर्क लोड हो रहे हैं</string>
  <!--single_contact_selection_activity-->
  <string name="SingleContactSelectionActivity_contact_photo">संपर्क फोटो</string>
  <!--ContactSelectionListFragment-->
  <string name="ContactSelectionListFragment_signal_requires_the_contacts_permission_in_order_to_display_your_contacts">Molly को आपके संपर्कों को प्रदर्शित करने के लिए संपर्क अनुमति की आवश्यकता होती है, लेकिन इसे स्थायी रूप से अस्वीकार कर दिया गया है। कृपया ऐप सेटिंग्स मेनू पर जारी रखें, \"अनुमतियां\" चुनें, और \"संपर्क\" सक्षम करें।</string>
  <string name="ContactSelectionListFragment_error_retrieving_contacts_check_your_network_connection">संपर्क पुनर्प्राप्त करने में त्रुटि, अपना नेटवर्क कनेक्शन जांचें</string>
  <string name="ContactSelectionListFragment_username_not_found">उपयोगकर्ता नाम नहीं मिला</string>
  <string name="ContactSelectionListFragment_s_is_not_a_signal_user">\"%1$s\" एक Signal उपयोगकर्ता नहीं है। कृपया उपयोगकर्ता नाम जांचें और पुनः प्रयास करें।</string>
  <string name="ContactSelectionListFragment_you_do_not_need_to_add_yourself_to_the_group">आपको खुद को ग्रुप में जोड़ने की ज़रूरत नहीं है।</string>
  <string name="ContactSelectionListFragment_maximum_group_size_reached">अधिकतम ग्रुप साइज़ पूरा हो गया</string>
  <string name="ContactSelectionListFragment_signal_groups_can_have_a_maximum_of_d_members">Signal के ग्रुप्स में अधिकतम %1$d मेंबर हो सकते हैं।</string>
  <string name="ContactSelectionListFragment_recommended_member_limit_reached">अनुशंसित मेंबर सीमा पूरी हुई</string>
  <string name="ContactSelectionListFragment_signal_groups_perform_best_with_d_members_or_fewer">Signal के ग्रुप %1$d मेंबर्स या उससे कम के साथ सर्वश्रेष्ठ प्रदर्शन करते हैं। अधिक मेंबर्स को जोड़ने से मेसेज भेजने या प्राप्त करने में देरी होगी।</string>
  <plurals name="ContactSelectionListFragment_d_members">
    <item quantity="one">%1$d मेंबर</item>
    <item quantity="other">%1$d मेंबर्स</item>
  </plurals>
  <!--contact_selection_list_fragment-->
  <string name="contact_selection_list_fragment__signal_needs_access_to_your_contacts_in_order_to_display_them">आपके संपर्कों को प्रदर्शित करने के लिए Molly को आपके संपर्कों तक पहुंच की आवश्यकता है।</string>
  <string name="contact_selection_list_fragment__show_contacts">संपर्क दिखाओ</string>
  <!--contact_selection_list_item-->
  <plurals name="contact_selection_list_item__number_of_members">
    <item quantity="one">%1$d मेंबर</item>
    <item quantity="other">%1$d मेंबर्स</item>
  </plurals>
  <!--Displays number of viewers for a story-->
  <!--conversation_activity-->
  <string name="conversation_activity__type_message_push">Signal मेसेज</string>
  <string name="conversation_activity__type_message_sms_insecure">असुरक्षित SMS</string>
  <string name="conversation_activity__type_message_mms_insecure">असुरक्षित SMS</string>
  <string name="conversation_activity__from_sim_name">%1$s से</string>
  <string name="conversation_activity__sim_n">सिम %1$d</string>
  <string name="conversation_activity__send">भेजें</string>
  <string name="conversation_activity__compose_description">मेसेज संरचना</string>
  <string name="conversation_activity__emoji_toggle_description">इमोजी कीबोर्ड टॉगल करें</string>
  <string name="conversation_activity__attachment_thumbnail">अटैचमेंट थंबनेल </string>
  <string name="conversation_activity__quick_attachment_drawer_toggle_camera_description">त्वरित कैमरा अटैचमेंट दराज टॉगल करें</string>
  <string name="conversation_activity__quick_attachment_drawer_record_and_send_audio_description">रिकॉर्ड करें और ऑडियो अटैचमेंट भेजें</string>
  <string name="conversation_activity__quick_attachment_drawer_lock_record_description">आवाज़ रिकॉर्ड करने का बटन लॉक करें</string>
  <string name="conversation_activity__enable_signal_for_sms">SMS के लिए Signal सक्षम करें</string>
  <string name="conversation_activity__message_could_not_be_sent">मेसेज भेजा नहीं जा सका। अपना कनेक्शन देखें और दोबारा प्रयास करें।</string>
  <!--conversation_input_panel-->
  <string name="conversation_input_panel__slide_to_cancel">रद्द करने के लिए स्लाइड करें</string>
  <string name="conversation_input_panel__cancel">रद्द करें</string>
  <!--conversation_item-->
  <string name="conversation_item__mms_image_description">मीडिया मेसेज</string>
  <string name="conversation_item__secure_message_description">सुरक्षित मेसेज</string>
  <!--conversation_item_sent-->
  <string name="conversation_item_sent__send_failed_indicator_description">भेजना विफल</string>
  <string name="conversation_item_sent__pending_approval_description">अपूर्ण मंजूरी</string>
  <string name="conversation_item_sent__delivered_description">पहुंचा दिया</string>
  <string name="conversation_item_sent__message_read">मेसेज पढ़ा</string>
  <!--conversation_item_received-->
  <string name="conversation_item_received__contact_photo_description">संपर्क फोटो</string>
  <!--ConversationUpdateItem-->
  <string name="ConversationUpdateItem_loading">लोड हो रहा है</string>
  <string name="ConversationUpdateItem_learn_more">अधिक जानें</string>
  <string name="ConversationUpdateItem_join_call">कॉल से जुड़ें</string>
  <string name="ConversationUpdateItem_return_to_call">कॉल पर वापस जाएँ</string>
  <string name="ConversationUpdateItem_call_is_full">कॉल पूर्ण है</string>
  <string name="ConversationUpdateItem_invite_friends">मित्रों को आमंत्रित करें</string>
  <string name="ConversationUpdateItem_enable_call_notifications">कॉल सूचनाएं चालू करें</string>
  <string name="ConversationUpdateItem_update_contact">संपर्क जानकारी अपडेट करें </string>
  <!--Update item button text to show to block a recipient from requesting to join via group link-->
  <string name="ConversationUpdateItem_no_groups_in_common_review_requests_carefully">कोई समूह सामान्य नहीं है। अनुरोधों की सावधानीपूर्वक समीक्षा करें।</string>
  <string name="ConversationUpdateItem_no_contacts_in_this_group_review_requests_carefully">इस ग्रुप में कोई संपर्क नहीं है। अनुरोधों की सावधानीपूर्वक समीक्षा करें।</string>
  <string name="ConversationUpdateItem_view">देखना</string>
  <string name="ConversationUpdateItem_the_disappearing_message_time_will_be_set_to_s_when_you_message_them">जब आप उन्हें संदेश भेजेंगे तो गायब होने वाले संदेश का समय %1$s पर सेट हो जाएगा।</string>
  <!--Update item button text to show to boost a feature-->
  <string name="ConversationUpdateItem_signal_boost">सिग्नल बूस्ट</string>
  <!--Update item button text to show to become a sustainer in the release notes channel-->
  <string name="ConversationUpdateItem_become_a_sustainer">एक सस्टेनर बनें</string>
  <!--audio_view-->
  <string name="audio_view__play_pause_accessibility_description">चलाएं … रोकें</string>
  <string name="audio_view__download_accessibility_description">डाउनलोड</string>
  <!--QuoteView-->
  <string name="QuoteView_audio">ऑडियो</string>
  <string name="QuoteView_video">वीडियो </string>
  <string name="QuoteView_photo">फ़ोटो</string>
  <string name="QuoteView_gif">GIF</string>
  <string name="QuoteView_view_once_media">देखें-एक बार मीडिया</string>
  <string name="QuoteView_sticker">स्टिकर</string>
  <string name="QuoteView_you">आप</string>
  <string name="QuoteView_original_missing">मूल मेसेज नहीं मिला</string>
  <!--Author formatting for group stories-->
  <!--Label indicating that a quote is for a reply to a story you created-->
  <!--Label indicating that the story being replied to no longer exists-->
  <!--conversation_fragment-->
  <string name="conversation_fragment__scroll_to_the_bottom_content_description">नीचे स्क्रॉल करें</string>
  <!--BubbleOptOutTooltip-->
  <!--Message to inform the user of what Android chat bubbles are-->
  <!--Button to dismiss the tooltip for opting out of using Android bubbles-->
  <string name="BubbleOptOutTooltip__not_now">अभी नहीं</string>
  <!--Button to move to the system settings to control the use of Android bubbles-->
  <string name="BubbleOptOutTooltip__turn_off">बंद करें</string>
  <!--safety_number_change_dialog-->
  <string name="safety_number_change_dialog__safety_number_changes">सुरक्षा नंबर परिवर्तन</string>
  <string name="safety_number_change_dialog__accept">स्वीकृत </string>
  <string name="safety_number_change_dialog__send_anyway">फिर भी भेजें</string>
  <string name="safety_number_change_dialog__call_anyway">फिर भी कॉल करें</string>
  <string name="safety_number_change_dialog__join_call">कॉल से जुड़ें</string>
  <string name="safety_number_change_dialog__continue_call">कॉल जारी रखें</string>
  <string name="safety_number_change_dialog__leave_call">कॉल छोड़ें</string>
  <string name="safety_number_change_dialog__the_following_people_may_have_reinstalled_or_changed_devices">हो सकता है कि निम्नलिखित लोगों ने रीइंस्टॉल किया हो या डिवाइसेस को बदल लिया हो। गोपनीयता को सुनिश्चित करने के लिए उनके साथ अपने सुरक्षा नंबर को वेरिफाई करें।</string>
  <string name="safety_number_change_dialog__view">देखना</string>
  <string name="safety_number_change_dialog__previous_verified">पहले से वेरिफाई किया हुआ</string>
  <!--EnableCallNotificationSettingsDialog__call_notifications_checklist-->
  <string name="EnableCallNotificationSettingsDialog__call_notifications_enabled">कॉल नोटिफिकेशन चालू किया।</string>
  <string name="EnableCallNotificationSettingsDialog__enable_call_notifications">कॉल सूचनाएं चालू करें</string>
  <string name="EnableCallNotificationSettingsDialog__enable_background_activity">पृष्ठभूमि गतिविधि चालू करें</string>
  <string name="EnableCallNotificationSettingsDialog__everything_looks_good_now">अब सब कुछ अच्छा लग रहा है!</string>
  <string name="EnableCallNotificationSettingsDialog__to_receive_call_notifications_tap_here_and_turn_on_show_notifications">कॉल सूचनाएं प्राप्त करने के लिए यहां टैप करें, और \"सूचनाएं दिखाएं\" चालू करें।</string>
  <string name="EnableCallNotificationSettingsDialog__to_receive_call_notifications_tap_here_and_turn_on_notifications">कॉल सूचनाएं प्राप्त करने के लिए, यहां टैप करें और सूचनाएं चालू करें और सुनिश्चित करें कि ध्वनि और पॉप-अप चालू हैं।</string>
  <string name="EnableCallNotificationSettingsDialog__to_receive_call_notifications_tap_here_and_enable_background_activity_in_battery_settings">कॉल सूचनाएं प्राप्त करने के लिए, यहां टैप करें और \"बैटरी\" सेटिंग में पृष्ठभूमि गतिविधि चालू करें।</string>
  <string name="EnableCallNotificationSettingsDialog__settings">सेटिंग्स</string>
  <string name="EnableCallNotificationSettingsDialog__to_receive_call_notifications_tap_settings_and_turn_on_show_notifications">कॉल सूचनाएं प्राप्त करने के लिए, सेटिंग टैप करें और \"सूचनाएं दिखाएं\" चालू करें।</string>
  <string name="EnableCallNotificationSettingsDialog__to_receive_call_notifications_tap_settings_and_turn_on_notifications">कॉल सूचनाएं प्राप्त करने के लिए, सेटिंग टैप करें और सूचनाएं चालू करें और सुनिश्चित करें कि ध्वनि और पॉप-अप चालू हैं।</string>
  <string name="EnableCallNotificationSettingsDialog__to_receive_call_notifications_tap_settings_and_enable_background_activity_in_battery_settings">कॉल सूचनाएं प्राप्त करने के लिए, सेटिंग टैप करें और \"बैटरी\" सेटिंग में पृष्ठभूमि गतिविधि चालू करें।</string>
  <!--country_selection_fragment-->
  <string name="country_selection_fragment__loading_countries">देशों को लोड किया जा रहा है</string>
  <string name="country_selection_fragment__search">सर्च</string>
  <string name="country_selection_fragment__no_matching_countries">कोई मिलते हुए देश नहीं</string>
  <!--device_add_fragment-->
  <string name="device_add_fragment__scan_the_qr_code_displayed_on_the_device_to_link">लिंक करने के लिए डिवाइस पर प्रदर्शित QR कोड स्कैन करें</string>
  <!--device_link_fragment-->
  <string name="device_link_fragment__link_device">डिवाइस को लिंक करें</string>
  <!--device_list_fragment-->
  <string name="device_list_fragment__no_devices_linked">कोई डिवाइस जुड़ा हुआ नहीं है</string>
  <string name="device_list_fragment__link_new_device">नया डिवाइस लिंक करें</string>
  <!--expiration-->
  <string name="expiration_off">बंद </string>
  <plurals name="expiration_seconds">
    <item quantity="one">%d सेकण्ड</item>
    <item quantity="other">%dसेकण्ड्स  </item>
  </plurals>
  <string name="expiration_seconds_abbreviated">%ds</string>
  <plurals name="expiration_minutes">
    <item quantity="one">%d मिनट</item>
    <item quantity="other">%dमिनट्स  </item>
  </plurals>
  <string name="expiration_minutes_abbreviated">%dm</string>
  <plurals name="expiration_hours">
    <item quantity="one">%dघंटे  </item>
    <item quantity="other">%dघंटे  </item>
  </plurals>
  <string name="expiration_hours_abbreviated">%dh</string>
  <plurals name="expiration_days">
    <item quantity="one">%dदिन  </item>
    <item quantity="other">%d दिन </item>
  </plurals>
  <string name="expiration_days_abbreviated">%dd</string>
  <plurals name="expiration_weeks">
    <item quantity="one">%d सप्ताह</item>
    <item quantity="other">%dसप्ताह </item>
  </plurals>
  <string name="expiration_weeks_abbreviated">%dw</string>
  <string name="expiration_combined">%1$s%2$s</string>
  <!--unverified safety numbers-->
  <string name="IdentityUtil_unverified_banner_one">%s के साथ आपका सुरक्षा नंबर बदल गया है और अब सत्यापित नहीं है</string>
  <string name="IdentityUtil_unverified_banner_two">%1$s और %2$s के साथ आपकी सुरक्षा संख्या अब सत्यापित नहीं है</string>
  <string name="IdentityUtil_unverified_banner_many">%1$s, %2$s, और %3$s के साथ आपकी सुरक्षा संख्या अब सत्यापित नहीं है</string>
  <string name="IdentityUtil_unverified_dialog_one">%1$s के साथ आपका सुरक्षा नंबर बदल गया है और अब सत्यापित नहीं है। इसका मतलब यह हो सकता है कि कोई आपके संचार को रोकने की कोशिश कर रहा है, या %1$s ने Signal को फिर से इंस्टॉल किया है।</string>
  <string name="IdentityUtil_unverified_dialog_two">%1$s और %2$s के साथ आपका सुरक्षा नंबर बदल गया है और अब सत्यापित नहीं है। इसका मतलब यह हो सकता है कि कोई आपके संचार को रोकने की कोशिश कर रहा है, या उन्होंने Signal को फिर से इंस्टॉल किया है।</string>
  <string name="IdentityUtil_unverified_dialog_many">%1$s, %2$s, और %3$s के साथ आपका सुरक्षा नंबर बदल गया है और अब सत्यापित नहीं है। इसका मतलब यह हो सकता है कि कोई आपके संचार को रोकने की कोशिश कर रहा है, या उन्होंने Signal को फिर से इंस्टॉल किया है।</string>
  <string name="IdentityUtil_untrusted_dialog_one">%s के साथ आपका सुरक्षा नंबर बदल गया है।</string>
  <string name="IdentityUtil_untrusted_dialog_two">%1$sऔर %2$s  के साथ आपका सुरक्षा नंबर बदल गया है।</string>
  <string name="IdentityUtil_untrusted_dialog_many">%1$s, %2$s, और %3$s के साथ आपका सुरक्षा नंबर बदल गया है।</string>
  <plurals name="identity_others">
    <item quantity="one">%dअन्य </item>
    <item quantity="other">%dअन्य </item>
  </plurals>
  <!--giphy_activity-->
  <string name="giphy_activity_toolbar__search_gifs">GIF खोजें</string>
  <!--giphy_fragment-->
  <string name="giphy_fragment__nothing_found">कुछ नहीं मिला</string>
  <!--database_migration_activity-->
  <string name="database_migration_activity__would_you_like_to_import_your_existing_text_messages">क्या आप अपने मौजूदा टेक्स्ट मेसेज को Signal के एन्क्रिप्टेड डेटाबेस में आयात करना चाहते हैं?</string>
  <string name="database_migration_activity__the_default_system_database_will_not_be_modified">डिफ़ॉल्ट सिस्टम डेटाबेस किसी भी तरह से संशोधित या परिवर्तित नहीं किया जाएगा।</string>
  <string name="database_migration_activity__skip">छोड़ दे </string>
  <string name="database_migration_activity__import">आयात</string>
  <string name="database_migration_activity__this_could_take_a_moment_please_be_patient">इसमें एक पल लग सकता है। कृपया धैर्य रखें, आयात पूरा होने पर हम आपको सूचित करेंगे।</string>
  <string name="database_migration_activity__importing">आयात किया जा रहा है</string>
  <!--load_more_header-->
  <string name="load_more_header__see_full_conversation">पूर्ण बातचीत देखें</string>
  <string name="load_more_header__loading">लोड हो रहा है</string>
  <!--media_overview_activity-->
  <string name="media_overview_activity__no_media">कोई मीडिया नहीं</string>
  <!--message_recipients_list_item-->
  <string name="message_recipients_list_item__view">देख्ने </string>
  <string name="message_recipients_list_item__resend"> दुबारा भेजो </string>
  <!--Displayed in a toast when user long presses an item in MyStories-->
  <!--Displayed when there are no outgoing stories-->
  <!--GroupUtil-->
  <plurals name="GroupUtil_joined_the_group">
    <item quantity="one">%1$s समूह में शामिल हो गए</item>
    <item quantity="other">%1$s समूह में शामिल हो गए</item>
  </plurals>
  <string name="GroupUtil_group_name_is_now">समूह का नाम अब \'%1$s\' है</string>
  <!--prompt_passphrase_activity-->
  <string name="prompt_passphrase_activity__unlock">खोलो </string>
  <!--prompt_mms_activity-->
  <string name="prompt_mms_activity__signal_requires_mms_settings_to_deliver_media_and_group_messages">Signal को आपके वायरलेस वाहक के माध्यम से मीडिया और समूह मेसेज को वितरित करने के लिए MMS सेटिंग्स की आवश्यकता होती है। आपका डिवाइस यह जानकारी उपलब्ध नहीं कराता है, जो कभी-कभी लॉक किए गए डिवाइस और अन्य प्रतिबंधित कॉन्फ़िगरेशन के लिए सच है।</string>
  <string name="prompt_mms_activity__to_send_media_and_group_messages_tap_ok">मीडिया और समूह मेसेज भेजने के लिए, \'OK\' टैप करें और अनुरोधित सेटिंग्स को पूरा करें। आपके वाहक के लिए MMS सेटिंग्स आम तौर पर \'आपके वाहक APN\' की खोज करके स्थित हो सकती हैं। आपको केवल एक बार ऐसा करने की आवश्यकता होगी।</string>
  <!--BadDecryptLearnMoreDialog-->
  <string name="BadDecryptLearnMoreDialog_delivery_issue">डिलिवरी का मामला</string>
  <string name="BadDecryptLearnMoreDialog_couldnt_be_delivered_individual">%s की ओर से आपको कोई मैसेज, स्टिकर, रिएक्शन, रीड रिसीट या मीडिया डिलीवर नहीं किया जा सका। हो सकता है कि उन्होंने इसे सीधे आपको या किसी समूह में भेजने का प्रयास किया हो।</string>
  <string name="BadDecryptLearnMoreDialog_couldnt_be_delivered_group">%s की ओर से आपको कोई मैसेज, स्टिकर, रिएक्शन या रीड रिसीट डिलीवर नहीं किया जा सका। </string>
  <!--profile_create_activity-->
  <string name="CreateProfileActivity_first_name_required">पहला नाम (आवश्यक)</string>
  <string name="CreateProfileActivity_last_name_optional">अंतिम नाम (वैकल्पिक)</string>
  <string name="CreateProfileActivity_next">अगला</string>
  <string name="CreateProfileActivity__username">उपयोगकर्ता नाम</string>
  <string name="CreateProfileActivity__create_a_username">एक उपयोगकर्ता नाम बनाएँ</string>
  <string name="CreateProfileActivity_custom_mms_group_names_and_photos_will_only_be_visible_to_you">कस्टम MMS ग्रुप के नाम और तस्वीरें केवल आप देख सकेंगे।</string>
  <string name="CreateProfileActivity_group_descriptions_will_be_visible_to_members_of_this_group_and_people_who_have_been_invited">समूह विवरण इस समूह के सदस्यों और आमंत्रित किए गए लोगों के लिए दृश्यमान होंगे।</string>
  <!--EditAboutFragment-->
  <string name="EditAboutFragment_about">हमारे बारे में</string>
  <string name="EditAboutFragment_write_a_few_words_about_yourself">अपने बारे में कुछ शब्द लिखें…</string>
  <string name="EditAboutFragment_count">%1$d/%2$d</string>
  <string name="EditAboutFragment_speak_freely">आज़ादी से बोलें</string>
  <string name="EditAboutFragment_encrypted">एन्क्रिप्टेड</string>
  <string name="EditAboutFragment_be_kind">विनम्र रहें</string>
  <string name="EditAboutFragment_coffee_lover">कॉफी प्रेमी</string>
  <string name="EditAboutFragment_free_to_chat">चैट करने के लिए हाज़िर</string>
  <string name="EditAboutFragment_taking_a_break">ब्रेक पर हैं</string>
  <string name="EditAboutFragment_working_on_something_new">किसी नई चीज़ पर काम कर रहे हैं</string>
  <!--EditProfileFragment-->
  <string name="EditProfileFragment__edit_group">समूह संपादित करें</string>
  <string name="EditProfileFragment__group_name">समूह का नाम</string>
  <string name="EditProfileFragment__group_description">अच्छा विवरण</string>
  <!--EditProfileNameFragment-->
  <string name="EditProfileNameFragment_your_name">आपका नाम?</string>
  <string name="EditProfileNameFragment_first_name">मूल नाम</string>
  <string name="EditProfileNameFragment_last_name_optional">अंतिम नाम (वैकल्पिक)</string>
  <string name="EditProfileNameFragment_save">सेव</string>
  <string name="EditProfileNameFragment_failed_to_save_due_to_network_issues_try_again_later">नेटवर्क समस्याओं के कारण सेव करने में विफल। बाद में पुन: प्रयास करें।</string>
  <!--recipient_preferences_activity-->
  <string name="recipient_preference_activity__shared_media">शेयर किया गया मीडिया</string>
  <!--recipients_panel-->
  <string name="recipients_panel__to"><small>एक नाम या संख्या दर्ज करें</small></string>
  <!--verify_display_fragment-->
  <string name="verify_display_fragment__to_verify_the_security_of_your_end_to_end_encryption_with_s"><![CDATA[%s के साथ अपने एंड-टू-एंड एन्क्रिप्शन की सुरक्षा को जांचने के लिए, ऊपर दिए गए नंबरों की तुलना उनके डिवाइस से करें. आप उनके फ़ोन पर कोड को स्कैन भी कर सकते हैं. <a 
href=\"https://signal.org/redirect/safety-numbers\">ज़्यादा जानें.</a>]]></string>
  <string name="verify_display_fragment__tap_to_scan">स्कैन करने के लिए टैप करें</string>
  <string name="verify_display_fragment__successful_match">सफ़ल मैच</string>
  <string name="verify_display_fragment__failed_to_verify_safety_number">सुरक्षा नंबर जांचने में असफ़ल</string>
  <string name="verify_display_fragment__loading">लोड हो रहा है</string>
  <string name="verify_display_fragment__mark_as_verified">साटिपिट होने का मार्क कीजीये</string>
  <string name="verify_display_fragment__clear_verification">जांच क्लियर करें</string>
  <!--verify_identity-->
  <string name="verify_identity__share_safety_number">सुरक्षा संख्या साझा करें</string>
  <!--verity_scan_fragment-->
  <string name="verify_scan_fragment__scan_the_qr_code_on_your_contact">अपने संपर्क के डिवाइस के QR कोड को स्कैन करें।</string>
  <!--webrtc_answer_decline_button-->
  <string name="webrtc_answer_decline_button__swipe_up_to_answer">उत्तर देने के लिए स्वाइप करें</string>
  <string name="webrtc_answer_decline_button__swipe_down_to_reject">अस्वीकार करने के लिए नीचे स्वाइप करें</string>
  <!--message_details_header-->
  <string name="message_details_header__issues_need_your_attention">कुछ मुद्दों पर ध्यान देना होगा</string>
  <string name="message_details_header__sent">भेजा गया:</string>
  <string name="message_details_header__received">प्राप्त:</string>
  <string name="message_details_header__disappears">गायब हो जाता है:</string>
  <string name="message_details_header__via">के ज़रिए:</string>
  <!--message_details_recipient_header-->
  <string name="message_details_recipient_header__pending_send">लंबित</string>
  <string name="message_details_recipient_header__sent_to">इनको भेजा गया</string>
  <string name="message_details_recipient_header__sent_from">इनसे भेजा गया</string>
  <string name="message_details_recipient_header__delivered_to">इनको डिलिवर किया गया</string>
  <string name="message_details_recipient_header__read_by">इनके द्वारा पढ़ा गया</string>
  <string name="message_details_recipient_header__not_sent">भेजा नहीं गया</string>
  <string name="message_details_recipient_header__viewed">के द्वारा देखा गया</string>
  <string name="message_details_recipient_header__skipped">छोङ दिया</string>
  <!--message_Details_recipient-->
  <string name="message_details_recipient__failed_to_send">भेजने में विफल</string>
  <string name="message_details_recipient__new_safety_number">नई सुरक्षा संख्या</string>
  <!--AndroidManifest.xml-->
  <string name="AndroidManifest__create_passphrase">पॉस्फरेज़ बनाये </string>
  <string name="AndroidManifest__select_contacts">संपर्क का चयन करें</string>
  <string name="AndroidManifest__change_passphrase">पासफ्रेज बदलें</string>
  <string name="AndroidManifest__verify_safety_number">सुरक्षा संख्या सत्यापित करें</string>
  <string name="AndroidManifest__log_submit">डीबग लॉग जमा करें</string>
  <string name="AndroidManifest__media_preview">मीडिया प्रिव्यु</string>
  <string name="AndroidManifest__message_details">मेसेज विवरण</string>
  <string name="AndroidManifest__linked_devices">जुड़े हुए उपकरण </string>
  <string name="AndroidManifest__invite_friends">मित्रों को आमंत्रित करें</string>
  <string name="AndroidManifest_archived_conversations">संग्रहीत बातचीत</string>
  <string name="AndroidManifest_remove_photo">तस्वीर हटाओ</string>
  <!--Message Requests Megaphone-->
  <string name="MessageRequestsMegaphone__message_requests">मेसेज अनुरोध</string>
  <string name="MessageRequestsMegaphone__users_can_now_choose_to_accept">उपयोगकर्ता अब एक नए संवाद को स्वीकार करने का चयन कर सकते हैं। प्रोफाइल नाम से लोगों को पता चलता है कि उन्हें कौन मेसेज कर रहा है।</string>
  <string name="MessageRequestsMegaphone__add_profile_name">प्रोफाइल नाम जोड़ें</string>
  <!--HelpFragment-->
  <string name="HelpFragment__have_you_read_our_faq_yet">क्या आपने अभी तक हमारे FAQ को पढ़ लिया है?</string>
  <string name="HelpFragment__next">अगला</string>
  <string name="HelpFragment__contact_us">हमसे संपर्क करें</string>
  <string name="HelpFragment__tell_us_whats_going_on">हमें बताएँ कि क्या चल रहा है</string>
  <string name="HelpFragment__include_debug_log">डीबग लॉक को शामिल करें।</string>
  <string name="HelpFragment__whats_this">यह क्या है?</string>
  <string name="HelpFragment__how_do_you_feel">आप कैसा महसूस कर रहे हैं? (वैकल्पिक)</string>
  <string name="HelpFragment__tell_us_why_youre_reaching_out">हमें बताएं कि आप यहाँ क्यों हैं।</string>
  <string name="HelpFragment__support_info">समर्थन संबंधी जानकारी</string>
  <string name="HelpFragment__signal_android_support_request">Signal Android समर्थन अनुरोध</string>
  <string name="HelpFragment__debug_log">डीबग लॉग:</string>
  <string name="HelpFragment__could_not_upload_logs">लॉग अपलोड नहीं किए जा सके</string>
  <string name="HelpFragment__please_be_as_descriptive_as_possible">कृपया यथासंभव विस्तृत रूप से बताएँ ताकि हमें समस्या को समझने में मदद मिले।</string>
  <string-array name="HelpFragment__categories_3">
    <item>\-\- कृपया एक विकल्प चुनें \-\-</item>
    <item>कुछ तो काम नहीं कर रहा है</item>
    <item>फ़ीचर की मांग</item>
    <item>सवाल</item>
    <item>फ़ीडबैक</item>
    <item>अन्य</item>
    <item>पेमेंट (MobileCoin)</item>
    <item>सस्टेनर और amp; Signal बूस्ट</item>
  </string-array>
  <!--ReactWithAnyEmojiBottomSheetDialogFragment-->
  <string name="ReactWithAnyEmojiBottomSheetDialogFragment__this_message">यह मेसेज</string>
  <string name="ReactWithAnyEmojiBottomSheetDialogFragment__recently_used">हाल ही में इस्तेमाल किया</string>
  <string name="ReactWithAnyEmojiBottomSheetDialogFragment__smileys_and_people">स्माइली और लोग</string>
  <string name="ReactWithAnyEmojiBottomSheetDialogFragment__nature">प्रकृति</string>
  <string name="ReactWithAnyEmojiBottomSheetDialogFragment__food">भोजन</string>
  <string name="ReactWithAnyEmojiBottomSheetDialogFragment__activities">गतिविधियाँ</string>
  <string name="ReactWithAnyEmojiBottomSheetDialogFragment__places">जगहें</string>
  <string name="ReactWithAnyEmojiBottomSheetDialogFragment__objects">वस्तुएँ</string>
  <string name="ReactWithAnyEmojiBottomSheetDialogFragment__symbols">चिन्ह</string>
  <string name="ReactWithAnyEmojiBottomSheetDialogFragment__flags">झंडे</string>
  <string name="ReactWithAnyEmojiBottomSheetDialogFragment__emoticons">इमोजी</string>
  <string name="ReactWithAnyEmojiBottomSheetDialogFragment__no_results_found">कोई परिणाम नहीं मिला</string>
  <!--arrays.xml-->
  <string name="arrays__use_default">डिफ़ॉल्ट का इस्तेमाल करें </string>
  <string name="arrays__use_custom">कस्टम का इस्तेमाल करें </string>
  <string name="arrays__mute_for_one_hour">1 घंटे के लिए म्यूट करें</string>
  <string name="arrays__mute_for_eight_hours">8 घंटे के लिए म्यूट करें</string>
  <string name="arrays__mute_for_one_day">1 दिन के लिए म्यूट करें</string>
  <string name="arrays__mute_for_seven_days">7 दिन के लिए म्यूट करें</string>
  <string name="arrays__always">हमेशा</string>
  <string name="arrays__settings_default">सेटिंग्स डिफ़ॉल्ट</string>
  <string name="arrays__enabled">सक्षम</string>
  <string name="arrays__disabled">अक्षम</string>
  <string name="arrays__name_and_message">नाम और मेसेज</string>
  <string name="arrays__name_only">केवल नाम</string>
  <string name="arrays__no_name_or_message">कोई नाम या मेसेज नहीं</string>
  <string name="arrays__images">तसवीरें </string>
  <string name="arrays__audio">ऑडियो </string>
  <string name="arrays__video">वीडियो </string>
  <string name="arrays__documents">दस्तावेज़</string>
  <string name="arrays__small">छोटा</string>
  <string name="arrays__normal">साधारण</string>
  <string name="arrays__large">बड़ा</string>
  <string name="arrays__extra_large">ज्यादा बड़ा</string>
  <string name="arrays__default">डिफ़ॉल्ट</string>
  <string name="arrays__high">उच्च</string>
  <string name="arrays__max">अधिकतम</string>
  <!--plurals.xml-->
  <plurals name="hours_ago">
    <item quantity="one">%dघंटे </item>
    <item quantity="other">%dघंटे </item>
  </plurals>
  <!--preferences.xml-->
  <string name="preferences_beta">बीटा</string>
  <string name="preferences__sms_mms">SMS और MMS…</string>
  <string name="preferences__pref_all_sms_title">सभी SMS प्राप्त करें</string>
  <string name="preferences__pref_all_mms_title">सभी MMS प्राप्त करें</string>
  <string name="preferences__use_signal_for_viewing_and_storing_all_incoming_text_messages">सभी आने वाले पाठ मेसेज के लिए Signal का उपयोग करें</string>
  <string name="preferences__use_signal_for_viewing_and_storing_all_incoming_multimedia_messages">सभी आने वाले मल्टीमीडिया मेसेज के लिए Signal का उपयोग करें</string>
  <string name="preferences__pref_enter_sends_title">दर्ज की भेजता है</string>
  <string name="preferences__pressing_the_enter_key_will_send_text_messages">एंटर कुंजी दबाकर टेक्स्ट मेसेज भेजे जाएंगे</string>
  <string name="preferences__pref_use_address_book_photos">एडरेस बुक की तस्वीरें उपयोग करें</string>
  <string name="preferences__display_contact_photos_from_your_address_book_if_available">यदि उपलब्ध हो तो अपनी पता पुस्तिका से संपर्क तस्वीरें प्रदर्शित करें</string>
  <string name="preferences__generate_link_previews">लिंक प्रिव्यु बनाएँ</string>
  <string name="preferences__retrieve_link_previews_from_websites_for_messages">आप जो मेसेज भेजते हैं, उनके लिए आप वेबसाइट से सीधा लिंक प्रिव्यु प्राप्त कर सकते हैं।</string>
  <string name="preferences__choose_identity">पहचान का चयन करें</string>
  <string name="preferences__choose_your_contact_entry_from_the_contacts_list">संपर्क सूची से अपनी संपर्क प्रविष्टि चुनें।</string>
  <string name="preferences__change_passphrase">पासफ्रेज बदलें</string>
  <string name="preferences__change_your_passphrase">अपना पासफ्रेज बदलें</string>
  <string name="preferences__enable_passphrase">पासफ्रेज़ स्क्रीन लॉक दर्ज करें</string>
  <string name="preferences__lock_signal_and_message_notifications_with_a_passphrase">एक पासफ्रेज के साथ स्क्रीन और अधिसूचना लॉक करें</string>
  <string name="preferences__screen_security">स्क्रीन सुरक्षा</string>
  <string name="preferences__disable_screen_security_to_allow_screen_shots">रीसेंट सूची में और ऐप के अंदर स्क्रीनशॉट ब्लॉक करें</string>
  <string name="preferences__auto_lock_signal_after_a_specified_time_interval_of_inactivity">निष्क्रियता के निर्दिष्ट समय अंतराल के बाद Signal को ऑटो-लॉक करें</string>
  <string name="preferences__inactivity_timeout_passphrase">निष्क्रियता टाइमआउट पासफ्रेज</string>
  <string name="preferences__inactivity_timeout_interval">निष्क्रियता टाइमआउट अंतराल</string>
  <string name="preferences__notifications">सूचनाएं</string>
  <string name="preferences__led_color">LED रंग </string>
  <string name="preferences__led_color_unknown">अनजान</string>
  <string name="preferences__pref_led_blink_title">LED ब्लिंक पैटर्न</string>
  <string name="preferences__sound">आवाज़ </string>
  <string name="preferences__silent">म्युट</string>
  <string name="preferences__default">डिफ़ॉल्ट</string>
  <string name="preferences__repeat_alerts">अलर्ट दोहराएं</string>
  <string name="preferences__never">कभी नहीं</string>
  <string name="preferences__one_time">एक बार</string>
  <string name="preferences__two_times">दो बार</string>
  <string name="preferences__three_times">तीन बार</string>
  <string name="preferences__five_times">पांच बार </string>
  <string name="preferences__ten_times">दस बार </string>
  <string name="preferences__vibrate"> वाइब्रेट</string>
  <string name="preferences__green">हरा</string>
  <string name="preferences__red">लाल</string>
  <string name="preferences__blue">नीला</string>
  <string name="preferences__orange">नारंगी</string>
  <string name="preferences__cyan">साइऐन</string>
  <string name="preferences__magenta">मैजंटा</string>
  <string name="preferences__white">सफ़ेद</string>
  <string name="preferences__none">कुछ नहीं</string>
  <string name="preferences__fast">तेज</string>
  <string name="preferences__normal">साधारण</string>
  <string name="preferences__slow">धीमा</string>
  <string name="preferences__help">मदद</string>
  <string name="preferences__advanced">अधिक</string>
<<<<<<< HEAD
  <string name="preferences__donate_to_signal">Molly  को दान करें</string>
=======
  <string name="preferences__donate_to_signal">Signal  को दान करें</string>
  <!--Preference label when someone is already a subscriber-->
>>>>>>> c4bc2162
  <string name="preferences__subscription">सब्सक्रिप्शन</string>
  <!--Preference label for making a monthly donation to Signal-->
  <!--Preference label for making one-time donations to Signal-->
  <string name="preferences__privacy">गोपनियता </string>
  <string name="preferences__mms_user_agent">MMS उपयोगकर्ता एजेंट</string>
  <string name="preferences__advanced_mms_access_point_names">मैनुअल MMS सेटिंग्स</string>
  <string name="preferences__mmsc_url">MMSC URL</string>
  <string name="preferences__mms_proxy_host">MMS Proxy Host</string>
  <string name="preferences__mms_proxy_port">MMS Proxy Port</string>
  <string name="preferences__mmsc_username">MMSC उपयोगकर्ता नाम</string>
  <string name="preferences__mmsc_password">MMSC पासवर्ड</string>
  <string name="preferences__sms_delivery_reports">SMS वितरण रिपोर्ट</string>
  <string name="preferences__request_a_delivery_report_for_each_sms_message_you_send">आपके द्वारा भेजे जाने वाले प्रत्येक SMS मेसेज के लिए डिलीवरी रिपोर्ट का अनुरोध करें</string>
  <string name="preferences__data_and_storage">डेटा और भंडारण</string>
  <string name="preferences__storage">स्टॉरेज </string>
  <string name="preferences__payments">भुगतान</string>
  <string name="preferences__payments_beta">भुगतान (बीटा)</string>
  <string name="preferences__conversation_length_limit">वार्तालाप लंबाई सीमा</string>
  <string name="preferences__keep_messages">मेसेज रखें</string>
  <string name="preferences__clear_message_history">मेसेज इतिहास को साफ करें</string>
  <string name="preferences__linked_devices">जुड़े हुए उपकरण </string>
  <string name="preferences__light_theme">रोशनी </string>
  <string name="preferences__dark_theme">अँधेरा </string>
  <string name="preferences__appearance">दिखावट</string>
  <string name="preferences__theme">विषय</string>
  <string name="preferences__chat_wallpaper">चैट वॉलपेपर</string>
  <string name="preferences__chat_color_and_wallpaper">संदेश का रंग &amp; वॉलपेपर</string>
  <string name="preferences__disable_pin">पिन को डिसेबल करें</string>
  <string name="preferences__enable_pin">पिन एनेबल करें</string>
  <string name="preferences__if_you_disable_the_pin_you_will_lose_all_data">यदि आप पिन को डिसेबल कर देते हैं, तो आप Signal के साथ दोबारा रजिस्टर करने पर अपना सारा डेटा खो बैठेंगे यदि आप मैन्युअल तरीके से बैक अप और रीस्टोर नहीं करते हैं। आप पिन के डिसेबल होते हुए रजिस्ट्रेशन लॉक को चालू नहीं कर सकते।</string>
  <string name="preferences__pins_keep_information_stored_with_signal_encrypted_so_only_you_can_access_it">पिन Signal द्वारा संग्रहीत जानकारी को एन्क्रिप्ट रखता है, ताकी सिर्फ़ आप उसे देख पाएँ। आपका प्रोफ़ाइल, सेटिंग्स, और संपर्क, अपके Signal इंस्टाॅल के बाद, पुनः स्थापित हो जाऐंगे। ऐप को खोलने के लिए आपको पिन की ज़रूरत नहीं होगी।</string>
  <string name="preferences__system_default">सिस्टम डिफॉल्ट</string>
  <string name="preferences__language">भाषा </string>
  <string name="preferences__signal_messages_and_calls">Signal मेसेज और कॉल</string>
  <string name="preferences__advanced_pin_settings">एडवांस्ड पिन सेटिंग्स</string>
  <string name="preferences__free_private_messages_and_calls">Signal उपयोगकर्ताओं को मुफ्त निजी मेसेज और कॉल</string>
  <string name="preferences__submit_debug_log">डीबग लॉग जमा करें</string>
  <string name="preferences__delete_account">खाता मिटाएँ</string>
  <string name="preferences__support_wifi_calling">\'वाईफाई कॉलिंग\' संगतता मोड</string>
  <string name="preferences__enable_if_your_device_supports_sms_mms_delivery_over_wifi">सक्षम करें अगर आपका डिवाइस वाईफाई पर SMS / MMS डिलीवरी का उपयोग करता है (केवल तभी सक्षम करें जब आपके डिवाइस पर \'वाईफाई कॉलिंग\' सक्षम हो)</string>
  <string name="preferences__incognito_keyboard">गुप्त कीबोर्ड</string>
  <string name="preferences__read_receipts">पढ़ने की रसीदें</string>
  <string name="preferences__if_read_receipts_are_disabled_you_wont_be_able_to_see_read_receipts">यदि रीड रसीद अक्षम हैं, तो आप दूसरों से पढ़ने की रसीदें नहीं देख पाएंगे।</string>
  <string name="preferences__typing_indicators">टाइपिंग सूचक</string>
  <string name="preferences__if_typing_indicators_are_disabled_you_wont_be_able_to_see_typing_indicators">टाइपिंग सूचक बंद करने पर आप दूसरों के टाइपिंग सूचक भी नहीं देख पाएंगे|</string>
  <string name="preferences__request_keyboard_to_disable">वैयक्तीकृत लर्निंग को अक्षम करने के लिए कीबोर्ड अनुरोध करें।</string>
  <string name="preferences__this_setting_is_not_a_guarantee">यह सेटिंग कोई गारंटी नहीं है, और आपका कीबोर्ड इसे अनदेखा कर सकता है।</string>
  <string name="preferences_app_protection__blocked_users">ब्लॉक किए गए उपयोगकर्ता</string>
  <string name="preferences_chats__when_using_mobile_data">मोबाइल डेटा का उपयोग करते समय</string>
  <string name="preferences_chats__when_using_wifi">Wi-Fi का उपयोग करते समय</string>
  <string name="preferences_chats__when_roaming">रोमिंग करते समय</string>
  <string name="preferences_chats__media_auto_download">मीडिया ऑटो डाउनलोड</string>
  <string name="preferences_chats__message_history">मेसेज इतिहास</string>
  <string name="preferences_storage__storage_usage">स्टॉरेज का उपयोग</string>
  <string name="preferences_storage__photos">तस्वीरें</string>
  <string name="preferences_storage__videos">वीडियो</string>
  <string name="preferences_storage__files">फ़ाइलें</string>
  <string name="preferences_storage__audio">ऑडियो</string>
  <string name="preferences_storage__review_storage">स्टॉरेज रिव्यु </string>
  <string name="preferences_storage__delete_older_messages">पुराने मेसेजेस को मिटाना है?</string>
  <string name="preferences_storage__clear_message_history">मेसेज इतिहास को साफ करना है?</string>
  <string name="preferences_storage__this_will_permanently_delete_all_message_history_and_media">इससे आपके डिवाइस से वह सारा मेसेज इतिहास और मीडिया स्थाई रूप से मिटा दिया जाएगा जो %1$s से पुराना है।</string>
  <string name="preferences_storage__this_will_permanently_trim_all_conversations_to_the_d_most_recent_messages">यह स्थाई रूप से सभी संवाद को हाल ही के %1$s मेसेज में ट्रिम कर देगा।</string>
  <string name="preferences_storage__this_will_delete_all_message_history_and_media_from_your_device">इससे आपके डिवाइस से सारे मेसेज इतिहास और मीडिया को स्थायी रूप से मिटा दिया जाएगा।</string>
  <string name="preferences_storage__are_you_sure_you_want_to_delete_all_message_history">क्या आप वाकई में सारे मेसेज इतिहास को मिटाना चाहते हैं?</string>
  <string name="preferences_storage__all_message_history_will_be_permanently_removed_this_action_cannot_be_undone">सारे मेसेज इतिहास को स्थाई रूप से हटा दिया जाएगा। इस कार्य को अनकिया नहीं किया जा सकता।</string>
  <string name="preferences_storage__delete_all_now">सभी कुछ अभी मिटाएँ</string>
  <string name="preferences_storage__forever">हमेशा के लिए</string>
  <string name="preferences_storage__one_year">1 वर्ष</string>
  <string name="preferences_storage__six_months">6 महीने</string>
  <string name="preferences_storage__thirty_days">30 दिन</string>
  <string name="preferences_storage__none">कुछ नहीं</string>
  <string name="preferences_storage__s_messages">%1$s मेसेज</string>
  <string name="preferences_storage__custom">कस्टम</string>
  <string name="preferences_advanced__use_system_emoji">सिस्टम इमोजी का प्रयोग करें</string>
  <string name="preferences_advanced__disable_signal_built_in_emoji_support">Signal के अंतर्निहित इमोजी समर्थन को अक्षम करें</string>
  <string name="preferences_advanced__relay_all_calls_through_the_signal_server_to_avoid_revealing_your_ip_address">अपने संपर्क में अपने IP ऐड्रेस को प्रकट करने से बचने के लिए Signal सर्वर के माध्यम से सभी कॉल रिले करें। सक्षम करने से कॉल गुणवत्ता कम हो जाएगी।</string>
  <string name="preferences_advanced__always_relay_calls">हमेशा कॉल रिले करें</string>
  <string name="preferences_app_protection__who_can">कौन कर सकता है…</string>
  <string name="preferences_app_protection__app_access">ऐप का उपयोग</string>
  <string name="preferences_app_protection__communication">संचार</string>
  <string name="preferences_chats__chats">चैट</string>
  <string name="preferences_data_and_storage__manage_storage">भंडारण प्रबंधित करें</string>
  <string name="preferences_data_and_storage__calls">कॉल</string>
  <string name="preferences_data_and_storage__use_less_data_for_calls">कॉल के लिए कम डेटा का उपयोग करें</string>
  <string name="preferences_data_and_storage__never">कभी नहीं</string>
  <string name="preferences_data_and_storage__wifi_and_mobile_data">वाईफाई और मोबाइल डेटा</string>
  <string name="preferences_data_and_storage__mobile_data_only">केवल मोबाइल डेटा</string>
  <string name="preference_data_and_storage__using_less_data_may_improve_calls_on_bad_networks">कम डेटा का उपयोग करने से खराब नेटवर्क पर कॉल में सुधार हो सकता है</string>
  <string name="preferences_notifications__messages">मेसेज</string>
  <string name="preferences_notifications__events">आयोजन</string>
  <string name="preferences_notifications__in_chat_sounds">चैट में आवाज</string>
  <string name="preferences_notifications__show">दिखाएं</string>
  <string name="preferences_notifications__calls">कॉल</string>
  <string name="preferences_notifications__ringtone">रिंगटोन</string>
  <string name="preferences_chats__show_invitation_prompts">निमंत्रण संकेत दिखाएं</string>
  <string name="preferences_chats__display_invitation_prompts_for_contacts_without_signal">Signal के बिना संपर्कों के लिए निमंत्रण संकेत प्रदर्शित करें</string>
  <string name="preferences_chats__message_text_size">मेसेज फ़ॉन्ट आकार</string>
  <string name="preferences_events__contact_joined_signal">संपर्क Signal में शामिल हो गए</string>
  <string name="preferences_notifications__priority">प्राथमिकता</string>
  <!--Heading for the \'censorship circumvention\' section of privacy preferences-->
  <!--Title of the \'censorship circumvention\' toggle switch-->
  <string name="preferences_communication__censorship_circumvention_if_enabled_signal_will_attempt_to_circumvent_censorship">यदि चालू किया गया तो Signal आपके लिए सेंसर-कार्य तोड़ने की कोशिश करेगा। यदि आप किसी सेन्सरशिप वाली जगह पर नहीं हैं तो इस फ़ीचर को चालू ना करें।</string>
  <!--Summary text for \'censorship circumvention\' toggle. Indicates that we automatically enabled it because we believe you\'re in a censored country-->
  <string name="preferences_communication__censorship_circumvention_has_been_activated_based_on_your_accounts_phone_number">आपके खाते के फ़ोन नंबर के आधार पर  सेंसरशिप से बचाव सक्षम कर दिया गया है।</string>
  <!--Summary text for \'censorship circumvention\' toggle. Indicates that you disabled it even though we believe you\'re in a censored country-->
  <string name="preferences_communication__censorship_circumvention_you_have_manually_disabled">आपने खुद सेंसरशिप से बचाव अक्षम कर दिया है।</string>
  <!--Summary text for \'censorship circumvention\' toggle. Indicates that you cannot use it because you\'re already connected to the Signal service-->
  <string name="preferences_communication__censorship_circumvention_is_not_necessary_you_are_already_connected">सेंसरशिप से बचाव ज़रूरी नहीं है; आप पहले से Signal सर्विस से जुङे हैं। </string>
  <!--Summary text for \'censorship circumvention\' toggle. Indicates that you cannot use it because you\'re not connected to the internet-->
  <string name="preferences_communication__censorship_circumvention_can_only_be_activated_when_connected_to_the_internet">सेंसरशिप से बचाव तभी सक्षम किया जा सकता है जब आप इंटरनेट से जुङे हों।</string>
  <string name="preferences_communication__category_sealed_sender">सील्ड सेंडर</string>
  <string name="preferences_communication__sealed_sender_display_indicators">सूचक दिखाएँ</string>
  <string name="preferences_communication__sealed_sender_display_indicators_description">जब आप सील्ड सेंडर द्वारा भेजे गये मेसेजों का \"मेसेज विवरण\" देखें तो स्टेटस आइकॉन दिखना चाहिऐ।</string>
  <string name="preferences_communication__sealed_sender_allow_from_anyone">कोई भी मुझे मेसेज भेज सकता हैं</string>
  <string name="preferences_communication__sealed_sender_allow_from_anyone_description">सील्ड सेंडर फी़चर आने वाले मेसेजों के लिये शुरु कर दिया जाऐगा जिसके अनुसार वो लोग जो आपके संपर्क में नहीं  हैं या जिनसे आपने अपना प्रोफ़ाइल साझा नहीं किया है, वो भी आपको मेसेज भेज पाएंगे|</string>
  <string name="preferences_communication__sealed_sender_learn_more">अधिक जानें</string>
  <string name="preferences_setup_a_username">उपयोगकर्ता नाम सेट अप करें</string>
  <string name="preferences_proxy">प्रॉक्सी</string>
  <string name="preferences_use_proxy">प्रॉक्सी का उपयोग करें</string>
  <string name="preferences_off">बंद </string>
  <string name="preferences_on">पर</string>
  <string name="preferences_proxy_address">प्रॉक्सी पता</string>
  <string name="preferences_only_use_a_proxy_if">प्रॉक्सी का उपयोग केवल तभी करें जब आप मोबाइल डेटा या वाई-फाई पर Signal से कनेक्ट करने में सक्षम न हों।</string>
  <string name="preferences_share">साझा करें</string>
  <string name="preferences_save">सेव</string>
  <string name="preferences_connecting_to_proxy">प्रॉक्सी से जुड़ रहा है</string>
  <string name="preferences_connected_to_proxy">प्रॉक्सी से कनेक्ट हुआ</string>
  <string name="preferences_connection_failed">कनेक्शन विफल</string>
  <string name="preferences_couldnt_connect_to_the_proxy">प्रॉक्सी से कनेक्ट नहीं हो सका। प्रॉक्सी पता जांचें और पुन: प्रयास करें।</string>
  <string name="preferences_you_are_connected_to_the_proxy">आप प्रॉक्सी से जुड़े हुए हैं। आप सेटिंग से किसी भी समय प्रॉक्सी को बंद कर सकते हैं।</string>
  <string name="preferences_success">सफलता</string>
  <string name="preferences_failed_to_connect">कनेक्ट करने में विफल</string>
  <string name="preferences_enter_proxy_address">प्रॉक्सी पता दर्ज करें</string>
  <string name="configurable_single_select__customize_option">अनुकूलित करने का विकल्प</string>
  <!--Internal only preferences-->
  <!--Payments-->
  <string name="PaymentsActivityFragment__all_activity">सभी गतिविधि</string>
  <string name="PaymentsAllActivityFragment__all">सब</string>
  <string name="PaymentsAllActivityFragment__sent">भेज दिया गया</string>
  <string name="PaymentsAllActivityFragment__received">मिला</string>
  <string name="PaymentsHomeFragment__introducing_payments">भुगतान (बीटा) के बारे में जानकारी</string>
  <string name="PaymentsHomeFragment__use_signal_to_send_and_receive">MobileCoin, एक नई गोपनीयता केंद्रित डिजिटल मुद्रा भेजने और प्राप्त करने के लिए Molly का उपयोग करें। शुरु करने के लिए सक्रिय करें।</string>
  <string name="PaymentsHomeFragment__activate_payments">भुगतान सक्रिय करें</string>
  <string name="PaymentsHomeFragment__activating_payments">भुगतान सक्रिय हो रहा है…</string>
  <string name="PaymentsHomeFragment__restore_payments_account">भुगतान खाता बहाल करें</string>
  <string name="PaymentsHomeFragment__no_recent_activity_yet">अभी तक कोई हाल की गतिविधि नहीं</string>
  <string name="PaymentsHomeFragment__pending_requests">लंबित अनुरोध</string>
  <string name="PaymentsHomeFragment__recent_activity">हाल की गतिविधि</string>
  <string name="PaymentsHomeFragment__see_all">सभी देखें</string>
  <string name="PaymentsHomeFragment__add_funds">धन जोड़ें</string>
  <string name="PaymentsHomeFragment__send">भेजें</string>
  <string name="PaymentsHomeFragment__sent_s">%1$s भेजा </string>
  <string name="PaymentsHomeFragment__received_s">%1$s प्राप्त किया</string>
  <string name="PaymentsHomeFragment__transfer_to_exchange">एक्सचेंज करने के लिए ट्रांसफ़र करें</string>
  <string name="PaymentsHomeFragment__currency_conversion">मुद्रा रूपांतरण</string>
  <string name="PaymentsHomeFragment__deactivate_payments">भुगतान निष्क्रिय करें</string>
  <string name="PaymentsHomeFragment__recovery_phrase">रिकवरी फ़्रेज़</string>
  <string name="PaymentsHomeFragment__help">मदद</string>
  <string name="PaymentsHomeFragment__coin_cleanup_fee">कॉइन क्लीनअप शुल्क</string>
  <string name="PaymentsHomeFragment__sent_payment">भेजे गए भुगतान</string>
  <string name="PaymentsHomeFragment__received_payment">प्राप्त किए गए भुगतान</string>
  <string name="PaymentsHomeFragment__processing_payment">भुगतान प्रोसेस किया जा रहा है</string>
  <string name="PaymentsHomeFragment__unknown_amount">---</string>
  <string name="PaymentsHomeFragment__currency_conversion_not_available">मुद्रा परिवर्तन उपलब्ध नहीं</string>
  <string name="PaymentsHomeFragment__cant_display_currency_conversion">मुद्रा परिवर्तन प्रदर्शित नहीं कर सकते। अपने फ़ोन का कनेक्शन जाँचें और दोबारा प्रयास करें।</string>
  <string name="PaymentsHomeFragment__payments_is_not_available_in_your_region">आपके क्षेत्र में भुगतान उपलब्ध नहीं है।</string>
  <string name="PaymentsHomeFragment__could_not_enable_payments">भुगतान सक्रिय नहीं किए जा सके। बाद में प्रयास करें।</string>
  <string name="PaymentsHomeFragment__deactivate_payments_question">भुगतान निष्क्रिय करें?</string>
  <string name="PaymentsHomeFragment__you_will_not_be_able_to_send">यदि आप भुगतान निष्क्रिय करते हैं तो आप Molly में MobileCoin भेजने या प्राप्त करने में सक्षम नहीं रहेंगे।</string>
  <string name="PaymentsHomeFragment__deactivate">निष्क्रिय करें</string>
  <string name="PaymentsHomeFragment__continue">आगे </string>
  <string name="PaymentsHomeFragment__balance_is_not_currently_available">इस समय बैलेंस उपलब्ध नहीं है।</string>
  <string name="PaymentsHomeFragment__payments_deactivated">भुगतान निष्क्रिय किया गया।</string>
  <string name="PaymentsHomeFragment__payment_failed">भुगतान विफल रहा</string>
  <string name="PaymentsHomeFragment__details">माहिती</string>
  <string name="PaymentsHomeFragment__you_can_use_signal_to_send">आप Molly का उपयोग MobileCoin भेजने या प्राप्त करने के लिए कर सकते हैं। सभी भुगतान MobileCoins और MobileCoin वॉलेट की उपयोग की शर्तों के अधीन हैं। यह एक बीटा फ़ीचर है इसलिए आपको कुछ समस्याएँ आ सकती हैं और जो भुगतान या बैलेंस आप खोते हैं उन्हें रिकवर नहीं किया जा सकता।</string>
  <string name="PaymentsHomeFragment__activate">सक्रिय करें</string>
  <string name="PaymentsHomeFragment__view_mobile_coin_terms">MobileCoin शर्तें देखें</string>
  <string name="PaymentsHomeFragment__payments_not_available">Molly में भुगतान अब उपलब्ध नहीं है। अब भी आप किसी एक्सचेंज में धनराशि ट्रांसफ़र कर सकते हैं लेकिन अब आप भुगतान भेज या प्राप्त नहीं कर सकते या धनराशि नहीं जोड़ सकते।</string>
  <!--PaymentsAddMoneyFragment-->
  <string name="PaymentsAddMoneyFragment__add_funds">धन जोड़ें</string>
  <string name="PaymentsAddMoneyFragment__your_wallet_address">आपका वॉलेट पता</string>
  <string name="PaymentsAddMoneyFragment__copy">कॉपी</string>
  <string name="PaymentsAddMoneyFragment__copied_to_clipboard">क्लिपबोर्ड पर कॉपी किया गया है</string>
  <string name="PaymentsAddMoneyFragment__to_add_funds">धनराशि जोड़ने के लिए, अपने वॉलेट पते में MobileCoin भेजें। अपने खाते से किसी ऐसे एक्सचेंज पर लेन-देन शुरू करें जो MobileCoin का समर्थन करता हो, फिर QR स्कैन करें या अपने वॉलेट पते को कॉपी करें।</string>
  <!--PaymentsDetailsFragment-->
  <string name="PaymentsDetailsFragment__details">माहिती</string>
  <string name="PaymentsDetailsFragment__status">स्थिति</string>
  <string name="PaymentsDetailsFragment__submitting_payment">भुगतान सबमिट किया जा रहा है…</string>
  <string name="PaymentsDetailsFragment__processing_payment">भुगतान प्रोसेस किया जा रहा है…</string>
  <string name="PaymentsDetailsFragment__payment_complete">भुगतान पूर्ण</string>
  <string name="PaymentsDetailsFragment__payment_failed">भुगतान विफल रहा</string>
  <string name="PaymentsDetailsFragment__network_fee">नेटवर्क शुल्क</string>
  <string name="PaymentsDetailsFragment__sent_by">द्वारा भेजा गया</string>
  <string name="PaymentsDetailsFragment__sent_to_s">%1$s को भेजा गया</string>
  <string name="PaymentsDetailsFragment__you_on_s_at_s">आपने %1$s को %2$s पर</string>
  <string name="PaymentsDetailsFragment__s_on_s_at_s">%1$s %2$s को %3$s पर</string>
  <string name="PaymentsDetailsFragment__to">किस को</string>
  <string name="PaymentsDetailsFragment__from">द्वारा</string>
  <string name="PaymentsDetailsFragment__information">भुगतान राशि और लेन-देन के समय सहित लेन-देन विवरण MobileCoin लेजर का हिस्सा हैं।</string>
  <string name="PaymentsDetailsFragment__coin_cleanup_fee">कॉइन क्लीनअप शुल्क</string>
  <string name="PaymentsDetailsFragment__coin_cleanup_information">जब आपके स्वामित्व के कॉइन किसी लेन-देन को पूरा करने के लिए एकत्र नहीं किए जा सकते हैं तब “कॉइन क्लीनअप शुल्क” लगाया जाता है। क्लीनअप द्वारा आप भुगतान भेजना जारी रख सकेंगे।</string>
  <string name="PaymentsDetailsFragment__no_details_available">इस लेन-देन के लिए आगे कोई भी विवरण उपलब्ध नहीं है</string>
  <string name="PaymentsDetailsFragment__sent_payment">भेजे गए भुगतान</string>
  <string name="PaymentsDetailsFragment__received_payment">प्राप्त किए गए भुगतान</string>
  <string name="PaymentsDeatilsFragment__payment_completed_s">भुगतान पूरा हुआ %1$s</string>
  <string name="PaymentsDetailsFragment__block_number">नंबर ब्लॉक करें</string>
  <!--PaymentsTransferFragment-->
  <string name="PaymentsTransferFragment__transfer">ट्रांसफ़र करें</string>
  <string name="PaymentsTransferFragment__scan_qr_code">QR कोड स्कैन करें</string>
  <string name="PaymentsTransferFragment__to_scan_or_enter_wallet_address">प्रति: वॉलेट पता स्कैन या दर्ज करें</string>
  <string name="PaymentsTransferFragment__you_can_transfer">आप एक्सचेंज द्वारा दिए गए वॉलेट पते पर कोई लेन-देन पूरा करके MobileCoin ट्रांसफ़र कर सकते हैं। वॉलेट पता अंकों और अक्षरों की एक श्रंखला होता है जो सामान्यतः QR कोड के नीचे स्थित होता है।</string>
  <string name="PaymentsTransferFragment__next">अगला</string>
  <string name="PaymentsTransferFragment__invalid_address">अमान्य पता</string>
  <string name="PaymentsTransferFragment__check_the_wallet_address">आप जिस वॉलेट पते पर ट्रांसफ़र करने का प्रयास कर रहे हैं उसकी जाँच करें और दोबारा प्रयास करें।</string>
  <string name="PaymentsTransferFragment__you_cant_transfer_to_your_own_signal_wallet_address">आप स्वयं अपने Molly वॉलेट पते पर ट्रांसफ़र नहीं कर सकते। अपने खाते से किसी समर्थित एक्सचेंज पर वॉलेट पता दर्ज करें।</string>
  <string name="PaymentsTransferFragment__to_scan_a_qr_code_signal_needs">QR कोड को स्कैन करने के लिए Molly को कैमरा एक्सेस की आवश्यकता है।</string>
  <string name="PaymentsTransferFragment__signal_needs_the_camera_permission_to_capture_qr_code_go_to_settings">QR कोड को कैपचर करने के लिए Molly को कैमरा अनुमति की आवश्यकता है। सेटिंग्ज़ पर जाएँ, \"अनुमतियाँ\" चुनें, और \"कैमरा\" सक्षम करें।</string>
  <string name="PaymentsTransferFragment__to_scan_a_qr_code_signal_needs_access_to_the_camera">QR कोड को स्कैन करने के लिए Molly को कैमरा एक्सेस की आवश्यकता है।</string>
  <string name="PaymentsTransferFragment__settings">सेटिंग्स</string>
  <!--PaymentsTransferQrScanFragment-->
  <string name="PaymentsTransferQrScanFragment__scan_address_qr_code">पता QR कोड स्कैन करें</string>
  <string name="PaymentsTransferQrScanFragment__scan_the_address_qr_code_of_the_payee">भुगतान प्राप्तकर्ता के पते का QR कोड स्कैन करें</string>
  <!--CreatePaymentFragment-->
  <string name="CreatePaymentFragment__request">निवेदन </string>
  <string name="CreatePaymentFragment__pay">भुगतान करें</string>
  <string name="CreatePaymentFragment__available_balance_s">उपलब्ध बैलेंस: %1$s</string>
  <string name="CreatePaymentFragment__toggle_content_description">टॉगल करें</string>
  <string name="CreatePaymentFragment__1">1</string>
  <string name="CreatePaymentFragment__2">2</string>
  <string name="CreatePaymentFragment__3">3</string>
  <string name="CreatePaymentFragment__4">4</string>
  <string name="CreatePaymentFragment__5">5</string>
  <string name="CreatePaymentFragment__6">6</string>
  <string name="CreatePaymentFragment__7">7</string>
  <string name="CreatePaymentFragment__8">8</string>
  <string name="CreatePaymentFragment__9">9</string>
  <string name="CreatePaymentFragment__decimal">.</string>
  <string name="CreatePaymentFragment__0">0</string>
  <string name="CreatePaymentFragment__lt">&lt;</string>
  <string name="CreatePaymentFragment__backspace">बैकस्पेस</string>
  <string name="CreatePaymentFragment__add_note">नोट जोड़ें</string>
  <string name="CreatePaymentFragment__conversions_are_just_estimates">रूपांतरण केवल अनुमान हैं और सटीक नहीं भी हो सकते हैं।</string>
  <!--EditNoteFragment-->
  <string name="EditNoteFragment_note">नोट</string>
  <!--ConfirmPaymentFragment-->
  <string name="ConfirmPayment__confirm_payment">भुगतान की पुष्टि करें</string>
  <string name="ConfirmPayment__network_fee">नेटवर्क शुल्क</string>
  <string name="ConfirmPayment__error_getting_fee">शुल्क प्राप्त करने में त्रुटि</string>
  <string name="ConfirmPayment__estimated_s">अनुमानित %1$s</string>
  <string name="ConfirmPayment__to">किस को</string>
  <string name="ConfirmPayment__total_amount">कुल राशि</string>
  <string name="ConfirmPayment__balance_s">बैलेंस: %1$s</string>
  <string name="ConfirmPayment__submitting_payment">भुगतान सबमिट किया जा रहा है…</string>
  <string name="ConfirmPayment__processing_payment">भुगतान प्रोसेस किया जा रहा है…</string>
  <string name="ConfirmPayment__payment_complete">भुगतान पूर्ण</string>
  <string name="ConfirmPayment__payment_failed">भुगतान विफल रहा</string>
  <string name="ConfirmPayment__payment_will_continue_processing">भुगतान की प्रोसेसिंग जारी रहेगी</string>
  <string name="ConfirmPaymentFragment__invalid_recipient">अमान्य प्राप्तकर्ता</string>
  <string name="ConfirmPaymentFragment__this_person_has_not_activated_payments">इस व्यक्ति ने भुगतान सक्रिय नहीं किया है</string>
  <string name="ConfirmPaymentFragment__unable_to_request_a_network_fee">नेटवर्क शुल्क का अनुरोध नहीं कर पा रहे हैं। इस भुगतान को जारी रखने के लिए दोबारा प्रयास करने हेतु \'ठीक है\' पर टैप करें।</string>
  <!--CurrencyAmountFormatter_s_at_s-->
  <string name="CurrencyAmountFormatter_s_at_s">%1$s से %2$s</string>
  <!--SetCurrencyFragment-->
  <string name="SetCurrencyFragment__set_currency">मुद्रा सेट करें</string>
  <string name="SetCurrencyFragment__all_currencies">सभी मुद्राएँ</string>
  <!--****************************************-->
  <!--menus-->
  <!--****************************************-->
  <!--contact_selection_list-->
  <string name="contact_selection_list__unknown_contact">नया मेसेज</string>
  <string name="contact_selection_list__unknown_contact_block">उपयोगकर्ता को ब्लॉक करें</string>
  <string name="contact_selection_list__unknown_contact_add_to_group">समूह में शामिल करें</string>
  <!--conversation_callable_insecure-->
  <string name="conversation_callable_insecure__menu_call">कॉल</string>
  <!--conversation_callable_secure-->
  <string name="conversation_callable_secure__menu_call">Signal कॉल </string>
  <string name="conversation_callable_secure__menu_video">Signal वीडियो कॉल</string>
  <!--conversation_context-->
  <!--Heading which shows how many messages are currently selected-->
  <!--conversation_context_image-->
  <!--Button to save a message attachment (image, file etc.)-->
  <string name="conversation_context_image__save_attachment">सेव करें</string>
  <!--conversation_expiring_off-->
  <string name="conversation_expiring_off__disappearing_messages">मेसेज जो गायब हो जाते हैं</string>
  <!--conversation_selection-->
  <!--Button to view detailed information for a message-->
  <string name="conversation_selection__menu_message_details">जानकारी</string>
  <!--Button to copy a message\'s text to the clipboard-->
  <string name="conversation_selection__menu_copy">कॉपी</string>
  <!--Button to delete a message-->
  <string name="conversation_selection__menu_delete">डिलीट करें</string>
  <!--Button to forward a message to another person or group chat-->
  <string name="conversation_selection__menu_forward">आगे भेजें</string>
  <!--Button to reply to a message-->
  <string name="conversation_selection__menu_reply">उत्तर</string>
  <!--Button to save a message attachment (image, file etc.)-->
  <string name="conversation_selection__menu_save">सेव करें</string>
  <!--Button to retry sending a message-->
  <string name="conversation_selection__menu_resend_message">पुन: भेजें</string>
  <!--Button to select a message and enter selection mode-->
  <string name="conversation_selection__menu_multi_select">चुनिए</string>
  <!--conversation_expiring_on-->
  <!--conversation_insecure-->
  <string name="conversation_insecure__invite">आमंत्रण</string>
  <!--conversation_list_batch-->
  <string name="conversation_list_batch__menu_delete_selected">चुनिंदा हटा दो </string>
  <string name="conversation_list_batch__menu_pin_selected">पिन चुना गया</string>
  <string name="conversation_list_batch__menu_unpin_selected">अनपिन चुना गया</string>
  <string name="conversation_list_batch__menu_select_all">सभी को चुन लो</string>
  <string name="conversation_list_batch_archive__menu_archive_selected">चयनित संग्रह करें</string>
  <string name="conversation_list_batch_unarchive__menu_unarchive_selected">चयनित अनारक्षित करें</string>
  <string name="conversation_list_batch__menu_mark_as_read">पढ़ा हुआ मार्क करे</string>
  <string name="conversation_list_batch__menu_mark_as_unread">न पढ़ा हुआ मार्क करें</string>
  <!--conversation_list-->
  <string name="conversation_list_settings_shortcut">सेटिंग्स शॉर्टकट</string>
  <string name="conversation_list_search_description">खोजें</string>
  <string name="conversation_list__pinned">पिन किया गया</string>
  <string name="conversation_list__chats">चैट</string>
  <string name="conversation_list__you_can_only_pin_up_to_d_chats">आप केवल %1$d तक चैट को पिन कर सकते हैं</string>
  <!--conversation_list_item_view-->
  <string name="conversation_list_item_view__contact_photo_image">संपर्क फोटो छवि</string>
  <string name="conversation_list_item_view__archived">संग्रहीत</string>
  <!--conversation_list_fragment-->
  <string name="conversation_list_fragment__fab_content_description">नई संवाद</string>
  <string name="conversation_list_fragment__open_camera_description">कैमरा खोलें</string>
  <string name="conversation_list_fragment__no_chats_yet_get_started_by_messaging_a_friend">अभी तक कोई चैट नहीं हैं।\nकिसी मित्र को मेसेज करके शुरू करें।</string>
  <!--conversation_secure_verified-->
  <string name="conversation_secure_verified__menu_reset_secure_session">सुरक्षित सत्र रीसेट करें</string>
  <!--conversation_muted-->
  <string name="conversation_muted__unmute">अनम्यूट</string>
  <!--conversation_unmuted-->
  <string name="conversation_unmuted__mute_notifications">नोटिफिकेशन म्यूट करें</string>
  <!--conversation-->
  <string name="conversation__menu_group_settings">ग्रुप सेटिंग्स</string>
  <string name="conversation__menu_leave_group">समूह छोड़ दें</string>
  <string name="conversation__menu_view_all_media">सभी मीडिया</string>
  <string name="conversation__menu_conversation_settings">वार्तालाप सेटिंग्स</string>
  <string name="conversation__menu_add_shortcut">होम स्क्रीन में शामिल करें</string>
  <string name="conversation__menu_create_bubble">बबल बनाएँ</string>
  <!--conversation_popup-->
  <string name="conversation_popup__menu_expand_popup">पॉपअप का विस्तार करें</string>
  <!--conversation_callable_insecure-->
  <string name="conversation_add_to_contacts__menu_add_to_contacts">संपर्क के खाते में जोड़ दे</string>
  <!--conversation_group_options-->
  <string name="convesation_group_options__recipients_list">प्राप्तकर्ता सूची</string>
  <string name="conversation_group_options__delivery">वितरण</string>
  <string name="conversation_group_options__conversation">संभाषण</string>
  <string name="conversation_group_options__broadcast">प्रसारण</string>
  <!--text_secure_normal-->
  <string name="text_secure_normal__menu_new_group">नया समूह</string>
  <string name="text_secure_normal__menu_settings">सेटिंग्स</string>
  <string name="text_secure_normal__menu_clear_passphrase">लॉक</string>
  <string name="text_secure_normal__mark_all_as_read">सभी को पढ़ा दिखाएं</string>
  <string name="text_secure_normal__invite_friends">मित्रों को आमंत्रित करें</string>
  <!--verify_display_fragment-->
  <string name="verify_display_fragment_context_menu__copy_to_clipboard">क्लिपबोर्ड पर कॉपी करें</string>
  <string name="verify_display_fragment_context_menu__compare_with_clipboard">क्लिपबोर्ड के साथ तुलना करें</string>
  <!--reminder_header-->
  <string name="reminder_header_sms_import_title">सिस्टम SMS आयात करें</string>
  <string name="reminder_header_sms_import_text">अपने फोन के SMS मेसेजों को Signal के एन्क्रिप्टेड डेटाबेस में कॉपी करने के लिए टैप करें।</string>
  <string name="reminder_header_push_title">Signal मेसेज और कॉल सक्षम करें</string>
  <string name="reminder_header_push_text">अपने संचार अनुभव को अपग्रेड करें।</string>
  <string name="reminder_header_service_outage_text">Signal तकनीकी कठिनाइयों का सामना कर रहा है। हम जितनी जल्दी हो सके सेवा बहाल करने के लिए कड़ी मेहनत कर रहे हैं।</string>
  <string name="reminder_header_progress">%1$d%%</string>
  <!--media_preview-->
  <string name="media_preview__save_title">सेव</string>
  <string name="media_preview__forward_title">आगे भेजें</string>
  <string name="media_preview__share_title">साझा करें</string>
  <string name="media_preview__all_media_title">सभी मीडिया</string>
  <!--media_preview_activity-->
  <string name="media_preview_activity__media_content_description">मीडिया प्रिव्यु</string>
  <!--new_conversation_activity-->
  <string name="new_conversation_activity__refresh">ताज़ा करना</string>
  <!--redphone_audio_popup_menu-->
  <!--Insights-->
  <string name="Insights__percent">%</string>
  <string name="Insights__title">इनसाइट्स</string>
  <string name="InsightsDashboardFragment__title">इनसाइट्स</string>
  <string name="InsightsDashboardFragment__signal_protocol_automatically_protected">Signal प्रोटोकॉल ने पिछले %2$d दिनों में आपके %1$d%% आउटगोइंग मेसेज की स्वचालित रूप से रक्षा की। Signal उपयोगकर्ताओं के बीच वार्तालाप हमेशा अंत-से-अंत एन्क्रिप्टेड होते हैं।</string>
  <string name="InsightsDashboardFragment__spread_the_word">प्रचार कीजिए</string>
  <string name="InsightsDashboardFragment__not_enough_data">पर्याप्त डाटा नहीं</string>
  <string name="InsightsDashboardFragment__your_insights_percentage_is_calculated_based_on">आपके इनसाइट्स प्रतिशत की गणना पिछले %1$d दिनों के आउटगोइंग मेसेज के आधार पर की जाती है जो गायब नहीं हुए हैं या मिटाए नहीं गए हैं।</string>
  <string name="InsightsDashboardFragment__start_a_conversation">एक वार्तालाप शुरु करें</string>
  <string name="InsightsDashboardFragment__invite_your_contacts">सुरक्षित रूप से संचार करना शुरू करें और Signal में शामिल होने के लिए अधिक संपर्कों को आमंत्रित करके अनएन्क्रिप्टेड SMS मेसेज की सीमाओं से परे जाने वाली नई फ़ीचर्स को सक्षम करें।</string>
  <string name="InsightsDashboardFragment__this_stat_was_generated_locally">ये आँकड़े स्थानीय रूप से आपके डिवाइस पर उत्पन्न हुए थे और केवल आपके द्वारा देखे जा सकते हैं। वे कभी भी कहीं भी प्रेषित नहीं होते हैं।</string>
  <string name="InsightsDashboardFragment__encrypted_messages">एन्क्रिप्टेड मेसेज</string>
  <string name="InsightsDashboardFragment__cancel">रद्द करें</string>
  <string name="InsightsDashboardFragment__send">भेजें</string>
  <string name="InsightsModalFragment__title">पेश है इनसाइट्स</string>
  <string name="InsightsModalFragment__description">यह पता करें कि आपके आउटगोइंग मेसेज में से कितने सुरक्षित रूप से भेजे गए थे, फिर अपने Signal प्रतिशत को बढ़ाने के लिए नए संपर्कों को जल्दी से आमंत्रित करें।</string>
  <string name="InsightsModalFragment__view_insights">इनसाइट्स देखें</string>
  <string name="FirstInviteReminder__title">Signal का उपयोग करने के लिए आमंत्रित करें</string>
  <string name="FirstInviteReminder__description">आप एन्क्रिप्ट भेजे गए मेसेज की संख्या %1$d%% से बढ़ा सकते हैं</string>
  <string name="SecondInviteReminder__title">अपना Signal बढ़ाएँ</string>
  <string name="SecondInviteReminder__description">%1$s को आमंत्रित करें</string>
  <string name="InsightsReminder__view_insights">इनसाइट्स देखें</string>
  <string name="InsightsReminder__invite">आमंत्रण</string>
  <!--Edit KBS Pin-->
  <!--BaseKbsPinFragment-->
  <string name="BaseKbsPinFragment__next">अगला</string>
  <string name="BaseKbsPinFragment__create_alphanumeric_pin">अल्फ़ान्यूमेरिक पिन बनाएं</string>
  <string name="BaseKbsPinFragment__create_numeric_pin">न्यूमेरिक पिन बनाएं</string>
  <!--CreateKbsPinFragment-->
  <plurals name="CreateKbsPinFragment__pin_must_be_at_least_characters">
    <item quantity="one">पिन कम से कम %1$d अक्षर का होना चाहिए</item>
    <item quantity="other">पिन कम से कम %1$d अक्षरों का होना चाहिए</item>
  </plurals>
  <plurals name="CreateKbsPinFragment__pin_must_be_at_least_digits">
    <item quantity="one">पिन कम से कम %1$d अंक का होना चाहिए</item>
    <item quantity="other">पिन कम से कम %1$d अंकों का होना चाहिए</item>
  </plurals>
  <string name="CreateKbsPinFragment__create_a_new_pin">नया पिेन बनाएँ</string>
  <string name="CreateKbsPinFragment__you_can_choose_a_new_pin_as_long_as_this_device_is_registered">जब तक आपका डिवाइस पंजीकृत है, आप अपना पिन कभी भी बदल सकते हैं।</string>
  <string name="CreateKbsPinFragment__create_your_pin">अपना पिन बनाएँ</string>
  <string name="CreateKbsPinFragment__pins_keep_information_stored_with_signal_encrypted">पिन Signal द्वारा संग्रहीत जानकारी को एन्क्रिप्ट रखता है, ताकी सिर्फ़ आप उसे देख पाएँ। आपका प्रोफ़ाइल, सेटिंग्स, और संपर्क, अपके Signal इंस्टाॅल के बाद, पुनः स्थापित हो जाऐंगे। ऐप को खोलने के लिए आपको पिन की ज़रूरत नहीं होगी।</string>
  <string name="CreateKbsPinFragment__choose_a_stronger_pin">औेर कठिन पिन चुनें</string>
  <!--ConfirmKbsPinFragment-->
  <string name="ConfirmKbsPinFragment__pins_dont_match">पिन मेल नहीं खाते। पुनः प्रयास करें।</string>
  <string name="ConfirmKbsPinFragment__confirm_your_pin">अपने पिन की पुष्टि करें।</string>
  <string name="ConfirmKbsPinFragment__pin_creation_failed">पिन निर्माण विफल रहा</string>
  <string name="ConfirmKbsPinFragment__your_pin_was_not_saved">आपका पिन सहेजा नहीं गया था| हम आपको बाद में एक पिन बनाने के लिए संकेत देंगे।</string>
  <string name="ConfirmKbsPinFragment__pin_created">पिन बनाया गया।</string>
  <string name="ConfirmKbsPinFragment__re_enter_your_pin">पिन फिर से डालें</string>
  <string name="ConfirmKbsPinFragment__creating_pin">नया पिन बन रहा है़…</string>
  <!--KbsSplashFragment-->
  <string name="KbsSplashFragment__introducing_pins">पेश है, पिन</string>
  <string name="KbsSplashFragment__pins_keep_information_stored_with_signal_encrypted">पिन Signal द्वारा संग्रहीत जानकारी को एन्क्रिप्ट रखता है, ताकी सिर्फ़ आप उसे देख पाएँ। आपका प्रोफ़ाइल, सेटिंग्स, और संपर्क, अपके Signal इंस्टाॅल के बाद, पुनः स्थापित हो जाऐंगे। ऐप को खोलने के लिए आपको पिन की ज़रूरत नहीं होगी।</string>
  <string name="KbsSplashFragment__learn_more">और जानें</string>
  <string name="KbsSplashFragment__registration_lock_equals_pin">पंजीकरन लॉक = पिन</string>
  <string name="KbsSplashFragment__your_registration_lock_is_now_called_a_pin">आपके रजिस्ट्रेशन लॉक को अब पिन कहा जाता है, और यह अधिक काम करता है। अभी अपडेट करें।</string>
  <string name="KbsSplashFragment__update_pin">पिन अपडेट करें</string>
  <string name="KbsSplashFragment__create_your_pin">अपना पिन बनाएँ</string>
  <string name="KbsSplashFragment__learn_more_about_pins">पिन के बारे में और जानें</string>
  <string name="KbsSplashFragment__disable_pin">पिन को डिसेबल करें</string>
  <!--KBS Reminder Dialog-->
  <string name="KbsReminderDialog__enter_your_signal_pin">अपना Signal पिन डालें</string>
  <string name="KbsReminderDialog__to_help_you_memorize_your_pin">आपको अपना पिन याद रखने में मदद करने के लिए, हम आपको समय-समय पर इसे दर्ज करने के लिए कहेंगे। हम आपसे समय के साथ कम पूछते हैं।</string>
  <string name="KbsReminderDialog__skip">छोड़ दे </string>
  <string name="KbsReminderDialog__submit">सबमिट</string>
  <string name="KbsReminderDialog__forgot_pin">पिन भूल गए?</string>
  <string name="KbsReminderDialog__incorrect_pin_try_again">गलत पिन। पुनः प्रयास करें।</string>
  <!--AccountLockedFragment-->
  <string name="AccountLockedFragment__account_locked">खाता बंद</string>
  <string name="AccountLockedFragment__your_account_has_been_locked_to_protect_your_privacy">आपकी गोपनीयता और सुरक्षा की रक्षा के लिए आपका खाता लॉक कर दिया गया है। आपके खाते में निष्क्रियता के %1$d दिनों के बाद आप अपने पिन की आवश्यकता के बिना इस फोन नंबर को फिर से रजिस्टर करने में सक्षम होंगे। सभी सामग्री हटा दी जाएगी।</string>
  <string name="AccountLockedFragment__next">अगला</string>
  <string name="AccountLockedFragment__learn_more">और जानें</string>
  <!--KbsLockFragment-->
  <string name="RegistrationLockFragment__enter_your_pin">अपना पिन डालें</string>
  <string name="RegistrationLockFragment__enter_the_pin_you_created">अपने ख़ाते के लिये बनाया गया पिन डालें। ये पिन आपके SMS सत्यापण कोड से अलग है।</string>
  <string name="RegistrationLockFragment__enter_alphanumeric_pin">अल्फ़ान्यूमेरिक पिन दर्ज करें</string>
  <string name="RegistrationLockFragment__enter_numeric_pin">संख्यात्मक पिन दर्ज करें</string>
  <string name="RegistrationLockFragment__incorrect_pin_try_again">गलत पिन। पुनः प्रयास करें।</string>
  <string name="RegistrationLockFragment__forgot_pin">पिन भूल गए?</string>
  <string name="RegistrationLockFragment__incorrect_pin">ग़लत पिन</string>
  <string name="RegistrationLockFragment__forgot_your_pin">क्या आप अपना पिन भूल गये हैं?</string>
  <string name="RegistrationLockFragment__not_many_tries_left">ज़्यादा कोशिशें नहीं बचीं!</string>
  <string name="RegistrationLockFragment__signal_registration_need_help_with_pin_for_android_v1_pin">Signal रजिस्ट्रेशन - Android (v1 PIN) के लिए PIN हेतु मदद चाहिए</string>
  <string name="RegistrationLockFragment__signal_registration_need_help_with_pin_for_android_v2_pin">Signal रजिस्ट्रेशन - Android (v2 PIN) के लिए PIN हेतु मदद चाहिए</string>
  <plurals name="RegistrationLockFragment__for_your_privacy_and_security_there_is_no_way_to_recover">
    <item quantity="one">आपकी गोपनीयता और सुरक्षा के लिए, आपके पिन को रिकवर करने का कोई तरीका नहीं है। यदि आपको अपना पिन याद नहीं है, तो आप %1$d दिन निष्क्रिय रहने के बाद SMS के साथ दोबारा वेरिफाई कर सकते हैं। इस मामले में, आपका खाता बंद कर दिया जाएगा और सारी सामग्री मिटा दी जाएगी।</item>
    <item quantity="other">आपकी गोपनीयता और सुरक्षा के लिए, आपके पिन को रिकवर करने का कोई तरीका नहीं है। यदि आपको अपना पिन याद नहीं है, तो आप %1$d दिन निष्क्रिय रहने के बाद SMS के साथ दोबारा वेरिफाई कर सकते हैं। इस मामले में, आपका खाता मिटा दिया जाएगा और सभी सामग्री हटा दी जाएंगी।</item>
  </plurals>
  <plurals name="RegistrationLockFragment__incorrect_pin_d_attempts_remaining">
    <item quantity="one">गलत पिन| %1$d प्रयास बाकी|</item>
    <item quantity="other">गलत पिन| %1$d प्रयास बाकी|</item>
  </plurals>
  <plurals name="RegistrationLockFragment__if_you_run_out_of_attempts_your_account_will_be_locked_for_d_days">
    <item quantity="one">यदि आपके प्रयास समाप्त हो जाते हैं तो आपका खाता %1$d दिन के लिए लॉक हो जाएगा। %1$d दिन की निष्क्रियता के बाद, आप अपने पिन के बिना फिर से पंजीकरण कर सकते हैं। आपका खाता मिटा दिया जाएगा और सभी सामग्री हटा दी जाएंगी।</item>
    <item quantity="other">यदि आपके प्रयास समाप्त हो जाते हैं तो आपका खाता %1$d दिनों के लिए लॉक हो जाएगा। %1$d दिनों की निष्क्रियता के बाद, आप अपने पिन के बिना फिर से पंजीकरण कर सकते हैं। आपका खाता मिटा दिया जाएगा और सभी सामग्री हटा दी जाएंगी।</item>
  </plurals>
  <plurals name="RegistrationLockFragment__you_have_d_attempts_remaining">
    <item quantity="one">आपका %1$d प्रयास बाकी है।</item>
    <item quantity="other">आपके %1$d प्रयास बाकी हैं।</item>
  </plurals>
  <plurals name="RegistrationLockFragment__d_attempts_remaining">
    <item quantity="one">%1$d प्रयास बाकी।</item>
    <item quantity="other">%1$d प्रयास बाकी।</item>
  </plurals>
  <!--CalleeMustAcceptMessageRequestDialogFragment-->
  <string name="CalleeMustAcceptMessageRequestDialogFragment__s_will_get_a_message_request_from_you">%1$sको आपसे एक मेसेज रिक्वेस्ट मिलेगी। आपका मेसेज अनुरोध स्वीकार होने के बाद आप कॉल कर सकते हैं।</string>
  <!--KBS Megaphone-->
  <string name="KbsMegaphone__create_a_pin">पिेन बनाएँ</string>
  <string name="KbsMegaphone__pins_keep_information_thats_stored_with_signal_encrytped">PINs वह जानकारी रखते हैं जो Signal एन्क्रिप्टेड के साथ संग्रहीत होती है।</string>
  <string name="KbsMegaphone__create_pin">पिेन बनाएँ</string>
  <!--transport_selection_list_item-->
  <string name="transport_selection_list_item__transport_icon">परिवहन चिह्न</string>
  <string name="ConversationListFragment_loading">लोड हो रहा है</string>
  <string name="CallNotificationBuilder_connecting">जोङ रहे हैं…</string>
  <string name="Permissions_permission_required">अनुमति की आवश्यकता</string>
  <string name="ConversationActivity_signal_needs_sms_permission_in_order_to_send_an_sms">SMS भेजने के लिए Signal को एसएमएस की अनुमति की आवश्यकता है, लेकिन इसे स्थायी रूप से अस्वीकार कर दिया गया है। कृपया ऐप सेटिंग्स जारी रखें, \"अनुमतियां\" चुनें और \"एसएमएस\" सक्षम करें।</string>
  <string name="Permissions_continue">आगे </string>
  <string name="Permissions_not_now">अभी नहीं</string>
  <string name="conversation_activity__enable_signal_messages">Signal मेसेज सक्षम करें</string>
  <string name="SQLCipherMigrationHelper_migrating_signal_database">Signal डेटाबेस माइग्रेट किया जा रहा है</string>
  <string name="PushDecryptJob_new_locked_message">नया लॉक मेसेज</string>
  <string name="PushDecryptJob_unlock_to_view_pending_messages">पड़ा हुए मेसेजों को देखने के लिए अनलॉक करें</string>
  <string name="enter_backup_passphrase_dialog__backup_passphrase">बैकअप पासफ्रेज</string>
  <string name="backup_enable_dialog__backups_will_be_saved_to_external_storage_and_encrypted_with_the_passphrase_below_you_must_have_this_passphrase_in_order_to_restore_a_backup">बैकअप को बाहरी स्टोरेज में सहेजा जाएगा और नीचे पासफ्रेज से एन्क्रिप्ट किया जाएगा। बैकअप को पुनर्स्थापित करने के लिए आपके पास यह पासफ्रेज़ होना चाहिए।</string>
  <string name="backup_enable_dialog__you_must_have_this_passphrase">अपने बैकअप को पुनर्स्थापित करने के लिए आपके पास पासफ्रेज होना आवश्यक है। </string>
  <string name="backup_enable_dialog__folder">फोल्डर </string>
  <string name="backup_enable_dialog__i_have_written_down_this_passphrase">मैंने इस पासफ्रेज को लिखा है। इसके बिना, मैं बैकअप को पुनर्स्थापित करने में असमर्थ हूं।</string>
  <string name="registration_activity__restore_backup">बैकअप पुनर्स्थापित करें</string>
  <string name="registration_activity__transfer_or_restore_account">खाता ट्रांसफ़र या रीस्टोर करें</string>
  <string name="registration_activity__transfer_account">खाता ट्रांसफ़र करें</string>
  <string name="registration_activity__skip">छोड़ दे </string>
  <string name="preferences_chats__chat_backups">बैकअप चैट करें</string>
  <string name="preferences_chats__backup_chats_to_external_storage">चैट को बाहरी स्टॉरेज में बैकअप करें</string>
  <string name="preferences_chats__transfer_account">खाता ट्रांसफ़र करें</string>
  <string name="preferences_chats__transfer_account_to_a_new_android_device">खाते को किसी नए Android डिवाइस पर ट्रांसफ़र करें</string>
  <string name="RegistrationActivity_enter_backup_passphrase">बैकअप पासफ्रेज दर्ज करें</string>
  <string name="RegistrationActivity_restore">पुन:इंस्टॉल करें</string>
  <string name="RegistrationActivity_backup_failure_downgrade">Signal के नये वर्ज़न से बैकअप लाना संभव नहीं है</string>
  <string name="RegistrationActivity_incorrect_backup_passphrase">गलत बैकअप पासफ्रेज</string>
  <string name="RegistrationActivity_checking">जांच की जा रही है</string>
  <string name="RegistrationActivity_d_messages_so_far">अब तक %d मेसेज…</string>
  <string name="RegistrationActivity_restore_from_backup">बैकअप से बहाल करना?</string>
  <string name="RegistrationActivity_restore_your_messages_and_media_from_a_local_backup">स्थानीय मेसेज से अपने मेसेज और मीडिया को पुनर्स्थापित करें। अगर आप अभी पुनर्स्थापित नहीं करते हैं, तो आप बाद में बैकअप नहीं कर पाएंगे।</string>
  <string name="RegistrationActivity_backup_size_s">बैकअप माप: %s</string>
  <string name="RegistrationActivity_backup_timestamp_s">बैकअप टाइमस्टैंप: %s</string>
  <string name="BackupDialog_enable_local_backups">स्थानीय बैकअप सक्षम करें?</string>
  <string name="BackupDialog_enable_backups">बैकअप सक्षम करें</string>
  <string name="BackupDialog_please_acknowledge_your_understanding_by_marking_the_confirmation_check_box">पुष्टिकरण चेक बॉक्स को चिह्नित करके कृपया अपनी समझ को स्वीकार करें।</string>
  <string name="BackupDialog_delete_backups">बैकअप हटाएं?</string>
  <string name="BackupDialog_disable_and_delete_all_local_backups">सभी स्थानीय बैकअप अक्षम करें और हटाएं?</string>
  <string name="BackupDialog_delete_backups_statement">बैकअप हटाएं</string>
  <string name="BackupDialog_to_enable_backups_choose_a_folder">बैकअप सक्षम करने के लिए, फोल्डर का चुनाव करें। बैकअप इस जगह पर संगृहीत किया जाएगा। </string>
  <string name="BackupDialog_choose_folder">फोल्डर को चुनो</string>
  <string name="BackupDialog_copied_to_clipboard">क्लिपबोर्ड पर कॉपी किया गया है</string>
  <string name="BackupDialog_no_file_picker_available">कोई फाइल पिकर उपल्बध नहीं है।</string>
  <string name="BackupDialog_enter_backup_passphrase_to_verify">सत्यापन के लिए अपना बैकअप पासफ्रेज दर्ज करें </string>
  <string name="BackupDialog_verify">सत्यापित करें</string>
  <string name="BackupDialog_you_successfully_entered_your_backup_passphrase">आप अपना बैकअप पासफ्रेज दर्ज करने में सफल रहे हैं </string>
  <string name="BackupDialog_passphrase_was_not_correct">पासफ्रेज गलत </string>
  <string name="LocalBackupJobApi29_backup_failed">बैकअप विफल</string>
  <string name="LocalBackupJobApi29_your_backup_directory_has_been_deleted_or_moved">आपकी बैकअप डायरेक्टरी या तो मिटा दी गयी है या यहाँ से कहीं और हटा दी गयी है.</string>
  <string name="LocalBackupJobApi29_your_backup_file_is_too_large">इस वॉल्यूम में आपकी बैकअप फाइल को संगृहीत करने के लिए पर्याप्त जगह नहीं है।  </string>
  <string name="LocalBackupJobApi29_there_is_not_enough_space">आपके बैकअप को संगृहीत करने के लिए पर्याप्त जगह नहीं है. </string>
  <string name="LocalBackupJobApi29_tap_to_manage_backups">बैकअप प्रबंधन के लिए टैप करें </string>
  <string name="ProgressPreference_d_messages_so_far">अब तक %d मेसेज</string>
  <string name="RegistrationActivity_wrong_number">गलत नंबर</string>
  <string name="RegistrationActivity_call_me_instead_available_in">मुझे काॅल करें (%1$02d:%2$02d में उपलब्ध)</string>
  <string name="RegistrationActivity_contact_signal_support">Signal समर्थन से संपर्क करें</string>
  <string name="RegistrationActivity_code_support_subject">Signal पंजीकरण - Android के लिये वेरीफिकेशन कोड</string>
  <string name="RegistrationActivity_incorrect_code">गलत कोड</string>
  <string name="BackupUtil_never">कभी नहीं</string>
  <string name="BackupUtil_unknown">अनजान</string>
  <string name="preferences_app_protection__see_my_phone_number">मेरा फ़ोन नंबर देखना </string>
  <string name="preferences_app_protection__find_me_by_phone_number">मुझे फ़ोन नंबर के ज़रिये ढूंढना </string>
  <string name="PhoneNumberPrivacy_everyone">सभी </string>
  <string name="PhoneNumberPrivacy_my_contacts">मेरे संपर्क </string>
  <string name="PhoneNumberPrivacy_nobody">कोई नहीं </string>
  <string name="PhoneNumberPrivacy_everyone_see_description">आपका फ़ोन नंबर उन सभी लोगों और ग्रुप्स को दिखेगा जिन्हें आप मेसेज भेजेंगे।</string>
  <string name="PhoneNumberPrivacy_everyone_find_description">जिस किसी की संपर्क सूची में आपका नंबर है वे सभी संपर्क के रूप में आपको Signal पर देख पायेंगें। अन्य लोग आपको सर्च में ढूँढ पाएँगे।</string>
  <string name="preferences_app_protection__screen_lock">स्क्रीन लॉक</string>
  <string name="preferences_app_protection__lock_signal_access_with_android_screen_lock_or_fingerprint">Android स्क्रीन लॉक या फिंगरप्रिंट के साथ Signal एक्सेस लॉक करें</string>
  <string name="preferences_app_protection__screen_lock_inactivity_timeout">स्क्रीन लॉक निष्क्रियता टाइमआउट</string>
  <string name="preferences_app_protection__signal_pin">Signal पिन</string>
  <string name="preferences_app_protection__create_a_pin">पिेन बनाएँ</string>
  <string name="preferences_app_protection__change_your_pin">अपना पिन बदलें</string>
  <string name="preferences_app_protection__pin_reminders">PIN रिमाइंडर्स </string>
  <string name="preferences_app_protection__pins_keep_information_stored_with_signal_encrypted">पिन Signal द्वारा संग्रहीत जानकारी को एन्क्रिप्ट रखता है, ताकी सिर्फ़ आप उसे देख पाएँ। आपका प्रोफ़ाइल, सेटिंग्स, और संपर्क, अपके Signal इंस्टाॅल के बाद, पुनः स्थापित हो जाऐंगे।</string>
  <string name="preferences_app_protection__add_extra_security_by_requiring_your_signal_pin_to_register">आपके फ़ोन के Signal के साथ पुनः पंजीकरण के समय Signal PIN के पूछे जाने की आवशयकता के ज़रिये आप अधिक सुरक्षा सुनिश्चित कर सकते हैं.</string>
  <string name="preferences_app_protection__reminders_help_you_remember_your_pin">रिमाईन्डर आपको PIN याद रखने में मदद करते हैं क्योंकि खोया हुआ पिन वापस नहीं लाया जा सकता। समय के साथ, पिन के बारे में पूछना कम हो जाएगा।</string>
  <string name="preferences_app_protection__turn_off">बंद करें</string>
  <string name="preferences_app_protection__confirm_pin">पिन की पुष्टि करें</string>
  <string name="preferences_app_protection__confirm_your_signal_pin">अपना Signal पिन कि पुष्टि करें</string>
  <string name="preferences_app_protection__make_sure_you_memorize_or_securely_store_your_pin">ध्यान से आप अपना PIN याद कर लें या कहीं सुरक्षित रख लें क्योंकि खोया हुआ पिन वापस हासिल नहीं किया जा सकता। अगर आप अपना पिन भूल जाते हैं, तो आप Signal में पुनः पंजीकरण करते समय अपना डाटा खो सकते हैं।</string>
  <string name="preferences_app_protection__incorrect_pin_try_again">गलत पिन। पुनः प्रयास करें।</string>
  <string name="preferences_app_protection__failed_to_enable_registration_lock">पंजीकरण लॉक को सक्षम करने में विफल</string>
  <string name="preferences_app_protection__failed_to_disable_registration_lock">पंजीकरण लॉक को अक्षम करने में विफल</string>
  <string name="AppProtectionPreferenceFragment_none">कुछ नहीं</string>
  <string name="preferences_app_protection__registration_lock">पंजीकरण लॉक</string>
  <string name="RegistrationActivity_you_must_enter_your_registration_lock_PIN">आपको अपना पंजीकरण लॉक पिन दर्ज करना होगा</string>
  <string name="RegistrationActivity_your_pin_has_at_least_d_digits_or_characters">आपके PIN में काम से काम %d अंक या अक्षर हैं </string>
  <string name="RegistrationActivity_too_many_attempts">बहुत अधिक प्रयास किए</string>
  <string name="RegistrationActivity_you_have_made_too_many_incorrect_registration_lock_pin_attempts_please_try_again_in_a_day">आपने बहुत सारे गलत पंजीकरण लॉक पिन प्रयास किए हैं। कृपया एक दिन में पुनः प्रयास करें।</string>
  <string name="RegistrationActivity_you_have_made_too_many_attempts_please_try_again_later">आपके द्वारा पहले ही बहुत बार प्रयास किया जा चुका है। कुछ देर बाद फिर से कोशिश करें। </string>
  <string name="RegistrationActivity_error_connecting_to_service">सेवा से कनेक्ट करने में त्रुटि</string>
  <string name="preferences_chats__backups">बैकअप</string>
  <string name="prompt_passphrase_activity__signal_is_locked">Molly लॉक किया गया है</string>
  <string name="prompt_passphrase_activity__tap_to_unlock">अनलॉक करने के लिए टैप करें</string>
  <string name="Recipient_unknown">अनजान</string>
  <!--TransferOrRestoreFragment-->
  <string name="TransferOrRestoreFragment__transfer_or_restore_account">खाता ट्रांसफ़र या रीस्टोर करें</string>
  <string name="TransferOrRestoreFragment__if_you_have_previously_registered_a_signal_account">यदि आप पहले किसी Signal खाते पर रजिस्टर कर चुके हैं, तो आप अपने खाते और संदेशों को ट्रांसफ़र या रीस्टोर कर सकते हैं</string>
  <string name="TransferOrRestoreFragment__transfer_from_android_device">Android डिवाइस से ट्रांसफ़र करें</string>
  <string name="TransferOrRestoreFragment__transfer_your_account_and_messages_from_your_old_android_device">अपने पुराने Android डिवाइस से अपने खाते और संदेशों को ट्रांसफ़र करें। आपको अपने पुराने डिवाइस के एक्सेस की आवश्यकता है।</string>
  <string name="TransferOrRestoreFragment__you_need_access_to_your_old_device">आपको अपने पुराने डिवाइस के एक्सेस की आवश्यकता है।</string>
  <string name="TransferOrRestoreFragment__restore_from_backup">बैकअप से रीस्टोर करें</string>
  <string name="TransferOrRestoreFragment__restore_your_messages_from_a_local_backup">किसी लोकल बैकअप से अपने संदेश रीस्टोर करें। यदि आप अभी रीस्टोर नहीं करते, तो आप बाद में रीस्टोर नहीं कर सकेंगे।</string>
  <!--NewDeviceTransferInstructionsFragment-->
  <string name="NewDeviceTransferInstructions__open_signal_on_your_old_android_phone">अपने पुराने Android फ़ोन पर Signal खोलें</string>
  <string name="NewDeviceTransferInstructions__continue">आगे </string>
  <string name="NewDeviceTransferInstructions__first_bullet">1.</string>
  <string name="NewDeviceTransferInstructions__tap_on_your_profile_photo_in_the_top_left_to_open_settings">सेटिंग्ज़ खोलने के लिए सबसे ऊपर बाईं ओर अपनी प्रोफ़ाइल फ़ोटो पर टैप करें</string>
  <string name="NewDeviceTransferInstructions__second_bullet">2.</string>
  <string name="NewDeviceTransferInstructions__tap_on_account">\"खाता\" पर टैप करें</string>
  <string name="NewDeviceTransferInstructions__third_bullet">3.</string>
  <string name="NewDeviceTransferInstructions__tap_transfer_account_and_then_continue_on_both_devices">दोनों डिवाइस पर \"खाता ट्रांसफ़र करें\" पर टैप करें और फिर \"जारी रखें\" पर टैप करें</string>
  <!--NewDeviceTransferSetupFragment-->
  <string name="NewDeviceTransferSetup__preparing_to_connect_to_old_android_device">पुराने Android डिवाइस से कनेक्ट करने की तैयारी कर रहा है…</string>
  <string name="NewDeviceTransferSetup__take_a_moment_should_be_ready_soon">कुछ समय लग रहा है, जल्द ही तैयार होगा</string>
  <string name="NewDeviceTransferSetup__waiting_for_old_device_to_connect">पुराने Android डिवाइस के कनेक्ट होने की प्रतीक्षा कर रहा है…</string>
  <string name="NewDeviceTransferSetup__signal_needs_the_location_permission_to_discover_and_connect_with_your_old_device">Molly को आपके पुराने Android डिवाइस की खोज करने और उससे कनेक्ट होने के लिए लोकेशन अनुमति की आवश्यकता है।</string>
  <string name="NewDeviceTransferSetup__signal_needs_location_services_enabled_to_discover_and_connect_with_your_old_device">Molly को आपके पुराने Android डिवाइस की खोज करने और उससे कनेक्ट होने के लिए लोकेशन सेवाओं का चालू होना आवश्यक है।</string>
  <string name="NewDeviceTransferSetup__signal_needs_wifi_on_to_discover_and_connect_with_your_old_device">Molly को आपके पुराने Android डिवाइस की खोज करने और उससे कनेक्ट होने के लिए चालू Wi-Fi की आवश्यकता है। Wi-Fi का चालू होना आवश्यक है लेकिन उसका किसी Wi-Fi नेटवर्क से कनेक्ट होना आवश्यक नहीं है।</string>
  <string name="NewDeviceTransferSetup__sorry_it_appears_your_device_does_not_support_wifi_direct">क्षमा करें, ऐसा लगता है कि यह डिवाइस Wi-Fi डायरेक्ट पर काम नहीं करता है। Molly आपके पुराने Android डिवाइस को खोजने और उससे कनेक्ट होने के लिए Wi-Fi डायरेक्ट का उपयोग करता है। अपने खाते को रीस्टोर करने के लिए आप अब भी अपने पुराने Android डिवाइस से किसी बैकअप को रीस्टोर कर सकते हैं।</string>
  <string name="NewDeviceTransferSetup__restore_a_backup">बैकअप रीस्टोर करें</string>
  <string name="NewDeviceTransferSetup__an_unexpected_error_occurred_while_attempting_to_connect_to_your_old_device">आपके पुराने Android डिवाइस से कनेक्ट करते समय कोई अवांछित त्रुटि हुई।</string>
  <!--OldDeviceTransferSetupFragment-->
  <string name="OldDeviceTransferSetup__searching_for_new_android_device">नए Android डिवाइस को खोज रहे हैं…</string>
  <string name="OldDeviceTransferSetup__signal_needs_the_location_permission_to_discover_and_connect_with_your_new_device">आपके नए Android डिवाइस को खोजने और उससे कनेक्ट होने के लिए Molly को लोकेशन अनुमति की आवश्यकता है।</string>
  <string name="OldDeviceTransferSetup__signal_needs_location_services_enabled_to_discover_and_connect_with_your_new_device">आपके नए Android डिवाइस को खोजने और उससे कनेक्ट होने के लिए Molly को लोकेशन सेवाओं के सक्षम रखे जाने की आवश्यकता है।</string>
  <string name="OldDeviceTransferSetup__signal_needs_wifi_on_to_discover_and_connect_with_your_new_device">आपके नए Android डिवाइस को खोजने और उससे कनेक्ट होने के लिए Molly को चालू Wi-Fi की आवश्यकता है। Wi-Fi का चालू होना आवश्यक है लेकिन उसका किसी Wi-Fi नेटवर्क से कनेक्ट होना आवश्यक नहीं है।</string>
  <string name="OldDeviceTransferSetup__sorry_it_appears_your_device_does_not_support_wifi_direct">क्षमा करें, ऐसा लगता है कि यह डिवाइस Wi-Fi डायरेक्ट पर काम नहीं करता है। Molly आपके नए Android डिवाइस को खोजने और उससे कनेक्ट होने के लिए Wi-Fi डायरेक्ट का उपयोग करता है। आपके नए Android डिवाइस पर अपने खाते को रीस्टोर करने के लिए आप अब भी एक बैकअप बना सकते हैं।</string>
  <string name="OldDeviceTransferSetup__create_a_backup">बैकअप बनाएँ</string>
  <string name="OldDeviceTransferSetup__an_unexpected_error_occurred_while_attempting_to_connect_to_your_old_device">आपके नए Android डिवाइस से कनेक्ट करते समय कोई अवांछित त्रुटि हुई।</string>
  <!--DeviceTransferSetupFragment-->
  <string name="DeviceTransferSetup__unable_to_open_wifi_settings">Wi-Fi सेटिंग्ज़ नहीं खोल पा रहे हैं। कृपया Wi-Fi को मन्युअल रूप से चालू करें।</string>
  <string name="DeviceTransferSetup__grant_location_permission">लोकेशन अनुमति प्रदान करें</string>
  <string name="DeviceTransferSetup__turn_on_location_services">लोकेशन सेवाएँ चालू करें</string>
  <string name="DeviceTransferSetup__unable_to_open_location_settings">लोकेशन सेटिंग्ज़ नहीं खोल पा रहे हैं।</string>
  <string name="DeviceTransferSetup__turn_on_wifi">Wi-Fi चालू करें</string>
  <string name="DeviceTransferSetup__error_connecting">कनेक्ट करने में त्रुटि</string>
  <string name="DeviceTransferSetup__retry">दोबारा कोशिश करें</string>
  <string name="DeviceTransferSetup__submit_debug_logs">डीबग लॉग सबमिट करें</string>
  <string name="DeviceTransferSetup__verify_code">कोड सत्यापित करें</string>
  <string name="DeviceTransferSetup__verify_that_the_code_below_matches_on_both_of_your_devices">सत्यापित करें कि नीचे दिया गया कोड आपके दोनों डिवाइस पर एक जैसा है। फिर आगे बढ़ें पर टैप करें।</string>
  <string name="DeviceTransferSetup__the_numbers_do_not_match">अंक एक जैसे नहीं हैं</string>
  <string name="DeviceTransferSetup__continue">आगे </string>
  <string name="DeviceTransferSetup__number_is_not_the_same">अंक समान नहीं है</string>
  <string name="DeviceTransferSetup__if_the_numbers_on_your_devices_do_not_match_its_possible_you_connected_to_the_wrong_device">यदि आपके डिवाइस पर अंक समान न हों, तो हो सकता है कि आपने ग़लत डिवाइस से कनेक्ट किया हो। इसे ठीक करने के लिए, ट्रांसफ़र रोकें और दोबारा प्रयास करें, और अपने दोनों डिवाइस को पास-पास रखें।</string>
  <string name="DeviceTransferSetup__stop_transfer">ट्रांसफ़र रोकें</string>
  <string name="DeviceTransferSetup__unable_to_discover_old_device">पुराना डिवाइस नहीं खोज पा रहे हैं</string>
  <string name="DeviceTransferSetup__unable_to_discover_new_device">नया डिवाइस नहीं खोज पा रहे हैं</string>
  <string name="DeviceTransferSetup__make_sure_the_following_permissions_are_enabled">सुनिश्चित करें कि नीचे दी गईं अनुमतियाँ और सेवाएँ चालू हों:</string>
  <string name="DeviceTransferSetup__location_permission">लोकेशन अनुमति</string>
  <string name="DeviceTransferSetup__location_services">लोकेशन सेवाएँ</string>
  <string name="DeviceTransferSetup__wifi">Wi-Fi</string>
  <string name="DeviceTransferSetup__on_the_wifi_direct_screen_remove_all_remembered_groups_and_unlink_any_invited_or_connected_devices">WiFi डायरेक्ट स्क्रीन चालू करें, याद रखे गए सभी ग्रुप निकाल दें और सभी आमंत्रित या कनेक्ट किए गए डिवाइस अनलिंक कर दें।</string>
  <string name="DeviceTransferSetup__wifi_direct_screen">WiFi डायरेक्ट स्क्रीन</string>
  <string name="DeviceTransferSetup__try_turning_wifi_off_and_on_on_both_devices">दोनों डिवाइस पर Wi-Fi को बंद और चालू करके देखें।</string>
  <string name="DeviceTransferSetup__make_sure_both_devices_are_in_transfer_mode">सुनिश्चित करें कि दोनों डिवाइस ट्रांसफ़र मोड में हों।</string>
  <string name="DeviceTransferSetup__go_to_support_page">समर्थन पेज पर जाएँ</string>
  <string name="DeviceTransferSetup__try_again">फिर से कोशिश करो</string>
  <string name="DeviceTransferSetup__waiting_for_other_device">दूसरे डिवाइस की प्रतीक्षा में</string>
  <string name="DeviceTransferSetup__tap_continue_on_your_other_device_to_start_the_transfer">ट्रांसफ़र शुरू करने के लिए अपने दूसरे डिवाइस पर जारी रखें पर टैप करें।</string>
  <string name="DeviceTransferSetup__tap_continue_on_your_other_device">अपने दूसरे डिवाइस पर जारी रखें पर टैप करें…</string>
  <!--NewDeviceTransferFragment-->
  <string name="NewDeviceTransfer__cannot_transfer_from_a_newer_version_of_signal">Signal के नए संस्करण से ट्रांसफ़र नहीं कर सकते</string>
  <!--DeviceTransferFragment-->
  <string name="DeviceTransfer__transferring_data">डेटा ट्रांसफ़र हो रहा है</string>
  <string name="DeviceTransfer__keep_both_devices_near_each_other">दोनों डिवाइस एक-दूसरे के पास रखें। डिवाइस बंद ना करें और Molly खुला रखें। ट्रांसफ़र एंड-टू-एंड एन्क्रिप्टेड होते हैं।</string>
  <string name="DeviceTransfer__d_messages_so_far">अब तक %1$d संदेश…</string>
  <!--Filled in with total percentage of messages transferred-->
  <string name="DeviceTransfer__cancel">रद्द करें</string>
  <string name="DeviceTransfer__try_again">फिर से कोशिश करो</string>
  <string name="DeviceTransfer__stop_transfer_question">ट्रांसफ़र रोकें?</string>
  <string name="DeviceTransfer__stop_transfer">ट्रांसफ़र रोकें</string>
  <string name="DeviceTransfer__all_transfer_progress_will_be_lost">ट्रांसफ़र की सारी प्रगति खो जाएगी।</string>
  <string name="DeviceTransfer__transfer_failed">ट्रांसफ़र विफल रहा</string>
  <string name="DeviceTransfer__unable_to_transfer">ट्रांसफ़र नहीं कर पा रहे हैं</string>
  <!--OldDeviceTransferInstructionsFragment-->
  <string name="OldDeviceTransferInstructions__transfer_account">खाता ट्रान्सफर करें</string>
  <string name="OldDeviceTransferInstructions__you_can_transfer_your_signal_account_when_setting_up_signal_on_a_new_android_device">आप किसी नए Android डिवाइस पर Signal को सेट करते समय अपने Signal खाते को ट्रांसफ़र कर सकते हैं। आगे बढ़ने से पहले:</string>
  <string name="OldDeviceTransferInstructions__first_bullet">1.</string>
  <string name="OldDeviceTransferInstructions__download_signal_on_your_new_android_device">अपने नए Android डिवाइस पर Molly डाउनलोड करें</string>
  <string name="OldDeviceTransferInstructions__second_bullet">2.</string>
  <string name="OldDeviceTransferInstructions__tap_on_transfer_or_restore_account">\"खाता ट्रांसफ़र या रीस्टोर करें\" पर टैप करें</string>
  <string name="OldDeviceTransferInstructions__third_bullet">3.</string>
  <string name="OldDeviceTransferInstructions__select_transfer_from_android_device_when_prompted_and_then_continue">प्रॉम्प्ट किए जाने पर \"Android डिवाइस से ट्रांसफ़र करें\" का चयन करें और फिर \"जारी रखें\" चुनें। दोनों डिवाइस को पास-पास रखें।</string>
  <string name="OldDeviceTransferInstructions__continue">आगे </string>
  <!--OldDeviceTransferComplete-->
  <string name="OldDeviceTransferComplete__transfer_complete">ट्रांसफ़र पूरा हुआ</string>
  <string name="OldDeviceTransferComplete__go_to_your_new_device">अपने नए डिवाइस पर जाएँ</string>
  <string name="OldDeviceTransferComplete__your_signal_data_has_Been_transferred_to_your_new_device">आपका Signal डेटा आपके नए डिवाइस पर ट्रांसफ़र किया जा चुका है। ट्रांसफ़र प्रोसेस पूरा करने के लिए, आपको अपने नए डिवाइस पर रजिस्ट्रेशन जारी रखना होगा।</string>
  <string name="OldDeviceTransferComplete__close">बंद करो</string>
  <!--NewDeviceTransferComplete-->
  <string name="NewDeviceTransferComplete__transfer_successful">ट्रांसफ़र सफल रहा</string>
  <string name="NewDeviceTransferComplete__transfer_complete">ट्रांसफ़र पूरा हुआ</string>
  <string name="NewDeviceTransferComplete__to_complete_the_transfer_process_you_must_continue_registration">ट्रांसफ़र प्रोसेस पूरी करने के लिए, आपको रजिस्ट्रेशन जारी रखना होगा।</string>
  <string name="NewDeviceTransferComplete__continue_registration">रजिस्ट्रेशन जारी रखें</string>
  <!--DeviceToDeviceTransferService-->
  <string name="DeviceToDeviceTransferService_content_title">खाता ट्रांसफ़र</string>
  <string name="DeviceToDeviceTransferService_status_ready">आपके दूसरे Android डिवाइस से कनेक्ट करने की तैयारी कर रहे हैं…</string>
  <string name="DeviceToDeviceTransferService_status_starting_up">आपके दूसरे Android डिवाइस से कनेक्ट करने की तैयारी कर रहे हैं…</string>
  <string name="DeviceToDeviceTransferService_status_discovery">आपके दूसरे Android डिवाइस की खोज की जा रही है…</string>
  <string name="DeviceToDeviceTransferService_status_network_connected">आपके दूसरे Android डिवाइस से कनेक्ट कर रहे हैं…</string>
  <string name="DeviceToDeviceTransferService_status_verification_required">सत्यापन की आवश्यकता है</string>
  <string name="DeviceToDeviceTransferService_status_service_connected">खाता ट्रांसफ़र किया जा रहा है…</string>
  <!--OldDeviceTransferLockedDialog-->
  <string name="OldDeviceTransferLockedDialog__complete_registration_on_your_new_device">अपने नए डिवाइस पर रजिस्ट्रेशन पूरा करें</string>
  <string name="OldDeviceTransferLockedDialog__your_signal_account_has_been_transferred_to_your_new_device">आपका Signal खाता आपके नए डिवाइस पर ट्रांसफ़र किया जा चुका है, लेकिन जारी रखने के लिए आपको उस पर रजिस्ट्रेशन पूरा करना होगा। इस डिवाइस पर Signal निष्क्रिय हो जाएगा।</string>
  <string name="OldDeviceTransferLockedDialog__done">पूर्ण</string>
  <string name="OldDeviceTransferLockedDialog__cancel_and_activate_this_device">रद्द करें और इस डिवाइस को सक्रिय करें</string>
  <!--AdvancedPreferenceFragment-->
  <string name="AdvancedPreferenceFragment__transfer_mob_balance">MOB बैलेंस ट्रांसफ़र करें?</string>
  <string name="AdvancedPreferenceFragment__you_have_a_balance_of_s">आपके पास %1$s का बैलेंस है। यदि आप अपना खाता डिलीट करने से पहले अपनी धनराशि को दूसरे वॉलेट पर ट्रांसफ़र नहीं करते हैं, तो आप उसे हमेशा के लिए खो देंगे।</string>
  <string name="AdvancedPreferenceFragment__dont_transfer">ट्रांसफ़र न करें</string>
  <string name="AdvancedPreferenceFragment__transfer">ट्रांसफ़र करें</string>
  <!--RecipientBottomSheet-->
  <string name="RecipientBottomSheet_block">ब्लॉक</string>
  <string name="RecipientBottomSheet_unblock">अनब्लॉक करें</string>
  <string name="RecipientBottomSheet_add_to_contacts">संपर्क के खाते में जोड़ दे</string>
  <!--Error message that displays when a user tries to tap to view system contact details but has no app that supports it-->
  <string name="RecipientBottomSheet_add_to_a_group">किसी समूह में शामिल करें  </string>
  <string name="RecipientBottomSheet_add_to_another_group">अन्य समूह में शामिल करें </string>
  <string name="RecipientBottomSheet_view_safety_number">सुरक्षा नंबर देखें</string>
  <string name="RecipientBottomSheet_make_admin">एडमिन बनाएँ</string>
  <string name="RecipientBottomSheet_remove_as_admin">संचालक के रूप में हटाएँ </string>
  <string name="RecipientBottomSheet_remove_from_group">ग्रूप से हटाएँ</string>
  <string name="RecipientBottomSheet_message_description">मेसेज</string>
  <string name="RecipientBottomSheet_voice_call_description">वीडियो कॉल</string>
  <string name="RecipientBottomSheet_insecure_voice_call_description">असुरक्षितऑडियो कॉल</string>
  <string name="RecipientBottomSheet_video_call_description">वीडियो कॉल</string>
  <string name="RecipientBottomSheet_remove_s_as_group_admin">%1$s को समूह संचालक के रूप में हटाया जाए?</string>
  <string name="RecipientBottomSheet_s_will_be_able_to_edit_group">\"%1$s\"  इस समूह और इसके सदस्यों में बदलाव कर पायेंगे।</string>
  <string name="RecipientBottomSheet_remove_s_from_the_group">%1$s को समूह से हटाया जाए? </string>
  <!--Dialog message shown when removing someone from a group with group link being active to indicate they will not be able to rejoin-->
  <string name="RecipientBottomSheet_remove">हटा दें </string>
  <string name="RecipientBottomSheet_copied_to_clipboard">क्लिपबोर्ड पर कॉपी किया गया है</string>
  <string name="GroupRecipientListItem_admin">एडमिन</string>
  <string name="GroupRecipientListItem_approve_description">स्वीकार करें </string>
  <string name="GroupRecipientListItem_deny_description">अस्वीकार करें </string>
  <!--GroupsLearnMoreBottomSheetDialogFragment-->
  <string name="GroupsLearnMore_legacy_vs_new_groups">लेगेसी बनाम नये समूह </string>
  <string name="GroupsLearnMore_what_are_legacy_groups">लेगेसी समूह क्या होते हैं?</string>
  <string name="GroupsLearnMore_paragraph_1">लेगेसी ग्रुप्स वे ग्रुप्स हैं जो नए ग्रुप फ़ीचर्स जैसे कि एडमिन और अधिक विस्तृत ग्रुप अपडेट के साथ संगत नहीं हैं।</string>
  <string name="GroupsLearnMore_can_i_upgrade_a_legacy_group">क्या किसी लेगेसी समूह को अपग्रेड किया जा सकता है? </string>
  <string name="GroupsLearnMore_paragraph_2">लिगेसी समूहों को नये समूहों में फिलहाल बदला नहीं जा सकता, लेकिन अगर उन सदस्यों के पास Signal का नवीनतम वर्ज़न है तो आप उन्हीं सदस्यों का एक नया समूह बना सकते हैं।</string>
  <string name="GroupsLearnMore_paragraph_3">Signal भविष्य में लेगेसी समूहों को अपडेट करने का तरीका उपलब्ध करायेगा।</string>
  <!--GroupLinkBottomSheetDialogFragment-->
  <string name="GroupLinkBottomSheet_share_hint_requiring_approval">जिस भी व्यक्ति के पास यह लिंक होगा, वह ग्रुप का नाम और फोटो देख सकता है और शामिल होने का अनुरोध कर सकता है। इसे अपने भरोसेमंद लोगों के साथ शेयर करें।</string>
  <string name="GroupLinkBottomSheet_share_hint_not_requiring_approval">जिस भी व्यक्ति के पास यह लिंक होगा, वह ग्रुप का नाम और फोटो देख सकता है और ग्रुप में शामिल हो सकता है। इसे अपने भरोसेमंद लोगों के साथ शेयर करें।</string>
  <string name="GroupLinkBottomSheet_share_via_signal">Molly के ज़रिये शेयर करें </string>
  <string name="GroupLinkBottomSheet_copy">कॉपी</string>
  <string name="GroupLinkBottomSheet_qr_code">QR कोड </string>
  <string name="GroupLinkBottomSheet_share">साझा करें</string>
  <string name="GroupLinkBottomSheet_copied_to_clipboard">क्लिपबोर्ड पर कॉपी किया गया है</string>
  <string name="GroupLinkBottomSheet_the_link_is_not_currently_active">यह लिंक फिलहाल सक्रिय नहीं है </string>
  <!--VoiceNotePlaybackPreparer-->
  <string name="VoiceNotePlaybackPreparer__failed_to_play_voice_message">वॉइस संदेश चलाने में विफल रहा</string>
  <!--VoiceNoteMediaDescriptionCompatFactory-->
  <string name="VoiceNoteMediaItemFactory__voice_message">ऑडियो संदेश · %1$s</string>
  <string name="VoiceNoteMediaItemFactory__s_to_s">%1$sसे%2$s</string>
  <!--StorageUtil-->
  <string name="StorageUtil__s_s">%1$s/%2$s</string>
  <string name="BlockedUsersActivity__s_has_been_blocked">\"%1$s\" को ब्लॉक किया गया है </string>
  <string name="BlockedUsersActivity__failed_to_block_s">\"%1$s\" को अनब्लॉक करने में असफल </string>
  <string name="BlockedUsersActivity__s_has_been_unblocked">\"%1$s\" को अनब्लॉक किया गया है </string>
  <!--ReviewCardDialogFragment-->
  <string name="ReviewCardDialogFragment__review_members">सदस्यों की समीक्षा करें </string>
  <string name="ReviewCardDialogFragment__review_request">निवेदन की समीक्षा करें </string>
  <string name="ReviewCardDialogFragment__d_group_members_have_the_same_name">%1$d समूह सदस्यों के एक ही नाम हैं, नीचे दिए गए सदस्यों की समीक्षा करें और कार्रवाई का चुनाव करें। </string>
  <string name="ReviewCardDialogFragment__if_youre_not_sure">अगर आप इस निवेदन को भेजने वाले के बारे में निश्चित नहीं हों, तो निचे दिए गए संपर्कों की समीक्षा करें और कार्रवाई करें।</string>
  <string name="ReviewCardDialogFragment__no_other_groups_in_common">कोई दूसरा साझा समूह नहीं </string>
  <string name="ReviewCardDialogFragment__no_groups_in_common">कोई साझा समूह नहीं </string>
  <plurals name="ReviewCardDialogFragment__d_other_groups_in_common">
    <item quantity="one">%d साझा समूह </item>
    <item quantity="other">%d साझा समूह </item>
  </plurals>
  <plurals name="ReviewCardDialogFragment__d_groups_in_common">
    <item quantity="one">%d साझा समूह </item>
    <item quantity="other">%d साझा समूह</item>
  </plurals>
  <string name="ReviewCardDialogFragment__remove_s_from_group">%1$s को समूह से हटाया जाए?</string>
  <string name="ReviewCardDialogFragment__remove">हटा दें </string>
  <string name="ReviewCardDialogFragment__failed_to_remove_group_member">समूह सदस्य को हटाने में असफलता </string>
  <!--ReviewCard-->
  <string name="ReviewCard__member">सदस्य</string>
  <string name="ReviewCard__request">निवेदन </string>
  <string name="ReviewCard__your_contact">आपकी संपर्क जानकारी </string>
  <string name="ReviewCard__remove_from_group">ग्रूप से हटाएँ</string>
  <string name="ReviewCard__update_contact">संपर्क जानकारी अपडेट करें </string>
  <string name="ReviewCard__block">ब्लॉक</string>
  <string name="ReviewCard__delete">हटाए </string>
  <string name="ReviewCard__recently_changed">हाल ही में अपना प्रोफ़ाइल नाम %1$s से बदलकर %2$s रखा  </string>
  <!--CallParticipantsListUpdatePopupWindow-->
  <string name="CallParticipantsListUpdatePopupWindow__s_joined">%1$s समूह में शामिल हुए </string>
  <string name="CallParticipantsListUpdatePopupWindow__s_and_s_joined">%1$s और %2$s समूह में शामिल हुए </string>
  <string name="CallParticipantsListUpdatePopupWindow__s_s_and_s_joined">%1$s, %2$s %3$s और समूह में शामिल हुए </string>
  <string name="CallParticipantsListUpdatePopupWindow__s_s_and_d_others_joined">%1$s, %2$s और %3$d अन्य उपयोगकर्ता शामिल हुए </string>
  <string name="CallParticipantsListUpdatePopupWindow__s_left">%1$s समूह छोड़ गए </string>
  <string name="CallParticipantsListUpdatePopupWindow__s_and_s_left">%1$sऔर %2$s समूह छोड़ गए  </string>
  <string name="CallParticipantsListUpdatePopupWindow__s_s_and_s_left">%1$s, %2$s और %3$s समूह छोड़ गए </string>
  <string name="CallParticipantsListUpdatePopupWindow__s_s_and_d_others_left">%1$s, %2$s और %3$d अन्यउपयोगकर्ता समूह छोड़ गए </string>
  <string name="CallParticipant__you">आप</string>
  <string name="CallParticipant__you_on_another_device">आप (दूसरे डिवाइस से)</string>
  <string name="CallParticipant__s_on_another_device">%1$s (अन्य डिवाइस से)</string>
  <!--DeleteAccountFragment-->
  <string name="DeleteAccountFragment__deleting_your_account_will">अपना खाता मिटाने से:</string>
  <string name="DeleteAccountFragment__enter_your_phone_number">अपना फ़ोन नंबर दर्ज करें</string>
  <string name="DeleteAccountFragment__delete_account">खाता मिटाएँ</string>
  <string name="DeleteAccountFragment__delete_your_account_info_and_profile_photo">अपने खाते की जानकारी और प्रोफाइल तस्वीर मिटाएँ</string>
  <string name="DeleteAccountFragment__delete_all_your_messages">अपने सभी मेसेज मिटाएँ</string>
  <string name="DeleteAccountFragment__delete_s_in_your_payments_account">अपने भुगतान खाते में %1$s डिलीट करें</string>
  <string name="DeleteAccountFragment__no_country_code">कोई देश कोड निर्दिष्ट नहीं</string>
  <string name="DeleteAccountFragment__no_number">कोई नंबर निर्दिष्ट नहीं</string>
  <string name="DeleteAccountFragment__the_phone_number">आपने जो फोन नंबर दर्ज किया है, वह आपके खाते के फोन नंबर से मेल नहीं खाता।</string>
  <string name="DeleteAccountFragment__are_you_sure">क्या आपको यकीन है कि आप अपना ख़ाता खत्म करना चाहते हैं?</string>
  <string name="DeleteAccountFragment__this_will_delete_your_signal_account">इससे आपका Signal का खाता मिटा जाएगा और एप्लिकेशन रीसेट हो जाएगी। प्रक्रिया पूरी होने के बाद ऐप बंद हो जाएगी।</string>
  <string name="DeleteAccountFragment__failed_to_delete_account">खाता मिटा पाना असफल रहा। क्या आपके पास नेटवर्क कनेक्शन है?</string>
  <string name="DeleteAccountFragment__failed_to_delete_local_data">स्थानीय डेटा को मिटा पाना असफल रहा। आप इसे स्वंय सिस्टम एप्लिकेशन सेटिंग्स में साफ कर सकते हैं।</string>
  <string name="DeleteAccountFragment__launch_app_settings">ऐप सेटिंग्स लांच करें</string>
  <!--Title of progress dialog shown when a user deletes their account and the process is leaving all groups-->
  <!--Title of progress dialog shown when a user deletes their account and the process has left all groups-->
  <!--Message of progress dialog shown when a user deletes their account and the process is canceling their subscription-->
  <!--Message of progress dialog shown when a user deletes their account and the process is leaving groups-->
  <string name="DeleteAccountFragment__depending_on_the_number_of_groups">आप जितने ग्रुपों में हैं, उसके आधार पर इसमें कुछ समय लग सकता है</string>
  <!--Message of progress dialog shown when a user deletes their account and the process has left all groups-->
  <string name="DeleteAccountFragment__deleting_all_user_data_and_resetting">यूज़र का डेटा हटाया जा रहा है और ऐप को रीसेट किया जा रहा है </string>
  <!--Title of error dialog shown when a network error occurs during account deletion-->
  <!--Message of error dialog shown when a network error occurs during account deletion-->
  <!--DeleteAccountCountryPickerFragment-->
  <string name="DeleteAccountCountryPickerFragment__search_countries">देश खोजें</string>
  <!--CreateGroupActivity-->
  <string name="CreateGroupActivity__skip">छोड़ दे </string>
  <plurals name="CreateGroupActivity__d_members">
    <item quantity="one">%1$d सदस्य</item>
    <item quantity="other">%1$d सदस्य</item>
  </plurals>
  <!--ShareActivity-->
  <string name="ShareActivity__share">साझा करें</string>
  <string name="ShareActivity__send">भेजें</string>
  <string name="ShareActivity__comma_s">, %1$s</string>
  <string name="ShareActivity__sharing_to_multiple_chats_is">एक से अधिक चैट में शेयर करना केवल Signal संदेशों के लिए समर्थित है</string>
  <!--MultiShareDialogs-->
  <string name="MultiShareDialogs__failed_to_send_to_some_users">कुछ यूज़र को भेजने में विफल रहे</string>
  <string name="MultiShareDialogs__you_can_only_share_with_up_to">आप केवल अधिकतम %1$d चैट के साथ शेयर कर सकते हैं</string>
  <!--ChatWallpaperActivity-->
  <string name="ChatWallpaperActivity__chat_wallpaper">चैट वॉलपेपर</string>
  <!--ChatWallpaperFragment-->
  <string name="ChatWallpaperFragment__chat_color">चैट का रंग</string>
  <string name="ChatWallpaperFragment__reset_chat_colors">चैट रंग रीसेट करें</string>
  <string name="ChatWallpaperFragment__reset_chat_color">चैट रंग रीसेट करें</string>
  <string name="ChatWallpaperFragment__reset_chat_color_question">चैट रंग रीसेट करें?</string>
  <string name="ChatWallpaperFragment__set_wallpaper">वॉलपेपर सेट करें</string>
  <string name="ChatWallpaperFragment__dark_mode_dims_wallpaper">डार्क मोड वॉलपेपर की रोशनी कम करता है</string>
  <string name="ChatWallpaperFragment__contact_name">संपर्क नाम</string>
  <string name="ChatWallpaperFragment__reset">फिर से स्थापित करना</string>
  <string name="ChatWallpaperFragment__clear">हटाएँ</string>
  <string name="ChatWallpaperFragment__wallpaper_preview_description">वॉलपेपर प्रीव्यू</string>
  <string name="ChatWallpaperFragment__would_you_like_to_override_all_chat_colors">क्या आप सभी चैट रंगों को ओवरराइड करना चाहेंगे?</string>
  <string name="ChatWallpaperFragment__would_you_like_to_override_all_wallpapers">क्या आप सभी वॉलपेपर ओवरराइड करना चाहेंगे?</string>
  <string name="ChatWallpaperFragment__reset_default_colors">डिफ़ॉल्ट रंग रीसेट करें</string>
  <string name="ChatWallpaperFragment__reset_all_colors">सभी रंग रीसेट करें</string>
  <string name="ChatWallpaperFragment__reset_default_wallpaper">डिफ़ॉल्ट वॉलपेपर रीसेट करें</string>
  <string name="ChatWallpaperFragment__reset_all_wallpapers">सभी वॉलपेपर रीसेट करें</string>
  <string name="ChatWallpaperFragment__reset_wallpapers">वॉलपेपर रीसेट करें</string>
  <string name="ChatWallpaperFragment__reset_wallpaper">वॉलपेपर रीसेट करें</string>
  <string name="ChatWallpaperFragment__reset_wallpaper_question">वॉलपेपर रीसेट करें?</string>
  <!--ChatWallpaperSelectionFragment-->
  <string name="ChatWallpaperSelectionFragment__choose_from_photos">फ़ोटो में से चुनें</string>
  <string name="ChatWallpaperSelectionFragment__presets">प्रीसेट्स</string>
  <!--ChatWallpaperPreviewActivity-->
  <string name="ChatWallpaperPreviewActivity__preview">प्रीव्यू</string>
  <string name="ChatWallpaperPreviewActivity__set_wallpaper">वॉलपेपर सेट करें</string>
  <string name="ChatWallpaperPreviewActivity__swipe_to_preview_more_wallpapers">और वॉलपेपर प्रीव्यू करने के लिए स्वाइप करें</string>
  <string name="ChatWallpaperPreviewActivity__set_wallpaper_for_all_chats">सभी चैट के लिए वॉलपेपर सेट करें</string>
  <string name="ChatWallpaperPreviewActivity__set_wallpaper_for_s">%1$s के लिए वॉलपेपर सेट करें</string>
  <string name="ChatWallpaperPreviewActivity__viewing_your_gallery_requires_the_storage_permission">गैलरी को देखने के लिए स्टोरेज इजाज़त की ज़रूरत होती है।</string>
  <!--WallpaperImageSelectionActivity-->
  <string name="WallpaperImageSelectionActivity__choose_wallpaper_image">वॉलपेपर तस्वीर चुनें</string>
  <!--WallpaperCropActivity-->
  <string name="WallpaperCropActivity__pinch_to_zoom_drag_to_adjust">ज़ूम करने के लिए पिंच करें, समायोजित करने के लिए खींचें।</string>
  <string name="WallpaperCropActivity__set_wallpaper_for_all_chats">सभी चैट के लिए वॉलपेपर सेट करें।</string>
  <string name="WallpaperCropActivity__set_wallpaper_for_s">%s के लिए वॉलपेपर सेट करें।</string>
  <string name="WallpaperCropActivity__error_setting_wallpaper">वॉलपेपर सेट करने में त्रुटि हुई।</string>
  <string name="WallpaperCropActivity__blur_photo">फ़ोटो ब्लर करें</string>
  <!--InfoCard-->
  <string name="payment_info_card_about_mobilecoin">MobileCoin के बारे में</string>
  <string name="payment_info_card_mobilecoin_is_a_new_privacy_focused_digital_currency">MobileCoin एक नई गोपनीयता केंद्रित डिजिटल मुद्रा है।</string>
  <string name="payment_info_card_adding_funds">धनराशि जोड़ना</string>
  <string name="payment_info_card_you_can_add_funds_for_use_in">आप अपने वॉलेट पते में MobileCoin भेज कर Molly में उपयोग करने के लिए धनराशि जोड़ सकते हैं।</string>
  <string name="payment_info_card_cashing_out">भुनाना</string>
  <string name="payment_info_card_you_can_cash_out_mobilecoin">आप MobileCoin का समर्थन करने वाले एक्सचेंज पर किसी भी समय MobileCoin को भुना सकते हैं। बस उस एक्सचेंज में अपने खाते पर ट्रांसफ़र करें।</string>
  <string name="payment_info_card_hide_this_card">यह कार्ड छिपाएँ?</string>
  <string name="payment_info_card_hide">छुपा दें</string>
  <string name="payment_info_card_record_recovery_phrase">रिकवरी फ़्रेज़ रिकॉर्ड करें</string>
  <string name="payment_info_card_your_recovery_phrase_gives_you">आपका रिकवरी फ़्रेज़ आपको अपना भुगतान खाता रीस्टोर करने का एक और तरीका प्रदान करता है।</string>
  <string name="payment_info_card_record_your_phrase">अपना फ़्रेज़ रिकॉर्ड करें</string>
  <string name="payment_info_card_update_your_pin">अपना PIN अपडेट करें</string>
  <string name="payment_info_card_with_a_high_balance">अधिक बैलेंस होने पर, अपने खाते को ज़्यादा सुरक्षित करने के लिए आपको एक अक्षरों और अंकों वाले PIN पर अपडेट करना चाहिए।</string>
  <string name="payment_info_card_update_pin">पिन अपडेट करें</string>
  <!--DeactivateWalletFragment-->
  <string name="DeactivateWalletFragment__deactivate_wallet">वॉलेट निष्क्रिय करें</string>
  <string name="DeactivateWalletFragment__your_balance">आपका बैलेंस</string>
  <string name="DeactivateWalletFragment__its_recommended_that_you">हमारा सुझाव है कि भुगतान निष्क्रिय करने से पहले आप अपनी धनराशि को दूसरे वॉलेट पते पर ट्रांसफ़र कर लें।यदि आप अपनी धनराशि को अभी ट्रांसफर करना नहीं चुनते हैं तो भुगतानों को फिर से सक्रिय करने की स्थिति में वह धनराशि Molly से लिंक किए गए आपके वॉलेट में बनी रहेगी।</string>
  <string name="DeactivateWalletFragment__transfer_remaining_balance">बचे हुए बैलेंस को ट्रांसफ़र करें</string>
  <string name="DeactivateWalletFragment__deactivate_without_transferring">ट्रांसफ़र किए बिना निष्क्रिय करें</string>
  <string name="DeactivateWalletFragment__deactivate">निष्क्रिय करें</string>
  <string name="DeactivateWalletFragment__deactivate_without_transferring_question">ट्रांसफ़र किए बिना निष्क्रिय करें?</string>
  <string name="DeactivateWalletFragment__your_balance_will_remain">यदि आप भुगतान फिर से सक्रिय करना चुनते हैं तो आपका बैलेंस Molly से लिंक किए हुए आपके वॉलेट में ही रहेगा।</string>
  <string name="DeactivateWalletFragment__error_deactivating_wallet">वॉलेट निष्क्रिय करने में त्रुटि हुई।</string>
  <!--PaymentsRecoveryStartFragment-->
  <string name="PaymentsRecoveryStartFragment__recovery_phrase">रिकवरी फ़्रेज़</string>
  <string name="PaymentsRecoveryStartFragment__view_recovery_phrase">रिकवरी फ़्रेज़ देखें</string>
  <string name="PaymentsRecoveryStartFragment__enter_recovery_phrase">रिकवरी फ़्रेज़ दर्ज करें</string>
  <string name="PaymentsRecoveryStartFragment__your_balance_will_automatically_restore">आपके द्वारा Signal फिर से इंस्टॉल करते समय यदि आप अपने Signal PIN की पुष्टि करते हैं तो आपका बैलेंस अपने आप रीस्टोर हो जाएगा। आप रिकवरी फ़्रेज़ का उपयोग करके भी अपना बैलेंस रीस्टोर कर सकते हैं, जो आपके लिए अनोखा %1$d-शब्द का वाक्यांश होता है। इसे लिख लें और किसी सुरक्षित स्थान पर रखें।</string>
  <string name="PaymentsRecoveryStartFragment__your_recovery_phrase_is_a">आपका रिकवरी फ़्रेज़ आपके लिए एक अनोखा %1$d-शब्द का वाक्यांश होता है। अपना बैलेंस रीस्टोर करने के लिए इस वाक्यांश का उपयोग करें।</string>
  <string name="PaymentsRecoveryStartFragment__start">शुरू</string>
  <string name="PaymentsRecoveryStartFragment__enter_manually">मैन्युअल रूप से दर्ज करें</string>
  <string name="PaymentsRecoveryStartFragment__paste_from_clipboard">क्लिपबोर्ड से पेस्ट करें</string>
  <!--PaymentsRecoveryPasteFragment-->
  <string name="PaymentsRecoveryPasteFragment__paste_recovery_phrase">रिकवरी फ़्रेज़ पेस्ट करें</string>
  <string name="PaymentsRecoveryPasteFragment__recovery_phrase">रिकवरी फ़्रेज़</string>
  <string name="PaymentsRecoveryPasteFragment__next">अगला</string>
  <string name="PaymentsRecoveryPasteFragment__invalid_recovery_phrase">अमान्य रिकवरी फ़्रेज़</string>
  <string name="PaymentsRecoveryPasteFragment__make_sure">सुनिश्चित करें कि आपने %1$d शब्द दर्ज किए हों और दोबारा प्रयास करें।</string>
  <!--PaymentsRecoveryPhraseFragment-->
  <string name="PaymentsRecoveryPhraseFragment__next">अगला</string>
  <string name="PaymentsRecoveryPhraseFragment__edit">बदलें</string>
  <string name="PaymentsRecoveryPhraseFragment__previous">पिछले</string>
  <string name="PaymentsRecoveryPhraseFragment__your_recovery_phrase">आपका रिकवरी फ़्रेज़</string>
  <string name="PaymentsRecoveryPhraseFragment__write_down_the_following_d_words">निम्न %1$d शब्दों को क्रम से लिख लें। अपनी सूची को किसी सुरक्षित स्थान पर रखें।</string>
  <string name="PaymentsRecoveryPhraseFragment__make_sure_youve_entered">सुनिश्चित करें कि आपने अपना वाक्यांश ठीक से दर्ज किया हो।</string>
  <string name="PaymentsRecoveryPhraseFragment__do_not_screenshot_or_send_by_email">स्क्रीनशॉट न लें या ईमेल से न भेजें।</string>
  <string name="PaymentsRecoveryPhraseFragment__payments_account_restored">भुगतान खाता रीस्टोर किया गया।</string>
  <string name="PaymentsRecoveryPhraseFragment__invalid_recovery_phrase">अमान्य रिकवरी फ़्रेज़</string>
  <string name="PaymentsRecoveryPhraseFragment__make_sure_youve_entered_your_phrase_correctly_and_try_again">सुनिश्चित करें कि आपने अपना वाक्यांश ठीक से दर्ज किया है और दोबारा प्रयास करें।</string>
  <string name="PaymentsRecoveryPhraseFragment__copy_to_clipboard">क्लिपबोर्ड पर कॉपी करें?</string>
  <string name="PaymentsRecoveryPhraseFragment__if_you_choose_to_store">यदि आप अपने रिकवरी फ़्रेज़ को डिजिटल रूप से स्टोर करना चुनें, तो सुनिश्चित करें उसे आपके भरोसेमंद स्थान पर सुरक्षित रखा गया हो।</string>
  <string name="PaymentsRecoveryPhraseFragment__copy">कॉपी</string>
  <!--PaymentsRecoveryPhraseConfirmFragment-->
  <string name="PaymentRecoveryPhraseConfirmFragment__confirm_recovery_phrase">रिकवरी फ़्रेज़ की पुष्टि करें</string>
  <string name="PaymentRecoveryPhraseConfirmFragment__enter_the_following_words">अपने रिकवरी फ़्रेज़ से निम्न शब्दों को दर्ज करें।</string>
  <string name="PaymentRecoveryPhraseConfirmFragment__word_d">शब्द %1$d</string>
  <string name="PaymentRecoveryPhraseConfirmFragment__see_phrase_again">वाक्यांश दोबारा देखें</string>
  <string name="PaymentRecoveryPhraseConfirmFragment__done">पूर्ण</string>
  <string name="PaymentRecoveryPhraseConfirmFragment__recovery_phrase_confirmed">रिकवरी फ़्रेज़ की पुष्टि की गई</string>
  <!--PaymentsRecoveryEntryFragment-->
  <string name="PaymentsRecoveryEntryFragment__enter_recovery_phrase">रिकवरी फ़्रेज़ दर्ज करें</string>
  <string name="PaymentsRecoveryEntryFragment__enter_word_d">%1$d शब्द दर्ज करें</string>
  <string name="PaymentsRecoveryEntryFragment__word_d">शब्द %1$d</string>
  <string name="PaymentsRecoveryEntryFragment__next">अगला</string>
  <string name="PaymentsRecoveryEntryFragment__invalid_word">अमान्य शब्द</string>
  <!--ClearClipboardAlarmReceiver-->
  <string name="ClearClipboardAlarmReceiver__clipboard_cleared">क्लिपबोर्ड हटाया गया।</string>
  <!--PaymentNotificationsView-->
  <string name="PaymentNotificationsView__view">देखना</string>
  <!--UnreadPayments-->
  <string name="UnreadPayments__s_sent_you_s">%1$s ने आपको %2$s भेजा</string>
  <string name="UnreadPayments__d_new_payment_notifications">%1$d नई भुगतान सूचनाएँ</string>
  <!--CanNotSendPaymentDialog-->
  <string name="CanNotSendPaymentDialog__cant_send_payment">भुगतान नहीं भेज सकते</string>
  <string name="CanNotSendPaymentDialog__to_send_a_payment_to_this_user">इस यूज़र को भुगतान भेजने के लिए उन्हें आपकी ओर से भेजी गई संदेश रिक्वेस्ट स्वीकार करनी होगी। उन्हें संदेश रिक्वेस्ट बनाने के लिए एक संदेश भेजें।</string>
  <string name="CanNotSendPaymentDialog__send_a_message">एक मेसेज भेजें</string>
  <!--GroupsInCommonMessageRequest-->
  <string name="GroupsInCommonMessageRequest__you_have_no_groups_in_common_with_this_person">इस व्यक्ति के साथ आपका कोई समूह समान नहीं है। अवांछित संदेशों से बचने के लिए स्वीकार करने से पहले अनुरोधों की सावधानीपूर्वक समीक्षा करें।</string>
  <string name="GroupsInCommonMessageRequest__none_of_your_contacts_or_people_you_chat_with_are_in_this_group">इस ग्रुप में आपके कोई भी संपर्क या आपसे चैट करने वाले कोई लोग नहीं हैं। अवांछित संदेशों से बचने के लिए स्वीकार करने से पहले रिक्वेस्ट की समीक्षा ध्यान से करें।</string>
  <string name="GroupsInCommonMessageRequest__about_message_requests">संदेश रिक्वेस्ट की जानकारी</string>
  <string name="GroupsInCommonMessageRequest__okay">ठीक है</string>
  <string name="ChatColorSelectionFragment__heres_a_preview_of_the_chat_color">यहां चैट रंग का पूर्वावलोकन दिया गया है।</string>
  <string name="ChatColorSelectionFragment__the_color_is_visible_to_only_you">रंग केवल आपको दिखाई देता है।</string>
  <!--GroupDescriptionDialog-->
  <string name="GroupDescriptionDialog__group_description">अच्छा विवरण</string>
  <!--QualitySelectorBottomSheetDialog-->
  <string name="QualitySelectorBottomSheetDialog__standard">मानक</string>
  <string name="QualitySelectorBottomSheetDialog__faster_less_data">तेज़, कम डेटा</string>
  <string name="QualitySelectorBottomSheetDialog__high">उच्च</string>
  <string name="QualitySelectorBottomSheetDialog__slower_more_data">धीमा, अधिक डेटा</string>
  <string name="QualitySelectorBottomSheetDialog__photo_quality">फ़ोटो की गुणवत्ता</string>
  <!--AppSettingsFragment-->
  <string name="AppSettingsFragment__invite_your_friends">अपने मित्रों को आमंत्रित करें</string>
  <!--AccountSettingsFragment-->
  <string name="AccountSettingsFragment__account">खाता</string>
  <string name="AccountSettingsFragment__youll_be_asked_less_frequently">समय के साथ-साथ आपसे कम बार पूछा जाएगा</string>
  <string name="AccountSettingsFragment__require_your_signal_pin">आपके फ़ोन नंबर को Signal पर दोबारा रजिस्टर करने के लिए आपका Signal PIN आवश्यक होता है</string>
  <string name="AccountSettingsFragment__change_phone_number">फ़ोन नंबर बदलें</string>
  <!--ChangeNumberFragment-->
  <string name="ChangeNumberFragment__use_this_to_change_your_current_phone_number_to_a_new_phone_number">अपने मौजूदा फ़ोन नंबर को नए फ़ोन नंबर में बदलने के लिए इसका इस्तेमाल करें. आप इस बदलाव को पहले जैसा नहीं कर सकते.\n\nजारी रखने से पहले, पक्का करें कि आपके नए नंबर पर SMS या कॉल आ सकते हैं.</string>
  <string name="ChangeNumberFragment__continue">आगे </string>
  <!--Message shown on dialog after your number has been changed successfully.-->
  <!--Confirmation button to dismiss number changed dialog-->
  <string name="ChangeNumber__okay">ठीक है</string>
  <!--ChangeNumberEnterPhoneNumberFragment-->
  <string name="ChangeNumberEnterPhoneNumberFragment__change_number">नंबर बदलें</string>
  <string name="ChangeNumberEnterPhoneNumberFragment__your_old_number">आपका पुराना नंबर</string>
  <string name="ChangeNumberEnterPhoneNumberFragment__old_phone_number">पुराना फ़ोन नंबर</string>
  <string name="ChangeNumberEnterPhoneNumberFragment__your_new_number">आपका नया नंबर</string>
  <string name="ChangeNumberEnterPhoneNumberFragment__new_phone_number">नया फ़ोन नंबर</string>
  <string name="ChangeNumberEnterPhoneNumberFragment__the_phone_number_you_entered_doesnt_match_your_accounts">आपने जो फोन नंबर दर्ज किया है, वह आपके खाते के फोन नंबर से मेल नहीं खाता।</string>
  <string name="ChangeNumberEnterPhoneNumberFragment__you_must_specify_your_old_number_country_code">आपको अपने पुराने नंबर का देश कोड स्पष्ट करना होगा</string>
  <string name="ChangeNumberEnterPhoneNumberFragment__you_must_specify_your_old_phone_number">आपको अपना पुराना फ़ोन नंबर स्पष्ट करना होगा</string>
  <string name="ChangeNumberEnterPhoneNumberFragment__you_must_specify_your_new_number_country_code">आपको अपने नए नंबर का देश कोड स्पष्ट करना होगा</string>
  <string name="ChangeNumberEnterPhoneNumberFragment__you_must_specify_your_new_phone_number">आपको अपना नया फ़ोन नंबर स्पष्ट करना होगा</string>
  <!--ChangeNumberVerifyFragment-->
  <string name="ChangeNumberVerifyFragment__change_number">नंबर बदलें</string>
  <string name="ChangeNumberVerifyFragment__verifying_s">%1$s की जांच कर रहे</string>
  <string name="ChangeNumberVerifyFragment__captcha_required">कैप्चा आवश्यक</string>
  <!--ChangeNumberConfirmFragment-->
  <string name="ChangeNumberConfirmFragment__change_number">नंबर बदलें</string>
  <string name="ChangeNumberConfirmFragment__you_are_about_to_change_your_phone_number_from_s_to_s">आप अपने फ़ोन नंबर को %1$s से %2$s में बदलने वाले हैं.\n\nआगे बढ़ने से पहले, कृपया जांच लें कि नीचे दिया गया नंबर सही है.</string>
  <string name="ChangeNumberConfirmFragment__edit_number">नंबर संपादित करें</string>
  <!--ChangeNumberRegistrationLockFragment-->
  <string name="ChangeNumberRegistrationLockFragment__signal_change_number_need_help_with_pin_for_android_v2_pin">सिग्नल चेंज नंबर - एंड्रॉइड के लिए पिन की मदद चाहिए (v2 पिन)</string>
  <!--ChangeNumberPinDiffersFragment-->
  <string name="ChangeNumberPinDiffersFragment__pins_do_not_match">पिन मेल नहीं खा रहे</string>
  <string name="ChangeNumberPinDiffersFragment__the_pin_associated_with_your_new_number_is_different_from_the_pin_associated_with_your_old_one">आपके नए नंबर से जुड़ा पिन आपके पुराने नंबर से जुड़े पिन से अलग है. क्या आप अपना पुराना पिन रखना चाहेंगे या उसे अपडेट करना चाहते हैं?</string>
  <string name="ChangeNumberPinDiffersFragment__keep_old_pin">पुराना पिन रखें</string>
  <string name="ChangeNumberPinDiffersFragment__update_pin">पिन अपडेट करें</string>
  <string name="ChangeNumberPinDiffersFragment__keep_old_pin_question">पुराना पिन रखना है?</string>
  <!--ChangeNumberLockActivity-->
  <!--Info message shown to user if something crashed the app during the change number attempt and we were unable to confirm the change so we force them into this screen to check before letting them use the app-->
  <string name="ChangeNumberLockActivity__it_looks_like_you_tried_to_change_your_number_but_we_were_unable_to_determine_if_it_was_successful_rechecking_now">ऐसा लगता है कि आपने अपना नंबर बदलने की कोशिश की लेकिन हम यह निर्धारित नहीं कर पाए कि यह सफ़ल रहा या नहीं.\n\nअभी जांच कर रहे हैं…</string>
  <!--Dialog title shown if we were able to confirm your change number status (meaning we now know what the server thinks our number is) after a crash during the regular flow-->
  <string name="ChangeNumberLockActivity__change_status_confirmed">स्टेटस के बदलाव की पुष्टि की गई</string>
  <!--Dialog message shown if we were able to confirm your change number status (meaning we now know what the server thinks our number is) after a crash during the regular flow-->
  <string name="ChangeNumberLockActivity__your_number_has_been_confirmed_as_s">आपके नंबर की %1$s के रूप में पुष्टि की गई है. अगर यह आपका नया नंबर नहीं है, तो कृपया नंबर बदलने की प्रक्रिया को फिर से शुरू करें.</string>
  <!--Dialog title shown if we were not able to confirm your phone number with the server and thus cannot let leave the change flow yet after a crash during the regular flow-->
  <string name="ChangeNumberLockActivity__change_status_unconfirmed">स्टेटस बदलाव अपुष्ट</string>
  <!--Dialog message shown when we can\'t verify the phone number on the server, only shown if there was a network error communicating with the server after a crash during the regular flow-->
  <string name="ChangeNumberLockActivity__we_could_not_determine_the_status_of_your_change_number_request">हम आपके नंबर के बदलाव अनुरोध की स्थिति निर्धारित नहीं कर सके।\n\n(एरर: %1$s)</string>
  <!--Dialog button to retry confirming the number on the server-->
  <string name="ChangeNumberLockActivity__retry">दोबारा कोशिश करें</string>
  <!--Dialog button shown to leave the app when in the unconfirmed change status after a crash in the regular flow-->
  <string name="ChangeNumberLockActivity__leave">छोङें</string>
  <string name="ChangeNumberLockActivity__submit_debug_log">डीबग लॉग जमा करें</string>
  <!--ChatsSettingsFragment-->
  <string name="ChatsSettingsFragment__keyboard">कीबोर्ड</string>
  <string name="ChatsSettingsFragment__enter_key_sends">दर्ज की भेजता है</string>
  <!--SmsSettingsFragment-->
  <string name="SmsSettingsFragment__use_as_default_sms_app">डिफ़ॉल्ट SMS ऐप के रूप में उपयोग करें</string>
  <!--NotificationsSettingsFragment-->
  <string name="NotificationsSettingsFragment__messages">मेसेज</string>
  <string name="NotificationsSettingsFragment__calls">कॉल</string>
  <string name="NotificationsSettingsFragment__notify_when">तब सूचित करें, जब…</string>
  <string name="NotificationsSettingsFragment__contact_joins_signal">संपर्क Signal से जुड़े</string>
  <!--Notification preference header-->
  <!--Notification preference option header-->
  <!--Notification preference summary text-->
  <!--NotificationProfilesFragment-->
  <!--Title for notification profiles screen that shows all existing profiles-->
  <!--Button text to create a notification profile-->
  <string name="NotificationProfilesFragment__create_profile">प्रोफ़ाइल बनाएं </string>
  <!--PrivacySettingsFragment-->
  <string name="PrivacySettingsFragment__blocked">ब्लॉक</string>
  <string name="PrivacySettingsFragment__d_contacts">%1$d संपर्क</string>
  <string name="PrivacySettingsFragment__messaging">संदेश संवाद</string>
  <string name="PrivacySettingsFragment__disappearing_messages">गायब होने वाले मेसेज</string>
  <string name="PrivacySettingsFragment__app_security">ऐप सुरक्षा</string>
  <string name="PrivacySettingsFragment__block_screenshots_in_the_recents_list_and_inside_the_app">रीसेंट सूची में और ऐप के अंदर स्क्रीनशॉट ब्लॉक करें</string>
  <string name="PrivacySettingsFragment__signal_message_and_calls">Signal संदेश और कॉल, हमेशा रिले होने वाले कॉल और सील्ड सेंडर</string>
  <string name="PrivacySettingsFragment__default_timer_for_new_changes">नई चैट के लिए डिफ़ॉल्ट टाइमर</string>
  <string name="PrivacySettingsFragment__set_a_default_disappearing_message_timer_for_all_new_chats_started_by_you">आपके द्वारा शुरू की गई सभी नई चैट के लिए एक ग़ायब होने वाले संदेशों का समय सेट करें।</string>
  <!--AdvancedPrivacySettingsFragment-->
  <string name="AdvancedPrivacySettingsFragment__show_status_icon">स्थिति आइकन दिखाएँ</string>
  <string name="AdvancedPrivacySettingsFragment__show_an_icon">सील्ड सेंडर का उपयोग करके डिलीवर किए जाने पर संदेश विवरण में एक आइकन दिखाएँ।</string>
  <!--ExpireTimerSettingsFragment-->
  <string name="ExpireTimerSettingsFragment__when_enabled_new_messages_sent_and_received_in_new_chats_started_by_you_will_disappear_after_they_have_been_seen">इसके चालू होने पर, आपके द्वारा शुरू की गई नई चैट में भेजे गए और मिले नए संदेश देखे जाने के बाद ग़ायब हो जाएँगे।</string>
  <string name="ExpireTimerSettingsFragment__when_enabled_new_messages_sent_and_received_in_this_chat_will_disappear_after_they_have_been_seen">इसके चालू होने पर, इस चैट में भेजे गए और मिले नए संदेश देखे जाने के बाद ग़ायब हो जाएँगे।</string>
  <string name="ExpireTimerSettingsFragment__off">बंद </string>
  <string name="ExpireTimerSettingsFragment__4_weeks">4 हफ़्ते</string>
  <string name="ExpireTimerSettingsFragment__1_week">1 सप्ताह</string>
  <string name="ExpireTimerSettingsFragment__1_day">1 दिन</string>
  <string name="ExpireTimerSettingsFragment__8_hours">8 घंटे</string>
  <string name="ExpireTimerSettingsFragment__1_hour">1 घंटा</string>
  <string name="ExpireTimerSettingsFragment__5_minutes">5 मिनट</string>
  <string name="ExpireTimerSettingsFragment__30_seconds">30 सेकंड</string>
  <string name="ExpireTimerSettingsFragment__custom_time">कस्टम समय</string>
  <string name="ExpireTimerSettingsFragment__set">सेट</string>
  <string name="ExpireTimerSettingsFragment__save">सेव</string>
  <string name="CustomExpireTimerSelectorView__seconds">सेकंड</string>
  <string name="CustomExpireTimerSelectorView__minutes">मिनट</string>
  <string name="CustomExpireTimerSelectorView__hours">घंटे</string>
  <string name="CustomExpireTimerSelectorView__days">दिन</string>
  <string name="CustomExpireTimerSelectorView__weeks">हफ़्ते</string>
  <!--HelpSettingsFragment-->
  <string name="HelpSettingsFragment__support_center">सहायता केंद्र</string>
  <string name="HelpSettingsFragment__contact_us">हमसे संपर्क करें</string>
  <string name="HelpSettingsFragment__version">वर्ज़न</string>
  <string name="HelpSettingsFragment__debug_log">डीबग लॉग</string>
  <string name="HelpSettingsFragment__terms_amp_privacy_policy">नियम और गोपनीयता नीति</string>
  <string name="HelpFragment__copyright_signal_messenger">कॉपीराइट Molly मेसेंजर</string>
  <string name="HelpFragment__licenced_under_the_gplv3">GPLv3 के तहत लायसेंसीकृत</string>
  <!--DataAndStorageSettingsFragment-->
  <string name="DataAndStorageSettingsFragment__media_quality">मीडिया क्वालिटी</string>
  <string name="DataAndStorageSettingsFragment__sent_media_quality">मीडिया क्वालिटी भेजी गई</string>
  <string name="DataAndStorageSettingsFragment__sending_high_quality_media_will_use_more_data">हाई क्वालिटी मीडिया भेजने के लिए अधिक डेटा खर्च होगा।</string>
  <string name="DataAndStorageSettingsFragment__high">उच्च</string>
  <string name="DataAndStorageSettingsFragment__standard">मानक</string>
  <string name="DataAndStorageSettingsFragment__calls">कॉल</string>
  <!--ChatColorSelectionFragment-->
  <string name="ChatColorSelectionFragment__auto">स्वतः</string>
  <string name="ChatColorSelectionFragment__use_custom_colors">कस्टम रंगों का उपयोग करें</string>
  <string name="ChatColorSelectionFragment__chat_color">चैट का रंग</string>
  <string name="ChatColorSelectionFragment__edit">बदलें</string>
  <string name="ChatColorSelectionFragment__duplicate">नक़ल</string>
  <string name="ChatColorSelectionFragment__delete">हटाए </string>
  <string name="ChatColorSelectionFragment__delete_color">रंग हटाएं</string>
  <plurals name="ChatColorSelectionFragment__this_custom_color_is_used">
    <item quantity="one">इस कस्टम रंग का उपयोग %1$d चैट में किया गया है। क्या आप सभी चैट के लिए इसे डिलीट करना चाहते हैं?</item>
    <item quantity="other">इस कस्टम रंग का उपयोग %1$d चैट में किया गया है। क्या आप सभी चैट के लिए इसे डिलीट करना चाहते हैं?</item>
  </plurals>
  <string name="ChatColorSelectionFragment__delete_chat_color">चैट का रंग डिलीट करें?</string>
  <!--CustomChatColorCreatorFragment-->
  <string name="CustomChatColorCreatorFragment__solid">ठोस</string>
  <string name="CustomChatColorCreatorFragment__gradient">ढाल</string>
  <string name="CustomChatColorCreatorFragment__hue">वर्ण</string>
  <string name="CustomChatColorCreatorFragment__saturation">परिपूर्णता</string>
  <!--CustomChatColorCreatorFragmentPage-->
  <string name="CustomChatColorCreatorFragmentPage__save">सेव</string>
  <string name="CustomChatColorCreatorFragmentPage__edit_color">रंग संपादित करें</string>
  <plurals name="CustomChatColorCreatorFragmentPage__this_color_is_used">
    <item quantity="one">इस रंग का उपयोग %1$d चैट में किया गया है। क्या आप सभी चैट के लिए बदलाव सेव करना चाहते हैं?</item>
    <item quantity="other">इस रंग का उपयोग %1$d चैट में किया गया है। क्या आप सभी चैट के लिए बदलाव सेव करना चाहते हैं?</item>
  </plurals>
  <!--ChatColorGradientTool-->
  <string name="ChatColorGradientTool_top_edge_selector">ऊपर के हिस्से का चयनकर्ता</string>
  <string name="ChatColorGradientTool_bottom_edge_selector">निचले हिस्से का चयनकर्ता</string>
  <!--EditReactionsFragment-->
  <string name="EditReactionsFragment__customize_reactions">प्रतिक्रियाएँ कस्टमाइज़ करें</string>
  <string name="EditReactionsFragment__tap_to_replace_an_emoji">इमोजी बदलने के लिए टैप करें</string>
  <string name="EditReactionsFragment__reset">फिर से स्थापित करना</string>
  <string name="EditReactionsFragment_save">सेव</string>
  <string name="ChatColorSelectionFragment__auto_matches_the_color_to_the_wallpaper">अपने आप वॉलपेपर के रंग जैसा हो जाता है</string>
  <string name="CustomChatColorCreatorFragment__drag_to_change_the_direction_of_the_gradient">ग्रैडिएंट की दिशा बदलने के लिए खींचें</string>
  <!--ChatColorsMegaphone-->
  <string name="ChatColorsMegaphone__new_chat_colors">नए चैट रंग</string>
  <string name="ChatColorsMegaphone__we_switched_up_chat_colors">हमने आपको अधिक विकल्प देने और चैट को पढ़ने में आसान बनाने के लिए चैट रंगों को बदल दिया है।</string>
  <string name="ChatColorsMegaphone__appearance">दिखावट</string>
  <string name="ChatColorsMegaphone__not_now">अभी नहीं</string>
  <!--AddAProfilePhotoMegaphone-->
  <string name="AddAProfilePhotoMegaphone__add_a_profile_photo">एक प्रोफ़ाइल फ़ोटो जोड़ें</string>
  <string name="AddAProfilePhotoMegaphone__choose_a_look_and_color">एक रूप और रंग चुनें या अपने आद्याक्षर को अनुकूलित करें।</string>
  <string name="AddAProfilePhotoMegaphone__not_now">अभी नहीं</string>
  <string name="AddAProfilePhotoMegaphone__add_photo">तस्वीर लगाएं</string>
  <!--BecomeASustainerMegaphone-->
  <string name="BecomeASustainerMegaphone__become_a_sustainer">एक सस्टेनर बनें</string>
  <!--Displayed in the Become a Sustainer megaphone-->
  <string name="BecomeASustainerMegaphone__not_now">अभी नहीं</string>
  <string name="BecomeASustainerMegaphone__donate">दान करें</string>
  <!--KeyboardPagerFragment-->
  <string name="KeyboardPagerFragment_emoji">इमोजी</string>
  <string name="KeyboardPagerFragment_open_emoji_search">इमोजी सर्च खोलें</string>
  <string name="KeyboardPagerFragment_open_sticker_search">स्टिकर सर्च खोलें</string>
  <string name="KeyboardPagerFragment_open_gif_search">Gif सर्च खोलें</string>
  <string name="KeyboardPagerFragment_stickers">स्टिकर</string>
  <string name="KeyboardPagerFragment_backspace">बैकस्पेस</string>
  <string name="KeyboardPagerFragment_gifs">Gif</string>
  <string name="KeyboardPagerFragment_search_emoji">इमोजी खोजें</string>
  <string name="KeyboardPagerfragment_back_to_emoji">वापस इमोजी पर जाएँ</string>
  <string name="KeyboardPagerfragment_clear_search_entry">सर्च में डाले गए शब्द हटाएँ</string>
  <string name="KeyboardPagerFragment_search_giphy">GIPHY खोजें</string>
  <!--StickerSearchDialogFragment-->
  <string name="StickerSearchDialogFragment_search_stickers">स्टिकर खोजें</string>
  <string name="StickerSearchDialogFragment_no_results_found">कोई परिणाम नहीं मिला</string>
  <string name="EmojiSearchFragment__no_results_found">कोई परिणाम नहीं मिला</string>
  <string name="NotificationsSettingsFragment__unknown_ringtone">अज्ञात रिंगटोन</string>
  <!--ConversationSettingsFragment-->
  <string name="ConversationSettingsFragment__send_message">संदेश भेजें</string>
  <string name="ConversationSettingsFragment__start_video_call">वीडियो कॉल शुरू करें</string>
  <string name="ConversationSettingsFragment__start_audio_call">ऑडियो कॉल शुरू करें</string>
  <string name="ConversationSettingsFragment__message">मेसेज</string>
  <string name="ConversationSettingsFragment__video">वीडियो</string>
  <string name="ConversationSettingsFragment__audio">ऑडियो</string>
  <string name="ConversationSettingsFragment__call">कॉल</string>
  <string name="ConversationSettingsFragment__mute">म्युट</string>
  <string name="ConversationSettingsFragment__muted">म्यूट किया हुआ</string>
  <string name="ConversationSettingsFragment__search">खोजें</string>
  <string name="ConversationSettingsFragment__disappearing_messages">गायब होने वाले मेसेज</string>
  <string name="ConversationSettingsFragment__sounds_and_notifications">ध्वनियाँ और सूचनाएँ</string>
  <string name="ConversationSettingsFragment__contact_details">संपर्क विवरण</string>
  <string name="ConversationSettingsFragment__view_safety_number">सुरक्षा नंबर देखें</string>
  <string name="ConversationSettingsFragment__block">ब्लॉक</string>
  <string name="ConversationSettingsFragment__block_group">समूह को ब्लाॅक करें</string>
  <string name="ConversationSettingsFragment__unblock">अनब्लॉक करें</string>
  <string name="ConversationSettingsFragment__unblock_group">समूह को अनब्लॉक करें</string>
  <string name="ConversationSettingsFragment__add_to_a_group">किसी समूह में शामिल करें  </string>
  <string name="ConversationSettingsFragment__see_all">सभी देखें</string>
  <string name="ConversationSettingsFragment__add_members">मेंबर्स जोड़ें</string>
  <string name="ConversationSettingsFragment__permissions">अनुमतियाँ</string>
  <string name="ConversationSettingsFragment__requests_and_invites">अनुरोध और आमंत्रण</string>
  <string name="ConversationSettingsFragment__group_link">समूह लिंक</string>
  <string name="ConversationSettingsFragment__add_as_a_contact">संपर्क के रूप में जोड़ें</string>
  <string name="ConversationSettingsFragment__unmute">अनम्यूट</string>
  <string name="ConversationSettingsFragment__conversation_muted_until_s">बातचीत %1$s तक के लिए म्यूट की गई</string>
  <string name="ConversationSettingsFragment__conversation_muted_forever">बातचीत हमेशा के लिए म्यूट की गई</string>
  <string name="ConversationSettingsFragment__copied_phone_number_to_clipboard">फ़ोन नंबर को क्लिपबोर्ड पर कॉपी किया गया।</string>
  <string name="ConversationSettingsFragment__phone_number">फोन नंबर</string>
  <string name="ConversationSettingsFragment__get_badges">Signal का समर्थन करके अपनी प्रोफ़ाइल के लिए बैज पाएं. ज़्यादा जानने के लिए एक बैज पर टैप करें.</string>
  <!--PermissionsSettingsFragment-->
  <string name="PermissionsSettingsFragment__add_members">मेंबर्स जोड़ें</string>
  <string name="PermissionsSettingsFragment__edit_group_info">ग्रुप की जानकारी संपादित करें</string>
  <string name="PermissionsSettingsFragment__send_messages">संदेश भेजें</string>
  <string name="PermissionsSettingsFragment__all_members">सभी सदस्य</string>
  <string name="PermissionsSettingsFragment__only_admins">सिर्फ एडमिन</string>
  <string name="PermissionsSettingsFragment__who_can_add_new_members">नए मेंबर कौन शामिल कर सकता है?</string>
  <string name="PermissionsSettingsFragment__who_can_edit_this_groups_info">इस ग्रुप की जानकारी को कौन संपादित कर सकता है?</string>
  <string name="PermissionsSettingsFragment__who_can_send_messages">संदेश कौन भेज सकता है?</string>
  <!--SoundsAndNotificationsSettingsFragment-->
  <string name="SoundsAndNotificationsSettingsFragment__mute_notifications">नोटिफिकेशन म्यूट करें</string>
  <string name="SoundsAndNotificationsSettingsFragment__not_muted">म्युट नहीं है</string>
  <string name="SoundsAndNotificationsSettingsFragment__muted_until_s">%1$s तक के लिए म्यूट किया गया</string>
  <string name="SoundsAndNotificationsSettingsFragment__mentions">मेंछन</string>
  <string name="SoundsAndNotificationsSettingsFragment__always_notify">हमेशा सूचित करें</string>
  <string name="SoundsAndNotificationsSettingsFragment__do_not_notify">सूचित न करें</string>
  <string name="SoundsAndNotificationsSettingsFragment__custom_notifications">कस्टम अधिसूचनाएं</string>
  <!--StickerKeyboard-->
  <string name="StickerKeyboard__recently_used">हाल ही में उपयोग किया गया</string>
  <!--PlaybackSpeedToggleTextView-->
  <string name="PlaybackSpeedToggleTextView__p5x">.5x</string>
  <string name="PlaybackSpeedToggleTextView__1x">1x</string>
  <string name="PlaybackSpeedToggleTextView__1p5x">1.5x</string>
  <string name="PlaybackSpeedToggleTextView__2x">2x</string>
  <!--PaymentRecipientSelectionFragment-->
  <string name="PaymentRecipientSelectionFragment__new_payment">नया भुगतान</string>
  <!--NewConversationActivity-->
  <string name="NewConversationActivity__new_message">नया Signal मेसेज</string>
  <!--ContactFilterView-->
  <string name="ContactFilterView__search_name_or_number">नाम या नंबर खोजें</string>
  <!--VoiceNotePlayerView-->
  <string name="VoiceNotePlayerView__dot_s">· %1$s</string>
  <string name="VoiceNotePlayerView__stop_voice_message">वॉइस संदेश बंद करें</string>
  <string name="VoiceNotePlayerView__change_voice_message_speed">वॉइस संदेश की स्पीड बदलें</string>
  <string name="VoiceNotePlayerView__pause_voice_message">वॉइस संदेश रोकें</string>
  <string name="VoiceNotePlayerView__play_voice_message">वॉइस संदेश चलाएँ</string>
  <string name="VoiceNotePlayerView__navigate_to_voice_message">वॉइस संदेश पर जाएँ</string>
  <!--AvatarPickerFragment-->
  <string name="AvatarPickerFragment__avatar_preview">अवतार का प्रीव्यू</string>
  <string name="AvatarPickerFragment__camera">कैमरा</string>
  <string name="AvatarPickerFragment__take_a_picture">फ़ोटो खींचें</string>
  <string name="AvatarPickerFragment__choose_a_photo">कोई फ़ोटो चुनें</string>
  <string name="AvatarPickerFragment__photo">तस्वीर</string>
  <string name="AvatarPickerFragment__text">टेक्स्ट</string>
  <string name="AvatarPickerFragment__save">सेव</string>
  <string name="AvatarPickerFragment__select_an_avatar">कोई अवतार चुनें</string>
  <string name="AvatarPickerFragment__clear_avatar">अवतार हटाएँ</string>
  <string name="AvatarPickerFragment__edit">बदलें</string>
  <string name="AvatarPickerRepository__failed_to_save_avatar">अवतार सेव करने में विफल</string>
  <!--TextAvatarCreationFragment-->
  <string name="TextAvatarCreationFragment__preview">प्रीव्यू</string>
  <string name="TextAvatarCreationFragment__done">पूर्ण</string>
  <string name="TextAvatarCreationFragment__text">टेक्स्ट</string>
  <string name="TextAvatarCreationFragment__color">रंग </string>
  <!--VectorAvatarCreationFragment-->
  <string name="VectorAvatarCreationFragment__select_a_color">कोई रंग चुनें</string>
  <!--ContactSelectionListItem-->
  <string name="ContactSelectionListItem__sms">SMS</string>
  <string name="ContactSelectionListItem__dot_s">· %1$s</string>
  <!--Displayed in the toolbar when externally sharing text to multiple recipients-->
  <string name="ShareInterstitialActivity__share">साझा करें</string>
  <!--DSLSettingsToolbar-->
  <string name="DSLSettingsToolbar__navigate_up">ऊपर जाएँ</string>
  <string name="MultiselectForwardFragment__forward_to">को फ़ॉरवर्ड करें</string>
  <!--Displayed when sharing content via the fragment-->
  <string name="MultiselectForwardFragment__share_with">साझा करें</string>
  <string name="MultiselectForwardFragment__add_a_message">एक मेसेज शामिल करें</string>
  <string name="MultiselectForwardFragment__faster_forwards">तेज़ी से फ़ॉरवर्ड करें</string>
  <string name="MultiselectForwardFragment__forwarded_messages_are_now">फ़ॉरवर्ड किए हुए मेसेज अब तुरंत भेजे जाते हैं.</string>
  <plurals name="MultiselectForwardFragment_send_d_messages">
    <item quantity="one">%1$d को मेसेज भेजें</item>
    <item quantity="other">भेजें %1$d मेसेज</item>
  </plurals>
  <plurals name="MultiselectForwardFragment_messages_sent">
    <item quantity="one">मेसेज भेजा गया</item>
    <item quantity="other">मेसेज भेजे गए</item>
  </plurals>
  <plurals name="MultiselectForwardFragment_messages_failed_to_send">
    <item quantity="one">मेसेज भेजेने में असफ़ल</item>
    <item quantity="other">मेसेज भेजेने में असफ़ल</item>
  </plurals>
  <plurals name="MultiselectForwardFragment__couldnt_forward_messages">
    <item quantity="one">मेसेज को फ़ॉरवर्ड नहीं कर सके क्योंकि वह अब उपलब्ध नहीं है.</item>
    <item quantity="other">मेसेज को फ़ॉरवर्ड नहीं कर सके क्योंकि वे अब उपलब्ध नहीं हैं.</item>
  </plurals>
  <string name="MultiselectForwardFragment__limit_reached">लिमिट तक पहुंच गए</string>
  <!--Media V2-->
  <string name="MediaReviewFragment__add_a_message">एक मेसेज शामिल करें</string>
  <string name="MediaReviewFragment__add_a_reply">एक जवाब शामिल करें</string>
  <string name="MediaReviewFragment__send_to">को भेजें</string>
  <string name="MediaReviewFragment__view_once_message">एक बार मेसेज देखें</string>
  <string name="MediaReviewFragment__one_or_more_items_were_too_large">एक या उससे ज़्यादा आइटम बहुत बड़े थे</string>
  <string name="MediaReviewFragment__one_or_more_items_were_invalid">एक या अधिक आइटम अमान्य थे</string>
  <string name="MediaReviewFragment__too_many_items_selected">बहुत ज़्यादा आइटम चुने गए</string>
  <string name="ImageEditorHud__cancel">रद्द करें</string>
  <string name="ImageEditorHud__draw">ड्रॉ करें</string>
  <string name="ImageEditorHud__write_text">टेक्स्ट लिखें</string>
  <string name="ImageEditorHud__add_a_sticker">एक स्टिकर लगाएं</string>
  <string name="ImageEditorHud__blur">धुंधला</string>
  <string name="ImageEditorHud__done_editing">एडिटिंग हो गई</string>
  <string name="ImageEditorHud__clear_all">सभी क्लियर करें</string>
  <string name="ImageEditorHud__undo">पूर्ववत</string>
  <string name="ImageEditorHud__toggle_between_marker_and_highlighter">मार्कर और हाइलाइटर के बीच टॉगल करें</string>
  <string name="ImageEditorHud__delete">हटाए </string>
  <string name="ImageEditorHud__toggle_between_text_styles">टेक्स्ट स्टाइल के बीच टॉगल करें</string>
  <string name="MediaCountIndicatorButton__send">भेजें</string>
  <string name="MediaReviewSelectedItem__tap_to_remove">हटाने के लिए टैप करें</string>
  <string name="MediaReviewSelectedItem__tap_to_select">चयन के लिए टैप करें</string>
  <string name="MediaReviewImagePageFragment__discard">रद्द करें</string>
  <string name="MediaReviewImagePageFragment__discard_changes">बदलाव को नामंज़ूर करें?</string>
  <string name="MediaReviewImagePageFragment__youll_lose_any_changes">इस फ़ोटो में आपने जो भी बदलाव किए हैं वह खो देंगे.</string>
  <string name="CameraFragment__failed_to_open_camera">कैमरा ओपेन करने में असफ़ल</string>
  <string name="BadgesOverviewFragment__my_badges">मेरे बैज</string>
  <string name="BadgesOverviewFragment__featured_badge">विशेष रुप से प्रदर्शित हुआ बैज</string>
  <string name="BadgesOverviewFragment__display_badges_on_profile">प्रोफ़ाइल पर बैज डिस्प्ले करें</string>
  <string name="BadgesOverviewFragment__failed_to_update_profile">प्रोफ़ाइल अपडेट करने में असफ़ल</string>
  <string name="BadgeSelectionFragment__select_badges">बैज चुनें</string>
  <string name="SelectFeaturedBadgeFragment__preview">प्रीव्यू</string>
  <string name="SelectFeaturedBadgeFragment__select_a_badge">एक बैज चुनें</string>
  <string name="SelectFeaturedBadgeFragment__you_must_select_a_badge">आपको एक बैज चुनना होगा</string>
  <string name="SelectFeaturedBadgeFragment__failed_to_update_profile">प्रोफ़ाइल अपडेट करने में असफ़ल</string>
  <string name="ViewBadgeBottomSheetDialogFragment__become_a_sustainer">एक सस्टेनर बनें</string>
  <string name="ImageView__badge">बैज</string>
  <string name="SubscribeFragment__signal_is_powered_by_people_like_you">Signal आप जैसे लोगों से ही चल रहा है।</string>
  <string name="SubscribeFragment__support_technology_that_is_built_for_you">समर्थन तकनीक जो आपके लिए बनाई गई है - आपके डेटा के लिए नहीं - इसे बनाए रखने वाले लोगों के समुदाय में शामिल होकर.</string>
  <string name="SubscribeFragment__support_technology_that_is_built_for_you_not">समर्थन तकनीक जो Signal को बनाए रखने वाले समुदाय में शामिल होकर, आपके डेटा के लिए नहीं, आपके लिए बनाई गई है.</string>
  <string name="SubscribeFragment__currency">करेंसी</string>
  <string name="SubscribeFragment__more_payment_options">और अधिक पेमेंट विकल्प</string>
  <string name="SubscribeFragment__cancel_subscription">सब्सक्रिप्शन रद्द करें</string>
  <string name="SubscribeFragment__confirm_cancellation">रद्द करने की पुष्टि करें?</string>
  <string name="SubscribeFragment__you_wont_be_charged_again">आपसे दोबारा शुल्क नहीं लिया जाएगा. आपकी बिलिंग अवधि के अंत में आपका बैज आपकी प्रोफ़ाइल से हटा दिया जाएगा.</string>
  <string name="SubscribeFragment__not_now">अभी नहीं</string>
  <string name="SubscribeFragment__confirm">पुष्टि करें</string>
  <string name="SubscribeFragment__update_subscription">सब्सक्रिप्शन को अपडेट करें</string>
  <string name="SubscribeFragment__your_subscription_has_been_cancelled">आपका सब्सक्रिप्शन रद्द कर दीया गया है.</string>
  <string name="SubscribeFragment__update_subscription_question">सब्सक्रिप्शन को अपडेट करें?</string>
  <string name="SubscribeFragment__update">अपडेट</string>
  <string name="SubscribeFragment__you_will_be_charged_the_full_amount_s_of">आपसे आज नए सब्सक्रिप्शन मूल्य की पूरी राशि (%1$s) ली जाएगी. आपका सब्सक्रिप्शन मासिक रूप में रिन्यू होगा. </string>
  <string name="Subscription__s_per_month">%s/महीना</string>
  <string name="Subscription__s_per_month_dot_renews_s">%1$s/महीने · रिन्यू होता है %2$s</string>
  <string name="Subscription__s_per_month_dot_expires_s">%1$s/महीने · समाप्त %2$s</string>
  <!--First small text blurb on learn more sheet-->
  <string name="SubscribeLearnMoreBottomSheetDialogFragment__why_donate">दान क्यों करें?</string>
  <string name="SubscribeLearnMoreBottomSheetDialogFragment__signal_is_committed_to_developing">Signal ओपेन सोर्स गोपनीयता प्रौद्योगिकी विकसित करने के लिए प्रतिबद्ध है जो मुक्त अभिव्यक्ति की रक्षा करता है और सुरक्षित वैश्विक संचार को सक्षम बनाता है.</string>
  <string name="SubscribeThanksForYourSupportBottomSheetDialogFragment__thanks_for_your_support">आपके समर्थन के लिए शुक्रिया!</string>
  <string name="SubscribeThanksForYourSupportBottomSheetDialogFragment__thanks_for_the_boost">बूस्ट के लिए धन्यवाद!</string>
  <string name="SubscribeThanksForYourSupportBottomSheetDialogFragment__you_can_also">आप भी कर सकते हैं</string>
  <string name="SubscribeThanksForYourSupportBottomSheetDialogFragment__become_a_montly_sustainer">मासिक सस्टेनर बनें.</string>
  <string name="SubscribeThanksForYourSupportBottomSheetDialogFragment__display_on_profile">प्रोफ़ाइल पर डिस्प्ले करें</string>
  <string name="SubscribeThanksForYourSupportBottomSheetDialogFragment__make_featured_badge">चुनिंदा बैज बनाएं</string>
  <string name="SubscribeThanksForYourSupportBottomSheetDialogFragment__done">पूर्ण</string>
  <string name="ThanksForYourSupportBottomSheetFragment__when_you_have_more">जब आपके पास एक से ज़्यादा बैज हों, तो आप अपनी प्रोफ़ाइल पर दूसरों को देखने की ख़ातिर फ़ीचर के लिए एक को चुन सकते हैं.</string>
  <string name="BecomeASustainerFragment__get_badges">Signal का समर्थन करके अपनी प्रोफ़ाइल के लिए बैज पाएं.</string>
  <string name="BecomeASustainerFragment__signal_is_a_non_profit">Signal एक गैर-लाभकारी संस्था है जिसमें कोई विज्ञापनदाता या निवेशक नहीं है, जो सिर्फ़ आप जैसे लोगों द्वारा समर्थित है.</string>
  <string name="ManageDonationsFragment__my_support">मेरे लिए सपोर्ट</string>
  <string name="ManageDonationsFragment__manage_subscription">सब्सक्रिप्शन मैनेज करें</string>
  <!--Label for Donation Receipts button-->
  <string name="ManageDonationsFragment__badges">बैज</string>
  <string name="ManageDonationsFragment__subscription_faq">सब्सक्रिप्शन के अक्सर पूछे जाने वाले प्रश्न</string>
  <string name="ManageDonationsFragment__error_getting_subscription">सब्सक्रिप्शन पाने में एरर</string>
  <string name="BoostFragment__give_signal_a_boost">सिग्नल को बूस्ट दें</string>
  <!--Description text in boost sheet-->
  <string name="Boost__enter_custom_amount">कस्टम राशि दर्ज करें</string>
  <string name="Boost__one_time_contribution">एक बार का योगदान</string>
  <string name="MySupportPreference__add_a_signal_boost">एक सिग्नल बूस्ट शामिल करें</string>
  <string name="MySupportPreference__s_per_month">%1$s/महीने</string>
  <string name="MySupportPreference__renews_s">%1$s को नवीनीकृत करता है</string>
  <string name="MySupportPreference__processing_transaction">ट्रांज़ैक्शन प्रोसेस कर रहे हैं…</string>
  <!--Displayed on "My Support" screen when user badge failed to be added to their account-->
  <string name="MySupportPreference__couldnt_add_badge_s">बैज शामिल नहीं कर सके. %1$s</string>
  <string name="MySupportPreference__please_contact_support">कृपया सपोर्ट से संपर्क करें.</string>
  <!--Title of expiry sheet when boost badge falls off profile unexpectedly.-->
  <!--Displayed in the bottom sheet if a monthly donation badge unexpectedly falls off the user\'s profile-->
  <!--Displayed in the bottom sheet when a boost badge expires-->
  <string name="ExpiredBadgeBottomSheetDialogFragment__you_can_reactivate">आप एक-बारी योगदान के साथ अपने बूस्ट बैज को और 30 दिनों के लिए फिर से एक्टिवेट कर सकते हैं.</string>
  <!--Displayed when we do not think the user is a subscriber when their boost expires-->
  <string name="ExpiredBadgeBottomSheetDialogFragment__become_a_sustainer">एक सस्टेनर बनें</string>
  <string name="ExpiredBadgeBottomSheetDialogFragment__add_a_boost">एक बूस्ट शामिल करें</string>
  <string name="ExpiredBadgeBottomSheetDialogFragment__not_now">अभी नहीं</string>
  <!--Copy displayed when badge expires after user inactivity-->
  <!--Copy displayed when badge expires after payment failure-->
  <string name="ExpiredBadgeBottomSheetDialogFragment__you_can">आप Signal का इस्तेमाल करना जारी रख सकते हैं लेकिन ऐप का समर्थन करने और अपने बैज को फिर से एक्टिव करने के लिए, अभी रिन्यू करें.</string>
  <string name="ExpiredBadgeBottomSheetDialogFragment__renew_subscription">सब्सक्रिप्शन को रिन्यू करें</string>
  <string name="Subscription__please_contact_support_for_more_information">अधिक जानकारी के लिए कृपया समर्थन से संपर्क करें.</string>
  <string name="Subscription__contact_support">समर्थन से संपर्क करें</string>
  <string name="Subscription__earn_a_s_badge">एक %1$s बैज कमाएं</string>
  <string name="SubscribeFragment__processing_payment">भुगतान प्रोसेस किया जा रहा है…</string>
  <!--Displayed in notification when user payment fails to process on Stripe-->
  <string name="DonationsErrors__error_processing_payment">पेमेंट प्रोसेस करने में एरर</string>
  <!--Displayed on "My Support" screen when user subscription payment method failed.-->
  <string name="DonationsErrors__error_processing_payment_s">पेमेंट प्रोसेस करने में एरर. %1$s</string>
  <string name="DonationsErrors__your_badge_could_not_be_added">आपका बैज आपके अकाउंट में नहीं शामिल किया जा सका, लेकिन हो सकता है कि आपसे शुल्क लिया गया हो. कृपया सपोर्ट से संपर्क करें.</string>
  <string name="DonationsErrors__your_payment">आपकी पेमेंट प्रोसेस नहीं की जा सकी और आपसे शुल्क नहीं लिया गया है. कृपया फिर से कोशिश करें.</string>
  <string name="DonationsErrors__still_processing">अभी भी प्रोसेस कर रहे</string>
  <string name="DonationsErrors__couldnt_add_badge">बैज नहीं शामिल कर सके</string>
  <string name="DonationsErrors__your_badge_could_not">आपका बैज आपके अकाउंट में नहीं शामिल किया जा सका, लेकिन हो सकता है कि आपसे शुल्क लिया गया हो. कृपया सपोर्ट से संपर्क करें.</string>
  <string name="DonationsErrors__your_payment_is_still">आपकी पेमेंट अभी भी प्रोसेस की जा रही है. आपके कनेक्शन के आधार पर इसमें कुछ मिनट लग सकते हैं.</string>
  <string name="DonationsErrors__google_pay_unavailable">Google Pay अनुपलब्ध</string>
  <string name="DonationsErrors__you_have_to_set_up_google_pay_to_donate_in_app">इन-ऐप पर दान करने के लिए आपको Google Pay सेट अप करना होगा.</string>
  <string name="DonationsErrors__failed_to_cancel_subscription">सब्सक्रिप्शन रद्द करने में असफ़ल</string>
  <string name="DonationsErrors__subscription_cancellation_requires_an_internet_connection">सब्सक्रिप्शन को रद्द करने के लिए इंटरनेट कनेक्शन की ज़रुरत है.</string>
  <string name="ViewBadgeBottomSheetDialogFragment__your_device_doesn_t_support_google_pay_so_you_can_t_subscribe_to_earn_a_badge_you_can_still_support_signal_by_making_a_donation_on_our_website">आपका डिवाइस Google Pay का समर्थन नहीं करता है, इसलिए आप बैज कमाने के लिए सब्सक्राइब नहीं कर सकते. आप अभी भी हमारी वेबसाइट पर दान करके Signal का समर्थन कर सकते हैं.</string>
  <string name="NetworkFailure__network_error_check_your_connection_and_try_again">नेटवर्क एरर. अपने कनेक्शन को चेक करें और फिर से कोशिश करें.</string>
  <string name="NetworkFailure__retry">दोबारा कोशिश करें</string>
  <!--Stripe decline code generic_failure-->
  <!--Stripe decline code verify on Google Pay and try again-->
  <!--Stripe decline code learn more action label-->
  <string name="DeclineCode__learn_more">अधिक जानें</string>
  <!--Stripe decline code contact issuer-->
  <!--Stripe decline code purchase not supported-->
  <!--Stripe decline code your card has expired-->
  <!--Stripe decline code go to google pay action label-->
  <!--Stripe decline code incorrect card number-->
  <!--Stripe decline code incorrect cvc-->
  <!--Stripe decline code insufficient funds-->
  <!--Stripe decline code incorrect expiration month-->
  <!--Stripe decline code incorrect expiration year-->
  <!--Stripe decline code issuer not available-->
  <!--Stripe decline code processing error-->
  <!--Title of create notification profile screen-->
  <!--Hint text for create/edit notification profile name-->
  <string name="EditNotificationProfileFragment__profile_name">प्रोफ़ाइल नाम</string>
  <!--Name has a max length, this shows how many characters are used out of the max-->
  <string name="EditNotificationProfileFragment__count">%1$d/%2$d</string>
  <!--Call to action button to continue to the next step-->
  <string name="EditNotificationProfileFragment__next">अगला</string>
  <!--Call to action button once the profile is named to create the profile and continue to the customization steps-->
  <string name="EditNotificationProfileFragment__create">बनाएँ</string>
  <!--Call to action button once the profile name is edited-->
  <string name="EditNotificationProfileFragment__save">सेव करें</string>
  <!--Title of edit notification profile screen-->
  <!--Error message shown when attempting to create or edit a profile name to an existing profile name-->
  <string name="EditNotificationProfileFragment__a_profile_with_this_name_already_exists">इस नाम से एक प्रोफाइल पहले से उपयोग में है </string>
  <!--Preset selectable name for a profile name, shown as list in edit/create screen-->
  <string name="EditNotificationProfileFragment__work">कार्यालय</string>
  <!--Preset selectable name for a profile name, shown as list in edit/create screen-->
  <!--Preset selectable name for a profile name, shown as list in edit/create screen-->
  <!--Preset selectable name for a profile name, shown as list in edit/create screen-->
  <!--Preset selectable name for a profile name, shown as list in edit/create screen-->
  <!--Error message shown when attempting to next/save without a profile name-->
  <!--Title for add recipients to notification profile screen in create flow-->
  <!--Description of what the user should be doing with this screen-->
  <!--Button text that launches the contact picker to select from-->
  <!--Call to action button on contact picker for adding to profile-->
  <string name="SelectRecipientsFragment__add">जोड़ें</string>
  <!--Notification profiles home fragment, shown when no profiles have been created yet-->
  <!--Header shown above list of all notification profiles-->
  <!--Button that starts the create new notification profile flow-->
  <!--Profile active status, indicating the current profile is on for an unknown amount of time-->
  <string name="NotificationProfilesFragment__on">पर</string>
  <!--Button use to permanently delete a notification profile-->
  <!--Snakbar message shown when removing a recipient from a profile-->
  <!--Snackbar button text that will undo the recipient remove-->
  <string name="NotificationProfileDetails__undo">पूर्ववत</string>
  <!--Dialog message shown to confirm deleting a profile-->
  <string name="NotificationProfileDetails__permanently_delete_profile">प्रोफ़ाइल को स्थायी रूप से हटाएं?</string>
  <!--Dialog button to delete profile-->
  <string name="NotificationProfileDetails__delete">डिलीट करें</string>
  <!--Title/accessibility text for edit icon to edit profile emoji/name-->
  <!--Schedule description if all days are selected-->
  <!--Profile status on if it is the active profile-->
  <string name="NotificationProfileDetails__on">पर</string>
  <!--Profile status on if it is not the active profile-->
  <string name="NotificationProfileDetails__off">बंद </string>
  <!--Description of hours for schedule (start to end) times-->
  <string name="NotificationProfileDetails__s_to_s">%1$sसे%2$s</string>
  <!--Section header for exceptions to the notification profile-->
  <!--Profile exception to allow all calls through the profile restrictions-->
  <!--Profile exception to allow all @mentions through the profile restrictions-->
  <!--Section header for showing schedule information-->
  <!--If member list is long, will truncate the list and show an option to then see all when tapped-->
  <string name="NotificationProfileDetails__see_all">सभी देखें</string>
  <!--Title for add schedule to profile in create flow-->
  <!--Descriptor text indicating what the user can do with this screen-->
  <!--Text shown next to toggle switch to enable/disable schedule-->
  <!--Label for showing the start time for the schedule-->
  <string name="EditNotificationProfileSchedule__start">शुरू</string>
  <!--Label for showing the end time for the schedule-->
  <!--First letter of Sunday-->
  <!--First letter of Monday-->
  <!--First letter of Tuesday-->
  <!--First letter of Wednesday-->
  <!--First letter of Thursday-->
  <!--First letter of Friday-->
  <!--First letter of Saturday-->
  <!--Title of select time dialog shown when setting start time for schedule-->
  <!--Title of select time dialog shown when setting end time for schedule-->
  <!--If in edit mode, call to action button text show to save schedule to profile-->
  <string name="EditNotificationProfileSchedule__save">सेव करें</string>
  <!--If in create mode, call to action button text to show to skip enabling a schedule-->
  <string name="EditNotificationProfileSchedule__skip">छोड़ दे </string>
  <!--If in create mode, call to action button text to show to use the enabled schedule and move to the next screen-->
  <string name="EditNotificationProfileSchedule__next">अगला</string>
  <!--Error message shown if trying to save/use a schedule with no days selected-->
  <!--Title for final screen shown after completing a profile creation-->
  <!--Call to action button to press to close the created screen and move to the profile details screen-->
  <string name="NotificationProfileCreated__done">पूर्ण</string>
  <!--Descriptor text shown to indicate how to manually turn a profile on/off-->
  <!--Descriptor text shown to indicate you can add a schedule later since you did not add one during create flow-->
  <!--Descriptor text shown to indicate your profile will follow the schedule set during create flow-->
  <!--Button text shown in profile selection bottom sheet to create a new profile-->
  <!--Manual enable option to manually enable a profile for 1 hour-->
  <!--Manual enable option to manually enable a profile until a set time (currently 6pm or 8am depending on what is next)-->
  <string name="NotificationProfileSelection__until_s">%1$s तक</string>
  <!--Option to view profile details-->
  <!--Descriptor text indicating how long a profile will be on when there is a time component associated with it-->
  <!--Title for notification profile megaphone-->
  <!--Description for notification profile megaphone-->
  <!--Call to action button to create a profile from megaphone-->
  <!--Button to dismiss notification profile megaphone-->
  <string name="NotificationProfilesMegaphone__not_now">अभी नहीं</string>
  <!--Displayed in a toast when we fail to open the ringtone picker-->
  <string name="NotificationSettingsFragment__failed_to_open_picker">पिकर ओपेन करने में असफ़ल.</string>
  <!--Description shown for the Signal Release Notes channel-->
  <!--Donation receipts activity title-->
  <string name="DonationReceiptListFragment__all_activity">सभी गतिविधि</string>
  <!--Donation receipts all tab label-->
  <string name="DonationReceiptListFragment__all">सब</string>
  <!--Donation receipts recurring tab label-->
  <!--Donation receipts one-time tab label-->
  <!--Donation receipts boost row label-->
  <!--Donation receipts details title-->
  <string name="DonationReceiptDetailsFragment__details">माहिती</string>
  <!--Donation receipts donation type heading-->
  <!--Donation receipts date paid heading-->
  <!--Donation receipts share PNG-->
  <!--Donation receipts list end note-->
  <!--Donation receipts document title-->
  <!--Donation receipts amount title-->
  <!--Donation receipts thanks-->
  <!--Donation receipt type-->
  <!--region "Stories Tab"-->
  <!--Label for Chats tab in home app screen-->
  <string name="ConversationListTabs__chats">चैट</string>
  <!--Label for Stories tab in home app screen-->
  <!--String for counts above 99 in conversation list tabs-->
  <!--Title for "My Stories" row item in Stories landing page-->
  <!--Subtitle for "My Stories" row item when user has not added stories-->
  <!--Displayed when there are no stories to display-->
  <!--Context menu option to hide a story-->
  <!--Context menu option to unhide a story-->
  <!--Context menu option to forward a story-->
  <string name="StoriesLandingItem__forward">आगे भेजें</string>
  <!--Context menu option to share a story-->
  <!--Context menu option to go to story chat-->
  <!--Label when a story is pending sending-->
  <string name="StoriesLandingItem__sending">भेजा जा रहा है…</string>
  <!--Label when multiple stories are pending sending-->
  <!--Label when a story fails to send-->
  <string name="StoriesLandingItem__send_failed">भेजना असफल रहा</string>
  <!--Status label when a story fails to send indicating user action to retry-->
  <!--Title of dialog confirming decision to hide a story-->
  <!--Message of dialog confirming decision to hide a story-->
  <!--Positive action of dialog confirming decision to hide a story-->
  <string name="StoriesLandingFragment__hide">छुपा दें</string>
  <!--Displayed in Snackbar after story is hidden-->
  <!--Section header for hidden stories-->
  <!--Displayed on each sent story under My Stories-->
  <!--Forward story label, displayed in My Stories context menu-->
  <string name="MyStories_forward">आगे भेजें</string>
  <!--Label for stories for a single user. Format is {given name}\'s Story-->
  <!--Title of dialog to confirm deletion of story-->
  <!--Message of dialog to confirm deletion of story-->
  <!--Displayed at bottom of story viewer when current item has views-->
  <!--Displayed at bottom of story viewer when current item has replies-->
  <!--Used to join views and replies when both exist on a story item-->
  <string name="StoryViewerFragment__s_s">%1$s%2$s</string>
  <!--Displayed when viewing a post you sent-->
  <string name="StoryViewerPageFragment__you">आप</string>
  <!--Displayed when viewing a post displayed to a group-->
  <string name="StoryViewerPageFragment__s_to_s">%1$sसे%2$s</string>
  <!--Displayed when viewing a post from another user with no replies-->
  <string name="StoryViewerPageFragment__reply">उत्तर</string>
  <!--Displayed when a story has no views-->
  <!--Displayed when a story has no replies yet-->
  <!--Displayed for each user that reacted to a story when viewing replies-->
  <!--Label for story views tab-->
  <!--Label for story replies tab-->
  <!--Description of action for reaction button-->
  <!--Displayed when the user is replying privately to someone who replied to one of their stories-->
  <!--Context menu item to privately reply to a story response-->
  <!--Context menu item to copy a story response-->
  <string name="StoryGroupReplyItem__copy">कॉपी</string>
  <!--Context menu item to delete a story response-->
  <string name="StoryGroupReplyItem__delete">डिलीट करें</string>
  <!--Story settings page title-->
  <!--Story settings private stories heading-->
  <!--Option label for creating a new private story-->
  <!--Page title for My Story options-->
  <!--Section heading for story visibility-->
  <!--Clickable option for selecting people to hide your story from-->
  <!--Summary of clickable option displaying how many people you have hidden your story from-->
  <!--Section header for options related to replies and reactions-->
  <!--Switchable option for allowing replies and reactions on your stories-->
  <!--Summary for switchable option allowing replies and reactions on your story-->
  <!--Note about default sharing-->
  <!--Signal connections linked text that opens the Signal Connections sheet-->
  <!--Displayed at the top of the signal connections sheet. Please remember to insert strong tag as required.-->
  <!--Signal connections sheet bullet point 1-->
  <!--Signal connections sheet bullet point 2-->
  <!--Signal connections sheet bullet point 3-->
  <!--Note at the bottom of the Signal connections sheet-->
  <!--Clickable option to add a viewer to a private story-->
  <!--Clickable option to delete a custom story-->
  <!--Dialog title when attempting to remove someone from a private story-->
  <!--Dialog message when attempting to remove someone from a private story-->
  <!--Positive action label when attempting to remove someone from a private story-->
  <string name="PrivateStorySettingsFragment__remove">हटा दें </string>
  <!--Dialog title when deleting a private story-->
  <!--Dialog message when deleting a private story-->
  <!--Page title for editing a private story name-->
  <!--Input field hint when editing a private story name-->
  <!--Save button label when editing a private story name-->
  <string name="EditPrivateStoryNameFragment__save">सेव करें</string>
  <!--Displayed in text post creator before user enters text-->
  <!--Button label for changing font when creating a text post-->
  <!--Displayed in text post creator when prompting user to enter text-->
  <string name="TextStoryPostTextEntryFragment__add_text">टेक्स्ट शामिल करें</string>
  <!--Content description for \'done\' button when adding text to a story post-->
  <!--Text label for media selection toggle-->
  <string name="MediaSelectionActivity__text">टेक्स्ट</string>
  <!--Camera label for media selection toggle-->
  <string name="MediaSelectionActivity__camera">कैमरा</string>
  <!--Hint for entering a URL for a text post-->
  <!--Displayed prior to the user entering a URL for a text post-->
  <!--Hint text for searching for a story text post recipient.-->
  <string name="TextStoryPostSendFragment__search">खोजें</string>
  <!--Title for screen allowing user to hide "My Story" entries from specific people-->
  <!--Done button label for hide story from screen-->
  <string name="HideStoryFromFragment__done">पूर्ण</string>
  <!--Dialog title for first time adding something to a story-->
  <!--Dialog message for first time adding something to a story-->
  <!--First time share to story dialog: Positive action to go ahead and add to story-->
  <!--First time share to story dialog: Neutral action to edit who can view "My Story"-->
  <!--Error message shown when a failure occurs during story send-->
  <!--Error message dialog button to resend a previously failed story send-->
  <string name="StoryDialogs__send">भेजें</string>
  <!--Privacy Settings toggle title for stories-->
  <!--Privacy Settings toggle summary for stories-->
  <!--New story viewer selection screen title-->
  <!--New story viewer selection action button label-->
  <string name="CreateStoryViewerSelectionFragment__next">अगला</string>
  <!--New story viewer selection screen title as recipients are selected-->
  <!--Name story screen title-->
  <!--Name story screen label hint-->
  <!--Name story screen viewers subheading-->
  <!--Name story screen create button label-->
  <string name="CreateStoryWithViewersFragment__create">बनाएँ</string>
  <!--Name story screen error when save attempted with no label-->
  <string name="CreateStoryWithViewersFragment__this_field_is_required">यह फ़ील्ड आवश्यक है।</string>
  <!--Name story screen error when save attempted but label is duplicate-->
  <!--Text for select all action when editing recipients for a story-->
  <string name="BaseStoryRecipientSelectionFragment__select_all">सभी को चुन लो</string>
  <!--Choose story type bottom sheet title-->
  <!--Choose story type bottom sheet new story row title-->
  <!--Choose story type bottom sheet new story row summary-->
  <!--Choose story type bottom sheet group story title-->
  <!--Choose story type bottom sheet group story summary-->
  <!--Choose groups bottom sheet title-->
  <!--Displayed when copying group story reply text to clipboard-->
  <string name="StoryGroupReplyFragment__copied_to_clipboard">क्लिपबोर्ड पर कॉपी किया गया है</string>
  <!--Displayed in story caption when content is longer than 5 lines-->
  <!--Displayed in toast after sending a direct reply-->
  <!--Displayed in toast after sending a direct reaction-->
  <!--Displayed in the viewer when a story is no longer available-->
  <!--Displayed in the viewer when the network is not available-->
  <!--Displayed in the viewer when network is available but content could not be downloaded-->
  <!--Toasted when the user externally shares to a text story successfully-->
  <!--Toasted when the user external share to a text story fails-->
  <!--Title for a notification at the bottom of the chat list suggesting that the user disable censorship circumvention because the service has become reachable-->
  <!--Body for a notification at the bottom of the chat list suggesting that the user disable censorship circumvention because the service has become reachable-->
  <!--Label for a button to dismiss a notification at the bottom of the chat list suggesting that the user disable censorship circumvention because the service has become reachable-->
  <string name="TurnOffCircumventionMegaphone_no_thanks">नहीं धन्यवाद </string>
  <!--Label for a button in a notification at the bottom of the chat list to turn off censorship circumvention-->
  <string name="TurnOffCircumventionMegaphone_turn_off">बंद करें</string>
  <!--Conversation Item label for when you react to someone else\'s story-->
  <!--Conversation Item label for reactions to your story-->
  <!--Conversation Item label for reactions to an unavailable story-->
  <!--endregion-->
  <!--Content description for expand contacts chevron-->
  <!--EOF-->
</resources><|MERGE_RESOLUTION|>--- conflicted
+++ resolved
@@ -2064,12 +2064,8 @@
   <string name="preferences__slow">धीमा</string>
   <string name="preferences__help">मदद</string>
   <string name="preferences__advanced">अधिक</string>
-<<<<<<< HEAD
   <string name="preferences__donate_to_signal">Molly  को दान करें</string>
-=======
-  <string name="preferences__donate_to_signal">Signal  को दान करें</string>
   <!--Preference label when someone is already a subscriber-->
->>>>>>> c4bc2162
   <string name="preferences__subscription">सब्सक्रिप्शन</string>
   <!--Preference label for making a monthly donation to Signal-->
   <!--Preference label for making one-time donations to Signal-->
