<?xml version='1.0' encoding='UTF-8'?>
<resources>
  <string name="yes">हाँ </string>
  <string name="no">नहीं</string>
  <string name="delete">मिटाओ</string>
  <string name="please_wait">कृपया इंतज़ार कीजिए </string>
  <string name="save">संरक्षित करें</string>
  <string name="note_to_self">स्वयं को लिखें</string>
  <!--AbstractNotificationBuilder-->
  <string name="AbstractNotificationBuilder_new_message">नया Signal मेसेज</string>
  <!--AlbumThumbnailView-->
  <!--ApplicationMigrationActivity-->
  <string name="ApplicationMigrationActivity__signal_is_updating">Signal का अद्यतन हो रहा है…</string>
  <!--ApplicationPreferencesActivity-->
  <string name="ApplicationPreferencesActivity_currently_s">अभी: %s</string>
  <string name="ApplicationPreferenceActivity_you_havent_set_a_passphrase_yet">आपने अभी तक पासफ़्रेज सेट नहीं किया है!</string>
  <plurals name="ApplicationPreferencesActivity_messages_per_conversation">
    <item quantity="one">%d संवाद प्रति मेसेज</item>
    <item quantity="other">%d संवाद प्रति मेसेज</item>
  </plurals>
  <string name="ApplicationPreferencesActivity_delete_all_old_messages_now">सभी पुरानी मेसेज अभी हटाए?</string>
  <plurals name="ApplicationPreferencesActivity_this_will_immediately_trim_all_conversations_to_the_d_most_recent_messages">
    <item quantity="one">यह तुरंत सभी वार्तालापों को हाल ही के मेसेज में ट्रिम कर देगा।</item>
    <item quantity="other">यह तुरंत सभी संवाद को हाल ही के मेसेज में ट्रिम कर देगा।%d</item>
  </plurals>
  <string name="ApplicationPreferencesActivity_delete">हटाए </string>
  <string name="ApplicationPreferencesActivity_disable_passphrase">पासफ़्रेज़ अक्षम करें?</string>
  <string name="ApplicationPreferencesActivity_this_will_permanently_unlock_signal_and_message_notifications">यह Molly और मेसेज नोटिफिकेशन को स्थायी रूप से अनलॉक करेगा</string>
  <string name="ApplicationPreferencesActivity_disable">अक्षम</string>
  <string name="ApplicationPreferencesActivity_unregistering">पंजीकरण रद्द करना</string>
  <string name="ApplicationPreferencesActivity_unregistering_from_signal_messages_and_calls">Molly मेसेज और कॉल से अपंजीकृत करना</string>
  <string name="ApplicationPreferencesActivity_disable_signal_messages_and_calls">Molly मेसेज और कॉल अक्षम करें?</string>
  <string name="ApplicationPreferencesActivity_disable_signal_messages_and_calls_by_unregistering">सर्वर से अपंजीकृत करके Molly
   मेसेजों और कॉलों को अक्षम करें। आपको भविष्य में फिर से उनका उपयोग करने के लिए अपना फोन नंबर फिर से पंजीकृत करना होगा</string>
  <string name="ApplicationPreferencesActivity_error_connecting_to_server">सर्वर से कनेक्ट करने में त्रुटि!</string>
  <string name="ApplicationPreferencesActivity_sms_enabled">SMS सक्षम</string>
  <string name="ApplicationPreferencesActivity_touch_to_change_your_default_sms_app">अपना डिफ़ॉल्ट SMS ऐप बदलने के लिए स्पर्श करें</string>
  <string name="ApplicationPreferencesActivity_sms_disabled">SMS अक्षम</string>
  <string name="ApplicationPreferencesActivity_touch_to_make_signal_your_default_sms_app">अपने डिफ़ॉल्ट SMS ऐप को Signal करने के लिए स्पर्श करें</string>
  <string name="ApplicationPreferencesActivity_on">पर</string>
  <string name="ApplicationPreferencesActivity_On">पर</string>
  <string name="ApplicationPreferencesActivity_off">बंद </string>
  <string name="ApplicationPreferencesActivity_Off">बंद </string>
  <string name="ApplicationPreferencesActivity_sms_mms_summary">SMS %1$s, MMS %2$s</string>
  <string name="ApplicationPreferencesActivity_privacy_summary">स्क्रीन लॉक %1$s, पंजीकरण लॉक %2$s</string>
  <string name="ApplicationPreferencesActivity_appearance_summary">विषय%1$s, भाषा%2$s</string>
  <!--AppProtectionPreferenceFragment-->
  <plurals name="AppProtectionPreferenceFragment_minutes">
    <item quantity="one">%d मिनट</item>
    <item quantity="other">%dमिनट</item>
  </plurals>
  <!--DraftDatabase-->
  <string name="DraftDatabase_Draft_image_snippet">(तस्वीर)</string>
  <string name="DraftDatabase_Draft_audio_snippet">(ओडियो)</string>
  <string name="DraftDatabase_Draft_video_snippet">(वीडियो)</string>
  <string name="DraftDatabase_Draft_location_snippet">( स्थान )</string>
  <string name="DraftDatabase_Draft_quote_snippet">( उत्तर ) </string>
  <!--AttachmentKeyboard-->
  <string name="AttachmentKeyboard_gallery">गैलरी</string>
  <string name="AttachmentKeyboard_gif">GIF</string>
  <string name="AttachmentKeyboard_file">फ़ाइल</string>
  <string name="AttachmentKeyboard_contact">संपर्क</string>
  <string name="AttachmentKeyboard_location">स्थान</string>
  <string name="AttachmentKeyboard_Signal_needs_permission_to_show_your_photos_and_videos">Molly को आपके फ़ोटो और वीडियो दिखाने के लिय अनुमति चाहिए।</string>
  <!--AttachmentManager-->
  <string name="AttachmentManager_cant_open_media_selection">मीडिया का चयन करने के लिए कोई ऐप नहीं मिल सकता है</string>
  <string name="AttachmentManager_signal_requires_the_external_storage_permission_in_order_to_attach_photos_videos_or_audio">फ़ोटो, वीडियो या ऑडियो संलग्न करने के लिए Molly को संग्रहण अनुमति की आवश्यकता होती है, लेकिन इसे स्थायी रूप से अस्वीकार कर दिया गया है। कृपया ऐप सेटिंग्स मेनू पर जारी रखें, \"अनुमतियां\" चुनें, और \"संग्रहण\" सक्षम करें।</string>
  <string name="AttachmentManager_signal_requires_contacts_permission_in_order_to_attach_contact_information">संपर्क जानकारी संलग्न करने के लिए Molly को संपर्क अनुमति की आवश्यकता होती है, लेकिन इसे स्थायी रूप से अस्वीकार कर दिया गया है। कृपया ऐप सेटिंग्स मेनू पर जारी रखें, \"अनुमतियां\" चुनें, और \"संपर्क\" सक्षम करें।</string>
  <string name="AttachmentManager_signal_requires_location_information_in_order_to_attach_a_location">किसी स्थान को संलग्न करने के लिए Molly को स्थान अनुमति की आवश्यकता होती है, लेकिन इसे स्थायी रूप से अस्वीकार कर दिया गया है। कृपया ऐप सेटिंग्स मेनू पर जारी रखें, \"अनुमतियां\" चुनें, और \"स्थान\" सक्षम करें।</string>
  <string name="AttachmentManager_signal_requires_the_camera_permission_in_order_to_take_photos_but_it_has_been_permanently_denied">Molly को फ़ोटो लेने के लिए कैमरा अनुमति की आवश्यकता होती है, लेकिन इसे स्थायी रूप से अस्वीकार कर दिया गया है। कृपया ऐप सेटिंग्स मेनू पर जारी रखें, \"अनुमतियां\" चुनें, और \"कैमरा\" सक्षम करें।</string>
  <!--AttachmentUploadJob-->
  <string name="AttachmentUploadJob_uploading_media">मीडिया अपलोड कर रहा है…</string>
  <string name="AttachmentUploadJob_compressing_video_start">वीडियो को कंप्रेस कर रहा है…</string>
  <!--AudioSlidePlayer-->
  <string name="AudioSlidePlayer_error_playing_audio">ऑडियो बजाने में त्रुटि!</string>
  <!--BlockedContactsActivity-->
  <string name="BlockedContactsActivity_blocked_contacts">ब्लॉक किये हुए संपर्क</string>
  <!--BlockUnblockDialog-->
  <string name="BlockUnblockDialog_group_members_will_be_able_to_add_you">ग्रूप के सदस्य आपको इस ग्रूप में फ़िर शामिल कर पाएँगे।</string>
  <string name="BlockUnblockDialog_you_will_be_able_to_call_and_message_each_other">आप एक दूसरे को मेसेज और काॅल कर पाएंगे|</string>
  <string name="BlockUnblockDialog_unblock">अनब्लॉक करें</string>
  <string name="BlockUnblockDialog_block">ब्लॉक</string>
  <string name="BlockUnblockDialog_block_and_delete">ब्लाॅक करें अथवा हटा दें</string>
  <!--BucketedThreadMedia-->
  <string name="BucketedThreadMedia_Today">आज</string>
  <string name="BucketedThreadMedia_Yesterday">कल</string>
  <string name="BucketedThreadMedia_This_week">इस सप्ताह</string>
  <string name="BucketedThreadMedia_This_month">इस महीना</string>
  <string name="BucketedThreadMedia_Large">बड़ा</string>
  <string name="BucketedThreadMedia_Medium">मध्यम</string>
  <string name="BucketedThreadMedia_Small">छोटा</string>
  <!--CallScreen-->
  <string name="CallScreen_Incoming_call">आने वाली कॉल</string>
  <!--CameraActivity-->
  <string name="CameraActivity_image_save_failure">तस्वीर सेव करने में विफल रहा</string>
  <!--CameraXFragment-->
  <string name="CameraXFragment_tap_for_photo_hold_for_video">फोटो के लिए टैप, वीडियो के लिए दबाए रखें</string>
  <string name="CameraXFragment_capture_description">कैप्चर</string>
  <string name="CameraXFragment_change_camera_description">कैमरा बदलें</string>
  <string name="CameraXFragment_open_gallery_description">गैलरी खोलें</string>
  <!--CameraContacts-->
  <string name="CameraContacts_recent_contacts">हाल ही के संपर्क</string>
  <string name="CameraContacts_signal_contacts">Signal संपर्क</string>
  <string name="CameraContacts_signal_groups">Signal समूह</string>
  <string name="CameraContacts_you_can_share_with_a_maximum_of_n_conversations">आप अधिकतम %d बातचीत साझा कर सकते हैं।</string>
  <string name="CameraContacts_select_signal_recipients">Signal प्राप्तकर्ताओं को चुनें</string>
  <string name="CameraContacts_no_signal_contacts">कोई Signal प्राप्तकर्ता नहीं</string>
  <string name="CameraContacts_you_can_only_use_the_camera_button">कैमरा बटन का प्रयोग कर आप केवल Signal के सम्पर्कों को ही छवियाँ भेज सकते हैं।</string>
  <string name="CameraContacts_cant_find_who_youre_looking_for">जिसे ढूँढ रहे वो नहीं मिला?</string>
  <string name="CameraContacts_invite_a_contact_to_join_signal">संपर्क को Signal में जुड़ने के लिए आमंत्रित करें</string>
  <string name="CameraContacts__menu_search">सर्च</string>
  <!--ClearProfileActivity-->
  <string name="ClearProfileActivity_remove">हटा दें </string>
  <string name="ClearProfileActivity_remove_profile_photo">प्रोफ़ाइल फ़ोटो निकालें?</string>
  <!--CommunicationActions-->
  <string name="CommunicationActions_no_browser_found">कोई वेब ब्राउजर नहीं मिला।</string>
  <string name="CommunicationActions_a_cellular_call_is_already_in_progress">एक सेलुलर कॉल प्रगति में है।</string>
  <string name="CommunicationActions_start_video_call">वीडियो कॉल शुरू करें</string>
  <string name="CommunicationActions_start_voice_call">वॉयस कॉल शुरू करें?</string>
  <string name="CommunicationActions_cancel">रद्द करें</string>
  <string name="CommunicationActions_call">कॉल</string>
  <string name="CommunicationActions_carrier_charges_may_apply">कैरियर दरें लागू हो सकती हैं। आपके द्वारा कॉल किया जा रहा नंबर Signal से रजिस्टर्ड नहीं है। इस कॉल को आपके मोबाइल कैरियर के माध्यम से रखा जाएगा, इंटरनेट पर नहीं।</string>
  <!--ConfirmIdentityDialog-->
  <string name="ConfirmIdentityDialog_your_safety_number_with_s_has_changed">%1$s के साथ आपका सुरक्षा नंबर बदल गया है। इसका मतलब यह हो सकता है कि कोई आपके संचार को रोकने की कोशिश कर रहा है, या उस %2$s ने Signal को फिर से इंस्टॉल किया है।</string>
  <string name="ConfirmIdentityDialog_you_may_wish_to_verify_your_safety_number_with_this_contact">आप इस संपर्क के साथ अपना सुरक्षा नंबर सत्यापित करना चाह सकते हैं।</string>
  <string name="ConfirmIdentityDialog_accept">स्वीकृत </string>
  <!--ContactsCursorLoader-->
  <string name="ContactsCursorLoader_recent_chats">नवीनतम बातचीत </string>
  <string name="ContactsCursorLoader_contacts">संपर्क</string>
  <string name="ContactsCursorLoader_groups">समूह </string>
  <string name="ContactsCursorLoader_phone_number_search">फ़ोन नंबर खोजें</string>
  <string name="ContactsCursorLoader_username_search">उपयोगकर्ता का नाम खोजें</string>
  <!--ContactsDatabase-->
  <string name="ContactsDatabase_message_s">%s को मेसेज</string>
  <string name="ContactsDatabase_signal_call_s">%s को Signal कॉल</string>
  <!--ContactNameEditActivity-->
  <string name="ContactNameEditActivity_given_name">नाम</string>
  <string name="ContactNameEditActivity_family_name">कुलनाम</string>
  <string name="ContactNameEditActivity_prefix">प्रिफिक्स</string>
  <string name="ContactNameEditActivity_suffix">सफिक्स </string>
  <string name="ContactNameEditActivity_middle_name">मध्य नाम</string>
  <!--ContactShareEditActivity-->
  <string name="ContactShareEditActivity_type_home">मुख्य</string>
  <string name="ContactShareEditActivity_type_mobile">मोबाइल</string>
  <string name="ContactShareEditActivity_type_work">कार्यालय</string>
  <string name="ContactShareEditActivity_type_missing">अन्य</string>
  <string name="ContactShareEditActivity_invalid_contact">चयनित संपर्क अमान्य था।</string>
  <!--ConversationItem-->
  <string name="ConversationItem_error_not_delivered">भेजने में असफल रहा, माहिती के लिए टैप करें।</string>
  <string name="ConversationItem_received_key_exchange_message_tap_to_process">की एक्सचेंज मेसेज प्राप्त हुआ, प्रक्रिया करने के लिए टैप करें।</string>
  <string name="ConversationItem_group_action_left">%1$s ने समूह को छोड़ दिया है</string>
  <string name="ConversationItem_click_to_approve_unencrypted">भेजने में असफल रहा, असुरक्षित फ़ॉलबैक के लिए टैप करें</string>
  <string name="ConversationItem_click_to_approve_unencrypted_sms_dialog_title">अनएन्क्रिप्टेड SMS पर फॉलबैक?</string>
  <string name="ConversationItem_click_to_approve_unencrypted_mms_dialog_title">अनएन्क्रिप्टेड MMS पर फॉलबैक?</string>
  <string name="ConversationItem_click_to_approve_unencrypted_dialog_message">यह मेसेज एन्क्रिप्ट <b>नहीं</b> किया जाएगा क्योंकि प्राप्तकर्ता अब Signal उपयोगकर्ता नहीं है। \n\n असुरक्षित मेसेज भेजें?</string>
  <string name="ConversationItem_unable_to_open_media">इस मीडिया को खोलने में सक्षम कोई ऐप नहीं मिल सकता है।</string>
  <string name="ConversationItem_copied_text">%s की नकल की</string>
  <string name="ConversationItem_from_s">%s से</string>
  <string name="ConversationItem_to_s">%s को</string>
  <string name="ConversationItem_read_more">और पढो</string>
  <string name="ConversationItem_download_more">और डाउनलोड करें</string>
  <string name="ConversationItem_pending">बचा हुआ</string>
  <string name="ConversationItem_this_message_was_deleted">यह मेसेज हटा दिया गया है।</string>
  <!--ConversationActivity-->
  <string name="ConversationActivity_reset_secure_session_question">सुरक्षित सत्र रीसेट करें?</string>
  <string name="ConversationActivity_this_may_help_if_youre_having_encryption_problems">अगर आपको इस संवाद में एन्क्रिप्शन समस्याएं आ रही हैं तो इससे मदद मिल सकती है। आपके मेसेज रखे जाएंगे।</string>
  <string name="ConversationActivity_reset">फिर से स्थापित करना</string>
  <string name="ConversationActivity_add_attachment">अटैचमेंट जोड़ें</string>
  <string name="ConversationActivity_select_contact_info">संपर्क जानकारी का चयन करें</string>
  <string name="ConversationActivity_compose_message">मेसेज लिखें</string>
  <string name="ConversationActivity_sorry_there_was_an_error_setting_your_attachment">खेद है, आपका अनुलगनक लगाने में त्रुटि हुई।</string>
  <string name="ConversationActivity_recipient_is_not_a_valid_sms_or_email_address_exclamation">प्राप्त करने वाला वैध SMS या ईमेल पता नहीं है!</string>
  <string name="ConversationActivity_message_is_empty_exclamation">मेसेज खाली है!</string>
  <string name="ConversationActivity_group_members">सदस्य </string>
  <string name="ConversationActivity_invalid_recipient">अवैध प्राप्तकर्ता</string>
  <string name="ConversationActivity_added_to_home_screen">मुख्य स्क्रीन में जोड़ा गया</string>
  <string name="ConversationActivity_calls_not_supported">कॉल समर्थित नहीं है</string>
  <string name="ConversationActivity_this_device_does_not_appear_to_support_dial_actions">यह डिवाइस डायल क्रियाओं का समर्थन करने के लिए प्रकट नहीं होता है।</string>
  <string name="ConversationActivity_leave_group">समूह छोड़ दें?</string>
  <string name="ConversationActivity_are_you_sure_you_want_to_leave_this_group">क्या आप वाकई इस समूह को छोड़ना चाहते हैं?</string>
  <string name="ConversationActivity_transport_insecure_sms">असुरक्षित SMS</string>
  <string name="ConversationActivity_transport_insecure_mms">असुरक्षित MMS</string>
  <string name="ConversationActivity_transport_signal">Signal</string>
  <string name="ConversationActivity_lets_switch_to_signal">%1$s चलो Molly पर स्विच करें</string>
  <string name="ConversationActivity_error_leaving_group">समूह छोड़ने में त्रुटि</string>
  <string name="ConversationActivity_specify_recipient">कृपया एक संपर्क चुनें</string>
  <string name="ConversationActivity_unblock_this_contact_question">इस संपर्क को अनवरोधित करें?</string>
  <string name="ConversationActivity_unblock_this_group_question">इस समूह को अनावरोधित करें?</string>
  <string name="ConversationActivity_you_will_once_again_be_able_to_receive_messages_and_calls_from_this_contact">आप एक बार फिर से इस संपर्क से मेसेज और कॉल प्राप्त करने में सक्षम होंगे।</string>
  <string name="ConversationActivity_unblock_this_group_description">मौजूदा सदस्य आपको फिर से समूह में जोड़ने में सक्षम होंगे।</string>
  <string name="ConversationActivity_unblock">अनब्लॉक करें</string>
  <string name="ConversationActivity_attachment_exceeds_size_limits">आपके द्वारा भेजे जा रहे मेसेज के प्रकार के लिए अनुलग्नक आकार सीमा से अधिक है।</string>
  <string name="ConversationActivity_quick_camera_unavailable">कैमरा अनुपलब्ध</string>
  <string name="ConversationActivity_unable_to_record_audio">ऑडियो रिकॉर्ड करने में असमर्थ</string>
  <string name="ConversationActivity_there_is_no_app_available_to_handle_this_link_on_your_device">आपके डिवाइस पर इस लिंक को संभालने के लिए कोई ऐप उपलब्ध नहीं है।</string>
<<<<<<< HEAD
  <string name="ConversationActivity_to_send_audio_messages_allow_signal_access_to_your_microphone">ऑडियो मेसेज भेजने के लिए, अपने माइक्रोफ़ोन पर Molly पहुंच की अनुमति दें।</string>
  <string name="ConversationActivity_signal_requires_the_microphone_permission_in_order_to_send_audio_messages">ऑडियो मेसेज को भेजने के लिए Molly को माइक्रोफ़ोन अनुमति की आवश्यकता होती है, लेकिन इसे स्थायी रूप से अस्वीकार कर दिया गया है। कृपया ऐप सेटिंग्स जारी रखें, \"अनुमतियां\" चुनें, और \"माइक्रोफ़ोन\" सक्षम करें।</string>
  <string name="ConversationActivity_to_call_s_signal_needs_access_to_your_microphone_and_camera">%s को कॉल करने के लिए, Molly को आपके माइक्रोफ़ोन और कैमरे तक पहुंच की आवश्यकता होती है।</string>
  <string name="ConversationActivity_signal_needs_the_microphone_and_camera_permissions_in_order_to_call_s">%s को कॉल करने के लिए Molly को माइक्रोफ़ोन और कैमरा अनुमतियों की आवश्यकता होती है, लेकिन उन्हें स्थायी रूप से अस्वीकार कर दिया गया है। कृपया ऐप सेटिंग्स जारी रखें, \"अनुमतियां\" चुनें, और \"माइक्रोफ़ोन\" और \"कैमरा\" सक्षम करें।</string>
  <string name="ConversationActivity_to_capture_photos_and_video_allow_signal_access_to_the_camera">फोटो और वीडियो कैप्चर करने के लिए, कैमरे को Molly पहुंच की अनुमति दें।</string>
  <string name="ConversationActivity_signal_needs_the_camera_permission_to_take_photos_or_video">Molly को फ़ोटो या वीडियो लेने के लिए कैमरा अनुमति की आवश्यकता होती है, लेकिन इसे स्थायी रूप से अस्वीकार कर दिया गया है। कृपया ऐप सेटिंग्स जारी रखें, \"अनुमतियां\" चुनें, और \"कैमरा\" सक्षम करें।</string>
  <string name="ConversationActivity_signal_needs_camera_permissions_to_take_photos_or_video">Molly को फ़ोटो या वीडियो लेने के लिए कैमरा अनुमतियां चाहिए</string>
=======
  <string name="ConversationActivity_to_send_audio_messages_allow_signal_access_to_your_microphone">ऑडियो मेसेज भेजने के लिए, अपने माइक्रोफ़ोन पर Signal पहुंच की अनुमति दें।</string>
  <string name="ConversationActivity_signal_requires_the_microphone_permission_in_order_to_send_audio_messages">ऑडियो मेसेज को भेजने के लिए Signal को माइक्रोफ़ोन अनुमति की आवश्यकता होती है, लेकिन इसे स्थायी रूप से अस्वीकार कर दिया गया है। कृपया ऐप सेटिंग्स जारी रखें, \"अनुमतियां\" चुनें, और \"माइक्रोफ़ोन\" सक्षम करें।</string>
  <string name="ConversationActivity_signal_needs_the_microphone_and_camera_permissions_in_order_to_call_s">%s को कॉल करने के लिए Signal को माइक्रोफ़ोन और कैमरा अनुमतियों की आवश्यकता होती है, लेकिन उन्हें स्थायी रूप से अस्वीकार कर दिया गया है। कृपया ऐप सेटिंग्स जारी रखें, \"अनुमतियां\" चुनें, और \"माइक्रोफ़ोन\" और \"कैमरा\" सक्षम करें।</string>
  <string name="ConversationActivity_to_capture_photos_and_video_allow_signal_access_to_the_camera">फोटो और वीडियो कैप्चर करने के लिए, कैमरे को Signal पहुंच की अनुमति दें।</string>
  <string name="ConversationActivity_signal_needs_the_camera_permission_to_take_photos_or_video">Signal को फ़ोटो या वीडियो लेने के लिए कैमरा अनुमति की आवश्यकता होती है, लेकिन इसे स्थायी रूप से अस्वीकार कर दिया गया है। कृपया ऐप सेटिंग्स जारी रखें, \"अनुमतियां\" चुनें, और \"कैमरा\" सक्षम करें।</string>
  <string name="ConversationActivity_signal_needs_camera_permissions_to_take_photos_or_video">Signal को फ़ोटो या वीडियो लेने के लिए कैमरा अनुमतियां चाहिए</string>
>>>>>>> 981676c7
  <string name="ConversationActivity_enable_the_microphone_permission_to_capture_videos_with_sound">ध्वनि के साथ वीडियो कैप्चर करने के लिए माइक्रोफोन अनुमति सक्षम करें।</string>
  <string name="ConversationActivity_signal_needs_the_recording_permissions_to_capture_video">Molly को वीडियो रिकॉर्ड करने के लिए माइक्रोफोन की अनुमति की आवश्यकता होती है, लेकिन उसे अस्वीकार कर दिया गया है। कृपया एप्प विन्यास जारी रखें, \"अनुमतियां\" चुनें, और \"माइक्रोफोन\" और \"कैमरा\" सक्षम करें।</string>
  <string name="ConversationActivity_signal_needs_recording_permissions_to_capture_video">Molly को वीडियो रिकॉर्ड करने के लिए माइक्रोफोन की अनुमति की आवश्यकता होती है।</string>
  <string name="ConversationActivity_quoted_contact_message">%1$s%2$s</string>
  <string name="ConversationActivity_signal_cannot_sent_sms_mms_messages_because_it_is_not_your_default_sms_app">Signal SMS/MMS मेसेज नहीं भेज सकता क्योंकि यह आपका तयशुदा SMS एप्प नहीं है। क्या आप इसे अपने Android सेटिंग्स बदलना चाहेंगे?</string>
  <string name="ConversationActivity_yes">हाँ </string>
  <string name="ConversationActivity_no">नहीं</string>
  <string name="ConversationActivity_search_position">%1$d का %2$d</string>
  <string name="ConversationActivity_no_results">कोई परिणाम नहीं</string>
  <string name="ConversationActivity_sticker_pack_installed">स्टीकर पैक इंस्टॉल</string>
  <string name="ConversationActivity_new_say_it_with_stickers">नया! स्टीकर के साथ कहें</string>
  <string name="ConversationActivity_cancel">रद्द करें</string>
  <string name="ConversationActivity_this_conversation_will_be_deleted_from_all_of_your_devices">यह संवाद आपके सभी डिवाइस से हटा दिया जाएगा।</string>
  <string name="ConversationActivity_you_will_leave_this_group_and_it_will_be_deleted_from_all_of_your_devices">आप इस ग्रूप को छोङ देंगे और यह ग्रूप आपके सभी डिवाइस से हटा दिया जाएगा।</string>
  <string name="ConversationActivity_delete">हटाए </string>
  <!--ConversationAdapter-->
  <plurals name="ConversationAdapter_n_unread_messages">
    <item quantity="one">%d अपठित मेसेज</item>
    <item quantity="other">%dअपठित मेसेज</item>
  </plurals>
  <!--ConversationFragment-->
  <plurals name="ConversationFragment_delete_selected_messages">
    <item quantity="one">चयनित मेसेज हटाएं?</item>
    <item quantity="other">चयनित मेसेज हटाएं?</item>
  </plurals>
  <plurals name="ConversationFragment_this_will_permanently_delete_all_n_selected_messages">
    <item quantity="one">यह सभी चयनित वार्तालापों को स्थायी रूप से हटा देगा।</item>
    <item quantity="other">यह सभी %1$d चयनित वार्तालापों को स्थायी रूप से हटा देगा।</item>
  </plurals>
  <string name="ConversationFragment_save_to_sd_card">इसे स्टॉरेज में सेव करे?</string>
  <plurals name="ConversationFragment_saving_n_media_to_storage_warning">
    <item quantity="one">सभी मीडिया को स्टोरेज में सहेजने से आपके डिवाइस पर किसी अन्य ऐप को एक्सेस करने की अनुमति मिल जाएगी। \n\n जारी रखें?</item>
    <item quantity="other">सभी %1$d मीडिया को स्टोरेज में सहेजने से आपके डिवाइस पर किसी अन्य ऐप को एक्सेस करने की अनुमति मिल जाएगी। \n\n जारी रखें?</item>
  </plurals>
  <plurals name="ConversationFragment_error_while_saving_attachments_to_sd_card">
    <item quantity="one">स्टॉरेज में संलग्नक सहेजते समय त्रुटि!</item>
    <item quantity="other">स्टॉरेज में अटैचमेंट सेव करते समय त्रुटि!</item>
  </plurals>
  <string name="ConversationFragment_unable_to_write_to_sd_card_exclamation">स्टॉरेज में लिखने में असमर्थ!</string>
  <plurals name="ConversationFragment_saving_n_attachments">
    <item quantity="one">अनुलग्नक सहेजा जा रहा है</item>
    <item quantity="other">%1$dअटैचमेंट सेव हो रहा है</item>
  </plurals>
  <plurals name="ConversationFragment_saving_n_attachments_to_sd_card">
    <item quantity="one">स्टोरेज में अनुलग्नक सहेजा जा रहा है</item>
    <item quantity="other">स्टोरेज में %1$d अटैचमेंट सेव हो रहा हैं</item>
  </plurals>
  <string name="ConversationFragment_pending">रूका हुआ</string>
  <string name="ConversationFragment_push">डेटा (Signal)</string>
  <string name="ConversationFragment_mms">MMS</string>
  <string name="ConversationFragment_sms">SMS</string>
  <string name="ConversationFragment_deleting">हटा दिया जा रहा है</string>
  <string name="ConversationFragment_deleting_messages">मेसेज हटाए जा रहे हैं</string>
  <string name="ConversationFragment_quoted_message_not_found">मूल मेसेज नहीं मिला</string>
  <string name="ConversationFragment_quoted_message_no_longer_available">मूल मेसेज अब उपलब्ध नहीं है</string>
  <string name="ConversationFragment_failed_to_open_message">मेसेज खोलने में असमर्थ</string>
  <string name="ConversationFragment_you_can_swipe_to_the_right_reply">आप जल्दी से उत्तर देने के लिए किसी भी मेसेज पर दाईं ओर स्वाइप कर सकते हैं</string>
  <string name="ConversationFragment_you_can_swipe_to_the_left_reply">आप जल्दी से उत्तर देने के लिए किसी भी मेसेज पर बाईं ओर स्वाइप कर सकते हैं</string>
  <string name="ConversationFragment_outgoing_view_once_media_files_are_automatically_removed">आउटगोइंग व्यू-एक बार मीडिया फ़ाइलों को उनके भेजे जाने के बाद स्वचालित रूप से हटा दिया जाता है</string>
  <string name="ConversationFragment_you_already_viewed_this_message">आपने यह मेसेज पहले ही देख लिया है</string>
  <string name="ConversationFragment__you_can_add_notes_for_yourself_in_this_conversation">आप इस संवाद में अपने लिये नोट्स लिख सकते हैं। अगर आपके खाते से लिंक और डिवाइस हैं तो उनसे नयेे नोट्स सिंक हो जाएँगे।</string>
  <!--ConversationListActivity-->
  <string name="ConversationListActivity_there_is_no_browser_installed_on_your_device">आपके डिवाइस पर कोई ब्राउज़र इंस्टॉल नहीं है।</string>
  <!--ConversationListFragment-->
  <string name="ConversationListFragment_no_results_found_for_s_">\'%s\' के लिए कोई परिणाम नहीं मिला</string>
  <plurals name="ConversationListFragment_delete_selected_conversations">
    <item quantity="one">चयनित मेसेज हटाएं?</item>
    <item quantity="other">चयनित मेसेज हटाएं?</item>
  </plurals>
  <plurals name="ConversationListFragment_this_will_permanently_delete_all_n_selected_conversations">
    <item quantity="one">यह सभी चयनित वार्तालापों को स्थायी रूप से हटा देगा।</item>
    <item quantity="other">यह सभी %1$d चयनित वार्तालापों को स्थायी रूप से हटा देगा।</item>
  </plurals>
  <string name="ConversationListFragment_deleting">हटाया जा रहा है</string>
  <string name="ConversationListFragment_deleting_selected_conversations">चयनित बातचीत हटा दी जा रही है</string>
  <plurals name="ConversationListFragment_conversations_archived">
    <item quantity="one">बातचीत संग्रहीत</item>
    <item quantity="other">%d बातचीत संग्रहीत</item>
  </plurals>
  <string name="ConversationListFragment_undo">पूर्ववत् करें</string>
  <plurals name="ConversationListFragment_moved_conversations_to_inbox">
    <item quantity="one">बातचीत को इनबॉक्स में ले जाया गया</item>
    <item quantity="other">%d बातचीत को इनबॉक्स में ले जाया गया</item>
  </plurals>
  <string name="ConversationListFragment__your_profile_name_has_been_saved">आपका प्रोफ़ाइल नाम सहेज लिया गया है।</string>
  <!--ConversationListItem-->
  <string name="ConversationListItem_key_exchange_message">की विनिमय मेसेज</string>
  <!--ConversationListItemAction-->
  <string name="ConversationListItemAction_archived_conversations_d">संग्रहीत संवाद (%d)</string>
  <!--ConversationTitleView-->
  <string name="ConversationTitleView_verified">सत्यापित</string>
  <!--CreateProfileActivity-->
  <string name="CreateProfileActivity__profile">प्रोफ़ाइल</string>
  <string name="CreateProfileActivity_error_setting_profile_photo">प्रोफाइल फोटो सेट करने में त्रुटि</string>
  <string name="CreateProfileActivity_problem_setting_profile">प्रोफ़ाइल सेट करने में समस्या</string>
  <string name="CreateProfileActivity_profile_photo">प्रोफाइल फोटो</string>
  <string name="CreateProfileActivity_set_up_your_profile">अपना प्रोफ़ाइल सेट करें</string>
  <string name="CreateProfileActivity_signal_profiles_are_end_to_end_encrypted">Signal प्रोफाइल एंड-टू-एंड एन्क्रिप्टेड हैं, और Signal को इस जानकारी की पहुंच नहीं है।</string>
  <string name="CreateProfileActivity_set_avatar_description">अपने बारे में कुछ लिखें</string>
  <!--CustomDefaultPreference-->
  <string name="CustomDefaultPreference_using_custom">कस्टम इस्तेमाल: %s</string>
  <string name="CustomDefaultPreference_using_default">डिफ़ॉल्ट इस्तेमाल: %s</string>
  <string name="CustomDefaultPreference_none">कुछ नहीं</string>
  <!--AvatarSelectionBottomSheetDialogFragment-->
  <string name="AvatarSelectionBottomSheetDialogFragment__remove_photo">तस्वीर हटाओ</string>
  <!--DateUtils-->
  <string name="DateUtils_just_now">अभी</string>
  <string name="DateUtils_minutes_ago">%dm</string>
  <string name="DateUtils_today">आज</string>
  <string name="DateUtils_yesterday">कल</string>
  <!--DeliveryStatus-->
  <string name="DeliveryStatus_sending">भेजा जा रहा है</string>
  <string name="DeliveryStatus_sent"> भेजा गया </string>
  <string name="DeliveryStatus_delivered">पहुंचा दिया</string>
  <string name="DeliveryStatus_read">पढ़ लिया गया है</string>
  <!--DeviceListActivity-->
  <string name="DeviceListActivity_unlink_s">%sको अनलिंक? </string>
  <string name="DeviceListActivity_by_unlinking_this_device_it_will_no_longer_be_able_to_send_or_receive">इस डिवाइस को अनलिंक करने के बाद, यह अब संदेश भेजने या प्राप्त करने में सक्षम नहीं होगा।</string>
  <string name="DeviceListActivity_network_connection_failed">नेटवर्क कनेक्शन असफल रहा</string>
  <string name="DeviceListActivity_try_again">फिर से कोशिश करो</string>
  <string name="DeviceListActivity_unlinking_device">डिवाइस अनलिंक किया जा रहा है</string>
  <string name="DeviceListActivity_unlinking_device_no_ellipsis">डिवाइस अनलिंक किया जा रहा है</string>
  <string name="DeviceListActivity_network_failed">नेटवर्क असफल रहा</string>
  <!--DeviceListItem-->
  <string name="DeviceListItem_unnamed_device">अज्ञात डिवाइस</string>
  <string name="DeviceListItem_linked_s">%sजोड़ा गया</string>
  <string name="DeviceListItem_last_active_s">अंतिम सक्रिय %s</string>
  <string name="DeviceListItem_today">आज</string>
  <!--DocumentView-->
  <string name="DocumentView_unnamed_file">बेनाम फ़ाइल</string>
  <!--DozeReminder-->
  <string name="DozeReminder_optimize_for_missing_play_services">लापता प्ले सेवाओं के लिए अनुकूलित करें</string>
  <string name="DozeReminder_this_device_does_not_support_play_services_tap_to_disable_system_battery">यह डिवाइस Play सेवाओं का समर्थन नहीं करता है। सिस्टम बैटरी ऑप्टिमाइज़ेशन को अक्षम करने के लिए टैप करें, जो निष्क्रिय होने पर संदेशों को पुनर्प्राप्त करने से Molly को रोकता है।</string>
  <!--ShareActivity-->
  <string name="ShareActivity_share_with">साझा करें</string>
  <!--GcmBroadcastReceiver-->
  <string name="GcmBroadcastReceiver_retrieving_a_message">मेसेज मंगाया जा रहा है़…</string>
  <!--GcmRefreshJob-->
  <string name="GcmRefreshJob_Permanent_Signal_communication_failure">स्थायी Signal संचार विफलता</string>
  <string name="GcmRefreshJob_Signal_was_unable_to_register_with_Google_Play_Services">Signal Google Play सेवाओं के साथ पंजीकरण करने में असमर्थ था। Signal मेसेज और कॉल अक्षम कर दिए गए हैं, कृपया सेटिंग्स &gt; उन्नत में पुनः पंजीकरण करने का प्रयास करें।</string>
  <!--GiphyActivity-->
  <string name="GiphyActivity_error_while_retrieving_full_resolution_gif">पूर्ण रिज़ॉल्यूशन GIF पुनर्प्राप्त करते समय त्रुटि</string>
  <!--GiphyFragmentPageAdapter-->
  <string name="GiphyFragmentPagerAdapter_gifs">GIFs</string>
  <string name="GiphyFragmentPagerAdapter_stickers">स्टिकर</string>
  <!--GroupCreateActivity-->
  <string name="GroupCreateActivity_actionbar_title">नया समूह</string>
  <string name="GroupCreateActivity_actionbar_edit_title">समूह संपादित करें</string>
  <string name="GroupCreateActivity_group_name_hint">समूह का नाम</string>
  <string name="GroupCreateActivity_actionbar_mms_title">नया MMS समूह</string>
  <string name="GroupCreateActivity_contacts_dont_support_push">आपने एक संपर्क चुना है जो Signal समूहों का समर्थन नहीं करता है, इसलिए यह समूह एमएमएस होगा।</string>
  <string name="GroupCreateActivity_youre_not_registered_for_signal">आप Signal मेसेज और कॉल के लिए पंजीकृत नहीं हैं, इसलिए Signal समूह अक्षम हैं। सेटिंग्स &gt; उन्नत में पंजीकरण करने का प्रयास करें।</string>
  <string name="GroupCreateActivity_contacts_no_members">आपको अपने समूह में कम से कम एक व्यक्ति की आवश्यकता है!</string>
  <string name="GroupCreateActivity_contacts_invalid_number">आपके समूह के सदस्यों में से एक में एक संपर्क नंबर है जिसे सही ढंग से पढ़ा नहीं जा सकता है। कृपया उस संपर्क को ठीक करें या हटाएं और पुनः प्रयास करें।</string>
  <string name="GroupCreateActivity_avatar_content_description">समूह अवतार</string>
  <string name="GroupCreateActivity_menu_apply_button">लागू करें</string>
  <string name="GroupCreateActivity_creating_group">%1$sबनाया जा रहा है… </string>
  <string name="GroupCreateActivity_updating_group">%1$s अद्यतन किया जा रहा है…</string>
  <string name="GroupCreateActivity_cannot_add_non_push_to_existing_group">%1$s नहीं जोड़ सका क्योंकि वे Signal उपयोगकर्ता नहीं हैं।</string>
  <string name="GroupCreateActivity_loading_group_details">समूह माहिती लोड किया जा रहा है</string>
  <string name="GroupCreateActivity_youre_already_in_the_group">आप पहले से ही समूह में हैं</string>
  <!--GroupShareProfileView-->
  <string name="GroupShareProfileView_share_your_profile_name_and_photo_with_this_group">इस समूह के साथ अपना प्रोफाइल नाम और फोटो साझा करें?</string>
  <string name="GroupShareProfileView_do_you_want_to_make_your_profile_name_and_photo_visible_to_all_current_and_future_members_of_this_group">क्या आप इस प्रोफाइल के सभी मौजूदा और भविष्य के सदस्यों को अपना प्रोफाइल नाम और फोटो दिखाना चाहते हैं?</string>
  <string name="GroupShareProfileView_make_visible">दृश्यमान बनाओ</string>
  <!--GroupMembersDialog-->
  <string name="GroupMembersDialog_you">आप</string>
  <!--GV2 access levels-->
  <!--PendingMembersActivity-->
  <string name="PendingMembersActivity_people_you_invited">आपके द्वारा आमंत्रित लोग</string>
  <string name="PendingMembersActivity_invites_by_other_group_members">ग्रूप के बाकी सदस्यों के आमंत्रण</string>
  <string name="PendingMembersActivity_missing_detail_explanation">ग्रूप के अन्य सदस्यों द्वारा आमंत्रित लोगों की जानकारी नहीं दिखाई गई है। अगर आमंत्रित व्यक्ति आमंत्रण स्वीकार करेगा, तो उनकी जानकारी ग्रूप के साथ साझा कर दी जाएगी। वे जुङने से पहले ग्रूप के कोई मेसेज नहीं देख पाएँगे। </string>
  <!--AddGroupDetailsFragment-->
  <string name="AddGroupDetailsFragment__create">बनाएँ</string>
  <string name="AddGroupDetailsFragment__members">सदस्यों</string>
  <string name="AddGroupDetailsFragment__group_name_required">ग्रूप का नाम (आवश्यक)</string>
  <string name="AddGroupDetailsFragment__remove">हटा दें </string>
  <!--ManageGroupActivity-->
  <string name="ManageGroupActivity_disappearing_messages">गायब होने वाले मेसेज</string>
  <string name="ManageGroupActivity_leave_group">समूह छोड़ दें</string>
  <string name="ManageGroupActivity_mute_notifications">नोटिफिकेशन म्यूट करें</string>
  <string name="ManageGroupActivity_custom_notifications">कस्टम अधिसूचनाएं</string>
  <string name="ManageGroupActivity_off">बंद </string>
  <string name="ManageGroupActivity_on">पर</string>
  <string name="ManageGroupActivity_add_members">सदस्य जोड़ें</string>
  <string name="ManageGroupActivity_view_all_members">सारे सदस्य देखें</string>
  <!--CustomNotificationsDialogFragment-->
  <string name="CustomNotificationsDialogFragment__custom_notifications">कस्टम अधिसूचनाएं</string>
  <string name="CustomNotificationsDialogFragment__messages">मेसेज</string>
  <string name="CustomNotificationsDialogFragment__notification_sound">सूचना ध्वनि</string>
  <string name="CustomNotificationsDialogFragment__vibrate">कांपना</string>
  <!--GV2 Invite cancellation confirmation-->
  <!--CropImageActivity-->
  <string name="CropImageActivity_group_avatar">समूह अवतार</string>
  <string name="CropImageActivity_profile_avatar">अवतार</string>
  <!--InputPanel-->
  <string name="InputPanel_tap_and_hold_to_record_a_voice_message_release_to_send">वॉइस मेसेज रिकॉर्ड करने के लिए टैप करें और दबाएं और भेजने के लिए रिलीज़ करें</string>
  <!--InviteActivity-->
  <string name="InviteActivity_share">साझा करें</string>
  <string name="InviteActivity_choose_contacts">संपर्क चुनें</string>
  <string name="InviteActivity_share_with_contacts">संपर्कों के साथ शेयर करें</string>
  <string name="InviteActivity_choose_how_to_share">शेयर करने का तरीका चुनें</string>
  <string name="InviteActivity_cancel">रद्द करें</string>
  <string name="InviteActivity_sending">भेजा जा रहा है…</string>
  <string name="InviteActivity_heart_content_description">दिल</string>
  <string name="InviteActivity_invitations_sent">आमंत्रण भेजा गया</string>
  <string name="InviteActivity_invite_to_signal">Molly को आमंत्रित करें</string>
  <plurals name="InviteActivity_send_sms_to_friends">
    <item quantity="one">%d दोस्तों को एसएमएस भेजें</item>
    <item quantity="other">%d दोस्तों को SMS भेजें</item>
  </plurals>
  <plurals name="InviteActivity_send_sms_invites">
    <item quantity="one">%d एसएमएस आमंत्रण भेजें?</item>
    <item quantity="other">%d SMS आमंत्रण भेजें? </item>
  </plurals>
  <string name="InviteActivity_lets_switch_to_signal">चलो Molly पर स्विच करें: %1$s</string>
  <string name="InviteActivity_no_app_to_share_to">ऐसा लगता है कि आपके पास साझा करने के लिए कोई ऐप नहीं है।</string>
  <string name="InviteActivity_friends_dont_let_friends_text_unencrypted">दोस्त अपने दोस्तों को अनएन्क्रिप्टेड चैट नहीं करने देते हैं।</string>
  <!--Job-->
  <string name="Job_working_in_the_background">पृष्ठभूमि में चल रहा है…</string>
  <!--LearnMoreTextView-->
  <string name="LearnMoreTextView_learn_more">अधिक जानें</string>
  <!--MessageDetailsRecipient-->
  <string name="MessageDetailsRecipient_failed_to_send">भेजने में विफल</string>
  <string name="MessageDetailsRecipient_new_safety_number">नई सुरक्षा संख्या</string>
  <!--LongMessageActivity-->
  <string name="LongMessageActivity_unable_to_find_message">मेसेज खोजने में असमर्थ</string>
  <string name="LongMessageActivity_message_from_s">%1$s से मेसेज</string>
  <string name="LongMessageActivity_your_message">आपका मेसेज</string>
  <!--MessageRetrievalService-->
  <string name="MessageRetrievalService_signal">Molly</string>
  <string name="MessageRetrievalService_background_connection_enabled">पृष्ठभूमि कनेक्शन सक्षम</string>
  <!--MmsDownloader-->
  <string name="MmsDownloader_error_reading_mms_settings">वायरलेस प्रदाता SMS सेटिंग्स पढ़ने में त्रुटि</string>
  <!--MediaOverviewActivity-->
  <string name="MediaOverviewActivity_Media">मीडिया</string>
  <string name="MediaOverviewActivity_Files">फ़ाइलें</string>
  <string name="MediaOverviewActivity_Audio">ऑडियो</string>
  <string name="MediaOverviewActivity_All">सब</string>
  <plurals name="MediaOverviewActivity_Media_delete_confirm_title">
    <item quantity="one">चयनित आइटम हटाएं?</item>
    <item quantity="other">चयनित आइटम हटाएं?</item>
  </plurals>
  <plurals name="MediaOverviewActivity_Media_delete_confirm_message">
    <item quantity="one"> यह सभी चयनित फ़ाइल को स्थायी रूप से हटा देगा। इन आइटम से जुड़ा कोई भी मेसेज पाठ भी हटा दिया जाएगा।</item>
    <item quantity="other">%1$d यह सभी चयनित फ़ाइलों को स्थायी रूप से हटा देगा। इन आइटम से जुड़ा कोई भी मेसेज पाठ भी हटा दिया जाएगा।</item>
  </plurals>
  <string name="MediaOverviewActivity_Media_delete_progress_title">हटाना</string>
  <string name="MediaOverviewActivity_Media_delete_progress_message">मेसेज हटाए जा रहे हैं</string>
  <string name="MediaOverviewActivity_Select_all">सभी को चुन लो</string>
  <string name="MediaOverviewActivity_collecting_attachments">अटैचमेंट्स सहेज रहें हैं</string>
  <string name="MediaOverviewActivity_Sort_by">इसके अनुसार क्रमबद्ध करें</string>
  <string name="MediaOverviewActivity_Newest">नवीनतम</string>
  <string name="MediaOverviewActivity_Oldest">सबसे पुराना</string>
  <string name="MediaOverviewActivity_Storage_used">स्टॉरेज का उपयोग किया</string>
  <string name="MediaOverviewActivity_All_storage_use">सभी स्टॉरेज उपयोग</string>
  <string name="MediaOverviewActivity_Grid_view_description">ग्रिड व्यु</string>
  <string name="MediaOverviewActivity_List_view_description">लिस्ट व्यु</string>
  <string name="MediaOverviewActivity_Selected_description">चयनित</string>
  <plurals name="MediaOverviewActivity_d_items_s">
    <item quantity="one">%1$dआइटम %2$s</item>
    <item quantity="other">%1$dआइटम %2$s</item>
  </plurals>
  <plurals name="MediaOverviewActivity_d_items">
    <item quantity="one">%1$d आइटम</item>
    <item quantity="other">%1$d आइटम</item>
  </plurals>
  <string name="MediaOverviewActivity_file">फ़ाइल</string>
  <string name="MediaOverviewActivity_audio">ऑडियो</string>
  <string name="MediaOverviewActivity_video">वीडियो</string>
  <string name="MediaOverviewActivity_image">तस्वीर</string>
  <string name="MediaOverviewActivity_sent_by_s">%1$s द्वारा भेजा</string>
  <string name="MediaOverviewActivity_sent_by_you">आपके द्वारा भेजा गया</string>
  <string name="MediaOverviewActivity_sent_by_s_to_s">%1$s द्वारा %2$s को भेजा गया</string>
  <string name="MediaOverviewActivity_sent_by_you_to_s">आपके द्वारा %1$s को भेजा गया</string>
  <!--Megaphones-->
  <string name="Megaphones_introducing_reactions">पेश है प्रतिक्रियाएँ</string>
  <string name="Megaphones_remind_me_later">मुझे बाद में याद दिलाना</string>
  <string name="Megaphones_verify_your_signal_pin">अपना Signal पिन सत्यापित करें</string>
  <string name="Megaphones_verify_pin">पिन सत्यापित करें</string>
  <!--NotificationBarManager-->
  <string name="NotificationBarManager_signal_call_in_progress">Signal कॉल प्रगति पर है</string>
  <string name="NotificationBarManager__establishing_signal_call">Signal कॉल की स्थापना की जा रही है</string>
  <string name="NotificationBarManager__incoming_signal_call">आने वाली Signal कॉल</string>
  <string name="NotificationBarManager__deny_call">कॉल अस्वीकार करें</string>
  <string name="NotificationBarManager__answer_call">कॉल का उत्तर दें</string>
  <string name="NotificationBarManager__end_call">कॉल बंद</string>
  <string name="NotificationBarManager__cancel_call">कॉल रद्द करें</string>
  <!--NotificationMmsMessageRecord-->
  <string name="NotificationMmsMessageRecord_multimedia_message">मल्टीमीडिया मेसेज</string>
  <string name="NotificationMmsMessageRecord_downloading_mms_message">MMS मेसेज डाउनलोड किया जा रहा है</string>
  <string name="NotificationMmsMessageRecord_error_downloading_mms_message">MMS मेसेज डाउनलोड करने में त्रुटि, पुनः प्रयास करने के लिए टैप करें</string>
  <!--MediaPickerActivity-->
  <string name="MediaPickerActivity_send_to">%s को भेजें</string>
  <string name="MediaPickerActivity__menu_open_camera">कैमरा खोलें</string>
  <!--MediaPickerItemFragment-->
  <string name="MediaPickerItemFragment_tap_to_select">चयन के लिए टैप करें</string>
  <!--MediaSendActivity-->
  <string name="MediaSendActivity_add_a_caption">शीर्षक लिखें…</string>
  <string name="MediaSendActivity_an_item_was_removed_because_it_exceeded_the_size_limit">इस चीज़ का आकार उसकी सीमा से ज़्यादा है, जिस वजह से इसे हटा दिया गया है</string>
  <string name="MediaSendActivity_camera_unavailable">कैमरा अनुपलब्ध।</string>
  <string name="MediaSendActivity_message_to_s">%s को मेसेज</string>
  <string name="MediaSendActivity_message">मेसेज</string>
  <string name="MediaSendActivity_select_recipients">प्राप्तकर्ताओं को चुनें</string>
  <string name="MediaSendActivity_signal_needs_access_to_your_contacts">आपके संपर्कों को प्रदर्शित करने के लिए Molly को आपके संपर्कों तक पहुंच की आवश्यकता है।</string>
  <string name="MediaSendActivity_signal_needs_contacts_permission_in_order_to_show_your_contacts_but_it_has_been_permanently_denied">Molly को आपके संपर्कों को दिखाने के लिए आपके संपर्क पढने की अनुमति की आवश्यकता है, लेकिन इसे स्थायी रूप से अस्वीकार कर दिया गया है। कृपया ऐप सेटिंग्स में जा कर \"अनुमतियां\" चुनें, और \"संपर्क\" अनुमति प्रदान करें।</string>
  <plurals name="MediaSendActivity_cant_share_more_than_n_items">
    <item quantity="one">आप %d से अधिक आइटम साझा नहीं कर सकते।</item>
    <item quantity="other">आप %d से अधिक आइटम साझा नहीं कर सकते।</item>
  </plurals>
  <string name="MediaSendActivity_select_recipients_description">प्राप्तकर्ताओं को चुनें</string>
  <string name="MediaSendActivity_tap_here_to_make_this_message_disappear_after_it_is_viewed">इसे देखने के बाद इस मेसेज को गायब करने के लिए यहां टैप करें।</string>
  <!--MediaRepository-->
  <string name="MediaRepository_all_media">सभी मीडिया</string>
  <!--MessageRecord-->
  <string name="MessageRecord_unknown">अनजान</string>
  <string name="MessageRecord_message_encrypted_with_a_legacy_protocol_version_that_is_no_longer_supported">Signal के पुराने वर्ज़न का उपयोग करके एन्क्रिप्ट किया गया एक संदेश प्राप्त हुआ जो अब समर्थित नहीं है। कृपया प्रेषक से नवीनतम वर्ज़न में अपडेट करने और संदेश भेजने के लिए कहें।</string>
  <string name="MessageRecord_left_group">आपने समूह छोड़ दिया है</string>
  <string name="MessageRecord_you_updated_group">आपने समूह को अपडेट किया है।</string>
  <string name="MessageRecord_you_called">आपने बुलाया </string>
  <string name="MessageRecord_called_you">संपर्क को कॅाल किया गया</string>
  <string name="MessageRecord_missed_call">मिस कॉल</string>
  <string name="MessageRecord_s_updated_group">%s ने समूह को अद्यतन किया</string>
  <string name="MessageRecord_s_called_you">%s  ने आप को बुलाया </string>
  <string name="MessageRecord_called_s">%s  को बुलाया </string>
  <string name="MessageRecord_missed_call_from">%sसे छूटी हुई कॉल </string>
  <string name="MessageRecord_s_joined_signal">%sअब Signal पर हैं! </string>
  <string name="MessageRecord_you_disabled_disappearing_messages">आपने गायब मेसेज अक्षम कर दिए हैं।</string>
  <string name="MessageRecord_s_disabled_disappearing_messages">%1$sने गायब मेसेज अक्षम कर दिए हैं। </string>
  <string name="MessageRecord_you_set_disappearing_message_time_to_s">आपने गायब मेसेज टाइमर को %1$s में सेट कर दिया है।</string>
  <string name="MessageRecord_s_set_disappearing_message_time_to_s">%1$s ने गायब मेसेज टाइमर को %2$s तक सेट कर दिया है।</string>
  <!--GV2 specific-->
  <string name="MessageRecord_you_created_the_group">यह ग्रूप आपने बनाया है।</string>
  <string name="MessageRecord_group_updated">ग्रुप अपडेट हो गया है।</string>
  <!--GV2 member additions-->
  <string name="MessageRecord_you_joined_the_group">आप ग्रुप में शामिल हो गए हैं।</string>
  <string name="MessageRecord_s_joined_the_group">%1$s समूह में शामिल हो गए</string>
  <!--GV2 member removals-->
  <!--GV2 role change-->
  <!--GV2 invitations-->
  <!--GV2 invitation revokes-->
  <!--GV2 invitation acceptance-->
  <!--GV2 title change-->
  <!--GV2 avatar change-->
  <!--GV2 attribute access level change-->
  <!--GV2 membership access level change-->
  <!--End of GV2 specific update messages-->
  <string name="MessageRecord_your_safety_number_with_s_has_changed">%s के साथ आपका सुरक्षा नंबर बदल गया है।</string>
  <string name="MessageRecord_you_marked_your_safety_number_with_s_verified">आपने %s के साथ अपना सुरक्षा नंबर सत्यापित मार्क करा हुआ है </string>
  <string name="MessageRecord_you_marked_your_safety_number_with_s_verified_from_another_device">आपने %s के साथ अपना सुरक्षा नंबर किसी और डिवाइस से सत्यापित चिह्नित किया है </string>
  <string name="MessageRecord_you_marked_your_safety_number_with_s_unverified">आपने %s के साथ अपना सुरक्षा नंबर असत्यापित मार्क करा हुआ है</string>
  <string name="MessageRecord_you_marked_your_safety_number_with_s_unverified_from_another_device">आपने %s के साथ अपना सुरक्षा नंबर किसी और डिवाइस से असत्यापित मार्क करा हुआ है</string>
  <!--MessageRequestBottomView-->
  <string name="MessageRequestBottomView_accept">स्वीकृत </string>
  <string name="MessageRequestBottomView_delete">हटाए </string>
  <string name="MessageRequestBottomView_block">ब्लॉक</string>
  <string name="MessageRequestBottomView_unblock">अनब्लॉक करें</string>
  <string name="MessageRequestProfileView_member_of_one_group">%1$s का सदस्य</string>
  <string name="MessageRequestProfileView_member_of_two_groups">%1$s और %2$s का सदस्य</string>
  <string name="MessageRequestProfileView_member_of_many_groups">%1$s, %2$s और %3$s का सदस्य</string>
  <plurals name="MessageRequestProfileView_member_of_others">
    <item quantity="one">%d अन्य</item>
    <item quantity="other">%d अन्य</item>
  </plurals>
  <!--PassphraseChangeActivity-->
  <string name="PassphraseChangeActivity_passphrases_dont_match_exclamation">पासफ्रेज़ मेल नहीं खाते हैं</string>
  <string name="PassphraseChangeActivity_incorrect_old_passphrase_exclamation">गलत पुराना पासफ्रेज</string>
  <string name="PassphraseChangeActivity_enter_new_passphrase_exclamation">नया पासफ्रेज दर्ज करें</string>
  <!--DeviceProvisioningActivity-->
  <string name="DeviceProvisioningActivity_link_this_device">इस डिवाइस को लिंक करें?</string>
  <string name="DeviceProvisioningActivity_cancel">रद्द करो </string>
  <string name="DeviceProvisioningActivity_continue">आगे </string>
  <string name="DeviceProvisioningActivity_content_intro">यह करने में सक्षम हो जाएगा</string>
  <string name="DeviceProvisioningActivity_content_bullets">
अपने सभी मेसेज पढ़ें
अपने नाम में मेसेज भेजें</string>
  <string name="DeviceProvisioningActivity_content_progress_title">डिवाइस लिंक किया जा रहा है</string>
  <string name="DeviceProvisioningActivity_content_progress_content">नया डिवाइस लिंक किया जा रहा है</string>
  <string name="DeviceProvisioningActivity_content_progress_success">डिवाइस मंजूर</string>
  <string name="DeviceProvisioningActivity_content_progress_no_device">कोई डिवाइस नहीं मिला</string>
  <string name="DeviceProvisioningActivity_content_progress_network_error">नेटवर्क त्रुटि</string>
  <string name="DeviceProvisioningActivity_content_progress_key_error">अवैध क्यूआर कोड</string>
  <string name="DeviceProvisioningActivity_sorry_you_have_too_many_devices_linked_already">क्षमा करें, आपके पास पहले से जुड़े बहुत से डिवाइस हैं, कुछ को हटाने का प्रयास करें</string>
  <string name="DeviceActivity_sorry_this_is_not_a_valid_device_link_qr_code">क्षमा करें, यह एक वैध डिवाइस लिंक क्यूआर कोड नहीं है।</string>
  <string name="DeviceProvisioningActivity_link_a_signal_device">Signal डिवाइस को लिंक करें?</string>
  <string name="DeviceProvisioningActivity_it_looks_like_youre_trying_to_link_a_signal_device_using_a_3rd_party_scanner">ऐसा लगता है कि आप किसी 3 पक्ष स्कैनर का उपयोग करके Signal डिवाइस को लिंक करने का प्रयास कर रहे हैं। अपनी सुरक्षा के लिए, कृपया Signal के भीतर से कोड फिर से स्कैन करें।</string>
  <string name="DeviceActivity_signal_needs_the_camera_permission_in_order_to_scan_a_qr_code">एक क्यूआर कोड स्कैन करने के लिए Molly को कैमरा अनुमति की आवश्यकता होती है, लेकिन इसे स्थायी रूप से अस्वीकार कर दिया गया है। कृपया ऐप सेटिंग्स जारी रखें, \"अनुमतियां\" चुनें, और \"कैमरा\" सक्षम करें।</string>
  <string name="DeviceActivity_unable_to_scan_a_qr_code_without_the_camera_permission">कैमरा अनुमति के बिना एक क्यूआर कोड स्कैन करने में असमर्थ</string>
  <!--ExpirationDialog-->
  <string name="ExpirationDialog_disappearing_messages">मेसेज जो गायब हो जाते हैं</string>
  <string name="ExpirationDialog_your_messages_will_not_expire">आपके मेसेज समाप्त नहीं होंगे।</string>
  <string name="ExpirationDialog_your_messages_will_disappear_s_after_they_have_been_seen">इस वार्तालाप में भेजे गए और प्राप्त किए गए मेसेज देखे जाने के %s बाद गायब हो जाएंगे।</string>
  <!--PassphrasePromptActivity-->
  <string name="PassphrasePromptActivity_enter_passphrase">पासफ्रेज दर्ज करें</string>
  <string name="PassphrasePromptActivity_watermark_content_description">Signal आइकन</string>
  <string name="PassphrasePromptActivity_ok_button_content_description">पासफ्रेज जमा करें</string>
  <string name="PassphrasePromptActivity_invalid_passphrase_exclamation">अमान्य पासफ्रेज</string>
  <string name="PassphrasePromptActivity_unlock_signal">Signal खोलो</string>
  <!--PlacePickerActivity-->
  <string name="PlacePickerActivity_title">नक्शा</string>
  <string name="PlacePickerActivity_not_a_valid_address">मान्य पता नहीं</string>
  <string name="PlacePickerActivity_drop_pin">पीन दें</string>
  <string name="PlacePickerActivity_accept_address">पता स्वीकारें</string>
  <!--PlayServicesProblemFragment-->
  <string name="PlayServicesProblemFragment_the_version_of_google_play_services_you_have_installed_is_not_functioning">आपके द्वारा इंस्टॉल की गई Google Play सेवाओं का वर्ज़न सही ढंग से कार्य नहीं कर रहा है। कृपया Google Play सेवाओं को पुनर्स्थापित करें और पुनः प्रयास करें।</string>
  <!--PinRestoreEntryFragment-->
  <string name="PinRestoreEntryFragment_incorrect_pin">ग़लत पिन</string>
  <string name="PinRestoreEntryFragment_if_you_cant_remember_your_pin">अगर आपको अपना पिन याद नहीं है तो आप नया पिन बना सकते हैं। आप पंजीकरण करके अपना खाता इस्तेमाल कर सकते हैं पर आप कुछ सेटिंग्स खो देंगे जैसे प्रोफ़ाइल की जानकारी।</string>
  <string name="PinRestoreEntryFragment_create_new_pin">नया पिन बनाएँ</string>
  <string name="PinRestoreEntryFragment_contact_support">समर्थन से संपर्क करें</string>
  <string name="PinRestoreEntryFragment_cancel">रद्द करें</string>
  <string name="PinRestoreEntryFragment_skip">छोड़ दे </string>
  <string name="PinRestoreEntryFragment_enter_alphanumeric_pin">अल्फ़ान्यूमेरिक पिन दर्ज करें</string>
  <string name="PinRestoreEntryFragment_enter_numeric_pin">संख्यात्मक पिन दर्ज करें</string>
  <!--PinRestoreLockedFragment-->
  <string name="PinRestoreLockedFragment_create_your_pin">अपना पिन बनाएँ</string>
  <!--RatingManager-->
  <string name="RatingManager_rate_this_app">इस ऐप्लिकेशन को रेट करें</string>
  <string name="RatingManager_if_you_enjoy_using_this_app_please_take_a_moment">यदि आप इस ऐप का उपयोग करने का आनंद लेते हैं, तो कृपया इसे रेटिंग करके हमारी सहायता करने के लिए कुछ समय दें।</string>
  <string name="RatingManager_rate_now">अब रेट करें</string>
  <string name="RatingManager_no_thanks">नहीं धन्यवाद </string>
  <string name="RatingManager_later">बाद में </string>
  <string name="RatingManager_whoops_the_play_store_app_does_not_appear_to_be_installed">ओह, Play Store ऐप आपके डिवाइस पर इंस्टॉल नहीं प्रतीत होता है।</string>
  <!--ReactionsBottomSheetDialogFragment-->
  <!--ReactionsConversationView-->
  <!--ReactionsRecipientAdapter-->
  <string name="ReactionsRecipientAdapter_you">आप</string>
  <!--RecipientPreferencesActivity-->
  <string name="RecipientPreferenceActivity_block">ब्लॉक</string>
  <string name="RecipientPreferenceActivity_error_leaving_group">समूह छोड़ने में त्रुटि</string>
  <string name="RecipientPreferenceActivity_unblock">अनब्लॉक करें</string>
  <string name="RecipientPreferenceActivity_enabled">सक्षम</string>
  <string name="RecipientPreferenceActivity_disabled">अक्षम</string>
  <string name="RecipientPreferenceActivity_available_once_a_message_has_been_sent_or_received">मेसेज भेजने या प्राप्त होने के बाद उपलब्ध हो जाता है।</string>
  <!--RecipientProvider-->
  <string name="RecipientProvider_unnamed_group">अनाम समूह</string>
  <!--RedPhone-->
  <string name="RedPhone_answering">उत्तर दिया जा रहा है</string>
  <string name="RedPhone_ending_call">कॉल समाप्त हो रहा है</string>
  <string name="RedPhone_dialing">डायल किया जा रहा है</string>
  <string name="RedPhone_ringing">बज रहा है</string>
  <string name="RedPhone_busy">व्यस्त</string>
  <string name="RedPhone_connected">जुड़ा हुआ</string>
  <string name="RedPhone_recipient_unavailable">प्राप्तकर्ता अनुपलब्ध</string>
  <string name="RedPhone_network_failed">नेटवर्क असफल रहा</string>
  <string name="RedPhone_number_not_registered">नंबर पंजीकृत नहीं है</string>
  <string name="RedPhone_the_number_you_dialed_does_not_support_secure_voice">आपके द्वारा डायल किया गया नंबर सुरक्षित आवाज का समर्थन नहीं करता है!</string>
  <string name="RedPhone_got_it">समझ गया </string>
  <!--WebRtcCallActivity-->
  <string name="WebRtcCallActivity__tap_here_to_turn_on_your_video">वीडियो शुरु करने के लिये यहाँ टैप करें</string>
  <!--WebRtcCallView-->
  <!--RegistrationActivity-->
  <string name="RegistrationActivity_select_your_country">अपने देश का चयन करें</string>
  <string name="RegistrationActivity_you_must_specify_your_country_code">आपको अपना देश कोड निर्दिष्ट करना होगा</string>
  <string name="RegistrationActivity_you_must_specify_your_phone_number">आपको अपना फोन नंबर निर्दिष्ट करना होगा</string>
  <string name="RegistrationActivity_invalid_number">अवैध नंबर</string>
  <string name="RegistrationActivity_the_number_you_specified_s_is_invalid">आपके द्वारा निर्दिष्ट नंबर (%s) अमान्य है।</string>
  <string name="RegistrationActivity_missing_google_play_services">लापता Google Play Services</string>
  <string name="RegistrationActivity_this_device_is_missing_google_play_services">इस डिवाइस में Google Play सेवाएं अनुपलब्ध हैं। आप अभी भी Signal का उपयोग कर सकते हैं, लेकिन इस कॉन्फ़िगरेशन के परिणामस्वरूप कम विश्वसनीयता या प्रदर्शन हो सकता है। \n\n अगर आप एक उन्नत उपयोगकर्ता नहीं हैं, बाद वाले Android ROM नहीं चला रहे हैं, या मानते हैं कि आप इसे गलती से देख रहे हैं, तो कृपया support@signal.org पर निवारण कीजिए </string>
  <string name="RegistrationActivity_i_understand">मै समझता हुँ…</string>
  <string name="RegistrationActivity_play_services_error">Play Services त्रुटि</string>
  <string name="RegistrationActivity_google_play_services_is_updating_or_unavailable">Google Play सेवाएं अपडेट हो रही है या अस्थायी रूप से अनुपलब्ध है। कृपया पुन: प्रयास करें।</string>
  <string name="RegistrationActivity_terms_and_privacy">नियम और गोपनीयता नीति</string>
  <string name="RegistrationActivity_no_browser">इस लिंक को खोलने में असमर्थ। कोई वेब ब्राउजर नहीं मिला</string>
  <string name="RegistrationActivity_more_information">और जानकारी</string>
  <string name="RegistrationActivity_less_information">कम जानकारी</string>
  <string name="RegistrationActivity_signal_needs_access_to_your_contacts_and_media_in_order_to_connect_with_friends">मित्रों से जुड़ने, मेसेजों का आदान-प्रदान करने और सुरक्षित कॉल करने के लिए Molly को आपके संपर्कों और मीडिया तक पहुंच की आवश्यकता होती है</string>
  <string name="RegistrationActivity_unable_to_connect_to_service">सेवा से कनेक्ट करने में असमर्थ। कृपया नेटवर्क कनेक्शन की जांच करें और पुनः प्रयास करें।</string>
  <string name="RegistrationActivity_to_easily_verify_your_phone_number_signal_can_automatically_detect_your_verification_code">अपने फोन नंबर को आसानी से सत्यापित करने के लिए, यदि आप Molly को MMS संदेशों को देखने की अनुमति देते हैं तो Molly स्वचालित रूप से आपके सत्यापन कोड का पता लगा सकता है।</string>
  <plurals name="RegistrationActivity_debug_log_hint">
    <item quantity="one">debug log भेजने के लिये %d चरण और बाचे हैं </item>
    <item quantity="other">डीबग लॉग भेजने के लिये %d चरण और बाचे हैं </item>
  </plurals>
  <string name="RegistrationActivity_we_need_to_verify_that_youre_human">हमें ये निशचित करना होगा कि आप इंसान हैं</string>
  <string name="RegistrationActivity_failed_to_verify_the_captcha">CAPTCHA की जाँच असफल हो गयी है</string>
  <string name="RegistrationActivity_next">अगला</string>
  <string name="RegistrationActivity_continue">आगे </string>
  <string name="RegistrationActivity_continue_d_attempts_left">जारी रखें (%d  प्रयास बाकी)</string>
  <string name="RegistrationActivity_continue_last_attempt">जारी रखें (अंतिम प्रयास!)</string>
  <string name="RegistrationActivity_take_privacy_with_you_be_yourself_in_every_message">अपनी गुप्तता बानाये रखें।
वास्तविक बने रहें|</string>
  <string name="RegistrationActivity_enter_your_phone_number_to_get_started">आरंभ करने के लिए अपना फोन नंबर दर्ज करें</string>
  <string name="RegistrationActivity_you_will_receive_a_verification_code">आपको एक सत्यापन कोड प्राप्त होगा। कैरियर दरें लागू हो सकती हैं।</string>
  <string name="RegistrationActivity_enter_the_code_we_sent_to_s">%s को भेजे गए सत्यापन कोड दर्ज करें</string>
  <string name="RegistrationActivity_phone_number_description">फोन नंबर</string>
  <string name="RegistrationActivity_country_code_description">देश कोड</string>
  <string name="RegistrationActivity_call">कोल</string>
  <!--RegistrationLockV2Dialog-->
  <string name="RegistrationLockV2Dialog_if_you_forget_your_signal_pin_when_registering_again">अगर आप अपना Signal पिन, Signal पर पुनः पंजीकरण करवाते समय भूल गये़, तो आप अपने खाते को 7 दिन तक नहीं खोल पाएँगे।</string>
  <!--RevealableMessageView-->
  <string name="RevealableMessageView_view_photo">फ़ोटो देखें</string>
  <string name="RevealableMessageView_view_video">वीडियो देखें</string>
  <string name="RevealableMessageView_viewed">देखा गया</string>
  <string name="RevealableMessageView_media">मीडिया</string>
  <!--ScribbleActivity-->
  <string name="ScribbleActivity_save_failure">छवि परिवर्तनों को सहेजने में विफल</string>
  <!--Search-->
  <string name="SearchFragment_no_results">\'%s\' के लिए कोई परिणाम नहीं मिला</string>
  <string name="SearchFragment_header_conversations">संवाद</string>
  <string name="SearchFragment_header_contacts">संपर्क</string>
  <string name="SearchFragment_header_messages">मेसेज</string>
  <!--SharedContactDetailsActivity-->
  <string name="SharedContactDetailsActivity_add_to_contacts">संपर्क के खाते में जोड़ दे</string>
  <string name="SharedContactDetailsActivity_invite_to_signal">Signal का उपयोग करने के लिए आमंत्रित करें</string>
  <string name="SharedContactDetailsActivity_signal_message">Signal मेसेज</string>
  <string name="SharedContactDetailsActivity_signal_call">Signal कॉल </string>
  <!--SharedContactView-->
  <string name="SharedContactView_add_to_contacts">संपर्क के खाते में जोड़ दे</string>
  <string name="SharedContactView_invite_to_signal">Signal को आमंत्रित करें</string>
  <string name="SharedContactView_message">Signal मेसेज</string>
  <!--SignalPinReminders-->
  <!--Slide-->
  <string name="Slide_image">तस्वीर </string>
  <string name="Slide_sticker">स्टिकर</string>
  <string name="Slide_audio">ऑडियो </string>
  <string name="Slide_video">वीडियो </string>
  <!--SmsMessageRecord-->
  <string name="SmsMessageRecord_received_corrupted_key_exchange_message">दूषित की प्राप्त
मेसेज का आदान-प्रदान करें!</string>
  <string name="SmsMessageRecord_received_key_exchange_message_for_invalid_protocol_version">
अमान्य प्रोटोकॉल वर्ज़न के लिए की एक्सचेंज मेसेज प्राप्त हुआ।</string>
  <string name="SmsMessageRecord_received_message_with_new_safety_number_tap_to_process">नए सुरक्षा नंबर के साथ संदेश प्राप्त हुआ। प्रक्रिया और प्रदर्शित करने के लिए टैप करें।</string>
  <string name="SmsMessageRecord_secure_session_reset">आपने सुरक्षित सत्र रीसेट कर दिया है।</string>
  <string name="SmsMessageRecord_secure_session_reset_s">%s ने सुरक्षित सत्र को रीसेट कर दिया है </string>
  <string name="SmsMessageRecord_duplicate_message">मेसेज डुप्लिकेट करें</string>
  <string name="SmsMessageRecord_this_message_could_not_be_processed_because_it_was_sent_from_a_newer_version">ये मेसेज अभी प्रदर्शित नहीं किया जा सकता क्योंकि यह Signal के नये वर्ज़न से भेजा गया है। आप Signal अपडेट करने के बाद अपने संपर्क को यह मेसेज दोबारा भेजने का निवेदन करें।</string>
  <string name="SmsMessageRecord_error_handling_incoming_message">आने वाले मेसेज को संभालने में त्रुटि।</string>
  <!--StickerManagementActivity-->
  <string name="StickerManagementActivity_stickers">स्टिकर</string>
  <!--StickerManagementAdapter-->
  <string name="StickerManagementAdapter_installed_stickers">इंस्टॉल स्टीकर</string>
  <string name="StickerManagementAdapter_stickers_you_received">आपको प्राप्त स्टीकर </string>
  <string name="StickerManagementAdapter_signal_artist_series">Signal की कलाकार श्रृंखला से</string>
  <string name="StickerManagementAdapter_no_stickers_installed">कोई स्टीकर स्थापित नहीं है</string>
  <string name="StickerManagementAdapter_stickers_from_incoming_messages_will_appear_here">आने वाले मेसेजों के स्टिकर यहां दिखाई देंगे</string>
  <string name="StickerManagementAdapter_untitled">शीर्षकहीन</string>
  <string name="StickerManagementAdapter_unknown">अनजान</string>
  <!--StickerPackPreviewActivity-->
  <string name="StickerPackPreviewActivity_untitled">शीर्षकहीन</string>
  <string name="StickerPackPreviewActivity_unknown">अनजान</string>
  <string name="StickerPackPreviewActivity_install">इंस्टॉल करें</string>
  <string name="StickerPackPreviewActivity_remove">हटा दें </string>
  <string name="StickerPackPreviewActivity_stickers">स्टिकर</string>
  <string name="StickerPackPreviewActivity_failed_to_load_sticker_pack">स्टीकर पैक लोड करने में असमर्थ</string>
  <!--SubmitDebugLogActivity-->
  <string name="SubmitDebugLogActivity_edit">बदलें</string>
  <string name="SubmitDebugLogActivity_done">पूर्ण</string>
  <string name="SubmitDebugLogActivity_submit">सबमिट</string>
  <string name="SubmitDebugLogActivity_success">सफलता</string>
  <string name="SubmitDebugLogActivity_copied_to_clipboard">क्लिपबोर्ड पर कॉपी किया गया है</string>
  <string name="SubmitDebugLogActivity_share">साझा करें</string>
  <!--SupportEmailUtil-->
  <!--ThreadRecord-->
  <string name="ThreadRecord_group_updated">समूह अद्यतन</string>
  <string name="ThreadRecord_left_the_group">समूह छोड़ दिया</string>
  <string name="ThreadRecord_secure_session_reset">सुरक्षित सत्र रीसेट कर दिया गया है</string>
  <string name="ThreadRecord_draft">ड्राफ्ट:</string>
  <string name="ThreadRecord_called">आपने बुलाया </string>
  <string name="ThreadRecord_called_you">आपको बुलाया </string>
  <string name="ThreadRecord_missed_call">मिस कॉल</string>
  <string name="ThreadRecord_media_message">मीडिया मेसेज</string>
  <string name="ThreadRecord_sticker">स्टिकर</string>
  <string name="ThreadRecord_view_once_photo">देखें-एक बार फोटो</string>
  <string name="ThreadRecord_view_once_video">देखें-एक बार वीडियो</string>
  <string name="ThreadRecord_view_once_media">देखें-एक बार मीडिया</string>
  <string name="ThreadRecord_this_message_was_deleted">यह मेसेज हटा दिया गया है।</string>
  <string name="ThreadRecord_s_is_on_signal">%sअब Signal पर हैं! </string>
  <string name="ThreadRecord_disappearing_messages_disabled">मेसेज जो गायब हो जाते हैं अक्षम करे</string>
  <string name="ThreadRecord_disappearing_message_time_updated_to_s">गायब मेसेज समय %s तक सेट हो गया</string>
  <string name="ThreadRecord_safety_number_changed">सुरक्षा संख्या बदल गई</string>
  <string name="ThreadRecord_your_safety_number_with_s_has_changed">%s के साथ आपका सुरक्षा नंबर बदल गया है।</string>
  <string name="ThreadRecord_you_marked_verified">आपने सत्यापित मार्क किया है</string>
  <string name="ThreadRecord_you_marked_unverified">आपने असत्यापित मार्क किया है</string>
  <string name="ThreadRecord_message_could_not_be_processed">मेसेज संसाधित नहीं किया जा सका</string>
  <string name="ThreadRecord_message_request">बाच-चीत का निवेदन</string>
  <!--UpdateApkReadyListener-->
  <string name="UpdateApkReadyListener_Signal_update">Signal अपडेट</string>
  <string name="UpdateApkReadyListener_a_new_version_of_signal_is_available_tap_to_update">Signal का एक नया वर्ज़न उपलब्ध है, अपडेट करने के लिए टैप करें</string>
  <!--UnknownSenderView-->
  <string name="UnknownSenderView_block_s">%sको ब्लॉक करें?</string>
  <string name="UnknownSenderView_blocked_contacts_will_no_longer_be_able_to_send_you_messages_or_call_you">ब्लॉक संपर्क अब आपको मेसेज भेजने या आपको कॉल करने में सक्षम नहीं होंगे।</string>
  <string name="UnknownSenderView_block">ब्लॉक</string>
  <string name="UnknownSenderView_share_profile_with_s">%s के साथ प्रोफाइल साझा करें?</string>
  <string name="UnknownSenderView_the_easiest_way_to_share_your_profile_information_is_to_add_the_sender_to_your_contacts">अपनी प्रोफाइल जानकारी साझा करने का सबसे आसान तरीका प्रेषक को आपके संपर्कों में जोड़ना है। यदि आप नहीं चाहते हैं, तो भी आप अपनी प्रोफ़ाइल जानकारी इस तरह से साझा कर सकते हैं।</string>
  <string name="UnknownSenderView_share_profile">प्रोफाइल साझा करें</string>
  <!--UntrustedSendDialog-->
  <string name="UntrustedSendDialog_send_message">मेसेज भेजें?</string>
  <string name="UntrustedSendDialog_send">भेजें</string>
  <!--UnverifiedSendDialog-->
  <string name="UnverifiedSendDialog_send_message">मेसेज भेजें?</string>
  <string name="UnverifiedSendDialog_send">भेजें</string>
  <!--UsernameEditFragment-->
  <string name="UsernameEditFragment_username">उपयोगकर्ता नाम</string>
  <string name="UsernameEditFragment_submit">सबमिट</string>
  <string name="UsernameEditFragment_delete">हटाए </string>
  <string name="UsernameEditFragment_successfully_set_username">उपयोगकर्ता नाम सफलतापूर्वक सेट करें।</string>
  <string name="UsernameEditFragment_successfully_removed_username">सफलतापूर्वक उपयोगकर्ता नाम हटा दिया गया।</string>
  <string name="UsernameEditFragment_encountered_a_network_error">एक नेटवर्क त्रुटि का सामना करना पड़ा|</string>
  <string name="UsernameEditFragment_this_username_is_taken">इस उपयोगकर्ता का नाम ले लिया गया है|</string>
  <string name="UsernameEditFragment_this_username_is_available">यह उपयोगकर्ता नाम उपलब्ध है।</string>
  <string name="UsernameEditFragment_usernames_can_only_include">उपयोगकर्ता नाम में केवल Z, 0-9 और _ शामिल हो सकते हैं।</string>
  <string name="UsernameEditFragment_usernames_cannot_begin_with_a_number">उपयोगकर्ता नाम एक संख्या से शुरू नहीं हो सकते हैं।</string>
  <string name="UsernameEditFragment_username_is_invalid">उपयोगकर्ता का नाम अमान्य है।</string>
  <string name="UsernameEditFragment_usernames_must_be_between_a_and_b_characters">उपयोगकर्ता नाम %1$d और %2$d वर्णों के बीच होना चाहिए।</string>
  <string name="UsernameEditFragment_other_signal_users_can_send_message_requests_to_your_unique_username">अन्य Signal उपयोगकर्ता आपके फ़ोन नंबर को जाने बिना आपके अनन्य उपयोगकर्ता नाम पर मेसेज अनुरोध भेज सकते हैं। उपयोगकर्ता नाम चुनना वैकल्पिक है।</string>
  <!--VerifyIdentityActivity-->
  <string name="VerifyIdentityActivity_your_contact_is_running_an_old_version_of_signal">आपका संपर्क Signal का पुराना वर्ज़न चला रहा है। कृपया अपनी सुरक्षा संख्या सत्यापित करने से पहले उन्हें अपडेट करने के लिए कहें।</string>
  <string name="VerifyIdentityActivity_your_contact_is_running_a_newer_version_of_Signal">आपका संपर्क एक असंगत क्यूआर कोड ड्राफ्ट के साथ Signal का एक नया वर्ज़न चला रहा है। तुलना करने के लिए कृपया अपडेट करें।</string>
  <string name="VerifyIdentityActivity_the_scanned_qr_code_is_not_a_correctly_formatted_safety_number">स्कैन किए गए क्यूआर कोड सही ढंग से स्वरूपित सुरक्षा संख्या सत्यापन कोड नहीं है। कृपया फिर से स्कैन करने का प्रयास करें।</string>
  <string name="VerifyIdentityActivity_share_safety_number_via">…के माध्यम से सुरक्षा संख्या साझा करें</string>
  <string name="VerifyIdentityActivity_our_signal_safety_number">हमारा Signal सुरक्षा नंबर:</string>
  <string name="VerifyIdentityActivity_no_app_to_share_to">ऐसा लगता है कि आपके पास साझा करने के लिए कोई ऐप नहीं है।</string>
  <string name="VerifyIdentityActivity_no_safety_number_to_compare_was_found_in_the_clipboard">तुलना करने के लिए कोई सुरक्षा संख्या क्लिपबोर्ड में नहीं मिली थी</string>
  <string name="VerifyIdentityActivity_signal_needs_the_camera_permission_in_order_to_scan_a_qr_code_but_it_has_been_permanently_denied">एक क्यूआर कोड स्कैन करने के लिए Molly को कैमरा अनुमति की आवश्यकता होती है, लेकिन इसे स्थायी रूप से अस्वीकार कर दिया गया है। कृपया ऐप सेटिंग्स जारी रखें, \"अनुमतियां\" चुनें, और \"कैमरा\" सक्षम करें।</string>
  <string name="VerifyIdentityActivity_unable_to_scan_qr_code_without_camera_permission">कैमरा अनुमति के बिना क्यूआर कोड स्कैन करने में असमर्थ</string>
  <!--ViewOnceMessageActivity-->
  <!--MessageDisplayHelper-->
  <string name="MessageDisplayHelper_bad_encrypted_message">खराब एन्क्रिप्टेड मेसेज</string>
  <string name="MessageDisplayHelper_message_encrypted_for_non_existing_session">गैर-मौजूदा सत्र के लिए मेसेज एन्क्रिप्ट किया गया</string>
  <!--MmsMessageRecord-->
  <string name="MmsMessageRecord_bad_encrypted_mms_message">खराब एन्क्रिप्टेड MMS मेसेज</string>
  <string name="MmsMessageRecord_mms_message_encrypted_for_non_existing_session">गैर-मौजूदा सत्र के लिए MMS मेसेज एन्क्रिप्ट किया गया</string>
  <!--MuteDialog-->
  <string name="MuteDialog_mute_notifications">नोटिफिकेशन म्यूट करें</string>
  <!--OutdatedBuildReminder-->
  <string name="OutdatedBuildReminder_no_web_browser_installed">कोई वेब ब्राउज़र स्थापित नहीं है!</string>
  <!--ApplicationMigrationService-->
  <string name="ApplicationMigrationService_import_in_progress">आयात किया जा रहा है</string>
  <string name="ApplicationMigrationService_importing_text_messages">टेक्स्ट मेसेज आयात किए जा रहे हैं</string>
  <string name="ApplicationMigrationService_import_complete">आयात पूर्ण</string>
  <string name="ApplicationMigrationService_system_database_import_is_complete">सिस्टम डेटाबेस आयात पूरा हो गया है</string>
  <!--KeyCachingService-->
  <string name="KeyCachingService_signal_passphrase_cached">खोलने के लिए स्पर्श करें</string>
  <string name="KeyCachingService_signal_passphrase_cached_with_lock">खोलने के लिए स्पर्श करें, या बंद करने के लिए लॉक स्पर्श करें।</string>
  <string name="KeyCachingService_passphrase_cached">Molly खुला है </string>
  <string name="KeyCachingService_lock">Molly पर ताला लगाओ</string>
  <!--MediaPreviewActivity-->
  <string name="MediaPreviewActivity_you">आप</string>
  <string name="MediaPreviewActivity_unssuported_media_type">असमर्थित मीडिया प्रकार</string>
  <string name="MediaPreviewActivity_draft">ड्राफ्ट</string>
  <string name="MediaPreviewActivity_signal_needs_the_storage_permission_in_order_to_write_to_external_storage_but_it_has_been_permanently_denied">बाहरी स्टॉरेज में सेव करने के लिए Molly को स्टोरेज अनुमति की आवश्यकता होती है, लेकिन इसे स्थायी रूप से अस्वीकार कर दिया गया है। कृपया ऐप सेटिंग्स जारी रखें, \"अनुमतियां\" चुनें, और \"स्टॉरेज\" सक्षम करें।</string>
  <string name="MediaPreviewActivity_unable_to_write_to_external_storage_without_permission">अनुमति के बिना बाहरी स्टॉरेज में सहेजने में असमर्थ</string>
  <string name="MediaPreviewActivity_media_delete_confirmation_title">चयनित मेसेज हटाएं?</string>
  <string name="MediaPreviewActivity_media_delete_confirmation_message">यह इस मेसेज को स्थायी रूप से हटा देगा।</string>
  <string name="MediaPreviewActivity_s_to_s">%1$sसे%2$s</string>
  <!--MessageNotifier-->
  <string name="MessageNotifier_d_new_messages_in_d_conversations">%2$d संवाद में %1$d नए मेसेज</string>
  <string name="MessageNotifier_most_recent_from_s">%1$s से हाल ही में</string>
  <string name="MessageNotifier_locked_message">लॉक मेसेज</string>
  <string name="MessageNotifier_media_message_with_text">मीडिया मेसेज: %s</string>
  <string name="MessageNotifier_message_delivery_failed">मेसेज प्रेषण असफल हुआ</string>
  <string name="MessageNotifier_failed_to_deliver_message">मेसेज देने में विफल रहा</string>
  <string name="MessageNotifier_error_delivering_message">मेसेज देने में त्रुटि</string>
  <string name="MessageNotifier_mark_all_as_read">सभी को पढ़ा हुआ मार्क करें</string>
  <string name="MessageNotifier_mark_read">पढ़ा हुआ मार्क करें</string>
  <string name="MessageNotifier_media_message">मीडिया मेसेज</string>
  <string name="MessageNotifier_sticker">स्टिकर</string>
  <string name="MessageNotifier_view_once_photo">देखें-एक बार फोटो</string>
  <string name="MessageNotifier_view_once_video">देखें-एक बार वीडियो</string>
  <string name="MessageNotifier_reply">उत्तर</string>
  <string name="MessageNotifier_signal_message">Signal मेसेज</string>
  <string name="MessageNotifier_unsecured_sms">असुरक्षित SMS</string>
  <string name="MessageNotifier_you_may_have_new_messages">आपके पास नए मेसेज हो सकते हैं</string>
  <string name="MessageNotifier_open_signal_to_check_for_recent_notifications">नई अधिसुचनाओं के लिए Molly खोलें।</string>
  <string name="MessageNotifier_contact_message">%1$s%2$s</string>
  <string name="MessageNotifier_unknown_contact_message">संपर्क</string>
  <string name="MessageNotifier_reacted_s_to_s">प्रतिक्रिया की गई %1$s से: \"%2$s\".</string>
  <string name="MessageNotifier_reacted_s_to_your_video">आपके वीडियो पर %1$s ने प्रतिक्रिया व्यक्त की गई </string>
  <string name="MessageNotifier_reacted_s_to_your_image">आपकी तस्वीर पर %1$s ने प्रतिक्रिया व्यक्त की.</string>
  <string name="MessageNotifier_reacted_s_to_your_file">आपकी फ़ाइल पर %1$sने प्रतिक्रिया व्यक्त की|</string>
  <string name="MessageNotifier_reacted_s_to_your_audio">आपके ऑडियो के लिए %1$sप्रतिक्रिया व्यक्त की।</string>
  <string name="MessageNotifier_reacted_s_to_your_view_once_photo">आपके विचार-एक बार फोटो पर %1$sको पुनःप्रक्रिया|</string>
  <string name="MessageNotifier_reacted_s_to_your_view_once_video">आपके दृश्य-एक बार वीडियो पर %1$sप्रतिक्रिया व्यक्त की।</string>
  <string name="MessageNotifier_reacted_s_to_your_sticker">आपके स्टिकर पर %1$sको पुन: सक्रिय किया।</string>
  <string name="MessageNotifier_this_message_was_deleted">यह मेसेज हटा दिया गया है।</string>
  <!--Notification Channels-->
  <string name="NotificationChannel_messages">डिफ़ॉल्ट</string>
  <string name="NotificationChannel_calls">कॉल</string>
  <string name="NotificationChannel_failures">विफलतायें </string>
  <string name="NotificationChannel_backups">बैकअप</string>
  <string name="NotificationChannel_locked_status">लॉक स्थिति</string>
  <string name="NotificationChannel_app_updates">ऐप अपडेट</string>
  <string name="NotificationChannel_other">अन्य</string>
  <string name="NotificationChannel_group_messages">मेसेज</string>
  <string name="NotificationChannel_missing_display_name">अनजान</string>
  <!--ProfileEditNameFragment-->
  <string name="ProfileEditNameFragment_successfully_set_profile_name">प्रोफ़ाइल नाम सफलतापूर्वक सेट।</string>
  <string name="ProfileEditNameFragment_encountered_a_network_error">एक नेटवर्क त्रुटि का सामना करना पड़ा|</string>
  <!--QuickResponseService-->
  <string name="QuickResponseService_quick_response_unavailable_when_Signal_is_locked">Signal लॉक होने पर त्वरित प्रतिक्रिया अनुपलब्ध है!</string>
  <string name="QuickResponseService_problem_sending_message">मेसेज भेजने में दिक्कत हुआ </string>
  <!--SaveAttachmentTask-->
  <string name="SaveAttachmentTask_saved_to">%s के लिए सेव किआ गया</string>
  <string name="SaveAttachmentTask_saved">सहेजा गया</string>
  <!--SearchToolbar-->
  <string name="SearchToolbar_search">सर्च</string>
  <string name="SearchToolbar_search_for_conversations_contacts_and_messages">बातचीत, संपर्क, और संदेशों के लिए खोजें</string>
  <!--ShortcutLauncherActivity-->
  <string name="ShortcutLauncherActivity_invalid_shortcut">अमान्य शॉर्टकट</string>
  <!--SingleRecipientNotificationBuilder-->
  <string name="SingleRecipientNotificationBuilder_signal">Signal</string>
  <string name="SingleRecipientNotificationBuilder_new_message">नया Signal मेसेज</string>
  <!--ThumbnailView-->
  <string name="ThumbnailView_Play_video_description">वीडियो चलाएं</string>
  <string name="ThumbnailView_Has_a_caption_description">कैप्शन है</string>
  <!--TransferControlView-->
  <plurals name="TransferControlView_n_items">
    <item quantity="one">%dचीज़ें</item>
    <item quantity="other">%dचीज़ें</item>
  </plurals>
  <!--UnauthorizedReminder-->
  <string name="UnauthorizedReminder_device_no_longer_registered">डिवाइस अब पंजीकृत नहीं है</string>
  <string name="UnauthorizedReminder_this_is_likely_because_you_registered_your_phone_number_with_Signal_on_a_different_device">ऐसा इसलिए है क्योंकि आपने अपने फोन नंबर को Signal के साथ एक अलग डिवाइस पर पंजीकृत किया है। पुनः पंजीकरण करने के लिए टैप करें।</string>
  <!--VideoPlayer-->
  <string name="VideoPlayer_error_playing_video">वीडियो खोलने में त्रुटि</string>
  <!--WebRtcCallActivity-->
  <string name="WebRtcCallActivity_to_answer_the_call_from_s_give_signal_access_to_your_microphone">%s से कॉल का जवाब देने के लिए, Molly को अपने माइक्रोफ़ोन तक पहुंचने दें।</string>
  <string name="WebRtcCallActivity_signal_requires_microphone_and_camera_permissions_in_order_to_make_or_receive_calls">कॉल करने या प्राप्त करने के लिए Molly को माइक्रोफ़ोन और कैमरा अनुमतियों की आवश्यकता होती है, लेकिन उन्हें स्थायी रूप से अस्वीकार कर दिया गया है। कृपया ऐप सेटिंग्स जारी रखें, \"अनुमतियां\" चुनें, और \"माइक्रोफ़ोन\" और \"कैमरा\" सक्षम करें।</string>
  <!--WebRtcCallScreen-->
  <string name="WebRtcCallScreen_new_safety_numbers">%1$s के साथ आपका सुरक्षा नंबर बदल गया है। इसका मतलब यह हो सकता है कि कोई आपके संचार को रोकने की कोशिश कर रहा है, या उस %2$s ने Signal को फिर से इंस्टॉल किया है।</string>
  <string name="WebRtcCallScreen_you_may_wish_to_verify_this_contact">आप इस संपर्क के साथ अपना सुरक्षा नंबर सत्यापित करना चाह सकते हैं।</string>
  <string name="WebRtcCallScreen_new_safety_number_title">नई सुरक्षा संख्या</string>
  <string name="WebRtcCallScreen_accept">स्वीकृत </string>
  <string name="WebRtcCallScreen_end_call">कॉल बंद</string>
  <!--WebRtcCallScreen V2-->
  <string name="WebRtcCallScreen__answer">उत्तर</string>
  <!--WebRtcAudioOutputToggle-->
  <string name="WebRtcAudioOutputToggle__speaker">स्पीकर</string>
  <string name="WebRtcAudioOutputToggle__bluetooth">ब्लूटुथ</string>
  <!--WebRtcCallControls-->
  <string name="WebRtcCallControls_tap_to_enable_your_video">अपने वीडियो को सक्षम करने के लिए टैप करें</string>
  <!--WebRtcCallControls Content Descriptions-->
  <string name="WebRtcCallControls_contact_photo_description">संपर्क फोटो</string>
  <string name="WebRtcCallControls_speaker_button_description">स्पीकर</string>
  <string name="WebRtcCallControls_bluetooth_button_description">ब्लूटुथ</string>
  <string name="WebRtcCallControls_mute_button_description">म्युट</string>
  <string name="WebRtcCallControls_your_camera_button_description">आपका कैमरा</string>
  <string name="WebRtcCallControls_switch_to_rear_camera_button_description">पार्श्व कैमरा पर जाएँ</string>
  <string name="WebRtcCallControls_answer_call_description">कॉल का उत्तर दें</string>
  <string name="WebRtcCallControls_reject_call_description">कॉल अस्वीकार करें</string>
  <!--attachment_type_selector-->
  <string name="attachment_type_selector__audio">ऑडियो</string>
  <string name="attachment_type_selector__audio_description">ऑडियो </string>
  <string name="attachment_type_selector__contact">संपर्क</string>
  <string name="attachment_type_selector__contact_description">संपर्क</string>
  <string name="attachment_type_selector__camera">कैमरा</string>
  <string name="attachment_type_selector__camera_description">कैमरा</string>
  <string name="attachment_type_selector__location">स्थान</string>
  <string name="attachment_type_selector__location_description">स्थान</string>
  <string name="attachment_type_selector__gif">GIF</string>
  <string name="attachment_type_selector__gif_description">GIF</string>
  <string name="attachment_type_selector__gallery_description">छवि या वीडियो</string>
  <string name="attachment_type_selector__file_description">फ़ाइल</string>
  <string name="attachment_type_selector__gallery">गेलरी</string>
  <string name="attachment_type_selector__file">फ़ाइल</string>
  <string name="attachment_type_selector__drawer_description">अटैचमेंट दराज टॉगल करें</string>
  <!--change_passphrase_activity-->
  <string name="change_passphrase_activity__old_passphrase">पुराना पासफ्रेज</string>
  <string name="change_passphrase_activity__new_passphrase">नया पासफ्रेज</string>
  <string name="change_passphrase_activity__repeat_new_passphrase">नया पासफ्रेज दोहराएं</string>
  <!--contact_selection_activity-->
  <string name="contact_selection_activity__enter_name_or_number">नाम या संख्या दर्ज करें</string>
  <string name="contact_selection_activity__invite_to_signal">Signal का उपयोग करने के लिए आमंत्रित करें</string>
  <string name="contact_selection_activity__new_group">नया समूह</string>
  <!--contact_filter_toolbar-->
  <string name="contact_filter_toolbar__clear_entered_text_description">लिखे गये शब्दों को मिटा दें</string>
  <string name="contact_filter_toolbar__show_keyboard_description">कीबोर्ड दिखाएं</string>
  <string name="contact_filter_toolbar__show_dial_pad_description">डाइल पैड दिखाएँ</string>
  <!--contact_selection_group_activity-->
  <string name="contact_selection_group_activity__no_contacts">कोई संपर्क नहीं</string>
  <string name="contact_selection_group_activity__finding_contacts">संपर्क लोड हो रहे हैं</string>
  <!--single_contact_selection_activity-->
  <string name="SingleContactSelectionActivity_contact_photo">संपर्क फोटो</string>
  <!--ContactSelectionListFragment-->
  <string name="ContactSelectionListFragment_signal_requires_the_contacts_permission_in_order_to_display_your_contacts">Molly को आपके संपर्कों को प्रदर्शित करने के लिए संपर्क अनुमति की आवश्यकता होती है, लेकिन इसे स्थायी रूप से अस्वीकार कर दिया गया है। कृपया ऐप सेटिंग्स मेनू पर जारी रखें, \"अनुमतियां\" चुनें, और \"संपर्क\" सक्षम करें।</string>
  <string name="ContactSelectionListFragment_error_retrieving_contacts_check_your_network_connection">संपर्क पुनर्प्राप्त करने में त्रुटि, अपना नेटवर्क कनेक्शन जांचें</string>
  <string name="ContactSelectionListFragment_username_not_found">उपयोगकर्ता नाम नहीं मिला</string>
  <string name="ContactSelectionListFragment_s_is_not_a_signal_user">\"%1$s\" एक Signal उपयोगकर्ता नहीं है। कृपया उपयोगकर्ता नाम जांचें और पुनः प्रयास करें।</string>
  <string name="ContactSelectionListFragment_okay">ठीक है</string>
  <!--blocked_contacts_fragment-->
  <string name="blocked_contacts_fragment__no_blocked_contacts">कोई अवरुद्ध संपर्क नहीं</string>
  <!--contact_selection_list_fragment-->
  <string name="contact_selection_list_fragment__signal_needs_access_to_your_contacts_in_order_to_display_them">आपके संपर्कों को प्रदर्शित करने के लिए Molly को आपके संपर्कों तक पहुंच की आवश्यकता है।</string>
  <string name="contact_selection_list_fragment__show_contacts">संपर्क दिखाओ</string>
  <!--conversation_activity-->
  <string name="conversation_activity__type_message_push">Signal मेसेज</string>
  <string name="conversation_activity__type_message_sms_insecure">असुरक्षित SMS</string>
  <string name="conversation_activity__type_message_mms_insecure">असुरक्षित SMS</string>
  <string name="conversation_activity__from_sim_name">%1$s से</string>
  <string name="conversation_activity__sim_n">सिम %1$d</string>
  <string name="conversation_activity__send">भेजें</string>
  <string name="conversation_activity__compose_description">मेसेज संरचना</string>
  <string name="conversation_activity__emoji_toggle_description">इमोजी कीबोर्ड टॉगल करें</string>
  <string name="conversation_activity__attachment_thumbnail">अटैचमेंट थंबनेल </string>
  <string name="conversation_activity__quick_attachment_drawer_toggle_camera_description">त्वरित कैमरा अटैचमेंट दराज टॉगल करें</string>
  <string name="conversation_activity__quick_attachment_drawer_record_and_send_audio_description">रिकॉर्ड करें और ऑडियो अटैचमेंट भेजें</string>
  <string name="conversation_activity__quick_attachment_drawer_lock_record_description">आवाज़ रिकॉर्ड करने का बटन लॉक करें</string>
  <string name="conversation_activity__enable_signal_for_sms">SMS के लिए Signal सक्षम करें</string>
  <!--conversation_input_panel-->
  <string name="conversation_input_panel__slide_to_cancel">रद्द करने के लिए स्लाइड करें</string>
  <string name="conversation_input_panel__cancel">रद्द करें</string>
  <!--conversation_item-->
  <string name="conversation_item__mms_image_description">मीडिया मेसेज</string>
  <string name="conversation_item__secure_message_description">सुरक्षित मेसेज</string>
  <!--conversation_item_sent-->
  <string name="conversation_item_sent__send_failed_indicator_description">भेजना विफल</string>
  <string name="conversation_item_sent__pending_approval_description">अपूर्ण मंजूरी</string>
  <string name="conversation_item_sent__delivered_description">पहुंचा दिया</string>
  <string name="conversation_item_sent__message_read">मेसेज पढ़ा</string>
  <!--conversation_item_received-->
  <string name="conversation_item_received__contact_photo_description">संपर्क फोटो</string>
  <!--audio_view-->
  <string name="audio_view__play_pause_accessibility_description">चलाएं … रोकें</string>
  <string name="audio_view__download_accessibility_description">डाउनलोड</string>
  <!--QuoteView-->
  <string name="QuoteView_audio">ऑडियो</string>
  <string name="QuoteView_video">वीडियो </string>
  <string name="QuoteView_photo">फ़ोटो</string>
  <string name="QuoteView_view_once_media">देखें-एक बार मीडिया</string>
  <string name="QuoteView_sticker">स्टिकर</string>
  <string name="QuoteView_document">दस्तावेज़</string>
  <string name="QuoteView_you">आप</string>
  <string name="QuoteView_original_missing">मूल मेसेज नहीं मिला</string>
  <!--conversation_fragment-->
  <string name="conversation_fragment__scroll_to_the_bottom_content_description">नीचे स्क्रॉल करें</string>
  <!--country_selection_fragment-->
  <string name="country_selection_fragment__loading_countries">देशों को लोड किया जा रहा है</string>
  <string name="country_selection_fragment__search">सर्च</string>
  <!--device_add_fragment-->
  <string name="device_add_fragment__scan_the_qr_code_displayed_on_the_device_to_link">लिंक करने के लिए डिवाइस पर प्रदर्शित QR कोड स्कैन करें</string>
  <!--device_link_fragment-->
  <string name="device_link_fragment__link_device">डिवाइस को लिंक करें</string>
  <!--device_list_fragment-->
  <string name="device_list_fragment__no_devices_linked">कोई डिवाइस जुड़ा हुआ नहीं है</string>
  <string name="device_list_fragment__link_new_device">नया डिवाइस लिंक करें</string>
  <!--experience_upgrade_activity-->
  <string name="experience_upgrade_activity__continue">आगे </string>
  <string name="experience_upgrade_preference_fragment__read_receipts_are_here">पढ़ी गयी रसीदें यहाँ हैं</string>
  <string name="experience_upgrade_preference_fragment__optionally_see_and_share_when_messages_have_been_read">मेसेज पढ़े जाने पर वैकल्पिक रूप से देखें और साझा करें</string>
  <string name="experience_upgrade_preference_fragment__enable_read_receipts">पढ़ने की रसीदें सक्षम करें</string>
  <!--expiration-->
  <string name="expiration_off">बंद </string>
  <plurals name="expiration_seconds">
    <item quantity="one">%d सेकण्ड</item>
    <item quantity="other">%dसेकण्ड्स  </item>
  </plurals>
  <string name="expiration_seconds_abbreviated">%ds</string>
  <plurals name="expiration_minutes">
    <item quantity="one">%d मिनट</item>
    <item quantity="other">%dमिनट्स  </item>
  </plurals>
  <string name="expiration_minutes_abbreviated">%dm</string>
  <plurals name="expiration_hours">
    <item quantity="one">%dघंटे  </item>
    <item quantity="other">%dघंटे  </item>
  </plurals>
  <string name="expiration_hours_abbreviated">%dh</string>
  <plurals name="expiration_days">
    <item quantity="one">%dदिन  </item>
    <item quantity="other">%d दिन </item>
  </plurals>
  <string name="expiration_days_abbreviated">%dd</string>
  <plurals name="expiration_weeks">
    <item quantity="one">%d सप्ताह</item>
    <item quantity="other">%dसप्ताह </item>
  </plurals>
  <string name="expiration_weeks_abbreviated">%dw</string>
  <!--unverified safety numbers-->
  <string name="IdentityUtil_unverified_banner_one">%s के साथ आपका सुरक्षा नंबर बदल गया है और अब सत्यापित नहीं है</string>
  <string name="IdentityUtil_unverified_banner_two">%1$s और %2$s के साथ आपकी सुरक्षा संख्या अब सत्यापित नहीं है</string>
  <string name="IdentityUtil_unverified_banner_many">%1$s, %2$s, और %3$s के साथ आपकी सुरक्षा संख्या अब सत्यापित नहीं है</string>
  <string name="IdentityUtil_unverified_dialog_one">%1$s के साथ आपका सुरक्षा नंबर बदल गया है और अब सत्यापित नहीं है। इसका मतलब यह हो सकता है कि कोई आपके संचार को रोकने की कोशिश कर रहा है, या %1$s ने Signal को फिर से इंस्टॉल किया है।</string>
  <string name="IdentityUtil_unverified_dialog_two">%1$s और %2$s के साथ आपका सुरक्षा नंबर बदल गया है और अब सत्यापित नहीं है। इसका मतलब यह हो सकता है कि कोई आपके संचार को रोकने की कोशिश कर रहा है, या उन्होंने Signal को फिर से इंस्टॉल किया है।</string>
  <string name="IdentityUtil_unverified_dialog_many">%1$s, %2$s, और %3$s के साथ आपका सुरक्षा नंबर बदल गया है और अब सत्यापित नहीं है। इसका मतलब यह हो सकता है कि कोई आपके संचार को रोकने की कोशिश कर रहा है, या उन्होंने Signal को फिर से इंस्टॉल किया है।</string>
  <string name="IdentityUtil_untrusted_dialog_one">%s के साथ आपका सुरक्षा नंबर बदल गया है।</string>
  <string name="IdentityUtil_untrusted_dialog_two">%1$sऔर %2$s  के साथ आपका सुरक्षा नंबर बदल गया है।</string>
  <string name="IdentityUtil_untrusted_dialog_many">%1$s, %2$s, और %3$s के साथ आपका सुरक्षा नंबर बदल गया है।</string>
  <plurals name="identity_others">
    <item quantity="one">%dअन्य </item>
    <item quantity="other">%dअन्य </item>
  </plurals>
  <!--giphy_activity-->
  <string name="giphy_activity_toolbar__search_gifs_and_stickers">gifs और स्टिकर की खोज करो</string>
  <!--giphy_fragment-->
  <string name="giphy_fragment__nothing_found">कुछ नहीं मिला</string>
  <!--log_submit_activity-->
  <string name="log_submit_activity__log_fetch_failed">आपके डिवाइस पर लॉग नहीं पढ़ सका। इसके बजाय आप अभी भी डीबग लॉग प्राप्त करने के लिए ADB का उपयोग कर सकते हैं।</string>
  <string name="log_submit_activity__thanks">आपकी सहायता के लिए धन्यवाद</string>
  <string name="log_submit_activity__submitting">जमा किया जा रहा है</string>
  <string name="log_submit_activity__no_browser_installed">कोई ब्राउज़र स्थापित नहीं है</string>
  <string name="log_submit_activity__button_dont_submit">जमा न करें</string>
  <string name="log_submit_activity__button_submit">जमा करें</string>
  <string name="log_submit_activity__button_got_it">समझ गया </string>
  <string name="log_submit_activity__button_compose_email">ईमेल लिखें</string>
  <string name="log_submit_activity__this_log_will_be_posted_online">यह लॉग योगदानकर्ताओं के देखने के लिए सार्वजनिक रूप से ऑनलाइन पोस्ट किया जाएगा, आप सबमिट करने से पहले इसकी जांच और संपादन कर सकते हैं।</string>
  <string name="log_submit_activity__loading_logs">लॉग लोड हो रहा है …</string>
  <string name="log_submit_activity__uploading_logs">लॉग अपलोड किए जा रहे हैं</string>
  <string name="log_submit_activity__choose_email_app">ईमेल ऐप चुनें</string>
  <string name="log_submit_activity__please_review_this_log_from_my_app">कृपया मेरे ऐप %1$s से इस लॉग की समीक्षा करें</string>
  <string name="log_submit_activity__network_failure">नेटवर्क विफलता। कृपया पुन: प्रयास करें।</string>
  <!--database_migration_activity-->
  <string name="database_migration_activity__would_you_like_to_import_your_existing_text_messages">क्या आप अपने मौजूदा टेक्स्ट मेसेज को Signal के एन्क्रिप्टेड डेटाबेस में आयात करना चाहते हैं?</string>
  <string name="database_migration_activity__the_default_system_database_will_not_be_modified">डिफ़ॉल्ट सिस्टम डेटाबेस किसी भी तरह से संशोधित या परिवर्तित नहीं किया जाएगा।</string>
  <string name="database_migration_activity__skip">छोड़ दे </string>
  <string name="database_migration_activity__import">आयात</string>
  <string name="database_migration_activity__this_could_take_a_moment_please_be_patient">इसमें एक पल लग सकता है। कृपया धैर्य रखें, आयात पूरा होने पर हम आपको सूचित करेंगे।</string>
  <string name="database_migration_activity__importing">आयात किया जा रहा है</string>
  <string name="import_fragment__import_system_sms_database">सिस्टम SMS डेटाबेस आयात करें</string>
  <string name="import_fragment__import_the_database_from_the_default_system">डिफ़ॉल्ट सिस्टम मैसेंजर ऐप से डेटाबेस आयात करें</string>
  <string name="import_fragment__import_plaintext_backup">प्लैनटेक्सट बैकअप आयात करें</string>
  <string name="import_fragment__import_a_plaintext_backup_file">एक सादे पाठ बैकअप फ़ाइल आयात करें। \'SMS बैकअप और पुन:इंस्टॉल\' के साथ संगत।</string>
  <!--load_more_header-->
  <string name="load_more_header__see_full_conversation">पूर्ण बातचीत देखें</string>
  <string name="load_more_header__loading">लोड हो रहा है</string>
  <!--media_overview_activity-->
  <string name="media_overview_activity__no_media">कोई मीडिया नहीं</string>
  <!--message_recipients_list_item-->
  <string name="message_recipients_list_item__view">देख्ने </string>
  <string name="message_recipients_list_item__resend"> दुबारा भेजो </string>
  <string name="message_recipients_list_item__resending">दोबारा भेजा जा रहा है </string>
  <!--GroupUtil-->
  <plurals name="GroupUtil_joined_the_group">
    <item quantity="one">%1$s समूह में शामिल हो गए</item>
    <item quantity="other">%1$s समूह में शामिल हो गए</item>
  </plurals>
  <string name="GroupUtil_group_name_is_now">समूह का नाम अब \'%1$s\' है</string>
  <!--profile_group_share_view-->
  <string name="profile_group_share_view__make_your_profile_name_and_photo_visible_to_this_group">इस समूह में अपना प्रोफाइल नाम और फोटो दृश्यमान बनाएं?</string>
  <!--prompt_passphrase_activity-->
  <string name="prompt_passphrase_activity__unlock">खोलो </string>
  <!--prompt_mms_activity-->
  <string name="prompt_mms_activity__signal_requires_mms_settings_to_deliver_media_and_group_messages">Signal को आपके वायरलेस वाहक के माध्यम से मीडिया और समूह मेसेज को वितरित करने के लिए MMS सेटिंग्स की आवश्यकता होती है। आपका डिवाइस यह जानकारी उपलब्ध नहीं कराता है, जो कभी-कभी लॉक किए गए डिवाइस और अन्य प्रतिबंधित कॉन्फ़िगरेशन के लिए सच है।</string>
  <string name="prompt_mms_activity__to_send_media_and_group_messages_tap_ok">मीडिया और समूह मेसेज भेजने के लिए, \'OK\' टैप करें और अनुरोधित सेटिंग्स को पूरा करें। आपके वाहक के लिए MMS सेटिंग्स आम तौर पर \'आपके वाहक APN\' की खोज करके स्थित हो सकती हैं। आपको केवल एक बार ऐसा करने की आवश्यकता होगी।</string>
  <!--profile_create_activity-->
  <string name="CreateProfileActivity_first_name_required">पहला नाम (आवश्यक)</string>
  <string name="CreateProfileActivity_last_name_optional">अंतिम नाम (वैकल्पिक)</string>
  <string name="CreateProfileActivity_next">अगला</string>
  <string name="CreateProfileActivity__username">उपयोगकर्ता नाम</string>
  <string name="CreateProfileActivity__create_a_username">एक उपयोगकर्ता नाम बनाएँ</string>
  <!--EditProfileFragment-->
  <string name="EditProfileFragment__group_name">समूह का नाम</string>
  <!--recipient_preferences_activity-->
  <string name="recipient_preference_activity__shared_media">शेयर किया गया मीडिया</string>
  <!--recipient_preferences-->
  <string name="recipient_preferences__mute_conversation">बातचीत म्यूट करें</string>
  <string name="recipient_preferences__custom_notifications">कस्टम अधिसूचनाएं</string>
  <string name="recipient_preferences__custom_notifications_settings">सिस्टम अधिसूचना सेटिंग्स</string>
  <string name="recipient_preferences__notification_sound">सूचना ध्वनि</string>
  <string name="recipient_preferences__vibrate">कांपना</string>
  <string name="recipient_preferences__block">ब्लॉक</string>
  <string name="recipient_preferences__color">रंग </string>
  <string name="recipient_preferences__view_safety_number">सुरक्षा संख्या देखें</string>
  <string name="recipient_preferences__chat_settings">चैट सेटिंग्स</string>
  <string name="recipient_preferences__privacy">गोपनियता </string>
  <string name="recipient_preferences__call_settings">कॉल सेटिंग</string>
  <string name="recipient_preferences__ringtone">रिंगटोन</string>
  <!--- redphone_call_controls-->
  <string name="redphone_call_card__signal_call">Signal कॉल </string>
  <!--registration_activity-->
  <string name="registration_activity__phone_number">फ़ोन नंबर </string>
  <string name="registration_activity__registration_will_transmit_some_contact_information_to_the_server_temporariliy">Signal आपके मौजूदा फोन नंबर और एड्रेस बुक का उपयोग करके संवाद करना आसान बनाता है। दोस्तों और संपर्क जो पहले से ही फोन से संपर्क करने के बारे में जानते हैं, वे Signal द्वारा आसानी से संपर्क में रह सकेंगे । \n\nपंजीकरण सर्वर पर कुछ संपर्क जानकारी प्रसारित करता है। यह संग्रहीत नहीं है।</string>
  <string name="registration_activity__verify_your_number">अपना नंबर सत्यापित करें</string>
  <string name="registration_activity__please_enter_your_mobile_number_to_receive_a_verification_code_carrier_rates_may_apply">सत्यापन कोड प्राप्त करने के लिए कृपया अपना मोबाइल नंबर दर्ज करें। कैरियर दरें लागू हो सकती हैं।</string>
  <!--recipients_panel-->
  <string name="recipients_panel__to"><small>एक नाम या संख्या दर्ज करें</small></string>
  <string name="recipients_panel__add_members">सदस्यों को जोड़ें</string>
  <!--unknown_sender_view-->
  <string name="unknown_sender_view__the_sender_is_not_in_your_contact_list">प्रेषक आपकी संपर्क सूची में नहीं है</string>
  <string name="unknown_sender_view__block">ब्लॉक करो</string>
  <string name="unknown_sender_view__add_to_contacts">संपर्क के खाते में जोड़ दे</string>
  <string name="unknown_sender_view__don_t_add_but_make_my_profile_visible">जोड़ें नहीं, लेकिन मेरी प्रोफाइल को दृश्यमान बनाओ</string>
  <!--verify_display_fragment-->
  <string name="verify_display_fragment__if_you_wish_to_verify_the_security_of_your_end_to_end_encryption_with_s"><![CDATA[अगर आप %s के साथ अपने एन्क्रिप्शन की सुरक्षा को सत्यापित करना चाहते हैं, तो उपरोक्त संख्या की तुलना उनके डिवाइस पर संख्या के साथ करें। वैकल्पिक रूप से, आप अपने फोन पर कोड स्कैन कर सकते हैं, या अपने कोड को स्कैन करने के लिए कह सकते हैं। <a href="https://signal.org/redirect/safety-numbers">और अधिक जानें</a>।]]></string>
  <string name="verify_display_fragment__tap_to_scan">स्कैन करने के लिए टैप करें</string>
  <string name="verify_display_fragment__loading">लोड हो रहा है</string>
  <string name="verify_display_fragment__verified">सत्यापित</string>
  <!--verify_identity-->
  <string name="verify_identity__share_safety_number">सुरक्षा संख्या साझा करें</string>
  <!--webrtc_answer_decline_button-->
  <string name="webrtc_answer_decline_button__swipe_up_to_answer">उत्तर देने के लिए स्वाइप करें</string>
  <string name="webrtc_answer_decline_button__swipe_down_to_reject">अस्वीकार करने के लिए नीचे स्वाइप करें</string>
  <!--message_details_header-->
  <string name="message_details_header__issues_need_your_attention">कुछ मुद्दों पर ध्यान देना होगा</string>
  <string name="message_details_header__sent"> भेजा गया </string>
  <string name="message_details_header__received"> मिल गया </string>
  <string name="message_details_header__disappears">गायब हो जाता है</string>
  <string name="message_details_header__via">राह </string>
  <string name="message_details_header__to">: के लिए </string>
  <string name="message_details_header__from">तरफ से </string>
  <string name="message_details_header__with">साथ </string>
  <!--AndroidManifest.xml-->
  <string name="AndroidManifest__create_passphrase">पॉस्फरेज़ बनाये </string>
  <string name="AndroidManifest__select_contacts">संपर्क का चयन करें</string>
  <string name="AndroidManifest__change_passphrase">पासफ्रेज बदलें</string>
  <string name="AndroidManifest__verify_safety_number">सुरक्षा संख्या सत्यापित करें</string>
  <string name="AndroidManifest__log_submit">डीबग लॉग जमा करें</string>
  <string name="AndroidManifest__media_preview">मीडिया प्रिव्यु</string>
  <string name="AndroidManifest__message_details">मेसेज विवरण</string>
  <string name="AndroidManifest__linked_devices">जुड़े हुए उपकरण </string>
  <string name="AndroidManifest__invite_friends">मित्रों को आमंत्रित करें</string>
  <string name="AndroidManifest_archived_conversations">संग्रहीत बातचीत</string>
  <string name="AndroidManifest_remove_photo">तस्वीर हटाओ</string>
  <!--Message Requests Megaphone-->
  <!--HelpFragment-->
  <string name="HelpFragment__help">मदद</string>
  <string name="HelpFragment__next">अगला</string>
  <string name="HelpFragment__signal_support">Signal समर्थन</string>
  <!--ReactWithAnyEmojiBottomSheetDialogFragment-->
  <!--arrays.xml-->
  <string name="arrays__import_export">आयात</string>
  <string name="arrays__use_default">डिफ़ॉल्ट का इस्तेमाल करें </string>
  <string name="arrays__use_custom">कस्टम का इस्तेमाल करें </string>
  <string name="arrays__mute_for_one_hour">1 घंटे के लिए म्यूट करें</string>
  <string name="arrays__mute_for_two_hours">2 घंटे के लिए म्यूट करें</string>
  <string name="arrays__mute_for_one_day">1 दिन के लिए म्यूट करें</string>
  <string name="arrays__mute_for_seven_days">7 दिन के लिए म्यूट करें</string>
  <string name="arrays__mute_for_one_year">1 साल के लिए म्यूट करें</string>
  <string name="arrays__settings_default">सेटिंग्स डिफ़ॉल्ट</string>
  <string name="arrays__enabled">सक्षम</string>
  <string name="arrays__disabled">अक्षम</string>
  <string name="arrays__name_and_message">नाम और मेसेज</string>
  <string name="arrays__name_only">केवल नाम</string>
  <string name="arrays__no_name_or_message">कोई नाम या मेसेज नहीं</string>
  <string name="arrays__images">तसवीरें </string>
  <string name="arrays__audio">ऑडियो </string>
  <string name="arrays__video">वीडियो </string>
  <string name="arrays__documents">दस्तावेज़</string>
  <string name="arrays__small">छोटा</string>
  <string name="arrays__normal">साधारण</string>
  <string name="arrays__large">बड़ा</string>
  <string name="arrays__extra_large">ज्यादा बड़ा</string>
  <string name="arrays__default">डिफ़ॉल्ट</string>
  <string name="arrays__high">उच्च</string>
  <string name="arrays__max">अधिकतम</string>
  <!--plurals.xml-->
  <plurals name="hours_ago">
    <item quantity="one">%dघंटे </item>
    <item quantity="other">%dघंटे </item>
  </plurals>
  <!--preferences.xml-->
  <string name="preferences__sms_mms">SMS और MMS…</string>
  <string name="preferences__pref_all_sms_title">सभी SMS प्राप्त करें</string>
  <string name="preferences__pref_all_mms_title">सभी MMS प्राप्त करें</string>
  <string name="preferences__use_signal_for_viewing_and_storing_all_incoming_text_messages">सभी आने वाले पाठ मेसेज के लिए Signal का उपयोग करें</string>
  <string name="preferences__use_signal_for_viewing_and_storing_all_incoming_multimedia_messages">सभी आने वाले मल्टीमीडिया मेसेज के लिए Signal का उपयोग करें</string>
  <string name="preferences__pref_enter_sends_title">दर्ज की भेजता है</string>
  <string name="preferences__pressing_the_enter_key_will_send_text_messages">एंटर कुंजी दबाकर टेक्स्ट मेसेज भेजे जाएंगे</string>
  <string name="preferences__send_link_previews">लिंक प्रिव्यु भेजें</string>
  <string name="preferences__previews_are_supported_for">Imgur, Instagram, Pinterest, Reddit, और YouTube की लिंक्स का पूर्व दृश्य देखना संभव है</string>
  <string name="preferences__choose_identity">पहचान का चयन करें</string>
  <string name="preferences__choose_your_contact_entry_from_the_contacts_list">संपर्क सूची से अपनी संपर्क प्रविष्टि चुनें।</string>
  <string name="preferences__change_passphrase">पासफ्रेज बदलें</string>
  <string name="preferences__change_your_passphrase">अपना पासफ्रेज बदलें</string>
  <string name="preferences__enable_passphrase">पासफ्रेज़ स्क्रीन लॉक दर्ज करें</string>
  <string name="preferences__lock_signal_and_message_notifications_with_a_passphrase">एक पासफ्रेज के साथ स्क्रीन और अधिसूचना लॉक करें</string>
  <string name="preferences__screen_security">स्क्रीन सुरक्षा</string>
  <string name="preferences__disable_screen_security_to_allow_screen_shots">रीसेंट सूची में और ऐप के अंदर स्क्रीनशॉट ब्लॉक करें</string>
  <string name="preferences__auto_lock_signal_after_a_specified_time_interval_of_inactivity">निष्क्रियता के निर्दिष्ट समय अंतराल के बाद Signal को ऑटो-लॉक करें</string>
  <string name="preferences__inactivity_timeout_passphrase">निष्क्रियता टाइमआउट पासफ्रेज</string>
  <string name="preferences__inactivity_timeout_interval">निष्क्रियता टाइमआउट अंतराल</string>
  <string name="preferences__notifications">सूचनाएं</string>
  <string name="preferences__system_notification_settings">सिस्टम अधिसूचना सेटिंग्स</string>
  <string name="preferences__led_color">LED रंग </string>
  <string name="preferences__led_color_unknown">अनजान</string>
  <string name="preferences__pref_led_blink_title">LED ब्लिंक पैटर्न</string>
  <string name="preferences__sound">आवाज़ </string>
  <string name="preferences__silent">म्युट</string>
  <string name="preferences__repeat_alerts">अलर्ट दोहराएं</string>
  <string name="preferences__never">कभी नहीं</string>
  <string name="preferences__one_time">एक बार</string>
  <string name="preferences__two_times">दो बार</string>
  <string name="preferences__three_times">तीन बार</string>
  <string name="preferences__five_times">पांच बार </string>
  <string name="preferences__ten_times">दस बार </string>
  <string name="preferences__vibrate"> वाइब्रेट</string>
  <string name="preferences__green">हरा</string>
  <string name="preferences__red">लाल</string>
  <string name="preferences__blue">नीला</string>
  <string name="preferences__orange">नारंगी</string>
  <string name="preferences__cyan">साइऐन</string>
  <string name="preferences__magenta">मैजंटा</string>
  <string name="preferences__white">सफ़ेद</string>
  <string name="preferences__none">कुछ नहीं</string>
  <string name="preferences__fast">तेज</string>
  <string name="preferences__normal">साधारण</string>
  <string name="preferences__slow">धीमा</string>
  <string name="preferences__help">मदद</string>
  <string name="preferences__advanced">अधिक</string>
  <string name="preferences__privacy">गोपनियता </string>
  <string name="preferences__mms_user_agent">MMS उपयोगकर्ता एजेंट</string>
  <string name="preferences__advanced_mms_access_point_names">मैनुअल MMS सेटिंग्स</string>
  <string name="preferences__mmsc_url">MMSC URL</string>
  <string name="preferences__mms_proxy_host">MMS Proxy Host</string>
  <string name="preferences__mms_proxy_port">MMS Proxy Port</string>
  <string name="preferences__mmsc_username">MMSC उपयोगकर्ता नाम</string>
  <string name="preferences__mmsc_password">MMSC पासवर्ड</string>
  <string name="preferences__sms_delivery_reports">SMS वितरण रिपोर्ट</string>
  <string name="preferences__request_a_delivery_report_for_each_sms_message_you_send">आपके द्वारा भेजे जाने वाले प्रत्येक SMS मेसेज के लिए डिलीवरी रिपोर्ट का अनुरोध करें</string>
  <string name="preferences__automatically_delete_older_messages_once_a_conversation_exceeds_a_specified_length">वार्तालाप एक निर्दिष्ट लंबाई से अधिक हो जाने के बाद स्वचालित रूप से पुराने मेसेज को हटा दें</string>
  <string name="preferences__delete_old_messages">पुराने मेसेज हटाएं</string>
  <string name="preferences__chats">चैट और मीडिया</string>
  <string name="preferences__storage">स्टॉरेज </string>
  <string name="preferences__conversation_length_limit">वार्तालाप लंबाई सीमा</string>
  <string name="preferences__trim_all_conversations_now">अब सभी वार्तालापों को ट्रिम करें</string>
  <string name="preferences__scan_through_all_conversations_and_enforce_conversation_length_limits">सभी वार्तालापों के माध्यम से स्कैन करें और बातचीत की लंबाई सीमा लागू करें</string>
  <string name="preferences__linked_devices">जुड़े हुए उपकरण </string>
  <string name="preferences__light_theme">रोशनी </string>
  <string name="preferences__dark_theme">अँधेरा </string>
  <string name="preferences__appearance">दिखावट</string>
  <string name="preferences__theme">विषय</string>
  <string name="preferences__default">डिफ़ॉल्ट</string>
  <string name="preferences__language">भाषा </string>
  <string name="preferences__signal_messages_and_calls">Signal मेसेज और कॉल</string>
  <string name="preferences__free_private_messages_and_calls">Signal उपयोगकर्ताओं को मुफ्त निजी मेसेज और कॉल</string>
  <string name="preferences__submit_debug_log">डीबग लॉग जमा करें</string>
  <string name="preferences__support_wifi_calling">\'वाईफाई कॉलिंग\' संगतता मोड</string>
  <string name="preferences__enable_if_your_device_supports_sms_mms_delivery_over_wifi">सक्षम करें अगर आपका डिवाइस वाईफाई पर SMS / MMS डिलीवरी का उपयोग करता है (केवल तभी सक्षम करें जब आपके डिवाइस पर \'वाईफाई कॉलिंग\' सक्षम हो)</string>
  <string name="preferences__incognito_keyboard">गुप्त कीबोर्ड</string>
  <string name="preferences__read_receipts">पढ़ने की रसीदें</string>
  <string name="preferences__if_read_receipts_are_disabled_you_wont_be_able_to_see_read_receipts">यदि रीड रसीद अक्षम हैं, तो आप दूसरों से पढ़ने की रसीदें नहीं देख पाएंगे।</string>
  <string name="preferences__typing_indicators">टाइपिंग सूचक</string>
  <string name="preferences__if_typing_indicators_are_disabled_you_wont_be_able_to_see_typing_indicators">टाइपिंग सूचक बंद करने पर आप दूसरों के टाइपिंग सूचक भी नहीं देख पाएंगे|</string>
  <string name="preferences__request_keyboard_to_disable_personalized_learning">व्यक्तिगत सीखने को अक्षम करने के लिए कीबोर्ड को अनुरोध करें</string>
  <string name="preferences_app_protection__blocked_contacts">ब्लॉक किये हुए कॉन्टेक्ट्स</string>
  <string name="preferences_chats__when_using_mobile_data">मोबाइल डेटा का उपयोग करते समय</string>
  <string name="preferences_chats__when_using_wifi">Wi-Fi का उपयोग करते समय</string>
  <string name="preferences_chats__when_roaming">रोमिंग करते समय</string>
  <string name="preferences_chats__media_auto_download">मीडिया ऑटो डाउनलोड</string>
  <string name="preferences_chats__message_trimming">मेसेज ट्रिमिंग</string>
  <string name="preferences_storage__storage_usage">स्टॉरेज का उपयोग</string>
  <string name="preferences_storage__photos">तस्वीरें</string>
  <string name="preferences_storage__videos">वीडियो</string>
  <string name="preferences_storage__files">फ़ाइलें</string>
  <string name="preferences_storage__audio">ऑडियो</string>
  <string name="preferences_storage__review_storage">स्टॉरेज रिव्यु </string>
  <string name="preferences_advanced__use_system_emoji">सिस्टम इमोजी का प्रयोग करें</string>
  <string name="preferences_advanced__disable_signal_built_in_emoji_support">Signal के अंतर्निहित इमोजी समर्थन को अक्षम करें</string>
  <string name="preferences_advanced__relay_all_calls_through_the_signal_server_to_avoid_revealing_your_ip_address">अपने संपर्क में अपने IP ऐड्रेस को प्रकट करने से बचने के लिए Signal सर्वर के माध्यम से सभी कॉल रिले करें। सक्षम करने से कॉल गुणवत्ता कम हो जाएगी।</string>
  <string name="preferences_advanced__always_relay_calls">हमेशा कॉल रिले करें</string>
  <string name="preferences_app_protection__app_access">ऐप का उपयोग</string>
  <string name="preferences_app_protection__communication">संचार</string>
  <string name="preferences_chats__chats">चैट</string>
  <string name="preferences_notifications__messages">मेसेज</string>
  <string name="preferences_notifications__events">आयोजन</string>
  <string name="preferences_notifications__in_chat_sounds">चैट में आवाज</string>
  <string name="preferences_notifications__show">दिखाएं</string>
  <string name="preferences_notifications__calls">कॉल</string>
  <string name="preferences_notifications__ringtone">रिंगटोन</string>
  <string name="preferences_chats__show_invitation_prompts">निमंत्रण संकेत दिखाएं</string>
  <string name="preferences_chats__display_invitation_prompts_for_contacts_without_signal">Molly के बिना संपर्कों के लिए निमंत्रण संकेत प्रदर्शित करें</string>
  <string name="preferences_chats__message_text_size">मेसेज फ़ॉन्ट आकार</string>
  <string name="preferences_events__contact_joined_signal">संपर्क Signal में शामिल हो गए</string>
  <string name="preferences_notifications__priority">प्राथमिकता</string>
  <string name="preferences_communication__category_sealed_sender">सील्ड सेंडर</string>
  <string name="preferences_communication__sealed_sender_display_indicators">सूचक दिखाएँ</string>
  <string name="preferences_communication__sealed_sender_display_indicators_description">जब आप सील्ड सेंडर द्वारा भेजे गये मेसेजों का \"मेसेज विवरण\" देखें तो स्टेटस आइकॉन दिखना चाहिऐ।</string>
  <string name="preferences_communication__sealed_sender_allow_from_anyone">कोई भी मुझे मेसेज भेज सकता हैं</string>
  <string name="preferences_communication__sealed_sender_allow_from_anyone_description">सील्ड सेंडर फी़चर आने वाले मेसेजों के लिये शुरु कर दिया जाऐगा जिसके अनुसार वो लोग जो आपके संपर्क में नहीं  हैं या जिनसे आपने अपना प्रोफ़ाइल साझा नहीं किया है, वो भी आपको मेसेज भेज पाएंगे|</string>
  <string name="preferences_communication__sealed_sender_learn_more">अधिक जानें</string>
  <!--****************************************-->
  <!--menus-->
  <!--****************************************-->
  <!--contact_selection_list-->
  <string name="contact_selection_list__unknown_contact">नया मेसेज</string>
  <!--conversation_callable_insecure-->
  <string name="conversation_callable_insecure__menu_call">कॉल</string>
  <!--conversation_callable_secure-->
  <string name="conversation_callable_secure__menu_call">Signal कॉल </string>
  <string name="conversation_callable_secure__menu_video">Signal वीडियो कॉल</string>
  <!--conversation_context-->
  <string name="conversation_context__menu_message_details">मेसेज की माहिती</string>
  <string name="conversation_context__menu_copy_text">कॉपी टेक्स्ट</string>
  <string name="conversation_context__menu_delete_message"> डिलीट मेसेज</string>
  <string name="conversation_context__menu_forward_message">फॉर्वर्ड मेसेज</string>
  <string name="conversation_context__menu_resend_message">मेसेज दोबारा भेजें</string>
  <string name="conversation_context__menu_reply_to_message">मेसेज का जवाब</string>
  <!--conversation_context_reacction-->
  <string name="conversation_context__reaction_multi_select">कई का चयन करें</string>
  <!--conversation_context_image-->
  <string name="conversation_context_image__save_attachment">अटैचमेंट सेव करे</string>
  <!--conversation_expiring_off-->
  <string name="conversation_expiring_off__disappearing_messages">मेसेज जो गायब हो जाते हैं</string>
  <!--conversation_expiring_on-->
  <string name="menu_conversation_expiring_on__messages_expiring">मेसेज समाप्त हो रहा है</string>
  <!--conversation_insecure-->
  <string name="conversation_insecure__invite">आमंत्रण</string>
  <!--conversation_list_batch-->
  <string name="conversation_list_batch__menu_delete_selected">चुनिंदा हटा दो </string>
  <string name="conversation_list_batch__menu_select_all">सभी को चुन लो</string>
  <string name="conversation_list_batch_archive__menu_archive_selected">चयनित संग्रह करें</string>
  <string name="conversation_list_batch_unarchive__menu_unarchive_selected">चयनित अनारक्षित करें</string>
  <!--conversation_list-->
  <string name="conversation_list_settings_shortcut">सेटिंग्स शॉर्टकट</string>
  <string name="conversation_list_search_description">खोजें</string>
  <!--conversation_list_item_view-->
  <string name="conversation_list_item_view__contact_photo_image">संपर्क फोटो छवि</string>
  <string name="conversation_list_item_view__archived">संग्रहीत</string>
  <string name="conversation_list_item_inbox_zero__inbox_zeeerrro">इनबॉक्स शून्य</string>
  <string name="conversation_list_item_inbox_zero__zip_zilch_zero_nada_nyou_re_all_caught_up">ता डा ना , आप ने हर चीज़ का ख्याल रखा हुआ है | </string>
  <!--conversation_list_fragment-->
  <string name="conversation_list_fragment__fab_content_description">नई संवाद</string>
  <string name="conversation_list_fragment__open_camera_description">कैमरा खोलें</string>
  <string name="conversation_list_fragment__give_your_inbox_something_to_write_home_about_get_started_by_messaging_a_friend">अपने इनबॉक्स को कुछ लिखने के लिए दें। एक दोस्त को संदेश भेजकर शुरू करें।</string>
  <!--conversation_secure_verified-->
  <string name="conversation_secure_verified__menu_reset_secure_session">सुरक्षित सत्र रीसेट करें</string>
  <!--conversation_muted-->
  <string name="conversation_muted__unmute">अनम्यूट</string>
  <!--conversation_unmuted-->
  <string name="conversation_unmuted__mute_notifications">नोटिफिकेशन म्यूट करें</string>
  <!--conversation-->
  <string name="conversation__menu_add_attachment">अटैचमेंट जोड़ें</string>
  <string name="conversation__menu_edit_group">समूह संपादित करें</string>
  <string name="conversation__menu_leave_group">समूह छोड़ दें</string>
  <string name="conversation__menu_view_all_media">सभी मीडिया</string>
  <string name="conversation__menu_conversation_settings">वार्तालाप सेटिंग्स</string>
  <string name="conversation__menu_add_shortcut">होम स्क्रीन में शामिल करें</string>
  <!--conversation_popup-->
  <string name="conversation_popup__menu_expand_popup">पॉपअप का विस्तार करें</string>
  <!--conversation_callable_insecure-->
  <string name="conversation_add_to_contacts__menu_add_to_contacts">संपर्क के खाते में जोड़ दे</string>
  <!--conversation_group_options-->
  <string name="convesation_group_options__recipients_list">प्राप्तकर्ता सूची</string>
  <string name="conversation_group_options__delivery">वितरण</string>
  <string name="conversation_group_options__conversation">संभाषण</string>
  <string name="conversation_group_options__broadcast">प्रसारण</string>
  <!--text_secure_normal-->
  <string name="text_secure_normal__menu_new_group">नया समूह</string>
  <string name="text_secure_normal__menu_settings">सेटिंग्स</string>
  <string name="text_secure_normal__menu_clear_passphrase">लॉक</string>
  <string name="text_secure_normal__mark_all_as_read">सभी को पढ़ा दिखाएं</string>
  <string name="text_secure_normal__invite_friends">मित्रों को आमंत्रित करें</string>
  <string name="text_secure_normal__help">मदद</string>
  <!--verify_display_fragment-->
  <string name="verify_display_fragment_context_menu__copy_to_clipboard">क्लिपबोर्ड पर कॉपी करें</string>
  <string name="verify_display_fragment_context_menu__compare_with_clipboard">क्लिपबोर्ड के साथ तुलना करें</string>
  <!--reminder_header-->
  <string name="reminder_header_outdated_build">Signal का आपका वर्ज़न पुराना है</string>
  <plurals name="reminder_header_outdated_build_details">
    <item quantity="one">Signal का आपका वर्ज़न %d दिनों में समाप्त हो जाएगा। नवीनतम वर्ज़न में अपडेट करने के लिए टैप करें।</item>
    <item quantity="other">Signal का आपका वर्ज़न %d दिनों में समाप्त हो जाएगा। नवीनतम वर्ज़न में अपडेट करने के लिए टैप करें।</item>
  </plurals>
  <string name="reminder_header_outdated_build_details_today">Signal का आपका वर्ज़न आज समाप्त हो जाएगा। नवीनतम वर्ज़न में अपडेट करने के लिए टैप करें।</string>
  <string name="reminder_header_expired_build">Signal का आपका वर्ज़न समाप्त हो गया है!</string>
  <string name="reminder_header_expired_build_details">मेसेज अब सफलतापूर्वक नहीं भेजे जाएंगे। नवीनतम वर्ज़न में अपडेट करने के लिए टैप करें।</string>
  <string name="reminder_header_sms_default_title">डिफ़ॉल्ट SMS ऐप के रूप में उपयोग करें</string>
  <string name="reminder_header_sms_default_text">अपने डिफ़ॉल्ट SMS ऐप को Signal करने के लिए टैप करें</string>
  <string name="reminder_header_sms_import_title">सिस्टम SMS आयात करें</string>
  <string name="reminder_header_sms_import_text">अपने फोन के SMS मेसेजों को Signal के एन्क्रिप्टेड डेटाबेस में कॉपी करने के लिए टैप करें।</string>
  <string name="reminder_header_push_title">Signal मेसेज और कॉल सक्षम करें</string>
  <string name="reminder_header_push_text">अपने संचार अनुभव को अपग्रेड करें।</string>
  <string name="reminder_header_invite_title">Signal को आमंत्रित करें</string>
  <string name="reminder_header_invite_text">अपने वार्तालाप को %1$s के साथ अगले स्तर पर ले जाएं।</string>
  <string name="reminder_header_share_title">अपने दोस्तों को आमंत्रित करें!</string>
  <string name="reminder_header_share_text">जितना अधिक लोग Signal का इस्तेमाल करते है, वह उतना ही बेहतर होता है |</string>
  <string name="reminder_header_service_outage_text">Signal तकनीकी कठिनाइयों का सामना कर रहा है। हम जितनी जल्दी हो सके सेवा बहाल करने के लिए कड़ी मेहनत कर रहे हैं।</string>
  <string name="reminder_header_the_latest_signal_features_wont_work">Signal के नवीनतम फ़ीचर्स Android के इस वर्ज़न पर नहीं चल पाऐंगे। Signal की भावी अपडेट्स के लिये क्रपया अपने डिवाइस को अपग्रेड करें</string>
  <string name="reminder_header_progress">%1$d%%</string>
  <!--media_preview-->
  <string name="media_preview__save_title">सेव</string>
  <string name="media_preview__forward_title">आगे भेजें</string>
  <string name="media_preview__all_media_title">सभी मीडिया</string>
  <!--media_preview_activity-->
  <string name="media_preview_activity__media_content_description">मीडिया प्रिव्यु</string>
  <!--new_conversation_activity-->
  <string name="new_conversation_activity__refresh">ताज़ा करना</string>
  <!--redphone_audio_popup_menu-->
  <!--Trimmer-->
  <string name="trimmer__deleting">हटाना</string>
  <string name="trimmer__deleting_old_messages">पुराने मेसेज को हटा रहा है</string>
  <string name="trimmer__old_messages_successfully_deleted">पुराने मेसेज सफलतापूर्वक हटाए गए</string>
  <!--Insights-->
  <string name="Insights__percent">%</string>
  <string name="Insights__title">इनसाइट्स</string>
  <string name="InsightsDashboardFragment__title">इनसाइट्स</string>
  <string name="InsightsDashboardFragment__signal_protocol_automatically_protected">Signal प्रोटोकॉल ने पिछले %2$d दिनों में आपके %1$d%% आउटगोइंग मेसेज की स्वचालित रूप से रक्षा की। Signal उपयोगकर्ताओं के बीच वार्तालाप हमेशा अंत-से-अंत एन्क्रिप्टेड होते हैं।</string>
  <string name="InsightsDashboardFragment__boost_your_signal">Signal बढ़ाएँ</string>
  <string name="InsightsDashboardFragment__not_enough_data">पर्याप्त डाटा नहीं</string>
  <string name="InsightsDashboardFragment__your_insights_percentage_is_calculated_based_on">आपके इनसाइट्स प्रतिशत की गणना पिछले %1$d दिनों के आउटगोइंग मेसेज के आधार पर की जाती है जो गायब नहीं हुए हैं या मिटाए नहीं गए हैं।</string>
  <string name="InsightsDashboardFragment__start_a_conversation">एक वार्तालाप शुरु करें</string>
  <string name="InsightsDashboardFragment__invite_your_contacts">सुरक्षित रूप से संचार करना शुरू करें और Signal में शामिल होने के लिए अधिक संपर्कों को आमंत्रित करके अनएन्क्रिप्टेड SMS मेसेज की सीमाओं से परे जाने वाली नई फ़ीचर्स को सक्षम करें।</string>
  <string name="InsightsDashboardFragment__this_stat_was_generated_locally">ये आँकड़े स्थानीय रूप से आपके डिवाइस पर उत्पन्न हुए थे और केवल आपके द्वारा देखे जा सकते हैं। वे कभी भी कहीं भी प्रेषित नहीं होते हैं।</string>
  <string name="InsightsDashboardFragment__encrypted_messages">एन्क्रिप्टेड मेसेज</string>
  <string name="InsightsDashboardFragment__cancel">रद्द करें</string>
  <string name="InsightsDashboardFragment__send">भेजें</string>
  <string name="InsightsModalFragment__title">पेश है इनसाइट्स</string>
  <string name="InsightsModalFragment__description">यह पता करें कि आपके आउटगोइंग मेसेज में से कितने सुरक्षित रूप से भेजे गए थे, फिर अपने Signal प्रतिशत को बढ़ाने के लिए नए संपर्कों को जल्दी से आमंत्रित करें।</string>
  <string name="InsightsModalFragment__view_insights">इनसाइट्स देखें</string>
  <string name="FirstInviteReminder__title">Signal का उपयोग करने के लिए आमंत्रित करें</string>
  <string name="FirstInviteReminder__description">आप एन्क्रिप्ट भेजे गए मेसेज की संख्या %1$d%% से बढ़ा सकते हैं</string>
  <string name="SecondInviteReminder__title">अपना Signal बढ़ाएँ</string>
  <string name="SecondInviteReminder__description">%1$s को आमंत्रित करें</string>
  <string name="InsightsReminder__view_insights">इनसाइट्स देखें</string>
  <string name="InsightsReminder__invite">आमंत्रण</string>
  <!--Edit KBS Pin-->
  <!--BaseKbsPinFragment-->
  <string name="BaseKbsPinFragment__next">अगला</string>
  <string name="BaseKbsPinFragment__create_alphanumeric_pin">अल्फ़ान्यूमेरिक पिन बनाएं</string>
  <string name="BaseKbsPinFragment__create_numeric_pin">न्यूमेरिक पिन बनाएं</string>
  <!--CreateKbsPinFragment-->
  <string name="CreateKbsPinFragment__create_a_new_pin">नया पिेन बनाएँ</string>
  <string name="CreateKbsPinFragment__you_can_choose_a_new_pin_as_long_as_this_device_is_registered">जब तक आपका डिवाइस पंजीकृत है, आप अपना पिन कभी भी बदल सकते हैं।</string>
  <string name="CreateKbsPinFragment__create_your_pin">अपना पिन बनाएँ</string>
  <string name="CreateKbsPinFragment__pins_keep_information_stored_with_signal_encrypted">पिन Signal द्वारा संग्रहीत जानकारी को एन्क्रिप्ट रखता है, ताकी सिर्फ़ आप उसे देख पाएँ। आपका प्रोफ़ाइल, सेटिंग्स, और संपर्क, अपके Signal इंस्टाॅल के बाद, पुनः स्थापित हो जाऐंगे।</string>
  <string name="CreateKbsPinFragment__choose_a_stronger_pin">औेर कठिन पिन चुनें</string>
  <!--ConfirmKbsPinFragment-->
  <string name="ConfirmKbsPinFragment__pins_dont_match">पिन मेल नहीं खाते। पुनः प्रयास करें।</string>
  <string name="ConfirmKbsPinFragment__confirm_your_pin">अपने पिन की पुष्टि करें।</string>
  <string name="ConfirmKbsPinFragment__pin_creation_failed">पिन निर्माण विफल रहा</string>
  <string name="ConfirmKbsPinFragment__your_pin_was_not_saved">आपका पिन सहेजा नहीं गया था| हम आपको बाद में एक पिन बनाने के लिए संकेत देंगे।</string>
  <string name="ConfirmKbsPinFragment__pin_created">पिन बनाया गया।</string>
  <string name="ConfirmKbsPinFragment__creating_pin">नया पिन बन रहा है़…</string>
  <!--KbsSplashFragment-->
  <string name="KbsSplashFragment__introducing_pins">पेश है, पिन</string>
  <string name="KbsSplashFragment__pins_keep_information_stored_with_signal_encrypted">पिन Signal द्वारा संग्रहीत जानकारी को एन्क्रिप्ट रखता है, ताकी सिर्फ़ आप उसे देख पाएँ। आपका प्रोफ़ाइल, सेटिंग्स, और संपर्क, अपके Signal इंस्टाॅल के बाद, पुनः स्थापित हो जाऐंगे।</string>
  <string name="KbsSplashFragment__learn_more">और जानें</string>
  <string name="KbsSplashFragment__registration_lock_equals_pin">पंजीकरन लॉक = पिन</string>
  <string name="KbsSplashFragment__read_more_about_pins">पिन के बारे में अधिक पढ़ें|</string>
  <string name="KbsSplashFragment__update_pin">पिन अपडेट करें</string>
  <string name="KbsSplashFragment__create_your_pin">अपना पिन बनाएँ</string>
  <!--KBS Reminder Dialog-->
  <string name="KbsReminderDialog__enter_your_signal_pin">अपना Signal पिन डालें</string>
  <string name="KbsReminderDialog__to_help_you_memorize_your_pin">आपको अपना पिन याद रखने में मदद करने के लिए, हम आपको समय-समय पर इसे दर्ज करने के लिए कहेंगे। हम आपसे समय के साथ कम पूछते हैं।</string>
  <string name="KbsReminderDialog__skip">छोड़ दे </string>
  <string name="KbsReminderDialog__submit">सबमिट</string>
  <string name="KbsReminderDialog__forgot_pin">पिन भूल गए?</string>
  <string name="KbsReminderDialog__incorrect_pin_try_again">गलत पिन। पुनः प्रयास करें।</string>
  <!--AccountLockedFragment-->
  <string name="AccountLockedFragment__account_locked">खाता बंद</string>
  <string name="AccountLockedFragment__next">अगला</string>
  <string name="AccountLockedFragment__learn_more">और जानें</string>
  <!--KbsLockFragment-->
  <string name="RegistrationLockFragment__enter_your_pin">अपना पिन डालें</string>
  <string name="RegistrationLockFragment__enter_the_pin_you_created">अपने ख़ाते के लिये बनाया गया पिन डालें। ये पिन आपके SMS सत्यापण कोड से अलग है।</string>
  <string name="RegistrationLockFragment__enter_alphanumeric_pin">अल्फ़ान्यूमेरिक पिन दर्ज करें</string>
  <string name="RegistrationLockFragment__enter_numeric_pin">संख्यात्मक पिन दर्ज करें</string>
  <string name="RegistrationLockFragment__next">अगला</string>
  <string name="RegistrationLockFragment__incorrect_pin_try_again">गलत पिन। पुनः प्रयास करें।</string>
  <string name="RegistrationLockFragment__forgot_pin">पिन भूल गए?</string>
  <string name="RegistrationLockFragment__incorrect_pin">ग़लत पिन</string>
  <string name="RegistrationLockFragment__forgot_your_pin">क्या आप अपना पिन भूल गये हैं?</string>
  <!--CalleeMustAcceptMessageRequestDialogFragment-->
  <string name="CalleeMustAcceptMessageRequestDialogFragment__okay">ठीक है</string>
  <!--KBS Megaphone-->
  <string name="KbsMegaphone__create_a_pin">पिेन बनाएँ</string>
  <string name="KbsMegaphone__create_pin">पिेन बनाएँ</string>
  <string name="KbsMegaphone__introducing_pins">पेश है, पिन</string>
  <string name="KbsMegaphone__update_pin">पिन अपडेट करें</string>
  <!--Profile Names Megaphone-->
  <string name="ProfileNamesMegaphone__this_will_be_displayed_when_you_start">जब आप कोई संवाद चालु करेंगे या शेयर करेंगे तो यह दिखाया जाएगा।</string>
  <string name="ProfileNamesMegaphone__add_profile_name">प्रोफ़ाइल का नाम भरें</string>
  <string name="ProfileNamesMegaphone__your_profile_can_now_include">अब आपके प्रोफ़ाइल में एक वैकल्पिक उपनाम जुङ सकता है।</string>
  <!--transport_selection_list_item-->
  <string name="transport_selection_list_item__transport_icon">परिवहन चिह्न</string>
  <string name="ConversationListFragment_loading">लोड हो रहा है</string>
  <string name="CallNotificationBuilder_connecting">जोङ रहे हैं…</string>
  <string name="Permissions_permission_required">अनुमति की आवश्यकता</string>
  <string name="ConversationActivity_signal_needs_sms_permission_in_order_to_send_an_sms">SMS भेजने के लिए Signal को एसएमएस की अनुमति की आवश्यकता है, लेकिन इसे स्थायी रूप से अस्वीकार कर दिया गया है। कृपया ऐप सेटिंग्स जारी रखें, \"अनुमतियां\" चुनें और \"एसएमएस\" सक्षम करें।</string>
  <string name="Permissions_continue">आगे </string>
  <string name="Permissions_not_now">अभी नहीं</string>
  <string name="ConversationListActivity_signal_needs_contacts_permission_in_order_to_search_your_contacts_but_it_has_been_permanently_denied">Signal को आपके संपर्कों को खोजने के लिए संपर्क अनुमति की आवश्यकता है, लेकिन इसे स्थायी रूप से अस्वीकार कर दिया गया है। कृपया ऐप सेटिंग्स जारी रखें, \"अनुमतियां\" चुनें, और \"संपर्क\" सक्षम करें।</string>
  <string name="conversation_activity__enable_signal_messages">Signal मेसेज सक्षम करें</string>
  <string name="SQLCipherMigrationHelper_migrating_signal_database">Signal डेटाबेस माइग्रेट किया जा रहा है</string>
  <string name="PushDecryptJob_new_locked_message">नया लॉक मेसेज</string>
  <string name="PushDecryptJob_unlock_to_view_pending_messages">पड़ा हुए मेसेजों को देखने के लिए अनलॉक करें</string>
  <string name="enter_backup_passphrase_dialog__backup_passphrase">बैकअप पासफ्रेज</string>
  <string name="backup_enable_dialog__backups_will_be_saved_to_external_storage_and_encrypted_with_the_passphrase_below_you_must_have_this_passphrase_in_order_to_restore_a_backup">बैकअप को बाहरी स्टोरेज में सहेजा जाएगा और नीचे पासफ्रेज से एन्क्रिप्ट किया जाएगा। बैकअप को पुनर्स्थापित करने के लिए आपके पास यह पासफ्रेज़ होना चाहिए।</string>
  <string name="backup_enable_dialog__i_have_written_down_this_passphrase">मैंने इस पासफ्रेज को लिखा है। इसके बिना, मैं बैकअप को पुनर्स्थापित करने में असमर्थ हूं।</string>
  <string name="registration_activity__restore_backup">बैकअप पुनर्स्थापित करें</string>
  <string name="registration_activity__skip">छोड़ दे </string>
  <string name="registration_activity__register">रजिस्टर करें</string>
  <string name="preferences_chats__chat_backups">बैकअप चैट करें</string>
  <string name="preferences_chats__backup_chats_to_external_storage">चैट को बाहरी स्टॉरेज में बैकअप करें</string>
  <string name="preferences_chats__create_backup">बैकअप बनाओ</string>
  <string name="RegistrationActivity_enter_backup_passphrase">बैकअप पासफ्रेज दर्ज करें</string>
  <string name="RegistrationActivity_restore">पुन:इंस्टॉल करें</string>
  <string name="RegistrationActivity_backup_failure_downgrade">Signal के नये वर्ज़न से बैकअप लाना संभव नहीं है</string>
  <string name="RegistrationActivity_incorrect_backup_passphrase">गलत बैकअप पासफ्रेज</string>
  <string name="RegistrationActivity_checking">जांच की जा रही है</string>
  <string name="RegistrationActivity_d_messages_so_far">अब तक %d मेसेज…</string>
  <string name="RegistrationActivity_restore_from_backup">बैकअप से बहाल करना?</string>
  <string name="RegistrationActivity_restore_your_messages_and_media_from_a_local_backup">स्थानीय मेसेज से अपने मेसेज और मीडिया को पुनर्स्थापित करें। अगर आप अभी पुनर्स्थापित नहीं करते हैं, तो आप बाद में बैकअप नहीं कर पाएंगे।</string>
  <string name="RegistrationActivity_backup_size_s">बैकअप माप: %s</string>
  <string name="RegistrationActivity_backup_timestamp_s">बैकअप टाइमस्टैंप: %s</string>
  <string name="BackupDialog_enable_local_backups">स्थानीय बैकअप सक्षम करें?</string>
  <string name="BackupDialog_enable_backups">बैकअप सक्षम करें</string>
  <string name="BackupDialog_please_acknowledge_your_understanding_by_marking_the_confirmation_check_box">पुष्टिकरण चेक बॉक्स को चिह्नित करके कृपया अपनी समझ को स्वीकार करें।</string>
  <string name="BackupDialog_delete_backups">बैकअप हटाएं?</string>
  <string name="BackupDialog_disable_and_delete_all_local_backups">सभी स्थानीय बैकअप अक्षम करें और हटाएं?</string>
  <string name="BackupDialog_delete_backups_statement">बैकअप हटाएं</string>
  <string name="BackupDialog_copied_to_clipboard">क्लिपबोर्ड पर कॉपी किया गया है</string>
  <string name="ChatsPreferenceFragment_signal_requires_external_storage_permission_in_order_to_create_backups">बैकअप बनाने के लिए Molly को बाहरी संग्रहण अनुमति की आवश्यकता होती है, लेकिन इसे स्थायी रूप से अस्वीकार कर दिया गया है। कृपया ऐप सेटिंग्स को जारी रखें, \"अनुमतियां\" चुनें और \"संग्रहण\" सक्षम करें।</string>
  <string name="ChatsPreferenceFragment_last_backup_s">पिछला बैकअप: %s</string>
  <string name="ChatsPreferenceFragment_in_progress">प्रगति में</string>
  <string name="LocalBackupJob_creating_backup">बैकअप बनाया जा रहा है</string>
  <string name="ProgressPreference_d_messages_so_far">अब तक %d मेसेज</string>
  <string name="RegistrationActivity_please_enter_the_verification_code_sent_to_s">कृपया %s को भेजे गए सत्यापन कोड दर्ज करें।</string>
  <string name="RegistrationActivity_wrong_number">गलत नंबर</string>
  <string name="RegistrationActivity_call_me_instead_available_in">मुझे काॅल करें (%1$02d:%2$02d में उपलब्ध)</string>
  <string name="RegistrationActivity_contact_signal_support">Signal समर्थन से संपर्क करें</string>
  <string name="RegistrationActivity_code_support_subject">Signal पंजीकरण - Android के लिये वेरीफिकेशन कोड</string>
  <string name="BackupUtil_never">कभी नहीं</string>
  <string name="BackupUtil_unknown">अनजान</string>
  <string name="preferences_app_protection__screen_lock">स्क्रीन लॉक</string>
  <string name="preferences_app_protection__lock_signal_access_with_android_screen_lock_or_fingerprint">Android स्क्रीन लॉक या फिंगरप्रिंट के साथ Signal एक्सेस लॉक करें</string>
  <string name="preferences_app_protection__screen_lock_inactivity_timeout">स्क्रीन लॉक निष्क्रियता टाइमआउट</string>
  <string name="preferences_app_protection__signal_pin">Signal पिन</string>
  <string name="preferences_app_protection__create_a_pin">पिेन बनाएँ</string>
  <string name="preferences_app_protection__change_your_pin">अपना पिन बदलें</string>
  <string name="preferences_app_protection__pins_keep_information_stored_with_signal_encrypted">पिन Signal द्वारा संग्रहीत जानकारी को एन्क्रिप्ट रखता है, ताकी सिर्फ़ आप उसे देख पाएँ। आपका प्रोफ़ाइल, सेटिंग्स, और संपर्क, अपके Signal इंस्टाॅल के बाद, पुनः स्थापित हो जाऐंगे।</string>
  <string name="preferences_app_protection__confirm_pin">पिन की पुष्टि करें</string>
  <string name="preferences_app_protection__incorrect_pin_try_again">गलत पिन। पुनः प्रयास करें।</string>
  <string name="AppProtectionPreferenceFragment_none">कुछ नहीं</string>
  <string name="AppProtectionPreferenceFragment_instant">उसी समय</string>
  <string name="registration_activity__the_registration_lock_pin_is_not_the_same_as_the_sms_verification_code_you_just_received_please_enter_the_pin_you_previously_configured_in_the_application">पंजीकरण लॉक पिन आपके द्वारा प्राप्त किए गए एसएमएस सत्यापन कोड जैसा नहीं है। कृपया उस पिन को दर्ज करें जिसे आपने पहले एप्लिकेशन में कॉन्फ़िगर किया था।</string>
  <string name="registration_activity__registration_lock_pin">पंजीकरण लॉक पिन</string>
  <string name="registration_activity__forgot_pin">पिन भूल गए?</string>
  <string name="registration_lock_dialog_view__the_pin_can_consist_of_four_or_more_digits_if_you_forget_your_pin_you_could_be_locked_out_of_your_account_for_up_to_seven_days">पिन में चार या अधिक अंक हो सकते हैं। अगर आप अपना पिन भूल जाते हैं, तो आप अपने खाते से सात दिनों तक लॉक हो सकते हैं।</string>
  <string name="registration_lock_dialog_view__enter_pin">पिन दर्ज करें</string>
  <string name="registration_lock_dialog_view__confirm_pin">पिन की पुष्टि करें</string>
  <string name="registration_lock_reminder_view__enter_your_registration_lock_pin">अपना पंजीकरण लॉक पिन दर्ज करें</string>
  <string name="registration_lock_reminder_view__enter_pin">पिन दर्ज करें</string>
  <string name="preferences_app_protection__enable_a_registration_lock_pin_that_will_be_required">एक पंजीकरण लॉक पिन सक्षम करें जिसे इस फोन नंबर को Signal के साथ फिर से पंजीकृत करने की आवश्यकता होगी।</string>
  <string name="preferences_app_protection__registration_lock_pin">पंजीकरण लॉक पिन</string>
  <string name="preferences_app_protection__registration_lock">पंजीकरण लॉक</string>
  <string name="RegistrationActivity_you_must_enter_your_registration_lock_PIN">आपको अपना पंजीकरण लॉक पिन दर्ज करना होगा</string>
  <string name="RegistrationActivity_incorrect_registration_lock_pin">गलत पंजीकरण लॉक पिन</string>
  <string name="RegistrationActivity_too_many_attempts">बहुत अधिक प्रयास किए</string>
  <string name="RegistrationActivity_you_have_made_too_many_incorrect_registration_lock_pin_attempts_please_try_again_in_a_day">आपने बहुत सारे गलत पंजीकरण लॉक पिन प्रयास किए हैं। कृपया एक दिन में पुनः प्रयास करें।</string>
  <string name="RegistrationActivity_error_connecting_to_service">सेवा से कनेक्ट करने में त्रुटि</string>
  <string name="RegistrationActivity_oh_no">अरे नहीं</string>
  <string name="RegistrationActivity_registration_of_this_phone_number_will_be_possible_without_your_registration_lock_pin_after_seven_days_have_passed">इस फोन नंबर का पंजीकरण 7 दिनों के बाद आपके पंजीकरण लॉक पिन के बिना संभव होगा क्योंकि यह फोन नंबर Signal पर अंतिम सक्रिय था। आपके पास %d दिन शेष हैं।</string>
  <string name="RegistrationActivity_registration_lock_pin">पंजीकरण लॉक पिन</string>
  <string name="RegistrationActivity_this_phone_number_has_registration_lock_enabled_please_enter_the_registration_lock_pin">इस नंबर में पंजीकरण लॉक सक्षम है। पंजीकरण लॉक पिन दर्ज करें।</string>
  <string name="RegistrationLockDialog_registration_lock_is_enabled_for_your_phone_number">पंजीकरण लॉक आपके फोन नंबर के लिए सक्षम है। अपने पंजीकरण लॉक पिन को याद रखने में आपकी सहायता के लिए, Signal समय-समय पर आपको इसकी पुष्टि करने के लिए कहेगा।</string>
  <string name="RegistrationLockDialog_i_forgot_my_pin">मैं अपना पिन भूल गया।</string>
  <string name="RegistrationLockDialog_forgotten_pin">भूल गए पिन?</string>
  <string name="RegistrationLockDialog_registration_lock_helps_protect_your_phone_number_from_unauthorized_registration_attempts">पंजीकरण लॉक अनधिकृत पंजीकरण प्रयासों से आपके फोन नंबर की सुरक्षा में मदद करता है। यह सुविधा किसी भी समय आपकी Signal गोपनीयता सेटिंग्स में अक्षम की जा सकती है।</string>
  <string name="RegistrationLockDialog_enable">सक्षम करना</string>
  <string name="RegistrationLockDialog_the_registration_lock_pin_must_be_at_least_d_digits">पंजीकरण लॉक पिन कम से कम %d अंकों का होना चाहिए।</string>
  <string name="RegistrationLockDialog_the_two_pins_you_entered_do_not_match">आपके द्वारा दर्ज किए गए दो पिन मेल नहीं खाते हैं</string>
  <string name="RegistrationLockDialog_error_connecting_to_the_service">सेवा से कनेक्ट करने में त्रुटि</string>
  <string name="RegistrationLockDialog_disable_registration_lock_pin">पंजीकरण लॉक पिन अक्षम करें?</string>
  <string name="RegistrationLockDialog_disable">अक्षम</string>
  <string name="RegistrationActivity_pin_incorrect">ग़लत पिन</string>
  <string name="RegistrationActivity_you_have_d_tries_remaining">आपके पास %d प्रयास शेष हैं</string>
  <string name="preferences_chats__backups">बैकअप</string>
  <string name="prompt_passphrase_activity__signal_is_locked">Molly लॉक किया गया है</string>
  <string name="prompt_passphrase_activity__tap_to_unlock">अनलॉक करने के लिए टैप करें</string>
  <string name="RegistrationLockDialog_reminder">रिमाइन्डर:</string>
  <string name="recipient_preferences__about">हमारे बारे में</string>
  <string name="Recipient_unknown">अनजान</string>
  <!--RecipientBottomSheet-->
  <string name="RecipientBottomSheet_message">मेसेज</string>
  <string name="RecipientBottomSheet_call">कॉल</string>
  <string name="RecipientBottomSheet_block">ब्लॉक</string>
  <string name="RecipientBottomSheet_unblock">अनब्लॉक करें</string>
  <string name="RecipientBottomSheet_view_safety_number">सुरक्षा नंबर देखें</string>
  <string name="RecipientBottomSheet_remove">हटा दें </string>
  <string name="GroupRecipientListItem_admin">एडमिन</string>
  <!--EOF-->
</resources><|MERGE_RESOLUTION|>--- conflicted
+++ resolved
@@ -193,22 +193,12 @@
   <string name="ConversationActivity_quick_camera_unavailable">कैमरा अनुपलब्ध</string>
   <string name="ConversationActivity_unable_to_record_audio">ऑडियो रिकॉर्ड करने में असमर्थ</string>
   <string name="ConversationActivity_there_is_no_app_available_to_handle_this_link_on_your_device">आपके डिवाइस पर इस लिंक को संभालने के लिए कोई ऐप उपलब्ध नहीं है।</string>
-<<<<<<< HEAD
   <string name="ConversationActivity_to_send_audio_messages_allow_signal_access_to_your_microphone">ऑडियो मेसेज भेजने के लिए, अपने माइक्रोफ़ोन पर Molly पहुंच की अनुमति दें।</string>
   <string name="ConversationActivity_signal_requires_the_microphone_permission_in_order_to_send_audio_messages">ऑडियो मेसेज को भेजने के लिए Molly को माइक्रोफ़ोन अनुमति की आवश्यकता होती है, लेकिन इसे स्थायी रूप से अस्वीकार कर दिया गया है। कृपया ऐप सेटिंग्स जारी रखें, \"अनुमतियां\" चुनें, और \"माइक्रोफ़ोन\" सक्षम करें।</string>
-  <string name="ConversationActivity_to_call_s_signal_needs_access_to_your_microphone_and_camera">%s को कॉल करने के लिए, Molly को आपके माइक्रोफ़ोन और कैमरे तक पहुंच की आवश्यकता होती है।</string>
   <string name="ConversationActivity_signal_needs_the_microphone_and_camera_permissions_in_order_to_call_s">%s को कॉल करने के लिए Molly को माइक्रोफ़ोन और कैमरा अनुमतियों की आवश्यकता होती है, लेकिन उन्हें स्थायी रूप से अस्वीकार कर दिया गया है। कृपया ऐप सेटिंग्स जारी रखें, \"अनुमतियां\" चुनें, और \"माइक्रोफ़ोन\" और \"कैमरा\" सक्षम करें।</string>
   <string name="ConversationActivity_to_capture_photos_and_video_allow_signal_access_to_the_camera">फोटो और वीडियो कैप्चर करने के लिए, कैमरे को Molly पहुंच की अनुमति दें।</string>
   <string name="ConversationActivity_signal_needs_the_camera_permission_to_take_photos_or_video">Molly को फ़ोटो या वीडियो लेने के लिए कैमरा अनुमति की आवश्यकता होती है, लेकिन इसे स्थायी रूप से अस्वीकार कर दिया गया है। कृपया ऐप सेटिंग्स जारी रखें, \"अनुमतियां\" चुनें, और \"कैमरा\" सक्षम करें।</string>
   <string name="ConversationActivity_signal_needs_camera_permissions_to_take_photos_or_video">Molly को फ़ोटो या वीडियो लेने के लिए कैमरा अनुमतियां चाहिए</string>
-=======
-  <string name="ConversationActivity_to_send_audio_messages_allow_signal_access_to_your_microphone">ऑडियो मेसेज भेजने के लिए, अपने माइक्रोफ़ोन पर Signal पहुंच की अनुमति दें।</string>
-  <string name="ConversationActivity_signal_requires_the_microphone_permission_in_order_to_send_audio_messages">ऑडियो मेसेज को भेजने के लिए Signal को माइक्रोफ़ोन अनुमति की आवश्यकता होती है, लेकिन इसे स्थायी रूप से अस्वीकार कर दिया गया है। कृपया ऐप सेटिंग्स जारी रखें, \"अनुमतियां\" चुनें, और \"माइक्रोफ़ोन\" सक्षम करें।</string>
-  <string name="ConversationActivity_signal_needs_the_microphone_and_camera_permissions_in_order_to_call_s">%s को कॉल करने के लिए Signal को माइक्रोफ़ोन और कैमरा अनुमतियों की आवश्यकता होती है, लेकिन उन्हें स्थायी रूप से अस्वीकार कर दिया गया है। कृपया ऐप सेटिंग्स जारी रखें, \"अनुमतियां\" चुनें, और \"माइक्रोफ़ोन\" और \"कैमरा\" सक्षम करें।</string>
-  <string name="ConversationActivity_to_capture_photos_and_video_allow_signal_access_to_the_camera">फोटो और वीडियो कैप्चर करने के लिए, कैमरे को Signal पहुंच की अनुमति दें।</string>
-  <string name="ConversationActivity_signal_needs_the_camera_permission_to_take_photos_or_video">Signal को फ़ोटो या वीडियो लेने के लिए कैमरा अनुमति की आवश्यकता होती है, लेकिन इसे स्थायी रूप से अस्वीकार कर दिया गया है। कृपया ऐप सेटिंग्स जारी रखें, \"अनुमतियां\" चुनें, और \"कैमरा\" सक्षम करें।</string>
-  <string name="ConversationActivity_signal_needs_camera_permissions_to_take_photos_or_video">Signal को फ़ोटो या वीडियो लेने के लिए कैमरा अनुमतियां चाहिए</string>
->>>>>>> 981676c7
   <string name="ConversationActivity_enable_the_microphone_permission_to_capture_videos_with_sound">ध्वनि के साथ वीडियो कैप्चर करने के लिए माइक्रोफोन अनुमति सक्षम करें।</string>
   <string name="ConversationActivity_signal_needs_the_recording_permissions_to_capture_video">Molly को वीडियो रिकॉर्ड करने के लिए माइक्रोफोन की अनुमति की आवश्यकता होती है, लेकिन उसे अस्वीकार कर दिया गया है। कृपया एप्प विन्यास जारी रखें, \"अनुमतियां\" चुनें, और \"माइक्रोफोन\" और \"कैमरा\" सक्षम करें।</string>
   <string name="ConversationActivity_signal_needs_recording_permissions_to_capture_video">Molly को वीडियो रिकॉर्ड करने के लिए माइक्रोफोन की अनुमति की आवश्यकता होती है।</string>
