--- conflicted
+++ resolved
@@ -1799,11 +1799,7 @@
   <string name="conversation_fragment__scroll_to_the_bottom_content_description">खालपर्यंत स्क्रोल करा</string>
   <!--BubbleOptOutTooltip-->
   <!--Message to inform the user of what Android chat bubbles are-->
-<<<<<<< HEAD
-  <string name="BubbleOptOutTooltip__description">बबल्स हे एक Android वैशिष्ट्य आहे जे आपन Molly चॅटसाठी बंद करू शकता.</string>
-=======
-  <string name="BubbleOptOutTooltip__description">बबल्स हे एक Android वैशिष्ट्य आहे जे आपण Signal चॅटसाठी बंद करू शकता.</string>
->>>>>>> 6b36a446
+  <string name="BubbleOptOutTooltip__description">बबल्स हे एक Android वैशिष्ट्य आहे जे आपण Molly चॅटसाठी बंद करू शकता.</string>
   <!--Button to dismiss the tooltip for opting out of using Android bubbles-->
   <string name="BubbleOptOutTooltip__not_now">आता नाही</string>
   <!--Button to move to the system settings to control the use of Android bubbles-->
