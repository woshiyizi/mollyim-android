--- conflicted
+++ resolved
@@ -1464,13 +1464,9 @@
     <!-- In-conversation update message to indicate that the current contact is sms only and will need to migrate to signal to continue the conversation in signal. -->
     <string name="MessageRecord__you_will_no_longer_be_able_to_send_sms_messages_from_signal_soon">आपण यापुढे लवकरच Signal वरून SMS संदेश पाठवू शकणार नाही. संभाषण येथे ठेवण्यासाठी %1$s ला Signal वर आमंत्रित करा.</string>
     <!-- In-conversation update message to indicate that the current contact is sms only and will need to migrate to signal to continue the conversation in signal. -->
-<<<<<<< HEAD
     <string name="MessageRecord__you_can_no_longer_send_sms_messages_in_signal">आपण यापुढे Molly मध्ये SMS संदेश पाठवू शकणार नाही. संभाषण येथे ठेवण्यासाठी %1$s ला Molly वर आमंत्रित करा.</string>
-=======
-    <string name="MessageRecord__you_can_no_longer_send_sms_messages_in_signal">आपण यापुढे Signal मध्ये SMS संदेश पाठवू शकणार नाही. संभाषण येथे ठेवण्यासाठी %1$s ला Signal वर आमंत्रित करा.</string>
     <!-- Body for quote when message being quoted is an in-app payment message -->
     <string name="MessageRecord__payment_s">पेमेंट: %1$s</string>
->>>>>>> 09afb1be
 
     <!-- MessageRequestBottomView -->
     <string name="MessageRequestBottomView_accept">स्वीकारा</string>
@@ -2888,11 +2884,7 @@
     <string name="PaymentsAllActivityFragment__received">प्राप्त झाले</string>
 
     <string name="PaymentsHomeFragment__introducing_payments">सादर करत आहे पेमेंट (बीटा)</string>
-<<<<<<< HEAD
-    <string name="PaymentsHomeFragment__use_signal_to_send_and_receive">नवीन गोपनीयता केंद्रित डिजिटल चलन, MobileCoin पाठवण्यासाठी आणि प्राप्त करण्यासाठी Molly वापरा. चालू करण्यासाठी सक्रिय करा.</string>
-=======
-    <string name="PaymentsHomeFragment__use_signal_to_send_and_receive">नवीन गोपनीयता केंद्रित डिजिटल चलन, MobileCoin पाठवण्यासाठी आणि प्राप्त करण्यासाठी Signal वापरा. सुरू करण्यासाठी सक्रिय करा.</string>
->>>>>>> 09afb1be
+    <string name="PaymentsHomeFragment__use_signal_to_send_and_receive">नवीन गोपनीयता केंद्रित डिजिटल चलन, MobileCoin पाठवण्यासाठी आणि प्राप्त करण्यासाठी Molly वापरा. सुरू करण्यासाठी सक्रिय करा.</string>
     <string name="PaymentsHomeFragment__activate_payments">पेमेंट सक्रिय करा</string>
     <string name="PaymentsHomeFragment__activating_payments">पेमेंट सक्रिय करत आहे…</string>
     <string name="PaymentsHomeFragment__restore_payments_account">पेमेंट खाते पुनर्स्थापित करा</string>
