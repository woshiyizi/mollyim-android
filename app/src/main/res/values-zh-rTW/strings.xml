<?xml version="1.0" encoding="UTF-8"?>
<!-- smartling.instruction_comments_enabled = on -->
<resources>
  <!-- Removed by excludeNonTranslatables <string name="app_name" translatable="false">Signal</string> -->

  <!-- Removed by excludeNonTranslatables <string name="install_url" translatable="false">https://signal.org/install</string> -->
  <!-- Removed by excludeNonTranslatables <string name="donate_url" translatable="false">https://signal.org/donate</string> -->
  <!-- Removed by excludeNonTranslatables <string name="backup_support_url" translatable="false">https://support.signal.org/hc/articles/360007059752</string> -->
  <!-- Removed by excludeNonTranslatables <string name="transfer_support_url" translatable="false">https://support.signal.org/hc/articles/360007059752</string> -->
  <!-- Removed by excludeNonTranslatables <string name="support_center_url" translatable="false">https://support.signal.org/</string> -->
  <!-- Removed by excludeNonTranslatables <string name="terms_and_privacy_policy_url" translatable="false">https://signal.org/legal</string> -->
  <!-- Removed by excludeNonTranslatables <string name="google_pay_url" translatable="false">https://pay.google.com</string> -->
  <!-- Removed by excludeNonTranslatables <string name="donation_decline_code_error_url" translatable="false">https://support.signal.org/hc/articles/4408365318426#errors</string> -->
  <!-- Removed by excludeNonTranslatables <string name="sms_export_url" translatable="false">https://support.signal.org/hc/articles/360007321171</string> -->
  <!-- Removed by excludeNonTranslatables <string name="signal_me_username_url" translatable="false">https://signal.me/#u/%1$s</string> -->
  <!-- Removed by excludeNonTranslatables <string name="username_support_url" translatable="false">https://support.signal.org/hc/articles/5389476324250</string> -->
  <!-- Removed by excludeNonTranslatables <string name="export_account_data_url" translatable="false">https://support.signal.org/hc/articles/5538911756954</string> -->
  <!-- Removed by excludeNonTranslatables <string name="pending_transfer_url" translatable="false">https://support.signal.org/hc/articles/360031949872#pending</string> -->
  <!-- Removed by excludeNonTranslatables <string name="donate_faq_url" translatable="false">https://support.signal.org/hc/articles/360031949872#donate</string> -->

    <string name="yes">是</string>
    <string name="no">否</string>
    <string name="delete">刪除</string>
    <string name="please_wait">請稍候…</string>
    <string name="save">儲存</string>
    <string name="note_to_self">給自己的筆記</string>

    <!-- Alternate label for the Signal Application in the device\'s home screen launcher, as in a weather/climate application. -->
    <string name="app_icon_label_weather">天氣</string>
    <!-- Alternate label for the Signal Application in the device\'s home screen launcher, as in a note-taking application.-->
    <string name="app_icon_label_notes">筆記</string>
    <!-- Alternate label for the Signal Application in the device\'s home screen launcher, as in a news/journalism application. -->
    <string name="app_icon_label_news">新聞</string>
    <!-- Alternate label for the Signal Application in the device\'s home screen launcher, as in waves of the ocean. -->
    <string name="app_icon_label_waves">波浪</string>

    <!-- AlbumThumbnailView -->
  <!-- Removed by excludeNonTranslatables <string name="AlbumThumbnailView_plus" translatable="false">\+%d</string> -->

    <!-- ApplicationMigrationActivity -->
    <string name="ApplicationMigrationActivity__signal_is_updating">Molly 正在更新中…</string>

    <!-- ApplicationPreferencesActivity -->
    <string name="ApplicationPreferenceActivity_you_havent_set_a_passphrase_yet">你還沒有建立密碼！</string>
    <string name="ApplicationPreferencesActivity_disable_passphrase">停用密碼嗎？</string>
    <string name="ApplicationPreferencesActivity_this_will_permanently_unlock_signal_and_message_notifications">這將會永久性地解鎖 Molly 與訊息通知。</string>
    <string name="ApplicationPreferencesActivity_disable">停用</string>
    <string name="ApplicationPreferencesActivity_disable_signal_messages_and_calls">停用 Molly 訊息與通話？</string>
    <string name="ApplicationPreferencesActivity_disable_signal_messages_and_calls_by_unregistering">這將會從伺服器上取消你的註冊並停用 Molly 訊息和通話。日後如果想再次使用，則需要重新註冊你的電話號碼。</string>
    <string name="ApplicationPreferencesActivity_error_connecting_to_server">與伺服器的連線發生錯誤！</string>
    <string name="ApplicationPreferencesActivity_pins_are_required_for_registration_lock">PIN 碼是註冊鎖定所必需的。如要停用 PIN 碼，請先關閉註冊鎖定功能。</string>
    <string name="ApplicationPreferencesActivity_pin_created">PIN 碼已建立。</string>
    <string name="ApplicationPreferencesActivity_pin_disabled">PIN 碼已停用。</string>
    <string name="ApplicationPreferencesActivity_record_payments_recovery_phrase">記錄付款回復短語</string>
    <string name="ApplicationPreferencesActivity_record_phrase">紀錄短語</string>
    <string name="ApplicationPreferencesActivity_before_you_can_disable_your_pin">在停用PIN碼之前，你必須記錄你的付款回復詞語以確保可以回復你的付款帳戶。</string>

    <!-- NumericKeyboardView -->
  <!-- Removed by excludeNonTranslatables <string name="NumericKeyboardView__1" translatable="false">1</string> -->
  <!-- Removed by excludeNonTranslatables <string name="NumericKeyboardView__2" translatable="false">2</string> -->
  <!-- Removed by excludeNonTranslatables <string name="NumericKeyboardView__3" translatable="false">3</string> -->
  <!-- Removed by excludeNonTranslatables <string name="NumericKeyboardView__4" translatable="false">4</string> -->
  <!-- Removed by excludeNonTranslatables <string name="NumericKeyboardView__5" translatable="false">5</string> -->
  <!-- Removed by excludeNonTranslatables <string name="NumericKeyboardView__6" translatable="false">6</string> -->
  <!-- Removed by excludeNonTranslatables <string name="NumericKeyboardView__7" translatable="false">7</string> -->
  <!-- Removed by excludeNonTranslatables <string name="NumericKeyboardView__8" translatable="false">8</string> -->
  <!-- Removed by excludeNonTranslatables <string name="NumericKeyboardView__9" translatable="false">9</string> -->
  <!-- Removed by excludeNonTranslatables <string name="NumericKeyboardView__0" translatable="false">0</string> -->
    <!-- Back button on numeric keyboard -->
    <string name="NumericKeyboardView__backspace">退格鍵</string>

    <!-- DraftDatabase -->
    <string name="DraftDatabase_Draft_image_snippet">（圖片）</string>
    <string name="DraftDatabase_Draft_audio_snippet">（音訊）</string>
    <string name="DraftDatabase_Draft_video_snippet">（影片）</string>
    <string name="DraftDatabase_Draft_location_snippet">（位置）</string>
    <string name="DraftDatabase_Draft_quote_snippet">（回覆）</string>
    <string name="DraftDatabase_Draft_voice_note">（語音留言）</string>

    <!-- AttachmentKeyboard -->
    <string name="AttachmentKeyboard_gallery">圖片庫</string>
    <string name="AttachmentKeyboard_file">檔案</string>
    <string name="AttachmentKeyboard_contact">聯絡人</string>
    <string name="AttachmentKeyboard_location">位置</string>
    <string name="AttachmentKeyboard_Signal_needs_permission_to_show_your_photos_and_videos">Molly 需要權限以顯示你的照片及影片。</string>
    <string name="AttachmentKeyboard_give_access">允許存取</string>
    <string name="AttachmentKeyboard_payment">付款</string>

    <!-- AttachmentManager -->
    <string name="AttachmentManager_cant_open_media_selection">找不到合適的應用程式來選擇媒體檔案。</string>
    <string name="AttachmentManager_signal_requires_the_external_storage_permission_in_order_to_attach_photos_videos_or_audio">Molly 需要儲存的權限，以存取照片、影片或聲音檔。但是現在被設定為永久拒絕存取。請到應用程式設定中，選擇「權限」及開啟「儲存」。</string>
    <string name="AttachmentManager_signal_requires_contacts_permission_in_order_to_attach_contact_information">Molly 需要聯絡人的權限以存取聯絡人資訊，但是現在被設定為永久拒絕存取。請到應用程式設定中，選取「權限」，並啟用「聯絡人」的權限。</string>
    <string name="AttachmentManager_signal_requires_location_information_in_order_to_attach_a_location">Molly 需要位置的權限以存取位置資訊，但是現在被設定為永久拒絕存取。請到應用程式設定中，選取「權限」，並啟用「位置」的權限。</string>
    <!-- Alert dialog title to show the recipient has not activated payments -->
    <string name="AttachmentManager__not_activated_payments">%1$s 尚未啟動付款 </string>
    <!-- Alert dialog description to send the recipient a request to activate payments -->
    <string name="AttachmentManager__request_to_activate_payments">你想向他們傳送啟動付款的請求嗎？</string>
    <!-- Alert dialog button to send request -->
    <string name="AttachmentManager__send_request">傳送請求</string>
    <!-- Alert dialog button to cancel dialog -->
    <string name="AttachmentManager__cancel">取消</string>

    <!-- AttachmentUploadJob -->
    <string name="AttachmentUploadJob_uploading_media">上傳多媒體檔案中…</string>
    <string name="AttachmentUploadJob_compressing_video_start">壓縮影片中…</string>

    <!-- BackgroundMessageRetriever -->
    <string name="BackgroundMessageRetriever_checking_for_messages">正在檢查訊息…</string>

    <!-- Fcm notifications -->
    <!-- Notification we show when there may be messages for you, but we cannot connect to the server to check -->
    <string name="FcmFetchManager__you_may_have_messages">你有新訊息</string>

    <!-- BlockedUsersActivity -->
    <string name="BlockedUsersActivity__blocked_users">被封鎖的使用者</string>
    <string name="BlockedUsersActivity__add_blocked_user">新增被封鎖的使用者</string>
    <string name="BlockedUsersActivity__blocked_users_will">已封鎖的聯絡人將無法撥電話或傳訊息給你。</string>
    <string name="BlockedUsersActivity__no_blocked_users">沒有被封鎖的使用者</string>
    <string name="BlockedUsersActivity__block_user">要封鎖使用者嗎？</string>
    <string name="BlockedUserActivity__s_will_not_be_able_to">\"%1$s\" 將無法給你打電話或向你傳送訊息。</string>
    <string name="BlockedUsersActivity__block">封鎖</string>

    <!-- CreditCardFragment -->
    <!-- Title of fragment -->
    <string name="CreditCardFragment__credit_or_debit_card">信用卡或簽帳金融卡</string>
    <!-- Explanation of how to fill in the form and a note about pii, displayed above the credit card text fields -->
    <string name="CreditCardFragment__enter_your_card_details">請輸入付款卡詳情。Signal 不會收集或保存你的個人資料。</string>
    <!-- Displayed as a hint in the card number text field -->
    <string name="CreditCardFragment__card_number">付款卡號碼</string>
    <!-- Displayed as a hint in the card expiry text field -->
    <string name="CreditCardFragment__mm_yy">MM/YY</string>
    <!-- Displayed as a hint in the card cvv text field -->
    <string name="CreditCardFragment__cvv">CVV</string>
    <!-- Error displayed under the card number text field when there is an invalid card number entered -->
    <string name="CreditCardFragment__invalid_card_number">付款卡號碼無效</string>
    <!-- Error displayed under the card expiry text field when the card is expired -->
    <string name="CreditCardFragment__card_has_expired">付款卡已過期</string>
    <!-- Error displayed under the card cvv text field when the cvv is too short -->
    <string name="CreditCardFragment__code_is_too_short">代碼太短</string>
    <!-- Error displayed under the card cvv text field when the cvv is too long -->
    <string name="CreditCardFragment__code_is_too_long">代碼太長</string>
    <!-- Error displayed under the card cvv text field when the cvv is invalid -->
    <string name="CreditCardFragment__invalid_code">代碼無效</string>
    <!-- Error displayed under the card expiry text field when the expiry month is invalid -->
    <string name="CreditCardFragment__invalid_month">月份無效</string>
    <!-- Error displayed under the card expiry text field when the expiry is missing the year -->
    <string name="CreditCardFragment__year_required">必須填寫年份</string>
    <!-- Error displayed under the card expiry text field when the expiry year is invalid -->
    <string name="CreditCardFragment__invalid_year">年份無效</string>
    <!-- Button label to confirm credit card input and proceed with one-time payment -->
    <string name="CreditCardFragment__donate_s">捐款 %1$s</string>
    <!-- Button label to confirm credit card input and proceed with subscription payment -->
    <string name="CreditCardFragment__donate_s_month">每月捐款 %1$s</string>

    <!-- OneTimeDonationPreference -->
    <!-- Preference title with placeholder for amount. -->
    <string name="OneTimeDonationPreference__one_time_s">單次 %1$s</string>
    <!-- Preference subtitle when donation is pending -->
    <string name="OneTimeDonationPreference__donation_pending">捐款正待處理</string>
    <!-- Preference subtitle when donation is processing -->
    <string name="OneTimeDonationPreference__donation_processing">捐款正在處理中</string>

    <!-- BlockUnblockDialog -->
    <string name="BlockUnblockDialog_block_and_leave_s">封鎖並離開%1$s嗎？</string>
    <string name="BlockUnblockDialog_block_s">要封鎖%1$s嗎？</string>
    <string name="BlockUnblockDialog_you_will_no_longer_receive_messages_or_updates">你將不再收到來自該群組的訊息或更新，並且成員將無法再次將你新增到該群組。</string>
    <string name="BlockUnblockDialog_group_members_wont_be_able_to_add_you">群組成員將無法再次將你新增到該群組中。</string>
    <string name="BlockUnblockDialog_group_members_will_be_able_to_add_you">群組成員將能夠再次將你新增到該群組。</string>
    <!-- Text that is shown when unblocking a Signal contact -->
    <string name="BlockUnblockDialog_you_will_be_able_to_call_and_message_each_other">你將能夠互相發訊息和打電話，並且你的姓名和照片將與他們共享。</string>
    <!-- Text that is shown when unblocking an SMS contact -->
    <string name="BlockUnblockDialog_you_will_be_able_to_message_each_other">你們將可以互相傳送訊息。</string>
    <string name="BlockUnblockDialog_blocked_people_wont_be_able_to_call_you_or_send_you_messages">被封鎖的人將無法給你打電話或向你傳送訊息。</string>
    <string name="BlockUnblockDialog_blocked_people_wont_be_able_to_send_you_messages">被封鎖的人將無法向你傳送訊息。</string>
    <!-- Message shown on block dialog when blocking the Signal release notes recipient -->
    <string name="BlockUnblockDialog_block_getting_signal_updates_and_news">封鎖取得 Signal 更新和新聞的通知。</string>
    <!-- Message shown on unblock dialog when unblocking the Signal release notes recipient -->
    <string name="BlockUnblockDialog_resume_getting_signal_updates_and_news">繼續取得 Signal 更新和新聞的通知。</string>
    <string name="BlockUnblockDialog_unblock_s">解除封鎖%1$s嗎？</string>
    <string name="BlockUnblockDialog_block">封鎖</string>
    <string name="BlockUnblockDialog_block_and_leave">封鎖並離開</string>
    <!-- Dialog button label to report as spam and block the person -->
    <string name="BlockUnblockDialog_report_spam_and_block">Report and block</string>
    <!-- Dialog title for reporting spam -->
    <string name="BlockUnblockDialog_report_spam_title">Report spam?</string>
    <!-- Dialog button to report as spam only -->
    <string name="BlockUnblockDialog_report_spam">Report spam</string>
    <!-- Dialog message when reporting spam of an individual (1:1 conversation) -->
    <string name="BlockUnblockDialog_report_spam_description">Signal will be notified that this person may be sending spam. Signal can’t see the content of any chats.</string>
    <!-- Dialog message when reporting spam of a group and we can determine the group member that invited you, placeholder is a name -->
    <string name="BlockUnblockDialog_report_spam_group_named_adder">Signal will be notified that %1$s, who invited you to this group, may be sending spam. Signal can’t see the content of any chats.</string>
    <!-- Dialog message when reporting spam of a group and we cannot determine the group member that invited you -->
    <string name="BlockUnblockDialog_report_spam_group_unknown_adder">Signal will be notified that the person who invited you to this group may be sending spam. Signal can’t see the content of any chats.</string>

    <!-- BucketedThreadMedia -->
    <string name="BucketedThreadMedia_Today">今天</string>
    <string name="BucketedThreadMedia_Yesterday">昨天</string>
    <string name="BucketedThreadMedia_This_week">本週</string>
    <string name="BucketedThreadMedia_This_month">本月</string>
    <string name="BucketedThreadMedia_Large">大</string>
    <string name="BucketedThreadMedia_Medium">中</string>
    <string name="BucketedThreadMedia_Small">小</string>

    <!-- CameraFragment -->
    <!-- Toasted when user device does not support video recording -->
    <string name="CameraFragment__video_recording_is_not_supported_on_your_device">你的裝置不支援錄製影片</string>

    <!-- CameraXFragment -->
    <string name="CameraXFragment_tap_for_photo_hold_for_video">輕觸一下拍照，長按錄製影片</string>
    <string name="CameraXFragment_capture_description">擷取</string>
    <string name="CameraXFragment_change_camera_description">切換相機</string>
    <string name="CameraXFragment_open_gallery_description">開啟相簿</string>

    <!-- CameraContacts -->
    <string name="CameraContacts_recent_contacts">最近的聯絡人</string>
    <string name="CameraContacts_signal_contacts">Signal 聯絡人</string>
    <string name="CameraContacts_signal_groups">Signal 群組</string>
    <!-- A warning shown in a toast when  -->
    <plurals name="CameraContacts_you_can_share_with_a_maximum_of_n_conversations">
        <item quantity="other">你可以分享最多 %1$d 個聊天。</item>
    </plurals>
    <string name="CameraContacts_select_signal_recipients">選擇 Signal 收件人</string>
    <string name="CameraContacts_no_signal_contacts">沒有 Signal 聯絡人</string>
    <string name="CameraContacts_you_can_only_use_the_camera_button">你只能使用相機按鈕將照片傳送到 Signal 聯絡人。 </string>
    <string name="CameraContacts_cant_find_who_youre_looking_for">找不到你要找的人？</string>
    <string name="CameraContacts_invite_a_contact_to_join_signal">邀請一個聯絡人來使用 Molly</string>
    <string name="CameraContacts__menu_search">搜尋</string>

    <!-- Censorship Circumvention Megaphone -->
    <!-- Title for an alert that shows at the bottom of the chat list letting people know that circumvention is no longer needed -->
    <string name="CensorshipCircumventionMegaphone_turn_off_censorship_circumvention">要關閉審查規避嗎？</string>
    <!-- Body for an alert that shows at the bottom of the chat list letting people know that circumvention is no longer needed -->
    <string name="CensorshipCircumventionMegaphone_you_can_now_connect_to_the_signal_service">你現可直接連線到 Signal 服務以享有更佳體驗。</string>
    <!-- Action to prompt the user to disable circumvention since it is no longer needed -->
    <string name="CensorshipCircumventionMegaphone_turn_off">關閉</string>
    <!-- Action to prompt the user to dismiss the alert at the bottom of the chat list -->
    <string name="CensorshipCircumventionMegaphone_no_thanks">不用了，謝謝</string>

    <!-- ClientDeprecatedActivity -->
    <string name="ClientDeprecatedActivity_update_signal">更新 Molly</string>
    <string name="ClientDeprecatedActivity_this_version_of_the_app_is_no_longer_supported">不再支援此版本的應用程式。 要繼續傳送和接收訊息，請更新到最新版本。</string>
    <string name="ClientDeprecatedActivity_update">更新</string>
    <string name="ClientDeprecatedActivity_dont_update">不更新</string>
    <string name="ClientDeprecatedActivity_warning">警告</string>
    <string name="ClientDeprecatedActivity_your_version_of_signal_has_expired_you_can_view_your_message_history">你的Signal版本已過期。你可以查看訊息歷史記錄，但是只有在更新後才能傳送或接收訊息。</string>

    <!-- CommunicationActions -->
    <string name="CommunicationActions_no_browser_found">找不到網路瀏覽器。</string>
    <string name="CommunicationActions_send_email">傳送電子郵件</string>
    <string name="CommunicationActions_a_cellular_call_is_already_in_progress">手機通話正在進行中。</string>
    <string name="CommunicationActions_start_voice_call">開始語音通話嗎？</string>
    <string name="CommunicationActions_cancel">取消</string>
    <string name="CommunicationActions_call">撥打</string>
    <string name="CommunicationActions_insecure_call">不安全的電話</string>
    <string name="CommunicationActions_carrier_charges_may_apply">電信商可能會收取額外的費用。你撥出的號碼未在Signal中註冊。 該電話將通過你的電信商撥出，而不是通過網際網路撥出。</string>
    <string name="CommunicationActions_cant_join_call">無法加入通話</string>
    <string name="CommunicationActions_this_call_link_is_no_longer_valid">此通話連結已失效。</string>
    <!-- Title on dialog when call link url cannot be parsed -->
    <string name="CommunicationActions_invalid_link">無效的連結</string>
    <!-- Message on dialog when call link url cannot be parsed -->
    <string name="CommunicationActions_this_is_not_a_valid_call_link">這不是有效的通話連結。在嘗試加入之前，請確保整個連結是完整且正確的。</string>

    <!-- ConfirmIdentityDialog -->

    <!-- ContactsCursorLoader -->
    <string name="ContactsCursorLoader_recent_chats">最近的聊天</string>
    <string name="ContactsCursorLoader_contacts">聯絡人</string>
    <string name="ContactsCursorLoader_groups">群組</string>
    <!-- Contact search header for individuals who the user has not started a conversation with but is in a group with -->
    <string name="ContactsCursorLoader_group_members">群組成員</string>
    <!-- Label for my stories when selecting who to send media to -->
    <string name="ContactsCursorLoader_my_stories">我的限時動態</string>
    <!-- Text for a button that brings up a bottom sheet to create a new story. -->
    <string name="ContactsCursorLoader_new">新增</string>
    <!-- Header for conversation search section labeled "Chats" -->
    <string name="ContactsCursorLoader__chats">聊天</string>
    <!-- Header for conversation search section labeled "Messages" -->
    <string name="ContactsCursorLoader__messages">訊息</string>

    <!-- ContactsDatabase -->
    <string name="ContactsDatabase_message_s">傳送訊息給 %1$s</string>
    <string name="ContactsDatabase_signal_call_s">與 %1$s 進行 Signal 通話</string>

    <!-- ContactNameEditActivity -->
    <!-- Toolbar title for contact name edit activity -->
    <string name="ContactNameEditActivity_given_name">名字</string>
    <string name="ContactNameEditActivity_family_name">姓</string>
    <string name="ContactNameEditActivity_prefix">前綴名</string>
    <string name="ContactNameEditActivity_suffix">後綴名</string>
    <string name="ContactNameEditActivity_middle_name">中間名</string>

    <!-- ContactShareEditActivity -->
    <!-- ContactShareEditActivity toolbar title -->
    <string name="ContactShareEditActivity__send_contact">傳送聯絡人</string>
    <string name="ContactShareEditActivity_type_home">住家</string>
    <string name="ContactShareEditActivity_type_mobile">行動電話</string>
    <string name="ContactShareEditActivity_type_work">工作電話</string>
    <string name="ContactShareEditActivity_type_missing">其他</string>
    <string name="ContactShareEditActivity_invalid_contact">選擇的聯絡人無效</string>
    <!-- Content descrption for name edit button on contact share edit activity -->
    <string name="ContactShareEditActivity__edit_name">編輯名稱</string>
    <!-- Content description for user avatar in edit activity -->
    <string name="ContactShareEditActivity__avatar">頭像</string>

    <!-- ConversationItem -->
    <string name="ConversationItem_error_not_sent_tap_for_details">未傳送，請點擊以獲得詳細資訊</string>
    <string name="ConversationItem_error_partially_not_delivered">部分發送，請點擊以了解細節。</string>
    <string name="ConversationItem_error_network_not_delivered">傳送失敗</string>
    <string name="ConversationItem_group_action_left">%1$s 已經離開群組。</string>
    <string name="ConversationItem_send_paused">傳送已暫停</string>
    <string name="ConversationItem_click_to_approve_unencrypted">傳送失敗，輕觸改用不安全的遞補方式</string>
    <string name="ConversationItem_click_to_approve_unencrypted_sms_dialog_title">改用未加密的簡訊作為遞補方式？</string>
    <string name="ConversationItem_click_to_approve_unencrypted_mms_dialog_title">改用未加密的多媒體訊息作為遞補方式？</string>
    <string name="ConversationItem_click_to_approve_unencrypted_dialog_message">由於對方已經不再是 Signal 的使用者，當前訊息<b>不會</b>被加密。\n\n傳送不加密的訊息？</string>
    <string name="ConversationItem_unable_to_open_media">找不到合適的應用程式來開啟媒體檔案。</string>
    <string name="ConversationItem_copied_text">已複製 %1$s</string>
    <string name="ConversationItem_from_s">來自 %1$s</string>
    <string name="ConversationItem_to_s">至 %1$s</string>
    <string name="ConversationItem_read_more">讀取更多</string>
    <string name="ConversationItem_download_more">下載更多</string>
    <string name="ConversationItem_pending">等待中</string>
    <string name="ConversationItem_this_message_was_deleted">此訊息已被刪除。</string>
    <string name="ConversationItem_you_deleted_this_message">你已刪除此訊息。</string>
    <!-- Dialog error message shown when user can\'t download a message from someone else due to a permanent failure (e.g., unable to decrypt), placeholder is other\'s name -->
    <string name="ConversationItem_cant_download_message_s_will_need_to_send_it_again">無法下載訊息。%1$s 需要再次傳送。</string>
    <!-- Dialog error message shown when user can\'t download an image message from someone else due to a permanent failure (e.g., unable to decrypt), placeholder is other\'s name -->
    <string name="ConversationItem_cant_download_image_s_will_need_to_send_it_again">無法下載圖像。%1$s 需要再次傳送。</string>
    <!-- Dialog error message shown when user can\'t download a video message from someone else due to a permanent failure (e.g., unable to decrypt), placeholder is other\'s name -->
    <string name="ConversationItem_cant_download_video_s_will_need_to_send_it_again">無法下載影片。%1$s 需要再次傳送。</string>
    <!-- Dialog error message shown when user can\'t download a their own message via a linked device due to a permanent failure (e.g., unable to decrypt) -->
    <string name="ConversationItem_cant_download_message_you_will_need_to_send_it_again">無法下載訊息。你需要再次傳送。</string>
    <!-- Dialog error message shown when user can\'t download a their own image message via a linked device due to a permanent failure (e.g., unable to decrypt) -->
    <string name="ConversationItem_cant_download_image_you_will_need_to_send_it_again">無法下載圖像。你需要再次傳送。</string>
    <!-- Dialog error message shown when user can\'t download a their own video message via a linked device due to a permanent failure (e.g., unable to decrypt) -->
    <string name="ConversationItem_cant_download_video_you_will_need_to_send_it_again">無法下載影片。你需要再次傳送。</string>
    <!-- Display as the timestamp footer in a message bubble in a conversation when a message has been edited. The timestamp represents a message that has been edited within the last minute. -->
    <string name="ConversationItem_edited_now_timestamp_footer">已編輯 現在</string>
    <!-- Display as the timestamp footer in a message bubble in a conversation when a message has been edited. This is displayed when the edit has occurred between 1-59 minutes ago. -->
    <string name="ConversationItem_edited_relative_timestamp_footer">%1$s 前已編輯</string>
    <!-- Display as the timestamp footer in a message bubble in a conversation when a message has been edited. This is displayed when the edit occurred at least 1 hour ago. -->
    <string name="ConversationItem_edited_absolute_timestamp_footer">%1$s 前已編輯</string>
    <!-- Displayed if the link preview in the conversation item is for a call link call -->
    <string name="ConversationItem__join_call">加入通話</string>

    <!-- ConversationActivity -->
    <string name="ConversationActivity_add_attachment">新增附檔</string>
    <!-- Accessibility text associated with image button to send an edited message. -->
    <string name="ConversationActivity_send_edit">發送已編輯訊息</string>
    <string name="ConversationActivity_compose_message">撰寫訊息</string>
    <string name="ConversationActivity_sorry_there_was_an_error_setting_your_attachment">抱歉，無法成功設定你指定的附檔。</string>
    <string name="ConversationActivity_recipient_is_not_a_valid_sms_or_email_address_exclamation">收件人並不是一個有效的簡訊或電子郵件地址！</string>
    <string name="ConversationActivity_message_is_empty_exclamation">訊息內容是空的！</string>
    <string name="ConversationActivity_group_members">群組成員</string>
    <!-- Warning dialog text shown to user if they try to send a message edit that is too old where %1$d is replaced with the amount of hours, e.g. 3 -->
    <plurals name="ConversationActivity_edit_message_too_old">
        <item quantity="other">編輯只能在你傳送此訊息後的 %1$d 小時內應用。</item>
    </plurals>
    <!-- Warning dialog text shown to user if they try to edit a message too many times. Where %1$d is replaced with the number of edits -->
    <plurals name="ConversationActivity_edit_message_too_many_edits">
        <item quantity="other">只有 %1$d 項編輯能套用到此訊息。</item>
    </plurals>

    <string name="ConversationActivity_invalid_recipient">無效的收件人！</string>
    <string name="ConversationActivity_added_to_home_screen">新增到主畫面</string>
    <string name="ConversationActivity_calls_not_supported">不支援的通話</string>
    <string name="ConversationActivity_this_device_does_not_appear_to_support_dial_actions">您使用的裝置看來不支援撥號通話功能。</string>
    <string name="ConversationActivity_transport_insecure_sms">不安全的簡訊</string>
    <!-- A title for the option to send an SMS with a placeholder to put the name of their SIM card -->
    <string name="ConversationActivity_transport_insecure_sms_with_sim">不安全的簡訊 (%1$s)</string>
    <string name="ConversationActivity_transport_insecure_mms">不安全的多媒體訊息</string>
    <!-- A title for the option to send an SMS with a placeholder to put the name of their SIM card -->
    <string name="ConversationActivity_transport_signal">Signal 訊息</string>
    <!-- The content description for button to send a message in a conversation -->
    <string name="ConversationActivity_send_message_content_description">傳送訊息</string>
    <string name="ConversationActivity_lets_switch_to_signal">我們要不要切換到 Molly %1$s</string>
    <string name="ConversationActivity_specify_recipient">請選擇聯絡人</string>
    <string name="ConversationActivity_attachment_exceeds_size_limits">當前訊息的附檔類型已經超越大小限制。</string>
    <string name="ConversationActivity_unable_to_record_audio">無法錄製音訊！</string>
    <string name="ConversationActivity_you_cant_send_messages_to_this_group">你不再是該成員，因此無法向該群組傳送訊息。</string>
    <string name="ConversationActivity_only_s_can_send_messages">只有%1$s能傳送訊息。</string>
    <string name="ConversationActivity_admins">管理員</string>
    <string name="ConversationActivity_message_an_admin">給管理員留言</string>
    <string name="ConversationActivity_cant_start_group_call">無法發起群組通話</string>
    <string name="ConversationActivity_only_admins_of_this_group_can_start_a_call">只有該群組的管理員才能通話。</string>
    <string name="ConversationActivity_there_is_no_app_available_to_handle_this_link_on_your_device">您的裝置上沒有應用程式可以處理這個連結</string>
    <string name="ConversationActivity_your_request_to_join_has_been_sent_to_the_group_admin">你的加入要求已傳送到群組管理員。 他們採取行動時會通知你。</string>
    <string name="ConversationActivity_cancel_request">取消要求</string>

    <string name="ConversationActivity_to_send_audio_messages_allow_signal_access_to_your_microphone">若要傳送語音訊息，請允許 Molly 使用您的麥克風</string>
    <string name="ConversationActivity_signal_requires_the_microphone_permission_in_order_to_send_audio_messages">Molly 需要麥克風的權限來傳送語音訊息，但是現在系統設定為總是拒絕 Molly。請到 Molly 的應用程式設定中，點選「權限」，並啟用「麥克風」的權限。</string>
    <string name="ConversationActivity_signal_needs_the_microphone_and_camera_permissions_in_order_to_call_s">Molly 需要麥克風和相機的權限來打電話給 %1$s，但是現在系統設定為總是拒絕 Molly。請到 Molly 的應用程式設定中，點選「權限」，並啟用麥克風和相機的權限。</string>
    <string name="ConversationActivity_to_capture_photos_and_video_allow_signal_access_to_the_camera">請授予 Molly 使用相機的權限，才能拍攝照片和影片</string>
    <string name="ConversationActivity_signal_needs_the_camera_permission_to_take_photos_or_video">Molly 需要相機的權限來拍攝照片或是影片 ，但是現在系統設定為總是拒絕 Molly。請到 Molly 的應用程式設定中，點選「權限」，並啟用相機的權限。</string>
    <string name="ConversationActivity_signal_needs_camera_permissions_to_take_photos_or_video">Molly 需要使用相機的權限來拍攝照片和影片</string>
    <string name="ConversationActivity_enable_the_microphone_permission_to_capture_videos_with_sound">開啟麥克風權限以擷取帶有音效的影片。</string>
    <string name="ConversationActivity_signal_needs_the_recording_permissions_to_capture_video">Molly需要麥克風權限才能錄製影片，但已被拒絕。 請繼續進行應用程式設定，選擇“權限”，然後啟用“麥克風”和“相機”。</string>
    <string name="ConversationActivity_signal_needs_recording_permissions_to_capture_video">Molly 需要麥克風權限以錄製影片。</string>

    <string name="ConversationActivity_quoted_contact_message">%1$s %2$s</string>
    <string name="ConversationActivity_no">否</string>
    <string name="ConversationActivity_search_position">第 %1$d 個，共 %2$d 個</string>
    <string name="ConversationActivity_no_results">查無結果</string>

    <string name="ConversationActivity_sticker_pack_installed">貼圖包已安裝</string>
    <string name="ConversationActivity_new_say_it_with_stickers">新！ 用貼圖說出來</string>

    <string name="ConversationActivity_cancel">取消</string>
    <string name="ConversationActivity_delete_conversation">刪除聊天？</string>
    <string name="ConversationActivity_delete_and_leave_group">刪除並離開群組嗎？</string>
    <string name="ConversationActivity_this_conversation_will_be_deleted_from_all_of_your_devices">此聊天將從你的所有裝置上刪除。</string>
    <string name="ConversationActivity_you_will_leave_this_group_and_it_will_be_deleted_from_all_of_your_devices">你將離開此群組，及它將從你所有的裝置上被刪除。</string>
    <string name="ConversationActivity_delete">刪除</string>
    <string name="ConversationActivity_delete_and_leave">刪除並離開</string>
    <string name="ConversationActivity__to_call_s_signal_needs_access_to_your_microphone">如要與 %1$s 通話，Molly 需要存取你的麥克風</string>


    <string name="ConversationActivity_join">加入</string>
    <string name="ConversationActivity_full">已滿</string>

    <string name="ConversationActivity_error_sending_media">傳送媒體檔時出錯</string>

    <!-- Message shown when opening an MMS group conversation with SMS disabled and there are no exported messages -->
    <string name="ConversationActivity__sms_messaging_is_no_longer_supported">Signal 不再支援短訊功能。</string>
    <!-- Message shown when opening an SMS conversation with SMS disabled and there are no exported messages -->
    <string name="ConversationActivity__sms_messaging_is_no_longer_supported_in_signal_invite_s_to_to_signal_to_keep_the_conversation_here">Signal 不再支援短訊功能。邀請 %1$s 加入 Signal 以繼續對話。</string>
    <!-- Action button shown when opening an SMS conversation with SMS disabled and there are no exported messages -->
    <string name="ConversationActivity__invite_to_signal">邀請至 Molly</string>
    <!-- Snackbar message shown after dismissing the full screen sms export megaphone indicating we\'ll do it again soon -->
    <string name="ConversationActivity__you_will_be_reminded_again_soon">我們稍後會再次提醒你。</string>

    <!-- Title for dialog shown when first sending formatted text -->
    <string name="SendingFormattingTextDialog_title">傳送格式化文字</string>
    <!-- Message for dialog shown when first sending formatted text -->
    <string name="SendingFormattingTextDialog_message">有些人可能正在使用不支援格式化文字的 Signal 版本，他們將無法看到你對訊息作出的格式變更。</string>
    <!-- Button text for confirming they\'d like to send the message with formatting after seeing warning. -->
    <string name="SendingFormattingTextDialog_send_anyway_button">仍然傳送</string>
    <!-- Button text for canceling sending the message with formatting after seeing warning. -->
    <string name="SendingFormattingTextDialog_cancel_send_button">取消</string>

    <!-- ConversationAdapter -->
    <plurals name="ConversationAdapter_n_unread_messages">
        <item quantity="other">%1$d 則未讀訊息</item>
    </plurals>

    <!-- ConversationFragment -->
    <!-- Toast text when contacts activity is not found -->
    <string name="ConversationFragment__contacts_app_not_found">找不到聯絡人 App。</string>
    <plurals name="ConversationFragment_delete_selected_messages">
        <item quantity="other">刪除已選訊息？</item>
    </plurals>
    <string name="ConversationFragment_save_to_sd_card">儲存？</string>
    <plurals name="ConversationFragment_saving_n_media_to_storage_warning">
        <item quantity="other">保存所有的 %1$d 媒體至存儲將會允許您設備上的其它軟體開啓它們。\n\n繼續嗎？</item>
    </plurals>
    <plurals name="ConversationFragment_error_while_saving_attachments_to_sd_card">
        <item quantity="other">保存附檔至儲存時出現錯誤！</item>
    </plurals>
    <string name="ConversationFragment_unable_to_write_to_sd_card_exclamation">無法寫入儲存裝置！</string>
    <plurals name="ConversationFragment_saving_n_attachments">
        <item quantity="other">正在保存 %1$d 個附檔</item>
    </plurals>
    <plurals name="ConversationFragment_saving_n_attachments_to_sd_card">
        <item quantity="other">儲存%1$d附檔到儲存空間中…</item>
    </plurals>
    <string name="ConversationFragment_pending">暫待等候中…</string>
    <string name="ConversationFragment_push">數據 (Signal)</string>
    <string name="ConversationFragment_mms">多媒體訊息</string>
    <string name="ConversationFragment_sms">簡訊</string>
    <string name="ConversationFragment_deleting">正在刪除</string>
    <string name="ConversationFragment_deleting_messages">刪除訊息中…</string>
    <string name="ConversationFragment_delete_for_me">為我刪除</string>
    <string name="ConversationFragment_delete_for_everyone">為大家刪除</string>
    <!-- Dialog button for deleting one or more note-to-self messages only on this device, leaving that same message intact on other devices. -->
    <string name="ConversationFragment_delete_on_this_device">刪除此裝置</string>
    <!-- Dialog button for deleting one or more note-to-self messages on all linked devices. -->
    <string name="ConversationFragment_delete_everywhere">從所有裝置中刪除</string>
    <string name="ConversationFragment_this_message_will_be_deleted_for_everyone_in_the_conversation">如果聊天中的每個人都使用最新版本的Signal，則該訊息將被刪除。 他們將能夠看到你刪除了一則訊息。</string>
    <string name="ConversationFragment_quoted_message_not_found">無法找到原始訊息</string>
    <string name="ConversationFragment_quoted_message_no_longer_available">原始訊息已不存在</string>
    <string name="ConversationFragment_failed_to_open_message">開啟訊息失敗</string>
    <string name="ConversationFragment_you_can_swipe_to_the_right_reply">你可以在任何訊息上向右滑動以快速回覆</string>
    <string name="ConversationFragment_you_can_swipe_to_the_left_reply">你可以在任何訊息上向左滑動以快速回覆</string>
    <string name="ConversationFragment_view_once_media_is_deleted_after_sending">閱後即焚媒體在發送後被刪除</string>
    <string name="ConversationFragment_you_already_viewed_this_message">你已經看過這個訊息</string>
    <string name="ConversationFragment__you_can_add_notes_for_yourself_in_this_conversation">你可在此聊天中為自己新增筆記。若你的帳戶有任何已連結裝置，新的筆記將會進行同步處理。</string>
    <string name="ConversationFragment__d_group_members_have_the_same_name">%1$d個群組成員有相同的名稱。</string>
    <string name="ConversationFragment__tap_to_review">點按以查看</string>
<<<<<<< HEAD
    <string name="ConversationFragment__review_requests_carefully">仔細審核請求</string>
    <string name="ConversationFragment__signal_found_another_contact_with_the_same_name">Molly找到了另一個同名聯絡人。</string>
=======
    <!-- The body of a banner that can show up at the top of a chat, letting the user know that you have two contacts with the same name -->
    <string name="ConversationFragment__review_banner_body">This person has the same name as another contact</string>
>>>>>>> 5cf8242e
    <string name="ConversationFragment_contact_us">與我們聯繫</string>
    <string name="ConversationFragment_verify">驗證</string>
    <string name="ConversationFragment_not_now">稍後</string>
    <string name="ConversationFragment_your_safety_number_with_s_changed">你與 %1$s 的安全碼已變更</string>
    <string name="ConversationFragment_your_safety_number_with_s_changed_likey_because_they_reinstalled_signal">你與 %1$s 的安全碼已變更，可能是因為對方重新安裝了 Signal 或更換了裝置。輕觸「驗證」以確認新的安全碼。這是可選的。</string>
    <!-- Dialog title for block group link join requests -->
    <string name="ConversationFragment__block_request">要封鎖請求嗎？</string>
    <!-- Dialog message for block group link join requests -->
    <string name="ConversationFragment__s_will_not_be_able_to_join_or_request_to_join_this_group_via_the_group_link">%1$s 將無法透過群組連結加入或請求加入此群組。不過仍可手動新增對方至此群組中。</string>
    <!-- Dialog confirm block request button -->
    <string name="ConversationFragment__block_request_button">封鎖請求</string>
    <!-- Dialog cancel block request button -->
    <string name="ConversationFragment__cancel">取消</string>
    <!-- Message shown after successfully blocking join requests for a user -->
    <string name="ConversationFragment__blocked">已封鎖</string>
    <!-- Action shown to allow a user to update their application because it has expired -->
    <string name="ConversationFragment__update_build">更新 Molly</string>
    <!-- Action shown to allow a user to re-register as they are no longer registered -->
    <string name="ConversationFragment__reregister_signal">重新註冊 Molly</string>
    <!-- Label for a button displayed in the conversation toolbar to return to the previous screen. -->
    <string name="ConversationFragment__content_description_back_button">導向返回。</string>
    <!-- Label for a button displayed in the conversation toolbar to open the main screen of the app. -->
    <string name="ConversationFragment__content_description_launch_signal_button">開啟 Molly</string>
    <!-- Dialog title shown when more than one contact in a group conversation is no longer verified -->
    <string name="ConversationFragment__no_longer_verified">已無驗證</string>
    <!-- Button shown in conversation header when in a message request state and no groups in common to show new message safety tips -->
    <string name="ConversationFragment_safety_tips">Safety tips</string>
    <!-- Menu option to report spam in a conversation -->
    <string name="ConversationFragment_report_spam">Report spam</string>
    <!-- Menu option to block in a conversation -->
    <string name="ConversationFragment_block">封鎖</string>
    <!-- Menu otpion to accept a message request in a conversation -->
    <string name="ConversationFragment_accept">接受</string>
    <!-- Menu option to delete an entire chat in a conversation -->
    <string name="ConversationFragment_delete_chat">Delete chat</string>
    <!-- Menu option to unblock in a conversation -->
    <string name="ConversationFragment_unblock">解除封鎖</string>
    <!-- Menu option to report spam in a conversation -->
    <string name="ConversationFragment_reported_spam">Reported spam</string>
    <!-- Dialog message shown after reporting spam and tapping the conversation item -->
    <string name="ConversationFragment_reported_spam_message">Signal has been be notified that this person may be sending spam. Signal can’t see the content of any chats.</string>
    <!-- Toast shown after reporting spam and tapping the conversation item -->
    <string name="ConversationFragment_reported_as_spam">Reported as spam</string>
    <!-- Toast shown after reporting and blocking a conversation -->
    <string name="ConversationFragment_reported_as_spam_and_blocked">Reported as spam and blocked</string>
    <!-- Dialog message shown after accepting a message request and tapping on options from the conversation event -->
    <string name="ConversationFragment_you_accepted_a_message_request_from_s">You accepted a message request from %1$s. If this was a mistake, you can choose an action below.</string>

    <!-- Title of Safety Tips bottom sheet dialog -->
    <string name="SafetyTips_title">Safety Tips</string>
    <!-- Dialog subtitle when showign tips for a 1:1 conversation -->
    <string name="SafetyTips_subtitle_individual">Be careful when accepting message requests from people you don’t know. Watch out for:</string>
    <!-- Dialog subtitle when showing tips for a group conversation -->
    <string name="SafetyTips_subtitle_group">Review this request carefully. None of your contacts or people you chat with are in this group. Here are a few things to watch out for:</string>
    <!-- Button text to move to the previous tip-->
    <string name="SafetyTips_previous_tip">Previous tip</string>
    <!-- Button text to move to the next tip -->
    <string name="SafetyTips_next_tip">Next tip</string>
    <!-- Title of tip 1 -->
    <string name="SafetyTips_tip1_title">Crypto or money scams</string>
    <!-- Message of tip 1 -->
    <string name="SafetyTips_tip1_message">If someone you don’t know messages about cryptocurrency (like Bitcoin) or an financial opportunity, be careful—it’s likely spam.</string>
    <!-- Title of tip 2 -->
    <string name="SafetyTips_tip2_title">Vague or irrelevant messages</string>
    <!-- Message of tip 2 -->
    <string name="SafetyTips_tip2_message">Spammers often start with a simple message like “Hi” to draw you in. If you respond they may engage you further.</string>
    <!-- Title of tip 3 -->
    <string name="SafetyTips_tip3_title">Messages with links</string>
    <!-- Message of tip 3 -->
    <string name="SafetyTips_tip3_message">Be careful of messages from people you don’t know that have links to websites. Never visit links from people you don’t trust.</string>
    <!-- Title of tip 4 -->
    <string name="SafetyTips_tip4_title">Fake businesses and institutions</string>
    <!-- Message of tip 4 -->
    <string name="SafetyTips_tip4_message">Be careful of businesses or government agencies contacting you. Messages involving tax agencies, couriers, and more can be spam.</string>

    <!-- Label for a button displayed in conversation list to clear the chat filter -->
    <string name="ConversationListFragment__clear_filter">清除篩選器</string>
    <!-- Notice on chat list when no unread chats are available, centered on display -->
    <string name="ConversationListFragment__no_unread_chats">沒有未讀聊天訊息</string>
    <plurals name="ConversationListFragment_delete_selected_conversations">
        <item quantity="other">要刪除已選取的聊天嗎？</item>
    </plurals>
    <plurals name="ConversationListFragment_this_will_permanently_delete_all_n_selected_conversations">
        <item quantity="other">這將永久刪除共 %1$d 個選取的聊天。</item>
    </plurals>
    <string name="ConversationListFragment_deleting">正在刪除</string>
    <plurals name="ConversationListFragment_deleting_selected_conversations">
        <item quantity="other">Deleting selected chats…</item>
    </plurals>
    <plurals name="ConversationListFragment_conversations_archived">
        <item quantity="other">%1$d 個聊天已封存</item>
    </plurals>
    <string name="ConversationListFragment_undo">復原</string>
    <plurals name="ConversationListFragment_moved_conversations_to_inbox">
        <item quantity="other">%1$d 個聊天已移動到收件匣</item>
    </plurals>
    <plurals name="ConversationListFragment_read_plural">
        <item quantity="other">已讀</item>
    </plurals>
    <plurals name="ConversationListFragment_unread_plural">
        <item quantity="other">未讀</item>
    </plurals>
    <string name="ConversationListFragment_pin">釘選</string>
    <string name="ConversationListFragment_unpin">取消釘選</string>
    <string name="ConversationListFragment_mute">靜音對話</string>
    <string name="ConversationListFragment_unmute">取消靜音</string>
    <string name="ConversationListFragment_select">選擇</string>
    <string name="ConversationListFragment_archive">封存</string>
    <string name="ConversationListFragment_unarchive">解除封存</string>
    <string name="ConversationListFragment_delete">刪除</string>
    <string name="ConversationListFragment_select_all">全選</string>
    <plurals name="ConversationListFragment_s_selected">
        <item quantity="other">%1$d 已選擇</item>
    </plurals>

    <!-- Show in conversation list overflow menu to open selection bottom sheet -->
    <string name="ConversationListFragment__notification_profile">通知描述</string>
    <!-- Tooltip shown after you have created your first notification profile -->
    <string name="ConversationListFragment__turn_your_notification_profile_on_or_off_here">在此處開啟或關閉你的通知描述。</string>
    <!-- Message shown in top toast to indicate the named profile is on -->
    <string name="ConversationListFragment__s_on">%1$s 開啟了</string>
    <!-- -->
    <string name="ConversationListFragment_username_recovered_toast">你的二維碼和連結已重設，你的用戶名稱為 %1$s</string>

    <!-- ConversationListItem -->
    <string name="ConversationListItem_key_exchange_message">金鑰交換訊息</string>

    <!-- ConversationListItemAction -->
    <string name="ConversationListItemAction_archived_conversations_d">已封存聊天 (%1$d)</string>

    <!-- ConversationTitleView -->
    <string name="ConversationTitleView_verified">已驗證</string>
    <string name="ConversationTitleView_you">你</string>

    <!-- ConversationTypingView -->
    <string name="ConversationTypingView__plus_d">+%1$d</string>

    <!-- Title for a reminder bottom sheet to users who have re-registered that they need to go back to re-link their devices. -->
    <string name="RelinkDevicesReminderFragment__relink_your_devices">重新連結裝置</string>
    <!-- Description for a reminder bottom sheet to users who have re-registered that they need to go back to re-link their devices. -->
    <string name="RelinkDevicesReminderFragment__the_devices_you_added_were_unlinked">取消註冊裝置時，你新增的裝置已解除連結。請前往「設定」重新連結裝置。</string>
    <!-- Button label for the re-link devices bottom sheet reminder to navigate to the Devices page in the settings. -->
    <string name="RelinkDevicesReminderFragment__open_settings">開啟設定</string>
    <!-- Button label for the re-link devices bottom sheet reminder to dismiss the pop up. -->
    <string name="RelinkDevicesReminderFragment__later">稍後</string>

    <!-- CreateGroupActivity -->
    <string name="CreateGroupActivity__select_members">選擇成員</string>

    <!-- CreateProfileActivity -->
    <string name="CreateProfileActivity__profile">個人資訊</string>
    <string name="CreateProfileActivity_error_setting_profile_photo">頭像照片設定出現錯誤</string>
    <string name="CreateProfileActivity_problem_setting_profile">個人資訊設定出現問題</string>
    <string name="CreateProfileActivity_set_up_your_profile">設定你的資訊</string>
    <string name="CreateProfileActivity_signal_profiles_are_end_to_end_encrypted">與你收發訊息的使用者、聯絡人和群組將會看到你的個人檔案及相關的變更內容。</string>
    <string name="CreateProfileActivity_set_avatar_description">設定頭像</string>

    <!-- ProfileCreateFragment -->
    <!-- Displayed at the top of the screen and explains how profiles can be viewed. -->
    <string name="ProfileCreateFragment__profiles_are_visible_to_contacts_and_people_you_message">與你收發訊息的使用者、聯絡人和群組將會看到你的個人檔案。</string>
    <!-- Title of clickable row to select phone number privacy settings -->
    <string name="ProfileCreateFragment__who_can_find_me">誰能用手機號碼找到我？</string>

    <!-- WhoCanSeeMyPhoneNumberFragment -->
    <!-- Toolbar title for this screen -->
    <string name="WhoCanSeeMyPhoneNumberFragment__who_can_find_me_by_number">誰能用手機號碼找到我？</string>
    <!-- Description for radio item stating anyone can see your phone number -->
    <string name="WhoCanSeeMyPhoneNumberFragment__anyone_who_has_your">任何擁有你電話號碼的人都會看到你在使用 Signal，並可以開始與你聊天。</string>
    <!-- Description for radio item stating no one will be able to see your phone number -->
    <string name="WhoCanSeeMyPhoneNumberFragment__nobody_will_be_able">除非你向對方傳送訊息或與對方已有聊天記錄，否則沒有人能看到你使用 Signal。</string>

    <!-- ChooseBackupFragment -->
    <string name="ChooseBackupFragment__restore_from_backup">從備份來還原？</string>
    <string name="ChooseBackupFragment__restore_your_messages_and_media">從本機備份還原你的訊息及媒體，如果現在不還原，你將無法在之後進行還原。</string>
    <string name="ChooseBackupFragment__icon_content_description">從備份還原圖示</string>
    <string name="ChooseBackupFragment__choose_backup">選擇備份</string>
    <string name="ChooseBackupFragment__learn_more">了解更多</string>
    <string name="ChooseBackupFragment__no_file_browser_available">沒有可用的檔案瀏覽器</string>

    <!-- RestoreBackupFragment -->
    <string name="RestoreBackupFragment__restore_complete">回復完成</string>
    <string name="RestoreBackupFragment__to_continue_using_backups_please_choose_a_folder">要繼續使用備份，請選擇一個資料夾。 新備份將保存到該位置。</string>
    <string name="RestoreBackupFragment__choose_folder">選擇資料夾</string>
    <string name="RestoreBackupFragment__not_now">稍後</string>
    <!-- Couldn\'t find the selected backup -->
    <string name="RestoreBackupFragment__backup_not_found">找不到備份。</string>
    <!-- Couldn\'t read the selected backup -->
    <string name="RestoreBackupFragment__backup_could_not_be_read">無法讀取備份。</string>
    <!-- Backup has an unsupported file extension -->
    <string name="RestoreBackupFragment__backup_has_a_bad_extension">備份的副檔名不良。</string>

    <!-- BackupsPreferenceFragment -->
    <string name="BackupsPreferenceFragment__chat_backups">聊天備份</string>
    <string name="BackupsPreferenceFragment__backups_are_encrypted_with_a_passphrase">備份使用密碼加密並儲存在你的裝置上。</string>
    <string name="BackupsPreferenceFragment__create_backup">建立備份</string>
    <string name="BackupsPreferenceFragment__last_backup">上次備份：%1$s</string>
    <string name="BackupsPreferenceFragment__backup_folder">備份資料夾</string>
    <!-- Title for a preference item allowing the user to selected the hour of the day when their chats are backed up. -->
    <string name="BackupsPreferenceFragment__backup_time">備份時間</string>
    <string name="BackupsPreferenceFragment__verify_backup_passphrase">驗證備份碼</string>
    <string name="BackupsPreferenceFragment__test_your_backup_passphrase">測試你的備份碼，並驗證其是否相符</string>
    <string name="BackupsPreferenceFragment__turn_on">開啟</string>
    <string name="BackupsPreferenceFragment__turn_off">關閉</string>
    <string name="BackupsPreferenceFragment__to_restore_a_backup">"要回復備份，請安裝新的Molly。 打開應用程式，然後點擊“還原備份”，然後找到一個備份檔案。%1$s"</string>
    <string name="BackupsPreferenceFragment__learn_more">了解更多</string>
    <string name="BackupsPreferenceFragment__in_progress">正在進行中…</string>
    <!-- Status text shown in backup preferences when verifying a backup -->
    <string name="BackupsPreferenceFragment__verifying_backup">正在驗證備份內容…</string>
    <string name="BackupsPreferenceFragment__d_so_far">%1$d到目前為止…</string>
    <!-- Show percentage of completion of backup -->
    <string name="BackupsPreferenceFragment__s_so_far">目前進度%1$s%%…</string>
    <string name="BackupsPreferenceFragment_signal_requires_external_storage_permission_in_order_to_create_backups">為了要建立備份，Molly 需要外部空間的權限，但是已被永久拒絕。請到應用程式設定，選擇「權限」及開啟「儲存」。</string>
    <!-- Title of dialog shown when picking the time to perform a chat backup -->
    <string name="BackupsPreferenceFragment__set_backup_time">設定備份時間</string>


    <!-- CustomDefaultPreference -->
    <string name="CustomDefaultPreference_using_custom">使用自訂：%1$s</string>
    <string name="CustomDefaultPreference_using_default">使用預設：%1$s</string>
    <string name="CustomDefaultPreference_none">無</string>

    <!-- AvatarSelectionBottomSheetDialogFragment -->
    <string name="AvatarSelectionBottomSheetDialogFragment__taking_a_photo_requires_the_camera_permission">拍照需要相機權限。</string>
    <string name="AvatarSelectionBottomSheetDialogFragment__viewing_your_gallery_requires_the_storage_permission">查看你的照片庫需要儲存權限。</string>

    <!-- DateUtils -->
    <string name="DateUtils_just_now">現在</string>
    <string name="DateUtils_minutes_ago">%1$d 分鐘前</string>
    <string name="DateUtils_today">今天</string>
    <string name="DateUtils_yesterday">昨天</string>
    <!-- When scheduling a message, %1$s replaced with either today, tonight, or tomorrow. %2$s replaced with the time. e.g. Tonight at 9:00pm -->
    <string name="DateUtils_schedule_at">%1$s 在 %2$s</string>
    <!-- Used when getting a time in the future. For example, Tomorrow at 9:00pm -->
    <string name="DateUtils_tomorrow">明天</string>
    <!-- Used in the context: Tonight at 9:00pm for example. Specifically this is after 7pm -->
    <string name="DateUtils_tonight">今晚</string>

    <!-- Scheduled Messages -->
    <!-- Title for dialog that shows all the users scheduled messages for a chat -->
    <string name="ScheduledMessagesBottomSheet__schedules_messages">已排程訊息</string>
    <!-- Option when scheduling a message to select a specific date and time to send a message -->
    <string name="ScheduledMessages_pick_time">選擇日期及時間</string>
    <!-- Title for dialog explaining to users how the scheduled messages work -->
    <string name="ScheduleMessageFTUXBottomSheet__title">已排程訊息</string>
    <!-- Disclaimer text for scheduled messages explaining to users that the scheduled messages will only send if connected to the internet -->
    <string name="ScheduleMessageFTUXBottomSheet__disclaimer">當你傳送已排程訊息時，請確保裝置在傳送時開啟並連線至互聯網。否則，你的訊息將在裝置重新連線時才會傳送。</string>
    <!-- Confirmation button text acknowledging the user understands the disclaimer -->
    <string name="ScheduleMessageFTUXBottomSheet__okay">好的</string>
    <!-- Title for dialog asking users to allow alarm permissions for scheduled messages -->
    <string name="ReenableScheduleMessagesDialogFragment_reenable_title">重新啟動訊息排程：</string>
    <!-- Title of dialog with a calendar to select the date the user wants to schedule a message. -->
    <string name="ScheduleMessageTimePickerBottomSheet__select_date_title">選擇日期</string>
    <!-- Title of dialog with a clock to select the time at which the user wants to schedule a message. -->
    <string name="ScheduleMessageTimePickerBottomSheet__select_time_title">選擇時間</string>
    <!-- Title of dialog that allows user to set the time and day that their message will be sent -->
    <string name="ScheduleMessageTimePickerBottomSheet__dialog_title">設定傳送時間</string>
    <!-- Text for confirmation button when scheduling messages that allows the user to confirm and schedule the sending time -->
    <string name="ScheduleMessageTimePickerBottomSheet__schedule_send">排定傳送時間</string>
    <!-- Disclaimer in message scheduling dialog. %1$s replaced with a GMT offset (e.g. GMT-05:00), and %2$s is replaced with the time zone name (e.g. Eastern Standard Time) -->
    <string name="ScheduleMessageTimePickerBottomSheet__timezone_disclaimer">所有時間均為%2$s (%1$s)</string>
    <!-- Warning dialog message text shown when select time for scheduled send is in the past resulting in an immediate send if scheduled. -->
    <string name="ScheduleMessageTimePickerBottomSheet__select_time_in_past_dialog_warning">所選的時間已經過去。系統將立即傳送訊息。</string>
    <!-- Positive button text for warning dialog shown when scheduled send is in the past -->
    <string name="ScheduleMessageTimePickerBottomSheet__select_time_in_past_dialog_positive_button">立即傳送</string>

    <!-- Context menu option to send a scheduled message now -->
    <string name="ScheduledMessagesBottomSheet_menu_send_now">立即傳送</string>
    <!-- Context menu option to reschedule a selected message -->
    <string name="ScheduledMessagesBottomSheet_menu_reschedule">重新排程</string>
    <!-- Button in dialog asking user if they are sure they want to delete the selected scheduled message -->
    <string name="ScheduledMessagesBottomSheet_delete_dialog_action">刪除</string>
    <!-- Button in dialog asking user if they are sure they want to delete the selected scheduled message -->
    <string name="ScheduledMessagesBottomSheet_delete_dialog_message">要刪除所選的已排程訊息嗎？</string>
    <!-- Progress message shown while deleting selected scheduled message -->
    <string name="ScheduledMessagesBottomSheet_deleting_progress_message">正在刪除已排程訊息…</string>

    <!-- DecryptionFailedDialog -->
    <string name="DecryptionFailedDialog_chat_session_refreshed">聊天會話已刷新</string>
    <string name="DecryptionFailedDialog_signal_uses_end_to_end_encryption">Signal使用點對點加密，有時可能需要刷新你的聊天對話。 這不會影響你聊天的安全性，但是你可能錯過了此聯絡人的訊息，可以要求他們重新傳送。</string>

    <!-- DeviceListActivity -->
    <string name="DeviceListActivity_unlink_s">取消連結 \'%1$s\'？</string>
    <string name="DeviceListActivity_by_unlinking_this_device_it_will_no_longer_be_able_to_send_or_receive">如果取消連結此裝置，它將不能再接受或傳送訊息。</string>
    <string name="DeviceListActivity_network_connection_failed">網路連線失敗</string>
    <string name="DeviceListActivity_try_again">再試一次</string>
    <string name="DeviceListActivity_unlinking_device">取消連結裝置中…</string>
    <string name="DeviceListActivity_unlinking_device_no_ellipsis">取消連結裝置</string>
    <string name="DeviceListActivity_network_failed">網路失敗！</string>

    <!-- DeviceListItem -->
    <string name="DeviceListItem_unnamed_device">未命名的裝置</string>
    <string name="DeviceListItem_linked_s">已連結 %1$s</string>
    <string name="DeviceListItem_last_active_s">最後活躍 %1$s</string>
    <string name="DeviceListItem_today">今天</string>

    <!-- DocumentView -->
    <string name="DocumentView_unnamed_file">無名稱的檔案</string>

    <!-- DozeReminder -->
    <string name="DozeReminder_optimize_for_missing_play_services">為缺少的 Play 服務優化</string>
    <string name="DozeReminder_this_device_does_not_support_play_services_tap_to_disable_system_battery">這個裝置不支援 Play 服務。輕觸關閉，因為系統電池效能最佳化會防止 Molly 在閒置時取得訊息。</string>

    <!-- ExpiredBuildReminder -->
    <string name="ExpiredBuildReminder_this_version_of_signal_has_expired">此版本的 Signal 已過期。立即更新以傳送和接收訊息。</string>
    <string name="ExpiredBuildReminder_update_now">立即更新</string>

    <!-- PendingGroupJoinRequestsReminder -->
    <plurals name="PendingGroupJoinRequestsReminder_d_pending_member_requests">
        <item quantity="other">%1$d 個待處理的成員要求。</item>
    </plurals>
    <string name="PendingGroupJoinRequestsReminder_view">檢視</string>

    <!-- GcmRefreshJob -->
    <string name="GcmRefreshJob_Permanent_Signal_communication_failure">Signal 持續發生傳輸異常！</string>
    <string name="GcmRefreshJob_Signal_was_unable_to_register_with_Google_Play_Services">Molly 無法順利與 Google Play Services 註冊，Molly 訊息與通話已經停用，請嘗試在設定 &gt; 進階中重新註冊。</string>


    <!-- GiphyActivity -->
    <string name="GiphyActivity_error_while_retrieving_full_resolution_gif">在下載完整解析度的 GIF 時發生錯誤</string>

    <!-- GiphyFragmentPageAdapter -->

    <!-- AddToGroupActivity -->
    <string name="AddToGroupActivity_add_member">新增成員嗎？</string>
    <string name="AddToGroupActivity_add_s_to_s">新增「%1$s」到「%2$s」嗎？</string>
    <string name="AddToGroupActivity_s_added_to_s">「%1$s」已加入「%2$s」。</string>
    <string name="AddToGroupActivity_add_to_group">新增到群組</string>
    <string name="AddToGroupActivity_add_to_groups">新增到群組</string>
    <string name="AddToGroupActivity_this_person_cant_be_added_to_legacy_groups">無法將此人新增到舊群組中。</string>
    <string name="AddToGroupActivity_add">新增</string>
    <string name="AddToGroupActivity_add_to_a_group">新增到群組</string>

    <!-- ChooseNewAdminActivity -->
    <string name="ChooseNewAdminActivity_choose_new_admin">選擇新的管理員</string>
    <string name="ChooseNewAdminActivity_done">完成</string>
    <string name="ChooseNewAdminActivity_you_left">你離開了「%1$s」。</string>

    <!-- GroupMembersDialog -->
    <string name="GroupMembersDialog_you">你</string>

    <!-- GV2 access levels -->
    <string name="GroupManagement_access_level_anyone">任何人</string>
    <string name="GroupManagement_access_level_all_members">所有成員</string>
    <string name="GroupManagement_access_level_only_admins">僅限管理員</string>
    <string name="GroupManagement_access_level_no_one">沒有人</string>
  <!-- Removed by excludeNonTranslatables <string name="GroupManagement_access_level_unknown" translatable="false">Unknown</string> -->
    <array name="GroupManagement_edit_group_membership_choices">
        <item>@string/GroupManagement_access_level_all_members</item>
        <item>@string/GroupManagement_access_level_only_admins</item>
    </array>
    <array name="GroupManagement_edit_group_info_choices">
        <item>@string/GroupManagement_access_level_all_members</item>
        <item>@string/GroupManagement_access_level_only_admins</item>
    </array>

    <!-- GV2 invites sent -->
    <plurals name="GroupManagement_invitation_sent">
        <item quantity="other">%1$d 個邀請已送出</item>
    </plurals>
    <string name="GroupManagement_invite_single_user">「%1$s」不能由你自動新增到此群組中。\n\n他們已獲邀請加入，並且在他們接受之前不會看到任何群組訊息。</string>
    <string name="GroupManagement_invite_multiple_users">你無法將這些使用者自動新增到此群組。\n\n他們已被邀請加入群組，並且在他們接受之前不會看到任何群組訊息。</string>

    <!-- GroupsV1MigrationLearnMoreBottomSheetDialogFragment -->
    <string name="GroupsV1MigrationLearnMore_what_are_new_groups">什麼是新群組？</string>
    <string name="GroupsV1MigrationLearnMore_new_groups_have_features_like_mentions">新群組具有@提及和群組管理員等功能，並且將來會支援更多功能。</string>
    <string name="GroupsV1MigrationLearnMore_all_message_history_and_media_has_been_kept">升級之前，所有訊息歷史記錄和媒體均已保留。</string>
    <string name="GroupsV1MigrationLearnMore_you_will_need_to_accept_an_invite_to_join_this_group_again">你將需要接受邀請才能再次加入該群組，並且在你接受之前，你將不會收到群組訊息。</string>
    <plurals name="GroupsV1MigrationLearnMore_these_members_will_need_to_accept_an_invite">
        <item quantity="other">這些成員將需要接受邀請才能再次加入該群組，並且在他們接受之前不會收到群組訊息：</item>
    </plurals>
    <plurals name="GroupsV1MigrationLearnMore_these_members_were_removed_from_the_group">
        <item quantity="other">這些成員已從群組中刪除，並且只有在升級後才能重新加入：</item>
    </plurals>

    <!-- GroupsV1MigrationInitiationBottomSheetDialogFragment -->
    <string name="GroupsV1MigrationInitiation_upgrade_to_new_group">升級為新版群組</string>
    <string name="GroupsV1MigrationInitiation_upgrade_this_group">升級此群組</string>
    <string name="GroupsV1MigrationInitiation_new_groups_have_features_like_mentions">新群組具有@提及和群組管理員等功能，並且將來會支援更多功能。</string>
    <string name="GroupsV1MigrationInitiation_all_message_history_and_media_will_be_kept">升級之前，所有訊息歷史記錄和媒體檔案都將保留。</string>
    <string name="GroupsV1MigrationInitiation_encountered_a_network_error">網路錯誤。請稍後再試。</string>
    <string name="GroupsV1MigrationInitiation_failed_to_upgrade">升級失敗。</string>
    <plurals name="GroupsV1MigrationInitiation_these_members_will_need_to_accept_an_invite">
        <item quantity="other">這些成員將須要接受邀請才能再次加入該群組，並且在他們接受之前不會收到群組訊息：</item>
    </plurals>
    <plurals name="GroupsV1MigrationInitiation_these_members_are_not_capable_of_joining_new_groups">
        <item quantity="other">這些成員無法加入新版群組，因此將從該群組中刪除：</item>
    </plurals>

    <!-- GroupsV1MigrationSuggestionsReminder -->
    <plurals name="GroupsV1MigrationSuggestionsReminder_members_couldnt_be_added_to_the_new_group">
        <item quantity="other">%1$d 個成員無法將重新新增到新群組中。你要立即新增他們嗎？</item>
    </plurals>
    <plurals name="GroupsV1MigrationSuggestionsReminder_add_members">
        <item quantity="other">新增成員</item>
    </plurals>
    <string name="GroupsV1MigrationSuggestionsReminder_no_thanks">不用了，謝謝</string>

    <!-- GroupsV1MigrationSuggestionsDialog -->
    <plurals name="GroupsV1MigrationSuggestionsDialog_add_members_question">
        <item quantity="other">要新增成員嗎?</item>
    </plurals>
    <plurals name="GroupsV1MigrationSuggestionsDialog_these_members_couldnt_be_automatically_added">
        <item quantity="other">這些成員在升級後無法自動新增到新版群組中：</item>
    </plurals>
    <plurals name="GroupsV1MigrationSuggestionsDialog_add_members">
        <item quantity="other">新增成員</item>
    </plurals>
    <plurals name="GroupsV1MigrationSuggestionsDialog_failed_to_add_members_try_again_later">
        <item quantity="other">新增成員失敗。請稍後再試。</item>
    </plurals>
    <plurals name="GroupsV1MigrationSuggestionsDialog_cannot_add_members">
        <item quantity="other">無法新增成員。</item>
    </plurals>

    <!-- LeaveGroupDialog -->
    <string name="LeaveGroupDialog_leave_group">離開群組？</string>
    <string name="LeaveGroupDialog_you_will_no_longer_be_able_to_send_or_receive_messages_in_this_group">你將無法在此群組中寄出或收到訊息。</string>
    <string name="LeaveGroupDialog_leave">離開</string>
    <string name="LeaveGroupDialog_choose_new_admin">選擇新的管理員</string>
    <string name="LeaveGroupDialog_before_you_leave_you_must_choose_at_least_one_new_admin_for_this_group">在你離開之前，你必須為此群組至少選擇一個新管理員。</string>
    <string name="LeaveGroupDialog_choose_admin">選擇管理員</string>

    <!-- LinkPreviewView -->
    <string name="LinkPreviewView_no_link_preview_available">沒有可用的連結預覽</string>
    <string name="LinkPreviewView_this_group_link_is_not_active">此群組連結無效</string>
    <string name="LinkPreviewView_domain_date">%1$s · %2$s</string>
    <!-- Description for Call Link url previews -->
    <string name="LinkPreviewView__use_this_link_to_join_a_signal_call">使用此連結以加入 Signal 通話</string>

    <!-- LinkPreviewRepository -->
    <plurals name="LinkPreviewRepository_d_members">
        <item quantity="other">%1$d 個成員</item>
    </plurals>

    <!-- Title for dialog asking user to submit logs for debugging slow notification issues -->
    <string name="PromptLogsSlowNotificationsDialog__title">我們注意到通知延遲了。要提交除錯日誌嗎？</string>
    <!-- Message for dialog asking user to submit logs for debugging a crash -->
    <string name="PromptLogsSlowNotificationsDialog__message">除錯日誌可協助我們診斷並修正問題，而且不包含識別資料。</string>
    <!-- Title for dialog asking user to submit logs for debugging slow notification issues -->
    <string name="PromptLogsSlowNotificationsDialog__title_crash">Molly 遇到了問題。要提交除錯日誌嗎？</string>

    <!-- Title for dialog asking user to submit logs for debugging slow notification issues -->
    <string name="PromptBatterySaverBottomSheet__title">由於電池效能最佳化，通知可能會延遲</string>
    <!-- Message explaining that battery saver may delay notifications -->
    <string name="PromptBatterySaverBottomSheet__message">你可以停用 Molly 的電池效能最佳化設定，以確保訊息通知不會延遲。</string>

    <!-- Button to continue to try and disable battery saver -->
    <string name="PromptBatterySaverBottomSheet__continue">繼續</string>
    <!-- Button to dismiss battery saver dialog prompt-->
    <string name="PromptBatterySaverBottomSheet__dismiss">忽略</string>

    <!-- PendingMembersActivity -->
    <string name="PendingMembersActivity_pending_group_invites">待處理的群組邀請</string>
    <string name="PendingMembersActivity_requests">要求</string>
    <string name="PendingMembersActivity_invites">邀請</string>
    <string name="PendingMembersActivity_people_you_invited">你所邀請的成員們</string>
    <string name="PendingMembersActivity_you_have_no_pending_invites">你沒有待處理的邀請</string>
    <string name="PendingMembersActivity_invites_by_other_group_members">被其他群組成員邀請</string>
    <string name="PendingMembersActivity_no_pending_invites_by_other_group_members">沒有其他群組成員的待處理的邀請。</string>
    <string name="PendingMembersActivity_missing_detail_explanation">未顯示其他群組成員邀請的人的詳細資訊。如果被邀請者選擇加入，其個人資訊屆時將與群組共享。他們在加入之前，不會看到群組中的任何訊息。</string>

    <string name="PendingMembersActivity_revoke_invite">撤銷邀請</string>
    <string name="PendingMembersActivity_revoke_invites">撤銷多個邀請</string>
    <plurals name="PendingMembersActivity_revoke_d_invites">
        <item quantity="other">撤銷 %1$d 個邀請</item>
    </plurals>
    <plurals name="PendingMembersActivity_error_revoking_invite">
        <item quantity="other">撤銷邀請時發生錯誤</item>
    </plurals>

    <!-- RequestingMembersFragment -->
    <string name="RequestingMembersFragment_pending_member_requests">待處理的成員要求</string>
    <string name="RequestingMembersFragment_no_member_requests_to_show">沒有成員要求顯示。</string>
    <string name="RequestingMembersFragment_explanation">此清單中的人員正在嘗試透過群組連結加入此群組。</string>
    <string name="RequestingMembersFragment_added_s">"已新增「%1$s」"</string>
    <string name="RequestingMembersFragment_denied_s">"已拒絕「%1$s」"</string>

    <!-- AddMembersActivity -->
    <string name="AddMembersActivity__done">完成</string>
    <string name="AddMembersActivity__this_person_cant_be_added_to_legacy_groups">無法將此人新增到舊群組中。</string>
    <plurals name="AddMembersActivity__add_d_members_to_s">
        <item quantity="other">新增 %3$d 個成員到「%2$s」嗎？</item>
    </plurals>
    <string name="AddMembersActivity__add">新增</string>
    <string name="AddMembersActivity__add_members">新增成員</string>

    <!-- AddGroupDetailsFragment -->
    <string name="AddGroupDetailsFragment__name_this_group">為群組取一個名稱</string>
    <string name="AddGroupDetailsFragment__create_group">建立群組</string>
    <string name="AddGroupDetailsFragment__create">建立</string>
    <string name="AddGroupDetailsFragment__members">成員</string>
    <string name="AddGroupDetailsFragment__you_can_add_or_invite_friends_after_creating_this_group">建立此群組後，你可以新增或邀請朋友。</string>
    <string name="AddGroupDetailsFragment__group_name_required">群組名稱 (必填)</string>
    <string name="AddGroupDetailsFragment__group_name_optional">群組名(可選)</string>
    <string name="AddGroupDetailsFragment__this_field_is_required">此欄位是必須的</string>
    <string name="AddGroupDetailsFragment__group_creation_failed">群組建立失敗。</string>
    <string name="AddGroupDetailsFragment__try_again_later">請稍後再試一次。</string>
    <string name="AddGroupDetailsFragment__remove">移除</string>
    <string name="AddGroupDetailsFragment__sms_contact">短訊聯絡人</string>
    <string name="AddGroupDetailsFragment__remove_s_from_this_group">從此群組移除%1$s嗎？</string>
    <!-- Info message shown in the middle of the screen, displayed when adding group details to an MMS Group -->
    <string name="AddGroupDetailsFragment__youve_selected_a_contact_that_doesnt_support">你選取的聯絡人無法使用 Signal 群組，因此本群組將採用多媒體訊息模式。只有你能查看自訂多媒體訊息的群組名稱及相片。</string>
    <!-- Info message shown in the middle of the screen, displayed when adding group details to an MMS Group after SMS Phase 0 -->
    <string name="AddGroupDetailsFragment__youve_selected_a_contact_that_doesnt_support_signal_groups_mms_removal">你選取的聯絡人無法使用 Signal 群組，因此群組將使用多媒體訊息。只有你可以看到自訂的多媒體訊息群組名稱和相片。系統即將停止支援多媒體訊息群組，專注提供加密通訊服務。</string>

    <!-- ManageGroupActivity -->
    <string name="ManageGroupActivity_who_can_add_new_members">誰可以新增新成員？</string>
    <string name="ManageGroupActivity_who_can_edit_this_groups_info">誰可以編輯此群組資訊?</string>

    <plurals name="ManageGroupActivity_added">
        <item quantity="other">%1$d 個成員已新增。</item>
    </plurals>

    <string name="ManageGroupActivity_you_dont_have_the_rights_to_do_this">你沒有權限來做此事</string>
    <string name="ManageGroupActivity_not_capable">你新增的人不支援新群組，需要更新Signal</string>
    <string name="ManageGroupActivity_not_announcement_capable">你新增的人不支援公告群組，其須要更新 Signal</string>
    <string name="ManageGroupActivity_failed_to_update_the_group">更新群組失敗</string>
    <string name="ManageGroupActivity_youre_not_a_member_of_the_group">你不是群組組員</string>
    <string name="ManageGroupActivity_failed_to_update_the_group_please_retry_later">無法更新群組，請稍後重試</string>
    <string name="ManageGroupActivity_failed_to_update_the_group_due_to_a_network_error_please_retry_later">由於網絡錯誤，無法更新群組，請稍後重試</string>

    <string name="ManageGroupActivity_edit_name_and_picture">編輯名稱及圖片</string>
    <string name="ManageGroupActivity_legacy_group">舊版群組</string>
    <string name="ManageGroupActivity_legacy_group_learn_more">這是一個舊版群組。群組管理員之類的功能僅適用於新群組。</string>
    <string name="ManageGroupActivity_legacy_group_upgrade">這是一個舊版群組。 要連結@提及和管理員等新功能，</string>
    <string name="ManageGroupActivity_legacy_group_too_large">這個舊版群組太大，因此無法升級為新版群組。 最大群組大小為%1$d。</string>
    <string name="ManageGroupActivity_upgrade_this_group">升級此群組。</string>
    <string name="ManageGroupActivity_this_is_an_insecure_mms_group">這是一個不安全的MMS群組。 要私下聊天，請邀請你的聯絡人加入Signal。</string>
    <string name="ManageGroupActivity_invite_now">立即邀請</string>
    <string name="ManageGroupActivity_more">更多</string>
    <string name="ManageGroupActivity_add_group_description">新增群組描述…</string>

    <!-- GroupMentionSettingDialog -->
    <string name="GroupMentionSettingDialog_notify_me_for_mentions">通知我提及。</string>
    <string name="GroupMentionSettingDialog_receive_notifications_when_youre_mentioned_in_muted_chats">在靜音聊天中提及你時收到通知嗎？</string>
    <string name="GroupMentionSettingDialog_always_notify_me">總是通知我</string>
    <string name="GroupMentionSettingDialog_dont_notify_me">不要通知我</string>

    <!-- ManageProfileFragment -->
    <!-- Explanation text about usernames etc displayed underneath buttons to view and edit username etc -->
    <string name="ManageProfileFragment__your_username">你的個人資料不會顯示用戶名稱、二維碼及連結。僅與你信任的人分享你的用戶名稱。</string>
    <!-- Explanation text about usernames etc displayed underneath buttons to view and edit username etc, shown when you have no username -->
    <string name="ManageProfileFragment__username_footer_no_username">其他人現在可以使用你的自選用戶名稱向你發送訊息，因此你不需提供你的電話號碼。 </string>
    <string name="ManageProfileFragment_profile_name">個人資料名稱</string>
    <string name="ManageProfileFragment_username">使用者名稱</string>
    <string name="ManageProfileFragment_about">關於</string>
    <string name="ManageProfileFragment_failed_to_set_avatar">設定頭像失敗</string>
    <string name="ManageProfileFragment_badges">徽章</string>
    <!-- Text for a button that will take the user to the screen to manage their username link and QR code -->
    <string name="ManageProfileFragment_link_setting_text">二維碼或連結</string>
    <string name="ManageProfileFragment__edit_photo">編輯照片</string>
    <!-- Title of a tooltip educating the user about a button on the screen that will take them to the username share screen -->
    <string name="ManageProfileFragment__link_tooltip_title">分享你的用戶名稱</string>
    <!-- Body of a tooltip educating the user about a button on the screen that will take them to the username share screen -->
    <string name="ManageProfileFragment__link_tooltip_body">分享你專屬的二維碼或連結，讓其他人能開始與你聊天。</string>
    <!-- Snackbar message after creating username -->
    <string name="ManageProfileFragment__username_created">已建立使用者名稱</string>
    <!-- Snackbar message after copying username -->
    <string name="ManageProfileFragment__username_copied">已複製使用者名稱</string>
    <!-- Snackbar message after network failure while trying to delete username -->
    <string name="ManageProfileFragment__couldnt_delete_username">無法刪除用戶名稱。請稍後再試。</string>
    <!-- Snackbar message after successful deletion of username -->
    <string name="ManageProfileFragment__username_deleted">已刪除用戶名稱</string>
    <!-- The title of a pop-up dialog asking the user to confirm deleting their username -->
    <string name="ManageProfileFragment__delete_username_dialog_title">要刪除用戶名稱？</string>
    <!-- The body of a pop-up dialog asking the user to confirm deleting their username -->
    <string name="ManageProfileFragment__delete_username_dialog_body">"這將刪除你的用戶名稱並停用你的二維碼和連結。 「%1$s」將會供其他人使用。 你確定嗎？"</string>

    <!-- UsernameOutOfSyncReminder -->
    <!-- Displayed above the conversation list when a user needs to address an issue with their username -->
    <string name="UsernameOutOfSyncReminder__username_and_link_corrupt">你的用戶名稱發生問題，不再被分派至你的帳戶。你可以嘗試重設或選擇一個新的。</string>
    <!-- Displayed above the conversation list when a user needs to address an issue with their username link -->
    <string name="UsernameOutOfSyncReminder__link_corrupt">你的二維碼及用戶名稱連結發生問題，已不再有效。 建立新連結以與他人分享。</string>
    <!-- Action text to navigate user to manually fix the issue with their username -->
    <string name="UsernameOutOfSyncReminder__fix_now">立即修復</string>


    <!-- ManageRecipientActivity -->
    <string name="ManageRecipientActivity_no_groups_in_common">沒有共同的群組</string>
    <plurals name="ManageRecipientActivity_d_groups_in_common">
        <item quantity="other">%1$d 個共同的群組</item>
    </plurals>

    <plurals name="GroupMemberList_invited">
        <item quantity="other">%1$s 邀請了 %2$d 人</item>
    </plurals>

    <!-- CustomNotificationsDialogFragment -->
    <string name="CustomNotificationsDialogFragment__custom_notifications">自訂通知</string>
    <string name="CustomNotificationsDialogFragment__messages">訊息</string>
    <string name="CustomNotificationsDialogFragment__use_custom_notifications">使用自定義通知</string>
    <string name="CustomNotificationsDialogFragment__notification_sound">通知提示音</string>
    <string name="CustomNotificationsDialogFragment__vibrate">震動</string>
    <!-- Button text for customizing notification options -->
    <string name="CustomNotificationsDialogFragment__customize">客製化</string>
    <string name="CustomNotificationsDialogFragment__change_sound_and_vibration">變更音效及震動</string>
    <string name="CustomNotificationsDialogFragment__call_settings">通話設定</string>
    <string name="CustomNotificationsDialogFragment__ringtone">鈴聲</string>
    <string name="CustomNotificationsDialogFragment__default">預設</string>
    <string name="CustomNotificationsDialogFragment__unknown">未知</string>

    <!-- ShareableGroupLinkDialogFragment -->
    <string name="ShareableGroupLinkDialogFragment__group_link">群組連結</string>
    <string name="ShareableGroupLinkDialogFragment__share">分享</string>
    <string name="ShareableGroupLinkDialogFragment__reset_link">重設連結</string>
    <string name="ShareableGroupLinkDialogFragment__approve_new_members">批准新成員</string>
    <string name="ShareableGroupLinkDialogFragment__require_an_admin_to_approve_new_members_joining_via_the_group_link">需要管理員批准通過群組連結加入新成員。</string>
    <string name="ShareableGroupLinkDialogFragment__are_you_sure_you_want_to_reset_the_group_link">你確定要重置群組連結嗎？ 人們將無法再使用當前連結加入該群組。</string>

    <!-- GroupLinkShareQrDialogFragment -->
    <string name="GroupLinkShareQrDialogFragment__qr_code">QR 碼</string>
    <string name="GroupLinkShareQrDialogFragment__people_who_scan_this_code_will">掃描此代碼的人將可以加入你的群組。 如果你啟用了該裝置，則管理員仍需要批准新成員。</string>
    <string name="GroupLinkShareQrDialogFragment__share_code">分享代碼</string>

    <!-- GV2 Invite Revoke confirmation dialog -->
    <string name="InviteRevokeConfirmationDialog_revoke_own_single_invite">你要撤銷由你傳送給%1$s的邀請嗎？</string>
    <plurals name="InviteRevokeConfirmationDialog_revoke_others_invites">
        <item quantity="other">你要撤銷由%1$s傳送給%2$d的邀請嗎？</item>
    </plurals>

    <!-- GroupJoinBottomSheetDialogFragment -->
    <string name="GroupJoinBottomSheetDialogFragment_you_are_already_a_member">你已經是成員</string>
    <string name="GroupJoinBottomSheetDialogFragment_join">加入</string>
    <string name="GroupJoinBottomSheetDialogFragment_request_to_join">要求加入</string>
    <string name="GroupJoinBottomSheetDialogFragment_unable_to_join_group_please_try_again_later">無法加入群組。 請稍後再試</string>
    <string name="GroupJoinBottomSheetDialogFragment_encountered_a_network_error">網路連接錯誤。</string>
    <string name="GroupJoinBottomSheetDialogFragment_this_group_link_is_not_active">此群組連結無效</string>
    <!-- Title shown when there was an known issue getting group information from a group link -->
    <string name="GroupJoinBottomSheetDialogFragment_cant_join_group">無法加入群組</string>
    <!-- Message shown when you try to get information for a group via link but an admin has removed you -->
    <string name="GroupJoinBottomSheetDialogFragment_you_cant_join_this_group_via_the_group_link_because_an_admin_removed_you">你無法透過群組連結加入此群組，因為管理員將你刪除了。</string>
    <!-- Message shown when you try to get information for a group via link but the link is no longer valid -->
    <string name="GroupJoinBottomSheetDialogFragment_this_group_link_is_no_longer_valid">該群組連結不再有效。</string>
    <!-- Title shown when there was an unknown issue getting group information from a group link -->
    <string name="GroupJoinBottomSheetDialogFragment_link_error">連結錯誤</string>
    <!-- Message shown when you try to get information for a group via link but an unknown issue occurred -->
    <string name="GroupJoinBottomSheetDialogFragment_joining_via_this_link_failed_try_joining_again_later">通過此連結的加入失敗。 稍後再嘗試加入。</string>

    <string name="GroupJoinBottomSheetDialogFragment_direct_join">你是否想加入該群組並與其成員分享你的名字和照片嗎？</string>
    <string name="GroupJoinBottomSheetDialogFragment_admin_approval_needed">該群組的管理員必須批准你的請求，然後才能加入該群組。 當你要求加入時，你的姓名和照片將與其成員分享。</string>
    <plurals name="GroupJoinBottomSheetDialogFragment_group_dot_d_members">
        <item quantity="other">群組 · %1$d 個成員</item>
    </plurals>

    <!-- GroupJoinUpdateRequiredBottomSheetDialogFragment -->
    <string name="GroupJoinUpdateRequiredBottomSheetDialogFragment_update_signal_to_use_group_links">更新 Signal 以使用群組連結</string>
    <string name="GroupJoinUpdateRequiredBottomSheetDialogFragment_update_message">你使用的Signal版本不支援此群組連結。透過連結更新到最新版本以加入該群組。</string>
    <string name="GroupJoinUpdateRequiredBottomSheetDialogFragment_update_signal">更新 Signal</string>
    <string name="GroupJoinUpdateRequiredBottomSheetDialogFragment_group_link_is_not_valid">群組連結無效</string>

    <!-- GroupInviteLinkEnableAndShareBottomSheetDialogFragment -->
    <string name="GroupInviteLinkEnableAndShareBottomSheetDialogFragment_invite_friends">邀請好友</string>
    <string name="GroupInviteLinkEnableAndShareBottomSheetDialogFragment_share_a_link_with_friends_to_let_them_quickly_join_this_group">與朋友分享連結，以使他們快速地加入該群組。</string>

    <string name="GroupInviteLinkEnableAndShareBottomSheetDialogFragment_enable_and_share_link">啟用並分享連結</string>
    <string name="GroupInviteLinkEnableAndShareBottomSheetDialogFragment_share_link">分享連結</string>

    <string name="GroupInviteLinkEnableAndShareBottomSheetDialogFragment_unable_to_enable_group_link_please_try_again_later">無法啟用群組連結。 請稍後再試</string>
    <string name="GroupInviteLinkEnableAndShareBottomSheetDialogFragment_encountered_a_network_error">網路連接錯誤。</string>
    <string name="GroupInviteLinkEnableAndShareBottomSheetDialogFragment_you_dont_have_the_right_to_enable_group_link">你無權啟用群組連結。 請詢問管理員。</string>
    <string name="GroupInviteLinkEnableAndShareBottomSheetDialogFragment_you_are_not_currently_a_member_of_the_group">你目前不是該群組的成員。</string>

    <!-- GV2 Request confirmation dialog -->
    <string name="RequestConfirmationDialog_add_s_to_the_group">要新增 \"%1$s\" 到群組中嗎?</string>
    <string name="RequestConfirmationDialog_deny_request_from_s">拒絕來自 \"%1$s\"的要求嗎?</string>
    <!-- Confirm dialog message shown when deny a group link join request and group link is enabled. -->
    <string name="RequestConfirmationDialog_deny_request_from_s_they_will_not_be_able_to_request">要拒絕來自 \"%1$s\" 的請求嗎？對方將無法透過群組連結再次請求加入。</string>
    <string name="RequestConfirmationDialog_add">新增</string>
    <string name="RequestConfirmationDialog_deny">拒絕</string>

    <!-- ImageEditorHud -->
    <string name="ImageEditorHud_blur_faces">模糊臉部</string>
    <string name="ImageEditorHud_new_blur_faces_or_draw_anywhere_to_blur">新功能：模糊臉孔或畫任何地方使之模糊</string>
    <string name="ImageEditorHud_draw_anywhere_to_blur">繪製任何地方使之模糊</string>
    <string name="ImageEditorHud_draw_to_blur_additional_faces_or_areas">繪製以模糊其他臉孔或區域</string>

    <!-- InputPanel -->
    <string name="InputPanel_tap_and_hold_to_record_a_voice_message_release_to_send">按住並保持以錄製語音訊息，鬆開即傳送</string>
    <!-- When editing a message, label shown above the text input field in the composer -->
    <string name="InputPanel_edit_message">編輯訊息</string>

    <!-- InviteActivity -->
    <string name="InviteActivity_share">分享</string>
    <string name="InviteActivity_share_with_contacts">與聯絡人分享</string>
    <string name="InviteActivity_share_via">透過…分享</string>

    <string name="InviteActivity_cancel">取消</string>
    <string name="InviteActivity_sending">傳送中…</string>
    <string name="InviteActivity_invitations_sent">邀請已傳送！</string>
    <string name="InviteActivity_invite_to_signal">邀請加入 Molly</string>
    <string name="InviteActivity_send_sms">傳送 SMS(%1$d)</string>
    <plurals name="InviteActivity_send_sms_invites">
        <item quantity="other">傳送 %1$d 則簡訊邀請？</item>
    </plurals>
    <string name="InviteActivity_lets_switch_to_signal">讓我們切換到 Molly：%1$s</string>
    <string name="InviteActivity_no_app_to_share_to">看起來您沒有任何可以分享的應用。</string>

    <!-- LearnMoreTextView -->
    <string name="LearnMoreTextView_learn_more">了解更多</string>

    <string name="SpanUtil__read_more">閱讀更多</string>

    <!-- LongMessageActivity -->
    <string name="LongMessageActivity_unable_to_find_message">無法找到該訊息</string>
    <string name="LongMessageActivity_message_from_s">從 %1$s 傳送的訊息</string>
    <string name="LongMessageActivity_your_message">你的訊息</string>

    <!-- MessageRetrievalService -->
    <string name="MessageRetrievalService_signal">Molly</string>
    <string name="MessageRetrievalService_background_connection_enabled">背景連線已經啟用</string>

    <!-- MediaOverviewActivity -->
    <string name="MediaOverviewActivity_Media">媒體</string>
    <string name="MediaOverviewActivity_Files">檔案</string>
    <string name="MediaOverviewActivity_Audio">音訊</string>
    <string name="MediaOverviewActivity_All">全部</string>
    <plurals name="MediaOverviewActivity_Media_delete_confirm_title">
        <item quantity="other">刪除選擇的項目嗎？</item>
    </plurals>
    <plurals name="MediaOverviewActivity_Media_delete_confirm_message">
        <item quantity="other">這將永久刪除所有 %1$d 個所選檔案。與這些項目相關的任何訊息文字也將被刪除。</item>
    </plurals>
    <string name="MediaOverviewActivity_Media_delete_progress_title">正在刪除</string>
    <string name="MediaOverviewActivity_Media_delete_progress_message">刪除訊息中…</string>
    <string name="MediaOverviewActivity_collecting_attachments">搜集附檔中…</string>
    <string name="MediaOverviewActivity_Sort_by">排列方式</string>
    <string name="MediaOverviewActivity_Newest">最新到最舊</string>
    <string name="MediaOverviewActivity_Oldest">最舊到最新</string>
    <string name="MediaOverviewActivity_Storage_used">已使用的儲存空間</string>
    <string name="MediaOverviewActivity_All_storage_use">所有儲存空間使用</string>
    <string name="MediaOverviewActivity_Grid_view_description">網格檢視</string>
    <string name="MediaOverviewActivity_List_view_description">清單檢視</string>
    <string name="MediaOverviewActivity_Selected_description">已選取</string>
    <string name="MediaOverviewActivity_select_all">全選</string>
    <plurals name="MediaOverviewActivity_save_plural">
        <item quantity="other">儲存</item>
    </plurals>
    <plurals name="MediaOverviewActivity_delete_plural">
        <item quantity="other">刪除</item>
    </plurals>

    <plurals name="MediaOverviewActivity_d_selected_s">
        <item quantity="other">%1$d 已選擇 (%2$s)</item>
    </plurals>
    <string name="MediaOverviewActivity_file">檔案</string>
    <string name="MediaOverviewActivity_audio">音訊</string>
    <string name="MediaOverviewActivity_video">影片</string>
    <string name="MediaOverviewActivity_image">圖片</string>
  <!-- Removed by excludeNonTranslatables <string name="MediaOverviewActivity_detail_line_2_part" translatable="false">%1$s · %2$s</string> -->
  <!-- Removed by excludeNonTranslatables <string name="MediaOverviewActivity_detail_line_3_part" translatable="false">%1$s · %2$s · %3$s</string> -->

    <string name="MediaOverviewActivity_sent_by_s">由 %1$s 傳送</string>
    <string name="MediaOverviewActivity_sent_by_you">由你傳送</string>
    <string name="MediaOverviewActivity_sent_by_s_to_s">由 %1$s 傳送給 %2$s</string>
    <string name="MediaOverviewActivity_sent_by_you_to_s">由你傳送給 %1$s</string>

    <!-- Megaphones -->
    <string name="Megaphones_remind_me_later">稍後提醒我</string>
    <string name="Megaphones_verify_your_signal_pin">驗證你的 Signal PIN 碼</string>
    <string name="Megaphones_well_occasionally_ask_you_to_verify_your_pin">我們偶爾會要求你驗證你的 PIN 碼，以便你能記住它。</string>
    <string name="Megaphones_verify_pin">驗證 PIN 碼</string>
    <string name="Megaphones_get_started">開始使用</string>
    <string name="Megaphones_new_group">新增群組</string>
    <string name="Megaphones_invite_friends">邀請好友</string>
    <string name="Megaphones_chat_colors">聊天顏色</string>
    <string name="Megaphones_add_a_profile_photo">新增個人資料照片</string>

    <!-- Title of a bottom sheet to render messages that all quote a specific message -->
    <string name="MessageQuotesBottomSheet_replies">回覆</string>

    <!-- NotificationBarManager -->
    <string name="NotificationBarManager__establishing_signal_call">Signal 通話連線中</string>
    <!-- Temporary notification shown when starting the calling service -->
    <string name="NotificationBarManager__starting_signal_call_service">展開 Molly 通話服務</string>
    <string name="NotificationBarManager__stopping_signal_call_service">Molly 來電服務停止中</string>
    <string name="NotificationBarManager__cancel_call">取消通話</string>

    <!-- NotificationsMegaphone -->
    <string name="NotificationsMegaphone_turn_on_notifications">要開啟通知嗎？</string>
    <string name="NotificationsMegaphone_never_miss_a_message">永遠不會錯過來自你的聯絡人和群組的訊息。</string>
    <string name="NotificationsMegaphone_turn_on">開啟</string>
    <string name="NotificationsMegaphone_not_now">稍後</string>

    <!-- NotificationMmsMessageRecord -->
    <string name="NotificationMmsMessageRecord_multimedia_message">多媒體訊息</string>
    <string name="NotificationMmsMessageRecord_downloading_mms_message">正在下載多媒體訊息</string>
    <string name="NotificationMmsMessageRecord_error_downloading_mms_message">下載多媒體訊息時發生錯誤，輕觸以重試</string>

    <!-- MediaPickerActivity -->
    <string name="MediaPickerActivity__menu_open_camera">開啟相機</string>

    <!-- MediaSendActivity -->
    <string name="MediaSendActivity_camera_unavailable">相機無法使用。</string>

    <!-- MediaRepository -->
    <string name="MediaRepository_all_media">全部媒體</string>
    <string name="MediaRepository__camera">相機</string>

    <!-- MessageRecord -->
    <string name="MessageRecord_unknown">未知</string>
    <string name="MessageRecord_message_encrypted_with_a_legacy_protocol_version_that_is_no_longer_supported">收到一則使用舊版本並已經不再支援的 Signal 加密訊息。請尋求傳送人將 Signal 升級到最新的版本並再次傳送該訊息。</string>
    <string name="MessageRecord_left_group">您已經離開了此群組。</string>
    <string name="MessageRecord_you_updated_group">你已更新群組。</string>
    <string name="MessageRecord_the_group_was_updated">該群組已更新。</string>
    <!-- Update message shown when placing an outgoing 1:1 voice/audio call and it\'s answered by the other party -->
    <string name="MessageRecord_outgoing_voice_call">撥打語音通話</string>
    <!-- Update message shown when placing an outgoing 1:1 video call and it\'s answered by the other party -->
    <string name="MessageRecord_outgoing_video_call">撥出視訊電話</string>
    <!-- Update message shown when placing an outgoing 1:1 voice/audio call and it\'s not answered by the other party -->
    <string name="MessageRecord_unanswered_voice_call">未接的語音通話</string>
    <!-- Update message shown when placing an outgoing 1:1 video call and it\'s not answered by the other party -->
    <string name="MessageRecord_unanswered_video_call">未接的視訊電話</string>
    <!-- Update message shown when receiving an incoming 1:1 voice/audio call and it\'s answered -->
    <string name="MessageRecord_incoming_voice_call">語音通話來電</string>
    <!-- Update message shown when receiving an incoming 1:1 video call and answered -->
    <string name="MessageRecord_incoming_video_call">視訊電話來電</string>
    <!-- Update message shown when receiving an incoming 1:1 voice/audio call and not answered -->
    <string name="MessageRecord_missed_voice_call">未接的語音通話</string>
    <!-- Update message shown when receiving an incoming 1:1 video call and not answered -->
    <string name="MessageRecord_missed_video_call">錯過視訊電話</string>
    <!-- Update message shown when receiving an incoming voice call and declined due to notification profile -->
    <string name="MessageRecord_missed_voice_call_notification_profile">通知設定檔開啟時有未接語音通話</string>
    <!-- Update message shown when receiving an incoming video call and declined due to notification profile -->
    <string name="MessageRecord_missed_video_call_notification_profile">通知設定檔開啟時未接視訊通話</string>
    <!-- Update message shown when receiving an incoming 1:1 voice/audio call and explicitly declined -->
    <string name="MessageRecord_you_declined_a_voice_call">你拒絕了一個語音通話</string>
    <!-- Update message shown when receiving an incoming 1:1 video call and explicitly declined -->
    <string name="MessageRecord_you_declined_a_video_call">你已拒絕一通視訊電話</string>
    <!-- Call update formatter string to place the update message next to a time stamp. e.g., \'Incoming voice call · 11:11am\' -->
    <string name="MessageRecord_call_message_with_date">%1$s · %2$s</string>
    <string name="MessageRecord_s_updated_group">%1$s 更新了群組。</string>
    <string name="MessageRecord_s_joined_signal">%1$s 在 Signal 了！</string>
    <string name="MessageRecord_you_disabled_disappearing_messages">你關閉了自動銷毀訊息的功能。</string>
    <string name="MessageRecord_s_disabled_disappearing_messages">%1$s 關閉了自動銷毀訊息的功能。</string>
    <string name="MessageRecord_you_set_disappearing_message_time_to_s">你已將訊息銷毀時間設定為 %1$s。</string>
    <string name="MessageRecord_s_set_disappearing_message_time_to_s">%1$s 已將訊息銷毀時間設為 %2$s。</string>
    <string name="MessageRecord_disappearing_message_time_set_to_s">自動銷毀訊息時間已經被設為%1$s。</string>
    <string name="MessageRecord_this_group_was_updated_to_a_new_group">該群組已更新為新群組。</string>
    <string name="MessageRecord_you_couldnt_be_added_to_the_new_group_and_have_been_invited_to_join">你無法新增到新版群組中，但已被邀請加入。</string>
    <string name="MessageRecord_chat_session_refreshed">聊天會話已刷新</string>
    <plurals name="MessageRecord_members_couldnt_be_added_to_the_new_group_and_have_been_invited">
        <item quantity="other">%1$s 個成員無法被新增到新版群組中，但已被邀請加入。</item>
    </plurals>

    <plurals name="MessageRecord_members_couldnt_be_added_to_the_new_group_and_have_been_removed">
        <item quantity="other">%1$s 個成員無法被新增到新版群組中，並且已被刪除。</item>
    </plurals>

    <!-- Profile change updates -->
    <string name="MessageRecord_changed_their_profile_name_to">%1$s變更他們的個人資訊名稱為%2$s。</string>
    <string name="MessageRecord_changed_their_profile_name_from_to">%1$s變更他們的個人資訊名稱從%2$s改為%3$s。</string>
    <string name="MessageRecord_changed_their_profile">%1$s已變更他們個人資訊。</string>

    <!-- GV2 specific -->
    <string name="MessageRecord_you_created_the_group">你建立了一個群組。</string>
    <string name="MessageRecord_group_updated">群組已更新。</string>
    <string name="MessageRecord_invite_friends_to_this_group">透過群組連結邀請朋友加入群組</string>

    <!-- GV2 member additions -->
    <string name="MessageRecord_you_added_s">你新增了%1$s。</string>
    <string name="MessageRecord_s_added_s">%1$s新增了%2$s。</string>
    <string name="MessageRecord_s_added_you">%1$s新增你到這個群組。</string>
    <string name="MessageRecord_you_joined_the_group">你已加入了此群組。</string>
    <string name="MessageRecord_s_joined_the_group">%1$s 加入了群組。</string>

    <!-- GV2 member removals -->
    <string name="MessageRecord_you_removed_s">你移除了%1$s。</string>
    <string name="MessageRecord_s_removed_s">%1$s 已移除 %2$s。</string>
    <string name="MessageRecord_s_removed_you_from_the_group">%1$s從此群組將你移除了。</string>
    <string name="MessageRecord_you_left_the_group">你已離開群組。</string>
    <string name="MessageRecord_s_left_the_group">%1$s離開了群組。</string>
    <string name="MessageRecord_you_are_no_longer_in_the_group">你已不在這個群組中。</string>
    <string name="MessageRecord_s_is_no_longer_in_the_group">%1$s已不在群組中。</string>

    <!-- GV2 role change -->
    <string name="MessageRecord_you_made_s_an_admin">你將%1$s設為管理員。</string>
    <string name="MessageRecord_s_made_s_an_admin">%1$s將%2$s設為管理員。</string>
    <string name="MessageRecord_s_made_you_an_admin">%1$s將你設為管理員。</string>
    <string name="MessageRecord_you_revoked_admin_privileges_from_s">你撤銷了%1$s的管理員權限。</string>
    <string name="MessageRecord_s_revoked_your_admin_privileges">%1$s 撤銷了你的管理員權限。</string>
    <string name="MessageRecord_s_revoked_admin_privileges_from_s">%1$s 撤銷了 %2$s 的管理員權限。</string>
    <string name="MessageRecord_s_is_now_an_admin">%1$s 現在是管理員。</string>
    <string name="MessageRecord_you_are_now_an_admin">你現在是管理員。</string>
    <string name="MessageRecord_s_is_no_longer_an_admin">%1$s 不再是管理員。</string>
    <string name="MessageRecord_you_are_no_longer_an_admin">你已不再是管理員。</string>

    <!-- GV2 invitations -->
    <string name="MessageRecord_you_invited_s_to_the_group">你邀請了%1$s到此群組。</string>
    <string name="MessageRecord_s_invited_you_to_the_group">%1$s邀請你到此群組。</string>
    <plurals name="MessageRecord_s_invited_members">
        <item quantity="other">%1$s邀請了%2$d個人們到此群組。</item>
    </plurals>
    <string name="MessageRecord_you_were_invited_to_the_group">你被邀請到此群組。</string>
    <plurals name="MessageRecord_d_people_were_invited_to_the_group">
        <item quantity="other">%1$d個人已經被邀請到此群組。</item>
    </plurals>

    <!-- GV2 invitation revokes -->
    <plurals name="MessageRecord_you_revoked_invites">
        <item quantity="other">你撤銷了%1$d到此群組的邀請。</item>
    </plurals>
    <plurals name="MessageRecord_s_revoked_invites">
        <item quantity="other">%1$s撤銷了%2$d到此群組的邀請。</item>
    </plurals>
    <string name="MessageRecord_someone_declined_an_invitation_to_the_group">有人拒絕了到此群組的邀請。</string>
    <string name="MessageRecord_you_declined_the_invitation_to_the_group">你拒絕了到此群組的邀請。</string>
    <string name="MessageRecord_s_revoked_your_invitation_to_the_group">%1$s撤銷你到此群組的邀請。</string>
    <string name="MessageRecord_an_admin_revoked_your_invitation_to_the_group">管理員撤消了你加入此群組的邀請。</string>
    <plurals name="MessageRecord_d_invitations_were_revoked">
        <item quantity="other">%1$d的邀請到此群組已被取消。</item>
    </plurals>

    <!-- GV2 invitation acceptance -->
    <string name="MessageRecord_you_accepted_invite">你接受了到此群組的邀請。</string>
    <string name="MessageRecord_s_accepted_invite">%1$s接受了到此群組的邀請。</string>
    <string name="MessageRecord_you_added_invited_member_s">你新增了邀請成員%1$s。</string>
    <string name="MessageRecord_s_added_invited_member_s">%1$s新增了邀請成員%2$s。</string>

    <!-- GV2 title change -->
    <string name="MessageRecord_you_changed_the_group_name_to_s">你變更了群組名稱為\"%1$s\"。</string>
    <string name="MessageRecord_s_changed_the_group_name_to_s">%1$s變更了群組名稱為\"%2$s\"。</string>
    <string name="MessageRecord_the_group_name_has_changed_to_s">此群組的名稱已經被改為\"%1$s\"。</string>

    <!-- GV2 description change -->
    <string name="MessageRecord_you_changed_the_group_description">你變更了群組描述。</string>
    <string name="MessageRecord_s_changed_the_group_description">%1$s 變更了群組描述。</string>
    <string name="MessageRecord_the_group_description_has_changed">群組描述已變更。</string>

    <!-- GV2 avatar change -->
    <string name="MessageRecord_you_changed_the_group_avatar">你變更了群組頭像。</string>
    <string name="MessageRecord_s_changed_the_group_avatar">%1$s變更了群組頭像。</string>
    <string name="MessageRecord_the_group_group_avatar_has_been_changed">此群組的頭像已被改變。</string>

    <!-- GV2 attribute access level change -->
    <string name="MessageRecord_you_changed_who_can_edit_group_info_to_s">你變更了誰可以編輯群組資訊為\"%1$s\"。</string>
    <string name="MessageRecord_s_changed_who_can_edit_group_info_to_s">%1$s變更了誰可以編輯群組資訊為\"%2$s\"。</string>
    <string name="MessageRecord_who_can_edit_group_info_has_been_changed_to_s">誰可以編輯群組資訊已變更為\"%1$s\"。</string>

    <!-- GV2 membership access level change -->
    <string name="MessageRecord_you_changed_who_can_edit_group_membership_to_s">你變更了誰可以編輯群組成員資格為\"%1$s\"。</string>
    <string name="MessageRecord_s_changed_who_can_edit_group_membership_to_s">%1$s變更了誰可以編輯群駔成員資格為\"%2$s\"。</string>
    <string name="MessageRecord_who_can_edit_group_membership_has_been_changed_to_s">誰可以編輯群成員已變更為\"%1$s\"。</string>

    <!-- GV2 announcement group change -->
    <string name="MessageRecord_you_allow_all_members_to_send">你變更了群組設定以允許所有成員傳送訊息。</string>
    <string name="MessageRecord_you_allow_only_admins_to_send">你將群組設定變更為僅允許管理員傳送訊息。</string>
    <string name="MessageRecord_s_allow_all_members_to_send">%1$s 變更群組設定以允許所有成員傳送訊息。</string>
    <string name="MessageRecord_s_allow_only_admins_to_send">%1$s 將群組設定更改為僅允許管理員傳送訊息。</string>
    <string name="MessageRecord_allow_all_members_to_send">群組設定已更改為允許所有成員傳送訊息。</string>
    <string name="MessageRecord_allow_only_admins_to_send">群組設定已變更為僅允許管理員傳送訊息。</string>

    <!-- GV2 group link invite access level change -->
    <string name="MessageRecord_you_turned_on_the_group_link_with_admin_approval_off">你已啟用群組連結（毋需管理員批准）。</string>
    <string name="MessageRecord_you_turned_on_the_group_link_with_admin_approval_on">你已啟用群組連結（需經管理員批准）。</string>
    <string name="MessageRecord_you_turned_off_the_group_link">你關閉了群組連結。</string>
    <string name="MessageRecord_s_turned_on_the_group_link_with_admin_approval_off">%1$s 開啟了群組連結（毋需管理員批准）。</string>
    <string name="MessageRecord_s_turned_on_the_group_link_with_admin_approval_on">%1$s 開啟了群組連結（需經管理員批准）。</string>
    <string name="MessageRecord_s_turned_off_the_group_link">%1$s 關閉了群組連結。</string>
    <string name="MessageRecord_the_group_link_has_been_turned_on_with_admin_approval_off">群組連結已開啟，而管理員的批准已關閉。</string>
    <string name="MessageRecord_the_group_link_has_been_turned_on_with_admin_approval_on">群組連結已在管理員批准下開啟。</string>
    <string name="MessageRecord_the_group_link_has_been_turned_off">群組連結已關閉。</string>
    <string name="MessageRecord_you_turned_off_admin_approval_for_the_group_link">你關閉了管理員批准的群組連結。</string>
    <string name="MessageRecord_s_turned_off_admin_approval_for_the_group_link">%1$s 關閉了管理員批准的群組連結。</string>
    <string name="MessageRecord_the_admin_approval_for_the_group_link_has_been_turned_off">管理員批准的群組連結已關閉。</string>
    <string name="MessageRecord_you_turned_on_admin_approval_for_the_group_link">你開啟了管理員批准的群組連結。</string>
    <string name="MessageRecord_s_turned_on_admin_approval_for_the_group_link">%1$s 開啟了管理員批准的群組連結。</string>
    <string name="MessageRecord_the_admin_approval_for_the_group_link_has_been_turned_on">管理員批准的群組連結的已開啟。</string>

    <!-- GV2 group link reset -->
    <string name="MessageRecord_you_reset_the_group_link">你重設了群組連結。</string>
    <string name="MessageRecord_s_reset_the_group_link">%1$s 重設了群組連結。</string>
    <string name="MessageRecord_the_group_link_has_been_reset">群組連結已重設。</string>

    <!-- GV2 group link joins -->
    <string name="MessageRecord_you_joined_the_group_via_the_group_link">你透過群組連結加入了群組。</string>
    <string name="MessageRecord_s_joined_the_group_via_the_group_link">%1$s 透過群組連結加入了群組。</string>

    <!-- GV2 group link requests -->
    <string name="MessageRecord_you_sent_a_request_to_join_the_group">你傳送了加入該群組的請求。</string>
    <string name="MessageRecord_s_requested_to_join_via_the_group_link">%1$s 透過群組連結要求加入。</string>
    <!-- Update message shown when someone requests to join via group link and cancels the request back to back -->
    <plurals name="MessageRecord_s_requested_and_cancelled_their_request_to_join_via_the_group_link">
        <item quantity="other">%1$s已憑群組連結請求又取消請求加入 %2$d次。</item>
    </plurals>

    <!-- GV2 group link approvals -->
    <string name="MessageRecord_s_approved_your_request_to_join_the_group">%1$s批准了你加入群組的請求。</string>
    <string name="MessageRecord_s_approved_a_request_to_join_the_group_from_s">%1$s從%2$s批准了加入的請求。</string>
    <string name="MessageRecord_you_approved_a_request_to_join_the_group_from_s">您已批准%1$s加入的要求。</string>
    <string name="MessageRecord_your_request_to_join_the_group_has_been_approved">你加入群組的請求已被批准。</string>
    <string name="MessageRecord_a_request_to_join_the_group_from_s_has_been_approved">加入的請求已獲得 %1$s 的批准。</string>

    <!-- GV2 group link deny -->
    <string name="MessageRecord_your_request_to_join_the_group_has_been_denied_by_an_admin">你加入群組的請求已被管理員拒絕。</string>
    <string name="MessageRecord_s_denied_a_request_to_join_the_group_from_s">%1$s拒絕了來自%2$s的加入群組的請求。</string>
    <string name="MessageRecord_a_request_to_join_the_group_from_s_has_been_denied">來自%1$s的加入群組的請求已被拒絕。</string>
    <string name="MessageRecord_you_canceled_your_request_to_join_the_group">你已取消加入該群組的要求。</string>
    <string name="MessageRecord_s_canceled_their_request_to_join_the_group">%1$s 取消了他們加入群組的要求。</string>

    <!-- End of GV2 specific update messages -->

    <string name="MessageRecord_your_safety_number_with_s_has_changed">您與 %1$s 的安全碼已改變。</string>
    <string name="MessageRecord_you_marked_your_safety_number_with_s_verified">你標記與 %1$s 的安全碼為已驗證</string>
    <string name="MessageRecord_you_marked_your_safety_number_with_s_verified_from_another_device">你從另一個裝置標記與 %1$s 的安全碼為已驗證</string>
    <string name="MessageRecord_you_marked_your_safety_number_with_s_unverified">你已標記與 %1$s 的安全碼為未驗證</string>
    <string name="MessageRecord_you_marked_your_safety_number_with_s_unverified_from_another_device">你已從另一個裝置標記與 %1$s 的安全碼為未驗證</string>
    <string name="MessageRecord_a_message_from_s_couldnt_be_delivered">來自 %1$s 的一則訊息無法送達</string>
    <string name="MessageRecord_s_changed_their_phone_number">%1$s 變更了他們的電話號碼。</string>
    <!-- Update item message shown in the release channel when someone is already a sustainer so we ask them if they want to boost. -->
    <string name="MessageRecord_like_this_new_feature_help_support_signal_with_a_one_time_donation">喜歡這項新功能？不妨透過單次捐款，支持 Signal 未來的發展。</string>
    <!-- Update item message shown when we merge two threads together. First placeholder is a name, second placeholder is a phone number. -->
    <string name="MessageRecord_your_message_history_with_s_and_their_number_s_has_been_merged">你與 %1$s 的訊息紀錄及其號碼 %2$s 已經合併。</string>
    <!-- Update item message shown when we merge two threads together and we don\'t know the phone number of the other thread. The placeholder is a person\'s name. -->
    <string name="MessageRecord_your_message_history_with_s_and_another_chat_has_been_merged">你與 %1$s 的訊息紀錄和屬於他們的另一個聊天已經合併。</string>
    <!-- Update item message shown when you find out a phone number belongs to a person you had a conversation with. First placeholder is a phone number, second placeholder is a name. -->
    <string name="MessageRecord_s_belongs_to_s">%1$s 是屬於 %2$s</string>
    <!-- Message to notify sender that activate payments request has been sent to the recipient -->
    <string name="MessageRecord_you_sent_request">你向 %1$s 傳送了啟動付款的請求</string>
    <!-- Request message from recipient to activate payments -->
    <string name="MessageRecord_wants_you_to_activate_payments">%1$s 希望你啟動付款。僅向你信任的人傳送付款。</string>
    <!-- Message to inform user that payments was activated-->
    <string name="MessageRecord_you_activated_payments">你啟動了付款</string>
    <!-- Message to inform sender that recipient can now accept payments -->
    <string name="MessageRecord_can_accept_payments">%1$s 現在可以接受付款</string>

    <!-- Group Calling update messages -->
    <string name="MessageRecord_s_started_a_group_call_s">%1$s 已開始群組通話 · %2$s</string>
    <string name="MessageRecord_you_started_a_group_call_s">你發起了群組通話 · %1$s</string>
    <string name="MessageRecord_s_is_in_the_group_call_s">%1$s 在群組通話中 · %2$s</string>
    <string name="MessageRecord_you_are_in_the_group_call_s1">你正在群組通話中 · %1$s</string>
    <string name="MessageRecord_s_and_s_are_in_the_group_call_s1">%1$s 和 %2$s 在群組通話中 · %3$s</string>
    <string name="MessageRecord_group_call_s">群組通話 · %1$s</string>

    <string name="MessageRecord_s_started_a_group_call">%1$s 發起了群組通話</string>
    <string name="MessageRecord_you_started_a_group_call">你發起了群組通話</string>
    <string name="MessageRecord_s_is_in_the_group_call">%1$s 在群組通話中</string>
    <string name="MessageRecord_you_are_in_the_group_call">你正在群組通話中</string>
    <string name="MessageRecord_s_and_s_are_in_the_group_call">%1$s 及 %2$s 在群組通話中</string>
    <string name="MessageRecord_group_call">群組通話</string>

    <string name="MessageRecord_you">你</string>

    <plurals name="MessageRecord_s_s_and_d_others_are_in_the_group_call_s">
        <item quantity="other">%1$s、%2$s 和另外 %3$d 人在群組通話中 · %4$s</item>
    </plurals>

    <plurals name="MessageRecord_s_s_and_d_others_are_in_the_group_call">
        <item quantity="other">%1$s, %2$s, 及 %3$d 及其他人在群組通話中</item>
    </plurals>

    <!-- In-conversation update message to indicate that the current contact is sms only and will need to migrate to signal to continue the conversation in signal. -->
    <string name="MessageRecord__you_will_no_longer_be_able_to_send_sms_messages_from_signal_soon">你很快將無法再於 Signal 傳送短訊。邀請 %1$s 加入 Signal 以繼續對話。</string>
    <!-- In-conversation update message to indicate that the current contact is sms only and will need to migrate to signal to continue the conversation in signal. -->
    <string name="MessageRecord__you_can_no_longer_send_sms_messages_in_signal">你無法再於 Molly 傳送短訊。邀請 %1$s 加入 Molly 以繼續對話。</string>
    <!-- Body for quote when message being quoted is an in-app payment message -->
    <string name="MessageRecord__payment_s">付款：%1$s</string>
    <!-- Update message shown in chat after reporting it as spam -->
    <string name="MessageRecord_reported_as_spam">Reported as spam</string>
    <!-- Update message shown in chat after accept a message request -->
    <string name="MessageRecord_you_accepted_the_message_request">You accepted the message request</string>

    <!-- MessageRequestBottomView -->
    <string name="MessageRequestBottomView_accept">接受</string>
    <string name="MessageRequestBottomView_continue">繼續</string>
    <string name="MessageRequestBottomView_delete">刪除</string>
    <string name="MessageRequestBottomView_block">封鎖</string>
    <string name="MessageRequestBottomView_unblock">解除封鎖</string>
    <!-- Text explaining a message request from someone you\'ve removed before -->
    <string name="MessageRequestBottomView_do_you_want_to_let_s_message_you_you_removed_them_before">你是否允許 %1$s 與你通訊，並分享你的名字及照片？你之前曾移除此人。</string>
    <string name="MessageRequestBottomView_do_you_want_to_let_s_message_you_they_wont_know_youve_seen_their_messages_until_you_accept">讓%1$s傳訊息給你並與他們分享你的名字和照片嗎？ 在你接受之前，他們不會知道你已看到他們的訊息。</string>
    <!-- Shown in message request flow. Describes what will happen if you unblock a Signal user -->
    <string name="MessageRequestBottomView_do_you_want_to_let_s_message_you_wont_receive_any_messages_until_you_unblock_them">讓%1$s傳訊息給你並與他們分享你的名字和照片嗎？ 除非你解鎖他們，否則你將不會收到任何訊息。</string>
    <!-- Shown in message request flow. Describes what will happen if you unblock an SMS user -->
    <string name="MessageRequestBottomView_do_you_want_to_let_s_message_you_wont_receive_any_messages_until_you_unblock_them_SMS">要讓 %1$s 傳訊息給你嗎？在解封鎖他們之前，你不會收到任何訊息。</string>
    <string name="MessageRequestBottomView_get_updates_and_news_from_s_you_wont_receive_any_updates_until_you_unblock_them">要從 %1$s取得更新和新聞的通知嗎？ 在你取消封鎖它們之前，你不會收到任何更新通知。</string>
    <string name="MessageRequestBottomView_continue_your_conversation_with_this_group_and_share_your_name_and_photo">繼續與該群群組聊天，並與其成員分享你的名字和照片嗎？</string>
    <string name="MessageRequestBottomView_upgrade_this_group_to_activate_new_features">此舊版群組無法再使用。建立新群組以啟用「@提及」和管理員等新功能。</string>
    <string name="MessageRequestBottomView_this_legacy_group_can_no_longer_be_used">此舊版群組太大，因此無法再使用。 最大組大小為%1$d。</string>
    <string name="MessageRequestBottomView_continue_your_conversation_with_s_and_share_your_name_and_photo">要繼續與 %1$s 聊天，並與其分享你的名稱和照片嗎？</string>
    <string name="MessageRequestBottomView_do_you_want_to_join_this_group_they_wont_know_youve_seen_their_messages_until_you_accept">加入該群組並與其成員分享你的名字和照片嗎？ 在你接受之前，他們不會知道你已看到他們的訊息。</string>
    <string name="MessageRequestBottomView_do_you_want_to_join_this_group_you_wont_see_their_messages">加入此群組並與成員分享你的姓名和照片嗎？ 在你接受之前，你不會看到他們的訊息。</string>
    <string name="MessageRequestBottomView_join_this_group_they_wont_know_youve_seen_their_messages_until_you_accept">要加入這個群組？ 在你接受之前，他們不會知道你已看過他們的訊息。</string>
    <string name="MessageRequestBottomView_unblock_this_group_and_share_your_name_and_photo_with_its_members">取消封鎖此群組並與其成員分享你的名字和照片？ 除非你取消阻止它們，否則你將不會收到任何訊息。</string>
  <!-- Removed by excludeNonTranslatables <string name="MessageRequestBottomView_legacy_learn_more_url" translatable="false">https://support.signal.org/hc/articles/360007459591</string> -->
    <string name="MessageRequestProfileView_view">檢視</string>
    <string name="MessageRequestProfileView_member_of_one_group">%1$s的成員</string>
    <string name="MessageRequestProfileView_member_of_two_groups">%1$s及%2$s的成員</string>
    <string name="MessageRequestProfileView_member_of_many_groups">%1$s、%2$s、及%3$s的成員</string>
    <plurals name="MessageRequestProfileView_members">
        <item quantity="other">%1$d 個成員</item>
    </plurals>
    <!-- Describes the number of members in a group. The string MessageRequestProfileView_invited is nested in the parentheses. -->
    <plurals name="MessageRequestProfileView_members_and_invited">
        <item quantity="other">%1$d 成員 (%2$s)</item>
    </plurals>
    <!-- Describes the number of people invited to a group. Nested inside of the string MessageRequestProfileView_members_and_invited -->
    <plurals name="MessageRequestProfileView_invited">
        <item quantity="other">+%1$d 已邀請</item>
    </plurals>
    <plurals name="MessageRequestProfileView_member_of_d_additional_groups">
        <item quantity="other">另外 %1$d 個群組</item>
    </plurals>
    <!-- Button label to report spam for a conversation when in a message request state -->
    <string name="MessageRequestBottomView_report">Report…</string>

    <!-- PassphraseChangeActivity -->
    <string name="PassphraseChangeActivity_passphrases_dont_match_exclamation">輸入的自訂密碼不相符！</string>
    <string name="PassphraseChangeActivity_incorrect_old_passphrase_exclamation">輸入的是舊的自訂密碼！</string>
    <string name="PassphraseChangeActivity_enter_new_passphrase_exclamation">輸入新的自訂密碼</string>

    <!-- DeviceProvisioningActivity -->
    <string name="DeviceProvisioningActivity_link_this_device">連結此裝置？</string>
    <string name="DeviceProvisioningActivity_continue">繼續</string>

    <string name="DeviceProvisioningActivity_content_intro">它將能夠</string>
    <string name="DeviceProvisioningActivity_content_bullets">
        • 閱讀您的所有訊息 \n• 以您的名義傳送訊息
    </string>
    <string name="DeviceProvisioningActivity_content_progress_title">正在連結裝置</string>
    <string name="DeviceProvisioningActivity_content_progress_content">連結新裝置中…</string>
    <string name="DeviceProvisioningActivity_content_progress_success">裝置已認可！</string>
    <string name="DeviceProvisioningActivity_content_progress_no_device">未找到裝置。</string>
    <string name="DeviceProvisioningActivity_content_progress_network_error">網路錯誤。</string>
    <string name="DeviceProvisioningActivity_content_progress_key_error">QR 碼無效。</string>
    <string name="DeviceProvisioningActivity_sorry_you_have_too_many_devices_linked_already">抱歉，您已連結太多裝置，請試試先移除部分</string>
    <string name="DeviceActivity_sorry_this_is_not_a_valid_device_link_qr_code">抱歉，這不是有效的裝置連結 QR 碼。</string>
    <string name="DeviceProvisioningActivity_link_a_signal_device">連結 Signal 裝置？</string>
    <string name="DeviceProvisioningActivity_it_looks_like_youre_trying_to_link_a_signal_device_using_a_3rd_party_scanner">看起來您正在嘗試使用第 3 方掃描器連結 Signal 裝置。為了安全著想，請使用 Signal 重新掃描代碼一次。</string>

    <string name="DeviceActivity_signal_needs_the_camera_permission_in_order_to_scan_a_qr_code">Molly 需要相機的權限以掃描 QR 碼，但是現在被設定為永久拒絕使用。請到應用程式設定中，選取「權限」，並啟用「相機」的權限。</string>
    <string name="DeviceActivity_unable_to_scan_a_qr_code_without_the_camera_permission">因為沒有相機的使用權限，所以無法掃描 QR 碼。</string>

    <!-- OutdatedBuildReminder -->
    <string name="OutdatedBuildReminder_update_now">立即更新</string>
    <string name="OutdatedBuildReminder_your_version_of_signal_will_expire_today">此版本的Signal將於今天到期。請更新到最新版本。</string>
    <plurals name="OutdatedBuildReminder_your_version_of_signal_will_expire_in_n_days">
        <item quantity="other">此版本的Signal將在%1$d天內過期。請更新到最新版本。</item>
    </plurals>

    <!-- PassphrasePromptActivity -->
    <string name="PassphrasePromptActivity_enter_passphrase">輸入自訂密碼</string>
    <string name="PassphrasePromptActivity_watermark_content_description">Molly 圖示</string>
    <string name="PassphrasePromptActivity_ok_button_content_description">送出密碼</string>
    <string name="PassphrasePromptActivity_invalid_passphrase_exclamation">無效的密碼！</string>
    <string name="PassphrasePromptActivity_unlock_signal">解鎖 Molly</string>
    <string name="PassphrasePromptActivity_signal_android_lock_screen">Molly Android-螢幕鎖定</string>

    <!-- PlacePickerActivity -->
    <string name="PlacePickerActivity_title">地圖</string>

    <string name="PlacePickerActivity_drop_pin">標註地圖</string>
    <string name="PlacePickerActivity_accept_address">接受地址</string>

    <!-- PlayServicesProblemFragment -->
    <string name="PlayServicesProblemFragment_the_version_of_google_play_services_you_have_installed_is_not_functioning">您目前安裝的 Google Play 服務版本無法正常運作。請重新安裝 Google Play 服務然後重試。</string>

    <!-- PinRestoreEntryFragment -->
    <string name="PinRestoreEntryFragment_incorrect_pin">錯誤的 PIN 碼</string>
    <string name="PinRestoreEntryFragment_skip_pin_entry">略過 PIN 碼輸入嗎？</string>
    <string name="PinRestoreEntryFragment_need_help">需要幫助嗎？</string>
    <string name="PinRestoreEntryFragment_your_pin_is_a_d_digit_code">你的 PIN 碼是先前由你建立的 %1$d+ 位代碼，不論是數字或字母數字混合。\n\n假如你記不起你的 PIN 碼，可建立一個新的 PIN 碼。註冊和使用帳號將不成問題，惟你會遺失一些已儲存的設定，例如你的個人資料訊息。</string>
    <string name="PinRestoreEntryFragment_if_you_cant_remember_your_pin">假如你記不起你的 PIN 碼，可建立一個新的 PIN 碼。註冊和使用帳號將不成問題，惟你會遺失一些已儲存的設定，例如你的個人資料訊息。</string>
    <string name="PinRestoreEntryFragment_create_new_pin">建立新的 PIN 碼</string>
    <string name="PinRestoreEntryFragment_contact_support">聯絡支援</string>
    <string name="PinRestoreEntryFragment_cancel">取消</string>
    <string name="PinRestoreEntryFragment_skip">略過</string>
    <plurals name="PinRestoreEntryFragment_you_have_d_attempt_remaining">
        <item quantity="other">你還有 %1$d 次嘗試的機會。機會耗盡後，你可建立一個新的 PIN 碼。註冊和使用帳號將不成問題，惟你會遺失一些已儲存的設定，例如你的個人資料訊息。</item>
    </plurals>
    <string name="PinRestoreEntryFragment_signal_registration_need_help_with_pin">Signal 註冊 - 在 Android 上需要 PIN 碼協助</string>

    <!-- PinRestoreLockedFragment -->
    <string name="PinRestoreLockedFragment_create_your_pin">建立你的 PIN 碼</string>
    <string name="PinRestoreLockedFragment_youve_run_out_of_pin_guesses">你已耗盡猜測 PIN 碼的嘗試機會了，但你仍可建立一個新的 PIN 碼，以便存取你的 Signal 帳號。為確保你的隱私和安全，將會恢復您的帳號，惟不會還原任何已儲存的個人資料訊息或設定。</string>
    <string name="PinRestoreLockedFragment_create_new_pin">建立新的 PIN 碼</string>
  <!-- Removed by excludeNonTranslatables <string name="PinRestoreLockedFragment_learn_more_url" translatable="false">https://support.signal.org/hc/articles/360007059792</string> -->

    <!-- Dialog button text indicating user wishes to send an sms code isntead of skipping it -->
    <string name="ReRegisterWithPinFragment_send_sms_code">傳送 SMS 驗證碼</string>
    <!-- Email subject used when user contacts support about an issue with the reregister flow. -->
    <string name="ReRegisterWithPinFragment_support_email_subject">Signal 註冊 — Android 用戶需要重新註冊 PIN 碼的協助</string>
    <!-- Dialog message shown in reregister flow when tapping a informational button to to learn about pins or contact support for help -->
    <string name="ReRegisterWithPinFragment_need_help_local">PIN 碼是由你建立的 %1$d 位數以上密碼，可以由數字或字母數字混合。如果你忘記 PIN 碼，可以建立一個新的 PIN 碼。</string>
    <!-- Dialog message shown in reregister flow when user requests to skip this flow and return to the normal flow -->
    <string name="ReRegisterWithPinFragment_skip_local">如果你忘記 PIN 碼，可以建立一個新的 PIN 碼。</string>
    <!-- Dialog message shown in reregister flow when user uses up all of their guesses for their pin and we are going to move on -->
    <string name="ReRegisterWithPinFragment_out_of_guesses_local">你已經用完 PIN 碼猜測次數，但是你仍然可以透過建立新的 PIN 碼來使用你的 Signal 帳戶。</string>

    <!-- PinOptOutDialog -->
    <string name="PinOptOutDialog_warning">警告</string>
    <string name="PinOptOutDialog_if_you_disable_the_pin_you_will_lose_all_data">如果你停用 PIN 碼，則除非你進行手動備份和還原，否則當你重新註冊 Signal 時，將會遺失所有資料。停用 PIN 碼時無法開啟註冊鎖定。</string>
    <string name="PinOptOutDialog_disable_pin">停用 PIN 碼</string>

    <!-- RatingManager -->
    <string name="RatingManager_rate_this_app">評分這個應用程式</string>
    <string name="RatingManager_if_you_enjoy_using_this_app_please_take_a_moment">如果您喜歡使用此應用程式，請使用片刻時間幫我們對其進行評分。</string>
    <string name="RatingManager_rate_now">立即評分！</string>
    <string name="RatingManager_no_thanks">不用了，謝謝</string>
    <string name="RatingManager_later">稍後</string>

    <!-- ReactionsBottomSheetDialogFragment -->
    <string name="ReactionsBottomSheetDialogFragment_all">全部 · %1$d</string>

    <!-- ReactionsConversationView -->
    <string name="ReactionsConversationView_plus">+%1$d</string>

    <!-- ReactionsRecipientAdapter -->
    <string name="ReactionsRecipientAdapter_you">你</string>

    <!-- RecaptchaRequiredBottomSheetFragment -->
    <string name="RecaptchaRequiredBottomSheetFragment_verify_to_continue_messaging">驗證以繼續傳送訊息</string>
    <string name="RecaptchaRequiredBottomSheetFragment_to_help_prevent_spam_on_signal">為了協助防止Molly上的垃圾訊息，請完成驗證。</string>
    <string name="RecaptchaRequiredBottomSheetFragment_after_verifying_you_can_continue_messaging">驗證後，你可以繼續進行訊息傳送。 任何暫停的訊息將自動傳送。</string>

    <!-- Recipient -->
    <string name="Recipient_you">你</string>
    <!-- Name of recipient representing user\'s \'My Story\' -->
    <string name="Recipient_my_story">我的限時動態</string>
    <!-- Name of recipient for a call link without a name -->
    <string name="Recipient_signal_call">Molly 通話</string>

    <!-- RecipientPreferencesActivity -->
    <string name="RecipientPreferenceActivity_block">封鎖</string>
    <string name="RecipientPreferenceActivity_unblock">解除封鎖</string>

    <!-- RecipientProvider -->

    <!-- RedPhone -->
    <string name="RedPhone_answering">接聽中…</string>
    <string name="RedPhone_ending_call">結束通話…</string>
    <string name="RedPhone_ringing">響鈴中…</string>
    <string name="RedPhone_busy">忙碌</string>
    <string name="RedPhone_recipient_unavailable">無此接收人</string>
    <string name="RedPhone_network_failed">網路失敗！</string>
    <string name="RedPhone_number_not_registered">號碼尚未註冊</string>
    <string name="RedPhone_the_number_you_dialed_does_not_support_secure_voice">您撥通的號碼不支援加密語音！</string>
    <string name="RedPhone_got_it">收到</string>

    <!-- Valentine\'s Day Megaphone -->
    <!-- Title text for the Valentine\'s Day donation megaphone. The placeholder will always be a heart emoji. Needs to be a placeholder for Android reasons. -->
    <!-- Body text for the Valentine\'s Day donation megaphone. -->

    <!-- WebRtcCallActivity -->
    <string name="WebRtcCallActivity__tap_here_to_turn_on_your_video">輕觸此處以開啟你的視訊</string>
    <string name="WebRtcCallActivity__to_call_s_signal_needs_access_to_your_camera">如要撥電話給 %1$s，Molly 需要存取你的相機</string>
    <string name="WebRtcCallActivity__signal_s">Molly %1$s</string>
    <string name="WebRtcCallActivity__calling">撥號中…</string>
    <!-- Call status shown when an active call was disconnected (e.g., network hiccup) and is trying to reconnect -->
    <string name="WebRtcCallActivity__reconnecting">重新連接中…</string>
    <!-- Title for dialog warning about lacking bluetooth permissions during a call -->
    <string name="WebRtcCallActivity__bluetooth_permission_denied">藍牙權限被拒絕</string>
    <!-- Message for dialog warning about lacking bluetooth permissions during a call and references the permission needed by name -->
    <string name="WebRtcCallActivity__please_enable_the_nearby_devices_permission_to_use_bluetooth_during_a_call">請啟用“鄰近分享”權限以在通話時時候使用藍牙。</string>
    <!-- Positive action for bluetooth warning dialog to open settings -->
    <string name="WebRtcCallActivity__open_settings">開啟設定</string>
    <!-- Negative action for bluetooth warning dialog to dismiss dialog -->
    <string name="WebRtcCallActivity__not_now">稍後</string>
    <!-- Title for dialog to approve all requests -->
    <plurals name="WebRtcCallActivity__approve_d_requests">
        <item quantity="other">批准 %1$d 個請求？</item>
    </plurals>
    <!-- Positive action for call link approve all dialog -->
    <string name="WebRtcCallActivity__approve_all">全部批准</string>
    <!-- Message for dialog to approve all requests -->
    <plurals name="WebRtcCallActivity__d_people_will_be_added_to_the_call">
        <item quantity="other">新增 %1$d 個人到通話中。</item>
    </plurals>
    <!-- Title for dialog to deny all requests -->
    <plurals name="WebRtcCallActivity__deny_d_requests">
        <item quantity="other">拒絕 %1$d 個請求？</item>
    </plurals>
    <!-- Message for dialog to deny all requests -->
    <plurals name="WebRtcCallActivity__d_people_will_not_be_added_to_the_call">
        <item quantity="other">不會新增 %1$d 個人到通話中。</item>
    </plurals>
    <!-- Positive action for call link deny all dialog -->
    <string name="WebRtcCallActivity__deny_all">全部拒絕</string>
    <!-- Displayed in call status when users are pending -->
    <plurals name="WebRtcCallActivity__d_people_waiting">
        <item quantity="other">%1$d 個人正在等候</item>
    </plurals>
    <!-- Displayed in call status during call link when no users are pending -->
    <plurals name="WebRtcCallActivity__d_people">
        <item quantity="other">%1$d 人</item>
    </plurals>
    <!-- Title of dialog displayed when a user\'s join request is denied for call link entry -->
    <string name="WebRtcCallActivity__join_request_denied">加入請求遭拒</string>
    <!-- Message of dialog displayed when a user\'s join request is denied for call link entry -->
    <string name="WebRtcCallActivity__your_request_to_join_this_call_has_been_denied">你加入通話的請求已被拒絕。</string>
    <!-- Title of dialog displayed when a user is removed from a call link -->
    <string name="WebRtcCallActivity__removed_from_call">已從通話中移除</string>
    <!-- Message of dialog displayed when a user is removed from a call link -->
    <string name="WebRtcCallActivity__someone_has_removed_you_from_the_call">有人將你從通話中移除。</string>

    <!-- WebRtcCallView -->
    <string name="WebRtcCallView__signal_call">Signal 語音通話</string>
    <string name="WebRtcCallView__signal_video_call">Signal 視訊電話</string>
    <string name="WebRtcCallView__start_call">開始通話</string>
    <string name="WebRtcCallView__join_call">加入通話</string>
    <string name="WebRtcCallView__call_is_full">通話人數已滿</string>
    <string name="WebRtcCallView__the_maximum_number_of_d_participants_has_been_Reached_for_this_call">此通話已達到最大參加人數%1$d 人。 稍後再試。</string>
    <string name="WebRtcCallView__your_video_is_off">你的視訊已關閉</string>
    <string name="WebRtcCallView__reconnecting">重新連接中…</string>
    <string name="WebRtcCallView__joining">加入中…</string>
    <string name="WebRtcCallView__disconnected">已斷線</string>
    <!-- Utilized in the lobby before joining a call link -->
    <string name="WebRtcCallView__signal_call_link">Signal 通話連結</string>
    <!-- Warning displayed when entering a call via a link -->
    <string name="WebRtcCallView__anyone_who_joins">透過連結加入此通話的人都會看到你的姓名、相片和電話號碼。</string>
    <!-- Displayed on the call screen as the status when waiting to be let into a call link by an admin -->
    <string name="WebRtcCallView__waiting_to_be_let_in">正在等待獲准加入…</string>

    <string name="WebRtcCallView__signal_will_ring_s">Signal 將去電給 %1$s</string>
    <string name="WebRtcCallView__signal_will_ring_s_and_s">Signal 將去電給 %1$s 及 %2$s</string>
    <plurals name="WebRtcCallView__signal_will_ring_s_s_and_d_others">
        <item quantity="other">Signal 將去電給 %1$s、%2$s，和 %3$d 及其他人</item>
    </plurals>

    <string name="WebRtcCallView__s_will_be_notified">%1$s 將被通知</string>
    <string name="WebRtcCallView__s_and_s_will_be_notified">%1$s 和 %2$s 將被通知</string>
    <plurals name="WebRtcCallView__s_s_and_d_others_will_be_notified">
        <item quantity="other">%1$s、%2$s，和%3$d 及其他人將被通知</item>
    </plurals>

    <string name="WebRtcCallView__ringing_s">去電給 %1$s</string>
    <string name="WebRtcCallView__ringing_s_and_s">去電給 %1$s 及 %2$s</string>
    <plurals name="WebRtcCallView__ringing_s_s_and_d_others">
        <item quantity="other">去電給 %1$s、%2$s，和 %3$d及其他人</item>
    </plurals>

    <string name="WebRtcCallView__s_is_calling_you">%1$s 正撥電話給你</string>
    <string name="WebRtcCallView__s_is_calling_you_and_s">%1$s 正撥電話給你和 %2$s</string>
    <string name="WebRtcCallView__s_is_calling_you_s_and_s">%1$s 正撥電話給你、%2$s，及 %3$s</string>
    <plurals name="WebRtcCallView__s_is_calling_you_s_s_and_d_others">
        <item quantity="other">%1$s 正撥電話給你、%2$s、%3$s，和 %4$d 及其他人</item>
    </plurals>

    <string name="WebRtcCallView__no_one_else_is_here">沒有人在這裡</string>
    <string name="WebRtcCallView__s_is_in_this_call">%1$s正在此通話中</string>
    <string name="WebRtcCallView__s_are_in_this_call">%1$s 正在通話中</string>
    <string name="WebRtcCallView__s_and_s_are_in_this_call">%1$s 及 %2$s 正在此通話中</string>

    <plurals name="WebRtcCallView__s_s_and_d_others_are_in_this_call">
        <item quantity="other">%1$s, %2$s, 及 %3$d 其他人正在通話中</item>
    </plurals>

    <!-- Toggle content description for toggling camera direction  -->
    <string name="WebRtcCallView__toggle_camera_direction">切換鏡頭方向</string>
    <!-- Toggle content description for toggling audio output  -->
    <string name="WebRtcCallView__toggle_speaker">切換揚聲器</string>
    <!-- Toggle content description for toggling camera state  -->
    <string name="WebRtcCallView__toggle_camera">切換攝影機</string>
    <!-- Toggle content description for toggling mute state  -->
    <string name="WebRtcCallView__toggle_mute">切換靜音</string>
    <!-- Content description for additional actions menu button -->
    <string name="WebRtcCallView__additional_actions">其他操作</string>
    <!-- Content description for end-call button -->
    <string name="WebRtcCallView__end_call">掛斷</string>

    <!-- Error message when the developer added a button in the wrong place. -->
    <string name="WebRtcAudioOutputToggleButton_fragment_activity_error">發生用戶介面錯誤。請向開發人員報告此錯誤。</string>
    <!-- Error message when the user is trying to change audio outputs but none are present. -->
    <string name="WebRtcAudioOutputToggleButton_no_eligible_audio_i_o_detected">未偵測到合格的音訊輸入/輸出。</string>
    <!-- A text description of the bluetooth icon, used for accessibility. -->
    <string name="WebRtcAudioOutputBottomSheet__bluetooth_icon_content_description">代表藍牙裝置的圖示。</string>
    <!-- A text description of the headset icon, used for accessibility. -->
    <string name="WebRtcAudioOutputBottomSheet__headset_icon_content_description">代表有線耳機的圖示。</string>
    <!-- A text description of the speaker icon, used for accessibility. -->
    <string name="WebRtcAudioOutputBottomSheet__speaker_icon_content_description">代表擴音通話的圖示。</string>
    <!-- A text description of the earpiece icon, used for accessibility. -->
    <string name="WebRtcAudioOutputBottomSheet__earpiece_icon_content_description">代表裝置耳機的圖示。</string>

    <!-- A clickable button to "raise your hand" in a group call to signify you have something to say -->
    <string name="CallOverflowPopupWindow__raise_hand">舉手</string>
    <!-- A description of a clickable image representing a raised hand -->
    <string name="CallOverflowPopupWindow__raise_hand_illustration_content_description">舉手</string>
    <!-- A dialog prompt to confirm you want to lower your hand -->
    <string name="CallOverflowPopupWindow__lower_your_hand">要放下手？</string>
    <!-- A dialog button to confirm you would like to lower your hand -->
    <string name="CallOverflowPopupWindow__lower_hand">放下手</string>
    <!-- A negative button for a dialog confirming the user wants to lower their hand (withdraw a raised hand) -->
    <string name="CallOverflowPopupWindow__cancel">取消</string>
    <!-- A notification to the user that they successfully raised their hand -->
    <string name="CallOverflowPopupWindow__you_raised_your_hand">你舉了手</string>
    <!-- A button to take you to a list of participants with raised hands -->
    <string name="CallOverflowPopupWindow__view">檢視</string>

    <!-- A notification to the user that one or more participants in the call successfully raised their hand. In the singular case, it is a name. In the plural case, it is a name or "You" -->
    <plurals name="CallOverflowPopupWindow__raised_a_hand">
        <item quantity="other">%1$s + %2$d 舉了手</item>
    </plurals>

    <!-- A badge to show how many hands are raised. The first string may be a name or "You" -->
    <plurals name="CallRaiseHandSnackbar_raised_hands">
        <item quantity="other">%1$s + %2$d</item>
    </plurals>

    <!-- An accessibility label for screen readers on a view that can be expanded -->
    <string name="CallOverflowPopupWindow__expand_snackbar_accessibility_label">展開已舉手畫面</string>

    <!-- AboutSheet -->
    <!-- Displayed in a sheet row and allows user to open signal connection explanation on tap -->
    <string name="AboutSheet__signal_connection">Signal 人脈</string>
    <!-- Displayed in a sheet row describing that the user has marked this contact as \'verified\' from within the app -->
    <string name="AboutSheet__verified">已驗證</string>
    <!-- Displayed in bottom sheet describing that the user has no direct messages with this person. The placeholder is a person\'s name. -->
    <string name="AboutSheet__no_direct_message">No direct messages with %1$s</string>
    <!-- Explains that the given user (placeholder is short name) is in the users system contact -->
    <string name="AboutSheet__s_is_in_your_system_contacts">%1$s 在你的系統聯絡人中</string>
    <!-- Notice in a row when user has no groups in common -->
    <string name="AboutSheet__you_have_no_groups_in_common">你沒有共同的群組</string>
    <!-- Notice when a user is not a connection to review requests carefully -->
    <string name="AboutSheet__review_requests_carefully">仔細審核請求</string>
    <!-- Text used when user has groups in common. Placeholder is the count -->
    <plurals name="AboutSheet__d_groups_in">
        <item quantity="other">%1$d 個共同群組</item>
    </plurals>
    <!-- Text displayed in title for external recipients -->
    <string name="AboutSheet__about">關於</string>
    <!-- Text displayed in title for you -->
    <string name="AboutSheet__you">你</string>

    <!-- CallParticipantsListDialog -->
    <plurals name="CallParticipantsListDialog_in_this_call">
        <item quantity="other">在此通話中 (%1$d)</item>
    </plurals>
    <plurals name="CallParticipantsListDialog__signal_will_ring">
        <item quantity="other">Signal 會打電話給 (%1$d)</item>
    </plurals>
    <plurals name="CallParticipantsListDialog__signal_will_notify">
        <item quantity="other">Signal 會通知 (%1$d)</item>
    </plurals>
    <plurals name="CallParticipantsListDialog__raised_hands">
        <item quantity="other">舉了手 (%1$d)</item>
    </plurals>

    <!-- CallParticipantView -->
    <string name="CallParticipantView__s_is_blocked">%1$s 已經被封鎖</string>
    <string name="CallParticipantView__more_info">更多資訊</string>
    <string name="CallParticipantView__you_wont_receive_their_audio_or_video">你將不會收到他們的語音或影片，他們也不會收到你的聲音或影片。</string>
    <string name="CallParticipantView__cant_receive_audio_video_from_s">無法從 %1$s收到語音 &amp; 影片</string>
    <string name="CallParticipantView__cant_receive_audio_and_video_from_s">無法從 %1$s 收到語音或影片</string>
    <string name="CallParticipantView__this_may_be_Because_they_have_not_verified_your_safety_number_change">這可能是因為他們尚未驗證你的變更的安全號碼，他們的裝置有問題或已封鎖了你。</string>

    <!-- CallToastPopupWindow -->
    <string name="CallToastPopupWindow__swipe_to_view_screen_share">滑動即可查看螢幕畫面共享</string>

    <!-- ProxyBottomSheetFragment -->
    <string name="ProxyBottomSheetFragment_proxy_server">代理伺服器</string>
    <string name="ProxyBottomSheetFragment_proxy_address">代理伺服器位址</string>
    <string name="ProxyBottomSheetFragment_do_you_want_to_use_this_proxy_address">你要使用此代理伺服器位址嗎？</string>
    <string name="ProxyBottomSheetFragment_use_proxy">使用代理伺服器</string>
    <string name="ProxyBottomSheetFragment_successfully_connected_to_proxy">成功連接到代理伺服器。</string>

    <!-- RecaptchaProofActivity -->
    <string name="RecaptchaProofActivity_failed_to_submit">提交失敗</string>
    <string name="RecaptchaProofActivity_complete_verification">完成驗證</string>

    <!-- RegistrationActivity -->
    <string name="RegistrationActivity_select_your_country">選擇您的國家</string>
    <string name="RegistrationActivity_you_must_specify_your_country_code">您必須輸入 您的國碼
    </string>
    <string name="RegistrationActivity_please_enter_a_valid_phone_number_to_register">註冊時需提供有效的電話號碼</string>
    <string name="RegistrationActivity_invalid_number">無效的手機號碼</string>
    <string name="RegistrationActivity_the_number_you_specified_s_is_invalid">您輸入的 號碼 (%1$s) 是無效的
    </string>

    <!-- Dialog title shown when registering and we want to verify they entered the correct number before proceeding. -->
    <string name="RegistrationActivity_phone_number_verification_dialog_title">以下電話號碼是否正確？</string>
    <!-- Dialog title shown when re-registering and skip sms flow failed or was aborted and now need perform additional verification via sms and warn about carrier charges -->
    <string name="RegistrationActivity_additional_verification_required">需要額外驗證</string>
    <!-- Dialog message shown when we need to verify sms and carrier rates may apply. -->
    <string name="RegistrationActivity_a_verification_code_will_be_sent_to_this_number">驗證碼將傳送至此號碼。電訊商可能收取費用。</string>
    <string name="RegistrationActivity_you_will_receive_a_call_to_verify_this_number">你會接到電話驗證此號碼。</string>
    <string name="RegistrationActivity_edit_number">輸入號碼</string>
    <string name="RegistrationActivity_missing_google_play_services">找不到 Google Play 服務</string>
    <string name="RegistrationActivity_this_device_is_missing_google_play_services">此裝置缺少 Google Play 服務。你仍然可以使用 Molly，但是此設定可能會降低可靠性或效能。\n\n如果你不是個進階使用者，不是正在執行原廠的 Android ROM，或是你認為你看到的可能是一個錯誤，請聯絡 support@molly.im 來協助你排除故障。</string>
    <string name="RegistrationActivity_i_understand">我了解</string>
    <string name="RegistrationActivity_play_services_error">Play 服務錯誤</string>
    <string name="RegistrationActivity_google_play_services_is_updating_or_unavailable">Google Play 服務正在更新或暫時無法使用。請再重試。</string>
    <string name="RegistrationActivity_terms_and_privacy">條款與條件；隱私權政策</string>
    <string name="RegistrationActivity_signal_needs_access_to_your_contacts_and_media_in_order_to_connect_with_friends">Signal 需要聯絡人和媒體權限來幫助你與朋友聯繫和傳送訊息。你的聯絡人是使用 Signal 的私密聯絡人搜尋上傳的，這意味著它們是點對點加密的，並且也永遠不會被 Signal 的服務讀取。</string>
    <string name="RegistrationActivity_signal_needs_access_to_your_contacts_in_order_to_connect_with_friends">Signal 需要獲得聯絡人權限才能幫助你與朋友聯絡。妳的聯絡人是使用 Signal 的私密聯絡人搜尋上傳的，這意味著它們是點對點加密的，並且永遠不會被 Signal 的服務讀取。</string>
    <string name="RegistrationActivity_rate_limited_to_service">你已嘗試過多註冊此號碼。 請稍後再試。</string>
    <!--    During registration, if the user attempts (and fails) to register, we display this error message with a number of minutes timer they are allowed to try again.-->
    <string name="RegistrationActivity_rate_limited_to_try_again">你已多次嘗試註冊此電話號碼。請在 %1$s後再試。</string>
    <string name="RegistrationActivity_unable_to_connect_to_service">無法連接服務。請檢查網路連線並再試一次。</string>
    <!-- A description text for an alert dialog when the entered phone number is not eligible for a verification SMS. -->
    <string name="RegistrationActivity_we_couldnt_send_you_a_verification_code">我們無法透過 SMS 短訊傳送驗證碼給你。請嘗試透過語音通話接收驗證碼。</string>
    <!-- Generic error when the app is unable to request an SMS code for an unknown reason. -->
    <string name="RegistrationActivity_unable_to_request_verification_code">無法要求驗證碼。請檢查你的網路連線，然後再試一次。</string>
    <string name="RegistrationActivity_non_standard_number_format">非標準數字格式</string>
    <string name="RegistrationActivity_the_number_you_entered_appears_to_be_a_non_standard">你輸入的數字 (%1$s) 似乎是非標準格式。\n\n你的意思是 %2$s嗎 ?</string>
    <string name="RegistrationActivity_signal_android_phone_number_format">Molly Android - 電話號碼格式</string>
    <!--    Small "toast" notification to the user confirming that they have requested a new code via voice call.-->
    <string name="RegistrationActivity_call_requested">請求通話</string>
    <!--    Small "toast" notification to the user confirming that they have requested a new code via SMS.-->
    <string name="RegistrationActivity_sms_requested">已要求 SMS 短訊</string>
    <!--    Small "toast" notification to the user confirming that they have requested a new code (through an unspecified channel).-->
    <string name="RegistrationActivity_code_requested">已要求驗證碼</string>
    <plurals name="RegistrationActivity_debug_log_hint">
        <item quantity="other">你現在距離提交偵錯日誌只有%1$d步之遙。</item>
    </plurals>
    <string name="RegistrationActivity_we_need_to_verify_that_youre_human">我們必須驗證你是人類。</string>
    <!-- Button label to trigger a phone call to provide the registration code, in lieu of an SMS code -->
    <string name="RegistrationActivity_voice_call">語音電話</string>
    <!-- Dialog button to cancel the pending action and return to the previous state. -->
    <string name="RegistrationActivity_cancel">取消</string>
    <string name="RegistrationActivity_next">下一步</string>
    <string name="RegistrationActivity_continue">繼續</string>
    <string name="RegistrationActivity_take_privacy_with_you_be_yourself_in_every_message">保護你的隱私權。\n在每個訊息中做你自己。</string>
    <!-- Title of registration screen when asking for the users phone number -->
    <string name="RegistrationActivity_phone_number">電話號碼</string>
    <!-- Subtitle of registration screen when asking for the users phone number -->
    <string name="RegistrationActivity_enter_your_phone_number_to_get_started">輸入你的電話號碼以便開始使用。</string>
    <string name="RegistrationActivity_enter_the_code_we_sent_to_s">輸入我們傳送給 %1$s 的驗證碼</string>

    <string name="RegistrationActivity_phone_number_description">電話號碼</string>
    <string name="RegistrationActivity_country_code_description">國碼</string>
    <string name="RegistrationActivity_call">撥打</string>
    <string name="RegistrationActivity_verification_code">驗證碼</string>
    <string name="RegistrationActivity_resend_code">重新傳送認證碼</string>
    <!--    A title for a bottom sheet dialog offering to help a user having trouble entering their verification code.-->
    <string name="RegistrationActivity_support_bottom_sheet_title">註冊時遇到困難？</string>
    <!--    A list of suggestions to try for a user having trouble entering their verification code.-->
    <string name="RegistrationActivity_support_bottom_sheet_body_suggestions">• 確保你的手機有行動網路訊號以接收你的 SMS 短訊或電話\n • 確認你可以接到該號碼的電話\n • 檢查你輸入的電話號碼是否正確。</string>
    <!--    A call to action for a user having trouble entering the verification to seek further help. -->
    <string name="RegistrationActivity_support_bottom_sheet_body_call_to_action">如需詳細資訊，請依照這些疑難排解步驟進行，或聯絡支援團隊</string>
    <!--    A clickable piece of text that will take the user to our website with additional suggestions.-->
    <string name="RegistrationActivity_support_bottom_sheet_cta_troubleshooting_steps_substring">這些疑難排解步驟</string>
    <!--    A clickable piece of text that will pre-fill a request for support email in the user\'s email app.-->
    <string name="RegistrationActivity_support_bottom_sheet_cta_contact_support_substring">聯絡支援</string>

    <!-- RegistrationLockV2Dialog -->
    <string name="RegistrationLockV2Dialog_turn_on_registration_lock">開啟註冊鎖？</string>
    <string name="RegistrationLockV2Dialog_turn_off_registration_lock">關閉註冊鎖？</string>
    <string name="RegistrationLockV2Dialog_if_you_forget_your_signal_pin_when_registering_again">如果你再次註冊 Signal 時忘記了你的 Signal PIN 碼，你的帳號將會被暫時鎖定 7 天。</string>
    <string name="RegistrationLockV2Dialog_turn_on">開啟</string>
    <string name="RegistrationLockV2Dialog_turn_off">關閉</string>

    <!-- RevealableMessageView -->
    <string name="RevealableMessageView_view_photo">查看照片</string>
    <string name="RevealableMessageView_view_video">觀賞影片</string>
    <string name="RevealableMessageView_viewed">已查看</string>
    <string name="RevealableMessageView_media">媒體</string>

    <!-- ReviewBannerView -->
    <!-- ReviewBannerView text when a name conflict has been found -->
    <string name="ReviewBannerView__name_conflict_found">發現名稱衝突</string>
    <!-- Button label to view name conflicts -->
    <string name="ReviewBannerView__view">檢視</string>

    <!-- Search -->
    <string name="SearchFragment_no_results">沒有找到「%1$s」的結果</string>

    <!-- ShakeToReport -->
  <!-- Removed by excludeNonTranslatables <string name="ShakeToReport_shake_detected" translatable="false">Shake detected</string> -->
  <!-- Removed by excludeNonTranslatables <string name="ShakeToReport_submit_debug_log" translatable="false">Submit debug log?</string> -->
  <!-- Removed by excludeNonTranslatables <string name="ShakeToReport_submit" translatable="false">Submit</string> -->
  <!-- Removed by excludeNonTranslatables <string name="ShakeToReport_failed_to_submit" translatable="false">Failed to submit :(</string> -->
  <!-- Removed by excludeNonTranslatables <string name="ShakeToReport_success" translatable="false">Success!</string> -->
  <!-- Removed by excludeNonTranslatables <string name="ShakeToReport_share" translatable="false">Share</string> -->

    <!-- SharedContactDetailsActivity -->
    <string name="SharedContactDetailsActivity_add_to_contacts">新增至連絡人</string>
    <string name="SharedContactDetailsActivity_invite_to_signal">邀請至 Molly</string>
    <string name="SharedContactDetailsActivity_signal_message">Signal 訊息</string>
    <string name="SharedContactDetailsActivity_signal_call">Signal 通話</string>

    <!-- SharedContactView -->
    <string name="SharedContactView_add_to_contacts">新增至連絡人</string>
    <string name="SharedContactView_invite_to_signal">邀請至 Molly</string>
    <string name="SharedContactView_message">Signal 訊息</string>

    <!-- SignalBottomActionBar -->
    <string name="SignalBottomActionBar_more">更多</string>

    <!-- SignalPinReminders -->
    <string name="SignalPinReminders_well_remind_you_again_later">PIN碼已成功驗證。我們稍後會再次提醒你。</string>
    <string name="SignalPinReminders_well_remind_you_again_tomorrow">PIN 碼驗證成功。明天我們會再次提醒你。</string>
    <string name="SignalPinReminders_well_remind_you_again_in_a_few_days">PIN 碼驗證成功。幾天後我們將會再提醒您。</string>
    <string name="SignalPinReminders_well_remind_you_again_in_a_week">PIN 碼驗證成功。我們會在一周內再次提醒你。</string>
    <string name="SignalPinReminders_well_remind_you_again_in_a_couple_weeks">PIN 碼驗證成功。我們會在幾週後再次提醒你。</string>
    <string name="SignalPinReminders_well_remind_you_again_in_a_month">PIN 碼驗證成功。我們會在一個月後再次提醒你。</string>

    <!-- Slide -->
    <string name="Slide_image">圖片</string>
    <string name="Slide_sticker">貼圖</string>
    <string name="Slide_audio">音訊</string>
    <string name="Slide_video">影片</string>

    <!-- SmsMessageRecord -->
    <string name="SmsMessageRecord_secure_session_reset">您已重設安全對話。</string>
    <string name="SmsMessageRecord_secure_session_reset_s">%1$s 重設安全對話。</string>
    <string name="SmsMessageRecord_duplicate_message">複製訊息</string>

    <!-- StickerManagementActivity -->
    <string name="StickerManagementActivity_stickers">貼圖</string>

    <!-- StickerManagementAdapter -->
    <string name="StickerManagementAdapter_installed_stickers">已安裝的貼圖</string>
    <string name="StickerManagementAdapter_stickers_you_received">你收到的貼圖</string>
    <string name="StickerManagementAdapter_signal_artist_series">Signal 藝術家系列</string>
    <string name="StickerManagementAdapter_no_stickers_installed">沒有貼圖被安裝</string>
    <string name="StickerManagementAdapter_stickers_from_incoming_messages_will_appear_here">你收到的貼圖訊息將顯示在這裡</string>
    <string name="StickerManagementAdapter_untitled">無標題</string>
    <string name="StickerManagementAdapter_unknown">未知</string>

    <!-- StickerPackPreviewActivity -->
    <string name="StickerPackPreviewActivity_untitled">無標題</string>
    <string name="StickerPackPreviewActivity_unknown">未知</string>
    <string name="StickerPackPreviewActivity_install">安裝</string>
    <!-- Label for a button that, if pressed, will uninstall the sticker pack that is currently being previewed. -->
    <string name="StickerPackPreviewActivity_remove">解除安裝</string>
    <string name="StickerPackPreviewActivity_stickers">貼圖</string>
    <string name="StickerPackPreviewActivity_failed_to_load_sticker_pack">讀取貼圖包失敗</string>

    <!-- SubmitDebugLogActivity -->
    <string name="SubmitDebugLogActivity_edit">編輯</string>
    <string name="SubmitDebugLogActivity_done">完成</string>
    <!-- Menu option to save a debug log file to disk. -->
    <string name="SubmitDebugLogActivity_save">儲存</string>
    <!-- Error that is show in a toast when we fail to save a debug log file to disk. -->
    <string name="SubmitDebugLogActivity_failed_to_save">無法儲存</string>
    <!-- Toast that is show to notify that we have saved the debug log file to disk. -->
    <string name="SubmitDebugLogActivity_save_complete">已成功儲存</string>
    <string name="SubmitDebugLogActivity_tap_a_line_to_delete_it">點擊一行以將其刪除</string>
    <string name="SubmitDebugLogActivity_submit">上傳</string>
    <string name="SubmitDebugLogActivity_failed_to_submit_logs">傳送紀錄失敗</string>
    <string name="SubmitDebugLogActivity_success">成功！</string>
    <string name="SubmitDebugLogActivity_copy_this_url_and_add_it_to_your_issue">複製網址及將之加入你的錯誤報告或支援email:\n\n<b>%1$s</b></string>
    <string name="SubmitDebugLogActivity_share">分享</string>
    <string name="SubmitDebugLogActivity_this_log_will_be_posted_publicly_online_for_contributors">此日誌將在網上公開發布，供貢獻者查看。 你可以在上傳前檢查它。</string>

    <!-- SupportEmailUtil -->
  <!-- Removed by excludeNonTranslatables <string name="SupportEmailUtil_support_email" translatable="false">support@molly.im</string> -->
    <string name="SupportEmailUtil_filter">過濾:</string>
    <string name="SupportEmailUtil_device_info">裝置資訊:</string>
    <string name="SupportEmailUtil_android_version">Android 版本:</string>
    <string name="SupportEmailUtil_signal_version">Molly 版本:</string>
    <string name="SupportEmailUtil_signal_package">Molly 封包:</string>
    <string name="SupportEmailUtil_registration_lock">註冊鎖：</string>
    <string name="SupportEmailUtil_locale">語言:</string>

    <!-- ThreadRecord -->
    <string name="ThreadRecord_group_updated">群組已更新</string>
    <string name="ThreadRecord_left_the_group">已離開群組</string>
    <string name="ThreadRecord_secure_session_reset">安全對話已重設</string>
    <string name="ThreadRecord_draft">草稿：</string>
    <string name="ThreadRecord_media_message">媒體訊息</string>
    <string name="ThreadRecord_sticker">貼圖</string>
    <string name="ThreadRecord_view_once_photo">一次性照片</string>
    <string name="ThreadRecord_view_once_video">一次性影片</string>
    <string name="ThreadRecord_view_once_media">一次性多媒體檔案</string>
    <string name="ThreadRecord_this_message_was_deleted">此訊息已被刪除。</string>
    <string name="ThreadRecord_you_deleted_this_message">你已刪除此訊息。</string>
    <!-- Displayed in the notification when the user sends a request to activate payments -->
    <string name="ThreadRecord_you_sent_request">你傳送了啟動付款的請求</string>
    <!-- Displayed in the notification when the recipient wants to activate payments -->
    <string name="ThreadRecord_wants_you_to_activate_payments">%1$s 希望你啟動付款</string>
    <!-- Displayed in the notification when the user activates payments -->
    <string name="ThreadRecord_you_activated_payments">你啟動了付款</string>
    <!-- Displayed in the notification when the recipient can accept payments -->
    <string name="ThreadRecord_can_accept_payments">%1$s 現在可以接受付款</string>
    <string name="ThreadRecord_s_is_on_signal">%1$s 在 Signal 了！</string>
    <string name="ThreadRecord_disappearing_messages_disabled">自動銷毀訊息功能已被關閉。</string>
    <string name="ThreadRecord_disappearing_message_time_updated_to_s">訊息銷毀時間設定為 %1$s</string>
    <string name="ThreadRecord_safety_number_changed">安全碼已改變</string>
    <string name="ThreadRecord_your_safety_number_with_s_has_changed">您與 %1$s 的安全碼已改變</string>
    <string name="ThreadRecord_you_marked_verified">您標記為已驗證</string>
    <string name="ThreadRecord_you_marked_unverified">您標記為未驗證</string>
    <string name="ThreadRecord_message_could_not_be_processed">訊息無法被處理</string>
    <string name="ThreadRecord_delivery_issue">傳送問題</string>
    <string name="ThreadRecord_message_request">訊息要求</string>
    <!-- Thread preview for a recipient that has been hidden -->
    <string name="ThreadRecord_hidden_recipient">你已隱藏此人，再次傳送訊息給他們會將對方加回你的清單。</string>
    <string name="ThreadRecord_photo">照片</string>
    <string name="ThreadRecord_gif">動態圖檔</string>
    <string name="ThreadRecord_voice_message">語音訊息</string>
    <string name="ThreadRecord_file">檔案</string>
    <string name="ThreadRecord_video">影片</string>
    <string name="ThreadRecord_chat_session_refreshed">聊天會話已刷新</string>
    <!-- Displayed in the notification when the user is sent a gift -->
    <string name="ThreadRecord__s_donated_for_you">%1$s 已為你捐款</string>
    <!-- Displayed in the notification when the user sends a gift -->
    <string name="ThreadRecord__you_donated_for_s">你已為 %1$s 捐款</string>
    <!-- Displayed in the notification when the user has opened a received gift -->
    <string name="ThreadRecord__you_redeemed_a_badge">你已兌換一枚徽章</string>
    <!-- Displayed in the conversation list when someone reacted to your story -->
    <string name="ThreadRecord__reacted_s_to_your_story">已向你的限動送出 %1$s</string>
    <!-- Displayed in the conversation list when you reacted to someone\'s story -->
    <string name="ThreadRecord__reacted_s_to_their_story">已向對方的限動送出 %1$s</string>
    <!-- Displayed in the conversation list when your most recent message is a payment to or from the person the conversation is with -->
    <string name="ThreadRecord_payment">付款</string>
    <!-- Displayed in the conversation list when your only message in a conversation is a scheduled send. -->
    <string name="ThreadRecord_scheduled_message">已排程訊息</string>
    <!--  Displayed in the conversation list when your message history has been merged -->
    <string name="ThreadRecord_message_history_has_been_merged">你的訊息紀錄已經合併</string>
    <!--  Displayed in the conversation list when identities have been merged. The first placeholder is a phone number, and the second is a person\'s name -->
    <string name="ThreadRecord_s_belongs_to_s">%1$s 是屬於 %2$s</string>

    <!-- ApkUpdateNotifications -->
    <string name="ApkUpdateNotifications_prompt_install_title">Molly 更新</string>
    <string name="ApkUpdateNotifications_prompt_install_body">新版本的 Molly 現已提供。 輕觸以更新。</string>
    <string name="ApkUpdateNotifications_failed_general_title">Molly 無法更新</string>
    <string name="ApkUpdateNotifications_failed_general_body">我們將稍後再試。</string>
    <string name="ApkUpdateNotifications_auto_update_success_title">Molly 已成功更新</string>
    <string name="ApkUpdateNotifications_auto_update_success_body">已自動更新到版本 %1$s。</string>

    <!-- UntrustedSendDialog -->
    <string name="UntrustedSendDialog_send_message">傳送訊息？</string>
    <string name="UntrustedSendDialog_send">傳送</string>

    <!-- UnverifiedSendDialog -->
    <string name="UnverifiedSendDialog_send_message">傳送訊息？</string>
    <string name="UnverifiedSendDialog_send">傳送</string>

    <!-- UsernameEditFragment -->
    <!-- Placeholder text for custom discriminator -->
    <string name="UsernameEditFragment__00">00</string>
    <!-- Toolbar title when entering from registration -->
    <string name="UsernameEditFragment__add_a_username">Add a username</string>
    <!-- Instructional text at the top of the username edit screen -->
    <string name="UsernameEditFragment__choose_your_username">選擇你的使用者名稱</string>
    <string name="UsernameEditFragment_username">使用者名稱</string>
    <string name="UsernameEditFragment_delete">刪除</string>
    <string name="UsernameEditFragment_successfully_removed_username">成功移除使用者名稱。</string>
    <string name="UsernameEditFragment_encountered_a_network_error">網路連接錯誤。</string>
    <string name="UsernameEditFragment_this_username_is_taken">這個使用者名稱已經被使用。</string>
    <string name="UsernameEditFragment_usernames_can_only_include">使用者名稱只能包含a–Z，0–9和底線。</string>
    <string name="UsernameEditFragment_usernames_cannot_begin_with_a_number">使用者名稱不可以以數字開頭。</string>
    <string name="UsernameEditFragment_username_is_invalid">使用者名稱無效。</string>
    <string name="UsernameEditFragment_usernames_must_be_between_a_and_b_characters">使用者名稱長度必須介乎 %1$d 和 %2$d個字元。</string>
    <!-- Explanation about what usernames provide -->
    <string name="UsernameEditFragment__usernames_let_others_message">Usernames are always paired with a set of numbers.</string>
    <!-- Dialog title for explanation about numbers at the end of the username -->
    <string name="UsernameEditFragment__what_is_this_number">這組號碼是什麼？</string>
    <string name="UsernameEditFragment__these_digits_help_keep">這組號碼能保障使用者名稱的隱私，以避免你收到不必要的訊息。建議你僅將使用者名稱分享給你想聯繫的對象和群組。若變更使用者名稱，則會再收到一組新的數字。</string>
    <!-- Button to allow user to skip -->
    <string name="UsernameEditFragment__skip">略過</string>
    <!-- Content description for done button -->
    <string name="UsernameEditFragment__done">完成</string>
    <!-- Displayed when the chosen discriminator is not available for the given nickname -->
    <string name="UsernameEditFragment__this_username_is_not_available_try_another_number">此用戶名稱無法使用，請嘗試其他號碼。</string>
    <!-- Displayed when the chosen discriminator is too short -->
    <string name="UsernameEditFragment__invalid_username_enter_a_minimum_of_d_digits">無效的用戶名稱，輸入至少 %1$d 位數。</string>
    <!-- Displayed when the chosen discriminator is too long -->
    <string name="UsernameEditFragment__invalid_username_enter_a_maximum_of_d_digits">無效的用戶名稱，輸入最多 %1$d 位數。</string>
    <!-- Displayed when the chosen discriminator is 00 -->
    <string name="UsernameEditFragment__this_number_cant_be_00">此數字不能為 00。請輸入 1–9 之間的數字</string>
    <!-- Displayed when the chosen discriminator starts with 00 -->
    <string name="UsernameEditFragment__this_number_cant_start_with_00">此數字不能以 00 為首。請輸入 1–9 之間的數字</string>
    <!-- The body of an alert dialog asking the user to confirm that they want to recover their username -->
    <string name="UsernameEditFragment_recovery_dialog_confirmation">恢復用戶名稱將重設你現有的二維碼和連結。你確定嗎？</string>
    <!-- The body of an alert dialog asking the user to confirm that they want to change their username, even if it resets their link -->
    <string name="UsernameEditFragment_change_confirmation_message">更改用戶名稱將重設你現有的二維碼和連結。你確定嗎？</string>
    <!-- Text for a button in a dialog asking if the user would like to continue the operation of changing their username -->
    <string name="UsernameEditFragment_continue">繼續</string>

    <plurals name="UserNotificationMigrationJob_d_contacts_are_on_signal">
        <item quantity="other">有%1$d個聯絡人使用Signal</item>
    </plurals>

    <!-- UsernameShareBottomSheet -->
    <!-- Explanation of what the sheet enables the user to do -->
    <string name="UsernameShareBottomSheet__copy_or_share_a_username_link">複製或分享使用者名稱連結</string>

    <!-- VerifyIdentityActivity -->
    <string name="VerifyIdentityActivity_your_contact_is_running_a_newer_version_of_Signal">您的聯絡人正使用較新版本的 Signal，QR 碼格式並不相容。請升級以作比對。</string>
    <string name="VerifyIdentityActivity_the_scanned_qr_code_is_not_a_correctly_formatted_safety_number">已掃描的二維碼並非正確格式的安全碼驗證碼。請嘗試再次掃描。</string>
    <string name="VerifyIdentityActivity_share_safety_number_via">分享安全碼到…</string>
    <string name="VerifyIdentityActivity_our_signal_safety_number">我方 Signal 安全碼：</string>
    <string name="VerifyIdentityActivity_no_app_to_share_to">看起來您沒有任何可以分享的應用。</string>
    <string name="VerifyIdentityActivity_no_safety_number_to_compare_was_found_in_the_clipboard">沒有在剪貼簿中發現安全碼，因此無法進行比較</string>
    <string name="VerifyIdentityActivity_signal_needs_the_camera_permission_in_order_to_scan_a_qr_code_but_it_has_been_permanently_denied">Molly 需要相機的權限以掃描 QR 碼，但是現在被設定為永久拒絕使用。請到應用程式設定中，選取「權限」，並啟用「相機」的權限。</string>
    <string name="VerifyIdentityActivity_unable_to_scan_qr_code_without_camera_permission">因為沒有「相機」的權限，無法掃描 QR 碼</string>
    <string name="VerifyIdentityActivity_you_must_first_exchange_messages_in_order_to_view">你必須先交換訊息才能查看 %1$s 的安全碼。</string>
    <!-- Dialog message explaining to user they must exchange messages first to create a safety number -->
    <string name="VerifyIdentityActivity_dialog_exchange_messages_to_create_safety_number_message">此人與你交換訊息後，會為其建立一個安全碼。</string>
    <!-- Confirmation option for dialog explaining to user they must exchange messages first to create a safety number  -->
    <string name="VerifyIdentityActivity_dialog_exchange_messages_to_create_safety_number_ok">確定</string>
    <!-- Learn more option for dialog explaining to user they must exchange messages first to create a safety number  -->
    <string name="VerifyIdentityActivity_dialog_exchange_messages_to_create_safety_number_learn_more">了解更多</string>
    <!-- Confirmation button on scan result dialogs -->
    <string name="VerifyDisplayFragment__scan_result_dialog_ok">確定</string>

    <!-- ViewOnceMessageActivity -->
  <!-- Removed by excludeNonTranslatables <string name="ViewOnceMessageActivity_video_duration" translatable="false">%1$02d:%2$02d</string> -->

    <!-- AudioView -->
  <!-- Removed by excludeNonTranslatables <string name="AudioView_duration" translatable="false">%1$d:%2$02d</string> -->

    <!-- MessageDisplayHelper -->
    <string name="MessageDisplayHelper_message_encrypted_for_non_existing_session">此加密訊息的對話已不存在</string>

    <!-- MmsMessageRecord -->
    <string name="MmsMessageRecord_bad_encrypted_mms_message">損毀的加密多媒體訊息</string>
    <string name="MmsMessageRecord_mms_message_encrypted_for_non_existing_session">此加密多媒體訊息的對話已不存在</string>

    <!-- MuteDialog -->
    <string name="MuteDialog_mute_notifications">靜音通知</string>

    <!-- KeyCachingService -->
    <string name="KeyCachingService_signal_passphrase_cached">按一下開啟。</string>
    <string name="KeyCachingService_passphrase_cached">Molly 已經解鎖</string>
    <string name="KeyCachingService_lock">鎖定 Molly</string>

    <!-- MediaPreviewActivity -->
    <string name="MediaPreviewActivity_you">你</string>
    <string name="MediaPreviewActivity_unssuported_media_type">不支援的媒體類型</string>
    <string name="MediaPreviewActivity_draft">草稿</string>
    <string name="MediaPreviewActivity_signal_needs_the_storage_permission_in_order_to_write_to_external_storage_but_it_has_been_permanently_denied">Molly 需要儲存的權限以儲存外接儲存空間，但是現在被設定為永久拒絕存取。請到應用程式設定中，選取「權限」，並啟用「儲存空間」的權限。</string>
    <string name="MediaPreviewActivity_unable_to_write_to_external_storage_without_permission">因為沒有儲存的權限，無法儲存到外部儲存空間</string>
    <string name="MediaPreviewActivity_media_delete_confirmation_title">刪除訊息？</string>
    <string name="MediaPreviewActivity_media_delete_confirmation_message">這將永久刪除此訊息。</string>
    <string name="MediaPreviewActivity_s_to_s">%1$s到%2$s</string>
    <!-- All media preview title when viewing media send by you to another recipient (allows changing of \'You\' based on context) -->
    <string name="MediaPreviewActivity_you_to_s">你給 %1$s</string>
    <!-- All media preview title when viewing media sent by another recipient to you (allows changing of \'You\' based on context) -->
    <string name="MediaPreviewActivity_s_to_you">%1$s 給你</string>
    <string name="MediaPreviewActivity_media_no_longer_available">媒體已不存在。</string>
    <!-- Notifying the user that the device has encountered a technical issue and is unable to render a video. -->
    <string name="MediaPreviewActivity_unable_to_play_media">無法播放多媒體。</string>
    <string name="MediaPreviewActivity_error_finding_message">查找訊息時發生錯誤。</string>
    <string name="MediaPreviewActivity_cant_find_an_app_able_to_share_this_media">找不到能夠分享此媒體檔案的應用程式。</string>
    <string name="MediaPreviewActivity_dismiss_due_to_error">關閉</string>
    <string name="MediaPreviewFragment_edit_media_error">多媒體錯誤</string>
    <!-- This is displayed as a toast notification when we encounter an error deleting a message, including potentially on other people\'s devices -->
    <string name="MediaPreviewFragment_media_delete_error">刪除訊息時發生錯誤，訊息可能仍然存在</string>
    <!-- A suffix to be attached to truncated captions that the user may tap onto to view the entire text caption -->
    <string name="MediaPreviewFragment_read_more_overflow_text">閱讀更多</string>

    <!-- MessageNotifier -->
    <!-- Text shown in a system notification that is used to summarize your notification. The first placeholder is a pluralized string that describes how many messages (e.g. "3 messages"), and the second placeholder is a pluralized string that describes the number of unique chats those message appear in (e.g. "2 chats"). -->
    <string name="MessageNotifier_s_in_s">%1$s在%2$s</string>
    <!-- Text shown in a system notification that is used to summary how many messages you received. -->
    <plurals name="MessageNotifier_d_messages">
        <item quantity="other">%1$d 則訊息</item>
    </plurals>
    <!-- Text shown in a system notification that is used to summary how many chats have new messages. -->
    <plurals name="MessageNotifier_d_chats">
        <item quantity="other">%1$d 個聊天</item>
    </plurals>
    <string name="MessageNotifier_most_recent_from_s">最新來自：%1$s</string>
    <string name="MessageNotifier_locked_message">訊息已鎖</string>
    <string name="MessageNotifier_message_delivery_failed">訊息送達失敗。</string>
    <!-- Shown in a notification when a story the user tries to send fails to be sent -->
    <string name="MessageNotifier_story_delivery_failed">限時動態發送失敗</string>
    <!-- Shown as notification title for when a notification about a story sent to a group story %1$s replaced with the group name -->
    <string name="MessageNotifier_group_story_title">你給 %1$s</string>
    <string name="MessageNotifier_failed_to_deliver_message">無法送達訊息。</string>
    <string name="MessageNotifier_error_delivering_message">送達訊息時發生錯誤。</string>
    <string name="MessageNotifier_message_delivery_paused">訊息傳送已暫停。</string>
    <string name="MessageNotifier_verify_to_continue_messaging_on_signal">驗證以繼續在Molly上進行訊息傳送。</string>
    <string name="MessageNotifier_mark_all_as_read">全部標示為已讀</string>
    <string name="MessageNotifier_mark_read">標示已讀</string>
    <string name="MessageNotifier_turn_off_these_notifications">關閉這些通知</string>
    <string name="MessageNotifier_view_once_photo">一次性照片</string>
    <string name="MessageNotifier_view_once_video">一次性影片</string>
    <string name="MessageNotifier_reply">回覆</string>
    <string name="MessageNotifier_signal_message">Signal 訊息</string>
    <string name="MessageNotifier_contact_message">%1$s %2$s</string>
    <string name="MessageNotifier_unknown_contact_message">聯絡人</string>
    <string name="MessageNotifier_reacted_s_to_s">對「%2$s」作出了 %1$s 反應。</string>
    <string name="MessageNotifier_reacted_s_to_your_video">對你的影片作出了 %1$s 反應。</string>
    <string name="MessageNotifier_reacted_s_to_your_image">對你的影像作出了 %1$s 反應。</string>
    <string name="MessageNotifier_reacted_s_to_your_gif">對你的 GIF 做出 %1$s 的反應。</string>
    <string name="MessageNotifier_reacted_s_to_your_file">對你的檔案作出了 %1$s 反應。</string>
    <string name="MessageNotifier_reacted_s_to_your_audio">對你的語音作出了 %1$s 反應。</string>
    <string name="MessageNotifier_reacted_s_to_your_view_once_media">對你的一次觀看的媒體做出%1$s反應。</string>
    <!-- Body of notification shown to user when someone they sent a payment to reacts to it. Placeholder is the emoji used in the reaction. -->
    <string name="MessageNotifier_reacted_s_to_your_payment">對你的付款傳送了 %1$s 回應。</string>
    <string name="MessageNotifier_reacted_s_to_your_sticker">對你的貼圖作出了 %1$s 反應。</string>
    <string name="MessageNotifier_this_message_was_deleted">此訊息已被刪除。</string>

    <string name="TurnOffContactJoinedNotificationsActivity__turn_off_contact_joined_signal">關閉聯絡人上線 Signal 的通知嗎？你可以在 Signal &gt; 設定 &gt; 通知中再次啟用。</string>

    <!-- TurnOnNotificationsBottomSheet -->
    <!-- Title for sheet explaining how to turn on app notifications -->
    <string name="TurnOnNotificationsBottomSheet__turn_on_notifications">開啟通知</string>
    <!-- Subtitle  for sheet explaining how to turn on app notifications -->
    <string name="TurnOnNotificationsBottomSheet__to_receive_notifications">接收新訊息的通知：</string>
    <!-- Sheet step 1  for sheet explaining how to turn on app notifications-->
    <string name="TurnOnNotificationsBottomSheet__1_tap_settings_below">1. 點按下面的「設定」</string>
    <!-- Sheet step 2 with placeholder which will be replaced with an image of a toggle  for sheet explaining how to turn on app notifications -->
    <string name="TurnOnNotificationsBottomSheet__2_s_turn_on_notifications">2. %1$s 開啟「通知」</string>
    <!-- Label for button at the bottom of the sheet which opens system app notification settings for sheet explaining how to turn on app notifications -->
    <string name="TurnOnNotificationsBottomSheet__settings">設定</string>

    <!-- Notification Channels -->
    <string name="NotificationChannel_channel_messages">訊息</string>
    <string name="NotificationChannel_calls">通話</string>
    <string name="NotificationChannel_failures">失敗</string>
    <string name="NotificationChannel_backups">備份</string>
    <string name="NotificationChannel_locked_status">鎖定狀態</string>
    <string name="NotificationChannel_app_updates">應用程式更新</string>
    <string name="NotificationChannel_other">其他</string>
    <string name="NotificationChannel_group_chats">聊天</string>
    <string name="NotificationChannel_missing_display_name">未知</string>
    <string name="NotificationChannel_voice_notes">語音筆記</string>
    <string name="NotificationChannel_contact_joined_signal">聯絡人上線 Signal 通知</string>
    <string name="NotificationChannels__no_activity_available_to_open_notification_channel_settings">無可用的活動以開啟通知類別設定。</string>
    <!-- Notification channel name for showing persistent background connection on devices without push notifications -->
    <string name="NotificationChannel_background_connection">背景連線</string>
    <!-- Notification channel name for showing call status information (like connection, ongoing, etc.) Not ringing. -->
    <string name="NotificationChannel_call_status">通話狀態</string>
    <!-- Notification channel name for occasional alerts to the user. Will appear in the system notification settings as the title of this notification channel. -->
    <string name="NotificationChannel_critical_app_alerts">重要應用程式提示</string>
    <!-- Notification channel name for other notifications related to messages. Will appear in the system notification settings as the title of this notification channel. -->
    <string name="NotificationChannel_additional_message_notifications">其他訊息通知</string>

    <!-- ProfileEditNameFragment -->

    <!-- QuickResponseService -->
    <string name="QuickResponseService_quick_response_unavailable_when_Signal_is_locked">當 Molly 鎖定時無法使用快速回覆！</string>
    <string name="QuickResponseService_problem_sending_message">傳送訊息出現問題！</string>

    <!-- A small toast notification to let the user know their image/video/audio was downloaded and saved to their device, accessible in other apps. -->
    <string name="SaveAttachmentTask_saved">多媒體已儲存</string>

    <!-- SearchToolbar -->
    <string name="SearchToolbar_search">搜尋</string>
    <!-- Hint when searching filtered chat content -->
    <string name="SearchToolbar_search_unread_chats">搜尋未讀聊天訊息</string>
    <string name="SearchToolbar_search_for_conversations_contacts_and_messages">搜尋聊天、聯絡人和訊息</string>

    <!-- Material3 Search Toolbar -->
    <string name="Material3SearchToolbar__close">關閉</string>
    <string name="Material3SearchToolbar__clear">清除</string>

    <!-- ShortcutLauncherActivity -->
    <string name="ShortcutLauncherActivity_invalid_shortcut">無效的捷徑</string>

    <!-- SingleRecipientNotificationBuilder -->
    <string name="SingleRecipientNotificationBuilder_signal">Molly</string>
    <string name="SingleRecipientNotificationBuilder_new_message">新訊息</string>
    <string name="SingleRecipientNotificationBuilder_message_request">訊息要求</string>
    <string name="SingleRecipientNotificationBuilder_you">你</string>
    <!-- Notification subtext for group stories -->
    <string name="SingleRecipientNotificationBuilder__s_dot_story">%1$s • 限時動態</string>

    <!-- NewWaysToConnectDialogFragment -->
    <!-- Fragment title, displayed at the top of the content -->
    <string name="NewWaysToConnectDialogFragment__new_ways_to_connect">新的連結方式</string>
    <!-- Row item title for phone number privacy explainer -->
    <string name="NewWaysToConnectDialogFragment__phone_number_privacy">電話號碼隱私</string>
    <!-- Row item description for phone number privacy explainer -->
    <string name="NewWaysToConnectDialogFragment__your_phone_number_is_no_longer_shared">你的電話號碼不再在聊天中共享。如果你的號碼儲存在朋友的聯絡人中，他們仍會看到。</string>
    <!-- Row item title for usernames explainer -->
    <string name="NewWaysToConnectDialogFragment__usernames">用戶名稱</string>
    <!-- Row item description for usernames explainer -->
    <string name="NewWaysToConnectDialogFragment__people_can_now_message_you_using_your_optional_username">其他人現在可以使用你的自選用戶名稱向你發送訊息，因此你不需提供你的電話號碼。你的個人資料不會顯示用戶名稱。</string>
    <!-- Row item title for qr code and links explainer -->
    <string name="NewWaysToConnectDialogFragment__qr_codes_and_links">二維碼及連結</string>
    <!-- Row item description for qr code and links explainer -->
    <string name="NewWaysToConnectDialogFragment__usernames_have_a_unique_qr_code">用戶名稱會有獨一無二的二維碼和連結，讓你可以與好友分享並快速開始聊天。</string>
    <!-- Button label for not right now -->
    <string name="NewWaysToConnectDialogFragment__not_now">現在不要</string>
    <!-- Button label for continue -->
    <string name="NewWaysToConnectDialogFragment__set_up_your_username">設定用戶名稱</string>

    <!-- ThumbnailView -->
    <string name="ThumbnailView_Play_video_description">播放影片</string>
    <string name="ThumbnailView_Has_a_caption_description">有一個標題</string>

    <!-- TransferControlView -->
    <plurals name="TransferControlView_n_items">
        <item quantity="other">%1$d 個項目</item>
    </plurals>
    <!-- Status update label used while the device is transcoding video as a prerequisite to uploading -->
    <string name="TransferControlView__processing">正在處理…</string>
    <!-- Status update label used while the device is transmitting data over the network. Will take the form of "1.0 MB/2.0 MB" -->
    <string name="TransferControlView__download_progress">%1$1.1f MB/%2$2.1f MB</string>
    <!-- Attachment file size label for not-yet-downloaded images and video. Will take the form of "1.0 MB" -->
    <string name="TransferControlView__filesize">%1$1.1f MB</string>


    <!-- UnauthorizedReminder -->
    <!-- Message shown in a reminder banner when the user\'s device is no longer registered -->
    <string name="UnauthorizedReminder_this_is_likely_because_you_registered_your_phone_number_with_Signal_on_a_different_device">此裝置已不再註冊。通常是因為你已在另一部裝置上使用你的電話號碼註冊 Signal。</string>
    <!-- Action in reminder banner that will take user to re-register -->
    <string name="UnauthorizedReminder_reregister_action">重新註冊裝置</string>

    <!-- Push notification when the app is forcibly logged out by the server. -->
    <string name="LoggedOutNotification_you_have_been_logged_out">你已登出此裝置的 Signal 應用程式。</string>

    <!-- EnclaveFailureReminder -->
    <!-- Banner message to update app to use payments -->
    <string name="EnclaveFailureReminder_update_signal">請更新 Signal 以繼續使用付款功能。你的餘額可能沒有更新。</string>
    <!-- Banner button to update now -->

    <!-- WebRtcCallActivity -->
    <string name="WebRtcCallActivity_to_answer_the_call_give_signal_access_to_your_microphone">若要接聽通話，請允許 Molly 存取你的麥克風。</string>
    <!-- Message shown in permission dialog when attempting to answer a video call without camera or microphone permissions already granted. -->
    <string name="WebRtcCallActivity_to_answer_the_call_give_signal_access_to_your_microphone_and_camera">若要接聽視訊通話，請允許 Molly 存取你的麥克風和相機。</string>
    <string name="WebRtcCallActivity_signal_requires_microphone_and_camera_permissions_in_order_to_make_or_receive_calls">Molly 需要\"麥克風\"及\"相機\"的權限以接聽來電，但是現在被設定為永久拒絕使用。請到應用程式設定中，選取\"權限\"，並啟用\"麥克風\"及\"相機\"的權限。</string>
    <string name="WebRtcCallActivity__answered_on_a_linked_device">在已連結的裝置回答。</string>
    <string name="WebRtcCallActivity__declined_on_a_linked_device">拒絕在已連結的裝置。</string>
    <string name="WebRtcCallActivity__busy_on_a_linked_device">已連結的裝置忙線。</string>
    <!-- Tooltip message shown first time user is in a video call after switch camera button moved -->
    <string name="WebRtcCallActivity__flip_camera_tooltip">「切換鏡頭」已移動到此處，點一下你的影片來嘗試</string>

    <string name="GroupCallSafetyNumberChangeNotification__someone_has_joined_this_call_with_a_safety_number_that_has_changed">有人加入了此通話，並更改了一個安全碼。</string>

    <!-- WebRtcCallScreen -->
    <string name="WebRtcCallScreen_swipe_up_to_change_views">向上滑動即可變更顯示</string>

    <!-- WebRtcCallScreen V2 -->
    <!-- Label with hyphenation. Translation can use soft hyphen - Unicode U+00AD -->
    <string name="WebRtcCallScreen__decline">拒絕</string>
    <!-- Label with hyphenation. Translation can use soft hyphen - Unicode U+00AD -->
    <string name="WebRtcCallScreen__answer">接聽</string>
    <!-- Label with hyphenation. Translation can use soft hyphen - Unicode U+00AD -->
    <string name="WebRtcCallScreen__answer_without_video">接聽但不開啟視訊</string>

    <!-- WebRtcAudioOutputToggle -->
    <!-- Label for a dialog asking the user to switch the audio output device during a call -->
    <string name="WebRtcAudioOutputToggle__audio_output">聲音輸出</string>
    <!-- Audio output option referring to the earpiece built into the phone -->
    <string name="WebRtcAudioOutputToggle__phone_earpiece">手機聽筒</string>
    <!-- Audio output option referring to the louder speaker built into the phone -->
    <string name="WebRtcAudioOutputToggle__speaker">揚聲器</string>
    <!-- Audio output option referring to an external audio device connected via wireless Bluetooth -->
    <string name="WebRtcAudioOutputToggle__bluetooth">藍牙</string>
    <!-- Audio output option referring to a pair of headphones that do not contain a microphone connected via a 3.5mm headphone jack -->
    <string name="WebRtcAudioOutputToggle__wired_headphones">有線耳機</string>
    <!-- Audio output option referring to an external headset that contains a microphone connected via a 3.5mm headphone jack -->
    <string name="WebRtcAudioOutputToggle__wired_headset">有線耳機</string>
    <!-- Audio output option referring to an external headset connected via a USB-C data cable -->
    <string name="WebRtcAudioOutputToggle__wired_headset_usb">有線耳機 (USB)</string>

    <string name="WebRtcCallControls_answer_call_description">接聽通話</string>
    <string name="WebRtcCallControls_reject_call_description">拒絕來電</string>

    <!-- change_passphrase_activity -->
    <string name="change_passphrase_activity__old_passphrase">舊密碼</string>
    <string name="change_passphrase_activity__new_passphrase">新密碼</string>
    <string name="change_passphrase_activity__repeat_new_passphrase">重複新密碼</string>

    <!-- contact_selection_activity -->
    <string name="contact_selection_activity__invite_to_signal">邀請至 Molly</string>
    <string name="contact_selection_activity__new_group">新增群組</string>
    <!-- Row item title for refreshing contacts -->
    <string name="contact_selection_activity__refresh_contacts">重新整理聯絡人</string>
    <!-- Row item description for refreshing contacts -->
    <string name="contact_selection_activity__missing_someone">找不到某人？嘗試重新整理</string>
    <!-- Row header title for more section -->
    <string name="contact_selection_activity__more">更多</string>

    <!-- contact_filter_toolbar -->
    <string name="contact_filter_toolbar__clear_entered_text_description">清除已輸入的文字</string>
    <string name="contact_filter_toolbar__show_keyboard_description">顯示鍵盤</string>
    <string name="contact_filter_toolbar__show_dial_pad_description">顯示撥號鍵</string>

    <!-- contact_selection_group_activity -->
    <string name="contact_selection_group_activity__no_contacts">無聯絡人</string>
    <string name="contact_selection_group_activity__finding_contacts">載入聯絡人中…</string>

    <!-- single_contact_selection_activity -->
    <string name="SingleContactSelectionActivity_contact_photo">聯絡人相片</string>

    <!-- ContactSelectionListFragment-->
    <string name="ContactSelectionListFragment_signal_requires_the_contacts_permission_in_order_to_display_your_contacts">Molly 需要聯絡人的權限以顯示聯絡人資訊，但是現在被設定為永久拒絕存取。請到應用程式設定中，選取「權限」，並啟用「聯絡人」的權限。</string>
    <string name="ContactSelectionListFragment_error_retrieving_contacts_check_your_network_connection">取回聯絡人名單錯誤，請檢查網路連線</string>
    <string name="ContactSelectionListFragment_username_not_found">找不到使用者名稱</string>
    <string name="ContactSelectionListFragment_s_is_not_a_signal_user">"\"%1$s\"不是 Signal 使用者。請檢查使用者名稱並再試一次。"</string>
    <string name="ContactSelectionListFragment_you_do_not_need_to_add_yourself_to_the_group">你無需將自己新增到群組中</string>
    <string name="ContactSelectionListFragment_maximum_group_size_reached">已達群組人數上限</string>
    <string name="ContactSelectionListFragment_signal_groups_can_have_a_maximum_of_d_members">Signal 群組最多可以有%1$d個成員。</string>
    <string name="ContactSelectionListFragment_recommended_member_limit_reached">已達到推薦成員數上限</string>
    <string name="ContactSelectionListFragment_signal_groups_perform_best_with_d_members_or_fewer">Signal 群組在%1$d個成員數或更少的情況下表現最佳。 新增更多成員將導致傳送和接收訊息的延遲。</string>
    <plurals name="ContactSelectionListFragment_d_members">
        <item quantity="other">%1$d 個成員</item>
    </plurals>
    <!-- Text on row item to find user by phone number -->
    <string name="ContactSelectionListFragment__find_by_phone_number">以電話號碼搜尋</string>
    <!-- Text on row item to find user by username -->
    <string name="ContactSelectionListFragment__find_by_username">以使用者名稱搜尋</string>

    <!-- contact_selection_list_fragment -->
    <string name="contact_selection_list_fragment__signal_needs_access_to_your_contacts_in_order_to_display_them">Molly 需要存取你的\"聯絡人\"以顯示聯絡人資訊。</string>
    <string name="contact_selection_list_fragment__show_contacts">顯示聯絡人</string>

    <!-- contact_selection_list_item -->
    <plurals name="contact_selection_list_item__number_of_members">
        <item quantity="other">%1$d 個成員</item>
    </plurals>
    <!-- Displays number of viewers for a story -->
    <plurals name="contact_selection_list_item__number_of_viewers">
        <item quantity="other">%1$d 個觀看者</item>
    </plurals>

    <!-- conversation_activity -->
    <string name="conversation_activity__type_message_push">Signal 訊息</string>
    <string name="conversation_activity__type_message_sms_insecure">不安全的簡訊</string>
    <string name="conversation_activity__type_message_mms_insecure">不安全的多媒體訊息</string>
    <!-- Option in send button context menu to schedule the message instead of sending it directly -->
    <string name="conversation_activity__sim_n">SIM %1$d</string>
    <string name="conversation_activity__send">送出</string>
    <string name="conversation_activity__compose_description">編輯簡訊</string>
    <string name="conversation_activity__emoji_toggle_description">切換表情符號鍵盤</string>
    <string name="conversation_activity__attachment_thumbnail">附檔縮圖</string>
    <string name="conversation_activity__quick_attachment_drawer_toggle_camera_description">切換快速相機附件隱藏式選單</string>
    <string name="conversation_activity__quick_attachment_drawer_record_and_send_audio_description">錄製並傳送語音附檔</string>
    <string name="conversation_activity__quick_attachment_drawer_lock_record_description">鎖定語音錄製附檔</string>
    <string name="conversation_activity__message_could_not_be_sent">無法傳送訊息。 檢查你的連線，然後重試。</string>

    <!-- conversation_input_panel -->
    <string name="conversation_input_panel__slide_to_cancel">滑動以取消</string>
    <string name="conversation_input_panel__cancel">取消</string>

    <!-- conversation_item -->
    <string name="conversation_item__mms_image_description">媒體訊息</string>
    <string name="conversation_item__secure_message_description">安全的訊息</string>

    <!-- conversation_item_sent -->
    <string name="conversation_item_sent__send_failed_indicator_description">傳送失敗</string>
    <string name="conversation_item_sent__pending_approval_description">等待核准</string>
    <string name="conversation_item_sent__delivered_description">已送達</string>
    <string name="conversation_item_sent__message_read">訊息已讀</string>

    <!-- conversation_item_received -->
    <string name="conversation_item_received__contact_photo_description">聯絡人的相片</string>

    <!-- ConversationUpdateItem -->
    <string name="ConversationUpdateItem_loading">載入中</string>
    <string name="ConversationUpdateItem_learn_more">了解更多</string>
    <string name="ConversationUpdateItem_join_call">加入通話</string>
    <string name="ConversationUpdateItem_return_to_call">返回通話</string>
    <string name="ConversationUpdateItem_call_is_full">通話人數已滿</string>
    <string name="ConversationUpdateItem_invite_friends">邀請好友</string>
    <string name="ConversationUpdateItem_enable_call_notifications">啟用通話通知</string>
    <string name="ConversationUpdateItem_update_contact">更新聯絡人</string>
    <!-- Update item button text to show to block a recipient from requesting to join via group link -->
    <string name="ConversationUpdateItem_block_request">封鎖請求</string>
    <string name="ConversationUpdateItem_no_groups_in_common_review_requests_carefully">沒有共同的群組。 請仔細檢查請求。</string>
    <string name="ConversationUpdateItem_no_contacts_in_this_group_review_requests_carefully">這個群組中沒有聯絡人。請仔細檢查請求。</string>
    <string name="ConversationUpdateItem_view">檢視</string>
    <string name="ConversationUpdateItem_the_disappearing_message_time_will_be_set_to_s_when_you_message_them">銷毀的訊息時間將設定為%1$s 當你要傳送訊息給他人。</string>
    <!-- Update item button text to show to boost a feature -->
    <string name="ConversationUpdateItem_donate">贊助</string>
    <!-- Update item button text to send payment -->
    <string name="ConversationUpdateItem_send_payment">傳送付款</string>
    <!-- Update item button text to activate payments -->
    <string name="ConversationUpdateItem_activate_payments">啟用付款功能</string>
    <!-- Update item alerting the user they hid this person and that they can message them to unhide them -->
    <string name="ConversationUpdateItem_hidden_contact_message_to_add_back">你已移除此人，再次傳送訊息給他們會將對方加回你的清單。</string>
    <!-- Update item button text shown for the accepted message request update message -->
    <string name="ConversationUpdateItem_options">Options</string>

    <!-- audio_view -->
    <string name="audio_view__play_pause_accessibility_description">播放 … 暫停</string>
    <string name="audio_view__download_accessibility_description">下載</string>

    <!-- QuoteView -->
    <string name="QuoteView_audio">音訊</string>
    <string name="QuoteView_video">影片</string>
    <string name="QuoteView_photo">照片</string>
    <string name="QuoteView_gif">動態圖檔</string>
    <string name="QuoteView_view_once_media">一次性多媒體檔案</string>
    <string name="QuoteView_sticker">貼圖</string>
    <string name="QuoteView_you">你</string>
    <string name="QuoteView_original_missing">無法找到原始訊息</string>
    <!-- Author formatting for group stories -->
    <string name="QuoteView_s_story">%1$s · 限時動態</string>
    <!-- Label indicating that a quote is for a reply to a story you created -->
    <string name="QuoteView_your_story">你 · 限時動態</string>
    <!-- Label indicating that the story being replied to no longer exists -->
    <string name="QuoteView_no_longer_available">不再提供</string>
    <!-- Label for quoted gift -->
    <string name="QuoteView__donation_for_a_friend">為朋友捐款</string>

    <!-- conversation_fragment -->
    <string name="conversation_fragment__scroll_to_the_bottom_content_description">向下滑動至底部</string>

    <!-- BubbleOptOutTooltip -->
    <!-- Message to inform the user of what Android chat bubbles are -->
    <string name="BubbleOptOutTooltip__description">泡泡是一項 Android 功能，你可以為 Molly 聊天關閉該功能。</string>
    <!-- Button to dismiss the tooltip for opting out of using Android bubbles -->
    <string name="BubbleOptOutTooltip__not_now">稍後</string>
    <!-- Button to move to the system settings to control the use of Android bubbles -->
    <string name="BubbleOptOutTooltip__turn_off">關閉</string>

    <!-- safety_number_change_dialog -->
    <string name="safety_number_change_dialog__safety_number_changes">安全碼變更</string>
    <string name="safety_number_change_dialog__accept">接受</string>
    <string name="safety_number_change_dialog__call_anyway">仍要通話</string>
    <string name="safety_number_change_dialog__join_call">加入通話</string>
    <string name="safety_number_change_dialog__continue_call">繼續通話</string>
    <string name="safety_number_change_dialog__leave_call">離開通話</string>
    <string name="safety_number_change_dialog__the_following_people_may_have_reinstalled_or_changed_devices">下列的人可能已重新安裝或更換了裝置。請驗證你與他們的安全碼，以確保隱私。</string>
    <string name="safety_number_change_dialog__view">檢視</string>
    <string name="safety_number_change_dialog__previous_verified">先前已驗證</string>

    <!-- EnableCallNotificationSettingsDialog__call_notifications_checklist -->
    <string name="EnableCallNotificationSettingsDialog__call_notifications_enabled">通話通知已啟用。</string>
    <string name="EnableCallNotificationSettingsDialog__enable_call_notifications">啟用通話通知</string>
    <string name="EnableCallNotificationSettingsDialog__enable_background_activity">啟用背景活動</string>
    <string name="EnableCallNotificationSettingsDialog__everything_looks_good_now">似乎一切就緒！</string>
    <string name="EnableCallNotificationSettingsDialog__to_receive_call_notifications_tap_here_and_turn_on_show_notifications">若要接收通話通知，請輕觸此處並開啟「顯示通知」。</string>
    <string name="EnableCallNotificationSettingsDialog__to_receive_call_notifications_tap_here_and_turn_on_notifications">若要接收通話通知，請輕觸此處並開啟通知，並確保已啟用「聲音與彈出式視窗」。</string>
    <string name="EnableCallNotificationSettingsDialog__to_receive_call_notifications_tap_here_and_enable_background_activity_in_battery_settings">若要接收通話通知，請輕觸此處並在「電量」設定中啟用背景活動。 </string>
    <string name="EnableCallNotificationSettingsDialog__settings">設定</string>
    <string name="EnableCallNotificationSettingsDialog__to_receive_call_notifications_tap_settings_and_turn_on_show_notifications">若要接收通話通知，請輕觸一下「設定」並啟用「顯示通知」。</string>
    <string name="EnableCallNotificationSettingsDialog__to_receive_call_notifications_tap_settings_and_turn_on_notifications">若要接收通話通知，請輕觸一下「設定」並開啟通知，同時確保已啟用「聲音與彈出式視窗」。</string>
    <string name="EnableCallNotificationSettingsDialog__to_receive_call_notifications_tap_settings_and_enable_background_activity_in_battery_settings">若要接收通話通知，請輕觸一下「設定」並在「電量」設定中啟用背景活動。</string>

    <!-- country_selection_fragment -->
    <string name="country_selection_fragment__loading_countries">讀取國家列表中…</string>
    <string name="country_selection_fragment__search">搜尋</string>
    <string name="country_selection_fragment__no_matching_countries">沒有符合的國家</string>

    <!-- device_add_fragment -->
    <string name="device_add_fragment__scan_the_qr_code_displayed_on_the_device_to_link">掃描裝置上顯示的 QR 碼以便連結</string>

    <!-- device_link_fragment -->
    <string name="device_link_fragment__link_device">連結裝置</string>

    <!-- device_list_fragment -->
    <string name="device_list_fragment__no_devices_linked">無連結的裝置</string>
    <string name="device_list_fragment__link_new_device">連結新的裝置</string>

    <!-- expiration -->
    <string name="expiration_off">關</string>

    <plurals name="expiration_seconds">
        <item quantity="other">%1$d 秒</item>
    </plurals>

    <string name="expiration_seconds_abbreviated">%1$d 秒</string>

    <plurals name="expiration_minutes">
        <item quantity="other">%1$d 分鐘</item>
    </plurals>

    <string name="expiration_minutes_abbreviated">%1$d 分</string>

    <plurals name="expiration_hours">
        <item quantity="other">%1$d 小時</item>
    </plurals>

    <string name="expiration_hours_abbreviated">%1$d 小時</string>

    <plurals name="expiration_days">
        <item quantity="other">%1$d 天</item>
    </plurals>

    <string name="expiration_days_abbreviated">%1$d 天</string>

    <plurals name="expiration_weeks">
        <item quantity="other">%1$d 星期</item>
    </plurals>

    <string name="expiration_weeks_abbreviated">%1$d 週</string>
    <string name="expiration_combined">%1$s %2$s</string>

    <!-- unverified safety numbers -->
    <string name="IdentityUtil_unverified_banner_one">您與 %1$s 的安全碼已經改變，需要重新驗證</string>
    <string name="IdentityUtil_unverified_banner_two">您與 %1$s 及 %2$s 的安全碼需要重新驗證</string>
    <string name="IdentityUtil_unverified_banner_many">您與 %1$s、%2$s 及 %3$s 的安全碼需要重新驗證</string>

    <string name="IdentityUtil_unverified_dialog_one">你與 %1$s 的安全碼已改變，而且不再是已驗證。這有可能是有不明人士試圖攔截您的通訊，或是因為 %1$s 重新安裝 Signal。</string>
    <string name="IdentityUtil_unverified_dialog_two">你與 %1$s 及 %2$s 的安全碼不再是已驗證。這有可能是有不明人士試圖攔截您的通訊，或是因為他們重新安裝 Signal。</string>
    <string name="IdentityUtil_unverified_dialog_many">你與 %1$s、%2$s 及 %3$s 的安全碼不再是已驗證。這有可能是有不明人士試圖攔截您的通訊，或是因為他們重新安裝 Signal。</string>

    <string name="IdentityUtil_untrusted_dialog_one">你與 %1$s 的安全碼剛剛已改變。</string>
    <string name="IdentityUtil_untrusted_dialog_two">你與 %1$s 及 %2$s 的安全碼剛剛已改變。</string>
    <string name="IdentityUtil_untrusted_dialog_many">你與 %1$s、%2$s 及 %3$s 的安全碼剛剛已改變。</string>

    <plurals name="identity_others">
        <item quantity="other">另 %1$d 人</item>
    </plurals>

    <!-- giphy_activity -->
    <string name="giphy_activity_toolbar__search_gifs">搜尋 GIF</string>

    <!-- giphy_fragment -->
    <string name="giphy_fragment__nothing_found">未找到任何東西</string>

    <!-- load_more_header -->
    <string name="load_more_header__loading">載入中</string>

    <!-- media_overview_activity -->
    <string name="media_overview_activity__no_media">無媒體</string>

    <!-- message_recipients_list_item -->
    <string name="message_recipients_list_item__view">檢視</string>
    <string name="message_recipients_list_item__resend">重送</string>

    <!-- Displayed in a toast when user long presses an item in MyStories -->
    <string name="MyStoriesFragment__copied_sent_timestamp_to_clipboard">傳送時間戳記已複製至剪貼簿。</string>
    <!-- Displayed when there are no outgoing stories -->
    <string name="MyStoriesFragment__updates_to_your_story_will_show_up_here">你的限時動態更新將顯示於此。</string>

    <!-- GroupUtil -->
    <plurals name="GroupUtil_joined_the_group">
        <item quantity="other">%1$s 已加入此群組。</item>
    </plurals>
    <string name="GroupUtil_group_name_is_now">群組現在名為「%1$s」。</string>

    <!-- prompt_passphrase_activity -->
    <string name="prompt_passphrase_activity__unlock">解鎖</string>

    <!-- prompt_mms_activity -->
    <string name="prompt_mms_activity__signal_requires_mms_settings_to_deliver_media_and_group_messages">Signal 需要多媒體訊息設定以透過業者傳輸媒體與群組訊息。您的裝置沒有所需的資訊，有可能是由於裝置被鎖定或者其他限制設定。</string>
    <string name="prompt_mms_activity__to_send_media_and_group_messages_tap_ok">傳送媒體檔案或群組訊息，請按下 \"OK\" 並完成必要的設定。您所使用電信業者相關的MMS多媒體簡訊設定可能羅列在 \'無線與網路／行動網路\'的設定項目內。且您只需設定一次。</string>

    <!-- BadDecryptLearnMoreDialog -->
    <string name="BadDecryptLearnMoreDialog_delivery_issue">傳送問題</string>
    <string name="BadDecryptLearnMoreDialog_couldnt_be_delivered_individual">來自 %1$s 的一則訊息、貼圖、回應或已讀回執無法向你送達。不清楚是直接傳送給你，又或是來自某個群組中。</string>
    <string name="BadDecryptLearnMoreDialog_couldnt_be_delivered_group">來自 %1$s 的一則訊息、貼圖、回應或已讀回執無法向你送達。</string>

    <!-- profile_create_activity -->
    <string name="CreateProfileActivity_first_name_required">名字 (必填)</string>
    <string name="CreateProfileActivity_last_name_optional">姓氏 (選用)</string>
    <string name="CreateProfileActivity_next">下一步</string>
    <string name="CreateProfileActivity_custom_mms_group_names_and_photos_will_only_be_visible_to_you">自定義MMS群組名稱和照片僅有你可看見。</string>
    <string name="CreateProfileActivity_group_descriptions_will_be_visible_to_members_of_this_group_and_people_who_have_been_invited">該群組的成員和被邀請的人都可以看到群組的描述。</string>

    <!-- EditAboutFragment -->
    <string name="EditAboutFragment_about">關於</string>
    <string name="EditAboutFragment_write_a_few_words_about_yourself">寫一些關於你自己的話……</string>
    <string name="EditAboutFragment_count">%1$d/%2$d</string>
    <string name="EditAboutFragment_speak_freely">暢所欲言</string>
    <string name="EditAboutFragment_encrypted">已加密</string>
    <string name="EditAboutFragment_be_kind">友善點</string>
    <string name="EditAboutFragment_coffee_lover">咖啡愛好者</string>
    <string name="EditAboutFragment_free_to_chat">有空聊天</string>
    <string name="EditAboutFragment_taking_a_break">正在休息中</string>
    <string name="EditAboutFragment_working_on_something_new">從事新事物</string>

    <!-- EditProfileFragment -->
    <string name="EditProfileFragment__edit_group">編輯群組</string>
    <string name="EditProfileFragment__group_name">群組名稱</string>
    <string name="EditProfileFragment__group_description">群組描述</string>
  <!-- Removed by excludeNonTranslatables <string name="EditProfileFragment__support_link" translatable="false">https://support.signal.org/hc/articles/360007459591</string> -->

    <!-- EditProfileNameFragment -->
    <string name="EditProfileNameFragment_your_name">你的名字</string>
    <string name="EditProfileNameFragment_first_name">名</string>
    <string name="EditProfileNameFragment_last_name_optional">姓氏 (選用)</string>
    <string name="EditProfileNameFragment_save">儲存</string>
    <string name="EditProfileNameFragment_failed_to_save_due_to_network_issues_try_again_later">由於網路問題，儲存失敗。請稍後再試。</string>

    <!-- recipient_preferences_activity -->
    <string name="recipient_preference_activity__shared_media">分享的媒體</string>

    <!-- recipients_panel -->

    <!-- verify_display_fragment -->
    <!-- Explanation of how to verify the safety numbers. %s is replaced with the name of the other recipient -->
    <string name="verify_display_fragment__pnp_verify_safety_numbers_explanation_with_s">若要驗證你與 %1$s 之間的端對端加密，請比較上方數字與對方裝置上的數字是否一樣。 你亦可掃瞄對方裝置上的二維碼。</string>
    <string name="verify_display_fragment__tap_to_scan">點擊掃描</string>
    <string name="verify_display_fragment__successful_match">成功匹配</string>
    <string name="verify_display_fragment__failed_to_verify_safety_number">驗證安全碼失敗</string>
    <string name="verify_display_fragment__loading">載入中…</string>
    <string name="verify_display_fragment__mark_as_verified">標記為已驗證</string>
    <string name="verify_display_fragment__clear_verification">清除驗證碼</string>

    <!-- verity_scan_fragment -->
    <string name="verify_scan_fragment__scan_the_qr_code_on_your_contact">掃描聯絡人裝置上的 QR code</string>

    <!-- webrtc_answer_decline_button -->
    <string name="webrtc_answer_decline_button__swipe_up_to_answer">往上滑動來接聽</string>
    <string name="webrtc_answer_decline_button__swipe_down_to_reject">往下滑動來拒接</string>

    <!-- message_details_header -->
    <string name="message_details_header__issues_need_your_attention">一些問題需要您的注意。</string>
    <string name="message_details_header_sent">傳送時間</string>
    <string name="message_details_header_received">接收時間</string>
    <string name="message_details_header_disappears">銷毀期限</string>
    <string name="message_details_header_via">經由</string>

    <!-- message_details_recipient_header -->
    <string name="message_details_recipient_header__pending_send">等候中</string>
    <string name="message_details_recipient_header__sent_to">傳送給</string>
    <string name="message_details_recipient_header__sent_from">傳送自</string>
    <string name="message_details_recipient_header__delivered_to">已送達</string>
    <string name="message_details_recipient_header__read_by">已讀取</string>
    <string name="message_details_recipient_header__not_sent">未傳送</string>
    <string name="message_details_recipient_header__viewed">查看者</string>
    <string name="message_details_recipient_header__skipped">略過</string>

    <!-- message_Details_recipient -->
    <string name="message_details_recipient__failed_to_send">傳送失敗</string>
    <string name="message_details_recipient__new_safety_number">新的安全碼</string>
    <!-- Button text shown in message details when the message has an edit history and this will let them view the history -->
    <string name="MessageDetails__view_edit_history">瀏覽編輯歷史紀錄</string>

    <!-- AndroidManifest.xml -->
    <string name="AndroidManifest__create_passphrase">新增自訂密碼</string>
    <string name="AndroidManifest__select_contacts">選擇多位聯絡人</string>
    <string name="AndroidManifest__change_passphrase">變更自訂密碼</string>
    <string name="AndroidManifest__verify_safety_number">驗證安全碼</string>
    <string name="AndroidManifest__media_preview">媒體預覽</string>
    <string name="AndroidManifest__message_details">訊息詳情</string>
    <string name="AndroidManifest__linked_devices">已連結裝置</string>
    <string name="AndroidManifest__invite_friends">邀請好友</string>
    <string name="AndroidManifest_archived_conversations">已封存的聊天</string>

    <!-- HelpFragment -->
    <string name="HelpFragment__have_you_read_our_faq_yet">你閱讀過我們的問與答嗎?</string>
    <string name="HelpFragment__next">下一步</string>
    <string name="HelpFragment__contact_us">與我們聯繫</string>
    <string name="HelpFragment__tell_us_whats_going_on">告訴我們發生什麼問題</string>
    <string name="HelpFragment__include_debug_log">包括偵錯紀錄。</string>
    <string name="HelpFragment__whats_this">這是什麼？</string>
    <string name="HelpFragment__how_do_you_feel">你覺得如何?(可選項目)</string>
    <string name="HelpFragment__tell_us_why_youre_reaching_out">所為何事？</string>
  <!-- Removed by excludeNonTranslatables <string name="HelpFragment__emoji_5" translatable="false">emoji_5</string> -->
  <!-- Removed by excludeNonTranslatables <string name="HelpFragment__emoji_4" translatable="false">emoji_4</string> -->
  <!-- Removed by excludeNonTranslatables <string name="HelpFragment__emoji_3" translatable="false">emoji_3</string> -->
  <!-- Removed by excludeNonTranslatables <string name="HelpFragment__emoji_2" translatable="false">emoji_2</string> -->
  <!-- Removed by excludeNonTranslatables <string name="HelpFragment__emoji_1" translatable="false">emoji_1</string> -->
  <!-- Removed by excludeNonTranslatables <string name="HelpFragment__link__debug_info" translatable="false">https://support.signal.org/hc/articles/360007318591</string> -->
  <!-- Removed by excludeNonTranslatables <string name="HelpFragment__link__faq" translatable="false">https://support.signal.org</string> -->
    <string name="HelpFragment__support_info">支援訊息</string>
    <string name="HelpFragment__signal_android_support_request">Signal Android 支援請求</string>
    <string name="HelpFragment__debug_log">偵錯紀錄:</string>
    <string name="HelpFragment__could_not_upload_logs">無法上傳記錄檔</string>
    <string name="HelpFragment__please_be_as_descriptive_as_possible">請盡可能描述一下，以幫助我們理解該問題。</string>
    <string-array name="HelpFragment__categories_5">
        <item>請選擇一個選項</item>
        <item>某項功能無法運作</item>
        <item>功能請求</item>
        <item>問題</item>
        <item>意見回饋</item>
        <item>其他</item>
        <item>付款 (MobileCoin)</item>
        <item>捐款及徽章</item>
        <item>SMS 短訊匯出</item>
    </string-array>
    <!-- Subject of email when submitting debug logs to help debug slow notifications -->
    <string name="DebugLogsPromptDialogFragment__signal_android_support_request">Signal Android 除錯日誌提交</string>
    <!-- Category to organize the support email sent -->
    <string name="DebugLogsPromptDialogFragment__slow_notifications_category">通知緩慢</string>
    <!-- Category to organize the support email sent -->
    <string name="DebugLogsPromptDialogFragment__crash_category">故障</string>
    <!-- Action to submit logs and take user to send an e-mail -->
    <string name="DebugLogsPromptDialogFragment__submit">提交</string>
    <!-- Action to decline to submit logs -->
    <string name="DebugLogsPromptDialogFragment__no_thanks">不必了</string>

    <!-- ReactWithAnyEmojiBottomSheetDialogFragment -->
    <string name="ReactWithAnyEmojiBottomSheetDialogFragment__this_message">這個訊息</string>
    <string name="ReactWithAnyEmojiBottomSheetDialogFragment__recently_used">最近使用的</string>
    <string name="ReactWithAnyEmojiBottomSheetDialogFragment__smileys_and_people">笑臉 &amp; 人們</string>
    <string name="ReactWithAnyEmojiBottomSheetDialogFragment__nature">自然</string>
    <string name="ReactWithAnyEmojiBottomSheetDialogFragment__food">食物</string>
    <string name="ReactWithAnyEmojiBottomSheetDialogFragment__activities">活動</string>
    <string name="ReactWithAnyEmojiBottomSheetDialogFragment__places">地方</string>
    <string name="ReactWithAnyEmojiBottomSheetDialogFragment__objects">物品</string>
    <string name="ReactWithAnyEmojiBottomSheetDialogFragment__symbols">符號</string>
    <string name="ReactWithAnyEmojiBottomSheetDialogFragment__flags">旗幟</string>
    <string name="ReactWithAnyEmojiBottomSheetDialogFragment__emoticons">表情符號</string>
    <string name="ReactWithAnyEmojiBottomSheetDialogFragment__no_results_found">未找到結果</string>

    <!-- arrays.xml -->
    <string name="arrays__use_default">使用預設</string>
    <string name="arrays__use_custom">使用自訂</string>

    <string name="arrays__mute_for_one_hour">靜音 1 小時</string>
    <string name="arrays__mute_for_eight_hours">靜音 8 小時</string>
    <string name="arrays__mute_for_one_day">靜音 1 天</string>
    <string name="arrays__mute_for_seven_days">靜音 7 天</string>
    <string name="arrays__always">永遠</string>

    <string name="arrays__settings_default">預設設定</string>
    <string name="arrays__enabled">啟用</string>
    <string name="arrays__disabled">停用</string>

    <string name="arrays__name_and_message">名字與訊息</string>
    <string name="arrays__name_only">僅名字</string>
    <string name="arrays__no_name_or_message">不顯示名字或訊息</string>

    <string name="arrays__images">圖片</string>
    <string name="arrays__audio">音訊</string>
    <string name="arrays__video">影片</string>
    <string name="arrays__documents">文件</string>

    <string name="arrays__small">小</string>
    <string name="arrays__normal">正常</string>
    <string name="arrays__large">大</string>
    <string name="arrays__extra_large">特大</string>

    <string name="arrays__default">預設</string>
    <string name="arrays__high">高</string>
    <string name="arrays__max">最高</string>

    <!-- plurals.xml -->
    <plurals name="hours_ago">
        <item quantity="other">%1$d 小時前</item>
    </plurals>

    <!-- preferences.xml -->
    <string name="preferences_beta">測試版</string>
    <string name="preferences__sms_mms">簡訊與多媒體訊息</string>
    <string name="preferences__pref_use_address_book_photos">使用通訊錄照片</string>
    <string name="preferences__display_contact_photos_from_your_address_book_if_available">可用時顯示通訊錄中的聯絡人照片</string>
    <!-- Preference menu item title for a toggle switch for preserving the archived state of muted chats. -->
    <string name="preferences__pref_keep_muted_chats_archived">將靜音聊天存檔</string>
    <!-- Preference menu item description for a toggle switch for preserving the archived state of muted chats. -->
    <string name="preferences__muted_chats_that_are_archived_will_remain_archived">當新訊息抵達時，已存檔的靜音聊天將保持存檔狀態。</string>
    <string name="preferences__generate_link_previews">建立連結預覽</string>
    <string name="preferences__retrieve_link_previews_from_websites_for_messages">為你傳送的訊息中所包含的連結直接從網站檢索預覽。</string>
    <string name="preferences__change_passphrase">變更自訂密碼</string>
    <string name="preferences__change_your_passphrase">變更您的自訂密碼</string>
    <string name="preferences__enable_passphrase">啟用螢幕鎖定的自訂密碼</string>
    <string name="preferences__lock_signal_and_message_notifications_with_a_passphrase">使用鎖定螢幕及通知密碼</string>
    <string name="preferences__screen_security">螢幕安全設定</string>
    <string name="preferences__auto_lock_signal_after_a_specified_time_interval_of_inactivity">在特定時間內不活躍會自動鎖定 Signal</string>
    <string name="preferences__inactivity_timeout_passphrase">不活躍鎖定密碼</string>
    <string name="preferences__inactivity_timeout_interval">不活躍時間間隔</string>
    <string name="preferences__notifications">通知</string>
    <string name="preferences__led_color">LED 色彩</string>
    <string name="preferences__led_color_unknown">未知</string>
    <string name="preferences__pref_led_blink_title">LED 閃爍模式</string>
    <string name="preferences__customize">客製化</string>
    <string name="preferences__change_sound_and_vibration">變更音效及震動</string>
    <string name="preferences__sound">提示音效</string>
    <string name="preferences__silent">靜音</string>
    <string name="preferences__default">預設</string>
    <string name="preferences__repeat_alerts">重複通知</string>
    <string name="preferences__never">永不</string>
    <string name="preferences__one_time">一次</string>
    <string name="preferences__two_times">兩次</string>
    <string name="preferences__three_times">三次</string>
    <string name="preferences__five_times">五次</string>
    <string name="preferences__ten_times">十次</string>
    <string name="preferences__vibrate">震動</string>
    <string name="preferences__green">綠色</string>
    <string name="preferences__red">紅色</string>
    <string name="preferences__blue">藍色</string>
    <string name="preferences__orange">橘色</string>
    <string name="preferences__cyan">青色</string>
    <string name="preferences__magenta">洋紅色</string>
    <string name="preferences__white">白色</string>
    <string name="preferences__none">無</string>
    <string name="preferences__fast">快速</string>
    <string name="preferences__normal">正常</string>
    <string name="preferences__slow">緩慢</string>
    <string name="preferences__help">幫助</string>
    <string name="preferences__advanced">進階</string>
    <string name="preferences__donate_to_signal">贊助 Molly</string>
    <!-- Preference label for making one-time donations to Signal -->
    <string name="preferences__privacy">隱私權</string>
    <!-- Preference label for stories -->
    <string name="preferences__stories">動態</string>
    <string name="preferences__mms_user_agent">MMS User Agent</string>
    <string name="preferences__advanced_mms_access_point_names">手動多媒體設定</string>
    <string name="preferences__mmsc_url">MMSC URL</string>
    <string name="preferences__mms_proxy_host">MMS Proxy 主機</string>
    <string name="preferences__mms_proxy_port">MMS Proxy 埠</string>
    <string name="preferences__mmsc_username">MMSC 使用者名稱</string>
    <string name="preferences__mmsc_password">MMSC 密碼</string>
    <string name="preferences__sms_delivery_reports">手機簡訊傳送狀態報告</string>
    <string name="preferences__request_a_delivery_report_for_each_sms_message_you_send">針對每則手機簡訊都要求回覆傳送報告</string>
    <string name="preferences__data_and_storage">數據與儲存空間</string>
    <string name="preferences__storage">儲存空間</string>
    <string name="preferences__payments">付款</string>
    <!-- Privacy settings payments section description -->
    <string name="preferences__payment_lock">付款鎖定</string>
    <string name="preferences__conversation_length_limit">聊天長度上限</string>
    <string name="preferences__keep_messages">保留訊息</string>
    <string name="preferences__clear_message_history">清除訊息歷史記錄</string>
    <string name="preferences__linked_devices">已連結裝置</string>
    <string name="preferences__light_theme">明亮</string>
    <string name="preferences__dark_theme">深色</string>
    <string name="preferences__appearance">介面設定</string>
    <string name="preferences__theme">主題</string>
    <string name="preferences__chat_color_and_wallpaper">聊天顏色與壁紙</string>
    <!-- Clickable settings text allowing the user to change the icon visible on their phone\'s home screen. -->
    <string name="preferences__app_icon">應用程式圖示</string>
    <!-- Approval for changing the app icon. -->
    <string name="preferences__app_icon_dialog_ok">確定</string>
    <!-- Cancelling the operation of changing the app icon. -->
    <string name="preferences__app_icon_dialog_cancel">取消</string>
    <!-- Title for the confirmation dialog of changing the app icon. -->
    <string name="preferences__app_icon_dialog_title">將應用程式圖示和名稱更改為「%1$s」</string>
    <!-- Description for the confirmation dialog of changing the app icon. -->
    <string name="preferences__app_icon_dialog_description">Molly 需要關閉才能更改應用程式圖示和名稱。通知依然會以預設的 Molly 圖示和名稱來顯示。</string>
    <!-- Visible warning label for the limitations of changing the app icon with learn more call to action. -->
    <string name="preferences__app_icon_warning_learn_more">選擇應用程式圖示和名稱，這將顯示在手機的主螢幕和應用抽屜中。通知依然會以預設的 Molly 圖示和名稱來顯示。了解 更多</string>
    <!-- Visible warning label for the limitations of changing the app icon. -->
    <string name="preferences__app_icon_warning">應用程式圖示和名稱可在手機的主螢幕和應用抽屜中見到。</string>
    <!-- Visible warning label explaining that changing the app icon and name does not affect notifications. -->
    <string name="preferences__app_icon_notification_warning">通知依然會以預設的 Molly 圖示和名稱來顯示。</string>
    <!--Call to action to get more information about the limitations of the change app icon functionality. -->
    <string name="preferences__app_icon_learn_more">了解 更多</string>
    <!--Text description of a graphic illustrating the limitations of the app icon change. -->
    <string name="preferences__graphic_illustrating_where_the_replacement_app_icon_will_be_visible">圖解說明了替代應用程式圖示可見的位置。</string>
    <string name="preferences__disable_pin">停用 PIN 碼</string>
    <string name="preferences__enable_pin">啟用 PIN 碼</string>
    <string name="preferences__if_you_disable_the_pin_you_will_lose_all_data">如果你停用 PIN 碼，則除非你進行手動備份和還原，否則當你重新註冊 Signal 時，將會遺失所有資料。停用 PIN 碼時無法開啟註冊鎖定。</string>
    <string name="preferences__pins_keep_information_stored_with_signal_encrypted_so_only_you_can_access_it">PIN 碼用於加密在 Signal 中儲存的資訊，以確保只得你可以存取。當你重新安裝應用程式後，你的個人資料、設定和聯絡人將會還原。開啟應用程式不需要你的 PIN 碼。</string>
    <string name="preferences__system_default">系統預設</string>
    <string name="preferences__language">語言選項</string>
    <string name="preferences__signal_messages_and_calls">Signal 訊息與通話</string>
    <string name="preferences__advanced_pin_settings">進階 PIN 碼設定</string>
    <string name="preferences__free_private_messages_and_calls">免費加密訊息與通話至 Signal 使用者</string>
    <string name="preferences__submit_debug_log">送出偵錯日誌</string>
    <string name="preferences__delete_account">刪除帳號</string>
    <string name="preferences__support_wifi_calling">\"WiFi 呼叫\"相容模式</string>
    <string name="preferences__enable_if_your_device_supports_sms_mms_delivery_over_wifi">如果您的裝置使用 WiFi 傳送簡訊或多媒體訊息，請啟用此選項 (僅當\"WiFi 語音呼叫\"在您的裝置上啟用的時候才可用)</string>
    <string name="preferences__incognito_keyboard">隱私鍵盤</string>
    <string name="preferences__read_receipts">已讀標記</string>
    <string name="preferences__if_read_receipts_are_disabled_you_wont_be_able_to_see_read_receipts">如果關閉已讀標記，你將無法看到其他人的已讀標記。</string>
    <string name="preferences__typing_indicators">打字狀態</string>
    <string name="preferences__if_typing_indicators_are_disabled_you_wont_be_able_to_see_typing_indicators">如果打字狀態被關閉，你將無法看見其他人的打字狀態。</string>
    <string name="preferences__request_keyboard_to_disable">要求鍵盤以停用個人化學習。</string>
    <string name="preferences__this_setting_is_not_a_guarantee">此設定不能保證，你的鍵盤可能會忽略它。</string>
  <!-- Removed by excludeNonTranslatables <string name="preferences__incognito_keyboard_learn_more" translatable="false">https://support.signal.org/hc/articles/360055276112</string> -->
    <string name="preferences_chats__when_using_mobile_data">當使用行動數據時</string>
    <string name="preferences_chats__when_using_wifi">當使用 Wi-Fi 時</string>
    <string name="preferences_chats__when_roaming">當漫遊時</string>
    <string name="preferences_chats__media_auto_download">媒體自動下載</string>
    <string name="preferences_chats__message_history">訊息歷史紀錄</string>
    <string name="preferences_storage__storage_usage">已使用的儲存容量</string>
    <string name="preferences_storage__photos">照片</string>
    <string name="preferences_storage__videos">影片</string>
    <string name="preferences_storage__files">檔案</string>
    <string name="preferences_storage__audio">音訊</string>
    <string name="preferences_storage__review_storage">檢視儲存空間</string>
    <string name="preferences_storage__delete_older_messages">刪除舊訊息?</string>
    <string name="preferences_storage__clear_message_history">清除訊息歷史記錄?</string>
    <string name="preferences_storage__this_will_permanently_delete_all_message_history_and_media">這將從裝置中永久刪除所有早於%1$s時間的訊息歷史記錄和媒體檔案。</string>
    <!-- The body of an alert dialog that is shown when confirming a trim operation. Trimming will delete all but the most recent messages in a chat. The placeholder represents how many messages are kept in each chat. All older messages are deleted. -->
    <plurals name="preferences_storage__this_will_permanently_trim_all_conversations_to_the_d_most_recent_messages">
        <item quantity="other">這將會永久刪減所有聊天至最近 %1$s 則訊息。</item>
    </plurals>
    <string name="preferences_storage__this_will_delete_all_message_history_and_media_from_your_device">這將從你的裝置中永久刪除所有訊息歷史記錄和媒體檔案。</string>
    <string name="preferences_storage__are_you_sure_you_want_to_delete_all_message_history">你確定要刪除所有訊息歷史記錄嗎?</string>
    <string name="preferences_storage__all_message_history_will_be_permanently_removed_this_action_cannot_be_undone">所有訊息歷史記錄將被永久刪除。 此操作無法取消。</string>
    <string name="preferences_storage__delete_all_now">立即刪除全部</string>
    <string name="preferences_storage__forever">永久</string>
    <string name="preferences_storage__one_year">1年</string>
    <string name="preferences_storage__six_months">6個月</string>
    <string name="preferences_storage__thirty_days">30天</string>
    <string name="preferences_storage__none">無</string>
    <plurals name="preferences_storage__s_messages_plural">
        <item quantity="other">%1$s 則訊息</item>
    </plurals>

    <string name="preferences_storage__custom">自訂</string>
    <string name="preferences_advanced__use_system_emoji">使用系統表情符號</string>
    <string name="preferences_advanced__relay_all_calls_through_the_signal_server_to_avoid_revealing_your_ip_address">透過 Signal 伺服器轉發通話，來避免透露你的 IP 位址給你的聯絡人。啟用時，會降低通話品質。</string>
    <string name="preferences_advanced__always_relay_calls">永遠轉發通話</string>
    <!-- Privacy settings payments section title -->
    <string name="preferences_app_protection__payments">付款</string>
    <string name="preferences_chats__chats">聊天</string>
    <string name="preferences_app_updates__title">應用程式更新</string>
    <string name="preferences_data_and_storage__manage_storage">管理儲存空間</string>
    <string name="preferences_data_and_storage__use_less_data_for_calls">使用更少的數據進行通話</string>
    <string name="preferences_data_and_storage__never">永不</string>
    <string name="preferences_data_and_storage__wifi_and_mobile_data">WiFi 與行動網路</string>
    <string name="preferences_data_and_storage__mobile_data_only">僅限行動網路</string>
    <string name="preference_data_and_storage__using_less_data_may_improve_calls_on_bad_networks">使用較少的數據可能改善不良網路上的通話</string>
    <string name="preferences_notifications__in_chat_sounds">聊天音效</string>
    <string name="preferences_notifications__show">顯示</string>
    <string name="preferences_notifications__ringtone">鈴聲</string>
    <string name="preferences_chats__message_text_size">訊息字體大小</string>
    <string name="preferences_notifications__priority">優先順序</string>
    <!-- Option in settings to trouble shoot delayed notifications -->
    <string name="preferences_notifications__troubleshoot">疑難排解通知</string>
    <!-- Heading for the \'censorship circumvention\' section of privacy preferences -->
    <string name="preferences_communication__category_censorship_circumvention">審查規避</string>
    <!-- Title of the \'censorship circumvention\' toggle switch -->
    <string name="preferences_communication__censorship_circumvention">審查規避</string>
    <string name="preferences_communication__censorship_circumvention_if_enabled_signal_will_attempt_to_circumvent_censorship">若啟用，Molly 將嘗試繞過網路審查，除非您所在的區域會封鎖 Molly，否則不要使用這項功能</string>
    <!-- Summary text for \'censorship circumvention\' toggle. Indicates that we automatically enabled it because we believe you\'re in a censored country -->
    <string name="preferences_communication__censorship_circumvention_has_been_activated_based_on_your_accounts_phone_number">根據您的電話號碼，我們已自動啟用網路審查規避</string>
    <!-- Summary text for \'censorship circumvention\' toggle. Indicates that you disabled it even though we believe you\'re in a censored country -->
    <string name="preferences_communication__censorship_circumvention_you_have_manually_disabled">你已經手動關閉規避審查。</string>
    <!-- Summary text for \'censorship circumvention\' toggle. Indicates that you cannot use it because you\'re already connected to the Signal service -->
    <string name="preferences_communication__censorship_circumvention_is_not_necessary_you_are_already_connected">你已經連接上 Signal服務，所以不需要啟動審查規避功能。</string>
    <!-- Summary text for \'censorship circumvention\' toggle. Indicates that you cannot use it because you\'re not connected to the internet -->
    <string name="preferences_communication__censorship_circumvention_can_only_be_activated_when_connected_to_the_internet">審查規避只能在連上網路時啟動。</string>
    <string name="preferences_communication__category_sealed_sender">密封發件人</string>
    <string name="preferences_communication__sealed_sender_allow_from_anyone">允許任何人</string>
    <string name="preferences_communication__sealed_sender_allow_from_anyone_description">啟用密封發件人對來自非聯絡人及其他你未分享過個人資料的人傳來的訊息。</string>
    <string name="preferences_proxy">代理伺服器</string>
    <string name="preferences_use_proxy">使用代理伺服器</string>
    <string name="preferences_off">關</string>
    <string name="preferences_on">開</string>
    <string name="preferences_proxy_address">代理伺服器位址</string>
    <string name="preferences_only_use_a_proxy_if">僅當你無法透過行動數據或 Wi-Fi 連接到 Signal 時才使用代理。</string>
    <string name="preferences_share">分享</string>
    <string name="preferences_save">儲存</string>
    <string name="preferences_connecting_to_proxy">連接代理伺服器中…</string>
    <string name="preferences_connected_to_proxy">代理伺服器已連接</string>
    <string name="preferences_connection_failed">連接失敗</string>
    <string name="preferences_couldnt_connect_to_the_proxy">無法連接到代理伺服器。請檢查代理伺服器位址，然後重試。</string>
    <string name="preferences_you_are_connected_to_the_proxy">你已連接到代理伺服器。你可以隨時透過“設定”關閉代理伺服器。</string>
    <string name="preferences_success">成功</string>
    <string name="preferences_failed_to_connect">連接失敗</string>
    <string name="preferences_enter_proxy_address">輸入代理伺服器位址</string>
    <!-- Preference title for changing navigation (bottom) bar size -->
    <string name="preferences_navigation_bar_size">導航欄大小</string>
    <!-- Preference summary for normal navigation bar size -->
    <string name="preferences_normal">正常</string>
    <!-- Preference summary for compact navigation bar size -->
    <string name="preferences_compact">簡潔</string>


    <string name="configurable_single_select__customize_option">自定義選項</string>

    <!-- Internal only preferences -->
  <!-- Removed by excludeNonTranslatables <string name="preferences__internal_preferences" translatable="false">Internal Preferences</string> -->
  <!-- Removed by excludeNonTranslatables <string name="preferences__internal_details" translatable="false">Internal Details</string> -->
  <!-- Removed by excludeNonTranslatables <string name="preferences__internal_stories_dialog_launcher" translatable="false">Stories dialog launcher</string> -->


    <!-- Payments -->
    <string name="PaymentsActivityFragment__all_activity">所有活動</string>
    <string name="PaymentsAllActivityFragment__all">全部</string>
    <string name="PaymentsAllActivityFragment__sent">傳送時間</string>
    <string name="PaymentsAllActivityFragment__received">接收時間</string>

    <!-- Displayed on a welcome screen for payments -->
    <string name="PaymentsHomeFragment_introducing_payments">付款功能登場</string>
    <string name="PaymentsHomeFragment__use_signal_to_send_and_receive">使用 Molly 以傳送和接收 MobileCoin：一種新的著重私隱的數碼貨幣。啟用以開始使用。</string>
    <string name="PaymentsHomeFragment__activate_payments">啟用付款功能</string>
    <string name="PaymentsHomeFragment__activating_payments">正在啟動付款功能…</string>
    <string name="PaymentsHomeFragment__restore_payments_account">回復付款帳戶</string>
    <string name="PaymentsHomeFragment__no_recent_activity_yet">暫無近期活動</string>
    <string name="PaymentsHomeFragment__recent_activity">近期活動</string>
    <string name="PaymentsHomeFragment__see_all">查看全部</string>
    <string name="PaymentsHomeFragment__add_funds">增加資金</string>
    <string name="PaymentsHomeFragment__send">傳送</string>
    <string name="PaymentsHomeFragment__sent_s">已傳送 %1$s</string>
    <string name="PaymentsHomeFragment__received_s">已接收 %1$s</string>
    <string name="PaymentsHomeFragment__transfer_to_exchange">轉帳到交換所</string>
    <string name="PaymentsHomeFragment__currency_conversion">貨幣轉換</string>
    <string name="PaymentsHomeFragment__deactivate_payments">停用付款功能</string>
    <string name="PaymentsHomeFragment__recovery_phrase">回復短語</string>
    <string name="PaymentsHomeFragment__help">幫助</string>
    <string name="PaymentsHomeFragment__coin_cleanup_fee">貨幣清理費</string>
    <string name="PaymentsHomeFragment__sent_payment">已付款</string>
    <string name="PaymentsHomeFragment__received_payment">收到付款</string>
    <string name="PaymentsHomeFragment__processing_payment">處理付款</string>
    <string name="PaymentsHomeFragment__unknown_amount">---</string>
    <string name="PaymentsHomeFragment__currency_conversion_not_available">無法使用貨幣換算</string>
    <string name="PaymentsHomeFragment__cant_display_currency_conversion">無法顯示貨幣換算。 檢查手機的網路連接，然後重試。</string>
    <string name="PaymentsHomeFragment__payments_is_not_available_in_your_region">你所在的地區無法付款。</string>
    <string name="PaymentsHomeFragment__could_not_enable_payments">無法啟用付款功能。請稍後再試。</string>
    <string name="PaymentsHomeFragment__deactivate_payments_question">要停用付款功能?</string>
    <string name="PaymentsHomeFragment__you_will_not_be_able_to_send">如果你停用付款功能，則將無法在Molly中傳送或接收MobileCoin。</string>
    <string name="PaymentsHomeFragment__deactivate">停用</string>
    <string name="PaymentsHomeFragment__continue">繼續</string>
    <string name="PaymentsHomeFragment__balance_is_not_currently_available">餘額目前不可用。</string>
    <string name="PaymentsHomeFragment__payments_deactivated">付款功能已停用。</string>
    <string name="PaymentsHomeFragment__payment_failed">付款失敗</string>
    <string name="PaymentsHomeFragment__details">細節</string>
  <!-- Removed by excludeNonTranslatables <string name="PaymentsHomeFragment__learn_more__activate_payments" translatable="false">https://support.signal.org/hc/articles/360057625692#payments_activate</string> -->
    <!-- Displayed as a description in a dialog when the user tries to activate payments -->
    <string name="PaymentsHomeFragment__you_can_use_signal_to_send_and">你可使用 Signal 收發 MobileCoin。所有付款均受 MobileCoin 和 MobileCoin Wallet 的使用條款約束。你或許會遇到一些問題，以及你可能遺失付款或餘額而無法還原。 </string>
    <string name="PaymentsHomeFragment__activate">啟動</string>
    <string name="PaymentsHomeFragment__view_mobile_coin_terms">檢視 MobileCoin 條款</string>
    <string name="PaymentsHomeFragment__payments_not_available">Molly中的付款不再可用。 你仍然可以將資金轉帳到交易所，但不能再傳送和接收付款或增加資金。</string>

  <!-- Removed by excludeNonTranslatables <string name="PaymentsHomeFragment__mobile_coin_terms_url" translatable="false">https://www.mobilecoin.com/terms-of-use.html</string> -->
    <!-- Alert dialog title which shows up after a payment to turn on payment lock -->
    <string name="PaymentsHomeFragment__turn_on">要為未來的付款開啟「付款鎖定」嗎？</string>
    <!-- Alert dialog description for why payment lock should be enabled before sending payments -->
    <string name="PaymentsHomeFragment__add_an_additional_layer">增添多一層安全防護，並在付款時需要解開 Android 畫面鎖定或使用指紋解鎖。</string>
    <!-- Alert dialog button to enable payment lock -->
    <string name="PaymentsHomeFragment__enable">開啟</string>
    <!-- Alert dialog button to not enable payment lock for now -->
    <string name="PaymentsHomeFragment__not_now">暫時不要</string>
    <!-- Alert dialog title which shows up to update app to send payments -->
    <string name="PaymentsHomeFragment__update_required">必須更新</string>
    <!-- Alert dialog description that app update is required to send payments-->
    <string name="PaymentsHomeFragment__an_update_is_required">你必須進行更新方可繼續傳送及接收付款，並查看最新的付款餘額。</string>
    <!-- Alert dialog button to cancel -->
    <string name="PaymentsHomeFragment__cancel">取消</string>
    <!-- Alert dialog button to update now -->
    <string name="PaymentsHomeFragment__update_now">立即更新</string>

    <!-- GrantPermissionsFragment -->
    <!-- Displayed as a text-only action button at the bottom start of the screen -->
    <string name="GrantPermissionsFragment__not_now">現在不要</string>
    <!-- Displayed as an action button at the bottom end of the screen -->
    <string name="GrantPermissionsFragment__next">下一步</string>
    <!-- Displayed as a title at the top of the screen -->
    <string name="GrantPermissionsFragment__allow_permissions">允許權限</string>
    <!-- Displayed as a subtitle at the top of the screen -->
    <string name="GrantPermissionsFragment__to_help_you_message_people_you_know">為協助你向認識的人發送訊息，Molly 將請求此等權限。 </string>
    <!-- Notifications permission row title -->
    <string name="GrantPermissionsFragment__notifications">通知</string>
    <!-- Notifications permission row description -->
    <string name="GrantPermissionsFragment__get_notified_when">當新訊息到達時收到通知。</string>
    <!-- Contacts permission row title -->
    <string name="GrantPermissionsFragment__contacts">聯絡人</string>
    <!-- Contacts permission row description -->
    <string name="GrantPermissionsFragment__find_people_you_know">找到你認識的人。你的聯絡人名單已加密，Signal 服務無法看到。</string>
    <!-- Phone calls permission row title -->
    <string name="GrantPermissionsFragment__phone_calls">電話通話</string>
    <!-- Phone calls permission row description -->
    <string name="GrantPermissionsFragment__make_registering_easier">使註冊電話號碼更容易，並啟用其他通話功能。</string>
    <!-- Storage permission row title -->
    <string name="GrantPermissionsFragment__storage">儲存空間</string>
    <!-- Storage permission row description -->
    <string name="GrantPermissionsFragment__send_photos_videos_and_files">從你的裝置發送照片、影片和檔案。</string>

    <!-- PaymentsSecuritySetupFragment -->
    <!-- Toolbar title -->
    <string name="PaymentsSecuritySetupFragment__security_setup">安全設定</string>
    <!-- Title to enable payment lock -->
    <string name="PaymentsSecuritySetupFragment__protect_your_funds">保護你的資金</string>
    <!-- Description as to why payment lock is required -->
    <string name="PaymentsSecuritySetupFragment__help_prevent">多加一重安全保障，防止有人使用你的手機存取你的資金。你可以在「設定」中停用此選項。</string>
    <!-- Option to enable payment lock -->
    <string name="PaymentsSecuritySetupFragment__enable_payment_lock">啟用付款鎖定</string>
    <!-- Option to cancel -->
    <string name="PaymentsSecuritySetupFragment__not_now">稍後</string>
    <!-- Dialog title to confirm skipping the step -->
    <string name="PaymentsSecuritySetupFragment__skip_this_step">要跳過此步驟嗎？</string>
    <!-- Dialog description to let users know why payment lock is required -->
    <string name="PaymentsSecuritySetupFragment__skipping_this_step">跳過此步驟會讓實際使用你手機的任何人轉移資金或查看你的恢復片語。</string>
    <!-- Dialog option to cancel -->
    <string name="PaymentsSecuritySetupFragment__cancel">取消</string>
    <!-- Dialog option to skip -->
    <string name="PaymentsSecuritySetupFragment__skip">略過</string>

    <!-- PaymentsAddMoneyFragment -->
    <string name="PaymentsAddMoneyFragment__add_funds">增加資金</string>
    <string name="PaymentsAddMoneyFragment__your_wallet_address">你的錢包位址</string>
    <string name="PaymentsAddMoneyFragment__copy">複製</string>
    <string name="PaymentsAddMoneyFragment__copied_to_clipboard">已複製到剪貼簿</string>
    <string name="PaymentsAddMoneyFragment__to_add_funds">要增加資金，請將MobileCoin傳送到你的錢包位址。 在支援MobileCoin的交易所上從你的帳戶開始交易，然後掃描QR碼或複製你的錢包位址。</string>
  <!-- Removed by excludeNonTranslatables <string name="PaymentsAddMoneyFragment__learn_more__information" translatable="false">https://support.signal.org/hc/articles/360057625692#payments_transfer_from_exchange</string> -->

    <!-- PaymentsDetailsFragment -->
    <string name="PaymentsDetailsFragment__details">細節</string>
    <string name="PaymentsDetailsFragment__status">狀態</string>
    <string name="PaymentsDetailsFragment__submitting_payment">提交付款中…</string>
    <string name="PaymentsDetailsFragment__processing_payment">正在處理付款…</string>
    <string name="PaymentsDetailsFragment__payment_complete">付款完成</string>
    <string name="PaymentsDetailsFragment__payment_failed">付款失敗</string>
    <string name="PaymentsDetailsFragment__network_fee">網路費</string>
    <string name="PaymentsDetailsFragment__sent_by">送出自</string>
    <string name="PaymentsDetailsFragment__sent_to_s">傳送給 %1$s</string>
    <string name="PaymentsDetailsFragment__you_on_s_at_s">你在%1$s 在 %2$s</string>
    <string name="PaymentsDetailsFragment__s_on_s_at_s">%1$s 在 %2$s 在 %3$s</string>
    <string name="PaymentsDetailsFragment__to">至</string>
    <string name="PaymentsDetailsFragment__from">來自</string>
    <string name="PaymentsDetailsFragment__information">包括付款金額和交易時間在內的交易詳細資訊是MobileCoin Ledger的一部分。</string>
    <string name="PaymentsDetailsFragment__coin_cleanup_fee">貨幣清理費</string>
    <string name="PaymentsDetailsFragment__coin_cleanup_information">當你擁有的貨幣無法合併以完成交易時，將收取“貨幣結算費”。 結算將使你能夠繼續傳送付款。</string>
    <string name="PaymentsDetailsFragment__no_details_available">沒有可用於此交易的更多詳細資訊</string>
  <!-- Removed by excludeNonTranslatables <string name="PaymentsDetailsFragment__learn_more__information" translatable="false">https://support.signal.org/hc/articles/360057625692#payments_details</string> -->
  <!-- Removed by excludeNonTranslatables <string name="PaymentsDetailsFragment__learn_more__cleanup_fee" translatable="false">https://support.signal.org/hc/articles/360057625692#payments_details_fees</string> -->
    <string name="PaymentsDetailsFragment__sent_payment">已付款</string>
    <string name="PaymentsDetailsFragment__received_payment">收到付款</string>
    <string name="PaymentsDeatilsFragment__payment_completed_s">付款完成 %1$s</string>
    <string name="PaymentsDetailsFragment__block_number">封鎖號碼</string>

    <!-- PaymentsTransferFragment -->
    <string name="PaymentsTransferFragment__transfer">轉帳</string>
    <string name="PaymentsTransferFragment__scan_qr_code">掃描 QR code</string>
    <string name="PaymentsTransferFragment__to_scan_or_enter_wallet_address">給：掃描或輸入錢包位址</string>
    <string name="PaymentsTransferFragment__you_can_transfer">你可以透過完成到交易所提供的錢包位址的轉移功能來轉帳到MobileCoin。 錢包位址是QR碼下方最常見的數字和字母字符串。</string>
    <string name="PaymentsTransferFragment__next">下一步</string>
    <string name="PaymentsTransferFragment__invalid_address">無效位址</string>
    <string name="PaymentsTransferFragment__check_the_wallet_address">檢查你要轉帳到的錢包位址，然後重試。</string>
    <string name="PaymentsTransferFragment__you_cant_transfer_to_your_own_signal_wallet_address">你無法轉帳到自己的Molly錢包位址。 在支援的交易所中從你的帳戶輸入錢包位址。</string>
    <string name="PaymentsTransferFragment__to_scan_a_qr_code_signal_needs">要掃描QR碼，Molly須要開啟相機權限。</string>
    <string name="PaymentsTransferFragment__signal_needs_the_camera_permission_to_capture_qr_code_go_to_settings">Molly需要攝像機權限才能擷取QR碼。 到設定，選擇“權限”，然後啟用“相機”。</string>
    <string name="PaymentsTransferFragment__to_scan_a_qr_code_signal_needs_access_to_the_camera">要掃描QR碼，Molly須要開啟相機權限。</string>
    <string name="PaymentsTransferFragment__settings">設定</string>

    <!-- PaymentsTransferQrScanFragment -->
    <string name="PaymentsTransferQrScanFragment__scan_address_qr_code">掃描位址的QR碼</string>
    <string name="PaymentsTransferQrScanFragment__scan_the_address_qr_code_of_the_payee">掃描收款人的位址的QR碼</string>

    <!-- CreatePaymentFragment -->
    <string name="CreatePaymentFragment__request">要求</string>
    <string name="CreatePaymentFragment__pay">支付</string>
    <string name="CreatePaymentFragment__available_balance_s">可用餘額：%1$s</string>
    <string name="CreatePaymentFragment__toggle_content_description">切換</string>
    <string name="CreatePaymentFragment__1">1</string>
    <string name="CreatePaymentFragment__2">2</string>
    <string name="CreatePaymentFragment__3">3</string>
    <string name="CreatePaymentFragment__4">4</string>
    <string name="CreatePaymentFragment__5">5</string>
    <string name="CreatePaymentFragment__6">6</string>
    <string name="CreatePaymentFragment__7">7</string>
    <string name="CreatePaymentFragment__8">8</string>
    <string name="CreatePaymentFragment__9">9</string>
    <string name="CreatePaymentFragment__decimal">.</string>
    <string name="CreatePaymentFragment__0">0</string>
    <string name="CreatePaymentFragment__lt">&lt;</string>
    <string name="CreatePaymentFragment__backspace">退格鍵</string>
    <string name="CreatePaymentFragment__add_note">加註</string>
    <string name="CreatePaymentFragment__conversions_are_just_estimates">轉換只是估算，可能不準確。</string>
  <!-- Removed by excludeNonTranslatables <string name="CreatePaymentFragment__learn_more__conversions" translatable="false">https://support.signal.org/hc/articles/360057625692#payments_currency_conversion</string> -->

    <!-- EditNoteFragment -->
    <string name="EditNoteFragment_note">註記</string>
    <!-- Content descriptor explaining the use of the save note FAB for Android accessibility settings-->
    <string name="EditNoteFragment__content_description_save_note">儲存筆記</string>

    <!-- ConfirmPaymentFragment -->
    <string name="ConfirmPayment__confirm_payment">確認付款</string>
    <string name="ConfirmPayment__network_fee">網路費</string>
    <string name="ConfirmPayment__estimated_s">估計 %1$s</string>
    <string name="ConfirmPayment__to">至</string>
    <string name="ConfirmPayment__total_amount">總金額</string>
    <string name="ConfirmPayment__balance_s">餘額: %1$s</string>
    <string name="ConfirmPayment__submitting_payment">提交付款中…</string>
    <string name="ConfirmPayment__processing_payment">正在處理付款…</string>
    <string name="ConfirmPayment__payment_complete">付款完成</string>
    <string name="ConfirmPayment__payment_failed">付款失敗</string>
    <string name="ConfirmPayment__payment_will_continue_processing">付款將繼續處理</string>
    <string name="ConfirmPaymentFragment__invalid_recipient">無效的收件者</string>
    <!-- Title of a dialog show when we were unable to present the user\'s screenlock before sending a payment -->
    <string name="ConfirmPaymentFragment__failed_to_show_payment_lock">無法顯示付款鎖定</string>
    <!-- Body of a dialog show when we were unable to present the user\'s screenlock before sending a payment -->
    <string name="ConfirmPaymentFragment__you_enabled_payment_lock_in_the_settings">你已在設定中啟用付款鎖定，但系統目前無法顯示。</string>
    <!-- Button in a dialog that will take the user to the privacy settings -->
    <string name="ConfirmPaymentFragment__go_to_settings">前往「設定」</string>
    <string name="ConfirmPaymentFragment__this_person_has_not_activated_payments">此人尚未啟用付款功能</string>
    <string name="ConfirmPaymentFragment__unable_to_request_a_network_fee">無法要求網路費。 要繼續此付款，請點擊確定，然後重試。</string>

    <!-- BiometricDeviceAuthentication -->
    <!-- Biometric/Device authentication prompt title -->
    <string name="BiometricDeviceAuthentication__signal">Signal</string>


    <!-- CurrencyAmountFormatter_s_at_s -->
    <string name="CurrencyAmountFormatter_s_at_s">%1$s 在 %2$s</string>

    <!-- SetCurrencyFragment -->
    <string name="SetCurrencyFragment__set_currency">設定貨幣</string>
    <string name="SetCurrencyFragment__all_currencies">所有貨幣</string>

    <!-- **************************************** -->
    <!-- menus -->
    <!-- **************************************** -->

    <!-- contact_selection_list -->
    <!-- Displayed in a row on the new call screen when searching by phone number. -->
    <string name="contact_selection_list__new_call">撥打新通話給…</string>
    <string name="contact_selection_list__unknown_contact">給…新訊息</string>
    <string name="contact_selection_list__unknown_contact_block">封鎖使用者</string>
    <string name="contact_selection_list__unknown_contact_add_to_group">新增到群組</string>

    <!-- conversation_callable_insecure -->
    <string name="conversation_callable_insecure__menu_call">撥出</string>

    <!-- conversation_callable_secure -->
    <string name="conversation_callable_secure__menu_call">Signal 通話</string>
    <string name="conversation_callable_secure__menu_video">Signal 視訊電話</string>

    <!-- conversation_context -->

    <!-- Heading which shows how many messages are currently selected -->
    <plurals name="conversation_context__s_selected">
        <item quantity="other">%1$d 已選擇</item>
    </plurals>

    <!-- conversation_context_image -->
    <!-- Button to save a message attachment (image, file etc.) -->

    <!-- conversation_expiring_off -->
    <string name="conversation_expiring_off__disappearing_messages">自動銷毀訊息</string>

    <!-- conversation_selection -->
    <!-- Button to view detailed information for a message; Action item with hyphenation. Translation can use soft hyphen - Unicode U+00AD  -->
    <string name="conversation_selection__menu_message_details">資訊</string>
    <!-- Button to copy a message\'s text to the clipboard; Action item with hyphenation. Translation can use soft hyphen - Unicode U+00AD  -->
    <string name="conversation_selection__menu_copy">複製</string>
    <!-- Button to delete a message; Action item with hyphenation. Translation can use soft hyphen - Unicode U+00AD  -->
    <string name="conversation_selection__menu_delete">刪除</string>
    <!-- Button to forward a message to another person or group chat; Action item with hyphenation. Translation can use soft hyphen - Unicode U+00AD  -->
    <string name="conversation_selection__menu_forward">轉寄</string>
    <!-- Button to reply to a message; Action item with hyphenation. Translation can use soft hyphen - Unicode U+00AD -->
    <string name="conversation_selection__menu_reply">回覆</string>
    <!-- Button to edit a message; Action item with hyphenation. Translation can use soft hyphen - Unicode U+00AD -->
    <string name="conversation_selection__menu_edit">編輯</string>
    <!-- Button to save a message attachment (image, file etc.); Action item with hyphenation. Translation can use soft hyphen - Unicode U+00AD  -->
    <string name="conversation_selection__menu_save">儲存</string>
    <!-- Button to retry sending a message; Action item with hyphenation. Translation can use soft hyphen - Unicode U+00AD  -->
    <string name="conversation_selection__menu_resend_message">重送</string>
    <!-- Button to select a message and enter selection mode; Action item with hyphenation. Translation can use soft hyphen - Unicode U+00AD  -->
    <string name="conversation_selection__menu_multi_select">選擇</string>
    <!-- Button to view a in-chat payment message\'s full payment details; Action item with hyphenation. Translation can use soft hyphen - Unicode U+00AD  -->
    <string name="conversation_selection__menu_payment_details">付款詳情</string>

    <!-- conversation_expiring_on -->

    <!-- conversation_insecure -->
    <string name="conversation_insecure__invite">邀請</string>

    <!-- conversation_list_batch -->

    <!-- conversation_list -->
    <string name="conversation_list_settings_shortcut">設定捷徑</string>
    <string name="conversation_list_search_description">搜尋</string>
    <string name="conversation_list__pinned">已釘選</string>
    <string name="conversation_list__chats">聊天</string>
    <!-- A warning shown in a toast that tells you that you can\'t pin any more chats. Pinning a chat means keeping the chat at the top of your chat list. The placeholder represents how many chats you\'re allowed to pin. -->
    <string name="conversation_list__you_can_only_pin_up_to_d_chats">你最多只能釘選 %1$d 個聊天</string>

    <!-- conversation_list_item_view -->
    <string name="conversation_list_item_view__contact_photo_image">聯絡人相片</string>
    <string name="conversation_list_item_view__archived">存檔</string>


    <!-- conversation_list_fragment -->
    <string name="conversation_list_fragment__fab_content_description">新聊天</string>
    <string name="conversation_list_fragment__open_camera_description">開啟相機</string>
    <string name="conversation_list_fragment__no_chats_yet_get_started_by_messaging_a_friend">尚無聊天。\n透過與朋友聊天開始。</string>


    <!-- conversation_secure_verified -->

    <!-- conversation_muted -->
    <string name="conversation_muted__unmute">取消靜音</string>

    <!-- conversation_unmuted -->
    <string name="conversation_unmuted__mute_notifications">將通知調整為靜音</string>

    <!-- conversation -->
    <string name="conversation__menu_group_settings">群組設定</string>
    <string name="conversation__menu_leave_group">離開對話群組</string>
    <string name="conversation__menu_view_all_media">全部媒體</string>
    <string name="conversation__menu_conversation_settings">聊天設定</string>
    <string name="conversation__menu_add_shortcut">新增到主畫面</string>
    <string name="conversation__menu_create_bubble">建立對話泡泡</string>
    <!-- Overflow menu option that allows formatting of text -->
    <string name="conversation__menu_format_text">格式化文字</string>

    <!-- conversation_popup -->

    <!-- conversation_callable_insecure -->
    <string name="conversation_add_to_contacts__menu_add_to_contacts">新增至聯絡人</string>

    <!-- conversation scheduled messages bar -->

    <!-- Label for button in a banner to show all messages currently scheduled -->
    <string name="conversation_scheduled_messages_bar__see_all">查看全部</string>
    <!-- Body text for banner to show all scheduled messages for the chat that tells the user how many scheduled messages there are -->
    <plurals name="conversation_scheduled_messages_bar__number_of_messages">
        <item quantity="other">已排程 %1$d 個訊息</item>
    </plurals>

    <!-- conversation_group_options -->
    <string name="convesation_group_options__recipients_list">收件人清單</string>
    <string name="conversation_group_options__delivery">傳送</string>
    <!-- Label for a menu item that appears after pressing the three-dot icon in a  -->
    <string name="conversation_group_options__conversation">聊天</string>
    <string name="conversation_group_options__broadcast">訊息廣播</string>

    <!-- text_secure_normal -->
    <string name="text_secure_normal__menu_new_group">新增群組</string>
    <string name="text_secure_normal__menu_settings">設定</string>
    <string name="text_secure_normal__menu_clear_passphrase">鎖定</string>
    <string name="text_secure_normal__mark_all_as_read">全部標示為已讀</string>
    <string name="text_secure_normal__invite_friends">邀請好友</string>
    <!-- Overflow menu entry to filter unread chats -->
    <string name="text_secure_normal__filter_unread_chats">篩選未讀聊天訊息</string>
    <!-- Overflow menu entry to disable unread chats filter -->
    <string name="text_secure_normal__clear_unread_filter">清除未讀篩選條件</string>

    <!-- verify_display_fragment -->
    <string name="verify_display_fragment_context_menu__copy_to_clipboard">複製到剪貼簿</string>
    <string name="verify_display_fragment_context_menu__compare_with_clipboard">與剪貼簿中的內容進行比較</string>

    <!-- reminder_header -->
    <string name="reminder_header_push_title">啟用 Signal 訊息與通話</string>
    <string name="reminder_header_push_text">升級您的通訊體驗。</string>
    <string name="reminder_header_service_outage_text">Signal 正遇到技術性的問題。我們正在處理，將盡速的修正並恢復服務。</string>
    <string name="reminder_header_progress">%1$d%%</string>
    <!-- Body text of a banner that will show at the top of the chat list when we temporarily cannot process the user\'s contacts -->
    <string name="reminder_cds_warning_body">Signal 的個人聯絡人搜尋服務暫時無法處理你手機中的聯絡人。</string>
    <!-- Label for a button in a banner to learn more about why we temporarily can\'t process the user\'s contacts -->
    <string name="reminder_cds_warning_learn_more">了解更多</string>
    <!-- Body text of a banner that will show at the top of the chat list when the user has so many contacts that we cannot ever process them -->
    <string name="reminder_cds_permanent_error_body">Signal 的個人聯絡人搜尋服務無法處理你手機中的聯絡人。</string>
    <!-- Label for a button in a banner to learn more about why we cannot process the user\'s contacts -->
    <string name="reminder_cds_permanent_error_learn_more">了解更多</string>

    <!-- media_preview -->
    <string name="media_preview__save_title">儲存</string>
    <string name="media_preview__edit_title">編輯</string>


    <!-- media_preview_activity -->
    <string name="media_preview_activity__media_content_description">媒體預覽</string>

    <!-- new_conversation_activity -->
    <string name="new_conversation_activity__refresh">重新整理</string>
    <!-- redphone_audio_popup_menu -->

    <!-- Edit KBS Pin -->

    <!-- BaseKbsPinFragment -->
    <string name="BaseKbsPinFragment__next">下一步</string>
    <!-- Button label to prompt them to create a password ("PIN") using numbers and letters rather than only numbers. -->
    <string name="BaseKbsPinFragment__create_alphanumeric_pin">建立字母數字 PIN 碼</string>
    <!-- Button label to prompt them to return to creating a numbers-only password ("PIN") -->
    <string name="BaseKbsPinFragment__create_numeric_pin">建立數字 PIN 碼</string>
  <!-- Removed by excludeNonTranslatables <string name="BaseKbsPinFragment__learn_more_url" translatable="false">https://support.signal.org/hc/articles/360007059792</string> -->

    <!-- CreateKbsPinFragment -->
    <plurals name="CreateKbsPinFragment__pin_must_be_at_least_characters">
        <item quantity="other">PIN 碼至少須有 %1$d 個字元</item>
    </plurals>
    <plurals name="CreateKbsPinFragment__pin_must_be_at_least_digits">
        <item quantity="other">PIN 碼至少須有 %1$d 個數字</item>
    </plurals>
    <string name="CreateKbsPinFragment__create_a_new_pin">建立一個新 PIN 碼</string>
    <string name="CreateKbsPinFragment__you_can_choose_a_new_pin_as_long_as_this_device_is_registered">只要此裝置仍保持註冊，你隨時可變更 PIN 碼。</string>
    <string name="CreateKbsPinFragment__create_your_pin">建立你的 PIN 碼</string>
    <string name="CreateKbsPinFragment__pins_can_help_you_restore_your_account">PIN 碼可協助你還原帳戶，並確保 Signal 內的資料安全加密。 </string>
    <string name="CreateKbsPinFragment__choose_a_stronger_pin">請選擇一個強度較高的 PIN 碼</string>

    <!-- ConfirmKbsPinFragment -->
    <string name="ConfirmKbsPinFragment__pins_dont_match">PIN 碼不相符。請再試一次。</string>
    <!-- Prompt for the user to repeat entering the PIN in order to help them remember it correctly.   -->
    <string name="ConfirmKbsPinFragment__re_enter_the_pin_you_just_created">請重新輸入你剛建立的 PIN 碼。</string>
    <string name="ConfirmKbsPinFragment__confirm_your_pin">確認你的 PIN 碼。</string>
    <string name="ConfirmKbsPinFragment__pin_creation_failed">PIN 碼建立失敗</string>
    <string name="ConfirmKbsPinFragment__your_pin_was_not_saved">你的 PIN 碼未儲存。我們稍後會提示你建立 PIN 碼。</string>
    <string name="ConfirmKbsPinFragment__pin_created">PIN 碼已建立。</string>
    <string name="ConfirmKbsPinFragment__re_enter_your_pin">重新輸入你的 PIN 碼</string>
    <string name="ConfirmKbsPinFragment__creating_pin">建立PIN碼中…</string>

    <!-- KbsSplashFragment -->
    <string name="KbsSplashFragment__introducing_pins">介紹 PIN 碼</string>
    <string name="KbsSplashFragment__pins_keep_information_stored_with_signal_encrypted">PIN 碼用於加密在 Signal 中儲存的資訊，以確保只得你可以存取。當你重新安裝應用程式後，你的個人資料、設定和聯絡人將會還原。開啟應用程式不需要你的 PIN 碼。</string>
    <string name="KbsSplashFragment__learn_more">了解更多</string>
  <!-- Removed by excludeNonTranslatables <string name="KbsSplashFragment__learn_more_link" translatable="false">https://support.signal.org/hc/articles/360007059792</string> -->
    <string name="KbsSplashFragment__registration_lock_equals_pin">註冊鎖 = PIN 碼</string>
    <string name="KbsSplashFragment__your_registration_lock_is_now_called_a_pin">你的註冊鎖現在稱為PIN碼，並且功能更多。 請立即更新。</string>
    <string name="KbsSplashFragment__update_pin">更新 PIN 碼</string>
    <string name="KbsSplashFragment__create_your_pin">建立你的 PIN 碼</string>
    <string name="KbsSplashFragment__learn_more_about_pins">了解更多有關 PIN 碼</string>
    <string name="KbsSplashFragment__disable_pin">停用 PIN 碼</string>

    <!-- KBS Reminder Dialog -->
    <string name="KbsReminderDialog__enter_your_signal_pin">輸入你的 Signal PIN 碼</string>
    <string name="KbsReminderDialog__to_help_you_memorize_your_pin">為了幫助你記住PIN碼，我們會要求你定期輸入。 我們會漸漸地減少要求。</string>
    <string name="KbsReminderDialog__skip">略過</string>
    <string name="KbsReminderDialog__submit">確定</string>
    <string name="KbsReminderDialog__forgot_pin">忘記 PIN 碼？</string>
    <string name="KbsReminderDialog__incorrect_pin_try_again">PIN 碼不正確。請再試一次。</string>

    <!-- AccountLockedFragment -->
    <string name="AccountLockedFragment__account_locked">帳號已被鎖定</string>
    <string name="AccountLockedFragment__your_account_has_been_locked_to_protect_your_privacy">你的帳號已被鎖定，以保護你的隱私和安全。 帳號停用%1$d天後，你無需密碼即可重新註冊該電話號碼。 所有內容將被刪除。</string>
    <string name="AccountLockedFragment__next">下一步</string>
    <string name="AccountLockedFragment__learn_more">了解更多</string>
  <!-- Removed by excludeNonTranslatables <string name="AccountLockedFragment__learn_more_url" translatable="false">https://support.signal.org/hc/articles/360007059792</string> -->

    <!-- KbsLockFragment -->
    <string name="RegistrationLockFragment__enter_your_pin">輸入你的 PIN 碼</string>
    <string name="RegistrationLockFragment__enter_the_pin_you_created">輸入你為帳戶建立的 PIN 碼。 這與你的簡訊驗證碼不同。</string>
    <!-- Info text shown above a pin entry text box describing what pin they should be entering. -->
    <string name="RegistrationLockFragment__enter_the_pin_you_created_for_your_account">輸入你為帳戶建立的 PIN 碼。</string>
    <!-- Button label to prompt the user to switch between an alphanumeric and numeric-only keyboards -->
    <string name="RegistrationLockFragment__switch_keyboard">切換鍵盤</string>
    <string name="RegistrationLockFragment__incorrect_pin_try_again">不正確的PIN碼。請再試一次。</string>
    <string name="RegistrationLockFragment__forgot_pin">忘記 PIN 碼？</string>
    <string name="RegistrationLockFragment__incorrect_pin">錯誤的 PIN 碼</string>
    <string name="RegistrationLockFragment__forgot_your_pin">忘記你的 PIN 碼？</string>
    <string name="RegistrationLockFragment__not_many_tries_left">沒剩幾次嘗試次數!</string>
    <string name="RegistrationLockFragment__signal_registration_need_help_with_pin_for_android_v2_pin">Signal 註冊-需要針對Android的PIN碼設定的協助(v2 PIN碼)</string>

    <plurals name="RegistrationLockFragment__for_your_privacy_and_security_there_is_no_way_to_recover">
        <item quantity="other">為了你的隱私和安全，無法恢復你的PIN碼。 如果你忘記了PIN碼，可以在停用%1$d天後透過SMS重新進行驗證。 在這種情況下，你的帳號將被刪除，所有內容都將被刪除。</item>
    </plurals>

    <plurals name="RegistrationLockFragment__incorrect_pin_d_attempts_remaining">
        <item quantity="other">PIN碼錯誤。剩下%1$d次嘗試次數。</item>
    </plurals>

    <plurals name="RegistrationLockFragment__if_you_run_out_of_attempts_your_account_will_be_locked_for_d_days">
        <item quantity="other">如果嘗試次數用完，你的帳戶將被鎖定%1$d天。 停用%1$d天後，你無需輸入PIN碼即可重新註冊。 你的帳戶將被刪除，所有內容都將被刪除。</item>
    </plurals>

    <plurals name="RegistrationLockFragment__you_have_d_attempts_remaining">
        <item quantity="other">你只剩%1$d次的嘗試次數。</item>
    </plurals>

    <plurals name="RegistrationLockFragment__d_attempts_remaining">
        <item quantity="other">只剩%1$d次的嘗試次數。</item>
    </plurals>

    <!-- CalleeMustAcceptMessageRequestDialogFragment -->
    <string name="CalleeMustAcceptMessageRequestDialogFragment__s_will_get_a_message_request_from_you">%1$s將從你這邊收到訊息要求。你的留言請求被接受後，您可以撥電話。</string>

    <!-- KBS Megaphone -->
    <string name="KbsMegaphone__create_a_pin">建立一個 PIN 碼</string>
    <string name="KbsMegaphone__pins_keep_information_thats_stored_with_signal_encrytped">PIN 碼用於加密在 Signal 中儲存的資訊。</string>
    <string name="KbsMegaphone__create_pin">建立 PIN 碼</string>

    <!-- CallNotificationBuilder -->
    <!-- Displayed in a notification when a Signal voice call is ringing -->
    <string name="CallNotificationBuilder__incoming_signal_voice_call">Molly 語音通話來電</string>
    <!-- Displayed in a notification when a Signal video call is ringing -->
    <string name="CallNotificationBuilder__incoming_signal_video_call">Molly 視訊通話來電</string>
    <!-- Displayed in a notification when a Signal group call is ringing -->
    <string name="CallNotificationBuilder__incoming_signal_group_call">Molly 群組來電</string>
    <!-- Displayed in a notification when a Signal voice call is in progress -->
    <string name="CallNotificationBuilder__ongoing_signal_voice_call">Molly 語音通話進行中</string>
    <!-- Displayed in a notification when a Signal video call is in progress -->
    <string name="CallNotificationBuilder__ongoing_signal_video_call">Molly 視訊通話進行中</string>
    <!-- Displayed in a notification when a Signal group call is in progress -->
    <string name="CallNotificationBuilder__ongoing_signal_group_call">Molly 群組通話進行中</string>

    <!-- transport_selection_list_item -->
    <string name="ConversationListFragment_loading">讀取中…</string>
    <string name="CallNotificationBuilder_connecting">連接中…</string>
    <string name="Permissions_permission_required">需要權限</string>
    <string name="Permissions_continue">繼續</string>
    <string name="Permissions_not_now">稍後</string>
    <string name="SQLCipherMigrationHelper_migrating_signal_database">遷移 Signal 資料庫</string>
    <string name="enter_backup_passphrase_dialog__backup_passphrase">備份密碼</string>
    <string name="backup_enable_dialog__backups_will_be_saved_to_external_storage_and_encrypted_with_the_passphrase_below_you_must_have_this_passphrase_in_order_to_restore_a_backup">備份將會儲存到外部儲存空間，並以下方的密碼加密。你必須擁有這個密碼來還原此備份。</string>
    <string name="backup_enable_dialog__you_must_have_this_passphrase">你必須具有此密碼才能還原備份。</string>
    <string name="backup_enable_dialog__folder">資料夾</string>
    <string name="backup_enable_dialog__i_have_written_down_this_passphrase">我已經寫下密碼。沒有密碼，我將無法還原此備份。</string>
    <string name="registration_activity__restore_backup">還原備份</string>
    <string name="registration_activity__transfer_or_restore_account">移轉或還原帳號</string>
    <string name="registration_activity__transfer_account">轉移帳號</string>
    <string name="registration_activity__skip">略過</string>
    <string name="preferences_chats__chat_backups">聊天備份</string>
    <string name="preferences_chats__transfer_account">轉移帳號</string>
    <string name="preferences_chats__transfer_account_to_a_new_android_device">將帳號轉移到新的Android裝置</string>
    <string name="RegistrationActivity_enter_backup_passphrase">輸入備份密碼</string>
    <string name="RegistrationActivity_restore">還原</string>
    <string name="RegistrationActivity_backup_failure_downgrade">無法從較新版本的 Signal 匯入備份檔</string>
    <!-- Error message indicating that we could not restore the user\'s backup. Displayed in a toast at the bottom of the screen. -->
    <string name="RegistrationActivity_backup_failure_foreign_key">備份包含格式錯誤的資料</string>
    <string name="RegistrationActivity_incorrect_backup_passphrase">不正確的備份密碼</string>
    <string name="RegistrationActivity_checking">檢查中…</string>
    <string name="RegistrationActivity_d_messages_so_far">%1$d到目前為止的訊息…</string>
    <string name="RegistrationActivity_restore_from_backup">從備份來還原？</string>
    <string name="RegistrationActivity_restore_your_messages_and_media_from_a_local_backup">從本機備份還原你的訊息及媒體，如果現在不還原，你將無法在之後進行還原。</string>
    <string name="RegistrationActivity_backup_size_s">備份大小： %1$s</string>
    <string name="RegistrationActivity_backup_timestamp_s">備份時間戳記：%1$s</string>
    <string name="BackupDialog_enable_local_backups">啟用本機備份？</string>
    <string name="BackupDialog_enable_backups">啟用備份</string>
    <string name="BackupDialog_please_acknowledge_your_understanding_by_marking_the_confirmation_check_box">確保你已了解，請標記確認檢查框。</string>
    <string name="BackupDialog_delete_backups">刪除備份？</string>
    <string name="BackupDialog_disable_and_delete_all_local_backups">關閉及刪除所有本機備份？</string>
    <string name="BackupDialog_delete_backups_statement">刪除備份</string>
    <string name="BackupDialog_to_enable_backups_choose_a_folder">要啟用備份，請選擇一個資料夾。 備份將儲存到該位置。</string>
    <string name="BackupDialog_choose_folder">選擇資料夾</string>
    <string name="BackupDialog_copied_to_clipboard">已複製到剪貼簿</string>
    <string name="BackupDialog_no_file_picker_available">無可用的檔案選擇器。</string>
    <string name="BackupDialog_enter_backup_passphrase_to_verify">輸入你的備份碼以確認</string>
    <string name="BackupDialog_verify">驗證</string>
    <string name="BackupDialog_you_successfully_entered_your_backup_passphrase">你已成功的輸入你的備份碼</string>
    <string name="BackupDialog_passphrase_was_not_correct">備份碼錯誤</string>
    <string name="LocalBackupJob_creating_signal_backup">建立 Molly 備份…</string>
    <!-- Title for progress notification shown in a system notification while verifying a recent backup. -->
    <string name="LocalBackupJob_verifying_signal_backup">正在驗證 Molly 備份內容…</string>
    <string name="LocalBackupJobApi29_backup_failed">備份失敗</string>
    <string name="LocalBackupJobApi29_your_backup_directory_has_been_deleted_or_moved">你的備份目錄已被刪除或移動。</string>
    <string name="LocalBackupJobApi29_your_backup_file_is_too_large">你的備份檔案太大，無法儲存在該空間上。</string>
    <string name="LocalBackupJobApi29_there_is_not_enough_space">沒有足夠的空間來儲存備份。</string>
    <!-- Error message shown if a newly created backup could not be verified as accurate -->
    <string name="LocalBackupJobApi29_your_backup_could_not_be_verified">無法建立並驗證近期的備份內容。請建立新的備份內容。</string>
    <!-- Error message shown if a very large attachment is encountered during the backup creation and causes the backup to fail -->
    <string name="LocalBackupJobApi29_your_backup_contains_a_very_large_file">你的備份內容包含一個大型檔案，因此無法成功備份。請刪除該檔案，並建立新的備份內容。</string>
    <string name="LocalBackupJobApi29_tap_to_manage_backups">點擊以管理備份。</string>
    <string name="RegistrationActivity_wrong_number">錯誤的號碼？</string>
    <!--    Countdown to when the user can request a new code via phone call during registration.-->
    <string name="RegistrationActivity_call_me_instead_available_in">致電給我 (%1$02d:%2$02d)</string>
    <!--    Countdown to when the user can request a new SMS code during registration.-->
    <string name="RegistrationActivity_resend_sms_available_in">重新傳送驗證碼 (%1$02d:%2$02d)</string>
    <string name="RegistrationActivity_contact_signal_support">聯絡 Molly 支援</string>
    <string name="RegistrationActivity_code_support_subject">Molly 註冊 - Android驗證碼</string>
    <string name="RegistrationActivity_incorrect_code">錯誤編號</string>
    <string name="BackupUtil_never">永不</string>
    <string name="BackupUtil_unknown">未知</string>
    <!-- Phone number heading displayed as a screen title -->
    <string name="preferences_app_protection__phone_number">電話號碼</string>
    <!-- Subtext below option to launch into phone number privacy settings screen -->
    <string name="preferences_app_protection__choose_who_can_see">選擇誰可以看到你的電話號碼，以及誰可以透過它在 Molly 上與你聯絡。</string>
    <!-- Section title above two radio buttons for enabling and disabling phone number display -->
    <string name="PhoneNumberPrivacySettingsFragment_who_can_see_my_number_heading">誰可以看到我的號碼</string>
    <!-- Subtext below radio buttons when who can see my number is set to everybody -->
    <string name="PhoneNumberPrivacySettingsFragment_sharing_on_description">所有你傳送訊息的人和群組都能看見你的電話號碼。</string>
    <!-- Subtext below radio buttons when who can see my number is set to nobody and who can find me by number is set to everybody -->
    <string name="PhoneNumberPrivacySettingsFragment_sharing_off_discovery_on_description">你的電話號碼不會被任何人看到，除非他們將其儲存在手機通訊錄中。</string>
    <!-- Subtext below radio buttons when who can see my number is set to nobody and who can find me by number is set to nobody -->
    <string name="PhoneNumberPrivacySettingsFragment_sharing_off_discovery_off_description">你的電話號碼不會被任何人看到。</string>
    <!-- Section title above two radio buttons for enabling and disabling whether users can find me by my phone number  -->
    <string name="PhoneNumberPrivacySettingsFragment_who_can_find_me_by_number_heading">誰可以透過電話號碼找到我</string>
    <!-- Subtext below radio buttons when who can find me by number is set to everyone -->
    <string name="PhoneNumberPrivacySettingsFragment_discovery_on_description">任何擁有你電話號碼的人都會看到你在使用 Signal，並可以開始與你聊天。</string>
    <!-- Subtext below radio buttons when who can find me by number is set to nobody -->
    <string name="PhoneNumberPrivacySettingsFragment_discovery_off_description">除非你向對方傳送訊息或與對方已有聊天記錄，否則沒有人能看到你使用 Signal。</string>
    <!-- Snackbar text when pressing invalid radio item -->
    <string name="PhoneNumberPrivacySettingsFragment__to_change_this_setting">"若要變更此設定，請將「誰可以看到我的號碼」設定為「沒有人」。"</string>
    <string name="PhoneNumberPrivacy_everyone">所有人</string>
    <string name="PhoneNumberPrivacy_nobody">沒有人</string>
    <string name="preferences_app_protection__screen_lock">螢幕鎖定</string>
    <string name="preferences_app_protection__lock_signal_access_with_android_screen_lock_or_fingerprint">以 Android 螢幕鎖定或指紋來鎖定 Signal 存取</string>
    <string name="preferences_app_protection__screen_lock_inactivity_timeout">螢幕鎖定閒置逾時</string>
    <string name="preferences_app_protection__signal_pin">Signal PIN 碼</string>
    <string name="preferences_app_protection__create_a_pin">建立 PIN 碼</string>
    <string name="preferences_app_protection__change_your_pin">變更你的 PIN 碼</string>
    <string name="preferences_app_protection__pin_reminders">PIN 碼提示器</string>
    <string name="preferences_app_protection__turn_off">關閉</string>
    <string name="preferences_app_protection__confirm_pin">確認 PIN 碼</string>
    <string name="preferences_app_protection__confirm_your_signal_pin">確認你的 Signal PIN 碼</string>
    <string name="preferences_app_protection__make_sure_you_memorize_or_securely_store_your_pin">確保你記住或安全地儲存了PIN碼，因為它無法回復。 如果你忘記了PIN碼，則在重新註冊Signal帳號時可能會遺失資料。</string>
    <string name="preferences_app_protection__incorrect_pin_try_again">PIN 碼不正確。請再試一次。</string>
    <string name="preferences_app_protection__failed_to_enable_registration_lock">無法啟用註冊鎖。</string>
    <string name="preferences_app_protection__failed_to_disable_registration_lock">無法停用註冊鎖。</string>
    <string name="AppProtectionPreferenceFragment_none">無</string>
    <string name="preferences_app_protection__registration_lock">註冊鎖定</string>
    <string name="RegistrationActivity_you_must_enter_your_registration_lock_PIN">你必須輸入你的註冊鎖定 PIN 碼</string>
    <string name="RegistrationActivity_your_pin_has_at_least_d_digits_or_characters">你的PIN碼至少要%1$d個字元或字母</string>
    <string name="RegistrationActivity_too_many_attempts">您已重複嘗試太多次</string>
    <string name="RegistrationActivity_you_have_made_too_many_incorrect_registration_lock_pin_attempts_please_try_again_in_a_day">你已經嘗試太多不正確的註冊鎖定 PIN 碼。請一天後再重試。</string>
    <string name="RegistrationActivity_you_have_made_too_many_attempts_please_try_again_later">您進行了太多次嘗試。 請稍後再試。</string>
    <string name="RegistrationActivity_error_connecting_to_service">連線到服務錯誤</string>
    <string name="preferences_chats__backups">備份</string>
    <string name="prompt_passphrase_activity__signal_is_locked">Molly 已被鎖定</string>
    <string name="prompt_passphrase_activity__tap_to_unlock">輕觸以解鎖</string>
    <string name="Recipient_unknown">未知</string>
    <!-- Name to use for a user across the UI when they are unregistered and have no other name available -->
    <string name="Recipient_deleted_account">刪除帳戶</string>

    <!-- Option in settings that will take use to re-register if they are no longer registered -->
    <string name="preferences_account_reregister">重新註冊帳戶</string>
    <!-- Option in settings that will take user to our website or playstore to update their expired build -->
    <string name="preferences_account_update_signal">更新 Signal</string>
    <!-- Option in settings shown when user is no longer registered or expired client that will WIPE ALL THEIR DATA -->
    <string name="preferences_account_delete_all_data">刪除所有資料</string>
    <!-- Title for confirmation dialog confirming user wants to delete all their data -->
    <string name="preferences_account_delete_all_data_confirmation_title">刪除所有資料？</string>
    <!-- Message in confirmation dialog to delete all data explaining how it works, and that the app will be closed after deletion -->
    <string name="preferences_account_delete_all_data_confirmation_message">這將會重設應用程式並刪除所有訊息。完成處理後，應用程式將會關閉。</string>
    <!-- Confirmation action to proceed with application data deletion -->
    <string name="preferences_account_delete_all_data_confirmation_proceed">繼續</string>
    <!-- Confirmation action to cancel application data deletion -->
    <string name="preferences_account_delete_all_data_confirmation_cancel">取消</string>
    <!-- Error message shown when we fail to delete the data for some unknown reason -->
    <string name="preferences_account_delete_all_data_failed">刪除資料失敗</string>

    <!-- TransferOrRestoreFragment -->
    <string name="TransferOrRestoreFragment__transfer_or_restore_account">轉移或還原帳戶</string>
    <string name="TransferOrRestoreFragment__if_you_have_previously_registered_a_signal_account">如果你以前註冊過Signal帳號，則可以轉移或還原你的帳號和訊息</string>
    <string name="TransferOrRestoreFragment__transfer_from_android_device">從Android裝置移轉</string>
    <string name="TransferOrRestoreFragment__transfer_your_account_and_messages_from_your_old_android_device">從舊的Android裝置轉移你的帳號和訊息。你需要連結舊裝置。</string>
    <string name="TransferOrRestoreFragment__you_need_access_to_your_old_device">你需要連結舊裝置。</string>
    <string name="TransferOrRestoreFragment__restore_from_backup">從備份還原</string>
    <string name="TransferOrRestoreFragment__restore_your_messages_from_a_local_backup">從本地備份還原你的訊息。 如果你現在不還原，則以後將無法還原。</string>

    <!-- NewDeviceTransferInstructionsFragment -->
    <string name="NewDeviceTransferInstructions__open_signal_on_your_old_android_phone">在舊的Android手機上開啟Signal</string>
    <string name="NewDeviceTransferInstructions__continue">繼續</string>
    <string name="NewDeviceTransferInstructions__first_bullet">1.</string>
    <string name="NewDeviceTransferInstructions__tap_on_your_profile_photo_in_the_top_left_to_open_settings">點按左上角的個人資料照片以打開“設定”</string>
    <string name="NewDeviceTransferInstructions__second_bullet">2.</string>
    <string name="NewDeviceTransferInstructions__tap_on_account">"點擊“帳號”"</string>
    <string name="NewDeviceTransferInstructions__third_bullet">3.</string>
    <string name="NewDeviceTransferInstructions__tap_transfer_account_and_then_continue_on_both_devices">"在兩個裝置上點擊“轉移帳號”，然後點擊“繼續”"</string>

    <!-- NewDeviceTransferSetupFragment -->
    <string name="NewDeviceTransferSetup__preparing_to_connect_to_old_android_device">正在準備連結到舊的Android裝置…</string>
    <string name="NewDeviceTransferSetup__take_a_moment_should_be_ready_soon">稍等片刻，應快準備好了</string>
    <string name="NewDeviceTransferSetup__waiting_for_old_device_to_connect">正在等待舊的Android裝置連接…</string>
    <string name="NewDeviceTransferSetup__signal_needs_the_location_permission_to_discover_and_connect_with_your_old_device">Molly需要位置權限才能發現並連接到舊的Android裝置。</string>
    <string name="NewDeviceTransferSetup__signal_needs_location_services_enabled_to_discover_and_connect_with_your_old_device">Molly需要啟用位置服務才能發現你的舊Android裝置並與之連接。</string>
    <string name="NewDeviceTransferSetup__signal_needs_wifi_on_to_discover_and_connect_with_your_old_device">Molly需要啟用Wi-Fi才能發現你的舊Android裝置並與之連接。 Wi-Fi需要開啟，但不必連接到Wi-Fi網路。</string>
    <string name="NewDeviceTransferSetup__sorry_it_appears_your_device_does_not_support_wifi_direct">抱歉，該裝置似乎不支援Wi-Fi Direct。 Molly使用Wi-Fi Direct來發現你的舊Android裝置並與之連接。你仍然可以還原備份，以從舊的Android裝置還原帳號。</string>
    <string name="NewDeviceTransferSetup__restore_a_backup">還原備份</string>
    <string name="NewDeviceTransferSetup__an_unexpected_error_occurred_while_attempting_to_connect_to_your_old_device">嘗試連接到舊的Android裝置時發生未預期的錯誤。</string>

    <!-- OldDeviceTransferSetupFragment -->
    <string name="OldDeviceTransferSetup__searching_for_new_android_device">正在搜尋新的Android裝置…</string>
    <string name="OldDeviceTransferSetup__signal_needs_the_location_permission_to_discover_and_connect_with_your_new_device">Molly需要位置權限才能發現並連接到新的Android裝置。</string>
    <string name="OldDeviceTransferSetup__signal_needs_location_services_enabled_to_discover_and_connect_with_your_new_device">Molly須要開啟定位服務才能發現新的Android裝置並與之連接。</string>
    <string name="OldDeviceTransferSetup__signal_needs_wifi_on_to_discover_and_connect_with_your_new_device">Molly需要開啟Wi-Fi才能發現新的Android裝置並與之連接。 Wi-Fi需要開啟，但不必連接到Wi-Fi網路。</string>
    <string name="OldDeviceTransferSetup__sorry_it_appears_your_device_does_not_support_wifi_direct">抱歉，該裝置似乎不支援Wi-Fi Direct。 Molly使用Wi-Fi Direct搜尋並連接新的Android裝置。你仍然可以建立備份以在新的Android裝置上還原帳號。</string>
    <string name="OldDeviceTransferSetup__create_a_backup">建立備份</string>
    <string name="OldDeviceTransferSetup__an_unexpected_error_occurred_while_attempting_to_connect_to_your_old_device">嘗試連接到新的Android裝置時發生未預期的錯誤。</string>

    <!-- DeviceTransferSetupFragment -->
    <string name="DeviceTransferSetup__unable_to_open_wifi_settings">無法開啟“ Wifi設定”。 請手動開啟Wifi。</string>
    <string name="DeviceTransferSetup__grant_location_permission">給予位置權限</string>
    <string name="DeviceTransferSetup__turn_on_location_services">開啟定位服務</string>
    <string name="DeviceTransferSetup__turn_on_wifi">開啟Wifi</string>
    <string name="DeviceTransferSetup__error_connecting">連接錯誤</string>
    <string name="DeviceTransferSetup__retry">重試</string>
    <string name="DeviceTransferSetup__submit_debug_logs">提交偵錯日誌</string>
    <string name="DeviceTransferSetup__verify_code">驗證碼</string>
    <string name="DeviceTransferSetup__verify_that_the_code_below_matches_on_both_of_your_devices">驗證以下代碼在兩個裝置上是否匹配。 然後點擊繼續。</string>
    <string name="DeviceTransferSetup__the_numbers_do_not_match">號碼不匹配</string>
    <string name="DeviceTransferSetup__continue">繼續</string>
    <string name="DeviceTransferSetup__if_the_numbers_on_your_devices_do_not_match_its_possible_you_connected_to_the_wrong_device">如果你的裝置上的號碼不相符，則可能是你連結了錯誤的裝置。 要解決此問題，請停止傳輸，然後重試，並保持兩個裝置都處於關閉狀態。</string>
    <string name="DeviceTransferSetup__stop_transfer">停止傳輸</string>
    <string name="DeviceTransferSetup__unable_to_discover_old_device">無法發現舊裝置</string>
    <string name="DeviceTransferSetup__unable_to_discover_new_device">無法發現新裝置</string>
    <string name="DeviceTransferSetup__make_sure_the_following_permissions_are_enabled">確保開啟以下權限和服務：</string>
    <string name="DeviceTransferSetup__location_permission">定位權限</string>
    <string name="DeviceTransferSetup__location_services">定位服務</string>
    <string name="DeviceTransferSetup__wifi">Wi-Fi</string>
    <string name="DeviceTransferSetup__on_the_wifi_direct_screen_remove_all_remembered_groups_and_unlink_any_invited_or_connected_devices">在“ WiFi Direct”螢幕上，刪除所有已記住的群組並取消任何受邀或已連結的裝置。</string>
    <string name="DeviceTransferSetup__wifi_direct_screen">WiFi Direct螢幕</string>
    <string name="DeviceTransferSetup__try_turning_wifi_off_and_on_on_both_devices">嘗試在兩個裝置上都關閉和開啟Wi-Fi。</string>
    <string name="DeviceTransferSetup__make_sure_both_devices_are_in_transfer_mode">確保兩個裝置都處於移轉模式。</string>
    <string name="DeviceTransferSetup__go_to_support_page">轉到支援網頁</string>
    <string name="DeviceTransferSetup__try_again">再試一次</string>
    <string name="DeviceTransferSetup__waiting_for_other_device">等待其他裝置</string>
    <string name="DeviceTransferSetup__tap_continue_on_your_other_device_to_start_the_transfer">在其他裝置上點擊繼續以開始傳輸。</string>
    <string name="DeviceTransferSetup__tap_continue_on_your_other_device">在其他裝置上點擊繼續…</string>

    <!-- NewDeviceTransferFragment -->
    <string name="NewDeviceTransfer__cannot_transfer_from_a_newer_version_of_signal">無法從較新版本的Signal進行移轉</string>
    <!-- Error message indicating that we could not finish the user\'s device transfer. Displayed in a toast at the bottom of the screen. -->
    <string name="NewDeviceTransfer__failure_foreign_key">傳送的資料格式錯誤</string>

    <!-- DeviceTransferFragment -->
    <string name="DeviceTransfer__transferring_data">移轉資料</string>
    <string name="DeviceTransfer__keep_both_devices_near_each_other">使兩個裝置彼此靠近。 請勿關閉裝置並保持Molly開啟。 傳輸是點對點加密的。</string>
    <string name="DeviceTransfer__d_messages_so_far">到目前為止 %1$d 則訊息…</string>
    <!-- Filled in with total percentage of messages transferred -->
    <string name="DeviceTransfer__s_of_messages_so_far">訊息目前進度 %1$s%%…</string>
    <string name="DeviceTransfer__cancel">取消</string>
    <string name="DeviceTransfer__try_again">再試一次</string>
    <string name="DeviceTransfer__stop_transfer">停止轉移</string>
    <string name="DeviceTransfer__all_transfer_progress_will_be_lost">所有轉移進度都將遺失。</string>
    <string name="DeviceTransfer__transfer_failed">移轉失敗</string>
    <string name="DeviceTransfer__unable_to_transfer">無法轉移</string>

    <!-- OldDeviceTransferInstructionsFragment -->
    <string name="OldDeviceTransferInstructions__transfer_account">轉移帳號</string>
    <string name="OldDeviceTransferInstructions__first_bullet">1.</string>
    <string name="OldDeviceTransferInstructions__download_signal_on_your_new_android_device">在新的Android裝置上下載Molly</string>
    <string name="OldDeviceTransferInstructions__second_bullet">2.</string>
    <string name="OldDeviceTransferInstructions__tap_on_transfer_or_restore_account">"點擊“轉移或還原帳號”"</string>
    <string name="OldDeviceTransferInstructions__third_bullet">3.</string>
    <string name="OldDeviceTransferInstructions__select_transfer_from_android_device_when_prompted_and_then_continue">"出現提示時，選擇“從Android裝置轉移”，然後選擇“繼續”。 將兩個裝置都放在附近。"</string>
    <string name="OldDeviceTransferInstructions__continue">繼續</string>

    <!-- OldDeviceTransferComplete -->
    <string name="OldDeviceTransferComplete__go_to_your_new_device">轉到新裝置</string>
    <string name="OldDeviceTransferComplete__your_signal_data_has_Been_transferred_to_your_new_device">你的Signal資料已轉移到新裝置。 要完成轉移過程，你必須繼續在新裝置上註冊。</string>
    <string name="OldDeviceTransferComplete__close">關閉</string>

    <!-- NewDeviceTransferComplete -->
    <string name="NewDeviceTransferComplete__transfer_successful">轉移成功</string>
    <string name="NewDeviceTransferComplete__transfer_complete">轉移完成</string>
    <string name="NewDeviceTransferComplete__to_complete_the_transfer_process_you_must_continue_registration">要完成轉移過程，你必須繼續註冊。</string>
    <string name="NewDeviceTransferComplete__continue_registration">繼續註冊</string>

    <!-- DeviceToDeviceTransferService -->
    <string name="DeviceToDeviceTransferService_content_title">帳號轉移</string>
    <string name="DeviceToDeviceTransferService_status_ready">正在準備連接到你的其他Android裝置…</string>
    <string name="DeviceToDeviceTransferService_status_starting_up">正在準備連接到你的其他Android裝置…</string>
    <string name="DeviceToDeviceTransferService_status_discovery">正在搜尋你的其他Android裝置…</string>
    <string name="DeviceToDeviceTransferService_status_network_connected">正在連接到你的其他Android裝置…</string>
    <string name="DeviceToDeviceTransferService_status_verification_required">需要驗證</string>
    <string name="DeviceToDeviceTransferService_status_service_connected">正在轉移帳號…</string>

    <!-- OldDeviceTransferLockedDialog -->
    <string name="OldDeviceTransferLockedDialog__complete_registration_on_your_new_device">在新裝置上完成註冊</string>
    <string name="OldDeviceTransferLockedDialog__your_signal_account_has_been_transferred_to_your_new_device">你的 Signal 帳號已轉移到你的新裝置，惟你必須在該裝置上完成註冊才能繼續。此裝置上的 Signal 亦隨之停用。</string>
    <string name="OldDeviceTransferLockedDialog__done">完成</string>
    <string name="OldDeviceTransferLockedDialog__cancel_and_activate_this_device">取消並啟動此裝置</string>

    <!-- AdvancedPreferenceFragment -->

    <!-- RecipientBottomSheet -->
    <string name="RecipientBottomSheet_block">封鎖</string>
    <string name="RecipientBottomSheet_unblock">解除封鎖</string>
    <string name="RecipientBottomSheet_add_to_contacts">新增至聯絡人</string>
    <!-- Error message that displays when a user tries to tap to view system contact details but has no app that supports it -->
    <string name="RecipientBottomSheet_unable_to_open_contacts">找不到可以開啟通訊錄的程式。</string>
    <string name="RecipientBottomSheet_add_to_a_group">新增到群組</string>
    <string name="RecipientBottomSheet_add_to_another_group">新增到另一個群組</string>
    <string name="RecipientBottomSheet_view_safety_number">檢視安全碼</string>
    <string name="RecipientBottomSheet_make_admin">設為管理員</string>
    <string name="RecipientBottomSheet_remove_as_admin">移除管理員身份</string>
    <string name="RecipientBottomSheet_remove_from_group">從群組中移除</string>

    <string name="RecipientBottomSheet_remove_s_as_group_admin">移除%1$s的群組管理員身份嗎？</string>
    <string name="RecipientBottomSheet_s_will_be_able_to_edit_group">"\"%1$s\"將能夠編輯該群組及其使用者。"</string>

    <string name="RecipientBottomSheet_remove_s_from_the_group">從群組中移除%1$s嗎?</string>
    <!-- Dialog message shown when removing someone from a group with group link being active to indicate they will not be able to rejoin -->
    <string name="RecipientBottomSheet_remove_s_from_the_group_they_will_not_be_able_to_rejoin">要從群組中移除 %1$s嗎？對方將無法透過群組連結重新加入。</string>
    <string name="RecipientBottomSheet_remove">移除</string>
    <string name="RecipientBottomSheet_copied_to_clipboard">已複製到剪貼簿</string>

    <string name="GroupRecipientListItem_admin">管理員</string>
    <string name="GroupRecipientListItem_approve_description">批准</string>
    <string name="GroupRecipientListItem_deny_description">拒絕</string>


    <!-- GroupsLearnMoreBottomSheetDialogFragment -->
    <string name="GroupsLearnMore_legacy_vs_new_groups">舊版 vs. 新群組</string>
    <string name="GroupsLearnMore_what_are_legacy_groups">什麼是舊版的群組?</string>
    <string name="GroupsLearnMore_paragraph_1">舊版群組是與新群組功能，例如管理員和更具描述性的群組更新，不相容的群組。</string>
    <string name="GroupsLearnMore_can_i_upgrade_a_legacy_group">我可以升級舊版群組嗎？</string>
    <string name="GroupsLearnMore_paragraph_2">舊版群組尚不能升級到新群組，但是如果最新版本的Signal上有相同的成員，則可以創建一個新群組。</string>
    <string name="GroupsLearnMore_paragraph_3">Signal將來將提供一種升級舊版群組的方法。</string>

    <!-- GroupLinkBottomSheetDialogFragment -->
    <string name="GroupLinkBottomSheet_share_hint_requiring_approval">知道此連結的任何人都可以查看群組的名稱和圖片，並請求加入。 與你信任的人分享。</string>
    <string name="GroupLinkBottomSheet_share_hint_not_requiring_approval">知道此連結的任何人都可以查看該群組的名稱和圖片，然後加入該群組。 與你信任的人分享。</string>
    <string name="GroupLinkBottomSheet_share_via_signal">透過 Molly 分享</string>
    <string name="GroupLinkBottomSheet_copy">複製</string>
    <string name="GroupLinkBottomSheet_qr_code">QR 碼</string>
    <string name="GroupLinkBottomSheet_share">分享</string>
    <string name="GroupLinkBottomSheet_copied_to_clipboard">已複製到剪貼簿</string>
    <string name="GroupLinkBottomSheet_the_link_is_not_currently_active">連結目前無效</string>

    <!-- VoiceNotePlaybackPreparer -->
    <string name="VoiceNotePlaybackPreparer__failed_to_play_voice_message">無法播放語音留言</string>

    <!-- VoiceNoteMediaDescriptionCompatFactory -->
    <string name="VoiceNoteMediaItemFactory__voice_message">語音訊息 · %1$s</string>
    <string name="VoiceNoteMediaItemFactory__s_to_s">%1$s 傳送給 %2$s</string>

    <!-- StorageUtil -->
    <string name="StorageUtil__s_s">%1$s/%2$s</string>
    <string name="BlockedUsersActivity__s_has_been_blocked">\"%1$s\"已經被封鎖。</string>
    <string name="BlockedUsersActivity__failed_to_block_s">封鎖\"%1$s\"失敗</string>
    <string name="BlockedUsersActivity__s_has_been_unblocked">\"%1$s\"已經被解封鎖。</string>

    <!-- ReviewCardDialogFragment -->
    <!-- Title of a screen where the user will be prompted to review group members with the same name -->
    <string name="ReviewCardDialogFragment__review_members">Review members</string>
    <!-- Title of a screen where the user will be prompted to review a message request matching the name of someone they already know -->
    <string name="ReviewCardDialogFragment__review_request">Review request</string>
    <string name="ReviewCardDialogFragment__d_group_members_have_the_same_name">%1$d 個群組成員的名字相同，請查看以下成員並選擇採取措施。</string>
    <string name="ReviewCardDialogFragment__if_youre_not_sure">如果你不確定請求來自誰，請查看下面的聯絡人並採取措施。</string>
    <string name="ReviewCardDialogFragment__no_other_groups_in_common">沒有其他共同的群組。</string>
    <string name="ReviewCardDialogFragment__no_groups_in_common">沒有共同的群組。</string>
    <plurals name="ReviewCardDialogFragment__d_other_groups_in_common">
        <item quantity="other">%1$d 個共同的群組</item>
    </plurals>
    <plurals name="ReviewCardDialogFragment__d_groups_in_common">
        <item quantity="other">%1$d 個共同的群組</item>
    </plurals>
    <string name="ReviewCardDialogFragment__remove_s_from_group">要從群組中移除%1$s嗎？</string>
    <string name="ReviewCardDialogFragment__remove">移除</string>
    <string name="ReviewCardDialogFragment__failed_to_remove_group_member">移除群組成員失敗。</string>

    <!-- ReviewCard -->
    <string name="ReviewCard__request">要求</string>
    <string name="ReviewCard__your_contact">你的聯絡人</string>
    <string name="ReviewCard__remove_from_group">從群組中移除</string>
    <string name="ReviewCard__update_contact">更新聯絡人</string>
    <string name="ReviewCard__block">封鎖</string>
    <string name="ReviewCard__delete">刪除</string>
    <!-- Displayed when a recent name change has occurred. First placeholder is new short name, second is previous name, third is new name. -->
    <string name="ReviewCard__s_recently_changed">%1$s 最近將個人資料名稱從 %2$s 更改為 %3$s</string>
    <!-- Displayed when a review user is in your system contacts. Placeholder is short name. -->
    <string name="ReviewCard__s_is_in_your_system_contacts">%1$s 在你的系統聯絡人中</string>

    <!-- CallParticipantsListUpdatePopupWindow -->
    <string name="CallParticipantsListUpdatePopupWindow__s_joined">%1$s 已加入</string>
    <string name="CallParticipantsListUpdatePopupWindow__s_and_s_joined">%1$s 和 %2$s 已加入</string>
    <string name="CallParticipantsListUpdatePopupWindow__s_s_and_s_joined">%1$s, %2$s 和 %3$s已加入</string>
    <string name="CallParticipantsListUpdatePopupWindow__s_s_and_d_others_joined">%1$s, %2$s 和 %3$d 及其他人已加入</string>
    <string name="CallParticipantsListUpdatePopupWindow__s_left">%1$s 離開了</string>
    <string name="CallParticipantsListUpdatePopupWindow__s_and_s_left">%1$s 和 %2$s 已離開</string>
    <string name="CallParticipantsListUpdatePopupWindow__s_s_and_s_left">%1$s, %2$s 和 %3$s 已離開</string>
    <string name="CallParticipantsListUpdatePopupWindow__s_s_and_d_others_left">%1$s, %2$s 和 %3$d 及其他人已離開</string>

    <string name="CallParticipant__you">你</string>
    <string name="CallParticipant__you_on_another_device">你 (在其他的裝置上)</string>
    <string name="CallParticipant__s_on_another_device">%1$s (在另一台裝置上)</string>

    <!-- WifiToCellularPopupWindow -->
    <!-- Message shown during a call when the WiFi network is unusable, and cellular data starts to be used for the call instead. -->
    <string name="WifiToCellularPopupWindow__weak_wifi_switched_to_cellular">Wi-Fi 訊號微弱，已切換至行動數據。</string>

    <!-- DeleteAccountFragment -->
    <string name="DeleteAccountFragment__deleting_your_account_will">刪除你的帳戶將：</string>
    <string name="DeleteAccountFragment__enter_your_phone_number">輸入你的電話號碼</string>
    <string name="DeleteAccountFragment__delete_account">刪除帳號</string>
    <string name="DeleteAccountFragment__delete_your_account_info_and_profile_photo">刪除你的帳號資訊和個人資料照片</string>
    <string name="DeleteAccountFragment__delete_all_your_messages">刪除所有訊息</string>
    <string name="DeleteAccountFragment__delete_s_in_your_payments_account">在你的付款帳戶中刪除%1$s</string>
    <string name="DeleteAccountFragment__no_country_code">未指定國家/地區代碼</string>
    <string name="DeleteAccountFragment__no_number">未指定號碼</string>
    <string name="DeleteAccountFragment__the_phone_number">你輸入的電話號碼與你的帳號不符合。</string>
    <string name="DeleteAccountFragment__are_you_sure">你確定要刪除你的帳號嗎？</string>
    <string name="DeleteAccountFragment__this_will_delete_your_signal_account">這將刪除你的Signal帳號並重置應用程式。 該過程完成後，該應用程式將關閉。</string>
    <string name="DeleteAccountFragment__failed_to_delete_local_data">刪除資料失敗。你可以在系統應用程式設定中手動清除。</string>
    <string name="DeleteAccountFragment__launch_app_settings">啟動應用程式設定</string>
    <!-- Title of progress dialog shown when a user deletes their account and the process is leaving all groups -->
    <string name="DeleteAccountFragment__leaving_groups">離開群組…</string>
    <!-- Title of progress dialog shown when a user deletes their account and the process has left all groups -->
    <string name="DeleteAccountFragment__deleting_account">刪除帳號…</string>
    <!-- Message of progress dialog shown when a user deletes their account and the process is canceling their subscription -->
    <string name="DeleteAccountFragment__canceling_your_subscription">正在取消你的訂閱…</string>
    <!-- Message of progress dialog shown when a user deletes their account and the process is leaving groups -->
    <string name="DeleteAccountFragment__depending_on_the_number_of_groups">根據你所在群組的數量，這可能需要幾分鐘時間</string>
    <!-- Message of progress dialog shown when a user deletes their account and the process has left all groups -->
    <string name="DeleteAccountFragment__deleting_all_user_data_and_resetting">刪除用戶資料並重置應用程式</string>
    <!-- Title of error dialog shown when a network error occurs during account deletion -->
    <string name="DeleteAccountFragment__account_not_deleted">帳號未被刪除</string>
    <!-- Message of error dialog shown when a network error occurs during account deletion -->
    <string name="DeleteAccountFragment__there_was_a_problem">完成刪除過程時出現問題。 檢查你的網路，然後重試。</string>

    <!-- DeleteAccountCountryPickerFragment -->
    <string name="DeleteAccountCountryPickerFragment__search_countries">搜索國家</string>

    <!-- CreateGroupActivity -->
    <string name="CreateGroupActivity__skip">略過</string>
    <plurals name="CreateGroupActivity__d_members">
        <item quantity="other">%1$d 個成員</item>
    </plurals>

    <!-- ShareActivity -->
    <string name="ShareActivity__share">分享</string>
    <string name="ShareActivity__send">傳送</string>
    <string name="ShareActivity__comma_s">、%1$s</string>
    <!-- Toast when the incoming intent is invalid -->
    <string name="ShareActivity__could_not_get_share_data_from_intent">無法從意圖中取得共用資料。</string>

    <!-- MultiShareDialogs -->
    <string name="MultiShareDialogs__failed_to_send_to_some_users">無法傳送給某些使用者</string>
    <string name="MultiShareDialogs__you_can_only_share_with_up_to">您最多只能共享 %1$d 個聊天</string>

    <!-- ChatWallpaperActivity -->

    <!-- ChatWallpaperFragment -->
    <string name="ChatWallpaperFragment__chat_color">聊天的顏色</string>
    <string name="ChatWallpaperFragment__reset_chat_colors">重設聊天顏色</string>
    <string name="ChatWallpaperFragment__reset_chat_color">重設聊天顏色</string>
    <string name="ChatWallpaperFragment__reset_chat_color_question">重設聊天顏色嗎?</string>
    <string name="ChatWallpaperFragment__set_wallpaper">設定壁紙</string>
    <string name="ChatWallpaperFragment__dark_mode_dims_wallpaper">暗黑模式暗淡壁紙</string>
    <string name="ChatWallpaperFragment__contact_name">聯絡人名稱</string>
    <string name="ChatWallpaperFragment__reset">重設</string>
    <string name="ChatWallpaperFragment__wallpaper_preview_description">壁紙預覽</string>
    <string name="ChatWallpaperFragment__would_you_like_to_override_all_chat_colors">你要覆蓋所有聊天顏色嗎？</string>
    <string name="ChatWallpaperFragment__would_you_like_to_override_all_wallpapers">你要覆蓋所有壁紙嗎？</string>
    <string name="ChatWallpaperFragment__reset_default_colors">重設預設顏色</string>
    <string name="ChatWallpaperFragment__reset_all_colors">重設所有顏色</string>
    <string name="ChatWallpaperFragment__reset_default_wallpaper">重設預設壁紙</string>
    <string name="ChatWallpaperFragment__reset_all_wallpapers">重設所有壁紙</string>
    <string name="ChatWallpaperFragment__reset_wallpapers">重設壁紙</string>
    <string name="ChatWallpaperFragment__reset_wallpaper">重設壁紙</string>
    <string name="ChatWallpaperFragment__reset_wallpaper_question">要重設壁紙嗎？</string>

    <!-- ChatWallpaperSelectionFragment -->
    <string name="ChatWallpaperSelectionFragment__choose_from_photos">從照片中選擇</string>
    <string name="ChatWallpaperSelectionFragment__presets">預設值</string>

    <!-- ChatWallpaperPreviewActivity -->
    <string name="ChatWallpaperPreviewActivity__preview">預覽</string>
    <string name="ChatWallpaperPreviewActivity__set_wallpaper">設定壁紙</string>
    <string name="ChatWallpaperPreviewActivity__swipe_to_preview_more_wallpapers">滑動以預覽更多壁紙</string>
    <string name="ChatWallpaperPreviewActivity__set_wallpaper_for_all_chats">為所有聊天設定壁紙</string>
    <string name="ChatWallpaperPreviewActivity__set_wallpaper_for_s">為 %1$s 設定壁紙</string>
    <string name="ChatWallpaperPreviewActivity__viewing_your_gallery_requires_the_storage_permission">查看你的照片庫需要儲存權限。</string>

    <!-- WallpaperImageSelectionActivity -->

    <!-- WallpaperCropActivity -->
    <string name="WallpaperCropActivity__pinch_to_zoom_drag_to_adjust">雙指滑動放大，拖動以調整。</string>
    <string name="WallpaperCropActivity__set_wallpaper_for_all_chats">為所有聊天設定壁紙。</string>
    <string name="WallpaperCropActivity__set_wallpaper_for_s">為 %1$s 設定壁紙。</string>
    <string name="WallpaperCropActivity__error_setting_wallpaper">設定壁紙錯誤。</string>
    <string name="WallpaperCropActivity__blur_photo">模糊照片</string>

    <!-- InfoCard -->
    <string name="payment_info_card_about_mobilecoin">有關MobileCoin</string>
    <string name="payment_info_card_mobilecoin_is_a_new_privacy_focused_digital_currency">MobileCoin是一種新的注重隱私的數位貨幣。</string>
    <string name="payment_info_card_adding_funds">加值資金</string>
    <string name="payment_info_card_you_can_add_funds_for_use_in">你可以通過將MobileCoin傳送到你的錢包位址來增加在Molly中使用的資金。</string>
    <string name="payment_info_card_cashing_out">兌現</string>
    <string name="payment_info_card_you_can_cash_out_mobilecoin">你可以隨時在支援MobileCoin的交易所兌現MobileCoin。 只需在該交易所轉帳到你的帳戶即可。</string>
    <string name="payment_info_card_hide_this_card">隱藏這張卡？</string>
    <string name="payment_info_card_hide">隱藏</string>
    <!-- Title of save recovery phrase card -->
    <string name="payment_info_card_save_recovery_phrase">儲存恢復片語</string>
    <string name="payment_info_card_your_recovery_phrase_gives_you">你的回復用詞語為你提供了另一種回復付款帳戶的方式。</string>
    <!-- Button in save recovery phrase card -->
    <string name="payment_info_card_save_your_phrase">儲存你的片語</string>
    <string name="payment_info_card_update_your_pin">更新你的PIN碼</string>
    <string name="payment_info_card_with_a_high_balance">餘額較高時，你可能需要更新為字母數字PIN碼，以為你的帳戶提供更多保護。</string>
    <string name="payment_info_card_update_pin">更新 PIN 碼</string>

  <!-- Removed by excludeNonTranslatables <string name="payment_info_card__learn_more__about_mobilecoin" translatable="false">https://support.signal.org/hc/articles/360057625692#payments_which_ones</string> -->
  <!-- Removed by excludeNonTranslatables <string name="payment_info_card__learn_more__adding_to_your_wallet" translatable="false">https://support.signal.org/hc/articles/360057625692#payments_transfer_from_exchange</string> -->
  <!-- Removed by excludeNonTranslatables <string name="payment_info_card__learn_more__cashing_out" translatable="false">https://support.signal.org/hc/articles/360057625692#payments_transfer_to_exchange</string> -->

    <!-- DeactivateWalletFragment -->
    <string name="DeactivateWalletFragment__deactivate_wallet">停用電子錢包</string>
    <string name="DeactivateWalletFragment__your_balance">你的餘額</string>
    <string name="DeactivateWalletFragment__its_recommended_that_you">建議你在停用付款之前將資金轉移到另一個錢包位址。 如果你選擇現在不轉移資金，那麼如果你重新啟用付款功能，這些資金將保留在與Molly關聯的錢包中。</string>
    <string name="DeactivateWalletFragment__transfer_remaining_balance">轉帳餘額</string>
    <string name="DeactivateWalletFragment__deactivate_without_transferring">停用而不轉移</string>
    <string name="DeactivateWalletFragment__deactivate">停用</string>
    <string name="DeactivateWalletFragment__deactivate_without_transferring_question">停用而不轉移嗎?</string>
    <string name="DeactivateWalletFragment__your_balance_will_remain">如果你選擇重新啟動付款功能，妳的餘額將保留在與Molly關聯的錢包中。</string>
    <string name="DeactivateWalletFragment__error_deactivating_wallet">停用錢包時錯誤。</string>
  <!-- Removed by excludeNonTranslatables <string name="DeactivateWalletFragment__learn_more__we_recommend_transferring_your_funds" translatable="false">https://support.signal.org/hc/articles/360057625692#payments_deactivate</string> -->

    <!-- PaymentsRecoveryStartFragment -->
    <string name="PaymentsRecoveryStartFragment__recovery_phrase">回復短語</string>
    <string name="PaymentsRecoveryStartFragment__view_recovery_phrase">查看回復短語</string>
    <!-- Title in save recovery phrase screen -->
    <string name="PaymentsRecoveryStartFragment__save_recovery_phrase">儲存恢復片語</string>
    <string name="PaymentsRecoveryStartFragment__enter_recovery_phrase">輸入回復短語</string>
    <plurals name="PaymentsRecoveryStartFragment__your_balance_will_automatically_restore">
        <item quantity="other">當你在重新安裝 Signal 時確認你的 Signal PIN 碼，餘額就會自動還原。你也可使用恢復片語還原你的餘額。恢復片語是一組獨一無二的片語，包含 %1$d 個字詞。請牢記恢復片語，並妥善保存於安全的地方。</item>
    </plurals>
    <!-- Description in save recovery phrase screen which shows up when user has non zero balance -->
    <string name="PaymentsRecoveryStartFragment__got_balance">你尚有餘額！是時候儲存你的恢復片語了—你可使用一組 24 個字的密鑰，以恢復你的餘額。</string>
    <!-- Description in save recovery phrase screen which shows up when user navigates from info card -->
    <string name="PaymentsRecoveryStartFragment__time_to_save">是時候儲存你的恢復片語了—你可使用一組 24 個字的密鑰，以恢復你的餘額。</string>
    <string name="PaymentsRecoveryStartFragment__your_recovery_phrase_is_a">你的回復短語是你獨有的%1$d-word短語。 使用此短語可以回復你的餘額。</string>
    <string name="PaymentsRecoveryStartFragment__start">開始</string>
    <string name="PaymentsRecoveryStartFragment__enter_manually">手動輸入</string>
    <string name="PaymentsRecoveryStartFragment__paste_from_clipboard">從剪貼簿貼上</string>
    <!-- Alert dialog title which asks before going back if user wants to save recovery phrase -->
    <string name="PaymentsRecoveryStartFragment__continue_without_saving">要略過儲存並繼續操作嗎？</string>
    <!-- Alert dialog description to let user know why recovery phrase needs to be saved -->
    <string name="PaymentsRecoveryStartFragment__your_recovery_phrase">恢復片語能讓你在最壞情況下恢復你的餘額。我們強力建議你儲存恢復片語。</string>
    <!-- Alert dialog option to skip recovery phrase -->
    <string name="PaymentsRecoveryStartFragment__skip_recovery_phrase">略過恢復片語</string>
    <!-- Alert dialog option to cancel dialog-->
    <string name="PaymentsRecoveryStartFragment__cancel">取消</string>

    <!-- PaymentsRecoveryPasteFragment -->
    <string name="PaymentsRecoveryPasteFragment__paste_recovery_phrase">貼上回復短語</string>
    <string name="PaymentsRecoveryPasteFragment__recovery_phrase">回復短語</string>
    <string name="PaymentsRecoveryPasteFragment__next">下一步</string>
    <string name="PaymentsRecoveryPasteFragment__invalid_recovery_phrase">無效的回復短語</string>
    <string name="PaymentsRecoveryPasteFragment__make_sure">確認你輸入了%1$d單字，然後重試。</string>

  <!-- Removed by excludeNonTranslatables <string name="PaymentsRecoveryStartFragment__learn_more__view" translatable="false">https://support.signal.org/hc/articles/360057625692#payments_wallet_view_passphrase</string> -->
  <!-- Removed by excludeNonTranslatables <string name="PaymentsRecoveryStartFragment__learn_more__restore" translatable="false">https://support.signal.org/hc/articles/360057625692#payments_wallet_restore_passphrase</string> -->

    <!-- PaymentsRecoveryPhraseFragment -->
    <string name="PaymentsRecoveryPhraseFragment__next">下一步</string>
    <string name="PaymentsRecoveryPhraseFragment__edit">編輯</string>
    <string name="PaymentsRecoveryPhraseFragment__your_recovery_phrase">你的回復短語</string>
    <string name="PaymentsRecoveryPhraseFragment__write_down_the_following_d_words">依次寫下以下%1$d單字。 將你的清單儲存在安全的地方。</string>
    <string name="PaymentsRecoveryPhraseFragment__make_sure_youve_entered">確認你輸入的短語正確。</string>
    <string name="PaymentsRecoveryPhraseFragment__do_not_screenshot_or_send_by_email">不要截圖或透過電子郵件傳送。</string>
    <string name="PaymentsRecoveryPhraseFragment__payments_account_restored">付款帳戶已回復。</string>
    <string name="PaymentsRecoveryPhraseFragment__invalid_recovery_phrase">無效的回復短語</string>
    <string name="PaymentsRecoveryPhraseFragment__make_sure_youve_entered_your_phrase_correctly_and_try_again">確保你輸入的短語正確無誤，然後重試。</string>
    <string name="PaymentsRecoveryPhraseFragment__copy_to_clipboard">複製到剪貼簿？</string>
    <string name="PaymentsRecoveryPhraseFragment__if_you_choose_to_store">如果你選擇以數字方式儲存回復短語，請確保將其安全地儲存在你信任的地方。</string>
    <string name="PaymentsRecoveryPhraseFragment__copy">複製</string>

    <!-- PaymentsRecoveryPhraseConfirmFragment -->
    <string name="PaymentRecoveryPhraseConfirmFragment__confirm_recovery_phrase">確認回復短語</string>
    <string name="PaymentRecoveryPhraseConfirmFragment__enter_the_following_words">在你的回復短語中輸入以下單字。</string>
    <string name="PaymentRecoveryPhraseConfirmFragment__word_d">單字 %1$d</string>
    <string name="PaymentRecoveryPhraseConfirmFragment__see_phrase_again">再次查看短語</string>
    <string name="PaymentRecoveryPhraseConfirmFragment__done">完成</string>
    <string name="PaymentRecoveryPhraseConfirmFragment__recovery_phrase_confirmed">回復短語已確認</string>

    <!-- PaymentsRecoveryEntryFragment -->
    <string name="PaymentsRecoveryEntryFragment__enter_recovery_phrase">輸入回復短語</string>
    <string name="PaymentsRecoveryEntryFragment__enter_word_d">輸入單字 %1$d</string>
    <string name="PaymentsRecoveryEntryFragment__word_d">單字 %1$d</string>
    <string name="PaymentsRecoveryEntryFragment__next">下一步</string>
    <string name="PaymentsRecoveryEntryFragment__invalid_word">無效的單字</string>

    <!-- UnreadPayments -->
    <string name="UnreadPayments__s_sent_you_s">%1$s 傳給你 %2$s</string>
    <string name="UnreadPayments__d_new_payment_notifications">%1$d 新的付款通知</string>

    <!-- CanNotSendPaymentDialog -->
    <string name="CanNotSendPaymentDialog__cant_send_payment">無法傳送付款</string>
    <string name="CanNotSendPaymentDialog__to_send_a_payment_to_this_user">要向該使用者付款，他們需要接受你的訊息要求。 向他們傳送訊息以建立訊息要求。</string>
    <string name="CanNotSendPaymentDialog__send_a_message">傳送一則訊息</string>

    <!-- GroupsInCommonMessageRequest -->
    <string name="GroupsInCommonMessageRequest__you_have_no_groups_in_common_with_this_person">你沒有與此人在相同的群組。 接受之前，請仔細檢查請求，以避免出現不必要的訊息。</string>
    <string name="GroupsInCommonMessageRequest__none_of_your_contacts_or_people_you_chat_with_are_in_this_group">你的聯絡人或與之聊天的人均不在此群組中。 接受之前，請仔細檢查請求，以避免出現不必要的訊息。</string>
    <string name="GroupsInCommonMessageRequest__about_message_requests">關於訊息請求</string>
    <string name="GroupsInCommonMessageRequest__okay">好的</string>
  <!-- Removed by excludeNonTranslatables <string name="GroupsInCommonMessageRequest__support_article" translatable="false">https://support.signal.org/hc/articles/360007459591</string> -->
    <string name="ChatColorSelectionFragment__heres_a_preview_of_the_chat_color">這是聊天顏色的預覽。</string>
    <string name="ChatColorSelectionFragment__the_color_is_visible_to_only_you">該顏色只有你可以看見。</string>

    <!-- GroupDescriptionDialog -->
    <string name="GroupDescriptionDialog__group_description">群組描述</string>

    <!-- QualitySelectorBottomSheetDialog -->
    <string name="QualitySelectorBottomSheetDialog__standard">標準</string>
    <string name="QualitySelectorBottomSheetDialog__faster_less_data">更快，更少數據</string>
    <string name="QualitySelectorBottomSheetDialog__high">高</string>
    <string name="QualitySelectorBottomSheetDialog__slower_more_data">較慢，數據更多</string>
    <string name="QualitySelectorBottomSheetDialog__photo_quality">照片畫質</string>

    <!-- AppSettingsFragment -->
    <string name="AppSettingsFragment__invite_your_friends">邀請你的朋友</string>
    <string name="AppSettingsFragment__copied_subscriber_id_to_clipboard">複製訂閱者ID到剪貼簿</string>

    <!-- AccountSettingsFragment -->
    <string name="AccountSettingsFragment__account">帳號</string>
    <string name="AccountSettingsFragment__youll_be_asked_less_frequently">詢問您的次數將會隨著時間減少</string>
    <string name="AccountSettingsFragment__require_your_signal_pin">要求你的 Signal PIN 碼才能在 Signal 再次註冊你的電話號碼</string>
    <string name="AccountSettingsFragment__change_phone_number">變更電話號碼</string>
    <!-- Account setting that allows user to request and export their signal account data -->
    <string name="AccountSettingsFragment__request_account_data">你的帳戶資料</string>

    <!-- ExportAccountDataFragment -->
    <!-- Part of requesting account data flow, this is the section title for requesting that account data -->
    <string name="ExportAccountDataFragment__your_account_data">你的帳戶資料</string>
    <!-- Explanation of account data the user can request. %1$s is replaced with Learn more with a link -->
    <string name="ExportAccountDataFragment__export_explanation">匯出你的 Signal 帳戶資料報告。此報告不包含任何訊息或多媒體。%1$s</string>
    <!-- Learn more link to more information about requesting account data -->
    <string name="ExportAccountDataFragment__learn_more">了解更多</string>
    <!-- Button action to export the report data to another app (e.g. email) -->
    <string name="ExportAccountDataFragment__export_report">匯出報告</string>

    <!-- Radio option to export the data as a text file .txt -->
    <string name="ExportAccountDataFragment__export_as_txt">匯出為 TXT 格式</string>
    <!-- Label for the text file option -->
    <string name="ExportAccountDataFragment__export_as_txt_label">易於閱讀的文字檔</string>
    <!-- Radio option to export the data as a json (java script object notation) file .json -->
    <string name="ExportAccountDataFragment__export_as_json">匯出為 JSON 格式</string>
    <!-- Label for the json file option, the account data in a machine readable file format -->
    <string name="ExportAccountDataFragment__export_as_json_label">機器可讀檔案</string>

    <!-- Action to cancel (in a dialog) -->
    <string name="ExportAccountDataFragment__cancel_action">取消</string>

    <!-- Acknowledgement for download failure -->
    <string name="ExportAccountDataFragment__ok_action">好</string>
    <!-- Title of dialog shown when report fails to generate -->
    <string name="ExportAccountDataFragment__report_generation_failed">無法建立報告</string>
    <!-- Message of dialog shown when report fails to generate asking user to check network connection -->
    <string name="ExportAccountDataFragment__check_network">請檢查你的網路連接並再試一次。</string>

    <!-- Title for export confirmation dialog -->
    <string name="ExportAccountDataFragment__export_report_confirmation">要匯出資料嗎？</string>
    <!-- Message for export confirmation dialog -->
    <string name="ExportAccountDataFragment__export_report_confirmation_message">僅與你信任的人或應用程式分享你的 Signal 帳戶資料。</string>
    <!-- Action to export in for export confirmation dialog -->
    <string name="ExportAccountDataFragment__export_report_action">匯出</string>

    <!-- Shown in a dialog with a spinner while the report is downloading -->
    <string name="ExportAccountDataFragment__download_progress">正在建立報告…</string>
    <!-- Explanation that the report is only generated on export and is not saved on the device -->
    <string name="ExportAccountDataFragment__report_not_stored_disclaimer">你的報告僅在匯出時建立，並不會由 Signal 儲存在你的裝置上。</string>

    <!-- ChangeNumberFragment -->
    <string name="ChangeNumberFragment__use_this_to_change_your_current_phone_number_to_a_new_phone_number">使用此可將你現在的電話號碼變更為新的電話號碼。你無法取消此變更。\n\n在繼續之前，請確保你的新電話號碼可以接收簡訊或電話。</string>
    <string name="ChangeNumberFragment__continue">繼續</string>
    <!-- Message shown on dialog after your number has been changed successfully. -->
    <string name="ChangeNumber__your_phone_number_has_changed_to_s">你的電話號碼已被變更為 %1$s</string>
    <!-- Confirmation button to dismiss number changed dialog -->
    <string name="ChangeNumber__okay">好的</string>

    <!-- ChangeNumberEnterPhoneNumberFragment -->
    <string name="ChangeNumberEnterPhoneNumberFragment__change_number">更改號碼</string>
    <string name="ChangeNumberEnterPhoneNumberFragment__your_old_number">你的舊電話號碼</string>
    <string name="ChangeNumberEnterPhoneNumberFragment__old_phone_number">舊電話號碼</string>
    <string name="ChangeNumberEnterPhoneNumberFragment__your_new_number">你的新電話號碼</string>
    <string name="ChangeNumberEnterPhoneNumberFragment__new_phone_number">新電話號碼</string>
    <string name="ChangeNumberEnterPhoneNumberFragment__the_phone_number_you_entered_doesnt_match_your_accounts">你輸入的電話號碼與你的帳號不符合。</string>
    <string name="ChangeNumberEnterPhoneNumberFragment__you_must_specify_your_old_number_country_code">你必須指定舊電話號碼的國碼</string>
    <string name="ChangeNumberEnterPhoneNumberFragment__you_must_specify_your_old_phone_number">你必須指定你的舊電話號碼</string>
    <string name="ChangeNumberEnterPhoneNumberFragment__you_must_specify_your_new_number_country_code">你必須指定你新電話號碼的國碼</string>
    <string name="ChangeNumberEnterPhoneNumberFragment__you_must_specify_your_new_phone_number">你必須指定你新的電話號碼</string>

    <!-- ChangeNumberVerifyFragment -->
    <string name="ChangeNumberVerifyFragment__change_number">更改號碼</string>
    <string name="ChangeNumberVerifyFragment__verifying_s">驗證 %1$s</string>
    <string name="ChangeNumberVerifyFragment__captcha_required">需要驗證圖</string>

    <!-- ChangeNumberConfirmFragment -->
    <string name="ChangeNumberConfirmFragment__change_number">變更電話號碼</string>
    <string name="ChangeNumberConfirmFragment__you_are_about_to_change_your_phone_number_from_s_to_s">你即將把你的電話號碼從 %1$s 更改為 %2$s。\\in\\在繼續之前，請驗證以下電話號碼是否正確。</string>
    <string name="ChangeNumberConfirmFragment__edit_number">輸入號碼</string>

    <!-- ChangeNumberRegistrationLockFragment -->
    <string name="ChangeNumberRegistrationLockFragment__signal_change_number_need_help_with_pin_for_android_v2_pin">Signal變更電話號碼 - 需要 Android PIN碼(v2 PIN)的協助</string>

    <!-- ChangeNumberPinDiffersFragment -->
    <string name="ChangeNumberPinDiffersFragment__pins_do_not_match">PIN碼不相符</string>
    <string name="ChangeNumberPinDiffersFragment__the_pin_associated_with_your_new_number_is_different_from_the_pin_associated_with_your_old_one">與新電話號碼有關的 PIN碼和舊電話號碼的 PIN碼不同。你想保留舊 PIN 碼還是要更新PIN碼？</string>
    <string name="ChangeNumberPinDiffersFragment__keep_old_pin">保留舊PIN碼</string>
    <string name="ChangeNumberPinDiffersFragment__update_pin">更新 PIN 碼</string>
    <string name="ChangeNumberPinDiffersFragment__keep_old_pin_question">要保留舊PIN碼嗎？</string>

    <!-- ChangeNumberLockActivity -->
    <!-- Info message shown to user if something crashed the app during the change number attempt and we were unable to confirm the change so we force them into this screen to check before letting them use the app -->
    <string name="ChangeNumberLockActivity__it_looks_like_you_tried_to_change_your_number_but_we_were_unable_to_determine_if_it_was_successful_rechecking_now">你似乎試著變更你的電話號碼，但我們無法確定是否成功。\n\n正在重新檢查…</string>
    <!-- Dialog title shown if we were able to confirm your change number status (meaning we now know what the server thinks our number is) after a crash during the regular flow -->
    <string name="ChangeNumberLockActivity__change_status_confirmed">更改狀態已確認</string>
    <!-- Dialog message shown if we were able to confirm your change number status (meaning we now know what the server thinks our number is) after a crash during the regular flow -->
    <string name="ChangeNumberLockActivity__your_number_has_been_confirmed_as_s">你的電話號碼已確認為 %1$s。 如果這不是你的新電話號碼，請重新開始變更電話號碼的流程。</string>
    <!-- Dialog title shown if we were not able to confirm your phone number with the server and thus cannot let leave the change flow yet after a crash during the regular flow -->
    <string name="ChangeNumberLockActivity__change_status_unconfirmed">更改狀態未確認</string>
    <!-- Dialog message shown when we can\'t verify the phone number on the server, only shown if there was a network error communicating with the server after a crash during the regular flow -->
    <string name="ChangeNumberLockActivity__we_could_not_determine_the_status_of_your_change_number_request">我們無法確定你的變更電話號碼要求的狀態。\n\n（錯誤：%1$s）</string>
    <!-- Dialog button to retry confirming the number on the server -->
    <string name="ChangeNumberLockActivity__retry">重試</string>
    <!-- Dialog button shown to leave the app when in the unconfirmed change status after a crash in the regular flow -->
    <string name="ChangeNumberLockActivity__leave">離開</string>
    <string name="ChangeNumberLockActivity__submit_debug_log">送出偵錯日誌</string>

    <!-- ChatsSettingsFragment -->
    <string name="ChatsSettingsFragment__keyboard">鍵盤</string>
    <string name="ChatsSettingsFragment__enter_key_sends">按下輸入鍵發送</string>

    <!-- NotificationsSettingsFragment -->
    <string name="NotificationsSettingsFragment__messages">訊息</string>
    <string name="NotificationsSettingsFragment__calls">通話</string>
    <string name="NotificationsSettingsFragment__notify_when">發生以下事件時通知你</string>
    <string name="NotificationsSettingsFragment__contact_joins_signal">聯絡人加入 Signal</string>
    <!-- Notification preference header -->
    <string name="NotificationsSettingsFragment__notification_profiles">通知描述</string>
    <!-- Notification preference option header -->
    <string name="NotificationsSettingsFragment__profiles">描述</string>
    <!-- Notification preference summary text -->
    <string name="NotificationsSettingsFragment__create_a_profile_to_receive_notifications_only_from_people_and_groups_you_choose">建立描述以僅接收來自你選擇的人和群組的通知。</string>

    <!-- NotificationProfilesFragment -->
    <!-- Title for notification profiles screen that shows all existing profiles; Title with hyphenation. Translation can use soft hyphen - Unicode U+00AD -->
    <string name="NotificationProfilesFragment__notification_profiles">通知描述</string>
    <!-- Button text to create a notification profile -->
    <string name="NotificationProfilesFragment__create_profile">建立描述</string>

    <!-- PrivacySettingsFragment -->
    <string name="PrivacySettingsFragment__blocked">已封鎖</string>
    <string name="PrivacySettingsFragment__d_contacts">%1$d 個聯絡人</string>
    <string name="PrivacySettingsFragment__messaging">傳訊</string>
    <string name="PrivacySettingsFragment__disappearing_messages">自動銷毀訊息</string>
    <string name="PrivacySettingsFragment__app_security">應用程式安全性</string>
    <string name="PrivacySettingsFragment__block_screenshots_in_the_recents_list_and_inside_the_app">在對話清單或應用程式內停用畫面擷取功能</string>
    <string name="PrivacySettingsFragment__signal_message_and_calls">Signal 訊息和電話，永遠轉發通話和密封發件人</string>
    <string name="PrivacySettingsFragment__default_timer_for_new_changes">新聊天的預設計時器</string>
    <string name="PrivacySettingsFragment__set_a_default_disappearing_message_timer_for_all_new_chats_started_by_you">為你發起的所有新聊天設定預設的訊息銷毀計時器。</string>
    <!-- Summary for stories preference to launch into story privacy settings -->
    <string name="PrivacySettingsFragment__payment_lock_require_lock">付款時需要解開 Android 畫面鎖定或使用指紋解鎖</string>
    <!-- Alert dialog title when payment lock cannot be enabled -->
    <string name="PrivacySettingsFragment__cant_enable_title">無法啟用付款鎖定</string>
    <!-- Alert dialog description to setup screen lock or fingerprint in phone settings -->
    <string name="PrivacySettingsFragment__cant_enable_description">如要使用「付款鎖定」，你必須先在手機的設定中啟用螢幕鎖定或指紋 ID 功能。</string>
    <!-- Shown in a toast when we can\'t navigate to the user\'s system fingerprint settings -->
    <string name="PrivacySettingsFragment__failed_to_navigate_to_system_settings">無法前往系統設定</string>
    <!-- Alert dialog button to go to phone settings -->
    <!-- Alert dialog button to cancel the dialog -->

    <!-- AdvancedPrivacySettingsFragment -->
  <!-- Removed by excludeNonTranslatables <string name="AdvancedPrivacySettingsFragment__sealed_sender_link" translatable="false">https://signal.org/blog/sealed-sender</string> -->
    <string name="AdvancedPrivacySettingsFragment__show_status_icon">顯示狀態圖示</string>
    <string name="AdvancedPrivacySettingsFragment__show_an_icon">使用密封發件人傳送訊息時，在訊息詳細資訊中顯示一個圖示</string>

    <!-- ExpireTimerSettingsFragment -->
    <string name="ExpireTimerSettingsFragment__when_enabled_new_messages_sent_and_received_in_new_chats_started_by_you_will_disappear_after_they_have_been_seen">啟用後，在你發起的新聊天中傳送和接收的新訊息將在看到後消失。</string>
    <string name="ExpireTimerSettingsFragment__when_enabled_new_messages_sent_and_received_in_this_chat_will_disappear_after_they_have_been_seen">啟用後，在此聊天中傳送和接收的新訊息將在看完後消失。</string>
    <string name="ExpireTimerSettingsFragment__off">關</string>
    <string name="ExpireTimerSettingsFragment__4_weeks">4 週</string>
    <string name="ExpireTimerSettingsFragment__1_week">1 週</string>
    <string name="ExpireTimerSettingsFragment__1_day">1 天</string>
    <string name="ExpireTimerSettingsFragment__8_hours">8 小時</string>
    <string name="ExpireTimerSettingsFragment__1_hour">1 小時</string>
    <string name="ExpireTimerSettingsFragment__5_minutes">5 分鐘</string>
    <string name="ExpireTimerSettingsFragment__30_seconds">30 秒</string>
    <string name="ExpireTimerSettingsFragment__custom_time">自定義時間</string>
    <string name="ExpireTimerSettingsFragment__set">設定</string>
    <string name="ExpireTimerSettingsFragment__save">儲存</string>

    <string name="CustomExpireTimerSelectorView__seconds">秒</string>
    <string name="CustomExpireTimerSelectorView__minutes">分</string>
    <string name="CustomExpireTimerSelectorView__hours">小時</string>
    <string name="CustomExpireTimerSelectorView__days">日</string>
    <string name="CustomExpireTimerSelectorView__weeks">週</string>

    <!-- HelpSettingsFragment -->
    <string name="HelpSettingsFragment__support_center">支援中心</string>
    <string name="HelpSettingsFragment__contact_us">與我們聯繫</string>
    <string name="HelpSettingsFragment__version">版本</string>
    <string name="HelpSettingsFragment__debug_log">除錯紀錄</string>
    <!--    Header for the screen that displays the licenses of the open-source software dependencies of the Signal app-->
    <string name="HelpSettingsFragment__licenses">許可證</string>
    <string name="HelpSettingsFragment__terms_amp_privacy_policy">服務條款與隱私權政策</string>
    <string name="HelpFragment__copyright_signal_messenger">Molly Messenger 版權所有</string>
    <string name="HelpFragment__licenced_under_the_agplv3">依據 GNU AGPLv3 的條款授權</string>

    <!-- DataAndStorageSettingsFragment -->
    <string name="DataAndStorageSettingsFragment__media_quality">媒體檔品質</string>
    <string name="DataAndStorageSettingsFragment__sent_media_quality">已傳送媒體檔品質</string>
    <string name="DataAndStorageSettingsFragment__sending_high_quality_media_will_use_more_data">傳送高畫質的媒體檔將會使用較多數據。</string>
    <string name="DataAndStorageSettingsFragment__high">高</string>
    <string name="DataAndStorageSettingsFragment__standard">標準</string>
    <string name="DataAndStorageSettingsFragment__calls">通話</string>

    <!-- ChatColorSelectionFragment -->
    <string name="ChatColorSelectionFragment__auto">自動</string>
    <string name="ChatColorSelectionFragment__use_custom_colors">使用自定義顏色</string>
    <string name="ChatColorSelectionFragment__chat_color">聊天的顏色</string>
    <string name="ChatColorSelectionFragment__edit">編輯</string>
    <string name="ChatColorSelectionFragment__duplicate">重複的</string>
    <string name="ChatColorSelectionFragment__delete">刪除</string>
    <string name="ChatColorSelectionFragment__delete_color">刪除顏色</string>
    <plurals name="ChatColorSelectionFragment__this_custom_color_is_used">
        <item quantity="other">此自定義顏色用於%1$d的聊天中。 你要刪除所有聊天記錄嗎？</item>
    </plurals>
    <string name="ChatColorSelectionFragment__delete_chat_color">刪除聊天顏色？</string>

    <!-- CustomChatColorCreatorFragment -->
    <string name="CustomChatColorCreatorFragment__solid">實色</string>
    <string name="CustomChatColorCreatorFragment__gradient">漸層</string>
    <string name="CustomChatColorCreatorFragment__hue">色調</string>
    <string name="CustomChatColorCreatorFragment__saturation">飽和度</string>

    <!-- CustomChatColorCreatorFragmentPage -->
    <string name="CustomChatColorCreatorFragmentPage__save">儲存</string>
    <string name="CustomChatColorCreatorFragmentPage__edit_color">編輯顏色</string>
    <plurals name="CustomChatColorCreatorFragmentPage__this_color_is_used">
        <item quantity="other">此顏色用於%1$d的聊天中。 你要保存所有聊天的變更嗎？</item>
    </plurals>

    <!-- ChatColorGradientTool -->

    <!-- Title text for prompt to donate. Shown in a popup at the bottom of the chat list. -->
    <string name="Donate2022Q2Megaphone_donate_to_signal">贊助 Signal</string>
    <!-- Body text for prompt to donate. Shown in a popup at the bottom of the chat list. -->
    <string name="Donate2022Q2Megaphone_signal_is_powered_by_people_like_you">各位都是 Signal 的強大支柱。每月捐款，即可獲得徽章。</string>
    <!-- Button label that brings a user to the donate screen. Shown in a popup at the bottom of the chat list. -->
    <string name="Donate2022Q2Megaphone_donate">贊助</string>
    <!-- Button label that dismissed a prompt to donate. Shown in a popup at the bottom of the chat list. -->
    <string name="Donate2022Q2Megaphone_not_now">稍後</string>

    <!-- EditReactionsFragment -->
    <string name="EditReactionsFragment__customize_reactions">自定義回應</string>
    <string name="EditReactionsFragment__tap_to_replace_an_emoji">點擊即可替換表情符號</string>
    <string name="EditReactionsFragment__reset">重設</string>
    <string name="EditReactionsFragment_save">儲存</string>
    <string name="ChatColorSelectionFragment__auto_matches_the_color_to_the_wallpaper">自動將顏色與壁紙相配</string>
    <string name="CustomChatColorCreatorFragment__drag_to_change_the_direction_of_the_gradient">拖動以更改傾斜的方向</string>

    <!-- AddAProfilePhotoMegaphone -->
    <string name="AddAProfilePhotoMegaphone__add_a_profile_photo">新增個人資料照片</string>
    <string name="AddAProfilePhotoMegaphone__choose_a_look_and_color">選擇外觀與色彩，或自訂您的縮寫。</string>
    <string name="AddAProfilePhotoMegaphone__not_now">稍後</string>
    <string name="AddAProfilePhotoMegaphone__add_photo">新增照片</string>

    <!-- BecomeASustainerMegaphone -->
    <string name="BecomeASustainerMegaphone__become_a_sustainer">成為贊助人</string>
    <!-- Displayed in the Become a Sustainer megaphone -->
    <string name="BecomeASustainerMegaphone__signal_is_powered_by">Signal 由像你這樣的人提供支持。 捐贈並獲得徽章。</string>
    <string name="BecomeASustainerMegaphone__not_now">稍後</string>
    <string name="BecomeASustainerMegaphone__donate">贊助</string>

    <!-- KeyboardPagerFragment -->
    <string name="KeyboardPagerFragment_emoji">表情</string>
    <string name="KeyboardPagerFragment_open_emoji_search">開啟表情符號搜尋</string>
    <string name="KeyboardPagerFragment_open_sticker_search">開啟貼圖搜尋</string>
    <string name="KeyboardPagerFragment_open_gif_search">開啟 gif 搜尋</string>
    <string name="KeyboardPagerFragment_stickers">貼圖</string>
    <string name="KeyboardPagerFragment_backspace">退格鍵</string>
    <string name="KeyboardPagerFragment_gifs">Gifs</string>
    <string name="KeyboardPagerFragment_search_emoji">搜尋表情符號</string>
    <string name="KeyboardPagerfragment_back_to_emoji">回到表情符號</string>
    <string name="KeyboardPagerfragment_clear_search_entry">清除搜尋輸入</string>
    <string name="KeyboardPagerFragment_search_giphy">搜尋 GIPHY(GIF搜尋引擎)</string>

    <!-- StickerSearchDialogFragment -->
    <string name="StickerSearchDialogFragment_search_stickers">搜尋貼圖</string>
    <string name="StickerSearchDialogFragment_no_results_found">未找到結果</string>
    <string name="EmojiSearchFragment__no_results_found">未找到結果</string>
    <string name="NotificationsSettingsFragment__unknown_ringtone">未知的鈴聲</string>

    <!-- ConversationSettingsFragment -->
    <!-- Dialog title displayed when non-admin tries to add a story to an audience group -->
    <string name="ConversationSettingsFragment__cant_add_to_group_story">無法新增至群組限時動態</string>
    <!-- Dialog message displayed when non-admin tries to add a story to an audience group -->
    <string name="ConversationSettingsFragment__only_admins_of_this_group_can_add_to_its_story">只有此群組的管理員可以新增至其限時動態</string>
    <!-- Error toasted when no activity can handle the add contact intent -->
    <string name="ConversationSettingsFragment__contacts_app_not_found">找不到聯絡人 App</string>
    <string name="ConversationSettingsFragment__start_video_call">開始視訊通話</string>
    <string name="ConversationSettingsFragment__start_audio_call">開始語音通話</string>
    <!-- Button label with hyphenation. Translation can use soft hyphen - Unicode U+00AD -->
    <string name="ConversationSettingsFragment__story">報導</string>
    <!-- Button label with hyphenation. Translation can use soft hyphen - Unicode U+00AD -->
    <string name="ConversationSettingsFragment__message">訊息</string>
    <!-- Button label with hyphenation. Translation can use soft hyphen - Unicode U+00AD -->
    <string name="ConversationSettingsFragment__video">影片</string>
    <!-- Button label with hyphenation. Translation can use soft hyphen - Unicode U+00AD -->
    <string name="ConversationSettingsFragment__audio">音訊</string>
    <!-- Button label with hyphenation. Translation can use soft hyphen - Unicode U+00AD -->
    <string name="ConversationSettingsFragment__call">通話</string>
    <!-- Button label with hyphenation. Translation can use soft hyphen - Unicode U+00AD -->
    <string name="ConversationSettingsFragment__mute">靜音對話</string>
    <!-- Button label with hyphenation. Translation can use soft hyphen - Unicode U+00AD -->
    <string name="ConversationSettingsFragment__muted">已靜音</string>
    <!-- Button label with hyphenation. Translation can use soft hyphen - Unicode U+00AD -->
    <string name="ConversationSettingsFragment__search">搜尋</string>
    <string name="ConversationSettingsFragment__disappearing_messages">自動銷毀訊息</string>
    <string name="ConversationSettingsFragment__sounds_and_notifications">聲音 &amp; 通知</string>
  <!-- Removed by excludeNonTranslatables <string name="ConversationSettingsFragment__internal_details" translatable="false">Internal details</string> -->
    <string name="ConversationSettingsFragment__contact_details">聯絡人細節</string>
    <string name="ConversationSettingsFragment__view_safety_number">檢視安全碼</string>
    <string name="ConversationSettingsFragment__block">封鎖</string>
    <string name="ConversationSettingsFragment__block_group">封鎖群組</string>
    <string name="ConversationSettingsFragment__unblock">解除封鎖</string>
    <string name="ConversationSettingsFragment__unblock_group">解除封鎖群組</string>
    <string name="ConversationSettingsFragment__add_to_a_group">新增到群組</string>
    <string name="ConversationSettingsFragment__see_all">查看全部</string>
    <string name="ConversationSettingsFragment__add_members">新增成員</string>
    <string name="ConversationSettingsFragment__permissions">權限</string>
    <string name="ConversationSettingsFragment__requests_and_invites">要求 &amp; 邀請</string>
    <string name="ConversationSettingsFragment__group_link">群組連結</string>
    <string name="ConversationSettingsFragment__add_as_a_contact">新增為聯絡人</string>
    <string name="ConversationSettingsFragment__unmute">取消靜音</string>
    <!-- The subtitle for a settings item that describes how long the user\'s chat is muted. If a chat is muted, you will not receive notifications unless @mentioned. The placeholder represents a time (e.g. 10pm, March 4, etc). -->
    <string name="ConversationSettingsFragment__conversation_muted_until_s">聊天已設為靜音直至 %1$s</string>
    <string name="ConversationSettingsFragment__conversation_muted_forever">聊天已永久設為靜音</string>
    <string name="ConversationSettingsFragment__copied_phone_number_to_clipboard">已將電話號碼複製到剪貼簿。</string>
    <string name="ConversationSettingsFragment__phone_number">電話號碼</string>
    <string name="ConversationSettingsFragment__get_badges">透過贊助 Signal 為你的個人資料中得到徽章。 點擊徽章以了解更多資訊。</string>

    <!-- PermissionsSettingsFragment -->
    <string name="PermissionsSettingsFragment__add_members">新增成員</string>
    <string name="PermissionsSettingsFragment__edit_group_info">編輯群組資訊</string>
    <string name="PermissionsSettingsFragment__send_messages">傳送訊息</string>
    <string name="PermissionsSettingsFragment__all_members">所有成員</string>
    <string name="PermissionsSettingsFragment__only_admins">僅限管理員</string>
    <string name="PermissionsSettingsFragment__who_can_add_new_members">誰可以新增新成員？</string>
    <string name="PermissionsSettingsFragment__who_can_edit_this_groups_info">誰可以編輯此群組資訊?</string>
    <string name="PermissionsSettingsFragment__who_can_send_messages">誰能傳送訊息？</string>

    <!-- SoundsAndNotificationsSettingsFragment -->
    <string name="SoundsAndNotificationsSettingsFragment__mute_notifications">將通知調整為靜音</string>
    <string name="SoundsAndNotificationsSettingsFragment__not_muted">對話未靜音</string>
    <string name="SoundsAndNotificationsSettingsFragment__mentions">提及</string>
    <string name="SoundsAndNotificationsSettingsFragment__always_notify">總是通知</string>
    <string name="SoundsAndNotificationsSettingsFragment__do_not_notify">不要通知</string>
    <string name="SoundsAndNotificationsSettingsFragment__custom_notifications">自訂通知</string>

    <!-- StickerKeyboard -->
    <string name="StickerKeyboard__recently_used">最近使用的</string>

    <!-- PlaybackSpeedToggleTextView -->
    <string name="PlaybackSpeedToggleTextView__p5x">.5x</string>
    <string name="PlaybackSpeedToggleTextView__1x">1x</string>
    <string name="PlaybackSpeedToggleTextView__1p5x">1.5x</string>
    <string name="PlaybackSpeedToggleTextView__2x">2x</string>

    <!-- PaymentRecipientSelectionFragment -->
    <string name="PaymentRecipientSelectionFragment__new_payment">新的付款</string>

    <!-- NewConversationActivity -->
    <string name="NewConversationActivity__new_message">新訊息</string>
    <!-- Context menu item message -->
    <string name="NewConversationActivity__message">訊息</string>
    <!-- Context menu item audio call -->
    <string name="NewConversationActivity__audio_call">語音電話</string>
    <!-- Context menu item video call -->
    <string name="NewConversationActivity__video_call">視訊電話</string>
    <!-- Context menu item remove -->
    <string name="NewConversationActivity__remove">移除</string>
    <!-- Context menu item block -->
    <string name="NewConversationActivity__block">封鎖</string>
    <!-- Dialog title when removing a contact -->
    <string name="NewConversationActivity__remove_s">要移除 %1$s嗎？</string>
    <!-- Dialog message when removing a contact -->
    <string name="NewConversationActivity__you_wont_see_this_person">你不會在搜尋中看到此人。如他們日後向你傳送訊息，你會收到訊息請求。</string>
    <!-- Snackbar message after removing a contact -->
    <string name="NewConversationActivity__s_has_been_removed">%1$s 已被移除</string>
    <!-- Snackbar message after blocking a contact -->
    <string name="NewConversationActivity__s_has_been_blocked">%1$s 已被封鎖</string>
    <!-- Dialog title when remove target contact is in system contacts -->
    <string name="NewConversationActivity__unable_to_remove_s">無法移除 %1$s</string>
    <!-- Dialog message when remove target contact is in system contacts -->
    <string name="NewConversationActivity__this_person_is_saved_to_your">已將此人儲存到你裝置的聯絡人中。從你的聯絡人中刪除他們，然後再試一次。</string>
    <!-- Dialog action to view contact when they can\'t be removed otherwise -->
    <string name="NewConversationActivity__view_contact">檢視聯絡人</string>
    <!-- Error message shown when looking up a person by phone number and that phone number is not associated with a signal account -->
    <string name="NewConversationActivity__s_is_not_a_signal_user">%1$s 不是 Signal 用戶</string>
    <!-- Error message shown when we could not get a user from the username link -->
    <string name="NewConversationActivity__">%1$s 不是 Signal 用戶</string>
    <!-- Error message shown in a dialog when trying to create a new group with non-signal users (e.g., unregistered or phone number only contacts) -->
    <plurals name="CreateGroupActivity_not_signal_users">
        <item quantity="other">%1$s 不是 Signal 用戶</item>
    </plurals>

    <!-- ContactFilterView -->
    <string name="ContactFilterView__search_name_or_number">搜尋姓名或電話號碼</string>

    <!-- VoiceNotePlayerView -->
    <string name="VoiceNotePlayerView__dot_s">· %1$s</string>
    <string name="VoiceNotePlayerView__stop_voice_message">停止語音訊息</string>
    <string name="VoiceNotePlayerView__change_voice_message_speed">變更語音訊息速度</string>
    <string name="VoiceNotePlayerView__pause_voice_message">暫停語音訊息</string>
    <string name="VoiceNotePlayerView__play_voice_message">播放語音訊息</string>
    <string name="VoiceNotePlayerView__navigate_to_voice_message">導覽至語音訊息</string>


    <!-- AvatarPickerFragment -->
    <string name="AvatarPickerFragment__avatar_preview">頭像預覽</string>
    <string name="AvatarPickerFragment__camera">相機</string>
    <string name="AvatarPickerFragment__take_a_picture">拍照</string>
    <string name="AvatarPickerFragment__choose_a_photo">選取照片</string>
    <string name="AvatarPickerFragment__photo">照片</string>
    <string name="AvatarPickerFragment__text">文字</string>
    <string name="AvatarPickerFragment__save">儲存</string>
    <string name="AvatarPickerFragment__clear_avatar">清除頭像</string>
    <string name="AvatarPickerRepository__failed_to_save_avatar">儲存頭像失敗</string>

    <!-- TextAvatarCreationFragment -->
    <string name="TextAvatarCreationFragment__preview">預覽</string>
    <string name="TextAvatarCreationFragment__done">完成</string>
    <string name="TextAvatarCreationFragment__text">文字</string>
    <string name="TextAvatarCreationFragment__color">顏色</string>

    <!-- VectorAvatarCreationFragment -->
    <string name="VectorAvatarCreationFragment__select_a_color">選擇一種顏色</string>

    <!-- ContactSelectionListItem -->
    <string name="ContactSelectionListItem__sms">簡訊</string>

    <!-- Displayed in the toolbar when externally sharing text to multiple recipients -->
    <string name="ShareInterstitialActivity__share">分享</string>

    <!-- DSLSettingsToolbar -->
    <string name="DSLSettingsToolbar__navigate_up">向上導覽</string>
    <string name="MultiselectForwardFragment__forward_to">轉寄給</string>
    <!-- Displayed when sharing content via the fragment -->
    <string name="MultiselectForwardFragment__share_with">分享給</string>
    <string name="MultiselectForwardFragment__add_a_message">新增訊息</string>
    <string name="MultiselectForwardFragment__faster_forwards">快速轉寄</string>
    <!-- Displayed when user selects a video that will be clipped before sharing to a story -->
    <string name="MultiselectForwardFragment__videos_will_be_trimmed">影片將剪輯成 30 秒短片，並以多則限動發送。</string>
    <!-- Displayed when user selects a video that cannot be sent as a story -->
    <string name="MultiselectForwardFragment__videos_sent_to_stories_cant">發送至限動的影片不得超過 30 秒。</string>
    <string name="MultiselectForwardFragment__forwarded_messages_are_now">轉寄的訊息現在會立即傳送。</string>
    <plurals name="MultiselectForwardFragment_send_d_messages">
        <item quantity="other">傳訊息給 %1$d</item>
    </plurals>
    <plurals name="MultiselectForwardFragment_messages_sent">
        <item quantity="other">訊息已傳送</item>
    </plurals>
    <plurals name="MultiselectForwardFragment_messages_failed_to_send">
        <item quantity="other">訊息傳送失敗</item>
    </plurals>
    <plurals name="MultiselectForwardFragment__couldnt_forward_messages">
        <item quantity="other">無法轉寄訊息，因為它們不可再使用。</item>
    </plurals>
    <!-- Error message shown when attempting to select a group to forward/share but it\'s announcement only and you are not an admin -->
    <string name="MultiselectForwardFragment__only_admins_can_send_messages_to_this_group">只有管理員可以向此群組傳送訊息。</string>
    <string name="MultiselectForwardFragment__limit_reached">已達上限</string>

    <!-- Media V2 -->
    <!-- Dialog message when sending a story via an add to group story button -->
    <string name="MediaReviewFragment__add_to_the_group_story">新增至群組限時動態「%1$s」</string>
    <!-- Positive dialog action when sending a story via an add to group story button -->
    <string name="MediaReviewFragment__add_to_story">新增至限時動態</string>
    <string name="MediaReviewFragment__add_a_message">新增訊息</string>
    <string name="MediaReviewFragment__add_a_reply">新增回覆</string>
    <string name="MediaReviewFragment__send_to">傳送給</string>
    <string name="MediaReviewFragment__view_once_message">查看一次訊息</string>
    <string name="MediaReviewFragment__one_or_more_items_were_too_large">一件或多件項目容量太大</string>
    <string name="MediaReviewFragment__one_or_more_items_were_invalid">一項或多項無效</string>
    <string name="MediaReviewFragment__too_many_items_selected">選擇的項目太多</string>

    <string name="ImageEditorHud__cancel">取消</string>
    <string name="ImageEditorHud__draw">繪圖</string>
    <string name="ImageEditorHud__write_text">書寫文字</string>
    <string name="ImageEditorHud__add_a_sticker">新增貼圖</string>
    <string name="ImageEditorHud__blur">模糊</string>
    <string name="ImageEditorHud__done_editing">完成編輯</string>
    <string name="ImageEditorHud__clear_all">清除全部</string>
    <string name="ImageEditorHud__undo">復原</string>
    <string name="ImageEditorHud__toggle_between_marker_and_highlighter">在標記和馬克筆之間切換</string>
    <string name="ImageEditorHud__toggle_between_text_styles">在文字樣式之間切換</string>

    <!-- Header for section of featured stickers (location/time stickers) -->
    <string name="ScribbleStickersFragment__featured_stickers">精選</string>

    <string name="MediaCountIndicatorButton__send">傳送</string>

    <string name="MediaReviewSelectedItem__tap_to_remove">點擊以移除</string>
    <string name="MediaReviewSelectedItem__tap_to_select">點取以選擇</string>

    <string name="MediaReviewImagePageFragment__discard">放棄</string>
    <string name="MediaReviewImagePageFragment__discard_changes">放棄更改？</string>
    <string name="MediaReviewImagePageFragment__youll_lose_any_changes">你將遺失對此照片所做的任何更改。</string>


    <string name="BadgesOverviewFragment__my_badges">我的徽章</string>
    <string name="BadgesOverviewFragment__featured_badge">特色徽章</string>
    <string name="BadgesOverviewFragment__display_badges_on_profile">在個人資料上顯示徽章</string>
    <string name="BadgesOverviewFragment__failed_to_update_profile">無法更新個人資料</string>



    <string name="SelectFeaturedBadgeFragment__select_a_badge">選擇徽章</string>
    <string name="SelectFeaturedBadgeFragment__you_must_select_a_badge">你必須選擇一個徽章</string>
    <string name="SelectFeaturedBadgeFragment__failed_to_update_profile">無法更新個人資料</string>

    <!-- Displayed on primary button in the bottom sheet as a call-to-action to launch into the donation flow -->
    <string name="ViewBadgeBottomSheetDialogFragment__donate_now">立即捐款</string>
    <!-- Title of a page in the bottom sheet. Placeholder is a user\'s short-name -->
    <string name="ViewBadgeBottomSheetDialogFragment__s_supports_signal">%1$s 支持 Signal</string>
    <!-- Description of a page in the bottom sheet of a monthly badge. Placeholder is a user\'s short-name -->
    <string name="ViewBadgeBottomSheetDialogFragment__s_supports_signal_with_a_monthly">%1$s 透過每月捐款支持 Signal。Signal 是非牟利機構，背後並無廣告商或投資者，全靠你的支持推動。</string>
    <!-- Description of a page in the bottom sheet of a one-time badge. Placeholder is a user\'s short-name -->
    <string name="ViewBadgeBottomSheetDialogFragment__s_supports_signal_with_a_donation">%1$s 透過捐款支持 Signal。Signal 是非營利機構，背後並無廣告商或投資者，全靠你的支持推動。</string>

    <string name="ImageView__badge">徽章</string>

    <string name="SubscribeFragment__cancel_subscription">取消定期贊助</string>
    <string name="SubscribeFragment__confirm_cancellation">確認取消?</string>
    <string name="SubscribeFragment__you_wont_be_charged_again">不會再向你收費。 在結算週期結束時，你的徽章將從你的個人資料中刪除。</string>
    <string name="SubscribeFragment__not_now">稍後</string>
    <string name="SubscribeFragment__confirm">確認</string>
    <string name="SubscribeFragment__update_subscription">更新定期贊助</string>
    <string name="SubscribeFragment__your_subscription_has_been_cancelled">你的贊助已取消。</string>
    <string name="SubscribeFragment__update_subscription_question">要更新定期贊助嗎？</string>
    <string name="SubscribeFragment__update">更新</string>
    <string name="SubscribeFragment__you_will_be_charged_the_full_amount_s_of">今天將向你收取新贊助價格的全額 (%1$s)。 你的訂閱將每月更新。</string>

    <string name="Subscription__s_per_month">%1$s/月</string>
    <!-- Shown when a subscription is active and isn\'t going to expire at the end of the term -->
    <string name="Subscription__renews_s">續約 %1$s</string>
    <!-- Shown when a subscription is active and is going to expire at the end of the term -->
    <string name="Subscription__expires_s">到期日為 %1$s</string>

    <!-- Title of learn more sheet -->
    <string name="SubscribeLearnMoreBottomSheetDialogFragment__signal_is_different">Signal 有別於其他通訊軟件。</string>
    <!-- First small text blurb on learn more sheet -->
    <string name="SubscribeLearnMoreBottomSheetDialogFragment__private_messaging">私密通訊。無廣告、無追蹤、無監控。</string>
    <!-- Second small text blurb on learn more sheet -->
    <string name="SubscribeLearnMoreBottomSheetDialogFragment__signal_is_supported_by">Signal 全靠捐款支持運作，這意味著保護你的私隱就是我們的主要工作。Signal 是為你而打造的，不是為了你的資料，也不是為了盈利。</string>
    <!-- Third small text blurb on learn more sheet -->
    <string name="SubscribeLearnMoreBottomSheetDialogFragment__if_you_can">如果你願意的話，請即捐款支持，讓 Signal 繼續為大家帶來有趣且可靠的應用程式。</string>

    <string name="SubscribeThanksForYourSupportBottomSheetDialogFragment__thanks_for_your_support">謝謝你的支援!</string>
    <!-- Subtext underneath the dialog title on the thanks sheet -->
    <string name="SubscribeThanksForYourSupportBottomSheetDialogFragment__youve_earned_a_donor_badge">你已獲得 Signal 的捐款者徽章！在你的個人檔案中展示徽章，表現你對我們的支持。</string>
    <string name="SubscribeThanksForYourSupportBottomSheetDialogFragment__you_can_also">你也可以做到</string>
    <string name="SubscribeThanksForYourSupportBottomSheetDialogFragment__become_a_montly_sustainer">成為每月定期的贊助人。</string>
    <string name="SubscribeThanksForYourSupportBottomSheetDialogFragment__display_on_profile">在個人資訊中展示</string>
    <string name="SubscribeThanksForYourSupportBottomSheetDialogFragment__make_featured_badge">設為特色徽章</string>
    <string name="SubscribeThanksForYourSupportBottomSheetDialogFragment__continue">繼續</string>
    <string name="ThanksForYourSupportBottomSheetFragment__when_you_have_more">當你擁有多個徽章時，你可以選擇一個讓其他人在你的個人資料中看到。</string>

    <string name="BecomeASustainerFragment__get_badges">透過贊助 Signal 可為你的個人資料欄中得到徽章。</string>
    <string name="BecomeASustainerFragment__signal_is_a_non_profit">Signal 是一個沒有廣告商或投資者的非營利組織，只有像你這樣的人支持。</string>

    <!-- Button label for creating a donation -->
    <string name="ManageDonationsFragment__donate_to_signal">贊助 Signal</string>
    <!-- Heading for more area of manage subscriptions page -->
    <string name="ManageDonationsFragment__more">更多</string>
    <!-- Heading for receipts area of manage subscriptions page -->
    <!-- Heading for my subscription area of manage subscriptions page -->
    <string name="ManageDonationsFragment__my_support">我的支援</string>
    <string name="ManageDonationsFragment__manage_subscription">管理定期贊助</string>
    <!-- Label for Donation Receipts button -->
    <string name="ManageDonationsFragment__donation_receipts">捐款收據</string>
    <string name="ManageDonationsFragment__badges">徽章</string>
    <string name="ManageDonationsFragment__subscription_faq">定期贊助 問與答</string>
    <!-- Preference heading for other ways to donate -->
    <string name="ManageDonationsFragment__other_ways_to_give">其他方式提供</string>
    <!-- Preference label to launch badge gifting -->
    <string name="ManageDonationsFragment__donate_for_a_friend">為朋友捐款</string>
    <!-- Dialog title shown when a donation requires verifying/confirmation outside of the app and the user hasn\'t done that yet -->
    <string name="ManageDonationsFragment__couldnt_confirm_donation">無法確認捐款</string>
    <!-- Dialog message shown when a monthly donation requires verifying/confirmation outside of the app and the user hasn\'t done that yet, placeholder is money amount -->
    <string name="ManageDonationsFragment__your_monthly_s_donation_couldnt_be_confirmed">無法確認你每月 %1$s 的捐款。 請檢查銀行應用程式以核准你的 iDEAL 付款。</string>
    <!-- Dialog message shown when a one-time donation requires verifying/confirmation outside of the app and the user hasn\'t done that yet, placeholder is money amount -->
    <string name="ManageDonationsFragment__your_one_time_s_donation_couldnt_be_confirmed">無法確認你的 %1$s 單次捐款。請檢查銀行應用程式以核准你的 iDEAL 付款。</string>

    <string name="Boost__enter_custom_amount">輸入自定義金額</string>
    <!-- Error label when the amount is smaller than what we can accept -->
    <string name="Boost__the_minimum_amount_you_can_donate_is_s">你可以捐款的最低金額為 %1$s</string>

    <string name="MySupportPreference__s_per_month">%1$s/月</string>
    <string name="MySupportPreference__renews_s">續約 %1$s</string>
    <string name="MySupportPreference__processing_transaction">處理交易中…</string>
    <!-- Displayed on "My Support" screen when user badge failed to be added to their account -->
    <string name="MySupportPreference__couldnt_add_badge_s">無法新增徽章。%1$s</string>
    <string name="MySupportPreference__please_contact_support">請聯絡支援部門。</string>
    <!-- Displayed as a subtitle on a row in the Manage Donations screen when payment for a donation is pending -->
    <string name="MySupportPreference__payment_pending">付款正待處理</string>
    <!-- Displayed as a dialog message when clicking on a donation row that is pending. Placeholder is a formatted fiat amount -->
    <string name="MySupportPreference__your_bank_transfer_of_s">你 %1$s 的銀行轉帳正待處理。 銀行轉帳通常需要 1 個工作天才能完成。  </string>
    <!-- Displayed in the pending help dialog, used to launch user to more details about bank transfers -->
    <string name="MySupportPreference__learn_more">了解更多</string>

    <!-- Title of dialog telling user they need to update signal as it expired -->
    <string name="UpdateSignalExpiredDialog__title">更新 Molly</string>
    <!-- Message of dialog telling user they need to update signal as it expired -->
    <string name="UpdateSignalExpiredDialog__message">此版本的 Molly 已過期。請立即更新以繼續使用 Molly。</string>
    <!-- Button text of expiration dialog, will take user to update the app -->
    <string name="UpdateSignalExpiredDialog__update_action">更新</string>
    <!-- Button text of expiration dialog to cancel the dialog.  -->
    <string name="UpdateSignalExpiredDialog__cancel_action">取消</string>

    <!-- Title of dialog telling user they need to re-register signal -->
    <string name="ReregisterSignalDialog__title">裝置未註冊</string>
    <!-- Message of dialog telling user they need to re-register signal as it is no longer registered -->
    <string name="ReregisterSignalDialog__message">此裝置已不再註冊。重新註冊以在此裝置繼續使用 Molly。</string>
    <!-- Button text of re-registration dialog to re-register the device.  -->
    <string name="ReregisterSignalDialog__reregister_action">重新註冊</string>
    <!-- Button text of re-registration dialog to cancel the dialog.  -->
    <string name="ReregisterSignalDialog__cancel_action">取消</string>

    <!-- Title of expiry sheet when boost badge falls off profile unexpectedly. -->
    <string name="ExpiredBadgeBottomSheetDialogFragment__boost_badge_expired">單次捐贈徽章已過期</string>
    <!-- Displayed in the bottom sheet if a monthly donation badge unexpectedly falls off the user\'s profile -->
    <string name="ExpiredBadgeBottomSheetDialogFragment__monthly_donation_cancelled">每月定期捐贈已取消</string>
    <!-- Displayed in the bottom sheet when a boost badge expires -->
    <string name="ExpiredBadgeBottomSheetDialogFragment__your_boost_badge_has_expired_and">你的單是捐贈徽章已過期，不再顯示在你的個人資料中。</string>
    <string name="ExpiredBadgeBottomSheetDialogFragment__you_can_reactivate">你可以透過一次性捐款將你的\"贊助\"徽章再展示 30 天。</string>
    <!-- Displayed when we do not think the user is a subscriber when their boost expires -->
    <string name="ExpiredBadgeBottomSheetDialogFragment__you_can_keep">你可以繼續使用 Signal，但要支持為你構建的技術，請考慮透過每月捐款成為支持者。</string>
    <string name="ExpiredBadgeBottomSheetDialogFragment__become_a_sustainer">成為定期贊助人</string>
    <string name="ExpiredBadgeBottomSheetDialogFragment__add_a_boost">增加一次贊助</string>
    <string name="ExpiredBadgeBottomSheetDialogFragment__not_now">稍後</string>
    <!-- Copy displayed when badge expires after user inactivity -->
    <string name="ExpiredBadgeBottomSheetDialogFragment__your_recurring_monthly_donation_was_automatically">你的每月定期捐款被自動取消，因為你太久沒有活動。你的個人資料上不再顯示你的%1$s徽章。</string>
    <!-- Copy displayed when badge expires after payment failure -->
    <string name="ExpiredBadgeBottomSheetDialogFragment__your_recurring_monthly_donation_was_canceled">由於我們無法處理你的付款，妳的每月定期捐款將被取消。 你的個人資料上不再顯示你的徽章。</string>
    <!-- Copy displayed when badge expires after a payment failure and we have a displayable charge failure reason -->
    <string name="ExpiredBadgeBottomSheetDialogFragment__your_recurring_monthly_donation_was_canceled_s">你的每月定期捐款已經取消。%1$s你的 %2$s 徽章已不再顯示於你的檔案上。</string>
    <string name="ExpiredBadgeBottomSheetDialogFragment__you_can">你可以繼續使用 Signal，但要支援該應用程式並重新啟動你的徽章，請立即續約。</string>
    <string name="ExpiredBadgeBottomSheetDialogFragment__renew_subscription">更新定期贊助</string>
    <!-- Button label to send user to Google Pay website -->
    <string name="ExpiredBadgeBottomSheetDialogFragment__go_to_google_pay">前往Google Pay</string>

    <string name="CantProcessSubscriptionPaymentBottomSheetDialogFragment__cant_process_subscription_payment">無法處理訂閱付款</string>
    <string name="CantProcessSubscriptionPaymentBottomSheetDialogFragment__were_having_trouble">我們在收取您的 Signal 長期贊助付款時遇到問題。 請確保你的付款方式是有效的。 如果不是，請在 Google Pay 中更新付款資訊。 Signal 將在幾天後再次嘗試處理付款。</string>
    <string name="CantProcessSubscriptionPaymentBottomSheetDialogFragment__dont_show_this_again">不再顯示</string>

    <string name="Subscription__contact_support">聯絡支援</string>
    <string name="Subscription__get_a_s_badge">得到一個 %1$s 徽章</string>

    <string name="SubscribeFragment__processing_payment">正在處理捐款…</string>
    <!-- Displayed in notification when user payment fails to process on Stripe -->
    <string name="DonationsErrors__error_processing_payment">處理捐款時發生錯誤</string>
    <!-- Displayed on manage donations screen as a dialog message when payment method failed -->
    <string name="DonationsErrors__try_another_payment_method">試試換另一個付款方法，又或者聯絡您的銀行取得更多資訊。</string>
    <!-- Displayed on manage donations screen error dialogs as an action label -->
    <string name="DonationsErrors__learn_more">了解更多</string>
    <!-- Displayed on "My Support" screen when user subscription payment method failed. -->
    <string name="DonationsErrors__error_processing_payment_s">處理捐款時發生錯誤。 %1$s</string>
    <string name="DonationsErrors__your_payment">無法處理你的付款，且並未向你收取費用。 請重試。</string>
    <string name="DonationsErrors__still_processing">仍在處理中</string>
    <string name="DonationsErrors__couldnt_add_badge">無法新增徽章</string>
    <!-- Displayed when badge credential couldn\'t be verified -->
    <string name="DonationsErrors__failed_to_validate_badge">驗證徽章失敗</string>
    <!-- Displayed when badge credential couldn\'t be verified -->
    <string name="DonationsErrors__could_not_validate">無法驗證伺服器回應。 請聯絡繫支援部門。</string>
    <!-- Displayed as title when some generic error happens during sending donation on behalf of another user -->
    <string name="DonationsErrors__donation_failed">捐款失敗</string>
    <!-- Displayed as message when some generic error happens during sending donation on behalf of another user -->
    <string name="DonationsErrors__your_payment_was_processed_but">系統已經處理你的捐款，但 Signal 無法傳送你的捐款訊息。 請聯絡支援團隊。</string>
    <string name="DonationsErrors__your_badge_could_not">你的徽章無法新增到你的帳號，但你可能已被收費。 請聯絡支援部門。</string>
    <string name="DonationsErrors__your_payment_is_still">你的捐款仍在處理中。 可能需時幾分鐘，視乎你的連線而定。</string>
    <string name="DonationsErrors__failed_to_cancel_subscription">取消定期訂閱失敗</string>
    <string name="DonationsErrors__subscription_cancellation_requires_an_internet_connection">取消定期贊助需要連接網路。</string>
    <string name="ViewBadgeBottomSheetDialogFragment__your_device_doesn_t_support_google_pay_so_you_can_t_subscribe_to_earn_a_badge_you_can_still_support_signal_by_making_a_donation_on_our_website">你的裝置不支援 Google Pay，因此你無法訂閱以獲得徽章。 你仍然可以透過在我們的網站上捐款來支持 Signal。</string>
    <string name="NetworkFailure__network_error_check_your_connection_and_try_again">網路錯誤。 檢查你的網路連接並重試。</string>
    <string name="NetworkFailure__retry">重試</string>
    <!-- Displayed as a dialog title when the selected recipient for a gift doesn\'t support gifting -->
    <string name="DonationsErrors__cannot_send_donation">無法發送捐款</string>
    <!-- Displayed as a dialog message when the selected recipient for a gift doesn\'t support gifting -->
    <string name="DonationsErrors__this_user_cant_receive_donations_until">此用戶必須先升級 Signal 才能接收捐款。</string>
    <!-- Displayed as a dialog message when the user\'s profile could not be fetched, likely due to lack of internet -->
    <string name="DonationsErrors__your_donation_could_not_be_sent">由於發生網路錯誤，系統無法發送你的捐款。請檢查你的網路連線，然後再試一次。</string>
    <!-- Displayed as a dialog message when the user encounters an error during an iDEAL donation -->
    <string name="DonationsErrors__your_ideal_couldnt_be_processed">無法處理你的 iDEAL 捐款。 請嘗試其他付款方式，或聯絡你的銀行取得更多資訊。</string>

    <!-- Gift message view title -->
    <string name="GiftMessageView__donation_on_behalf_of_s">代表 %1$s 捐款</string>
    <!-- Gift message view title for incoming donations -->
    <string name="GiftMessageView__s_donated_to_signal_on">%1$s 已代表你捐款給 Signal</string>
    <!-- Gift badge redeem action label -->
    <string name="GiftMessageView__redeem">加值</string>
    <!-- Gift badge view action label -->
    <string name="GiftMessageView__view">檢視</string>
    <!-- Gift badge redeeming action label -->
    <string name="GiftMessageView__redeeming">正在加值中…</string>
    <!-- Gift badge redeemed label -->
    <string name="GiftMessageView__redeemed">已加值</string>


    <!-- Stripe decline code generic_failure -->
    <string name="DeclineCode__try_another_payment_method_or_contact_your_bank">嘗試其他付款方式或聯繫你的銀行以獲得更多訊息。</string>
    <!-- PayPal decline code for payment declined -->
    <string name="DeclineCode__try_another_payment_method_or_contact_your_bank_for_more_information_if_this_was_a_paypal">試試另一個付款方法，或聯絡您的銀行取得更多資訊。如果這是 PayPal 交易，請聯絡 PayPal。</string>
    <!-- Stripe decline code verify on Google Pay and try again -->
    <string name="DeclineCode__verify_your_payment_method_is_up_to_date_in_google_pay_and_try_again">驗證你在 Google Pay 中的付款方式是有效的，然後重試。</string>
    <!-- Stripe decline code learn more action label -->
    <string name="DeclineCode__learn_more">了解更多</string>
    <!-- Stripe decline code contact issuer -->
    <string name="DeclineCode__verify_your_payment_method_is_up_to_date_in_google_pay_and_try_again_if_the_problem">驗證你在 Google Pay 中的付款方式是有效的，然後重試。 如果問題仍然存在，請聯繫你的銀行。</string>
    <!-- Stripe decline code purchase not supported -->
    <string name="DeclineCode__your_card_does_not_support_this_type_of_purchase">你的卡不支援此類消費。 嘗試其他付款方式。</string>
    <!-- Stripe decline code your card has expired -->
    <string name="DeclineCode__your_card_has_expired">你的卡已過期。請更新你在 Google Pay 中的付款方式，然後重試。</string>
    <!-- Stripe decline code go to google pay action label -->
    <string name="DeclineCode__go_to_google_pay">前往Google Pay</string>
    <!-- Stripe decline code try credit card again action label -->
    <string name="DeclineCode__try">再試一次</string>
    <!-- Stripe decline code incorrect card number -->
    <string name="DeclineCode__your_card_number_is_incorrect">你的卡號不正確。 請在 Google Pay 中更新並重試。</string>
    <!-- Stripe decline code incorrect cvc -->
    <string name="DeclineCode__your_cards_cvc_number_is_incorrect">你卡的 CVC 號碼不正確。請在 Google Pay 中更新並重試。</string>
    <!-- Stripe decline code insufficient funds -->
    <string name="DeclineCode__your_card_does_not_have_sufficient_funds">你的卡沒有足夠的額度來完成此次消費。 嘗試其他付款方式。</string>
    <!-- Stripe decline code incorrect expiration month -->
    <string name="DeclineCode__the_expiration_month">你的付款方式的到期月份不正確。請在 Google Pay 中更新並重試。</string>
    <!-- Stripe decline code incorrect expiration year -->
    <string name="DeclineCode__the_expiration_year">你的付款方式的到期年份不正確。請在 Google Pay 中更新並重試。</string>
    <!-- Stripe decline code issuer not available -->
    <string name="DeclineCode__try_completing_the_payment_again">再次嘗試完成捐款，又或者聯絡你的銀行取得更多資訊。</string>
    <!-- Stripe decline code processing error -->
    <string name="DeclineCode__try_again">請重試或聯繫你的銀行以取得更多資訊。</string>

    <!-- Credit Card decline code error strings -->
    <!-- Stripe decline code approve_with_id for credit cards displayed in a notification or dialog -->
    <string name="DeclineCode__verify_your_card_details_are_correct_and_try_again">驗證您的信用卡資料是否正確，然後重試。</string>
    <!-- Stripe decline code call_issuer for credit cards displayed in a notification or dialog -->
    <string name="DeclineCode__verify_your_card_details_are_correct_and_try_again_if_the_problem_continues">驗證您的信用卡資料是否正確，然後重試。如果問題仍然存在，請與您的銀行聯絡。</string>
    <!-- Stripe decline code expired_card for credit cards displayed in a notification or dialog -->
    <string name="DeclineCode__your_card_has_expired_verify_your_card_details">您的信用卡已過期。驗證您的信用卡資料是否正確，然後重試。</string>
    <!-- Stripe decline code incorrect_cvc and invalid_cvc for credit cards displayed in a notification or dialog -->
    <string name="DeclineCode__your_cards_cvc_number_is_incorrect_verify_your_card_details">您的信用卡驗證碼 (CVC) 不正確。驗證您的信用卡資料是否正確，然後重試。</string>
    <!-- Stripe decline code invalid_expiry_month for credit cards displayed in a notification or dialog -->
    <string name="DeclineCode__the_expiration_month_on_your_card_is_incorrect">您信用卡上的有效日期不正確。驗證您的信用卡資料是否正確，然後重試。</string>
    <!-- Stripe decline code invalid_expiry_year for credit cards displayed in a notification or dialog -->
    <string name="DeclineCode__the_expiration_year_on_your_card_is_incorrect">您信用卡上的有效日期不正確。驗證您的信用卡資料是否正確，然後重試。</string>
    <!-- Stripe decline code incorrect_number and invalid_number for credit cards displayed in a notification or dialog -->
    <string name="DeclineCode__your_card_number_is_incorrect_verify_your_card_details">您的信用卡號碼不正確。驗證您的信用卡資料是否正確，然後重試。</string>

    <!-- Stripe Failure Codes for failed bank transfers -->
    <!-- Failure code text for insufficient funds, displayed in a dialog or notification -->
    <string name="StripeFailureCode__the_bank_account_provided">你所提供的銀行帳戶資金不足以完成此次購買，請重新嘗試，或者聯絡你的銀行了解詳情。</string>
    <!-- Failure code text for revoked authorization of payment, displayed in a dialog or notification -->
    <string name="StripeFailureCode__this_payment_was_revoked">帳戶持有人撤銷此捐款而無法處理。系統並未向你收取費用。</string>
    <!-- Failure code text for a payment lacking an authorized mandate or incorrect mandate, displayed in a dialog or notification -->
    <string name="StripeFailureCode__an_error_occurred_while_processing_this_payment">處理此捐款時發生錯誤，請重新嘗試。</string>
    <!-- Failure code text for a closed account, deceased recipient, or one with blocked direct debits, displayed in a dialog or notification -->
    <string name="StripeFailureCode__the_bank_details_provided_could_not_be_processed">無法處理所提供的銀行資料，請聯絡你的銀行了解詳情。</string>
    <!-- Failure code text for a non-existent bank branch, invalid account holder, invalid iban, generic failure, or unknown bank failure, displayed in a dialog or notification -->
    <string name="StripeFailureCode__verify_your_bank_details_are_correct">驗證你的銀行資料是否正確，然後重試。如果問題仍然存在，請與你的銀行聯絡。</string>

    <!-- Title of create notification profile screen -->
    <string name="EditNotificationProfileFragment__name_your_profile">為你的描述取名</string>
    <!-- Hint text for create/edit notification profile name -->
    <string name="EditNotificationProfileFragment__profile_name">個人資料名稱</string>
    <!-- Name has a max length, this shows how many characters are used out of the max -->
    <string name="EditNotificationProfileFragment__count">%1$d/%2$d</string>
    <!-- Call to action button to continue to the next step -->
    <string name="EditNotificationProfileFragment__next">下一步</string>
    <!-- Call to action button once the profile is named to create the profile and continue to the customization steps -->
    <string name="EditNotificationProfileFragment__create">建立</string>
    <!-- Call to action button once the profile name is edited -->
    <string name="EditNotificationProfileFragment__save">儲存</string>
    <!-- Title of edit notification profile screen -->
    <string name="EditNotificationProfileFragment__edit_this_profile">編輯描述</string>
    <!-- Error message shown when attempting to create or edit a profile name to an existing profile name -->
    <string name="EditNotificationProfileFragment__a_profile_with_this_name_already_exists">已有重複相同名稱的描述</string>
    <!-- Preset selectable name for a profile name, shown as list in edit/create screen -->
    <string name="EditNotificationProfileFragment__work">工作電話</string>
    <!-- Preset selectable name for a profile name, shown as list in edit/create screen -->
    <string name="EditNotificationProfileFragment__sleep">睡眠</string>
    <!-- Preset selectable name for a profile name, shown as list in edit/create screen -->
    <string name="EditNotificationProfileFragment__driving">開車</string>
    <!-- Preset selectable name for a profile name, shown as list in edit/create screen -->
    <string name="EditNotificationProfileFragment__downtime">休息時間</string>
    <!-- Preset selectable name for a profile name, shown as list in edit/create screen -->
    <string name="EditNotificationProfileFragment__focus">專注</string>
    <!-- Error message shown when attempting to next/save without a profile name -->
    <string name="EditNotificationProfileFragment__profile_must_have_a_name">必需有個名稱</string>

    <!-- Title for add recipients to notification profile screen in create flow -->
    <string name="AddAllowedMembers__allowed_notifications">允許通知</string>
    <!-- Description of what the user should be doing with this screen -->
    <string name="AddAllowedMembers__add_people_and_groups_you_want_notifications_and_calls_from_when_this_profile_is_on">新增你希望在此描述開啟時收到通知和來電的人和群組</string>
    <!-- Button text that launches the contact picker to select from -->
    <string name="AddAllowedMembers__add_people_or_groups">新增組員或群組</string>
    <!-- Title for exceptions section of add people to notification profile screen in create flow -->
    <string name="AddAllowedMembers__exceptions">例外</string>
    <!-- List preference to toggle that allows calls through the notification profile during create flow -->
    <string name="AddAllowedMembers__allow_all_calls">允許所有來電</string>
    <!-- List preference to toggle that allows mentions through the notification profile during create flow -->
    <string name="AddAllowedMembers__notify_for_all_mentions">通知所有提及</string>

    <!-- Call to action button on contact picker for adding to profile -->
    <string name="SelectRecipientsFragment__add">新增</string>

    <!-- Notification profiles home fragment, shown when no profiles have been created yet -->
    <string name="NotificationProfilesFragment__create_a_profile_to_receive_notifications_and_calls_only_from_the_people_and_groups_you_want_to_hear_from">建立描述以僅接收來自你想接受的人和群組的通知和來電。</string>
    <!-- Header shown above list of all notification profiles -->
    <string name="NotificationProfilesFragment__profiles">描述</string>
    <!-- Button that starts the create new notification profile flow -->
    <string name="NotificationProfilesFragment__new_profile">新描述</string>
    <!-- Profile active status, indicating the current profile is on for an unknown amount of time -->
    <string name="NotificationProfilesFragment__on">開</string>

    <!-- Button use to permanently delete a notification profile -->
    <string name="NotificationProfileDetails__delete_profile">刪除描述</string>
    <!-- Snakbar message shown when removing a recipient from a profile -->
    <string name="NotificationProfileDetails__s_removed">\"%1$s\" 已被移除。</string>
    <!-- Snackbar button text that will undo the recipient remove -->
    <string name="NotificationProfileDetails__undo">復原</string>
    <!-- Dialog message shown to confirm deleting a profile -->
    <string name="NotificationProfileDetails__permanently_delete_profile">永久刪除描述?</string>
    <!-- Dialog button to delete profile -->
    <string name="NotificationProfileDetails__delete">刪除</string>
    <!-- Title/accessibility text for edit icon to edit profile emoji/name -->
    <string name="NotificationProfileDetails__edit_notification_profile">編輯通知描述</string>
    <!-- Schedule description if all days are selected -->
    <string name="NotificationProfileDetails__everyday">每日</string>
    <!-- Profile status on if it is the active profile -->
    <string name="NotificationProfileDetails__on">開</string>
    <!-- Profile status on if it is not the active profile -->
    <string name="NotificationProfileDetails__off">關</string>
    <!-- Description of hours for schedule (start to end) times -->
    <string name="NotificationProfileDetails__s_to_s">%1$s 傳送給 %2$s</string>
    <!-- Section header for exceptions to the notification profile -->
    <string name="NotificationProfileDetails__exceptions">例外</string>
    <!-- Profile exception to allow all calls through the profile restrictions -->
    <string name="NotificationProfileDetails__allow_all_calls">允許所有來電</string>
    <!-- Profile exception to allow all @mentions through the profile restrictions -->
    <string name="NotificationProfileDetails__notify_for_all_mentions">通知所有提及</string>
    <!-- Section header for showing schedule information -->
    <string name="NotificationProfileDetails__schedule">行程</string>
    <!-- If member list is long, will truncate the list and show an option to then see all when tapped -->
    <string name="NotificationProfileDetails__see_all">查看全部</string>

    <!-- Title for add schedule to profile in create flow -->
    <string name="EditNotificationProfileSchedule__add_a_schedule">新增行程</string>
    <!-- Descriptor text indicating what the user can do with this screen -->
    <string name="EditNotificationProfileSchedule__set_up_a_schedule_to_enable_this_notification_profile_automatically">設定行程以自動啟用此通知描述。</string>
    <!-- Text shown next to toggle switch to enable/disable schedule -->
    <string name="EditNotificationProfileSchedule__schedule">行程</string>
    <!-- Label for showing the start time for the schedule -->
    <string name="EditNotificationProfileSchedule__start">開始</string>
    <!-- Label for showing the end time for the schedule -->
    <string name="EditNotificationProfileSchedule__end">結束</string>
    <!-- First letter of Sunday -->
    <string name="EditNotificationProfileSchedule__sunday_first_letter">星期日</string>
    <!-- First letter of Monday -->
    <string name="EditNotificationProfileSchedule__monday_first_letter">星期一</string>
    <!-- First letter of Tuesday -->
    <string name="EditNotificationProfileSchedule__tuesday_first_letter">星期二</string>
    <!-- First letter of Wednesday -->
    <string name="EditNotificationProfileSchedule__wednesday_first_letter">星期三</string>
    <!-- First letter of Thursday -->
    <string name="EditNotificationProfileSchedule__thursday_first_letter">星期四</string>
    <!-- First letter of Friday -->
    <string name="EditNotificationProfileSchedule__friday_first_letter">星期五</string>
    <!-- First letter of Saturday -->
    <string name="EditNotificationProfileSchedule__saturday_first_letter">星期六</string>
    <!-- Title of select time dialog shown when setting start time for schedule -->
    <string name="EditNotificationProfileSchedule__set_start_time">設定開始時間</string>
    <!-- Title of select time dialog shown when setting end time for schedule -->
    <string name="EditNotificationProfileSchedule__set_end_time">設定結束時間</string>
    <!-- If in edit mode, call to action button text show to save schedule to profile -->
    <string name="EditNotificationProfileSchedule__save">儲存</string>
    <!-- If in create mode, call to action button text to show to skip enabling a schedule -->
    <string name="EditNotificationProfileSchedule__skip">略過</string>
    <!-- If in create mode, call to action button text to show to use the enabled schedule and move to the next screen -->
    <string name="EditNotificationProfileSchedule__next">下一步</string>
    <!-- Error message shown if trying to save/use a schedule with no days selected -->
    <string name="EditNotificationProfileSchedule__schedule_must_have_at_least_one_day">行程至少要設定一天</string>

    <!-- Title for final screen shown after completing a profile creation -->
    <string name="NotificationProfileCreated__profile_created">描述已建立</string>
    <!-- Call to action button to press to close the created screen and move to the profile details screen -->
    <string name="NotificationProfileCreated__done">完成</string>
    <!-- Descriptor text shown to indicate how to manually turn a profile on/off -->
    <string name="NotificationProfileCreated__you_can_turn_your_profile_on_or_off_manually_via_the_menu_on_the_chat_list">你可以在聊天清單上的選單手動開啟或關閉你的個人資料。</string>
    <!-- Descriptor text shown to indicate you can add a schedule later since you did not add one during create flow -->
    <string name="NotificationProfileCreated__add_a_schedule_in_settings_to_automate_your_profile">在設定中新增行程以自動化你的個人資料。</string>
    <!-- Descriptor text shown to indicate your profile will follow the schedule set during create flow -->
    <string name="NotificationProfileCreated__your_profile_will_turn_on_and_off_automatically_according_to_your_schedule">你的個人資料將根據你的行程安排自動開啟和關閉。</string>

    <!-- Button text shown in profile selection bottom sheet to create a new profile -->
    <string name="NotificationProfileSelection__new_profile">新描述</string>
    <!-- Manual enable option to manually enable a profile for 1 hour -->
    <string name="NotificationProfileSelection__for_1_hour">1小時</string>
    <!-- Manual enable option to manually enable a profile until a set time (currently 6pm or 8am depending on what is next) -->
    <string name="NotificationProfileSelection__until_s">直到 %1$s</string>
    <!-- Option to view profile details -->
    <string name="NotificationProfileSelection__view_settings">檢視設定</string>
    <!-- Descriptor text indicating how long a profile will be on when there is a time component associated with it -->
    <string name="NotificationProfileSelection__on_until_s">開啟直到 %1$s</string>

    <!-- Displayed in a toast when we fail to open the ringtone picker -->
    <string name="NotificationSettingsFragment__failed_to_open_picker">無法開啟選擇器。</string>
    <!-- Banner title when notification permission is disabled -->
    <string name="NotificationSettingsFragment__to_enable_notifications">要啟用通知，Molly 需要顯示通知的權限。</string>
    <!-- Banner action when notification permission is disabled -->
    <string name="NotificationSettingsFragment__turn_on">開啟</string>

    <!-- Description shown for the Signal Release Notes channel -->
    <string name="ReleaseNotes__signal_release_notes_and_news">Signal 發行說明 &amp; 消息</string>

    <!-- Donation receipts activity title -->
    <string name="DonationReceiptListFragment__all_activity">所有活動</string>
    <!-- Donation receipts all tab label -->
    <string name="DonationReceiptListFragment__all">全部</string>
    <!-- Donation receipts recurring tab label -->
    <string name="DonationReceiptListFragment__recurring">週期</string>
    <!-- Donation receipts one-time tab label -->
    <string name="DonationReceiptListFragment__one_time">一次性</string>
    <!-- Donation receipts gift tab -->
    <string name="DonationReceiptListFragment__for_a_friend">為朋友</string>
    <!-- Donation receipts gift tab label -->
    <string name="DonationReceiptListFragment__donation_for_a_friend">為朋友捐款</string>
    <!-- Donation receipts donation type heading -->
    <string name="DonationReceiptDetailsFragment__donation_type">贊助類型</string>
    <!-- Donation receipts date paid heading -->
    <string name="DonationReceiptDetailsFragment__date_paid">付款日期</string>
    <!-- Donation receipts share PNG -->
    <string name="DonationReceiptDetailsFragment__share_receipt">分享收據</string>
    <!-- Donation receipts list end note -->
    <string name="DonationReceiptListFragment__if_you_have">若你已重新安裝 Signal，先前捐款的收據恕無法提供。</string>
    <!-- Donation receipts document title -->
    <string name="DonationReceiptDetailsFragment__donation_receipt">捐款收據</string>
    <!-- Donation receipts amount title -->
    <string name="DonationReceiptDetailsFragment__amount">金額</string>
    <!-- Donation receipts thanks -->
    <string name="DonationReceiptDetailsFragment__thank_you_for_supporting">感謝你支持 Signal。你的捐款驅動我們的使命，致力開發開放原始碼的私隱技術，讓世界各地數以百萬計的使用者，能夠保護自由表達並讓全球通訊變得更安全。若你是美國公民，請保留此收據作為你的稅務紀錄。Signal Technology Foundation 是在美國依據《國稅法規》第 501c3 條的免稅非盈利組織。我們的聯邦稅識別號碼為 82–4506840。</string>
    <!-- Donation receipt type -->
    <string name="DonationReceiptDetailsFragment__s_dash_s">%1$s - %2$s</string>
    <!-- Donation reciepts screen empty state title -->
    <string name="DonationReceiptListFragment__no_receipts">沒有收據</string>

    <!-- region "Stories Tab" -->

    <!-- Label for Chats tab in home app screen -->
    <string name="ConversationListTabs__chats">聊天</string>
    <!-- Label for Calls tab in home app screen -->
    <string name="ConversationListTabs__calls">通話</string>
    <!-- Label for Stories tab in home app screen -->
    <string name="ConversationListTabs__stories">動態</string>
    <!-- String for counts above 99 in conversation list tabs -->
    <string name="ConversationListTabs__99p">99+</string>
    <!-- Menu item on stories landing page -->
    <string name="StoriesLandingFragment__story_privacy">限動隱私</string>
    <!-- Title for "My Stories" row item in Stories landing page -->
    <string name="StoriesLandingFragment__my_stories">我的限時動態</string>
    <!-- Subtitle for "My Stories" row item when user has not added stories -->
    <string name="StoriesLandingFragment__tap_to_add">輕觸以新增</string>
    <!-- Displayed when there are no stories to display -->
    <string name="StoriesLandingFragment__no_recent_updates_to_show_right_now">目前沒有可顯示的近況更新。</string>
    <!-- Context menu option to hide a story -->
    <string name="StoriesLandingItem__hide_story">隱藏限時動態</string>
    <!-- Context menu option to unhide a story -->
    <string name="StoriesLandingItem__unhide_story">取消隱藏限時動態</string>
    <!-- Context menu option to forward a story -->
    <string name="StoriesLandingItem__forward">轉寄</string>
    <!-- Context menu option to share a story -->
    <string name="StoriesLandingItem__share">分享…</string>
    <!-- Context menu option to go to story chat -->
    <string name="StoriesLandingItem__go_to_chat">到聊天</string>
    <!-- Context menu option to go to story info -->
    <string name="StoriesLandingItem__info">資訊</string>
    <!-- Label when a story is pending sending -->
    <string name="StoriesLandingItem__sending">傳送中…</string>
    <!-- Label when multiple stories are pending sending -->
    <string name="StoriesLandingItem__sending_d">傳送 %1$d …</string>
    <!-- Label when a story fails to send due to networking -->
    <string name="StoriesLandingItem__send_failed">傳送失敗</string>
    <!-- Label when a story fails to send due to identity mismatch -->
    <string name="StoriesLandingItem__partially_sent">未完全送出</string>
    <!-- Status label when a story fails to send indicating user action to retry -->
    <string name="StoriesLandingItem__tap_to_retry">點擊已重試</string>
    <!-- Title of dialog confirming decision to hide a story -->
    <string name="StoriesLandingFragment__hide_story">要隱藏限時動態嗎？</string>
    <!-- Message of dialog confirming decision to hide a story -->
    <string name="StoriesLandingFragment__new_story_updates">來自 %1$s 新的限時動態更新將不再出現於限時動態清單之頂。</string>
    <!-- Positive action of dialog confirming decision to hide a story -->
    <string name="StoriesLandingFragment__hide">隱藏</string>
    <!-- Displayed in Snackbar after story is hidden -->
    <string name="StoriesLandingFragment__story_hidden">限時動態已隱藏</string>
    <!-- Section header for hidden stories -->
    <string name="StoriesLandingFragment__hidden_stories">已隱藏的限時動態</string>
    <!-- Displayed on each sent story under My Stories -->
    <plurals name="MyStories__d_views">
        <item quantity="other">%1$d次觀看</item>
    </plurals>
    <!-- Forward story label, displayed in My Stories context menu -->
    <string name="MyStories_forward">轉寄</string>
    <!-- Label for stories for a single user. Format is {given name}\'s Story -->
    <string name="MyStories__ss_story">%1$s的限時動態</string>
    <!-- Title of dialog to confirm deletion of story -->
    <string name="MyStories__delete_story">要刪除限時動態嗎？</string>
    <!-- Message of dialog to confirm deletion of story -->
    <string name="MyStories__this_story_will_be_deleted">此限時動態將為你以及已接收的所有人刪除。</string>
    <!-- Toast shown when story media cannot be saved -->
    <string name="MyStories__unable_to_save">無法儲存</string>
    <!-- Displayed at bottom of story viewer when current item has views -->
    <plurals name="StoryViewerFragment__d_views">
        <item quantity="other">%1$d次觀看</item>
    </plurals>
    <!-- Displayed at bottom of story viewer when current item has replies -->
    <plurals name="StoryViewerFragment__d_replies">
        <item quantity="other">%1$d 則回覆</item>
    </plurals>
    <!-- Label on group stories to add a story -->
    <string name="StoryViewerPageFragment__add">新增</string>
    <!-- Used when view receipts are disabled -->
    <string name="StoryViewerPageFragment__views_off">已讀標記關閉</string>
    <!-- Used to join views and replies when both exist on a story item -->
    <string name="StoryViewerFragment__s_s">%1$s %2$s</string>
    <!-- Displayed when viewing a post you sent -->
    <string name="StoryViewerPageFragment__you">你</string>
    <!-- Displayed when viewing a post displayed to a group -->
    <string name="StoryViewerPageFragment__s_to_s">%1$s 傳送給 %2$s</string>
    <!-- Displayed when viewing a post from another user with no replies -->
    <string name="StoryViewerPageFragment__reply">回覆</string>
    <!-- Displayed when viewing a post that has failed to send to some users -->
    <string name="StoryViewerPageFragment__partially_sent">已部分傳送。點按以查看詳情</string>
    <!-- Displayed when viewing a post that has failed to send -->
    <string name="StoryViewerPageFragment__send_failed">傳送失敗。點按以重試</string>
    <!-- Label for the reply button in story viewer, which will launch the group story replies bottom sheet. -->
    <string name="StoryViewerPageFragment__reply_to_group">回覆給群組</string>
    <!-- Displayed when a story has no views -->
    <string name="StoryViewsFragment__no_views_yet">尚未觀看</string>
    <!-- Displayed when user has disabled receipts -->
    <string name="StoryViewsFragment__enable_view_receipts_to_see_whos_viewed_your_story">啟用已讀標記，看看誰瀏覽了你的限時動態。</string>
    <!-- Button label displayed when user has disabled receipts -->
    <string name="StoryViewsFragment__go_to_settings">前往「設定」</string>
    <!-- Dialog action to remove viewer from a story -->
    <string name="StoryViewsFragment__remove">移除</string>
    <!-- Dialog title when removing a viewer from a story -->
    <string name="StoryViewsFragment__remove_viewer">要移除瀏覽者嗎？</string>
    <!-- Dialog message when removing a viewer from a story -->
    <string name="StoryViewsFragment__s_will_still_be_able">%1$s 仍可瀏覽這則貼文，但無法瀏覽未來你分享至「%2$s」的任何貼文。</string>
    <!-- Story View context menu action to remove them from a story -->
    <string name="StoryViewItem__remove_viewer">移除瀏覽者</string>
    <!-- Displayed when a story has no replies yet -->
    <string name="StoryGroupReplyFragment__no_replies_yet">未有回覆</string>
    <!-- Displayed when no longer a group member -->
    <string name="StoryGroupReplyFragment__you_cant_reply">由於你不再是這群組的成員，因此你無法回覆此限時動態。</string>
    <!-- Displayed for each user that reacted to a story when viewing replies -->
    <string name="StoryGroupReactionReplyItem__reacted_to_the_story">以對此限時動態做出回應</string>
    <!-- Label for story views tab -->
    <string name="StoryViewsAndRepliesDialogFragment__views">檢視</string>
    <!-- Label for story replies tab -->
    <string name="StoryViewsAndRepliesDialogFragment__replies">回覆</string>
    <!-- Description of action for reaction button -->
    <string name="StoryReplyComposer__react_to_this_story">對此限時動態表達心情</string>
    <!-- Displayed when the user is replying privately to someone who replied to one of their stories -->
    <string name="StoryReplyComposer__reply_to_s">回覆 %1$s</string>
    <!-- Context menu item to privately reply to a story response -->
    <!-- Context menu item to copy a story response -->
    <string name="StoryGroupReplyItem__copy">複製</string>
    <!-- Context menu item to delete a story response -->
    <string name="StoryGroupReplyItem__delete">刪除</string>
    <!-- Page title for My Story options -->
    <string name="MyStorySettingsFragment__my_story">我的限時動態</string>
    <!-- Number of total signal connections displayed in "All connections" row item -->
    <plurals name="MyStorySettingsFragment__viewers">
        <item quantity="other">%1$d 個觀看者</item>
    </plurals>
    <!-- Button on all signal connections row to view all signal connections. Please keep as short as possible. -->
    <string name="MyStorySettingsFragment__view">檢視</string>
    <!-- Section heading for story visibility -->
    <string name="MyStorySettingsFragment__who_can_view_this_story">誰能瀏覽此限動</string>
    <!-- Clickable option for selecting people to hide your story from -->
    <!-- Privacy setting title for sending stories to all your signal connections -->
    <string name="MyStorySettingsFragment__all_signal_connections">所有 Signal 聯絡人</string>
    <!-- Privacy setting description for sending stories to all your signal connections -->
    <!-- Privacy setting title for sending stories to all except the specified connections -->
    <string name="MyStorySettingsFragment__all_except">所有人，除了…</string>
    <!-- Privacy setting description for sending stories to all except the specified connections -->
    <string name="MyStorySettingsFragment__hide_your_story_from_specific_people">隱藏限動不讓特定人士瀏覽</string>
    <!-- Summary of clickable option displaying how many people you have excluded from your story -->
    <plurals name="MyStorySettingsFragment__d_people_excluded">
        <item quantity="other">已排除 %1$d 人</item>
    </plurals>
    <!-- Privacy setting title for only sharing your story with specified connections -->
    <string name="MyStorySettingsFragment__only_share_with">僅分享給…</string>
    <!-- Privacy setting description for only sharing your story with specified connections -->
    <string name="MyStorySettingsFragment__only_share_with_selected_people">僅分享給所選的使用者</string>
    <!-- Summary of clickable option displaying how many people you have included to send to in your story -->
    <plurals name="MyStorySettingsFragment__d_people">
        <item quantity="other">%1$d 人</item>
    </plurals>
    <!-- My story privacy fine print about what the privacy settings are for -->
    <string name="MyStorySettingsFragment__choose_who_can_view_your_story">選擇誰能瀏覽你的限動。變更內容將不會影響你已送出的限動。</string>
    <!-- Section header for options related to replies and reactions -->
    <string name="MyStorySettingsFragment__replies_amp_reactions">回覆&amp; 回應</string>
    <!-- Switchable option for allowing replies and reactions on your stories -->
    <string name="MyStorySettingsFragment__allow_replies_amp_reactions">允許回覆&amp; 回應</string>
    <!-- Summary for switchable option allowing replies and reactions on your story -->
    <string name="MyStorySettingsFragment__let_people_who_can_view_your_story_react_and_reply">誰可檢視你的限時動態也可表達心情和回覆</string>
    <!-- Signal connections bolded text in the Signal Connections sheet -->
    <string name="SignalConnectionsBottomSheet___signal_connections">Signal 聯絡人</string>
    <!-- Displayed at the top of the signal connections sheet. Please remember to insert strong tag as required. -->
    <string name="SignalConnectionsBottomSheet__signal_connections_are_people">Signal 聯絡人是你信任的使用者，這些使用者可能是：</string>
    <!-- Signal connections sheet bullet point 1 -->
    <string name="SignalConnectionsBottomSheet__starting_a_conversation">開始聊天</string>
    <!-- Signal connections sheet bullet point 2 -->
    <string name="SignalConnectionsBottomSheet__accepting_a_message_request">接受一則訊息要求</string>
    <!-- Signal connections sheet bullet point 3 -->
    <string name="SignalConnectionsBottomSheet__having_them_in_your_system_contacts">系統聯絡人中存在對方</string>
    <!-- Note at the bottom of the Signal connections sheet -->
    <string name="SignalConnectionsBottomSheet__your_connections_can_see_your_name">"你的相識可以看見你的名稱和照片。除非你對他們隱藏，否則亦可看見「我的限時動態」中的貼文。"</string>
    <!-- Clickable option to add a viewer to a custom story -->
    <string name="PrivateStorySettingsFragment__add_viewer">新增觀看者</string>
    <!-- Clickable option to delete a custom story -->
    <string name="PrivateStorySettingsFragment__delete_custom_story">刪除自訂限時動態</string>
    <!-- Dialog title when attempting to remove someone from a custom story -->
    <string name="PrivateStorySettingsFragment__remove_s">要移除 %1$s嗎？</string>
    <!-- Dialog message when attempting to remove someone from a custom story -->
    <string name="PrivateStorySettingsFragment__this_person_will_no_longer">此人將不再看見你的限時動態。</string>
    <!-- Positive action label when attempting to remove someone from a custom story -->
    <string name="PrivateStorySettingsFragment__remove">移除</string>
    <!-- Dialog title when deleting a custom story -->
    <!-- Dialog message when deleting a custom story -->
    <!-- Page title for editing a custom story name -->
    <string name="EditPrivateStoryNameFragment__edit_story_name">編輯限時動態名稱</string>
    <!-- Input field hint when editing a custom story name -->
    <string name="EditPrivateStoryNameFragment__story_name">限時動態名稱</string>
    <!-- Save button label when editing a custom story name -->
    <!-- Displayed in text post creator before user enters text -->
    <string name="TextStoryPostCreationFragment__tap_to_add_text">點擊以新增文字</string>
    <!-- Button label for changing font when creating a text post -->
    <!-- Displayed in text post creator when prompting user to enter text -->
    <string name="TextStoryPostTextEntryFragment__add_text">新增文字</string>
    <!-- Content description for \'done\' button when adding text to a story post -->
    <string name="TextStoryPostTextEntryFragment__done_adding_text">完成新增文字</string>
    <!-- Text label for media selection toggle -->
    <string name="MediaSelectionActivity__text">文字</string>
    <!-- Camera label for media selection toggle -->
    <string name="MediaSelectionActivity__camera">相機</string>
    <!-- Hint for entering a URL for a text post -->
    <string name="TextStoryPostLinkEntryFragment__type_or_paste_a_url">輸入或貼上 URL</string>
    <!-- Displayed prior to the user entering a URL for a text post -->
    <string name="TextStoryPostLinkEntryFragment__share_a_link_with_viewers_of_your_story">與你的限時動態觀看者分享連結</string>
    <!-- Hint text for searching for a story text post recipient. -->
    <string name="TextStoryPostSendFragment__search">搜尋</string>
    <!-- Toast shown when an unexpected error occurs while sending a text story -->
    <!-- Toast shown when a trying to add a link preview to a text story post and the link/url is not valid (e.g., missing .com at the end) -->
    <string name="TextStoryPostSendFragment__please_enter_a_valid_link">請輸入有效的連結。</string>
    <!-- Title for screen allowing user to exclude "My Story" entries from specific people -->
    <string name="ChangeMyStoryMembershipFragment__all_except">所有人，除了…</string>
    <!-- Title for screen allowing user to only share "My Story" entries with specific people -->
    <string name="ChangeMyStoryMembershipFragment__only_share_with">僅分享給…</string>
    <!-- Done button label for hide story from screen -->
    <string name="HideStoryFromFragment__done">完成</string>
    <!-- Dialog title for removing a group story -->
    <string name="StoryDialogs__remove_group_story">要移除群組限動嗎？</string>
    <!-- Dialog message for removing a group story -->
    <string name="StoryDialogs__s_will_be_removed">「%1$s」將會被移除。</string>
    <!-- Dialog positive action for removing a group story -->
    <string name="StoryDialogs__remove">移除</string>
    <!-- Dialog title for deleting a custom story -->
    <string name="StoryDialogs__delete_custom_story">要刪除自訂限時動態嗎？</string>
    <!-- Dialog message for deleting a custom story -->
    <string name="StoryDialogs__s_and_updates_shared">「%1$s」和分享到此限時動態的更新將會被刪除。</string>
    <!-- Dialog positive action for deleting a custom story -->
    <string name="StoryDialogs__delete">刪除</string>
    <!-- Dialog title for first time sending something to a beta story -->
    <!-- Dialog message for first time sending something to a beta story -->
    <!-- Dialog title for first time adding something to a story -->
    <!-- Dialog message for first time adding something to a story -->
    <!-- First time share to story dialog: Positive action to go ahead and add to story -->
    <!-- First time share to story dialog: Neutral action to edit who can view "My Story" -->
    <!-- Error message shown when a failure occurs during story send -->
    <string name="StoryDialogs__story_could_not_be_sent">限時動態無法傳送。 檢查你的連接，然後重試。</string>
    <!-- Error message dialog button to resend a previously failed story send -->
    <string name="StoryDialogs__send">傳送</string>
    <!-- Action button for turning off stories when stories are present on the device -->
    <string name="StoryDialogs__turn_off_and_delete">關閉並刪除</string>
    <!-- Privacy Settings toggle title for stories -->
    <!-- Privacy Settings toggle summary for stories -->
    <!-- New story viewer selection screen title -->
    <string name="CreateStoryViewerSelectionFragment__choose_viewers">選擇觀看者</string>
    <!-- New story viewer selection action button label -->
    <string name="CreateStoryViewerSelectionFragment__next">下一步</string>
    <!-- New story viewer selection screen title as recipients are selected -->
    <plurals name="SelectViewersFragment__d_viewers">
        <item quantity="other">%1$d 個觀看者</item>
    </plurals>
    <!-- Name story screen title -->
    <string name="CreateStoryWithViewersFragment__name_story">為限時動態命名</string>
    <!-- Name story screen note under text field -->
    <string name="CreateStoryWithViewersFragment__only_you_can">只有你可看到此限時動態的名稱。</string>
    <!-- Name story screen label hint -->
    <string name="CreateStoryWithViewersFragment__story_name_required">限時動態名稱 (必填)</string>
    <!-- Name story screen viewers subheading -->
    <string name="CreateStoryWithViewersFragment__viewers">觀看者</string>
    <!-- Name story screen create button label -->
    <string name="CreateStoryWithViewersFragment__create">建立</string>
    <!-- Name story screen error when save attempted with no label -->
    <string name="CreateStoryWithViewersFragment__this_field_is_required">此欄位是必須的</string>
    <!-- Name story screen error when save attempted but label is duplicate -->
    <string name="CreateStoryWithViewersFragment__there_is_already_a_story_with_this_name">已有以此為名的限時動態。</string>
    <!-- Text for select all action when editing recipients for a story -->
    <string name="BaseStoryRecipientSelectionFragment__select_all">全選</string>
    <!-- Choose story type bottom sheet title -->
    <string name="ChooseStoryTypeBottomSheet__choose_your_story_type">選擇你的限時動態類型</string>
    <!-- Choose story type bottom sheet new story row title -->
    <string name="ChooseStoryTypeBottomSheet__new_custom_story">新自訂限時動態</string>
    <!-- Choose story type bottom sheet new story row summary -->
    <string name="ChooseStoryTypeBottomSheet__visible_only_to">新增個人限時動態</string>
    <!-- Choose story type bottom sheet group story title -->
    <string name="ChooseStoryTypeBottomSheet__group_story">群組限時動態</string>
    <!-- Choose story type bottom sheet group story summary -->
    <string name="ChooseStoryTypeBottomSheet__share_to_an_existing_group">分享至現有的群組</string>
    <!-- Choose groups bottom sheet title -->
    <string name="ChooseGroupStoryBottomSheet__choose_groups">選擇群組</string>
    <!-- Displayed when copying group story reply text to clipboard -->
    <string name="StoryGroupReplyFragment__copied_to_clipboard">已複製到剪貼簿</string>
    <!-- Displayed in story caption when content is longer than 5 lines -->
    <string name="StoryViewerPageFragment__see_more">查看更多</string>
    <!-- Displayed in toast after sending a direct reply -->
    <string name="StoryDirectReplyDialogFragment__sending_reply">傳送回覆中…</string>
    <!-- Displayed in the viewer when a story is no longer available -->
    <string name="StorySlateView__this_story_is_no_longer_available">限時動態不再可用。</string>
    <!-- Displayed in the viewer when a story has permanently failed to download. -->
    <string name="StorySlateView__cant_download_story_s_will_need_to_share_it_again">無法下載限時動態。%1$s 需要再次分享。</string>
    <!-- Displayed in the viewer when the network is not available -->
    <string name="StorySlateView__no_internet_connection">無網路連線</string>
    <!-- Displayed in the viewer when network is available but content could not be downloaded -->
    <string name="StorySlateView__couldnt_load_content">無法載入內容</string>
    <!-- Toasted when the user externally shares to a text story successfully -->
    <string name="TextStoryPostCreationFragment__sent_story">已傳送限時動態</string>
    <!-- Toasted when the user external share to a text story fails -->
    <string name="TextStoryPostCreationFragment__failed_to_send_story">傳送限時動態失敗</string>
    <!-- Displayed in a dialog to let the user select a given users story -->
    <string name="StoryDialogs__view_story">查看限時動態</string>
    <!-- Displayed in a dialog to let the user select a given users profile photo -->
    <string name="StoryDialogs__view_profile_photo">查看個人資訊照片</string>

    <!-- Title for a notification at the bottom of the chat list suggesting that the user disable censorship circumvention because the service has become reachable -->
    <!-- Body for a notification at the bottom of the chat list suggesting that the user disable censorship circumvention because the service has become reachable -->
    <!-- Label for a button to dismiss a notification at the bottom of the chat list suggesting that the user disable censorship circumvention because the service has become reachable -->
    <!-- Label for a button in a notification at the bottom of the chat list to turn off censorship circumvention -->

    <!-- Conversation Item label for when you react to someone else\'s story -->
    <string name="ConversationItem__you_reacted_to_s_story">您對 %1$s 的限時動態表達了心情</string>
    <!-- Conversation Item label for reactions to your story -->
    <string name="ConversationItem__reacted_to_your_story">對你的限時動態表達了心情</string>
    <!-- Conversation Item label for reactions to an unavailable story -->
    <string name="ConversationItem__reacted_to_a_story">對一則限時動態回應</string>

    <!-- endregion -->
    <!-- Content description for expand contacts chevron -->
    <string name="ExpandModel__view_more">檢視更多</string>
    <string name="StoriesLinkPopup__visit_link">訪問連結</string>

    <!-- Gift price and duration, formatted as: {price} dot {n} day duration -->
    <plurals name="GiftRowItem_s_dot_d_day_duration">
        <item quantity="other">%1$s · 持續 %2$d 天</item>
    </plurals>
    <!-- Headline text on start fragment for gifting a badge -->
    <string name="GiftFlowStartFragment__donate_for_a_friend">為朋友捐款</string>
    <!-- Description text on start fragment for gifting a badge -->
    <plurals name="GiftFlowStartFragment__support_signal_by">
        <item quantity="other">透過為使用 Signal 的朋友或家人捐款來支持 Signal。對方還可以在個人檔案上展示徽章 %1$d 天。</item>
    </plurals>
    <!-- Action button label for start fragment for gifting a badge -->
    <string name="GiftFlowStartFragment__next">下一步</string>
    <!-- Title text on choose recipient page for badge gifting -->
    <string name="GiftFlowRecipientSelectionFragment__choose_recipient">選擇收件人</string>
    <!-- Title text on confirm gift page -->
    <string name="GiftFlowConfirmationFragment__confirm_donation">確認捐款</string>
    <!-- Heading text specifying who the gift will be sent to -->
    <string name="GiftFlowConfirmationFragment__send_to">傳送給</string>
    <!-- Text explaining that gift will be sent to the chosen recipient -->
    <string name="GiftFlowConfirmationFragment__the_recipient_will_be_notified">接收者將收到有關捐款的一對一訊息通知。在下方加入你的訊息。</string>
    <!-- Text explaining that this gift is a one time donation -->
    <string name="GiftFlowConfirmationFragment__one_time_donation">一次性捐款</string>
    <!-- Hint for add message input -->
    <string name="GiftFlowConfirmationFragment__add_a_message">新增訊息</string>
    <!-- Displayed in the dialog while verifying the chosen recipient -->
    <string name="GiftFlowConfirmationFragment__verifying_recipient">正在驗證收件人…</string>
    <!-- Title for sheet shown when opening a redeemed gift -->
    <string name="ViewReceivedGiftBottomSheet__s_made_a_donation_for_you">%1$s 已為你捐款</string>
    <!-- Title for sheet shown when opening a sent gift -->
    <string name="ViewSentGiftBottomSheet__thanks_for_your_support">謝謝您的支持！</string>
    <!-- Description for sheet shown when opening a redeemed gift -->
    <string name="ViewReceivedGiftBottomSheet__s_made_a_donation_to_signal">%1$s 已代表你向 Signal 捐款！在你的個人檔案上展現你對 Signal 的支持。</string>
    <!-- Description for sheet shown when opening a sent gift -->
    <string name="ViewSentGiftBottomSheet__youve_made_a_donation_to_signal">你已代表 %1$s 向 Signal 捐款。他們可以選擇在個人檔案上展現支持。</string>
    <!-- Primary action for pending gift sheet to redeem badge now -->
    <string name="ViewReceivedGiftSheet__redeem">加值</string>
    <!-- Primary action for pending gift sheet to redeem badge later -->
    <string name="ViewReceivedGiftSheet__not_now">稍後</string>
    <!-- Dialog text while redeeming a gift -->
    <string name="ViewReceivedGiftSheet__redeeming_badge">兌換徽章…</string>
    <!-- Description text in gift thanks sheet -->
    <string name="GiftThanksSheet__youve_made_a_donation">你已代表 %1$s 向 Signal 捐款。他們可以選擇在個人檔案上展現支持。</string>
    <!-- Expired gift sheet title -->
    <string name="ExpiredGiftSheetConfiguration__your_badge_has_expired">你的徽章已過期</string>
    <!-- Expired gift sheet top description text -->
    <string name="ExpiredGiftSheetConfiguration__your_badge_has_expired_and_is">你的徽章已過期，其他人不會再在你的個人檔案上看到徽章。</string>
    <!-- Expired gift sheet bottom description text -->
    <string name="ExpiredGiftSheetConfiguration__to_continue">要繼續支援專為你打造的技術，請考慮成為每月贊助人。</string>
    <!-- Expired gift sheet make a monthly donation button -->
    <string name="ExpiredGiftSheetConfiguration__make_a_monthly_donation">每月捐款</string>
    <!-- Expired gift sheet not now button -->
    <string name="ExpiredGiftSheetConfiguration__not_now">稍後</string>
    <!-- My Story label designating that we will only share with the selected viewers. -->
    <string name="ContactSearchItems__only_share_with">僅分享給</string>
    <!-- Label under name for custom stories -->
    <plurals name="ContactSearchItems__custom_story_d_viewers">
        <item quantity="other">自訂限時動態 · %1$d 位瀏覽者</item>
    </plurals>
    <!-- Label under name for group stories -->
    <plurals name="ContactSearchItems__group_story_d_viewers">
        <item quantity="other">群組限動 · %1$d 位瀏覽者</item>
    </plurals>
    <!-- Label under name for groups -->
    <plurals name="ContactSearchItems__group_d_members">
        <item quantity="other">%1$d 個成員</item>
    </plurals>
    <!-- Label under name for my story -->
    <plurals name="ContactSearchItems__my_story_s_dot_d_viewers">
        <item quantity="other">%1$s · %2$d 位瀏覽者</item>
    </plurals>
    <!-- Label under name for my story -->
    <plurals name="ContactSearchItems__my_story_s_dot_d_excluded">
        <item quantity="other">%1$s · %2$d 除外</item>
    </plurals>
    <!-- Label under name for My Story when first sending to my story -->
    <string name="ContactSearchItems__tap_to_choose_your_viewers">點選以選擇瀏覽的對象</string>
    <!-- Label for context menu item to open story settings -->
    <string name="ContactSearchItems__story_settings">限時動態設定</string>
    <!-- Label for context menu item to remove a group story from contact results -->
    <string name="ContactSearchItems__remove_story">移除限動</string>
    <!-- Label for context menu item to delete a custom story -->
    <string name="ContactSearchItems__delete_story">刪除限動</string>
    <!-- Dialog title for removing a group story -->
    <string name="ContactSearchMediator__remove_group_story">要移除群組限動嗎？</string>
    <!-- Dialog message for removing a group story -->
    <string name="ContactSearchMediator__this_will_remove">這樣將會從此清單移除限動；你仍然可在此群組中瀏覽限動。</string>
    <!-- Dialog action item for removing a group story -->
    <string name="ContactSearchMediator__remove">移除</string>
    <!-- Dialog title for deleting a custom story -->
    <string name="ContactSearchMediator__delete_story">要刪除限時動態嗎？</string>
    <!-- Dialog message for deleting a custom story -->
    <string name="ContactSearchMediator__delete_the_custom">要刪除自訂限時動態「%1$s」嗎？</string>
    <!-- Dialog action item for deleting a custom story -->
    <string name="ContactSearchMediator__delete">刪除</string>
    <!-- Donation for a friend expiry days remaining -->
    <plurals name="Gifts__d_days_remaining">
        <item quantity="other">剩下 %1$d 天</item>
    </plurals>
    <!-- Donation for a friend expiry hours remaining -->
    <plurals name="Gifts__d_hours_remaining">
        <item quantity="other">剩下 %1$d 小時</item>
    </plurals>
    <!-- Gift expiry minutes remaining -->
    <plurals name="Gifts__d_minutes_remaining">
        <item quantity="other">剩下 %1$d 分鐘</item>
    </plurals>
    <!-- Donation for a friend expiry expired -->
    <string name="Gifts__expired">已過期</string>

    <!-- Label indicating that a user can tap to advance to the next post in a story -->
    <string name="StoryFirstTimeNavigationView__tap_to_advance">點選以便繼續</string>
    <!-- Label indicating swipe direction to skip current story -->
    <string name="StoryFirstTimeNavigationView__swipe_up_to_skip">向上滑即可跳過</string>
    <!-- Label indicating swipe direction to exit story viewer -->
    <string name="StoryFirstTimeNavigationView__swipe_right_to_exit">向右滑即可退出</string>
    <!-- Button label to confirm understanding of story navigation -->
    <string name="StoryFirstTimeNagivationView__got_it">收到</string>
    <!-- Content description for vertical context menu button in safety number sheet rows -->
    <string name="SafetyNumberRecipientRowItem__open_context_menu">開啟快顯選單</string>
    <!-- Sub-line when a user is verified. -->
    <string name="SafetyNumberRecipientRowItem__s_dot_verified">%1$s · 已驗證</string>
    <!-- Sub-line when a user is verified. -->
    <string name="SafetyNumberRecipientRowItem__verified">已驗證</string>
    <!-- Title of safety number changes bottom sheet when showing individual records -->
    <string name="SafetyNumberBottomSheetFragment__safety_number_changes">安全碼變更詳情</string>
    <!-- Message of safety number changes bottom sheet when showing individual records -->
    <string name="SafetyNumberBottomSheetFragment__the_following_people">下列使用者可能已重新安裝 Signal 或更換裝置。點選任一位收件人，以便確認新的安全碼。這道程序並非強制要求。</string>
    <!-- Title of safety number changes bottom sheet when not showing individual records -->
    <string name="SafetyNumberBottomSheetFragment__safety_number_checkup">安全碼檢查</string>
    <!-- Title of safety number changes bottom sheet when not showing individual records and user has seen review screen -->
    <string name="SafetyNumberBottomSheetFragment__safety_number_checkup_complete">安全碼檢查已完成</string>
    <!-- Message of safety number changes bottom sheet when not showing individual records and user has seen review screen -->
    <string name="SafetyNumberBottomSheetFragment__all_connections_have_been_reviewed">所有聯絡人已審核完畢，點選「傳送」即可繼續。</string>
    <!-- Message of safety number changes bottom sheet when not showing individual records -->
    <plurals name="SafetyNumberBottomSheetFragment__you_have_d_connections_plural">
        <item quantity="other">%1$d 位聯絡人可能已重新安裝 Signal 或更換裝置。你可以檢查他們的安全碼或繼續傳送訊息。</item>
    </plurals>
    <!-- Menu action to launch safety number verification screen -->
    <string name="SafetyNumberBottomSheetFragment__verify_safety_number">驗證安全碼</string>
    <!-- Menu action to remove user from story -->
    <string name="SafetyNumberBottomSheetFragment__remove_from_story">從限動中移除</string>
    <!-- Action button at bottom of SafetyNumberBottomSheetFragment to send anyway -->
    <string name="SafetyNumberBottomSheetFragment__send_anyway">仍然傳送</string>
    <!-- Action button at bottom of SafetyNumberBottomSheetFragment to review connections -->
    <string name="SafetyNumberBottomSheetFragment__review_connections">審核聯絡人</string>
    <!-- Empty state copy for SafetyNumberBottomSheetFragment -->
    <string name="SafetyNumberBottomSheetFragment__no_more_recipients_to_show">沒有其他要顯示的收件人了</string>
    <!-- Done button on safety number review fragment -->
    <string name="SafetyNumberReviewConnectionsFragment__done">完成</string>
    <!-- Title of safety number review fragment -->
    <string name="SafetyNumberReviewConnectionsFragment__safety_number_changes">安全碼變更詳情</string>
    <!-- Message of safety number review fragment -->
    <plurals name="SafetyNumberReviewConnectionsFragment__d_recipients_may_have">
        <item quantity="other">%1$d 位收件人可能已重新安裝 Signal 或更換裝置。點選任一位收件人即可確認安全碼；這道程序並非強制要求。</item>
    </plurals>
    <!-- Section header for 1:1 contacts in review fragment -->
    <string name="SafetyNumberBucketRowItem__contacts">聯絡人</string>
    <!-- Context menu label for distribution list headers in review fragment -->
    <string name="SafetyNumberReviewConnectionsFragment__remove_all">全部移除</string>
    <!-- Context menu label for 1:1 contacts to remove from send -->
    <string name="SafetyNumberReviewConnectionsFragment__remove">移除</string>

    <!-- Title of initial My Story settings configuration shown when sending to My Story for the first time -->
    <string name="ChooseInitialMyStoryMembershipFragment__my_story_privacy">我的限動隱私設定</string>
    <!-- Subtitle of initial My Story settings configuration shown when sending to My Story for the first time -->
    <string name="ChooseInitialMyStoryMembershipFragment__choose_who_can_see_posts_to_my_story_you_can_always_make_changes_in_settings">選擇誰可以看到「我的限時動態」的貼文。你可以隨時在設定中作出變更。</string>
    <!-- All connections option for initial My Story settings configuration shown when sending to My Story for the first time -->
    <string name="ChooseInitialMyStoryMembershipFragment__all_signal_connections">所有 Signal 聯絡人</string>
    <!-- All connections except option for initial My Story settings configuration shown when sending to My Story for the first time -->
    <string name="ChooseInitialMyStoryMembershipFragment__all_except">所有人，除了…</string>
    <!-- Only with selected connections option for initial My Story settings configuration shown when sending to My Story for the first time -->
    <string name="ChooseInitialMyStoryMembershipFragment__only_share_with">僅分享給…</string>

    <!-- Story info header sent heading -->
    <string name="StoryInfoHeader__sent">傳送時間</string>
    <!-- Story info header received heading -->
    <string name="StoryInfoHeader__received">接收時間</string>
    <!-- Story info header file size heading -->
    <string name="StoryInfoHeader__file_size">檔案大小</string>
    <!-- Story info "Sent to" header -->
    <!-- Story info "Sent from" header -->
    <!-- Story info "Failed" header -->
    <!-- Story Info context menu label -->

    <!-- StoriesPrivacySettingsFragment -->
    <!-- Explanation about how stories are deleted and managed -->
    <string name="StoriesPrivacySettingsFragment__story_updates_automatically_disappear">限時動態更新會在 24 小時後自動消失。你可以選擇限時動態的分享對象，亦可為特定對象或群組建立新的限時動態。</string>
    <!-- Preference title to turn off stories -->
    <string name="StoriesPrivacySettingsFragment__turn_off_stories">關閉限動</string>
    <!-- Preference summary to turn off stories -->
    <string name="StoriesPrivacySettingsFragment__if_you_opt_out">若選擇退出限動，你將無法再分享或瀏覽限動。</string>
    <!-- Preference title to turn on stories -->
    <string name="StoriesPrivacySettingsFragment__turn_on_stories">開啟限動</string>
    <!-- Preference summary to turn on stories -->
    <string name="StoriesPrivacySettingsFragment__share_and_view">分享並瀏覽其他人的限動。限動會在 24 小時後自動消失。</string>
    <!-- Dialog title to turn off stories -->
    <string name="StoriesPrivacySettingsFragment__turn_off_stories_question">要關閉限動嗎？</string>
    <!-- Dialog message to turn off stories -->
    <string name="StoriesPrivacySettingsFragment__you_will_no_longer_be_able_to_share">你將無法再分享或瀏覽限時動態。你最近分享的限時動態更新也將會被刪除。</string>
    <!-- Page title when launched from stories landing screen -->
    <string name="StoriesPrivacySettingsFragment__story_privacy">限動隱私</string>
    <!-- Header for section that lists out stories -->
    <string name="StoriesPrivacySettingsFragment__stories">動態</string>
    <!-- Story views header -->
    <!-- Story view receipts toggle title -->
    <string name="StoriesPrivacySettingsFragment__view_receipts">已瀏覽標記</string>
    <!-- Story view receipts toggle message -->
    <string name="StoriesPrivacySettingsFragment__see_and_share">對方瀏覽限時動態時可以觀看和分享。如果停用，你就無法看到其他人瀏覽你的限時動態。</string>

    <!-- NewStoryItem -->
    <string name="NewStoryItem__new_story">新的限動</string>

    <!-- GroupStorySettingsFragment -->
    <!-- Section header for who can view a group story -->
    <string name="GroupStorySettingsFragment__who_can_view_this_story">誰能瀏覽此限動</string>
    <!-- Explanation of who can view a group story -->
    <string name="GroupStorySettingsFragment__members_of_the_group_s">"「%1$s」群組成員可以瀏覽並回覆此限動。你可以調整群組中此聊天的成員設定。"</string>
    <!-- Preference label for removing this group story -->
    <string name="GroupStorySettingsFragment__remove_group_story">移除群組限動</string>

    <!-- Generic title for overflow menus -->
    <string name="OverflowMenu__overflow_menu">溢出選單</string>

    <!-- First step number/bullet for choose new default sms app instructions -->
    <string name="ChooseANewDefaultSmsAppFragment__bullet_1">1</string>
    <!-- Second step number/bullet for choose new default sms app instructions -->
    <string name="ChooseANewDefaultSmsAppFragment__bullet_2">2</string>
    <!-- Third step number/bullet for choose new default sms app instructions -->
    <string name="ChooseANewDefaultSmsAppFragment__bullet_3">3</string>
    <!-- Fourth step number/bullet for choose new default sms app instructions -->
    <string name="ChooseANewDefaultSmsAppFragment__bullet_4">4</string>
    <!-- BackupSchedulePermission Megaphone -->
    <!-- The title on an alert window that explains to the user that we are unable to backup their messages -->
    <string name="BackupSchedulePermissionMegaphone__cant_back_up_chats">無法備份對話</string>
    <!-- The body text of an alert window that tells the user that we are unable to backup their messages -->
    <string name="BackupSchedulePermissionMegaphone__your_chats_are_no_longer_being_automatically_backed_up">你的對話不再自動備份。</string>
    <!-- The text on a button in an alert window that, when clicked, will take the user to a screen to re-enable backups -->
    <string name="BackupSchedulePermissionMegaphone__back_up_chats">備份對話</string>
    <!-- The text on a button in an alert window that, when clicked, will take the user to a screen to re-enable backups -->
    <string name="BackupSchedulePermissionMegaphone__not_now">現在不要</string>
    <!-- Re-enable backup permission bottom sheet title -->
    <string name="BackupSchedulePermissionMegaphone__to_reenable_backups">重啟備份功能：</string>
    <!-- Re-enable backups permission bottom sheet instruction 1 text -->
    <string name="BackupSchedulePermissionMegaphone__tap_the_go_to_settings_button_below">點按下方的「前往設定」按鈕</string>
    <!-- Re-enable backups permission bottom sheet instruction 2 text -->
    <string name="BackupSchedulePermissionMegaphone__turn_on_allow_settings_alarms_and_reminders">開啟「允許設定鬧鐘及提醒」</string>
    <!-- Re-enable backups permission bottom sheet call to action button to open settings -->
    <string name="BackupSchedulePermissionMegaphone__go_to_settings">前往「設定」</string>

    <!-- DonateToSignalFragment -->
    <!-- Title below avatar -->
    <string name="DonateToSignalFragment__privacy_over_profit">私隱比盈利更為重要</string>
    <!-- Continue button label -->
    <string name="DonateToSignalFragment__continue">繼續</string>
    <!-- Description below title -->
    <string name="DonateToSignalFragment__private_messaging">我們是由你贊助的私密通訊軟件。無廣告、無追蹤、而且絕不妥協。請即捐款支持 Signal。</string>
    <!-- Dialog title when a user tries to donate while they already have a pending donation. -->
    <string name="DonateToSignalFragment__you_have_a_donation_pending">你有捐款正待處理</string>
    <!-- Dialog body when a user tries to donate while they already have a pending monthly donation. -->
    <string name="DonateToSignalFragment__bank_transfers_usually_take_1_business_day_to_process_monthly">銀行轉帳通常需要 1 個工作天來處理。 請等待付款完成後，才更新你的捐款。</string>
    <!-- Dialog body when a user tries to donate while they already have a pending one time donation. -->
    <string name="DonateToSignalFragment__bank_transfers_usually_take_1_business_day_to_process_onetime">銀行轉帳通常需要 1 個工作天來處理。 請等待付款完成後，才進行另一次捐款。</string>
    <!-- Dialog body when a user tries to donate while they already have a pending monthly donation. -->
    <string name="DonateToSignalFragment__your_payment_is_still_being_processed_monthly">你的捐款仍在處理中。 可能需時幾分鐘，視乎你的連線而定。請等待付款完成後，才更新你的定期贊助。</string>
    <!-- Dialog body when a user tries to donate while they already have a pending one time donation. -->
    <string name="DonateToSignalFragment__your_payment_is_still_being_processed_onetime">你的捐款仍在處理中。 可能需時幾分鐘，視乎你的連線而定。請等待付款完成後，才進行另一次捐款。</string>
    <!-- Dialog body when a user opens the manage donations main screen and they have a pending iDEAL donation -->
    <string name="DonateToSignalFragment__your_ideal_payment_is_still_processing">你的 iDEAL 捐款仍在處理中。 請檢查銀行應用程式以核准你的付款，然後才進行另一次捐款。</string>
    <!-- Dialog title shown when a user tries to donate an amount higher than is allowed for a given payment method. -->
    <string name="DonateToSignal__donation_amount_too_high">捐款金額太高</string>
    <!-- Dialog body shown when a user tries to donate an amount higher than is allowed for a given payment method, place holder is the maximum -->
    <string name="DonateToSignalFragment__you_can_send_up_to_s_via_bank_transfer">你可以透過銀行轉帳寄送最多 %1$s 。嘗試不同金額或不同付款方式。</string>

    <!-- Donation pill toggle monthly text -->
    <string name="DonationPillToggle__monthly">每個月</string>
    <!-- Donation pill toggle one-time text -->
    <string name="DonationPillToggle__one_time">一次性</string>

    <!-- GatewaySelectorBottomSheet -->
    <!-- Sheet title when subscribing -->
    <string name="GatewaySelectorBottomSheet__donate_s_month_to_signal">每月向 Signal 捐款 %1$s</string>
    <!-- Sheet summary when subscribing -->
    <string name="GatewaySelectorBottomSheet__get_a_s_badge">得到一個 %1$s 徽章</string>
    <!-- Sheet title when giving a one-time donation -->
    <string name="GatewaySelectorBottomSheet__donate_s_to_signal">捐款 %1$s 給 Signal</string>
    <!-- Sheet summary when giving a one-time donation -->
    <plurals name="GatewaySelectorBottomSheet__get_a_s_badge_for_d_days">
        <item quantity="other">獲取為期 %2$d 天的 %1$s 徽章</item>
    </plurals>
    <!-- Button label for paying with a bank transfer -->
    <string name="GatewaySelectorBottomSheet__bank_transfer">銀行轉帳</string>
    <!-- Button label for paying with a credit card -->
    <string name="GatewaySelectorBottomSheet__credit_or_debit_card">信用卡或簽帳金融卡</string>
    <!-- Sheet summary when giving donating for a friend -->
    <string name="GatewaySelectorBottomSheet__donate_for_a_friend">為朋友捐款</string>
    <!-- Button label for paying with iDEAL -->
    <string name="GatewaySelectorBottomSheet__ideal">iDEAL</string>

    <!-- Dialog title for launching external intent -->
    <string name="ExternalNavigationHelper__leave_signal_to_confirm_payment">要離開 Signal 以確認捐款？</string>
    <string name="ExternalNavigationHelper__once_this_payment_is_confirmed">確認後，請返回 Signal 以完成你的捐款處理。</string>

    <!-- IdealBank -->
    <!-- iDEAL bank name -->
    <string name="IdealBank__abn_amro">ABN AMRO</string>
    <!-- iDEAL bank name -->
    <string name="IdealBank__asn_bank">ASN Bank</string>
    <!-- iDEAL bank name -->
    <string name="IdealBank__bunq">bunq</string>
    <!-- iDEAL bank name -->
    <string name="IdealBank__ing">ING</string>
    <!-- iDEAL bank name -->
    <string name="IdealBank__knab">Knab</string>
    <!-- iDEAL bank name -->
    <string name="IdealBank__n26">N26</string>
    <!-- iDEAL bank name -->
    <string name="IdealBank__rabobank">Rabobank</string>
    <!-- iDEAL bank name -->
    <string name="IdealBank__regiobank">RegioBank</string>
    <!-- iDEAL bank name -->
    <string name="IdealBank__revolut">Revolut</string>
    <!-- iDEAL bank name -->
    <string name="IdealBank__sns_bank">SNS Bank</string>
    <!-- iDEAL bank name -->
    <string name="IdealBank__triodos_bank">Triodos Bank</string>
    <!-- iDEAL bank name -->
    <string name="IdealBank__van_lanschot">Van Lanschot Kempen</string>
    <!-- iDEAL bank name -->
    <string name="IdealBank__yoursafe">Yoursafe</string>

    <!-- BankTransferMandateFragment -->
    <!-- Title of screen displaying the bank transfer mandate -->
    <string name="BankTransferMandateFragment__bank_transfer">銀行轉帳</string>
    <!-- Subtitle of screen displaying the bank transfer mandate, placeholder is \'Learn more\' -->
    <string name="BankTransferMandateFragment__stripe_processes_donations">Stripe 會處理給 Signal 的捐款。Signal 不會收集或儲存你的個人資料。%1$s</string>
    <!-- Subtitle learn more of screen displaying bank transfer mandate -->
    <string name="BankTransferMandateFragment__learn_more">了解更多</string>
    <!-- Button label to continue with transfer -->
    <string name="BankTransferMandateFragment__agree">同意</string>
    <!-- Button label to read more of the bank mandate that is currently off screen -->
    <string name="BankTransferMandateFragment__read_more">閱讀更多</string>
    <!-- Text displayed when mandate load fails -->
    <string name="BankTransferMandateFragment__failed_to_load_mandate">無法載入授權</string>

    <!-- BankTransferDetailsFragment -->
    <!-- Subtext explaining how email is used. Placeholder is \'Learn more\' -->
    <string name="BankTransferDetailsFragment__enter_your_bank_details">請輸入你的銀行資料和電郵地址。 Stripe 會使用此電郵向你發送有關捐款的最新訊息。 %1$s</string>
    <!-- Subtext learn more link text -->
    <string name="BankTransferDetailsFragment__learn_more">了解更多</string>
    <!-- Text field label for name on bank account -->
    <string name="BankTransferDetailsFragment__name_on_bank_account">銀行帳戶上的姓名</string>
    <!-- Text field label for IBAN -->
    <string name="BankTransferDetailsFragment__iban">IBAN</string>
    <!-- Text field label for email -->
    <string name="BankTransferDetailsFragment__email">電郵</string>
    <!-- Text label for button to show user how to find their IBAN -->
    <string name="BankTransferDetailsFragment__find_account_info">搜尋帳戶資料</string>
    <!-- Donate button label for monthly subscription -->
    <string name="BankTransferDetailsFragment__donate_s_month">每月捐款 %1$s</string>
    <!-- Donate button label for one-time -->
    <string name="BankTransferDetailsFragment__donate_s">捐款 %1$s</string>
    <!-- Error label for IBAN field when number is too short -->
    <string name="BankTransferDetailsFragment__iban_is_too_short">IBAN 太短</string>
    <!-- Error label for IBAN field when number is too long -->
    <string name="BankTransferDetailsFragment__iban_is_too_long">IBAN 太長</string>
    <!-- Error label for IBAN field when country is not supported -->
    <string name="BankTransferDetailsFragment__iban_country_code_is_not_supported">未支援 IBAN 國家代碼</string>
    <!-- Error label for IBAN field when number is invalid -->
    <string name="BankTransferDetailsFragment__invalid_iban">IBAN 無效</string>
    <!-- Error label for name field when name is not at least two characters long -->
    <string name="BankTransferDetailsFragment__minimum_2_characters">最少 2 個字元</string>
    <!-- Error label for email field when email is not valid -->
    <string name="BankTransferDetailsFragment__invalid_email_address">電郵地址無效</string>

    <!-- IdealTransferDetailsFragment -->
    <!-- Title of the screen, displayed in the toolbar -->
    <string name="IdealTransferDetailsFragment__ideal">iDEAL</string>
    <!-- Subtitle of the screen, displayed below the toolbar. Placeholder is for \'learn more\' -->
    <string name="IdealTransferDetailsFragment__enter_your_bank">請輸入你的銀行、名稱和電郵地址。 Stripe 會使用此電郵向你發送有關捐款的最新訊息。 %1$s</string>
    <!-- Subtitle of the screen, displayed below the toolbar. Placeholder is for \'learn more\' -->
    <string name="IdealTransferDetailsFragment__enter_your_bank_details_one_time">請輸入你的銀行資料。 Signal 不會收集或儲存你的個人資料。%1$s</string>
    <!-- Subtitle learn-more button displayed inline with the subtitle text -->
    <string name="IdealTransferDetailsFragment__learn_more">了解更多</string>
    <!-- Hint label for text entry box for name on bank account -->
    <string name="IdealTransferDetailsFragment__name_on_bank_account">銀行帳戶上的姓名</string>
    <!-- Hint label for text entry box for email -->
    <string name="IdealTransferDetailsFragment__email">電郵</string>
    <!-- Default label for bank selection -->
    <string name="IdealTransferDetailsFragment__choose_your_bank">選擇你的銀行</string>
    <!-- Dialog title shown when using iDEAL payment for setting up a monthly donation -->
    <string name="IdealTransferDetailsFragment__confirm_your_donation_with_s">與 %1$s 確認你的捐款</string>
    <!-- Dialog warning shown when using iDEAL payment for setting up a monthly donation -->
    <string name="IdealTransferDetailsFragment__monthly_ideal_warning">要設定你的定期捐款，請點選「繼續」以向銀行確認 €0.01 的費用。這筆款項將自動退還，並允許從你的帳戶中扣除每月 €5 的捐款。</string>
    <!-- Dialog button shown when using iDEAL payment for setting up a monthly donation to continue with the donation -->
    <string name="IdealTransferDetailsFragment__continue">繼續</string>

    <!-- IdealTransferDetailsBankSelectionDialogFragment -->
    <!-- Title of the screen, displayed in the toolbar -->
    <string name="IdealTransferDetailsBankSelectionDialogFragment__choose_your_bank">選擇你的銀行</string>

    <!-- Title of bottom sheet for finding account information -->
    <string name="FindAccountInfoSheet__find_your_account_information">搜尋你的帳戶資料</string>
    <!-- Body of bottom sheet for finding account information -->
    <string name="FindAccountInfoSheet__look_for_your_iban_at">在銀行結帳單頂端查找你的 IBAN。IBAN 包含最多 34 個字元。你輸入的姓名應與你銀行帳戶上的全名相符。請聯絡你的銀行了解詳情。</string>

    <!-- Title of donation pending sheet displayed after making a bank transfer -->
    <string name="DonationPendingBottomSheet__donation_pending">捐款正待處理</string>
    <!-- Top text block of donation pending sheet displayed after subscribing via a bank transfer. Placeholder is the badge name. -->
    <string name="DonationPendingBottomSheet__your_monthly_donation_is_pending">你的每月捐款正待處理。 收到捐款後，你便能在個人資料中顯示 %1$s 徽章。</string>
    <!-- Top text block of donation pending sheet displayed after one-time donation via a bank transfer. Placeholder is the badge name. -->
    <string name="DonationPendingBottomSheet__your_one_time_donation_is_pending">你的單次捐款正待處理。 收到捐款後，你便能在個人資料中顯示 %1$s 徽章。</string>
    <!-- Bottom text block of donation pending sheet displayed after donating via a bank transfer. Placeholder is for learn more. -->
    <string name="DonationPendingBottomSheet__bank_transfers_usually_take">銀行轉帳通常需要 1 個工作天來處理。 %1$s</string>
    <!-- Learn more text for donation pending sheet displayed after donating via a bank transfer. -->
    <string name="DonationPendingBottomSheet__learn_more">了解更多</string>
    <!-- Confirmation button for donation pending sheet displayed after donating via a bank transfer. -->
    <string name="DonationPendingBottomSheet__done">完成</string>

    <!-- Title of donation error sheet displayed after making a bank transfer that fails -->
    <string name="DonationErrorBottomSheet__donation_couldnt_be_processed">捐款無法處理</string>
    <!-- Text block of donation error sheet displayed after making a bank transfer that fails -->
    <string name="DonationErrorBottomSheet__were_having_trouble">我們在處理你的銀行轉帳時遇到問題。 你尚未被扣款。 請嘗試其他付款方式，或聯絡你的銀行取得更多資訊。</string>
    <!-- Button label for retry button of donation error sheet displayed after making a bank transfer that fails -->
    <string name="DonationErrorBottomSheet__try_again">再試一次</string>
    <!-- Button label for not now button of donation error sheet displayed after making a bank transfer that fails -->
    <string name="DonationErrorBottomSheet__not_now">現在不要</string>

    <!-- Title of \'Donation Complete\' sheet displayed after a bank transfer completes and the badge is redeemed -->
    <string name="DonationCompletedBottomSheet__donation_complete">捐款完成</string>
    <!-- Text block of \'Donation Complete\' sheet displayed after a bank transfer completes and the badge is redeemed -->
    <string name="DonationCompleteBottomSheet__your_bank_transfer_was_received">已收到你的銀行轉帳。你可選擇在個人資料中顯示此徽章，以展現你對我們的支持。</string>
    <!-- Button text of \'Donation Complete\' sheet displayed after a bank transfer completes and the badge is redeemed to dismiss sheet -->
    <string name="DonationCompleteBottomSheet__done">完成</string>

    <!-- StripePaymentInProgressFragment -->
    <string name="StripePaymentInProgressFragment__cancelling">正在取消…</string>

    <!-- The title of a bottom sheet dialog that tells the user we temporarily can\'t process their contacts. -->
    <string name="CdsTemporaryErrorBottomSheet_title">系統已處理太多聯絡人</string>
    <!-- The first part of the body text in a bottom sheet dialog that tells the user we temporarily can\'t process their contacts. The placeholder represents the number of days the user will have to wait until they can again. -->
    <plurals name="CdsTemporaryErrorBottomSheet_body1">
        <item quantity="other">系統會在 %1$d 天內再次嘗試處理你的聯絡人。</item>
    </plurals>
    <!-- The second part of the body text in a bottom sheet dialog that advises the user to remove contacts from their phone to fix the issue. -->
    <string name="CdsTemporaryErrorBottomSheet_body2">要盡速解決此問題，你可以考慮從同步大量聯絡人的手機中刪除聯絡人或帳戶。</string>
    <!-- A button label in a bottom sheet that will navigate the user to their contacts settings. -->
    <!-- A toast that will be shown if we are unable to open the user\'s default contacts app. -->

    <!-- The title of a bottom sheet dialog that tells the user we can\'t process their contacts. -->
    <string name="CdsPermanentErrorBottomSheet_title">系統無法處理聯絡人</string>
    <!-- The first part of the body text in a bottom sheet dialog that tells the user we can\'t process their contacts. -->
    <string name="CdsPermanentErrorBottomSheet_body">你手機的聯絡人超出 Signal 可以處理的數量。如要在 Signal 上尋找聯絡人，請考慮從同步大量聯絡人的手機中刪除聯絡人或帳戶。</string>
    <!-- The first part of the body text in a bottom sheet dialog that tells the user we can\'t process their contacts. -->
    <string name="CdsPermanentErrorBottomSheet_learn_more">了解更多</string>
    <!-- A button label in a bottom sheet that will navigate the user to their contacts settings. -->
    <string name="CdsPermanentErrorBottomSheet_contacts_button">開啟聯絡人</string>
    <!-- A toast that will be shown if we are unable to open the user\'s default contacts app. -->
    <string name="CdsPermanentErrorBottomSheet_no_contacts_toast">找不到聯絡人應用程式</string>

    <!-- PaymentMessageView -->
    <!-- In-chat conversation message shown when you sent a payment to another person, placeholder is the other person name -->
    <string name="PaymentMessageView_you_sent_s">你向 %1$s 發送了付款</string>
    <!-- In-chat conversation message shown when another person sent a payment to you, placeholder is the other person name -->
    <string name="PaymentMessageView_s_sent_you">%1$s 向你發送了付款</string>

    <!-- YourInformationIsPrivateBottomSheet -->
    <string name="YourInformationIsPrivateBottomSheet__your_information_is_private">你的資料已保密</string>
    <string name="YourInformationIsPrivateBottomSheet__signal_does_not_collect">當你捐款時，Signal 不會收集或儲存任何個人資料。</string>
    <string name="YourInformationIsPrivateBottomSheet__we_use_stripe">我們使用 Stripe 作為接收捐款的付款處理商。我們不會存取、保存或儲存你向他們提供的任何資料。</string>
    <string name="YourInformationIsPrivateBottomSheet__signal_does_not_and_cannot">Signal 不會也無法將你的捐款連接到你的 Signal 帳戶。</string>
    <string name="YourInformationIsPrivateBottomSheet__thank_you">謝謝你的支持！</string>

    <!-- GroupStoryEducationSheet -->
    <!-- Displayed as the title of the education bottom sheet -->
    <string name="GroupStoryEducationSheet__introducing_group_stories">隆重推出：群組限時動態</string>
    <!-- Line item on the sheet explaining group stories -->
    <string name="GroupStoryEducationSheet__share_story_updates_to">在你加入的群組聊天分享限時動態更新。</string>
    <!-- Line item on the sheet explaining that anyone in the group can share to group stories -->
    <string name="GroupStoryEducationSheet__anyone_in_the_group">群組聊天的所有成員都可以新增限時動態。</string>
    <!-- Line item on the sheet explaining that anyone in the group can view replies -->
    <string name="GroupStoryEducationSheet__all_group_chat_members">群組聊天的所有成員都可以瀏覽限時動態回覆。</string>
    <!-- Button label to dismiss sheet -->
    <string name="GroupStoryEducationSheet__next">下一步</string>
    <string name="Registration_country_code_entry_hint">+0</string>

    <!-- PaypalCompleteOrderBottomSheet -->
    <string name="PaypalCompleteOrderBottomSheet__donate">贊助</string>
    <string name="PaypalCompleteOrderBottomSheet__payment">付款</string>

    <!-- ChatFilter -->
    <!-- Displayed in a pill at the top of the chat list when it is filtered by unread messages -->
    <string name="ChatFilter__filtered_by_unread">依據未讀訊息篩選</string>
    <!-- Displayed underneath the filter circle at the top of the chat list when the user pulls at a very low velocity -->
    <string name="ChatFilter__pull_to_filter">下拉進行篩選</string>
    <!-- Displayed in the "clear filter" item in the chat feed if the user opened the filter from the overflow menu -->
    <string name="ChatFilter__tip_pull_down">提示：下拉聊天清單以進行篩選</string>

    <!-- Set up your username megaphone -->
    <!-- Displayed as a title on a megaphone which prompts user to set up a username -->
    <string name="SetUpYourUsername__set_up_your_signal_username">設定你的 Signal 用戶名稱</string>
    <!-- Displayed as a description on a megaphone which prompts user to set up a username -->
    <string name="SetUpYourUsername__introducing_phone_number_privacy">引入電話號碼隱私、自選用戶名稱和連結。</string>
    <!-- Displayed as an action on a megaphone which prompts user to set up a username -->
    <string name="SetUpYourUsername__dismiss">忽略</string>
    <!-- Displayed as an action on a megaphone which prompts user to set up a username -->
    <string name="SetUpYourUsername__learn_more">了解更多</string>

    <!-- Displayed as a title on a megaphone which prompts user to set up a username -->
    <string name="PnpLaunchMegaphone_title">新的連結方式</string>
    <!-- Displayed as a description on a megaphone which prompts user to set up a username -->
    <string name="PnpLaunchMegaphone_body">引入電話號碼隱私、自選用戶名稱和連結。</string>
    <!-- Displayed as an action on a megaphone which prompts user to set up a username. Clicking it will dismiss the megaphone. -->
    <string name="PnpLaunchMegaphone_dismiss">忽略</string>
    <!-- Displayed as an action on a megaphone which prompts user to set up a username. Clicking it will open a link. -->
    <string name="PnpLaunchMegaphone_learn_more">了解更多</string>

    <!-- Text Formatting -->
    <!-- Popup menu label for applying bold style -->
    <string name="TextFormatting_bold">粗體</string>
    <!-- Popup menu label for applying italic style -->
    <string name="TextFormatting_italic">斜體</string>
    <!-- Popup menu label for applying strikethrough style -->
    <string name="TextFormatting_strikethrough">刪除線</string>
    <!-- Popup menu label for applying monospace font style -->
    <string name="TextFormatting_monospace">等寬</string>
    <!-- Popup menu label for applying spoiler style -->
    <string name="TextFormatting_spoiler">劇透</string>
    <!-- Popup menu label for clearing applied formatting -->
    <string name="TextFormatting_clear_formatting">清除格式</string>

    <!-- Username edit dialog -->
    <!-- Option to open username editor displayed as a list item in a dialog -->
    <string name="UsernameEditDialog__edit_username">編輯用戶名稱</string>
    <!-- Option to delete username displayed as a list item in a dialog -->
    <string name="UsernameEditDialog__delete_username">刪除使用者名稱</string>

    <!-- Time duration picker -->
    <!-- Shown in a time duration picker for selecting duration in hours and minutes, label shown after the user input value for hour, e.g., 12h -->
    <string name="TimeDurationPickerDialog_single_letter_hour_abbreviation">小時</string>
    <!-- Shown in a time duration picker for selecting duration in hours and minutes, label shown after the user input value for minute, e.g., 24m -->
    <string name="TimeDurationPickerDialog_single_letter_minute_abbreviation">星期一</string>
    <!-- Shown in a time duration picker for selecting duration in hours and minutes, label for button that will apply the setting -->
    <string name="TimeDurationPickerDialog_positive_button">設定</string>
    <!-- Shown in a time duration picker for selecting duration in hours and minutes, helper text indicating minimum allowable duration -->
    <string name="TimeDurationPickerDialog_minimum_duration_warning">啟用螢幕鎖定前設定的最短時間為 1 分鐘。</string>

    <!-- Call Log -->
    <!-- Displayed below the user\'s name in row items on the call log. First placeholder is the call status, second is when it occurred -->
    <string name="CallLogAdapter__s_dot_s">%1$s · %2$s</string>
    <!-- Displayed for incoming calls -->
    <string name="CallLogAdapter__incoming">來電</string>
    <!-- Displayed for outgoing calls -->
    <string name="CallLogAdapter__outgoing">撥出</string>
    <!-- Displayed for missed calls -->
    <string name="CallLogAdapter__missed">未接來電</string>
    <!-- Displayed for missed calls declined by notification profile -->
    <string name="CallLogAdapter__missed_notification_profile">通知設定檔開啟時未接通話</string>
    <!-- Displayed on Group Call button if user is not in the call -->
    <string name="CallLogAdapter__join">加入</string>
    <!-- Displayed on Group Call button if user is in the call -->
    <string name="CallLogAdapter__return">返回</string>
    <!-- Call state template when there is more than one call collapsed into a single row. D is a number > 1 and S is a call info string (like Missed) -->
    <string name="CallLogAdapter__d_s">(%1$d) %2$s</string>
    <!-- Status text on call links -->
    <string name="CallLogAdapter__call_link">通話連結</string>
    <!-- Accessibility description for the video call button -->
    <string name="CallLogAdapter__start_a_video_call">開始視訊電話</string>
    <!-- Accessibility description for the voice call button -->
    <string name="CallLogAdapter__start_a_voice_call">開始語音通話</string>

    <!-- Call Log context menu -->
    <!-- Displayed as a context menu item to start a video call -->
    <string name="CallContextMenu__video_call">視訊電話</string>
    <!-- Displayed as a context menu item to start an audio call -->
    <string name="CallContextMenu__audio_call">語音電話</string>
    <!-- Displayed as a context menu item to go to chat -->
    <string name="CallContextMenu__go_to_chat">到聊天</string>
    <!-- Displayed as a context menu item to see call info -->
    <string name="CallContextMenu__info">資訊</string>
    <!-- Displayed as a context menu item to select multiple calls -->
    <string name="CallContextMenu__select">選擇</string>
    <!-- Displayed as a context menu item to delete this call -->
    <string name="CallContextMenu__delete">刪除</string>

    <!-- Call Log Fragment -->
    <!-- Displayed when deleting call history items -->
    <string name="CallLogFragment__deleting">正在刪除…</string>
    <!-- Displayed in a toast when a deletion fails for an unknown reason -->
    <string name="CallLogFragment__deletion_failed">刪除失敗。</string>
    <!-- Displayed as message in error dialog when can\'t delete links -->
    <plurals name="CallLogFragment__cant_delete_call_link">
        <item quantity="other">未能刪除所有通話連結。請檢查你的連線，然後再試一次。</item>
    </plurals>
    <!-- Snackbar text after clearing the call history -->
    <string name="CallLogFragment__cleared_call_history">清除通話紀錄</string>
    <!-- Dialog title to clear all call events -->
    <string name="CallLogFragment__clear_call_history_question">要清除通話紀錄嗎？</string>
    <!-- Dialog body to clear all call events -->
    <string name="CallLogFragment__this_will_permanently_delete_all_call_history">這將永久刪除所有通話記錄</string>
    <!-- Action bar menu item to delete all call events -->
    <string name="CallLogFragment__clear_call_history">清除通話紀錄</string>
    <!-- Action bar menu item to only display missed calls -->
    <string name="CallLogFragment__filter_missed_calls">篩選未接通話</string>
    <!-- Action bar menu item to clear missed call filter -->
    <string name="CallLogFragment__clear_filter">清除篩選器</string>
    <!-- Action bar menu item to open settings -->
    <string name="CallLogFragment__settings">設定</string>
    <!-- Action bar menu item to open notification profile settings -->
    <string name="CallLogFragment__notification_profile">通知描述</string>
    <!-- Call log new call content description -->
    <string name="CallLogFragment__start_a_new_call">開始新的通話</string>
    <!-- Filter pull text when pulled -->
    <string name="CallLogFragment__filtered_by_missed">依據未接通話篩選</string>
    <!-- Bottom bar option to select all call entries -->
    <string name="CallLogFragment__select_all">全選</string>
    <!-- Bottom bar option to delete all selected call entries and dialog action to confirm deletion -->
    <string name="CallLogFragment__delete">刪除</string>
    <plurals name="CallLogFragment__delete_d_calls">
        <item quantity="other">要刪除 %1$d 個通話嗎？</item>
    </plurals>
    <!-- Snackbar label after deleting call logs -->
    <plurals name="CallLogFragment__d_calls_deleted">
        <item quantity="other">已刪除 %1$d 通話</item>
    </plurals>
    <!-- Shown during empty state -->
    <string name="CallLogFragment__no_calls">沒有任何通話。</string>
    <!-- Shown during empty state -->
    <string name="CallLogFragment__get_started_by_calling_a_friend">找個好友聊天，開始使用吧。</string>
    <!-- Displayed as a message in a dialog when deleting multiple items -->
    <string name="CallLogFragment__call_links_youve_created">擁有你所建立通話連結的人將無法再使用這些連結。</string>

    <!-- New call activity -->
    <!-- Activity title in title bar -->
    <string name="NewCallActivity__new_call">新通話</string>

    <!-- Call state update popups -->
    <!-- Displayed when the user enables group call ringing -->
    <string name="CallStateUpdatePopupWindow__ringing_on">開啟響鈴</string>
    <!-- Displayed when the user disables group call ringing -->
    <string name="CallStateUpdatePopupWindow__ringing_off">關閉響鈴</string>
    <!-- Displayed when the user cannot enable group call ringing -->
    <string name="CallStateUpdatePopupWindow__group_is_too_large">群組太大，無法使用響鈴</string>
    <!-- Displayed when the user turns on their mic -->
    <string name="CallStateUpdatePopupWindow__mic_on">開啟麥克風</string>
    <!-- Displayed when the user turns off their mic -->
    <string name="CallStateUpdatePopupWindow__mic_off">關閉麥克風</string>
    <!-- Displayed when the user turns on their speakerphone -->
    <string name="CallStateUpdatePopupWindow__speaker_on">揚聲器開啟</string>
    <!-- Displayed when the user turns off their speakerphone -->
    <string name="CallStateUpdatePopupWindow__speaker_off">揚聲器關閉</string>

    <!-- Accessibility label describing the capture button on the camera screen -->
    <string name="CameraControls_capture_button_accessibility_label">「擷取」按鈕</string>
    <!-- Accessibility label describing the continue button on the camera screen -->
    <string name="CameraControls_continue_button_accessibility_label">「繼續」按鈕</string>

    <!-- CallPreference -->
    <!-- Generic group call in call info -->
    <string name="CallPreference__group_call">群組通話</string>
    <!-- Missed group call in call info -->
    <string name="CallPreference__missed_group_call">未接群組的通話</string>
    <!-- Missed group call while notification profile on in call info -->
    <string name="CallPreference__missed_group_call_notification_profile">通知設定檔開啟時未接群組通話</string>
    <!-- Incoming group call in call info -->
    <string name="CallPreference__incoming_group_call">群組通話來電</string>
    <!-- Outgoing group call in call info -->
    <string name="CallPreference__outgoing_group_call">撥出群組通話</string>

    <!-- CreateCallLink -->
    <!-- Call link creation item title on calls tab -->
    <string name="CreateCallLink__create_a_call_link">建立通話連結</string>
    <!-- Call link creation item description on calls tab -->
    <string name="CreateCallLink__share_a_link_for">分享 Signal 通話的連結</string>
    <!-- Text inserted when sharing a call link within Signal. Placeholder is a call link url. -->
    <string name="CreateCallLink__use_this_link_to_join_a_signal_call">使用此連結加入 Signal 通話：%1$s</string>

    <!-- CallLinkInfoSheet -->
    <!-- Sheet title -->
    <string name="CallLinkInfoSheet__call_info">通話資訊</string>
    <!-- Dialog title for removing or blocking participants -->
    <string name="CallLinkInfoSheet__remove_s_from_the_call">要將%1$s從通話中移除嗎？</string>
    <!-- Dialog action to remove participant from the call -->
    <string name="CallLinkInfoSheet__remove">移除</string>
    <!-- Dialog action to block participant from the call -->
    <string name="CallLinkInfoSheet__block_from_call">從通話中封鎖</string>

    <!-- CreateCallLinkBottomSheetDialogFragment -->
    <!-- Fragment title -->
    <string name="CreateCallLinkBottomSheetDialogFragment__create_call_link">建立通話連結</string>
    <!-- Displayed as a default name for the signal call -->
    <string name="CreateCallLinkBottomSheetDialogFragment__signal_call">Signal 通話</string>
    <!-- Displayed on a small button to allow user to instantly join call -->
    <string name="CreateCallLinkBottomSheetDialogFragment__join">加入</string>
    <!-- Option to open a full screen dialog to add a call name -->
    <string name="CreateCallLinkBottomSheetDialogFragment__add_call_name">新增通話名稱</string>
    <!-- Option to open a full screen dialog to edit a call name -->
    <string name="CreateCallLinkBottomSheetDialogFragment__edit_call_name">編輯通話名稱</string>
    <!-- Toggle to require approval for all members before joining -->
    <string name="CreateCallLinkBottomSheetDialogFragment__approve_all_members">批准全部成員</string>
    <!-- Row label to share the link via Signal -->
    <string name="CreateCallLinkBottomSheetDialogFragment__share_link_via_signal">透過 Signal 分享連結</string>
    <!-- Row label to copy the link to the clipboard -->
    <string name="CreateCallLinkBottomSheetDialogFragment__copy_link">複製連結</string>
    <!-- Row label to share the link with the external share sheet -->
    <string name="CreateCallLinkBottomSheetDialogFragment__share_link">分享連結</string>
    <!-- Button text to dismiss the sheet and add it as an upcoming call -->
    <string name="CreateCallLinkBottomSheetDialogFragment__done">完成</string>
    <!-- Displayed when we can\'t find a suitable way to open the system share picker -->
    <string name="CreateCallLinkBottomSheetDialogFragment__failed_to_open_share_sheet">無法分享通話連結。</string>
    <!-- Displayed when we copy the call link to the clipboard -->
    <string name="CreateCallLinkBottomSheetDialogFragment__copied_to_clipboard">已複製到剪貼簿</string>

    <!-- CallLinkIncomingRequestSheet -->
    <!-- Displayed as line item in sheet for approving or denying a single user -->
    <string name="CallLinkIncomingRequestSheet__approve_entry">批准加入</string>
    <!-- Displayed as line item in sheet for approving or denying a single user -->
    <string name="CallLinkIncomingRequestSheet__deny_entry">拒絕加入</string>

    <!-- EditCallLinkNameDialogFragment -->
    <!-- App bar title for editing a call name -->
    <string name="EditCallLinkNameDialogFragment__edit_call_name">編輯通話名稱</string>
    <!-- Text on button to confirm edit -->
    <string name="EditCallLinkNameDialogFragment__save">儲存</string>
    <!-- Placeholder text on input field when editing call name -->
    <string name="EditCallLinkNameDialogFragment__call_name">通話名稱</string>

    <!-- ChooseNavigationBarStyleFragment -->
    <!-- Dialog title, displayed below the header image -->
    <string name="ChooseNavigationBarStyleFragment__navigation_bar_size">導航欄大小</string>
    <!-- Toggle button label for normal size -->
    <string name="ChooseNavigationBarStyleFragment__normal">正常</string>
    <!-- Toggle button label for compact size -->
    <string name="ChooseNavigationBarStyleFragment__compact">簡潔</string>

    <!-- Title shown at top of bottom sheet dialog for displaying a message\'s edit history -->
    <string name="EditMessageHistoryDialog_title">編輯歷史記錄</string>
    <!-- Title of dialog shown alerting user that edit message is in beta only -->
    <string name="SendingEditMessageBetaOnlyDialog_title">編輯訊息</string>
    <!-- Body of dialog shown alerting user that edit message is in beta only and only sent to beta users. -->
    <string name="SendingEditMessageBetaOnlyDialog_body">只有使用最新 Signal 版本的用戶才能看到你的編輯訊息。他們將能看到你編輯了訊息。</string>
    <!-- Button to cancel sending edit message as it is beta only -->
    <string name="SendingEditMessageBetaOnlyDialog_cancel">取消</string>
    <!-- Button to continue sending edit message despite it being beta only -->
    <string name="SendingEditMessageBetaOnlyDialog_send">傳送</string>


    <!-- CallLinkDetailsFragment -->
    <!-- Displayed in action bar at the top of the fragment -->
    <string name="CallLinkDetailsFragment__call_details">通話詳情</string>
    <!-- Displayed in a text row, allowing the user to click and add a call name -->
    <string name="CallLinkDetailsFragment__add_call_name">新增通話名稱</string>
    <!-- Displayed in a toggle row, allowing the user to click to enable or disable member approval -->
    <string name="CallLinkDetailsFragment__approve_all_members">批准全部成員</string>
    <!-- Displayed in a text row, allowing the user to share the call link -->
    <string name="CallLinkDetailsFragment__share_link">分享連結</string>
    <!-- Displayed in a text row, allowing the user to delete the call link -->
    <string name="CallLinkDetailsFragment__delete_call_link">刪除通話連結</string>
    <!-- Displayed whenever a name change, revocation, etc, fails. -->
    <string name="CallLinkDetailsFragment__couldnt_save_changes">無法儲存變更。請檢查你的網路連線，然後再試一次。</string>
    <!-- Displayed as title in dialog when user attempts to delete the link -->
    <string name="CallLinkDetailsFragment__delete_link">要刪除連結嗎？</string>
    <!-- Displayed as body in dialog when user attempts to delete the link -->
    <string name="CallLinkDetailsFragment__this_link_will_no_longer_work">此連結將不再適用於任何人。</string>

    <!-- Button label for the link button in the username link settings -->
    <string name="UsernameLinkSettings_link_button_label">連結</string>
    <!-- Button label for the share button in the username link settings -->
    <string name="UsernameLinkSettings_share_button_label">分享</string>
    <!-- Button label for the color selector button in the username link settings -->
    <string name="UsernameLinkSettings_color_button_label">顏色</string>
    <!-- Description text for QR code and links in the username link settings -->
    <string name="UsernameLinkSettings_qr_description">僅與你信任的人分享你的二維碼。當分享時其他人將能夠看到你的用戶名稱並與你開始聊天。</string>
    <!-- Content of a toast that will show after the username is copied to the clipboard -->
    <string name="UsernameLinkSettings_username_copied_toast">已複製使用者名稱</string>
    <!-- Content of a toast that will show after the username link is copied to the clipboard -->
    <string name="UsernameLinkSettings_link_copied_toast">已複製連結</string>
    <!-- Content of a text field that is shown when the user has not yet set a username link -->
    <string name="UsernameLinkSettings_link_not_set_label">未設定連結</string>
    <!-- Content of a text field that is shown when the user is actively resetting the username link and waiting for the operation to finish -->
    <string name="UsernameLinkSettings_resetting_link_label">正在重設連結…</string>
    <!-- Title of a dialog prompting the user to confirm whether they would like to reset their username link and QR code -->
    <string name="UsernameLinkSettings_reset_link_dialog_title">要重設二維碼嗎？</string>
    <!-- Body of a dialog prompting the user to confirm whether they would like to reset their username link and QR code -->
    <string name="UsernameLinkSettings_reset_link_dialog_body">如果你重設二維碼，你現有的二維碼和連結將會無效。</string>
    <!-- Label for the confirmation button on a dialog prompting the user to confirm whether they would like to reset their username link and QR code -->
    <string name="UsernameLinkSettings_reset_link_dialog_confirm_button">重設</string>
    <!-- Button label for a button that will reset your username and give you a new link -->
    <string name="UsernameLinkSettings_reset_button_label">重設</string>
    <!-- Button label for a button that indicates that the user is done changing the current setting -->
    <string name="UsernameLinkSettings_done_button_label">完成</string>
    <!-- Label for a tab that shows a screen to view your username QR code -->
    <string name="UsernameLinkSettings_code_tab_name">二維碼</string>
    <!-- Label for a tab that shows a screen to scan a QR code -->
    <string name="UsernameLinkSettings_scan_tab_name">掃描</string>
    <!-- Description text shown underneath the username QR code scanner -->
    <string name="UsernameLinkSettings_qr_scan_description">請掃描你聯絡人裝置上的二維碼。</string>
    <!-- App bar title for the username QR code color picker screen -->
    <string name="UsernameLinkSettings_color_picker_app_bar_title">顏色</string>
    <!-- Body of a dialog that is displayed when we failed to read a username QR code. -->
    <string name="UsernameLinkSettings_qr_result_invalid">二維碼無效。</string>
    <!-- Body of a dialog that is displayed when the username we looked up could not be found. -->
    <string name="UsernameLinkSettings_qr_result_not_found">找不到使用 %1$s 用戶名稱的用戶。</string>
    <!-- Body of a dialog that is displayed when the username we looked up could not be found and we also could not parse the username. -->
    <string name="UsernameLinkSettings_qr_result_not_found_no_username">找不到此用戶。</string>
    <!-- Body of a dialog that is displayed when we experienced a network error when looking up a username. -->
    <string name="UsernameLinkSettings_qr_result_network_error">遇到網路問題。請重試。</string>
    <!-- Body of a dialog that is displayed when we failed to reset your username link because you had no internet. -->
    <string name="UsernameLinkSettings_reset_link_result_network_unavailable">你沒有使用網路連線。你的連結未能重設，請稍後再試。</string>
    <!-- Body of a dialog that is displayed when we failed to reset your username link because of a transient network issue. -->
    <string name="UsernameLinkSettings_reset_link_result_network_error">嘗試重設連結時發生網路錯誤。請稍後再試。</string>
    <!-- Body of a dialog that is displayed when we failed to reset your username link because of an unknown error. -->
    <string name="UsernameLinkSettings_reset_link_result_unknown_error">An unexpected error occurred while trying to reset your link. Try again later.</string>
    <!-- Body of a dialog that is displayed when we successfully reset you username link. -->
    <string name="UsernameLinkSettings_reset_link_result_success">你的二維碼和連結已重設，並且已建立一個新的二維碼及連結。</string>
    <!-- Shown on the generated username qr code image to explain how to use it. -->
    <string name="UsernameLinkSettings_scan_this_qr_code">用你的手機掃描此二維碼，開始與我在 Signal 上聊天。</string>

    <!-- Explanatory text at the top of a bottom sheet describing how username links work -->
    <string name="UsernameLinkShareBottomSheet_title">任何人憑此連結將可檢視你的用戶名稱，並開始與你聊天。請只與你信任的人分享此連結。</string>
    <!-- A button label for a button that, when pressed, will copy your username link to the clipboard -->
    <string name="UsernameLinkShareBottomSheet_copy_link">複製連結</string>
    <!-- A button label for a button that, when pressed, will open a share sheet for sharing your username link -->
    <string name="UsernameLinkShareBottomSheet_share">分享</string>

    <!-- PendingParticipantsView -->
    <!-- Displayed in the popup card when a remote user attempts to join a call link -->
    <string name="PendingParticipantsView__would_like_to_join">想加入…</string>
    <!-- Displayed in a button on the popup card denoting that there are other pending requests to join a call link -->
    <plurals name="PendingParticipantsView__plus_d_requests">
        <item quantity="other">+%1$d 個請求</item>
    </plurals>

    <!-- PendingParticipantsBottomSheet -->
    <!-- Title of the bottom sheet displaying requests to join the call link -->
    <string name="PendingParticipantsBottomSheet__requests_to_join_this_call">請求加入此通話</string>
    <!-- Subtitle of the bottom sheet denoting the total number of people waiting -->
    <plurals name="PendingParticipantsBottomSheet__d_people_waiting">
        <item quantity="other">%1$d 個人正在等候</item>
    </plurals>
    <!-- Content description for rejecting a user -->
    <string name="PendingParticipantsBottomSheet__reject">拒絕</string>
    <!-- Content description for confirming a user -->
    <string name="PendingParticipantsBottomSheet__approve">核准</string>

    <!-- Title of a megaphone shown at the bottom of the chat list when a user has disable the system setting for showing full screen notifications used showing incoming calls -->
    <string name="GrantFullScreenIntentPermission_megaphone_title">要開啟全螢幕通知？</string>
    <!-- Body of a megaphone shown at the bottom of the chat list when a user has disable the system setting for showing full screen notifications used showing incoming calls -->
    <string name="GrantFullScreenIntentPermission_megaphone_body">不再錯過任何來自你聯絡人或群組中的來電。</string>
    <!-- Button on the megaphone megaphone shown at the bottom of the chat list when a user has disable the system setting for showing full screen notifications used showing incoming calls that starts the fix process -->
    <string name="GrantFullScreenIntentPermission_megaphone_turn_on">開啟</string>
    <!-- Button on the megaphone shown at the bottom of the chatlist when a user has disabled the system setting for showing full screen notifications used showing incoming calls that dismisses the megaphone -->
    <string name="GrantFullScreenIntentPermission_megaphone_not_now">現在不要</string>
    <!-- Title of bottom sheet shown after tapping "Turn on" from the megaphone to re-enable full screen notifications for incoming call notifications -->
    <string name="GrantFullScreenIntentPermission_bottomsheet_title">開啟全螢幕通知</string>
    <!-- Subtitle of bottom sheet shown after tapping "Turn on" from the megaphone to re-enable full screen notifications for incoming call notifications -->
    <string name="GrantFullScreenIntentPermission_bottomsheet_subtitle">如要接收來自聯絡人和群組的來電通知：</string>
    <!-- Step 2 of bottom sheet shown after tapping "Turn on" from the megaphone to re-enable full screen notifications for incoming call notifications, it indicates the name of the setting that needs to be re-enabled -->
    <string name="GrantFullScreenIntentPermission_bottomsheet_step2">2. %1$s 允許全螢幕通知</string>

    <!-- Bottom sheet dialog shown when a monthly donation fails to renew, title for dialog -->
    <string name="MonthlyDonationCanceled__title">已取消每月捐款</string>
    <!-- Bottom sheet dialog shown when a monthly donation fails to renew, body for dialog. First placeholder is a payment related error message. Second placeholder is \'learn more\' -->
    <string name="MonthlyDonationCanceled__message">你的每月定期捐款已經取消。%1$s\n\n你的徽章不會再顯示在你的個人資料中。%2$s</string>
    <!-- Bottom sheet dialog shown when a monthly donation fails to renew, learn more used in placeholder for body for dialog. -->
    <string name="MonthlyDonationCanceled__learn_more">了解更多</string>
    <!-- Bottom sheet dialog shown when a monthly donation fails to renew, primary button to renew subscription with new data -->
    <string name="MonthlyDonationCanceled__renew_button">更新定期贊助</string>
    <!-- Bottom sheet dialog shown when a monthly donation fails to renew, second button to dismiss the dialog entirely -->
    <string name="MonthlyDonationCanceled__not_now_button">現在不要</string>

    <!-- FindByActivity -->
    <!-- Title of activity when finding by username -->
    <string name="FindByActivity__find_by_username">以使用者名稱搜尋</string>
    <!-- Title of activity when finding by phone number -->
    <string name="FindByActivity__find_by_phone_number">以電話號碼搜尋</string>
    <!-- Title of screen to select a country code -->
    <string name="FindByActivity__select_country_code">選擇國碼</string>
    <!-- Entry placeholder for find by username -->
    <string name="FindByActivity__username">使用者名稱</string>
    <!-- Entry placeholder for find by phone number -->
    <string name="FindByActivity__phone_number">電話號碼</string>
    <!-- Help text under user entry for find by username -->
    <string name="FindByActivity__enter_username_description">Enter a username followed by a dot and its set of numbers.</string>
    <!-- Content description for next action button -->
    <string name="FindByActivity__next">下一步</string>
    <!-- Placeholder text for search input for selecting country code -->
    <string name="FindByActivity__search">搜尋</string>
    <!-- Dialog title for invalid username -->
    <string name="FindByActivity__invalid_username">用戶名稱無效</string>
    <!-- Dialog title for invalid phone number -->
    <string name="FindByActivity__invalid_phone_number">無效的電話號碼</string>
    <!-- Dialog title when phone number is not a registered signal user -->
    <string name="FindByActivity__invite_to_signal">邀請至 Signal</string>
    <!-- Dialog title when username is not found -->
    <string name="FindByActivity__username_not_found">找不到使用者名稱</string>
    <!-- Dialog body for invalid username. Placeholder is the entered username. -->
    <string name="FindByActivity__s_is_not_a_valid_username">%1$s 不是有效的用戶名稱。請確保你已輸入完整的用戶名稱，以及隨後的一組數字。</string>
    <!-- Dialog body for an invalid phone number. Placeholder is the entered phone number. -->
    <string name="FindByActivity__s_is_not_a_valid_phone_number">%1$s 不是有效的用戶名稱。請使用有效的電話號碼重試</string>
    <!-- Dialog body for not found username -->
    <string name="FindByActivity__s_is_not_a_signal_user">\"%1$s\"不是 Signal 使用者。請檢查使用者名稱並再試一次。</string>
    <!-- Dialog body for not found phone number -->
    <string name="FindByActivity__s_is_not_a_signal_user_would">%1$s 不是 Signal 用戶。你想向此號碼發出邀請嗎？</string>
    <!-- Dialog action to invite the phone number to Signal -->
    <string name="FindByActivity__invite">邀請</string>

    <!-- EOF -->
</resources><|MERGE_RESOLUTION|>--- conflicted
+++ resolved
@@ -485,13 +485,8 @@
     <string name="ConversationFragment__you_can_add_notes_for_yourself_in_this_conversation">你可在此聊天中為自己新增筆記。若你的帳戶有任何已連結裝置，新的筆記將會進行同步處理。</string>
     <string name="ConversationFragment__d_group_members_have_the_same_name">%1$d個群組成員有相同的名稱。</string>
     <string name="ConversationFragment__tap_to_review">點按以查看</string>
-<<<<<<< HEAD
-    <string name="ConversationFragment__review_requests_carefully">仔細審核請求</string>
-    <string name="ConversationFragment__signal_found_another_contact_with_the_same_name">Molly找到了另一個同名聯絡人。</string>
-=======
     <!-- The body of a banner that can show up at the top of a chat, letting the user know that you have two contacts with the same name -->
     <string name="ConversationFragment__review_banner_body">This person has the same name as another contact</string>
->>>>>>> 5cf8242e
     <string name="ConversationFragment_contact_us">與我們聯繫</string>
     <string name="ConversationFragment_verify">驗證</string>
     <string name="ConversationFragment_not_now">稍後</string>
