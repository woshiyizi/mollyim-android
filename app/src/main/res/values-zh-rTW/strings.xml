--- conflicted
+++ resolved
@@ -45,11 +45,6 @@
     <string name="ApplicationPreferencesActivity_disable_passphrase">停用密碼嗎？</string>
     <string name="ApplicationPreferencesActivity_this_will_permanently_unlock_signal_and_message_notifications">這將會永久性地解鎖 Molly 與訊息通知。</string>
     <string name="ApplicationPreferencesActivity_disable">停用</string>
-<<<<<<< HEAD
-    <string name="ApplicationPreferencesActivity_disable_signal_messages_and_calls">停用 Molly 訊息與通話？</string>
-    <string name="ApplicationPreferencesActivity_disable_signal_messages_and_calls_by_unregistering">這將會從伺服器上取消你的註冊並停用 Molly 訊息和通話。日後如果想再次使用，則需要重新註冊你的電話號碼。</string>
-=======
->>>>>>> 6b60a228
     <string name="ApplicationPreferencesActivity_error_connecting_to_server">與伺服器的連線發生錯誤！</string>
     <string name="ApplicationPreferencesActivity_pins_are_required_for_registration_lock">PIN 碼是註冊鎖定所必需的。如要停用 PIN 碼，請先關閉註冊鎖定功能。</string>
     <string name="ApplicationPreferencesActivity_pin_created">PIN 碼已建立。</string>
@@ -2837,9 +2832,9 @@
     <string name="EditProfileFragment__group_description">群組描述</string>
   <!-- Removed by excludeNonTranslatables <string name="EditProfileFragment__support_link" translatable="false">https://support.signal.org/hc/articles/360007459591</string> -->
     <!-- The title of a dialog prompting user to update to the latest version of Signal. -->
-    <string name="EditProfileFragment_deprecated_dialog_title">更新 Signal</string>
+    <string name="EditProfileFragment_deprecated_dialog_title">更新 Molly</string>
     <!-- The body of a dialog prompting user to update to the latest version of Signal. -->
-    <string name="EditProfileFragment_deprecated_dialog_body">此版本的 Signal 已過期。請立即更新以繼續使用 Signal。</string>
+    <string name="EditProfileFragment_deprecated_dialog_body">此版本的 Molly 已過期。請立即更新以繼續使用 Molly。</string>
     <!-- The button on a dialog prompting user to update to the latest version of Signal. When clicked, the user will be taken to the store to update their app. -->
     <string name="EditProfileFragment_deprecated_dialog_update_button">更新</string>
     <!-- The title of a dialog informing the user that they cannot use this app feature when they are unregistered. -->
