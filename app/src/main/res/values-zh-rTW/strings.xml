--- conflicted
+++ resolved
@@ -883,11 +883,7 @@
     <!-- Title for dialog asking user to submit logs for debugging slow notification issues -->
     <string name="PromptBatterySaverBottomSheet__title">由於電池效能最佳化，通知可能會延遲</string>
     <!-- Message explaining that battery saver may delay notifications -->
-<<<<<<< HEAD
-    <string name="PromptBatterySaverBottomSheet__message">You can disable battery optimizations for Molly to ensure that message notifications will not be delayed.</string>
-=======
-    <string name="PromptBatterySaverBottomSheet__message">你可以停用 Signal 的電池效能最佳化設定，以確保訊息通知不會延遲。</string>
->>>>>>> f9d9af4f
+    <string name="PromptBatterySaverBottomSheet__message">你可以停用 Molly 的電池效能最佳化設定，以確保訊息通知不會延遲。</string>
 
     <!-- Button to continue to try and disable battery saver -->
     <string name="PromptBatterySaverBottomSheet__continue">繼續</string>
