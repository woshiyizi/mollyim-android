--- conflicted
+++ resolved
@@ -2423,13 +2423,9 @@
   <string name="GroupsLearnMore_paragraph_2">Grupurile vechi nu pot fi încă migrate la cele noi, dar poți crea un Grup Nou cu aceeași membri dacă aceștia folosesc toți ultima versiune de Signal.</string>
   <string name="GroupsLearnMore_paragraph_3">Signal va oferi în viitor o modalitate de actualizare a grupurilor vechi.</string>
   <!--GroupLinkBottomSheetDialogFragment-->
-<<<<<<< HEAD
-  <string name="GroupLinkBottomSheet_share_via_signal">Partajează prin Molly</string>
-=======
   <string name="GroupLinkBottomSheet_share_hint_requiring_approval">Oricine cu această adresă poate vedea numele și fotografia grupului și poate solicita o cerere de alăturare la grup. Distribuiți adresa cu persoanele de încredere.</string>
   <string name="GroupLinkBottomSheet_share_hint_not_requiring_approval">Oricine cu această adresă poate vedea numele grupului și membrii săi și se poate alătura grupului. Distribuiți adresa cu persoanele de încredere.</string>
-  <string name="GroupLinkBottomSheet_share_via_signal">Partajează prin Signal</string>
->>>>>>> 2be30686
+  <string name="GroupLinkBottomSheet_share_via_signal">Partajează prin Molly</string>
   <string name="GroupLinkBottomSheet_copy">Copy</string>
   <string name="GroupLinkBottomSheet_qr_code">Cod QR</string>
   <string name="GroupLinkBottomSheet_share">Partajați</string>
