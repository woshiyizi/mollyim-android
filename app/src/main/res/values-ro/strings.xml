--- conflicted
+++ resolved
@@ -1415,13 +1415,8 @@
   <string name="RegistrationActivity_play_services_error">Eroare Servicii Play</string>
   <string name="RegistrationActivity_google_play_services_is_updating_or_unavailable">Serviciile Google Play se actualizează sau sunt temporar indisponibile. Te rugăm încearcă din nou.</string>
   <string name="RegistrationActivity_terms_and_privacy">Termeni &amp; Politica de confidențialitate</string>
-<<<<<<< HEAD
-  <string name="RegistrationActivity_signal_needs_access_to_your_contacts_and_media_in_order_to_connect_with_friends">Molly are nevoie de acces la contactele tale și media pentru a putea facilita comunicarea cu prietenii tăi, schimba mesaje și pentru a efectua apeluri securizate</string>
-  <string name="RegistrationActivity_signal_needs_access_to_your_contacts_in_order_to_connect_with_friends">Molly are nevoie de acces la contactele tale pentru a putea facilita comunicarea cu prietenii tăi, schimba mesaje și pentru a efectua apeluri securizate</string>
-=======
   <string name="RegistrationActivity_signal_needs_access_to_your_contacts_and_media_in_order_to_connect_with_friends">Signal are nevoie de permisiunea pentru contacte și media să te ajute să iei legătura cu prietenii și să trimiți mesaje. Contactele tale sunt încărcate utilizând descoperirea privată a contactelor de la Signal, ceea ce înseamnă că sunt criptate integral și nu sunt niciodată vizibile pentru serviciul Signal.</string>
   <string name="RegistrationActivity_signal_needs_access_to_your_contacts_in_order_to_connect_with_friends">Signal are nevoie de permisiunea pentru contacte să te ajute să iei legătura cu prietenii.  Contactele tale sunt încărcate utilizând descoperirea privată a contactelor de la Signal, ceea ce înseamnă că sunt criptate integral și nu sunt niciodată vizibile pentru serviciul Signal.</string>
->>>>>>> a0235cbc
   <string name="RegistrationActivity_rate_limited_to_service">Ai făcut prea multe încercări de înregistrare a acestui număr. Te rugăm să încerci din nou mai târziu.</string>
   <string name="RegistrationActivity_unable_to_connect_to_service">Nu s-a putut realiza conexiunea la serviciu. Te rugăm verifică conexiunea la rețea și încearcă din nou.</string>
   <string name="RegistrationActivity_non_standard_number_format">Număr cu format non-standard</string>
