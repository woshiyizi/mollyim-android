<?xml version="1.0" encoding="UTF-8"?>
<!-- smartling.instruction_comments_enabled = on -->
<resources>
<<<<<<< HEAD
    <!-- <string name="app_name" translatable="false">Signal</string> -->

    <string name="install_url" translatable="false">https://signal.org/install</string>
    <string name="donate_url" translatable="false">https://signal.org/donate</string>
    <string name="backup_support_url" translatable="false">https://support.signal.org/hc/articles/360007059752</string>
    <string name="transfer_support_url" translatable="false">https://support.signal.org/hc/articles/360007059752</string>
    <string name="support_center_url" translatable="false">https://support.signal.org/</string>
    <string name="terms_and_privacy_policy_url" translatable="false">https://signal.org/legal</string>
    <string name="sustainer_boost_and_badges" translatable="false">https://support.signal.org/hc/articles/4408365318426</string>
    <string name="google_pay_url" translatable="false">https://pay.google.com</string>
    <string name="donation_decline_code_error_url" translatable="false">https://support.signal.org/hc/articles/4408365318426#errors</string>
    <string name="sms_export_url" translatable="false">https://support.signal.org/hc/articles/360007321171</string>
    <string name="signal_me_username_url" translatable="false">https://signal.me/#u/%1$s</string>
    <string name="signal_me_username_url_no_scheme" translatable="false">signal.me/#u/%1$s</string>
=======
  <!-- Removed by excludeNonTranslatables <string name="app_name" translatable="false">Signal</string> -->

  <!-- Removed by excludeNonTranslatables <string name="install_url" translatable="false">https://signal.org/install</string> -->
  <!-- Removed by excludeNonTranslatables <string name="donate_url" translatable="false">https://signal.org/donate</string> -->
  <!-- Removed by excludeNonTranslatables <string name="backup_support_url" translatable="false">https://support.signal.org/hc/articles/360007059752</string> -->
  <!-- Removed by excludeNonTranslatables <string name="transfer_support_url" translatable="false">https://support.signal.org/hc/articles/360007059752</string> -->
  <!-- Removed by excludeNonTranslatables <string name="support_center_url" translatable="false">https://support.signal.org/</string> -->
  <!-- Removed by excludeNonTranslatables <string name="terms_and_privacy_policy_url" translatable="false">https://signal.org/legal</string> -->
  <!-- Removed by excludeNonTranslatables <string name="google_pay_url" translatable="false">https://pay.google.com</string> -->
  <!-- Removed by excludeNonTranslatables <string name="donation_decline_code_error_url" translatable="false">https://support.signal.org/hc/articles/4408365318426#errors</string> -->
  <!-- Removed by excludeNonTranslatables <string name="sms_export_url" translatable="false">https://support.signal.org/hc/articles/360007321171</string> -->
  <!-- Removed by excludeNonTranslatables <string name="signal_me_username_url" translatable="false">https://signal.me/#u/%1$s</string> -->
  <!-- Removed by excludeNonTranslatables <string name="signal_me_username_url_no_scheme" translatable="false">signal.me/#u/%1$s</string> -->
>>>>>>> cb0e7ade

    <string name="yes">Da</string>
    <string name="no">Nu</string>
    <string name="delete">Șterge</string>
    <string name="please_wait">Te rugăm așteaptă…</string>
    <string name="save">Salvează</string>
    <string name="note_to_self">Notă Personală</string>

    <!-- AlbumThumbnailView -->
  <!-- Removed by excludeNonTranslatables <string name="AlbumThumbnailView_plus" translatable="false">\+%d</string> -->

    <!-- ApplicationMigrationActivity -->
    <string name="ApplicationMigrationActivity__signal_is_updating">Molly se actualizează…</string>

    <!-- ApplicationPreferencesActivity -->
    <string name="ApplicationPreferenceActivity_you_havent_set_a_passphrase_yet">Încă nu ai setat o parolă!</string>
    <string name="ApplicationPreferencesActivity_disable_passphrase">Dezactivez parola?</string>
    <string name="ApplicationPreferencesActivity_this_will_permanently_unlock_signal_and_message_notifications">Această acțiune va debloca permanent Molly și notificările pentru mesaje.</string>
    <string name="ApplicationPreferencesActivity_disable">Dezactivează</string>
<<<<<<< HEAD
    <string name="ApplicationPreferencesActivity_unregistering">Se anulează înregistrarea</string>
    <string name="ApplicationPreferencesActivity_unregistering_from_signal_messages_and_calls">Se dezabonează de la mesajele și apelurile Molly…</string>
    <string name="ApplicationPreferencesActivity_disable_signal_messages_and_calls">Dezactivezi mesajele și apelurile Molly?</string>
    <string name="ApplicationPreferencesActivity_disable_signal_messages_and_calls_by_unregistering">Dezactivezi mesajele și apelurile Molly prin anularea înregistrării din server. Va trebui să-ți reînregistrezi numărul de telefon pentru a le folosi din nou în viitor.</string>
=======
    <string name="ApplicationPreferencesActivity_disable_signal_messages_and_calls">Dezactivezi mesajele și apelurile Signal?</string>
    <string name="ApplicationPreferencesActivity_disable_signal_messages_and_calls_by_unregistering">Dezactivezi mesajele și apelurile Signal prin anularea înregistrării din server. Va trebui să-ți reînregistrezi numărul de telefon pentru a le folosi din nou în viitor.</string>
>>>>>>> cb0e7ade
    <string name="ApplicationPreferencesActivity_error_connecting_to_server">Eroare de conectare la server!</string>
    <string name="ApplicationPreferencesActivity_pins_are_required_for_registration_lock">Codurile PIN sunt necesare pentru blocarea înregistrării. Pentru a dezactiva codurile PIN, te rugăm să dezactivezi mai întâi blocarea înregistrării.</string>
    <string name="ApplicationPreferencesActivity_pin_created">PIN creat.</string>
    <string name="ApplicationPreferencesActivity_pin_disabled">PIN dezactivat.</string>
    <string name="ApplicationPreferencesActivity_record_payments_recovery_phrase">Transcrie fraza de recuperare plăți</string>
    <string name="ApplicationPreferencesActivity_record_phrase">Transcrie frază</string>
    <string name="ApplicationPreferencesActivity_before_you_can_disable_your_pin">Înainte de a putea dezactiva PIN-ul, trebuie să transcrii fraza de recuperare pentru a te asigura că poți recăpăta accesul la plățile contului.</string>

    <!-- NumericKeyboardView -->
  <!-- Removed by excludeNonTranslatables <string name="NumericKeyboardView__1" translatable="false">1</string> -->
  <!-- Removed by excludeNonTranslatables <string name="NumericKeyboardView__2" translatable="false">2</string> -->
  <!-- Removed by excludeNonTranslatables <string name="NumericKeyboardView__3" translatable="false">3</string> -->
  <!-- Removed by excludeNonTranslatables <string name="NumericKeyboardView__4" translatable="false">4</string> -->
  <!-- Removed by excludeNonTranslatables <string name="NumericKeyboardView__5" translatable="false">5</string> -->
  <!-- Removed by excludeNonTranslatables <string name="NumericKeyboardView__6" translatable="false">6</string> -->
  <!-- Removed by excludeNonTranslatables <string name="NumericKeyboardView__7" translatable="false">7</string> -->
  <!-- Removed by excludeNonTranslatables <string name="NumericKeyboardView__8" translatable="false">8</string> -->
  <!-- Removed by excludeNonTranslatables <string name="NumericKeyboardView__9" translatable="false">9</string> -->
  <!-- Removed by excludeNonTranslatables <string name="NumericKeyboardView__0" translatable="false">0</string> -->
    <!-- Back button on numeric keyboard -->
    <string name="NumericKeyboardView__backspace">Backspace</string>

    <!-- DraftDatabase -->
    <string name="DraftDatabase_Draft_image_snippet">(imagine)</string>
    <string name="DraftDatabase_Draft_audio_snippet">(audio)</string>
    <string name="DraftDatabase_Draft_video_snippet">(video)</string>
    <string name="DraftDatabase_Draft_location_snippet">(locație)</string>
    <string name="DraftDatabase_Draft_quote_snippet">(răspuns)</string>
    <string name="DraftDatabase_Draft_voice_note">(Mesaj vocal)</string>

    <!-- AttachmentKeyboard -->
    <string name="AttachmentKeyboard_gallery">Galerie</string>
    <string name="AttachmentKeyboard_file">Fișier</string>
    <string name="AttachmentKeyboard_contact">Contact</string>
    <string name="AttachmentKeyboard_location">Locație</string>
    <string name="AttachmentKeyboard_Signal_needs_permission_to_show_your_photos_and_videos">Molly are nevoie de permisiune pentru a afișa pozele și videoclipurile tale.</string>
    <string name="AttachmentKeyboard_give_access">Permite Acces</string>
    <string name="AttachmentKeyboard_payment">Plată</string>

    <!-- AttachmentManager -->
    <string name="AttachmentManager_cant_open_media_selection">Nu pot găsi o aplicație pentru selecție media.</string>
    <string name="AttachmentManager_signal_requires_the_external_storage_permission_in_order_to_attach_photos_videos_or_audio">Molly are nevoie de permisiunea pentru spațiul de stocare pentru a putea atașa poze, videoclipuri sau audio, dar i-a fost refuzat accesul permanent. Te rugăm continuă în meniul de setări al aplicației, selectează \"Permisiuni\" și activează \"Spațiu de stocare\".</string>
    <string name="AttachmentManager_signal_requires_contacts_permission_in_order_to_attach_contact_information">Molly are nevoie de permisiunea pentru Contacte pentru a putea atașa informații despre contacte, dar i-a fost refuzat accesul permanent. Te rugăm continuă în meniul de setări al aplicației, selectează \"Permisiuni\" și activează \"Contacte\".</string>
    <string name="AttachmentManager_signal_requires_location_information_in_order_to_attach_a_location">Molly are nevoie de permisiunea pentru Locație pentru a putea atașa o locație dar i-a fost refuzat accesul permanent. Te rugăm continuă în meniul de setări al aplicației, selectează \"Permisiuni\" și activează \'Locație\".</string>
    <!-- Alert dialog title to show the recipient has not activated payments -->
    <string name="AttachmentManager__not_activated_payments">%1$s nu a activat Plățile </string>
    <!-- Alert dialog description to send the recipient a request to activate payments -->
    <string name="AttachmentManager__request_to_activate_payments">Vrei să le trimitem o cerere pentru a activa Plățile?</string>
    <!-- Alert dialog button to send request -->
    <string name="AttachmentManager__send_request">Trimite cererea</string>
    <!-- Alert dialog button to cancel dialog -->
    <string name="AttachmentManager__cancel">Anulează</string>

    <!-- AttachmentUploadJob -->
    <string name="AttachmentUploadJob_uploading_media">Se încarcă media…</string>
    <string name="AttachmentUploadJob_compressing_video_start">Se comprimă videoclipul…</string>

    <!-- BackgroundMessageRetriever -->
    <string name="BackgroundMessageRetriever_checking_for_messages">Se caută mesaje…</string>

    <!-- BlockedUsersActivity -->
    <string name="BlockedUsersActivity__blocked_users">Utilizatori blocați</string>
    <string name="BlockedUsersActivity__add_blocked_user">Adaugă un utilizator blocat</string>
    <string name="BlockedUsersActivity__blocked_users_will">Utilizatorii blocați nu vor putea să te sune sau să îți trimită mesaje.</string>
    <string name="BlockedUsersActivity__no_blocked_users">Nu există utilizatori blocați</string>
    <string name="BlockedUsersActivity__block_user">Blochezi utilizatorul?</string>
    <string name="BlockedUserActivity__s_will_not_be_able_to">\"%1$s\" nu va putea să te apeleze sau să îți trimită mesaje.</string>
    <string name="BlockedUsersActivity__block">Blochează</string>

    <!-- CreditCardFragment -->
    <!-- Title of fragment detailing the donation amount for one-time donation, displayed above the credit card text fields -->
    <string name="CreditCardFragment__donation_amount_s">Suma donației: %1$s</string>
    <!-- Title of fragment detailing the donation amount for monthly donation, displayed above the credit card text fields -->
    <string name="CreditCardFragment__donation_amount_s_per_month">Sumă donație: %1$s/lună</string>
    <!-- Explanation of how to fill in the form, displayed above the credit card text fields -->
    <!-- Explanation of how to fill in the form and a note about pii, displayed above the credit card text fields -->
    <string name="CreditCardFragment__enter_your_card_details">Introdu detaliile cardului. Signal nu colectează sau păstrează informațiile personale.</string>
    <!-- Displayed as a hint in the card number text field -->
    <string name="CreditCardFragment__card_number">Numărul cardului</string>
    <!-- Displayed as a hint in the card expiry text field -->
    <string name="CreditCardFragment__mm_yy">LL/AA</string>
    <!-- Displayed as a hint in the card cvv text field -->
    <string name="CreditCardFragment__cvv">CVV</string>
    <!-- Error displayed under the card number text field when there is an invalid card number entered -->
    <string name="CreditCardFragment__invalid_card_number">Numărul cardului este invalid</string>
    <!-- Error displayed under the card expiry text field when the card is expired -->
    <string name="CreditCardFragment__card_has_expired">Cardul a expirat</string>
    <!-- Error displayed under the card cvv text field when the cvv is too short -->
    <string name="CreditCardFragment__code_is_too_short">Codul este prea scurt</string>
    <!-- Error displayed under the card cvv text field when the cvv is too long -->
    <string name="CreditCardFragment__code_is_too_long">Codul este prea lung</string>
    <!-- Error displayed under the card cvv text field when the cvv is invalid -->
    <string name="CreditCardFragment__invalid_code">Cod invalid</string>
    <!-- Error displayed under the card expiry text field when the expiry month is invalid -->
    <string name="CreditCardFragment__invalid_month">Lună invalidă</string>
    <!-- Error displayed under the card expiry text field when the expiry is missing the year -->
    <string name="CreditCardFragment__year_required">An necesar</string>
    <!-- Error displayed under the card expiry text field when the expiry year is invalid -->
    <string name="CreditCardFragment__invalid_year">An invalid</string>
    <!-- Button label to confirm credit card input and proceed with payment -->
    <string name="CreditCardFragment__continue">Continuă</string>

    <!-- BlockUnblockDialog -->
    <string name="BlockUnblockDialog_block_and_leave_s">Blochează și părăsește %1$s?</string>
    <string name="BlockUnblockDialog_block_s">Blochezi %1$s?</string>
    <string name="BlockUnblockDialog_you_will_no_longer_receive_messages_or_updates">Nu vei mai putea primi mesaje sau actualizări de la acest grup, iar membri nu te vor mai putea adăuga la acest grup.</string>
    <string name="BlockUnblockDialog_group_members_wont_be_able_to_add_you">Membrii grupului nu te vor mai putea adăuga din nou la acest grup.</string>
    <string name="BlockUnblockDialog_group_members_will_be_able_to_add_you">Membrii grupului te vor putea adăuga din nou la acest grup.</string>
    <!-- Text that is shown when unblocking a Signal contact -->
    <string name="BlockUnblockDialog_you_will_be_able_to_call_and_message_each_other">Vei putea trimite mesaje și vă veți putea apela reciproc, iar numele și fotografia ta va fi împărtășită cu ei.</string>
    <!-- Text that is shown when unblocking an SMS contact -->
    <string name="BlockUnblockDialog_you_will_be_able_to_message_each_other">Veți putea să vă trimiteți mesaje.</string>
    <string name="BlockUnblockDialog_blocked_people_wont_be_able_to_call_you_or_send_you_messages">Persoanele blocate nu vor putea să te sune sau să îți trimită mesaje.</string>
    <string name="BlockUnblockDialog_blocked_people_wont_be_able_to_send_you_messages">Persoanele blocate nu vor putea să îți trimită mesaje.</string>
    <!-- Message shown on block dialog when blocking the Signal release notes recipient -->
    <string name="BlockUnblockDialog_block_getting_signal_updates_and_news">Blochează știrile și informările Signal.</string>
    <!-- Message shown on unblock dialog when unblocking the Signal release notes recipient -->
    <string name="BlockUnblockDialog_resume_getting_signal_updates_and_news">Primește din nou informări și știri Signal.</string>
    <string name="BlockUnblockDialog_unblock_s">Deblochezi %1$s?</string>
    <string name="BlockUnblockDialog_block">Blochează</string>
    <string name="BlockUnblockDialog_block_and_leave">Blochează și Părăsește</string>
    <string name="BlockUnblockDialog_report_spam_and_block">Raportează spam și blochează</string>

    <!-- BucketedThreadMedia -->
    <string name="BucketedThreadMedia_Today">Azi</string>
    <string name="BucketedThreadMedia_Yesterday">Ieri</string>
    <string name="BucketedThreadMedia_This_week">Săptămâna aceasta</string>
    <string name="BucketedThreadMedia_This_month">Luna aceasta</string>
    <string name="BucketedThreadMedia_Large">Mare</string>
    <string name="BucketedThreadMedia_Medium">Mediu</string>
    <string name="BucketedThreadMedia_Small">Mic</string>

    <!-- CameraXFragment -->
    <string name="CameraXFragment_tap_for_photo_hold_for_video">Atinge pentru poză, ține apăsat pentru videoclip</string>
    <string name="CameraXFragment_capture_description">Capturează</string>
    <string name="CameraXFragment_change_camera_description">Schimbă camera</string>
    <string name="CameraXFragment_open_gallery_description">Deschide galerie</string>

    <!-- CameraContacts -->
    <string name="CameraContacts_recent_contacts">Contacte recente</string>
    <string name="CameraContacts_signal_contacts">Contacte Signal</string>
    <string name="CameraContacts_signal_groups">Grupuri Signal</string>
    <string name="CameraContacts_you_can_share_with_a_maximum_of_n_conversations">Poți distribui cu un maxim de %1$d conversații.</string>
    <string name="CameraContacts_select_signal_recipients">Selectează destinatarii Signal</string>
    <string name="CameraContacts_no_signal_contacts">Niciun contact Signal</string>
    <string name="CameraContacts_you_can_only_use_the_camera_button">Poți utiliza butonul de cameră pentru a trimite fotografii doar contactelor Signal. </string>
    <string name="CameraContacts_cant_find_who_youre_looking_for">Nu poți găsi pe cine cauți?</string>
    <string name="CameraContacts_invite_a_contact_to_join_signal">Invită un contact să se alăture pe Molly</string>
    <string name="CameraContacts__menu_search">Caută</string>

    <!-- Censorship Circumvention Megaphone -->
    <!-- Title for an alert that shows at the bottom of the chat list letting people know that circumvention is no longer needed -->
    <string name="CensorshipCircumventionMegaphone_turn_off_censorship_circumvention">Dezactivezi ocolirea cenzurii?</string>
    <!-- Body for an alert that shows at the bottom of the chat list letting people know that circumvention is no longer needed -->
    <string name="CensorshipCircumventionMegaphone_you_can_now_connect_to_the_signal_service">Acum te poți conecta la serviciul Signal direct, pentru o experiență mai bună.</string>
    <!-- Action to prompt the user to disable circumvention since it is no longer needed -->
    <string name="CensorshipCircumventionMegaphone_turn_off">Dezactivare</string>
    <!-- Action to prompt the user to dismiss the alert at the bottom of the chat list -->
    <string name="CensorshipCircumventionMegaphone_no_thanks">Nu, mulțumesc</string>

    <!-- ClearProfileActivity -->
    <string name="ClearProfileActivity_remove">Elimină</string>
    <string name="ClearProfileActivity_remove_profile_photo">Elimini poza de profil?</string>
    <string name="ClearProfileActivity_remove_group_photo">Elimini poza de grup?</string>

    <!-- ClientDeprecatedActivity -->
    <string name="ClientDeprecatedActivity_update_signal">Actualizează Molly</string>
    <string name="ClientDeprecatedActivity_this_version_of_the_app_is_no_longer_supported">Această versiune a aplicației nu mai este suportată. Pentru a continua să trimiți și să primești mesaje, actualizează la cea mai recentă versiune.</string>
    <string name="ClientDeprecatedActivity_update">Actualizează</string>
    <string name="ClientDeprecatedActivity_dont_update">Nu Actualiza</string>
    <string name="ClientDeprecatedActivity_warning">Avertizare</string>
    <string name="ClientDeprecatedActivity_your_version_of_signal_has_expired_you_can_view_your_message_history">Versiunea ta de Signal a expirat. Poți vedea istoricul mesajelor tale, dar nu vei mai putea trimite sau primi mesaje până nu actualizezi.</string>

    <!-- CommunicationActions -->
    <string name="CommunicationActions_no_browser_found">Nu s-a găsit nici un web browser.</string>
    <string name="CommunicationActions_send_email">Trimite email</string>
    <string name="CommunicationActions_a_cellular_call_is_already_in_progress">Un apel celular este deja în desfășurare.</string>
    <string name="CommunicationActions_start_voice_call">Începi apel vocal?</string>
    <string name="CommunicationActions_cancel">Anulează</string>
    <string name="CommunicationActions_call">Apelează</string>
    <string name="CommunicationActions_insecure_call">Apel nesecurizat</string>
    <string name="CommunicationActions_carrier_charges_may_apply">Se pot percepe taxe de operator. Numărul apelat nu este înregistrat la Signal. Acest apel va fi plasat prin intermediul operatorului tău de telefonie mobilă, nu prin internet.</string>

    <!-- ConfirmIdentityDialog -->

    <!-- ContactsCursorLoader -->
    <string name="ContactsCursorLoader_recent_chats">Conversații recente</string>
    <string name="ContactsCursorLoader_contacts">Contacte</string>
    <string name="ContactsCursorLoader_groups">Grupuri</string>
    <string name="ContactsCursorLoader_phone_number_search">Căutare număr de telefon</string>
    <!-- Header for username search -->
    <string name="ContactsCursorLoader_find_by_username">Caută după nume de utilizator</string>
    <!-- Label for my stories when selecting who to send media to -->
    <string name="ContactsCursorLoader_my_stories">Poveștile Mele</string>
    <!-- Text for a button that brings up a bottom sheet to create a new story. -->
    <string name="ContactsCursorLoader_new">Nou</string>

    <!-- ContactsDatabase -->
    <string name="ContactsDatabase_message_s">Mesaj %1$s</string>
    <string name="ContactsDatabase_signal_call_s">Apel Signal %1$s</string>

    <!-- ContactNameEditActivity -->
    <!-- Toolbar title for contact name edit activity -->
    <string name="ContactNameEditActivity_given_name">Prenume</string>
    <string name="ContactNameEditActivity_family_name">Nume</string>
    <string name="ContactNameEditActivity_prefix">Prefix</string>
    <string name="ContactNameEditActivity_suffix">Sufix</string>
    <string name="ContactNameEditActivity_middle_name">Nume mijlociu</string>

    <!-- ContactShareEditActivity -->
    <!-- ContactShareEditActivity toolbar title -->
    <string name="ContactShareEditActivity__send_contact">Trimite contactul</string>
    <string name="ContactShareEditActivity_type_home">Acasă</string>
    <string name="ContactShareEditActivity_type_mobile">Mobil</string>
    <string name="ContactShareEditActivity_type_work">Serviciu</string>
    <string name="ContactShareEditActivity_type_missing">Altul</string>
    <string name="ContactShareEditActivity_invalid_contact">Contactul selectat a fost invalid</string>
    <!-- Content descrption for name edit button on contact share edit activity -->
    <string name="ContactShareEditActivity__edit_name">Editează numele</string>
    <!-- Content description for user avatar in edit activity -->
    <string name="ContactShareEditActivity__avatar">Avatar</string>

    <!-- ConversationItem -->
    <string name="ConversationItem_error_not_sent_tap_for_details">Nu a fost trimis, atinge pentru detalii</string>
    <string name="ConversationItem_error_partially_not_delivered">Trimis parțial, atinge pentru detalii</string>
    <string name="ConversationItem_error_network_not_delivered">Trimitere eșuată</string>
    <string name="ConversationItem_received_key_exchange_message_tap_to_process">Am primit un mesaj pentru schimbul de chei, atinge pentru a-l procesa.</string>
    <string name="ConversationItem_group_action_left">%1$s a părăsit grupul.</string>
    <string name="ConversationItem_send_paused">Trimiterea a fost întreruptă</string>
    <string name="ConversationItem_click_to_approve_unencrypted">Trimitere eșuată, atinge pentru varianta nesecurizată</string>
    <string name="ConversationItem_click_to_approve_unencrypted_sms_dialog_title">Revii la SMS ne-criptat ca soluție de rezervă?</string>
    <string name="ConversationItem_click_to_approve_unencrypted_mms_dialog_title">Revii la MMS ne-criptat ca soluție de rezervă?</string>
    <string name="ConversationItem_click_to_approve_unencrypted_dialog_message">Acest mesaj <b>nu</b> va fi criptat pentru că destinatarul nu mai este un utilizator Signal.\n\nTrimiți mesaj nesecurizat?</string>
    <string name="ConversationItem_unable_to_open_media">Nu pot găsi o aplicație pentru a deschide acest tip media.</string>
    <string name="ConversationItem_copied_text">Copiat %1$s</string>
    <string name="ConversationItem_from_s">de la %1$s</string>
    <string name="ConversationItem_to_s">către %1$s</string>
    <string name="ConversationItem_read_more">  Află mai Multe</string>
    <string name="ConversationItem_download_more">  Descarcă mai Multe</string>
    <string name="ConversationItem_pending">  În curs</string>
    <string name="ConversationItem_this_message_was_deleted">Acest mesaj a fost șters.</string>
    <string name="ConversationItem_you_deleted_this_message">Ai șters acest mesaj.</string>
    <!-- Dialog error message shown when user can\'t download a message from someone else due to a permanent failure (e.g., unable to decrypt), placeholder is other\'s name -->
    <string name="ConversationItem_cant_download_message_s_will_need_to_send_it_again">Nu se poate descărca mesajul. %1$s va trebui să îl trimită din nou.</string>
    <!-- Dialog error message shown when user can\'t download an image message from someone else due to a permanent failure (e.g., unable to decrypt), placeholder is other\'s name -->
    <string name="ConversationItem_cant_download_image_s_will_need_to_send_it_again">Nu se poate descărca imaginea. %1$s va trebui să o trimită din nou.</string>
    <!-- Dialog error message shown when user can\'t download a video message from someone else due to a permanent failure (e.g., unable to decrypt), placeholder is other\'s name -->
    <string name="ConversationItem_cant_download_video_s_will_need_to_send_it_again">Nu se poate descărca videoclipul. %1$s va trebui să îl trimită din nou.</string>
    <!-- Dialog error message shown when user can\'t download a their own message via a linked device due to a permanent failure (e.g., unable to decrypt) -->
    <string name="ConversationItem_cant_download_message_you_will_need_to_send_it_again">Nu se poate descărca mesajul. Va trebui să îl trimiți din nou.</string>
    <!-- Dialog error message shown when user can\'t download a their own image message via a linked device due to a permanent failure (e.g., unable to decrypt) -->
    <string name="ConversationItem_cant_download_image_you_will_need_to_send_it_again">Nu se poate descărca imaginea. Va trebui să o trimiți din nou.</string>
    <!-- Dialog error message shown when user can\'t download a their own video message via a linked device due to a permanent failure (e.g., unable to decrypt) -->
    <string name="ConversationItem_cant_download_video_you_will_need_to_send_it_again">Nu se poate descărca videoclipul. Va trebui să îl trimiți din nou.</string>

    <!-- ConversationActivity -->
    <string name="ConversationActivity_add_attachment">Adaugă atașament</string>
    <string name="ConversationActivity_select_contact_info">Selectează informații de contact</string>
    <string name="ConversationActivity_compose_message">Compune mesaj</string>
    <string name="ConversationActivity_sorry_there_was_an_error_setting_your_attachment">Ne pare rău, a apărut o eroare în setarea atașamentului tău.</string>
    <string name="ConversationActivity_recipient_is_not_a_valid_sms_or_email_address_exclamation">Destinatarul nu este o adresă validă de SMS sau email!</string>
    <string name="ConversationActivity_message_is_empty_exclamation">Mesajul este gol!</string>
    <string name="ConversationActivity_group_members">Membri grup</string>
    <string name="ConversationActivity__tap_here_to_start_a_group_call">Atinge aici pentru a începe un apel de grup</string>

    <string name="ConversationActivity_invalid_recipient">Destinatar invalid!</string>
    <string name="ConversationActivity_added_to_home_screen">Adăugat pe ecranul principal</string>
    <string name="ConversationActivity_calls_not_supported">Nu există suport pentru apeluri</string>
    <string name="ConversationActivity_this_device_does_not_appear_to_support_dial_actions">Acest dispozitiv nu pare să suporte apeluri.</string>
    <string name="ConversationActivity_transport_insecure_sms">SMS nesecurizat</string>
    <!-- A title for the option to send an SMS with a placeholder to put the name of their SIM card -->
    <string name="ConversationActivity_transport_insecure_sms_with_sim">SMS nesigur (%1$s)</string>
    <string name="ConversationActivity_transport_insecure_mms">MMS nesecurizat</string>
    <!-- A title for the option to send an SMS with a placeholder to put the name of their SIM card -->
    <string name="ConversationActivity_transport_signal">Mesaj Signal</string>
    <string name="ConversationActivity_lets_switch_to_signal">Hai să folosim Molly %1$s</string>
    <string name="ConversationActivity_specify_recipient">Te rugăm alege un contact</string>
    <string name="ConversationActivity_unblock">Deblochează</string>
    <string name="ConversationActivity_attachment_exceeds_size_limits">Atașamentul depășește limita de mărime pentru tipul de mesaj pe care-l trimiți.</string>
    <string name="ConversationActivity_unable_to_record_audio">Nu se poate înregistra audio!</string>
    <string name="ConversationActivity_you_cant_send_messages_to_this_group">Nu poți trimite mesaje acestui grup pentru că nu mai ești membru.</string>
    <string name="ConversationActivity_only_s_can_send_messages">Numai %1$s pot trimite mesaje.</string>
    <string name="ConversationActivity_admins">administratori</string>
    <string name="ConversationActivity_message_an_admin">Trimite mesaj unui administrator</string>
    <string name="ConversationActivity_cant_start_group_call">Nu se poate iniția apelul de grup</string>
    <string name="ConversationActivity_only_admins_of_this_group_can_start_a_call">Doar administratorii acestui grup pot iniția un apel.</string>
    <string name="ConversationActivity_there_is_no_app_available_to_handle_this_link_on_your_device">Nu există nicio aplicație disponibilă pe dispozitivul tău care să poată deschide acest link.</string>
    <string name="ConversationActivity_your_request_to_join_has_been_sent_to_the_group_admin">Solicitarea ta de a te alătura grupului a fost trimisă administratorului. Vei fi notificat când acesta ia o decizie.</string>
    <string name="ConversationActivity_cancel_request">Anulează Cerere</string>

    <string name="ConversationActivity_to_send_audio_messages_allow_signal_access_to_your_microphone">Pentru a trimite mesaje audio, permite-i aplicației Molly accesul la microfonul tău.</string>
    <string name="ConversationActivity_signal_requires_the_microphone_permission_in_order_to_send_audio_messages">Molly are nevoie de permisiunea pentru Microfon pentru a putea trimite mesaje audio dar i-a fost refuzat accesul permanent. Te rugăm să continui în meniul de setări al aplicației, selectează \"Permisiuni\" și activează \"Microfon\".</string>
    <string name="ConversationActivity_signal_needs_the_microphone_and_camera_permissions_in_order_to_call_s">Molly are nevoie de permisiunile pentru Microfon și Cameră pentru a putea apela pe %1$s, dar i-a fost refuzat accesul permanent. Te rugăm continuă în meniul de setări al aplicației, selectează \"Permisiuni\" și activează \"Microfon\" și \"Camera\".</string>
    <string name="ConversationActivity_to_capture_photos_and_video_allow_signal_access_to_the_camera">Pentru a captura poze sau filme, permite aplicației Molly să acceseze camera.</string>
    <string name="ConversationActivity_signal_needs_the_camera_permission_to_take_photos_or_video">Molly are nevoie de permisiunea pentru Cameră pentru a captura poze sau filme dar i-a fost refuzat accesul permanent. Te rugăm continuă în meniul de setări al aplicației, selectează \"Permisiuni\" și activează \"Camera\".</string>
    <string name="ConversationActivity_signal_needs_camera_permissions_to_take_photos_or_video">Molly are nevoie de permisiunea pentru Cameră pentru a captura poze sau filme</string>
    <string name="ConversationActivity_enable_the_microphone_permission_to_capture_videos_with_sound">Activează permisiunea pentru microfon pentru a captura videoclipuri cu sunet.</string>
    <string name="ConversationActivity_signal_needs_the_recording_permissions_to_capture_video">Molly are nevoie de permisiunea pentru microfon pentru a putea înregistra videoclipuri, dar aceasta a fost refuzată. Te rugăm continuă la setările aplicației, selectează \"Permisiuni\" și activează \"Microfon\" și \"Cameră\".</string>
    <string name="ConversationActivity_signal_needs_recording_permissions_to_capture_video">Molly are nevoie de permisiunea pentru microfon pentru a înregistra videoclipuri.</string>

    <string name="ConversationActivity_quoted_contact_message">%1$s %2$s</string>
    <string name="ConversationActivity_signal_cannot_sent_sms_mms_messages_because_it_is_not_your_default_sms_app">Signal nu poate trimite mesaje SMS/MMS pentru că nu este aplicația ta implicită de SMS. Vrei să schimbi asta în setările tale Android?</string>
    <string name="ConversationActivity_yes">Da</string>
    <string name="ConversationActivity_no">Nu</string>
    <string name="ConversationActivity_search_position">%1$d din %2$d</string>
    <string name="ConversationActivity_no_results">Niciun rezultat</string>

    <string name="ConversationActivity_sticker_pack_installed">Pachetul cu autocolante este instalat</string>
    <string name="ConversationActivity_new_say_it_with_stickers">Nou! Spune-o cu autocolante</string>

    <string name="ConversationActivity_cancel">Anulează</string>
    <string name="ConversationActivity_delete_conversation">Șterg conversația?</string>
    <string name="ConversationActivity_delete_and_leave_group">Șterge și părăsește grupul?</string>
    <string name="ConversationActivity_this_conversation_will_be_deleted_from_all_of_your_devices">Această conversație o să fie ștearsă de pe toate dispozitivele tale.</string>
    <string name="ConversationActivity_you_will_leave_this_group_and_it_will_be_deleted_from_all_of_your_devices">Vei părăsi acest grup și va fi șters de pe toate dispozitivele tale.</string>
    <string name="ConversationActivity_delete">Șterge</string>
    <string name="ConversationActivity_delete_and_leave">Șterge și părăsește</string>
    <string name="ConversationActivity__to_call_s_signal_needs_access_to_your_microphone">Pentru a apela pe %1$s, Molly are nevoie de acces la microfonul tău.</string>


    <string name="ConversationActivity_join">Alătură-te</string>
    <string name="ConversationActivity_full">Plin</string>

    <string name="ConversationActivity_error_sending_media">Eroare la trimiterea conținutului media</string>

    <string name="ConversationActivity__reported_as_spam_and_blocked">Raportat ca spam și blocat.</string>

    <!-- Message shown when opening an SMS conversation with SMS disabled and they have unexported sms messages -->
    <string name="ConversationActivity__sms_messaging_is_currently_disabled_you_can_export_your_messages_to_another_app_on_your_phone">Mesajele prin SMS sunt momentan dezactivate. Poți să exporți mesajele către altă aplicație de pe telefonul tău.</string>
    <!-- Message shown when opening an SMS conversation with SMS disabled and they have unexported sms messages -->
    <string name="ConversationActivity__sms_messaging_is_no_longer_supported_in_signal_you_can_export_your_messages_to_another_app_on_your_phone">Mesajele SMS nu mai sunt acceptate de Signal. Poți să exporți mesajele către altă aplicație de pe telefonul tău.</string>
    <!-- Action button shown when in sms conversation, sms is disabled, and unexported sms messages are present -->
    <string name="ConversationActivity__export_sms_messages">Exportă mesaje SMS</string>
    <!-- Message shown when opening an SMS conversation with SMS disabled and there are no exported messages -->
    <string name="ConversationActivity__sms_messaging_is_currently_disabled_invite_s_to_to_signal_to_keep_the_conversation_here">Mesajele SMS sunt momentan dezactivate. Invită pe %1$s pe Signal ca să continui conversația aici.</string>
    <!-- Message shown when opening an SMS conversation with SMS disabled and there are no exported messages -->
    <string name="ConversationActivity__sms_messaging_is_no_longer_supported_in_signal_invite_s_to_to_signal_to_keep_the_conversation_here">Mesajele SMS nu mai sunt acceptate pe Signal. Invită pe %1$s pe Signal ca să continui conversația aici.</string>
    <!-- Action button shown when opening an SMS conversation with SMS disabled and there are no exported messages -->
    <string name="ConversationActivity__invite_to_signal">Invită la Signal</string>
    <!-- Snackbar message shown after dismissing the full screen sms export megaphone indicating we\'ll do it again soon -->
    <string name="ConversationActivity__you_will_be_reminded_again_soon">Vei primi un mesaj de reamintire curând din nou.</string>

    <!-- ConversationAdapter -->
    <plurals name="ConversationAdapter_n_unread_messages">
        <item quantity="one">%1$d mesaj necitit</item>
        <item quantity="few">%1$d mesaje necitite</item>
        <item quantity="other">%1$d de mesaje necitite</item>
    </plurals>

    <!-- ConversationFragment -->
    <!-- Toast text when contacts activity is not found -->
    <string name="ConversationFragment__contacts_app_not_found">Aplicația Agendă nu a fost găsită.</string>
    <plurals name="ConversationFragment_delete_selected_messages">
        <item quantity="one">Șterg mesajul selectat?</item>
        <item quantity="few">Șterg mesajele selectate?</item>
        <item quantity="other">Șterg mesajele selectate?</item>
    </plurals>
    <string name="ConversationFragment_save_to_sd_card">Salvez pe spațiul de stocare?</string>
    <plurals name="ConversationFragment_saving_n_media_to_storage_warning">
        <item quantity="one">Salvarea acestui fișier pe spațiul de stocare va permite altor aplicații de pe dispozitivul tău să îl acceseze.\n\nContinui?</item>
        <item quantity="few">Salvarea tuturor celor %1$d fișiere pe spațiul de stocare va permite altor aplicații de pe dispozitivul tău să le acceseze.\n\nContinui?</item>
        <item quantity="other">Salvarea tuturor celor %1$d de fișiere pe spațiul de stocare va permite altor aplicații de pe dispozitivul tău să le acceseze.\n\nContinui?</item>
    </plurals>
    <plurals name="ConversationFragment_error_while_saving_attachments_to_sd_card">
        <item quantity="one">A apărut o eroare în timpul salvării atașamentului pe spațiul de stocare!</item>
        <item quantity="few">A apărut o eroare în timpul salvării atașamentelor pe spațiul de stocare!</item>
        <item quantity="other">A apărut o eroare în timpul salvării atașamentelor pe spațiul de stocare!</item>
    </plurals>
    <string name="ConversationFragment_unable_to_write_to_sd_card_exclamation">Nu se poate scrie pe spațiul de stocare!</string>
    <plurals name="ConversationFragment_saving_n_attachments">
        <item quantity="one">Se salvează atașamentul</item>
        <item quantity="few">Se salvează %1$d atașamente</item>
        <item quantity="other">Se salvează %1$d de atașamente</item>
    </plurals>
    <plurals name="ConversationFragment_saving_n_attachments_to_sd_card">
        <item quantity="one">Se salvează atașamentul pe spațiul de stocare…</item>
        <item quantity="few">Se salvează %1$d atașamente pe spațiul de stocare…</item>
        <item quantity="other">Se salvează %1$d de atașamente pe spațiul de stocare…</item>
    </plurals>
    <string name="ConversationFragment_pending">În curs…</string>
    <string name="ConversationFragment_push">Date (Signal)</string>
    <string name="ConversationFragment_mms">MMS</string>
    <string name="ConversationFragment_sms">SMS</string>
    <string name="ConversationFragment_deleting">Se șterge</string>
    <string name="ConversationFragment_deleting_messages">Se șterg mesajele…</string>
    <string name="ConversationFragment_delete_for_me">Șterge doar pentru mine</string>
    <string name="ConversationFragment_delete_for_everyone">Șterge pentru toată lumea</string>
    <!-- Dialog button for deleting one or more note-to-self messages only on this device, leaving that same message intact on other devices. -->
    <string name="ConversationFragment_delete_on_this_device">Șterge pe acest dispozitiv</string>
    <!-- Dialog button for deleting one or more note-to-self messages on all linked devices. -->
    <string name="ConversationFragment_delete_everywhere">Șterge de peste tot</string>
    <string name="ConversationFragment_this_message_will_be_deleted_for_everyone_in_the_conversation">Acest mesaj va fi șters pentru toți participanții la conversație dacă aceștia folosesc o versiune recentă Signal. Toți participanții vor putea vedea că ai șters mesajul.</string>
    <string name="ConversationFragment_quoted_message_not_found">Mesajul original nu a fost găsit</string>
    <string name="ConversationFragment_quoted_message_no_longer_available">Mesajul original nu mai este disponibil</string>
    <string name="ConversationFragment_failed_to_open_message">Mesajul nu a putut fi deschis</string>
    <string name="ConversationFragment_you_can_swipe_to_the_right_reply">Poți glisa la dreapta pe orice mesaj pentru a răspunde rapid</string>
    <string name="ConversationFragment_you_can_swipe_to_the_left_reply">Poți glisa la stânga pe orice mesaj pentru a răspunde rapid</string>
    <string name="ConversationFragment_outgoing_view_once_media_files_are_automatically_removed">Fișierele trimise de tip media vizibile o singură dată sunt eliminate automat după ce sunt trimise</string>
    <string name="ConversationFragment_you_already_viewed_this_message">Ai văzut deja acest mesaj</string>
    <string name="ConversationFragment__you_can_add_notes_for_yourself_in_this_conversation">Poți adăuga notițe pentru tine în această conversație.\nDacă ai dispozitive asociate contului notițele noi vor fi sincronizate.</string>
    <string name="ConversationFragment__d_group_members_have_the_same_name">%1$d membri ai grupului au același nume.</string>
    <string name="ConversationFragment__tap_to_review">Atinge pentru examinare</string>
    <string name="ConversationFragment__review_requests_carefully">Examinează cu atenție solicitările</string>
    <string name="ConversationFragment__signal_found_another_contact_with_the_same_name">Molly a găsit un alt contact cu același nume.</string>
    <string name="ConversationFragment_contact_us">Contactează-ne</string>
    <string name="ConversationFragment_verify">Verifică</string>
    <string name="ConversationFragment_not_now">Nu acum</string>
    <string name="ConversationFragment_your_safety_number_with_s_changed">Numărul tău de siguranță pentru %1$s s-a schimbat</string>
    <string name="ConversationFragment_your_safety_number_with_s_changed_likey_because_they_reinstalled_signal">Numărul tău de siguranță pentru %1$s s-a schimbat, probabil pentru că au reinstalat Signal sau au schimbat dispozitivele. Atinge Verificare pentru a confirma noul număr de siguranță. Acest lucru este opțional.</string>
    <!-- Message shown to indicate which notification profile is on/active -->
    <string name="ConversationFragment__s_on">%1$s activ</string>
    <!-- Dialog title for block group link join requests -->
    <string name="ConversationFragment__block_request">Blochez cererea?</string>
    <!-- Dialog message for block group link join requests -->
    <string name="ConversationFragment__s_will_not_be_able_to_join_or_request_to_join_this_group_via_the_group_link">%1$s nu se va mai putea alătura grupului folosind linkul acestuia. Dar vei putea în continuare să-i adaugi manual.</string>
    <!-- Dialog confirm block request button -->
    <string name="ConversationFragment__block_request_button">Blochează cererea</string>
    <!-- Dialog cancel block request button -->
    <string name="ConversationFragment__cancel">Anulare</string>
    <!-- Message shown after successfully blocking join requests for a user -->
    <string name="ConversationFragment__blocked">Blocat</string>
    <!-- Label for a button displayed in conversation list to clear the chat filter -->
    <string name="ConversationListFragment__clear_filter">Șterge filtru</string>
    <!-- Notice on chat list when no unread chats are available, centered on display -->
    <string name="ConversationListFragment__no_unread_chats">Fără conversații necitite</string>
    <plurals name="ConversationListFragment_delete_selected_conversations">
        <item quantity="one">Șterg conversația selectată?</item>
        <item quantity="few">Șterg conversațiile selectate?</item>
        <item quantity="other">Șterg conversațiile selectate?</item>
    </plurals>
    <plurals name="ConversationListFragment_this_will_permanently_delete_all_n_selected_conversations">
        <item quantity="one">Această acțiune va șterge permanent conversația selectată.</item>
        <item quantity="few">Această acțiune va șterge permanent toate cele %1$d conversații selectate.</item>
        <item quantity="other">Această acțiune va șterge permanent toate cele %1$d de conversații selectate.</item>
    </plurals>
    <string name="ConversationListFragment_deleting">Se șterge</string>
    <string name="ConversationListFragment_deleting_selected_conversations">Se șterg conversațiile selectate…</string>
    <plurals name="ConversationListFragment_conversations_archived">
        <item quantity="one">Conversație arhivată</item>
        <item quantity="few">%1$d conversații arhivate</item>
        <item quantity="other">%1$d de conversații arhivate</item>
    </plurals>
    <string name="ConversationListFragment_undo">Anulează</string>
    <plurals name="ConversationListFragment_moved_conversations_to_inbox">
        <item quantity="one">Conversațiile au fost mutate în inbox</item>
        <item quantity="few">%1$d conversații au fost mutate în inbox</item>
        <item quantity="other">%1$d de conversații au fost mutate în inbox</item>
    </plurals>
    <plurals name="ConversationListFragment_read_plural">
        <item quantity="one">Citit</item>
        <item quantity="few">Citite</item>
        <item quantity="other">Citite</item>
    </plurals>
    <plurals name="ConversationListFragment_unread_plural">
        <item quantity="one">Necitit</item>
        <item quantity="few">Necitite</item>
        <item quantity="other">Necitite</item>
    </plurals>
    <plurals name="ConversationListFragment_pin_plural">
        <item quantity="one">Fixare</item>
        <item quantity="few">Fixare</item>
        <item quantity="other">Fixare</item>
    </plurals>
    <plurals name="ConversationListFragment_unpin_plural">
        <item quantity="one">Anulare fixare</item>
        <item quantity="few">Anulare fixări</item>
        <item quantity="other">Anulare fixări</item>
    </plurals>
    <plurals name="ConversationListFragment_mute_plural">
        <item quantity="one">Silențios</item>
        <item quantity="few">Silențios</item>
        <item quantity="other">Silențios</item>
    </plurals>
    <plurals name="ConversationListFragment_unmute_plural">
        <item quantity="one">Activare notificări</item>
        <item quantity="few">Activare notificări</item>
        <item quantity="other">Activare notificări</item>
    </plurals>
    <string name="ConversationListFragment_select">Selectează</string>
    <plurals name="ConversationListFragment_archive_plural">
        <item quantity="one">Arhivează</item>
        <item quantity="few">Arhivează</item>
        <item quantity="other">Arhivează</item>
    </plurals>
    <plurals name="ConversationListFragment_unarchive_plural">
        <item quantity="one">Dezarhivează</item>
        <item quantity="few">Dezarhivează</item>
        <item quantity="other">Dezarhivează</item>
    </plurals>
    <plurals name="ConversationListFragment_delete_plural">
        <item quantity="one">Șterge</item>
        <item quantity="few">Șterge</item>
        <item quantity="other">Șterge</item>
    </plurals>
    <string name="ConversationListFragment_select_all">Selectează tot</string>
    <plurals name="ConversationListFragment_s_selected">
        <item quantity="one">%1$d selectată</item>
        <item quantity="few">%1$d selectate</item>
        <item quantity="other">%1$d selectate</item>
    </plurals>

    <!-- Show in conversation list overflow menu to open selection bottom sheet -->
    <string name="ConversationListFragment__notification_profile">Profil notificări</string>
    <!-- Tooltip shown after you have created your first notification profile -->
    <string name="ConversationListFragment__turn_your_notification_profile_on_or_off_here">Activează sau dezactivează profilul tău de aici</string>
    <!-- Message shown in top toast to indicate the named profile is on -->
    <string name="ConversationListFragment__s_on">%1$s activ</string>

    <!-- ConversationListItem -->
    <string name="ConversationListItem_key_exchange_message">Mesaj pentru schimbul de chei</string>

    <!-- ConversationListItemAction -->
    <string name="ConversationListItemAction_archived_conversations_d">Conversații arhivate (%1$d)</string>

    <!-- ConversationTitleView -->
    <string name="ConversationTitleView_verified">Verificat</string>
    <string name="ConversationTitleView_you">Tu</string>

    <!-- ConversationTypingView -->
    <string name="ConversationTypingView__plus_d">+%1$d</string>

    <!-- CreateGroupActivity -->
    <string name="CreateGroupActivity__select_members">Selectează membrii</string>

    <!-- ConversationListFilterPullView -->
    <!-- Note in revealable view before fully revealed -->
    <string name="ConversationListFilterPullView__pull_down_to_filter">Pull down to filter</string>
    <!-- Note in revealable view after fully revealed -->
    <string name="ConversationListFilterPullView__release_to_filter">Release to filter</string>

    <!-- CreateProfileActivity -->
    <string name="CreateProfileActivity__profile">Profil</string>
    <string name="CreateProfileActivity_error_setting_profile_photo">Eroare la setarea pozei de profil</string>
    <string name="CreateProfileActivity_problem_setting_profile">Problemă la setarea profilului</string>
    <string name="CreateProfileActivity_set_up_your_profile">Configurează-ți profilul</string>
    <string name="CreateProfileActivity_signal_profiles_are_end_to_end_encrypted">Profilul și schimbările tale vor fi vizibile pentru persoanele cărora le dai mesaj, pentru contacte și grupuri.</string>
    <string name="CreateProfileActivity_set_avatar_description">Setează avatar</string>

    <!-- ProfileCreateFragment -->
    <!-- Displayed at the top of the screen and explains how profiles can be viewed. -->
    <string name="ProfileCreateFragment__profiles_are_visible_to_contacts_and_people_you_message">Profilurile sunt vizibile pentru contacte, grupuri și persoanele cărora le dai mesaj,</string>
    <!-- Title of clickable row to select phone number privacy settings -->
    <string name="ProfileCreateFragment__who_can_find_me">Cine mă poate găsi după număr?</string>

    <!-- WhoCanSeeMyPhoneNumberFragment -->
    <!-- Toolbar title for this screen -->
    <string name="WhoCanSeeMyPhoneNumberFragment__who_can_find_me_by_number">Cine îmi poate găsi numărul?</string>
    <!-- Description for radio item stating anyone can see your phone number -->
    <string name="WhoCanSeeMyPhoneNumberFragment__anyone_who_has">Oricine are numărul tău de telefon în agendă te va vedea la contacte în Signal. Celelalte persoane te vor putea găsi cu ajutorul numărului tău de telefon în căutare.</string>
    <!-- Description for radio item stating no one will be able to see your phone number -->
    <string name="WhoCanSeeMyPhoneNumberFragment__nobody_on_signal">Nimeni de pe Signal nu va putea să te găsească cu numărul de telefon.</string>

    <!-- ChooseBackupFragment -->
    <string name="ChooseBackupFragment__restore_from_backup">Restaurez din backup?</string>
    <string name="ChooseBackupFragment__restore_your_messages_and_media">Restaurezi mesajele și media dintr-un backup local. Dacă nu restaurezi acum, nu vei putea restaura mai târziu.</string>
    <string name="ChooseBackupFragment__icon_content_description">Restabilire din backup</string>
    <string name="ChooseBackupFragment__choose_backup">Selectează backup</string>
    <string name="ChooseBackupFragment__learn_more">Află mai multe</string>
    <string name="ChooseBackupFragment__no_file_browser_available">Nu este disponibil niciun manager de fișiere</string>

    <!-- RestoreBackupFragment -->
    <string name="RestoreBackupFragment__restore_complete">Restaurarea a fost finalizată</string>
    <string name="RestoreBackupFragment__to_continue_using_backups_please_choose_a_folder">Pentru a continua să utilizezi backup-uri, te rugăm să alegi un director. Noile backup-uri vor fi salvate în această locație.</string>
    <string name="RestoreBackupFragment__choose_folder">Alege directorul</string>
    <string name="RestoreBackupFragment__not_now">Nu acum</string>
    <!-- Couldn\'t find the selected backup -->
    <string name="RestoreBackupFragment__backup_not_found">Backup-ul nu a fost găsit.</string>
    <!-- Couldn\'t read the selected backup -->
    <string name="RestoreBackupFragment__backup_could_not_be_read">Backup-ul nu a putut fi citit.</string>
    <!-- Backup has an unsupported file extension -->
    <string name="RestoreBackupFragment__backup_has_a_bad_extension">Backup-ul are o extensie greșită.</string>

    <!-- BackupsPreferenceFragment -->
    <string name="BackupsPreferenceFragment__chat_backups">Backup-uri pt. conversații</string>
    <string name="BackupsPreferenceFragment__backups_are_encrypted_with_a_passphrase">Backup-urile sunt criptate cu o parolă și sunt stocate pe dispozitivul tău.</string>
    <string name="BackupsPreferenceFragment__create_backup">Creează backup</string>
    <string name="BackupsPreferenceFragment__last_backup">Ultimul backup: %1$s</string>
    <string name="BackupsPreferenceFragment__backup_folder">Director backup</string>
    <string name="BackupsPreferenceFragment__verify_backup_passphrase">Verificare parolă backup</string>
    <string name="BackupsPreferenceFragment__test_your_backup_passphrase">Testează parola de backup și asigură-te că se potrivește</string>
    <string name="BackupsPreferenceFragment__turn_on">Activează</string>
    <string name="BackupsPreferenceFragment__turn_off">Dezactivează</string>
    <string name="BackupsPreferenceFragment__to_restore_a_backup">"Pentru a restabili un backup, instalează o copie nouă Molly. Deschide aplicația și atinge \"Restabilire backup\", apoi selectează un fișier de backup. %1$s"</string>
    <string name="BackupsPreferenceFragment__learn_more">Află mai multe</string>
    <string name="BackupsPreferenceFragment__in_progress">În curs de desfășurare…</string>
    <!-- Status text shown in backup preferences when verifying a backup -->
    <string name="BackupsPreferenceFragment__verifying_backup">Se verifică backup-ul…</string>
    <string name="BackupsPreferenceFragment__d_so_far">%1$d până acum…</string>
    <!-- Show percentage of completion of backup -->
    <string name="BackupsPreferenceFragment__s_so_far">%1$s%% până acum…</string>
    <string name="BackupsPreferenceFragment_signal_requires_external_storage_permission_in_order_to_create_backups">Molly necesită permisiunea de acces la stocarea externă pentru a putea crea backup-uri, dar i-a fost refuzat permanent. Te rugăm continuă la setări aplicație, selectează \"Permisiuni\" și activează \"Stocare\".</string>


    <!-- CustomDefaultPreference -->
    <string name="CustomDefaultPreference_using_custom">Personalizat: %1$s</string>
    <string name="CustomDefaultPreference_using_default">Implicit: %1$s</string>
    <string name="CustomDefaultPreference_none">Niciuna</string>

    <!-- AvatarSelectionBottomSheetDialogFragment -->
    <string name="AvatarSelectionBottomSheetDialogFragment__taking_a_photo_requires_the_camera_permission">Pentru a face o fotografie este nevoie de permisiunea camerei.</string>
    <string name="AvatarSelectionBottomSheetDialogFragment__viewing_your_gallery_requires_the_storage_permission">Vizualizarea galeriei tale necesită permisiunea de stocare.</string>

    <!-- DateUtils -->
    <string name="DateUtils_just_now">Acum</string>
    <string name="DateUtils_minutes_ago">%1$dm</string>
    <string name="DateUtils_today">Azi</string>
    <string name="DateUtils_yesterday">Ieri</string>

    <!-- DecryptionFailedDialog -->
    <string name="DecryptionFailedDialog_chat_session_refreshed">Sesiunea conversației a fost resetată</string>
    <string name="DecryptionFailedDialog_signal_uses_end_to_end_encryption">Signal folosește criptare integrală și câteodată va avea nevoie să reîmprospăteze sesiunile de conversație. Acest lucru nu va afecta securitatea conversațiilor dar s-ar putea să fi ratat un mesaj de la acest contact și ai putea să-l rogi să-l retrimită.</string>

    <!-- DeviceListActivity -->
    <string name="DeviceListActivity_unlink_s">Disociez \'%1$s\'?</string>
    <string name="DeviceListActivity_by_unlinking_this_device_it_will_no_longer_be_able_to_send_or_receive">Prin disocierea acestui dispozitiv, nu va mai putea trimite și primi mesaje.</string>
    <string name="DeviceListActivity_network_connection_failed">Conexiunea la rețea a eșuat</string>
    <string name="DeviceListActivity_try_again">Încearcă din nou</string>
    <string name="DeviceListActivity_unlinking_device">Se disociază dispozitivul…</string>
    <string name="DeviceListActivity_unlinking_device_no_ellipsis">Se disociază dispozitivul</string>
    <string name="DeviceListActivity_network_failed">Eroare de rețea!</string>

    <!-- DeviceListItem -->
    <string name="DeviceListItem_unnamed_device">Dispozitiv fără nume</string>
    <string name="DeviceListItem_linked_s">Asociat %1$s</string>
    <string name="DeviceListItem_last_active_s">Ultima oară activ %1$s</string>
    <string name="DeviceListItem_today">Azi</string>

    <!-- DocumentView -->
    <string name="DocumentView_unnamed_file">Fișier fără nume</string>

    <!-- DozeReminder -->
    <string name="DozeReminder_optimize_for_missing_play_services">Optimizează pentru lipsa serviciilor Play</string>
    <string name="DozeReminder_this_device_does_not_support_play_services_tap_to_disable_system_battery">Acest dispozitiv nu suportă serviciile Play. Apasă pentru a dezactiva optimizarea de sistem a bateriei care împiedică Molly să preia mesaje cât timp este inactiv.</string>

    <!-- ExpiredBuildReminder -->
    <string name="ExpiredBuildReminder_this_version_of_signal_has_expired">Această versiune a Signal a expirat. Actualizează acum pentru a trimite și primi mesaje.</string>
    <string name="ExpiredBuildReminder_update_now">Actualizează acum</string>

    <!-- PendingGroupJoinRequestsReminder -->
    <plurals name="PendingGroupJoinRequestsReminder_d_pending_member_requests">
        <item quantity="one">%1$d solicitare de membru în așteptare.</item>
        <item quantity="few">%1$d solicitări de membru în așteptare.</item>
        <item quantity="other">%1$d de solicitări de membru în așteptare.</item>
    </plurals>
    <string name="PendingGroupJoinRequestsReminder_view">Vizualizare</string>

    <!-- GcmRefreshJob -->
    <string name="GcmRefreshJob_Permanent_Signal_communication_failure">Eroare permanentă de comunicare cu Signal!</string>
    <string name="GcmRefreshJob_Signal_was_unable_to_register_with_Google_Play_Services">Molly nu s-a putut înregistra la Google Play Services. Mesajele și apelurile Molly au fost dezactivate, te rugăm încearcă să te înregistrezi din nou din meniul Setări &gt; Avansat.</string>


    <!-- GiphyActivity -->
    <string name="GiphyActivity_error_while_retrieving_full_resolution_gif">A apărut o eroare la obținerea GIF-ului la rezoluție maximă</string>

    <!-- GiphyFragmentPageAdapter -->

    <!-- AddToGroupActivity -->
    <string name="AddToGroupActivity_add_member">Adaugi membrul?</string>
    <string name="AddToGroupActivity_add_s_to_s">Adaugi \"%1$s\" la \"%2$s\"?</string>
    <string name="AddToGroupActivity_s_added_to_s">\"%1$s\" adăugat la \"%2$s\".</string>
    <string name="AddToGroupActivity_add_to_group">Adaugă la grup</string>
    <string name="AddToGroupActivity_add_to_groups">Adaugă la grupuri</string>
    <string name="AddToGroupActivity_this_person_cant_be_added_to_legacy_groups">Această persoană nu poate fi adăugată la grupurile vechi.</string>
    <string name="AddToGroupActivity_add">Adaugă</string>
    <string name="AddToGroupActivity_add_to_a_group">Adaugă la un grup</string>

    <!-- ChooseNewAdminActivity -->
    <string name="ChooseNewAdminActivity_choose_new_admin">Alege un nou administrator</string>
    <string name="ChooseNewAdminActivity_done">Gata</string>
    <string name="ChooseNewAdminActivity_you_left">Ai părăsit \"%1$s.\"</string>

    <!-- GroupMembersDialog -->
    <string name="GroupMembersDialog_you">Tu</string>

    <!-- GV2 access levels -->
    <string name="GroupManagement_access_level_anyone">Oricine</string>
    <string name="GroupManagement_access_level_all_members">Toți membri</string>
    <string name="GroupManagement_access_level_only_admins">Doar administratorii</string>
    <string name="GroupManagement_access_level_no_one">Nimeni</string>
  <!-- Removed by excludeNonTranslatables <string name="GroupManagement_access_level_unknown" translatable="false">Unknown</string> -->
    <array name="GroupManagement_edit_group_membership_choices">
        <item>@string/GroupManagement_access_level_all_members</item>
        <item>@string/GroupManagement_access_level_only_admins</item>
    </array>
    <array name="GroupManagement_edit_group_info_choices">
        <item>@string/GroupManagement_access_level_all_members</item>
        <item>@string/GroupManagement_access_level_only_admins</item>
    </array>

    <!-- GV2 invites sent -->
    <plurals name="GroupManagement_invitation_sent">
        <item quantity="one">Invitație trimisă</item>
        <item quantity="few">%1$d invitații trimise</item>
        <item quantity="other">%1$d de invitații trimise</item>
    </plurals>
    <string name="GroupManagement_invite_single_user">\"%1$s\" nu poate fi adăugat automat la acest grup de către tine.\n\nAu fost invitați să se alăture și nu vor vedea niciun mesaj de grup până când nu acceptă.</string>
    <string name="GroupManagement_invite_multiple_users">Acești utilizatori nu pot fi adăugați automat la acest grup de către tine.\n\nAu fost invitați să se alăture și nu vor vedea niciun mesaj de grup până când nu acceptă.</string>

    <!-- GroupsV1MigrationLearnMoreBottomSheetDialogFragment -->
    <string name="GroupsV1MigrationLearnMore_what_are_new_groups">Ce sunt Noile Grupuri?</string>
    <string name="GroupsV1MigrationLearnMore_new_groups_have_features_like_mentions">Noile grupuri au funcții precum @mențiuni și administratori de grup și vor suporta mai multe funcții în viitor.</string>
    <string name="GroupsV1MigrationLearnMore_all_message_history_and_media_has_been_kept">Tot istoricul mesajelor și conținutul media a fost păstrat înainte de actualizare.</string>
    <string name="GroupsV1MigrationLearnMore_you_will_need_to_accept_an_invite_to_join_this_group_again">Va trebui să accepți o invitație pentru a te alătura din nou acestui grup și nu vei primi mesaje de grup până când nu accepți.</string>
    <plurals name="GroupsV1MigrationLearnMore_these_members_will_need_to_accept_an_invite">
        <item quantity="one">Acest membru va trebui să accepte o invitație de a se alătura din nou acestui grup și nu va putea primi mesaje de grup până când nu acceptă:</item>
        <item quantity="few">Acești membri vor trebui să accepte o invitație de a se alătura din nou acestui grup și nu vor primi mesaje de grup până când nu acceptă:</item>
        <item quantity="other">Acești membri vor trebui să accepte o invitație de a se alătura din nou acestui grup și nu vor primi mesaje de grup până când nu acceptă:</item>
    </plurals>
    <plurals name="GroupsV1MigrationLearnMore_these_members_were_removed_from_the_group">
        <item quantity="one">Acest membru a fost eliminat din grup și nu se va putea alătura din nou până când nu realizează actualizarea:</item>
        <item quantity="few">Acești membri au fost eliminați din grup și nu se vor putea alătura din nou până când nu realizează actualizarea:</item>
        <item quantity="other">Acești membri au fost eliminați din grup și nu se vor putea alătura din nou până când nu realizează actualizarea:</item>
    </plurals>

    <!-- GroupsV1MigrationInitiationBottomSheetDialogFragment -->
    <string name="GroupsV1MigrationInitiation_upgrade_to_new_group">Actualizează la Noul Grup</string>
    <string name="GroupsV1MigrationInitiation_upgrade_this_group">Actualizează acest grup</string>
    <string name="GroupsV1MigrationInitiation_new_groups_have_features_like_mentions">Noile Grupuri au funcții precum @mențiuni și administratori de grup și vor suporta mai multe funcții în viitor.</string>
    <string name="GroupsV1MigrationInitiation_all_message_history_and_media_will_be_kept">Tot istoricul mesajelor și conținutul media o să fie păstrate înainte de actualizare.</string>
    <string name="GroupsV1MigrationInitiation_encountered_a_network_error">A apărut o eroare de rețea. Încearcă mai târziu.</string>
    <string name="GroupsV1MigrationInitiation_failed_to_upgrade">Actualizarea nu a reușit.</string>
    <plurals name="GroupsV1MigrationInitiation_these_members_will_need_to_accept_an_invite">
        <item quantity="one">Acest membru va trebui să accepte o invitație de a se alătura din nou acestui grup și nu va primi mesaje de grup până când nu acceptă:</item>
        <item quantity="few">Acești membri vor trebui să accepte o invitație de a se alătura din nou acestui grup și nu vor primi mesaje de grup până când nu acceptă:</item>
        <item quantity="other">Acești membri vor trebui să accepte o invitație de a se alătura din nou acestui grup și nu vor primi mesaje de grup până când nu acceptă:</item>
    </plurals>
    <plurals name="GroupsV1MigrationInitiation_these_members_are_not_capable_of_joining_new_groups">
        <item quantity="one">Acest membru nu se poate alătura grupurilor noi și va fi eliminat din grup:</item>
        <item quantity="few">Acești membri nu se pot alătura grupurilor noi și vor fi eliminați din grup:</item>
        <item quantity="other">Acești membri nu se pot alătura grupurilor noi și vor fi eliminați din grup:</item>
    </plurals>

    <!-- GroupsV1MigrationSuggestionsReminder -->
    <plurals name="GroupsV1MigrationSuggestionsReminder_members_couldnt_be_added_to_the_new_group">
        <item quantity="one">%1$d membru nu a putut fi adăugat noului grup. Vrei să-l adaugi acum?</item>
        <item quantity="few">%1$d membri nu au putut fi adăugați noului grup. Vrei să-i adaugi acum?</item>
        <item quantity="other">%1$d de membri nu au putut fi adăugați Noului Grup. Vrei să-i adaugi acum?</item>
    </plurals>
    <plurals name="GroupsV1MigrationSuggestionsReminder_add_members">
        <item quantity="one">Adaugă membru</item>
        <item quantity="few">Adaugă membri</item>
        <item quantity="other">Adaugă membri</item>
    </plurals>
    <string name="GroupsV1MigrationSuggestionsReminder_no_thanks">Nu, mulțumesc</string>

    <!-- GroupsV1MigrationSuggestionsDialog -->
    <plurals name="GroupsV1MigrationSuggestionsDialog_add_members_question">
        <item quantity="one">Adaugi membru?</item>
        <item quantity="few">Adaugi membri?</item>
        <item quantity="other">Adaugi membri?</item>
    </plurals>
    <plurals name="GroupsV1MigrationSuggestionsDialog_these_members_couldnt_be_automatically_added">
        <item quantity="one">Acest membru nu a putut fi adăugat automat la noul grup când a fost actualizat:</item>
        <item quantity="few">Acești membri nu au putut fi adăugați automat la noul grup când a fost actualizat:</item>
        <item quantity="other">Acești membri nu au putut fi adăugați automat la Noul Grup când a fost actualizat:</item>
    </plurals>
    <plurals name="GroupsV1MigrationSuggestionsDialog_add_members">
        <item quantity="one">Adaugă membru</item>
        <item quantity="few">Adaugă membri</item>
        <item quantity="other">Adaugă membri</item>
    </plurals>
    <plurals name="GroupsV1MigrationSuggestionsDialog_failed_to_add_members_try_again_later">
        <item quantity="one">Nu s-a putut adăuga membrul. Încearcă mai târziu.</item>
        <item quantity="few">Nu s-au putut adăuga membri. Încearcă mai târziu.</item>
        <item quantity="other">Nu s-au putut adăuga membri. Încearcă mai târziu.</item>
    </plurals>
    <plurals name="GroupsV1MigrationSuggestionsDialog_cannot_add_members">
        <item quantity="one">Nu se poate adăuga membrul.</item>
        <item quantity="few">Nu se pot adăuga membri.</item>
        <item quantity="other">Nu se pot adăuga membri.</item>
    </plurals>

    <!-- LeaveGroupDialog -->
    <string name="LeaveGroupDialog_leave_group">Părăsești grupul?</string>
    <string name="LeaveGroupDialog_you_will_no_longer_be_able_to_send_or_receive_messages_in_this_group">Nu vei mai putea trimite sau primi mesaje în acest grup.</string>
    <string name="LeaveGroupDialog_leave">Părăsește</string>
    <string name="LeaveGroupDialog_choose_new_admin">Alege un nou administrator</string>
    <string name="LeaveGroupDialog_before_you_leave_you_must_choose_at_least_one_new_admin_for_this_group">Înainte de a pleca, trebuie să alegi cel puțin un nou administrator pentru acest grup.</string>
    <string name="LeaveGroupDialog_choose_admin">Alege un administrator</string>

    <!-- LinkPreviewView -->
    <string name="LinkPreviewView_no_link_preview_available">Previzualizarea linkului nu este disponibilă</string>
    <string name="LinkPreviewView_this_group_link_is_not_active">Acest link de grup nu este activ</string>
    <string name="LinkPreviewView_domain_date">%1$s · %2$s</string>

    <!-- LinkPreviewRepository -->
    <plurals name="LinkPreviewRepository_d_members">
        <item quantity="one">%1$d membru</item>
        <item quantity="few">%1$d membri</item>
        <item quantity="other">%1$d de membri</item>
    </plurals>

    <!-- PendingMembersActivity -->
    <string name="PendingMembersActivity_pending_group_invites">Invitații la grup în așteptare</string>
    <string name="PendingMembersActivity_requests">Solicitări</string>
    <string name="PendingMembersActivity_invites">Invitații</string>
    <string name="PendingMembersActivity_people_you_invited">Persoane pe care le-ai invitat</string>
    <string name="PendingMembersActivity_you_have_no_pending_invites">Nu ai invitații în așteptare.</string>
    <string name="PendingMembersActivity_invites_by_other_group_members">Invitații de la alți membri ai grupului</string>
    <string name="PendingMembersActivity_no_pending_invites_by_other_group_members">Nu există invitații în așteptare din partea altor membri ai grupului.</string>
    <string name="PendingMembersActivity_missing_detail_explanation">Nu sunt afișate detalii despre persoanele invitate de alți membri ai grupului. Dacă invitații aleg să se alăture, informațiile lor vor fi distribuite grupului în acel moment. Nu vor vedea niciun mesaj din grup până nu se alătură.</string>

    <string name="PendingMembersActivity_revoke_invite">Revocare invitație</string>
    <string name="PendingMembersActivity_revoke_invites">Revocare invitații</string>
    <plurals name="PendingMembersActivity_revoke_d_invites">
        <item quantity="one">Revocare invitație</item>
        <item quantity="few">Revocare %1$d invitații</item>
        <item quantity="other">Revocare %1$d de invitații</item>
    </plurals>
    <plurals name="PendingMembersActivity_error_revoking_invite">
        <item quantity="one">A apărut o eroare la revocarea invitației</item>
        <item quantity="few">A apărut o eroare la revocarea invitațiilor</item>
        <item quantity="other">A apărut o eroare la revocarea invitațiilor</item>
    </plurals>

    <!-- RequestingMembersFragment -->
    <string name="RequestingMembersFragment_pending_member_requests">Solicitări de membru în așteptare</string>
    <string name="RequestingMembersFragment_no_member_requests_to_show">Nici o cerere de membru de afișat.</string>
    <string name="RequestingMembersFragment_explanation">Persoanele din această listă încearcă să se alăture acestui grup prin intermediul linkului de grup.</string>
    <string name="RequestingMembersFragment_added_s">"\"%1$s\" a fost adăugat"</string>
    <string name="RequestingMembersFragment_denied_s">"\"%1$s\" a fost refuzat"</string>

    <!-- AddMembersActivity -->
    <string name="AddMembersActivity__done">Gata</string>
    <string name="AddMembersActivity__this_person_cant_be_added_to_legacy_groups">Această persoană nu poate fi adăugată la grupurile vechi.</string>
    <plurals name="AddMembersActivity__add_d_members_to_s">
        <item quantity="one">Adaugi „%1$s“ la „%2$s“?</item>
        <item quantity="few">Adaugi %3$d membri la \"%2$s\"?</item>
        <item quantity="other">Adaugi %3$d de membri la \"%2$s\"?</item>
    </plurals>
    <string name="AddMembersActivity__add">Adaugă</string>
    <string name="AddMembersActivity__add_members">Adăugare membri</string>

    <!-- AddGroupDetailsFragment -->
    <string name="AddGroupDetailsFragment__name_this_group">Numește acest grup</string>
    <string name="AddGroupDetailsFragment__create_group">Creează grup</string>
    <string name="AddGroupDetailsFragment__create">Creează</string>
    <string name="AddGroupDetailsFragment__members">Membri</string>
    <string name="AddGroupDetailsFragment__you_can_add_or_invite_friends_after_creating_this_group">Poți adăuga sau invita prieteni după crearea acestui grup.</string>
    <string name="AddGroupDetailsFragment__group_name_required">Nume grup (obligatoriu)</string>
    <string name="AddGroupDetailsFragment__group_name_optional">Nume grup (opțional)</string>
    <string name="AddGroupDetailsFragment__this_field_is_required">Acest câmp este obligatoriu.</string>
    <string name="AddGroupDetailsFragment__group_creation_failed">Crearea grupului a eșuat.</string>
    <string name="AddGroupDetailsFragment__try_again_later">Încearcă mai târziu.</string>
    <string name="AddGroupDetailsFragment__remove">Elimină</string>
    <string name="AddGroupDetailsFragment__sms_contact">Contact SMS</string>
    <string name="AddGroupDetailsFragment__remove_s_from_this_group">Elimină pe %1$s din acest grup?</string>
    <!-- Info message shown in the middle of the screen, displayed when adding group details to an MMS Group -->
    <string name="AddGroupDetailsFragment__youve_selected_a_contact_that_doesnt_support">Ai selectat un contact care nu acceptă grupuri Signal, astfel că acest grup va fi MMS. Fotografiile și numele personalizate din grupul MMS vor fi disponibile doar pentru tine.</string>
    <!-- Info message shown in the middle of the screen, displayed when adding group details to an MMS Group after SMS Phase 0 -->
    <string name="AddGroupDetailsFragment__youve_selected_a_contact_that_doesnt_support_signal_groups_mms_removal">Ai selectat un contact care nu suportă grupuri Signal, astfel acest grup va fi de tip MMS. Numele și fotografiile personalizate ale grupurilor MMS vor fi vizibile doar pentru tine. Suportul pentru grupurile MMS va fi eliminat curând pentru a ne concentra pe mesaje criptate.</string>

    <!-- ManageGroupActivity -->
    <string name="ManageGroupActivity_who_can_add_new_members">Cine poate adăuga membri?</string>
    <string name="ManageGroupActivity_who_can_edit_this_groups_info">Cine poate edita informațiile grupului?</string>

    <plurals name="ManageGroupActivity_added">
        <item quantity="one">%1$d membru adăugat.</item>
        <item quantity="few">%1$d membri adăugați.</item>
        <item quantity="other">%1$d de membri adăugați.</item>
    </plurals>

    <string name="ManageGroupActivity_you_dont_have_the_rights_to_do_this">Nu ai drepturile pentru a face acest lucru</string>
    <string name="ManageGroupActivity_not_capable">Cineva adăugat de tine nu acceptă noile grupuri și trebuie să actualizeze Signal.</string>
    <string name="ManageGroupActivity_not_announcement_capable">Cineva adăugat de tine nu acceptă grupuri de anunț și trebuie să actualizeze Signal.</string>
    <string name="ManageGroupActivity_failed_to_update_the_group">Actualizarea grupului a eșuat.</string>
    <string name="ManageGroupActivity_youre_not_a_member_of_the_group">Nu ești membru în acest grup</string>
    <string name="ManageGroupActivity_failed_to_update_the_group_please_retry_later">Grupul nu a putut fi actualizat, te rugăm să încerci mai târziu</string>
    <string name="ManageGroupActivity_failed_to_update_the_group_due_to_a_network_error_please_retry_later">Grupul nu a putut fi actualizat din cauza unei erori de rețea, te rugăm să încerci mai târziu</string>

    <string name="ManageGroupActivity_edit_name_and_picture">Editare nume și poză</string>
    <string name="ManageGroupActivity_legacy_group">Grup Vechi</string>
    <string name="ManageGroupActivity_legacy_group_learn_more">Acesta este un grup vechi. Funcții precum administratorii de grup sunt disponibile doar grupurilor noi.</string>
    <string name="ManageGroupActivity_legacy_group_upgrade">Acesta este un grup vechi. Pentru a accesa funcții precum @mențiuni și administratorii de grup,</string>
    <string name="ManageGroupActivity_legacy_group_too_large">Acest grup vechi nu poate fi actualizat la unul nou, pentru că este prea mare. Dimensiunea maximă a unui grup este de %1$d.</string>
    <string name="ManageGroupActivity_upgrade_this_group">actualizează acest grup.</string>
    <string name="ManageGroupActivity_this_is_an_insecure_mms_group">Acesta este un grup MMS nesigur. Pentru a comunica în mod privat invită-ți contactele la Signal.</string>
    <string name="ManageGroupActivity_invite_now">Invită acum</string>
    <string name="ManageGroupActivity_more">mai multe</string>
    <string name="ManageGroupActivity_add_group_description">Adaugă descrierea grupului…</string>

    <!-- GroupMentionSettingDialog -->
    <string name="GroupMentionSettingDialog_notify_me_for_mentions">Anunță-mă pentru Mențiuni</string>
    <string name="GroupMentionSettingDialog_receive_notifications_when_youre_mentioned_in_muted_chats">Dorești să primești notificări atunci când ești menționat în convorbiri fără sunet?</string>
    <string name="GroupMentionSettingDialog_always_notify_me">Notifică-mă întotdeauna</string>
    <string name="GroupMentionSettingDialog_dont_notify_me">Nu mă notifica</string>

    <!-- ManageProfileFragment -->
    <string name="ManageProfileFragment_profile_name">Nume profil</string>
    <string name="ManageProfileFragment_username">Nume utilizator</string>
    <string name="ManageProfileFragment_about">Despre</string>
    <string name="ManageProfileFragment_write_a_few_words_about_yourself">Scrie câteva cuvinte despre tine</string>
    <string name="ManageProfileFragment_your_name">Numele tău</string>
    <string name="ManageProfileFragment_your_username">Numele tău de utilizator</string>
    <string name="ManageProfileFragment_failed_to_set_avatar">Eroare la setarea avatarului</string>
    <string name="ManageProfileFragment_badges">Insigne</string>
    <string name="ManageProfileFragment__edit_photo">Editează fotografia</string>
    <!-- Snackbar message after creating username -->
    <string name="ManageProfileFragment__username_created">Numele de utilizator a fost creat</string>
    <!-- Snackbar message after copying username -->
    <string name="ManageProfileFragment__username_copied">Numele de utilizator a fost copiat</string>


    <!-- ManageRecipientActivity -->
    <string name="ManageRecipientActivity_no_groups_in_common">Nu există grupuri în comun</string>
    <plurals name="ManageRecipientActivity_d_groups_in_common">
        <item quantity="one">%1$d grup în comun</item>
        <item quantity="few">%1$d grupuri în comun</item>
        <item quantity="other">%1$d de grupuri în comun</item>
    </plurals>

    <plurals name="GroupMemberList_invited">
        <item quantity="one">%1$s a invitat o persoană</item>
        <item quantity="few">%1$s a invitat %2$d persoane</item>
        <item quantity="other">%1$s a invitat %2$d de persoane</item>
    </plurals>

    <!-- CustomNotificationsDialogFragment -->
    <string name="CustomNotificationsDialogFragment__custom_notifications">Notificări personalizate</string>
    <string name="CustomNotificationsDialogFragment__messages">Mesaje</string>
    <string name="CustomNotificationsDialogFragment__use_custom_notifications">Utilizează notificări personalizate</string>
    <string name="CustomNotificationsDialogFragment__notification_sound">Sunet de notificare</string>
    <string name="CustomNotificationsDialogFragment__vibrate">Vibrații</string>
    <!-- Button text for customizing notification options -->
    <string name="CustomNotificationsDialogFragment__customize">Personalizează</string>
    <string name="CustomNotificationsDialogFragment__change_sound_and_vibration">Modifică sunetul și vibrațiile</string>
    <string name="CustomNotificationsDialogFragment__call_settings">Setări apel</string>
    <string name="CustomNotificationsDialogFragment__ringtone">Ton de apel</string>
    <string name="CustomNotificationsDialogFragment__default">Implicit</string>
    <string name="CustomNotificationsDialogFragment__unknown">Necunoscut</string>

    <!-- ShareableGroupLinkDialogFragment -->
    <string name="ShareableGroupLinkDialogFragment__group_link">Link grup</string>
    <string name="ShareableGroupLinkDialogFragment__share">Distribuie</string>
    <string name="ShareableGroupLinkDialogFragment__reset_link">Resetare link</string>
    <string name="ShareableGroupLinkDialogFragment__approve_new_members">Aprobare membri noi</string>
    <string name="ShareableGroupLinkDialogFragment__require_an_admin_to_approve_new_members_joining_via_the_group_link">Solicită unui administrator să aprobe membri noi care se alătură prin linkul grupului.</string>
    <string name="ShareableGroupLinkDialogFragment__are_you_sure_you_want_to_reset_the_group_link">Sigur dorești să resetezi linkul de grup? Oamenii nu vor mai putea să se alăture grupului folosind linkul curent.</string>

    <!-- GroupLinkShareQrDialogFragment -->
    <string name="GroupLinkShareQrDialogFragment__qr_code">Cod QR</string>
    <string name="GroupLinkShareQrDialogFragment__people_who_scan_this_code_will">Persoanele care scanează acest cod se vor putea alătura grupului tău. Administratorii vor trebui în continuare să aprobe noi membri dacă ai setarea activată.</string>
    <string name="GroupLinkShareQrDialogFragment__share_code">Distribuie codul</string>

    <!-- GV2 Invite Revoke confirmation dialog -->
    <string name="InviteRevokeConfirmationDialog_revoke_own_single_invite">Dorești să revoci invitația trimisă la %1$s?</string>
    <plurals name="InviteRevokeConfirmationDialog_revoke_others_invites">
        <item quantity="one">Dorești să revoci invitația trimisă de %1$s?</item>
        <item quantity="few">Dorești să revoci %2$d invitații trimise de %1$s?</item>
        <item quantity="other">Dorești să revoci %2$d de invitații trimise de %1$s?</item>
    </plurals>

    <!-- GroupJoinBottomSheetDialogFragment -->
    <string name="GroupJoinBottomSheetDialogFragment_you_are_already_a_member">Ești deja membru</string>
    <string name="GroupJoinBottomSheetDialogFragment_join">Alătură-te</string>
    <string name="GroupJoinBottomSheetDialogFragment_request_to_join">Cerere de înscriere</string>
    <string name="GroupJoinBottomSheetDialogFragment_unable_to_join_group_please_try_again_later">Alăturarea la grup nu a reușit. Te rugăm să încerci din nou mai târziu</string>
    <string name="GroupJoinBottomSheetDialogFragment_encountered_a_network_error">A apărut o eroare de rețea.</string>
    <string name="GroupJoinBottomSheetDialogFragment_this_group_link_is_not_active">Acest link de grup nu este activ</string>
    <!-- Title shown when there was an known issue getting group information from a group link -->
    <string name="GroupJoinBottomSheetDialogFragment_cant_join_group">Nu se poate realiza alăturarea la grup.</string>
    <!-- Message shown when you try to get information for a group via link but an admin has removed you -->
    <string name="GroupJoinBottomSheetDialogFragment_you_cant_join_this_group_via_the_group_link_because_an_admin_removed_you">Nu te poți alătura acestui grup prin linkul grupului deoarece un administrator te-a eliminat.</string>
    <!-- Message shown when you try to get information for a group via link but the link is no longer valid -->
    <string name="GroupJoinBottomSheetDialogFragment_this_group_link_is_no_longer_valid">Acest link de grup nu mai este valid.</string>
    <!-- Title shown when there was an unknown issue getting group information from a group link -->
    <string name="GroupJoinBottomSheetDialogFragment_link_error">Eroare de link</string>
    <!-- Message shown when you try to get information for a group via link but an unknown issue occurred -->
    <string name="GroupJoinBottomSheetDialogFragment_joining_via_this_link_failed_try_joining_again_later">Alăturarea cu acest link a eșuat. Încearcă din nou mai târziu.</string>

    <string name="GroupJoinBottomSheetDialogFragment_direct_join">Dorești să te alături acestui grup și să îți împărtășești numele și fotografia cu membrii săi?</string>
    <string name="GroupJoinBottomSheetDialogFragment_admin_approval_needed">Un administrator al acestui grup trebuie să îți aprobe solicitarea înainte de a te putea alătura grupului. Când soliciți să te înscri, numele și fotografia ta vor fi distribuite membrilor săi.</string>
    <plurals name="GroupJoinBottomSheetDialogFragment_group_dot_d_members">
        <item quantity="one">Grup · %1$d membru</item>
        <item quantity="few">Grup · %1$d membri</item>
        <item quantity="other">Grup · %1$d de membri</item>
    </plurals>

    <!-- GroupJoinUpdateRequiredBottomSheetDialogFragment -->
    <string name="GroupJoinUpdateRequiredBottomSheetDialogFragment_update_signal_to_use_group_links">Actualizează Signal pentru a folosi linkuri de grupuri</string>
    <string name="GroupJoinUpdateRequiredBottomSheetDialogFragment_update_message">Versiunea de Signal pe care o folosești nu suportă linkul către acest grup. Actualizează la ultima versiune pentru a te alătura acestui grup printr-un link.</string>
    <string name="GroupJoinUpdateRequiredBottomSheetDialogFragment_update_signal">Actualizează Signal</string>
    <string name="GroupJoinUpdateRequiredBottomSheetDialogFragment_group_link_is_not_valid">Linkul de grup nu este valid</string>

    <!-- GroupInviteLinkEnableAndShareBottomSheetDialogFragment -->
    <string name="GroupInviteLinkEnableAndShareBottomSheetDialogFragment_invite_friends">Invită prieteni</string>
    <string name="GroupInviteLinkEnableAndShareBottomSheetDialogFragment_share_a_link_with_friends_to_let_them_quickly_join_this_group">Distribuie un link prietenilor pentru a le permite să se alăture rapid acestui grup.</string>

    <string name="GroupInviteLinkEnableAndShareBottomSheetDialogFragment_enable_and_share_link">Activează și distribuie linkul</string>
    <string name="GroupInviteLinkEnableAndShareBottomSheetDialogFragment_share_link">Distribuie linkul</string>

    <string name="GroupInviteLinkEnableAndShareBottomSheetDialogFragment_unable_to_enable_group_link_please_try_again_later">Linkul de grup nu a putut fi activat. Te rugăm să încerci din nou mai târziu</string>
    <string name="GroupInviteLinkEnableAndShareBottomSheetDialogFragment_encountered_a_network_error">A apărut o eroare de rețea.</string>
    <string name="GroupInviteLinkEnableAndShareBottomSheetDialogFragment_you_dont_have_the_right_to_enable_group_link">Nu ai dreptul să activezi linkul de grup. Te rugăm să întrebi un administrator.</string>
    <string name="GroupInviteLinkEnableAndShareBottomSheetDialogFragment_you_are_not_currently_a_member_of_the_group">Nu ești momentan membru al acestui grup.</string>

    <!-- GV2 Request confirmation dialog -->
    <string name="RequestConfirmationDialog_add_s_to_the_group">Adaugi pe „%1$s” la grup?</string>
    <string name="RequestConfirmationDialog_deny_request_from_s">Respingi cererea de la „%1$s”?</string>
    <!-- Confirm dialog message shown when deny a group link join request and group link is enabled. -->
    <string name="RequestConfirmationDialog_deny_request_from_s_they_will_not_be_able_to_request">Refuzi cererea de la ”%1$s”? Nu vor mai putea cere din nou să se alăture, folosind linkul grupului.</string>
    <string name="RequestConfirmationDialog_add">Adaugă</string>
    <string name="RequestConfirmationDialog_deny">Refuză</string>

    <!-- ImageEditorHud -->
    <string name="ImageEditorHud_blur_faces">Estompare fețe</string>
    <string name="ImageEditorHud_new_blur_faces_or_draw_anywhere_to_blur">Nou: Estompează fețe sau desenează oriunde pentru a estompa</string>
    <string name="ImageEditorHud_draw_anywhere_to_blur">Desenează oriunde pentru a estompa</string>
    <string name="ImageEditorHud_draw_to_blur_additional_faces_or_areas">Desenează pentru a estompa fețe sau zone adiționale</string>

    <!-- InputPanel -->
    <string name="InputPanel_tap_and_hold_to_record_a_voice_message_release_to_send">Atinge lung pentru a înregistra un mesaj vocal, eliberează pentru a-l trimite</string>
    <!-- Message shown if the user tries to switch a conversation from Signal to SMS -->
    <string name="InputPanel__sms_messaging_is_no_longer_supported_in_signal">Mesajele SMS nu mai sunt acceptat în Signal.</string>

    <!-- InviteActivity -->
    <string name="InviteActivity_share">Distribuie</string>
    <string name="InviteActivity_share_with_contacts">Distribuie la contacte</string>
    <string name="InviteActivity_share_via">Distribuie cu…</string>

    <string name="InviteActivity_cancel">Anulează</string>
    <string name="InviteActivity_sending">Se trimite…</string>
    <string name="InviteActivity_invitations_sent">Invitațiile au fost trimise!</string>
    <string name="InviteActivity_invite_to_signal">Invită la Molly</string>
    <string name="InviteActivity_send_sms">Trimite SMS (%1$d)</string>
    <plurals name="InviteActivity_send_sms_invites">
        <item quantity="one">Trimit %1$d invitație prin SMS?</item>
        <item quantity="few">Trimit %1$d invitații prin SMS?</item>
        <item quantity="other">Trimit %1$d de invitații prin SMS?</item>
    </plurals>
    <string name="InviteActivity_lets_switch_to_signal">Hai să folosim Molly: %1$s</string>
    <string name="InviteActivity_no_app_to_share_to">Se pare că nu ai aplicații cu care să poți distribui.</string>

    <!-- LearnMoreTextView -->
    <string name="LearnMoreTextView_learn_more">Află mai multe</string>

    <string name="SpanUtil__read_more">Citește mai mult</string>

    <!-- LongMessageActivity -->
    <string name="LongMessageActivity_unable_to_find_message">Mesajul nu a putut fi găsit</string>
    <string name="LongMessageActivity_message_from_s">Mesaj de la %1$s</string>
    <string name="LongMessageActivity_your_message">Mesajul tău</string>

    <!-- MessageRetrievalService -->
    <string name="MessageRetrievalService_signal">Molly</string>
    <string name="MessageRetrievalService_background_connection_enabled">Conexiune în fundal activată</string>

    <!-- MmsDownloader -->
    <string name="MmsDownloader_error_reading_mms_settings">Eroare la citirea setărilor MMS ale operatorului wireless</string>

    <!-- MediaOverviewActivity -->
    <string name="MediaOverviewActivity_Media">Media</string>
    <string name="MediaOverviewActivity_Files">Fișiere</string>
    <string name="MediaOverviewActivity_Audio">Audio</string>
    <string name="MediaOverviewActivity_All">Toate</string>
    <plurals name="MediaOverviewActivity_Media_delete_confirm_title">
        <item quantity="one">Ștergi elementul selectat?</item>
        <item quantity="few">Ștergi elementele selectate?</item>
        <item quantity="other">Ștergi elementele selectate?</item>
    </plurals>
    <plurals name="MediaOverviewActivity_Media_delete_confirm_message">
        <item quantity="one">Această acțiune va șterge permanent fișierul selectat. Orice mesaj text asociat cu acest element va fi de asemenea șters.</item>
        <item quantity="few">Această acțiune va șterge permanent toate cele %1$d fișiere selectate. Orice mesaj text asociat cu aceste elemente va fi de asemenea șters.</item>
        <item quantity="other">Această acțiune va șterge permanent toate cele %1$d de fișiere selectate. Orice mesaj text asociat cu aceste elemente va fi de asemenea șters.</item>
    </plurals>
    <string name="MediaOverviewActivity_Media_delete_progress_title">Se șterge</string>
    <string name="MediaOverviewActivity_Media_delete_progress_message">Se șterg mesajele…</string>
    <string name="MediaOverviewActivity_collecting_attachments">Se colectează atașamentele…</string>
    <string name="MediaOverviewActivity_Sort_by">Sortează după</string>
    <string name="MediaOverviewActivity_Newest">Noi</string>
    <string name="MediaOverviewActivity_Oldest">Vechi</string>
    <string name="MediaOverviewActivity_Storage_used">Utilizare spațiu stocare</string>
    <string name="MediaOverviewActivity_All_storage_use">Toată utilizarea stocării</string>
    <string name="MediaOverviewActivity_Grid_view_description">Vizualizare grilă</string>
    <string name="MediaOverviewActivity_List_view_description">Vizualizare listă</string>
    <string name="MediaOverviewActivity_Selected_description">Selectat</string>
    <string name="MediaOverviewActivity_select_all">Selectează tot</string>
    <plurals name="MediaOverviewActivity_save_plural">
        <item quantity="one">Salvează</item>
        <item quantity="few">Salvează</item>
        <item quantity="other">Salvează</item>
    </plurals>
    <plurals name="MediaOverviewActivity_delete_plural">
        <item quantity="one">Șterge</item>
        <item quantity="few">Șterge</item>
        <item quantity="other">Șterge</item>
    </plurals>

    <plurals name="MediaOverviewActivity_d_selected_s">
        <item quantity="one">%1$d selectat (%2$s)</item>
        <item quantity="few">%1$d selectate (%2$s)</item>
        <item quantity="other">%1$d selectate (%2$s)</item>
    </plurals>
    <string name="MediaOverviewActivity_file">Fișier</string>
    <string name="MediaOverviewActivity_audio">Audio</string>
    <string name="MediaOverviewActivity_video">Video</string>
    <string name="MediaOverviewActivity_image">Imagine</string>
  <!-- Removed by excludeNonTranslatables <string name="MediaOverviewActivity_detail_line_2_part" translatable="false">%1$s · %2$s</string> -->
  <!-- Removed by excludeNonTranslatables <string name="MediaOverviewActivity_detail_line_3_part" translatable="false">%1$s · %2$s · %3$s</string> -->

    <string name="MediaOverviewActivity_sent_by_s">Trimis de %1$s</string>
    <string name="MediaOverviewActivity_sent_by_you">Trimis de tine</string>
    <string name="MediaOverviewActivity_sent_by_s_to_s">Trimis de %1$s către %2$s</string>
    <string name="MediaOverviewActivity_sent_by_you_to_s">Trimis de tine către %1$s</string>

    <!-- Megaphones -->
    <string name="Megaphones_remind_me_later">Amintește-mi mai târziu</string>
    <string name="Megaphones_verify_your_signal_pin">Verifică PIN-ul tău Signal.</string>
    <string name="Megaphones_well_occasionally_ask_you_to_verify_your_pin">Ocazional îți vom solicita să îți confirmi codul PIN pentru a-l reține mai ușor.</string>
    <string name="Megaphones_verify_pin">Verifică PIN</string>
    <string name="Megaphones_get_started">Începe</string>
    <string name="Megaphones_new_group">Grup nou</string>
    <string name="Megaphones_invite_friends">Invită prieteni</string>
    <string name="Megaphones_use_sms">Utilizează SMS</string>
    <string name="Megaphones_appearance">Aspect</string>
    <string name="Megaphones_add_photo">Adăugare poză</string>

    <!-- Title of a bottom sheet to render messages that all quote a specific message -->
    <string name="MessageQuotesBottomSheet_replies">Răspunsuri</string>

    <!-- NotificationBarManager -->
    <string name="NotificationBarManager_signal_call_in_progress">Apel Signal în curs</string>
    <string name="NotificationBarManager__establishing_signal_call">Se realizează un apel Signal</string>
    <string name="NotificationBarManager__incoming_signal_call">Apel de intrare Signal</string>
    <string name="NotificationBarManager__incoming_signal_group_call">Primire apel Signal de grup</string>
    <!-- Temporary notification shown when starting the calling service -->
    <string name="NotificationBarManager__starting_signal_call_service">Se inițializează serviciul de apel Molly</string>
    <string name="NotificationBarManager__stopping_signal_call_service">Se oprește serviciul de apel Molly</string>
    <string name="NotificationBarManager__decline_call">Respinge apelul</string>
    <string name="NotificationBarManager__answer_call">Răspunde apelului</string>
    <string name="NotificationBarManager__end_call">Închide apelul</string>
    <string name="NotificationBarManager__cancel_call">Anulează apelul</string>
    <string name="NotificationBarManager__join_call">Alătură-te apelului</string>

    <!-- NotificationsMegaphone -->
    <string name="NotificationsMegaphone_turn_on_notifications">Activezi Notificările?</string>
    <string name="NotificationsMegaphone_never_miss_a_message">Nu rata niciodată un mesaj de la contactele și grupurile tale.</string>
    <string name="NotificationsMegaphone_turn_on">Activare</string>
    <string name="NotificationsMegaphone_not_now">Nu acum</string>

    <!-- NotificationMmsMessageRecord -->
    <string name="NotificationMmsMessageRecord_multimedia_message">Mesaj multimedia</string>
    <string name="NotificationMmsMessageRecord_downloading_mms_message">Se descarcă mesajul MMS</string>
    <string name="NotificationMmsMessageRecord_error_downloading_mms_message">Eroare la descărcarea mesajului MMS, apasă pentru reîncercare</string>

    <!-- MediaPickerActivity -->
    <string name="MediaPickerActivity__menu_open_camera">Deschide camera</string>

    <!-- MediaSendActivity -->
    <string name="MediaSendActivity_camera_unavailable">Cameră indisponibilă.</string>
<<<<<<< HEAD
    <string name="MediaSendActivity_message_to_s">Mesaj către %1$s</string>
    <string name="MediaSendActivity_message">Mesaj</string>
    <string name="MediaSendActivity_select_recipients">Selectează destinatarii</string>
    <string name="MediaSendActivity_signal_needs_access_to_your_contacts">Molly are nevoie de acces la contactele tale pentru a le afișa.</string>
    <string name="MediaSendActivity_signal_needs_contacts_permission_in_order_to_show_your_contacts_but_it_has_been_permanently_denied">Molly are nevoie de permisiunea pentru Contacte pentru a putea afișa contactele tale dar i-a fost refuzat accesul permanent. Te rugăm continuă în meniul de setări al aplicației, selectează \"Permisiuni\" și activează \"Contacte\".</string>
    <plurals name="MediaSendActivity_cant_share_more_than_n_items">
        <item quantity="one">Nu poți distribui mai mult de %1$d element.</item>
        <item quantity="few">Nu poți distribui mai mult de %1$d elemente.</item>
        <item quantity="other">Nu poți distribui mai mult de %1$d de elemente.</item>
    </plurals>
    <string name="MediaSendActivity_select_recipients_description">Selectează destinatarii</string>
    <string name="MediaSendActivity_tap_here_to_make_this_message_disappear_after_it_is_viewed">Atinge aici pentru a face acest mesaj să dispară după ce este vizualizat.</string>
=======
>>>>>>> cb0e7ade

    <!-- MediaRepository -->
    <string name="MediaRepository_all_media">Toate fișierele media</string>
    <string name="MediaRepository__camera">Cameră foto</string>

    <!-- MessageDecryptionUtil -->
    <string name="MessageDecryptionUtil_failed_to_decrypt_message">Mesajul nu a putut fi decriptat</string>
    <string name="MessageDecryptionUtil_tap_to_send_a_debug_log">Atinge pentru a trimite un jurnal de depanare</string>

    <!-- MessageRecord -->
    <string name="MessageRecord_unknown">Necunoscut</string>
    <string name="MessageRecord_message_encrypted_with_a_legacy_protocol_version_that_is_no_longer_supported">Ai primit un mesaj care a fost criptat cu o versiune mai veche de Signal care nu mai este suportată. Roagă-l pe expeditor să-și actualizeze aplicația la ultima versiune și să retrimită mesajul.</string>
    <string name="MessageRecord_left_group">Ai părăsit grupul.</string>
    <string name="MessageRecord_you_updated_group">Ai actualizat grupul.</string>
    <string name="MessageRecord_the_group_was_updated">Grupul a fost actualizat.</string>
    <string name="MessageRecord_you_called_date">Ai apelat · %1$s</string>
    <string name="MessageRecord_missed_audio_call_date">Apel audio nepreluat · %1$s</string>
    <string name="MessageRecord_missed_video_call_date">Apel video nepreluat · %1$s</string>
    <string name="MessageRecord_s_updated_group">%1$s a actualizat grupul.</string>
    <string name="MessageRecord_s_called_you_date">%1$s te-a apelat · %2$s</string>
    <string name="MessageRecord_s_joined_signal">%1$s folosește Signal!</string>
    <string name="MessageRecord_you_disabled_disappearing_messages">Ai dezactivat dispariția mesajelor.</string>
    <string name="MessageRecord_s_disabled_disappearing_messages">%1$s a dezactivat dispariția mesajelor.</string>
    <string name="MessageRecord_you_set_disappearing_message_time_to_s">Ai setat timpul pentru dispariția mesajelor la %1$s.</string>
    <string name="MessageRecord_s_set_disappearing_message_time_to_s">%1$s a setat timpul pentru dispariția mesajelor la %2$s.</string>
    <string name="MessageRecord_disappearing_message_time_set_to_s">Timpul setat pentru dispariția mesajele a fost setat la %1$s.</string>
    <string name="MessageRecord_this_group_was_updated_to_a_new_group">Acest grup a fost actualizat la Noul Grup.</string>
    <string name="MessageRecord_you_couldnt_be_added_to_the_new_group_and_have_been_invited_to_join">Nu ai putut fi adăugat la noul grup și ai fost invitat să te înscrii.</string>
    <string name="MessageRecord_chat_session_refreshed">Sesiunea conversației a fost resetată</string>
    <plurals name="MessageRecord_members_couldnt_be_added_to_the_new_group_and_have_been_invited">
        <item quantity="one">1 membru nu a putut fi adăugat noului grup și a fost invitat să se alăture.</item>
        <item quantity="few">%1$s membri nu au putut fi adăugați noului grup și au fost invitați să se alăture.</item>
        <item quantity="other">%1$s de membri nu au putut fi adăugați noului grup și au fost invitați să se alăture.</item>
    </plurals>

    <plurals name="MessageRecord_members_couldnt_be_added_to_the_new_group_and_have_been_removed">
        <item quantity="one">Un membru nu a putut fi adăugat noului grup și a fost eliminat.</item>
        <item quantity="few">%1$s de membri nu au putut fi adăugați noului grup și au fost eliminați.</item>
        <item quantity="other">%1$s membri nu au putut fi adăugați noului grup și au fost eliminați.</item>
    </plurals>

    <!-- Profile change updates -->
    <string name="MessageRecord_changed_their_profile_name_to">%1$s și-a schimbat numele profilului în %2$s.</string>
    <string name="MessageRecord_changed_their_profile_name_from_to">%1$s și-a schimbat numele profilul din %2$s în %3$s.</string>
    <string name="MessageRecord_changed_their_profile">%1$s și-a schimbat profilul.</string>

    <!-- GV2 specific -->
    <string name="MessageRecord_you_created_the_group">Ai creat grupul.</string>
    <string name="MessageRecord_group_updated">Grupul a fost actualizat.</string>
    <string name="MessageRecord_invite_friends_to_this_group">Invită prieteni în acest grup printr-un link de grup</string>

    <!-- GV2 member additions -->
    <string name="MessageRecord_you_added_s">Ai adăugat pe %1$s.</string>
    <string name="MessageRecord_s_added_s">%1$s a adăugat pe %2$s.</string>
    <string name="MessageRecord_s_added_you">%1$s te-a adăugat la grup.</string>
    <string name="MessageRecord_you_joined_the_group">Te-ai alăturat grupului.</string>
    <string name="MessageRecord_s_joined_the_group">%1$s s-au alăturat grupului.</string>

    <!-- GV2 member removals -->
    <string name="MessageRecord_you_removed_s">L-ai eliminat pe %1$s.</string>
    <string name="MessageRecord_s_removed_s">%1$s a eliminat pe %2$s.</string>
    <string name="MessageRecord_s_removed_you_from_the_group">%1$s te-a scos din grup.</string>
    <string name="MessageRecord_you_left_the_group">Ai părăsit grupul.</string>
    <string name="MessageRecord_s_left_the_group">%1$s a părăsit grupul.</string>
    <string name="MessageRecord_you_are_no_longer_in_the_group">Nu mai faci parte din grup.</string>
    <string name="MessageRecord_s_is_no_longer_in_the_group">%1$s nu mai face parte din grup.</string>

    <!-- GV2 role change -->
    <string name="MessageRecord_you_made_s_an_admin">L-ai făcut pe %1$s administrator.</string>
    <string name="MessageRecord_s_made_s_an_admin">%1$s l-a făcut pe %2$s administrator.</string>
    <string name="MessageRecord_s_made_you_an_admin">%1$s te-a făcut administrator.</string>
    <string name="MessageRecord_you_revoked_admin_privileges_from_s">Ai revocat privilegiile de administrator de la %1$s.</string>
    <string name="MessageRecord_s_revoked_your_admin_privileges">%1$s a revocat privilegiile tale de administrator.</string>
    <string name="MessageRecord_s_revoked_admin_privileges_from_s">%1$s a revocat privilegiile de administrator pentru %2$s.</string>
    <string name="MessageRecord_s_is_now_an_admin">%1$s este acum administrator.</string>
    <string name="MessageRecord_you_are_now_an_admin">Ești acum administrator.</string>
    <string name="MessageRecord_s_is_no_longer_an_admin">%1$s nu mai este administrator.</string>
    <string name="MessageRecord_you_are_no_longer_an_admin">Nu mai ești administrator.</string>

    <!-- GV2 invitations -->
    <string name="MessageRecord_you_invited_s_to_the_group">Ai invitat pe %1$s la grup.</string>
    <string name="MessageRecord_s_invited_you_to_the_group">%1$s te-a invitat la grup.</string>
    <plurals name="MessageRecord_s_invited_members">
        <item quantity="one">%1$s a invitat 1 persoană la grup.</item>
        <item quantity="few">%1$s a invitat %2$d persoane la grup.</item>
        <item quantity="other">%1$s a invitat %2$d de persoane la grup.</item>
    </plurals>
    <string name="MessageRecord_you_were_invited_to_the_group">Ai fost invitat la grup.</string>
    <plurals name="MessageRecord_d_people_were_invited_to_the_group">
        <item quantity="one">1 persoană a fost invitată la grup.</item>
        <item quantity="few">%1$d persoane au fost invitate la grup.</item>
        <item quantity="other">%1$d de persoane au fost invitate la grup.</item>
    </plurals>

    <!-- GV2 invitation revokes -->
    <plurals name="MessageRecord_you_revoked_invites">
        <item quantity="one">Ai revocat o invitație la grup.</item>
        <item quantity="few">Ai revocat %1$d invitații la grup.</item>
        <item quantity="other">Ai revocat %1$d de invitații la grup.</item>
    </plurals>
    <plurals name="MessageRecord_s_revoked_invites">
        <item quantity="one">%1$s a revocat o invitație la grup.</item>
        <item quantity="few">%1$s a revocat %2$d invitații la grup.</item>
        <item quantity="other">%1$s a revocat %2$d de invitații la grup.</item>
    </plurals>
    <string name="MessageRecord_someone_declined_an_invitation_to_the_group">Cineva a refuzat o invitație la grup.</string>
    <string name="MessageRecord_you_declined_the_invitation_to_the_group">Ai refuzat invitația la grup.</string>
    <string name="MessageRecord_s_revoked_your_invitation_to_the_group">%1$s a revocat invitația ta la grup.</string>
    <string name="MessageRecord_an_admin_revoked_your_invitation_to_the_group">Un administrator a revocat invitația ta la grup.</string>
    <plurals name="MessageRecord_d_invitations_were_revoked">
        <item quantity="one">O invitație la grup a fost revocată.</item>
        <item quantity="few">%1$d invitații la grup au fost revocate.</item>
        <item quantity="other">%1$d de invitații la grup au fost revocate.</item>
    </plurals>

    <!-- GV2 invitation acceptance -->
    <string name="MessageRecord_you_accepted_invite">Ai acceptat invitația la grup.</string>
    <string name="MessageRecord_s_accepted_invite">%1$s a acceptat o invitație la grup.</string>
    <string name="MessageRecord_you_added_invited_member_s">Ai adăugat membrul invitat %1$s.</string>
    <string name="MessageRecord_s_added_invited_member_s">%1$s a adăugat membrul invitat %2$s.</string>

    <!-- GV2 title change -->
    <string name="MessageRecord_you_changed_the_group_name_to_s">Ai schimbat numele grupului în \"%1$s\".</string>
    <string name="MessageRecord_s_changed_the_group_name_to_s">%1$s a schimbat numele grupului în \"%2$s\".</string>
    <string name="MessageRecord_the_group_name_has_changed_to_s">Numele grupului a fost schimbat în \"%1$s\".</string>

    <!-- GV2 description change -->
    <string name="MessageRecord_you_changed_the_group_description">Ai schimbat descrierea grupului.</string>
    <string name="MessageRecord_s_changed_the_group_description">%1$s a schimbat descrierea grupului.</string>
    <string name="MessageRecord_the_group_description_has_changed">Descrierea grupului s-a schimbat.</string>

    <!-- GV2 avatar change -->
    <string name="MessageRecord_you_changed_the_group_avatar">Ai schimbat avatarul grupului.</string>
    <string name="MessageRecord_s_changed_the_group_avatar">%1$s a schimbat avatarul grupului.</string>
    <string name="MessageRecord_the_group_group_avatar_has_been_changed">Avatarul grupului a fost schimbat.</string>

    <!-- GV2 attribute access level change -->
    <string name="MessageRecord_you_changed_who_can_edit_group_info_to_s">Ai modificat cine poate edita detaliile grupului la \"%1$s\".</string>
    <string name="MessageRecord_s_changed_who_can_edit_group_info_to_s">%1$s a modificat cine poate edita detaliile grupului la \"%2$s\".</string>
    <string name="MessageRecord_who_can_edit_group_info_has_been_changed_to_s">Persoana care poate edita detaliile grupului este acum \"%1$s\".</string>

    <!-- GV2 membership access level change -->
    <string name="MessageRecord_you_changed_who_can_edit_group_membership_to_s">Ai modificat cine poate edita apartenența la grup la \"%1$s\".</string>
    <string name="MessageRecord_s_changed_who_can_edit_group_membership_to_s">%1$s a modificat cine poate edita apartenența la grup la \"%2$s\".</string>
    <string name="MessageRecord_who_can_edit_group_membership_has_been_changed_to_s">Persoana care poate edita apartenența la grup este acum \"%1$s\".</string>

    <!-- GV2 announcement group change -->
    <string name="MessageRecord_you_allow_all_members_to_send">Ai modificat setările grupului pentru a permite tuturor membrilor să trimită mesaje.</string>
    <string name="MessageRecord_you_allow_only_admins_to_send">Ai modificat setările grupului pentru a permite doar administratorilor să trimită mesaje.</string>
    <string name="MessageRecord_s_allow_all_members_to_send">%1$s a modificat setările grupului pentru a permite tuturor membrilor să trimită mesaje.</string>
    <string name="MessageRecord_s_allow_only_admins_to_send">%1$s a modificat setările grupului pentru a permite doar administratorilor să trimită mesaje.</string>
    <string name="MessageRecord_allow_all_members_to_send">Setările grupului au fost modificate pentru a permite tuturor membrilor să trimită mesaje.</string>
    <string name="MessageRecord_allow_only_admins_to_send">Setările grupului au fost modificate pentru a permite doar administratorilor să trimită mesaje.</string>

    <!-- GV2 group link invite access level change -->
    <string name="MessageRecord_you_turned_on_the_group_link_with_admin_approval_off">Ai activat linkul de grup cu aprobarea administratorului dezactivată.</string>
    <string name="MessageRecord_you_turned_on_the_group_link_with_admin_approval_on">Ai activat linkul de grup cu aprobarea administratorului.</string>
    <string name="MessageRecord_you_turned_off_the_group_link">Ai dezactivat linkul către grup.</string>
    <string name="MessageRecord_s_turned_on_the_group_link_with_admin_approval_off">%1$s a activat linkul de grup cu aprobarea administratorului dezactivată.</string>
    <string name="MessageRecord_s_turned_on_the_group_link_with_admin_approval_on">%1$s a activat linkul de grup cu aprobarea administratorului.</string>
    <string name="MessageRecord_s_turned_off_the_group_link">%1$s a dezactivat linkul către grup.</string>
    <string name="MessageRecord_the_group_link_has_been_turned_on_with_admin_approval_off">Linkul de grup a fost activat cu aprobarea administratorului dezactivată.</string>
    <string name="MessageRecord_the_group_link_has_been_turned_on_with_admin_approval_on">Linkul de grup a fost activat cu aprobarea administratorului.</string>
    <string name="MessageRecord_the_group_link_has_been_turned_off">Linkul grupului a fost dezactivat.</string>
    <string name="MessageRecord_you_turned_off_admin_approval_for_the_group_link">Ai dezactivat aprobarea de acces din partea unui administrator pentru adresa grupului.</string>
    <string name="MessageRecord_s_turned_off_admin_approval_for_the_group_link">%1$s a dezactivat aprobarea de acces din partea unui administrator pentru linkul grupului.</string>
    <string name="MessageRecord_the_admin_approval_for_the_group_link_has_been_turned_off">Aprobarea administratorului pentru linkul grupului a fost dezactivată.</string>
    <string name="MessageRecord_you_turned_on_admin_approval_for_the_group_link">Ai activat aprobarea de acces din partea unui administrator pentru adresa grupului.</string>
    <string name="MessageRecord_s_turned_on_admin_approval_for_the_group_link">%1$s a activat aprobarea de acces din partea unui administrator pentru linkul grupului.</string>
    <string name="MessageRecord_the_admin_approval_for_the_group_link_has_been_turned_on">Aprobarea administratorului pentru linkul grupului a fost activată.</string>

    <!-- GV2 group link reset -->
    <string name="MessageRecord_you_reset_the_group_link">Ai resetat linkul grupului.</string>
    <string name="MessageRecord_s_reset_the_group_link">%1$s a resetat linkul de grup.</string>
    <string name="MessageRecord_the_group_link_has_been_reset">Linkul grupului a fost resetat.</string>

    <!-- GV2 group link joins -->
    <string name="MessageRecord_you_joined_the_group_via_the_group_link">Te-ai alăturat grupului printr-un link de grup.</string>
    <string name="MessageRecord_s_joined_the_group_via_the_group_link">%1$s s-a alăturat grupului prin linkul de grup.</string>

    <!-- GV2 group link requests -->
    <string name="MessageRecord_you_sent_a_request_to_join_the_group">Ai trimis o cerere de alăturare la grup.</string>
    <string name="MessageRecord_s_requested_to_join_via_the_group_link">%1$s a solicitat să se alăture prin linkul grupului.</string>
    <!-- Update message shown when someone requests to join via group link and cancels the request back to back -->
    <plurals name="MessageRecord_s_requested_and_cancelled_their_request_to_join_via_the_group_link">
        <item quantity="one">%1$s a solicitat și apoi a anulat solicitarea de alăturare folosind linkul grupului.</item>
        <item quantity="few">%1$s a solicitat și apoi a anulat %2$d solicitări de alăturare folosind linkul grupului.</item>
        <item quantity="other">%1$s a solicitat și apoi a anulat %2$d de solicitări de alăturare folosind linkul grupului.</item>
    </plurals>

    <!-- GV2 group link approvals -->
    <string name="MessageRecord_s_approved_your_request_to_join_the_group">%1$s a aprobat solicitarea ta de a te alătura grupului.</string>
    <string name="MessageRecord_s_approved_a_request_to_join_the_group_from_s">%1$s a aprobat o cerere de alăturare la grup de la %2$s.</string>
    <string name="MessageRecord_you_approved_a_request_to_join_the_group_from_s">Ai aprobat o solicitare de aderare la grup de la %1$s.</string>
    <string name="MessageRecord_your_request_to_join_the_group_has_been_approved">Solicitarea ta de a te alătura grupului a fost aprobată.</string>
    <string name="MessageRecord_a_request_to_join_the_group_from_s_has_been_approved">O cerere de alăturare la grup de la %1$s a fost aprobată.</string>

    <!-- GV2 group link deny -->
    <string name="MessageRecord_your_request_to_join_the_group_has_been_denied_by_an_admin">Solicitarea ta de a te alătura grupului a fost respinsă de un administrator.</string>
    <string name="MessageRecord_s_denied_a_request_to_join_the_group_from_s">%1$s a respins o cerere de alăturare la grup de la %2$s.</string>
    <string name="MessageRecord_a_request_to_join_the_group_from_s_has_been_denied">O cerere de alăturare la grup de la %1$s a fost respinsă.</string>
    <string name="MessageRecord_you_canceled_your_request_to_join_the_group">Ai anulat solicitarea de a te alătura grupului.</string>
    <string name="MessageRecord_s_canceled_their_request_to_join_the_group">%1$s a anulat solicitarea lor de a se alătura grupului.</string>

    <!-- End of GV2 specific update messages -->

    <string name="MessageRecord_your_safety_number_with_s_has_changed">Numărul tău de siguranță pentru %1$s s-a schimbat.</string>
    <string name="MessageRecord_you_marked_your_safety_number_with_s_verified">Ai marcat numărul tău de siguranță cu %1$s ca și verificat</string>
    <string name="MessageRecord_you_marked_your_safety_number_with_s_verified_from_another_device">Ai marcat numărul tău de siguranță cu %1$s ca și verificat de pe alt dispozitiv</string>
    <string name="MessageRecord_you_marked_your_safety_number_with_s_unverified">Ai marcat numărul tău de siguranță cu %1$s ca și neverificat</string>
    <string name="MessageRecord_you_marked_your_safety_number_with_s_unverified_from_another_device">Ai marcat numărul tău de siguranță cu %1$s ca și neverificat de pe alt dispozitiv</string>
    <string name="MessageRecord_a_message_from_s_couldnt_be_delivered">Un mesaj de la %1$s nu a putut fi livrat</string>
    <string name="MessageRecord_s_changed_their_phone_number">%1$s și-a schimbat numărul de telefon.</string>
    <!-- Update item message shown in the release channel when someone is already a sustainer so we ask them if they want to boost. -->
    <string name="MessageRecord_like_this_new_feature_help_support_signal_with_a_one_time_donation">Îți place noua funcție? Sprijină Signal cu o donație unică.</string>
    <!-- Update item message shown when we merge two threads together -->
    <string name="MessageRecord_your_message_history_with_s_and_their_number_s_has_been_merged">Istoricul mesajelor tale cu %1$s și numărul său %2$s au fost unite.</string>
    <!-- Update item message shown when we merge two threads together and we don\'t know the phone number of the other thread -->
    <string name="MessageRecord_your_message_history_with_s_and_another_chat_has_been_merged">Istoricul mesajelor tale cu %1$s și altă conversație care le aparținea au fost unite.</string>
    <!-- Message to notify sender that activate payments request has been sent to the recipient -->
    <string name="MessageRecord_you_sent_request">I-ai trimis lui %1$s o cerere de activare a Plăților</string>
    <!-- Request message from recipient to activate payments -->
    <string name="MessageRecord_wants_you_to_activate_payments">%1$s vrea să activezi Plăți. Trimite plăți doar persoanelor în care ai încredere.</string>
    <!-- Message to inform user that payments was activated-->
    <string name="MessageRecord_you_activated_payments">Ai activat Plăți</string>
    <!-- Message to inform sender that recipient can now accept payments -->
    <string name="MessageRecord_can_accept_payments">%1$s poate să accepte acum Plăți</string>

    <!-- Group Calling update messages -->
    <string name="MessageRecord_s_started_a_group_call_s">%1$s a început un apel de grup · %2$s</string>
    <string name="MessageRecord_s_is_in_the_group_call_s">%1$s este în apelul de grup · %2$s</string>
    <string name="MessageRecord_you_are_in_the_group_call_s1">Ești în apelul de grup · %1$s</string>
    <string name="MessageRecord_s_and_s_are_in_the_group_call_s1">%1$s și %2$s sunt în apelul de grup · %3$s</string>
    <string name="MessageRecord_group_call_s">Apel de grup · %1$s</string>

    <string name="MessageRecord_s_started_a_group_call">%1$s a început un apel de grup</string>
    <string name="MessageRecord_s_is_in_the_group_call">%1$s este în apelul de grup</string>
    <string name="MessageRecord_you_are_in_the_group_call">Ești în apelul de grup</string>
    <string name="MessageRecord_s_and_s_are_in_the_group_call">%1$s și %2$s sunt în apelul de grup</string>
    <string name="MessageRecord_group_call">Apel de grup</string>

    <string name="MessageRecord_you">Tu</string>

    <plurals name="MessageRecord_s_s_and_d_others_are_in_the_group_call_s">
        <item quantity="one">%1$s, %2$s și %3$d sunt în apelul de grup · %4$s</item>
        <item quantity="few">%1$s, %2$s și alte %3$d persoane sunt în apelul de grup · %4$s</item>
        <item quantity="other">%1$s, %2$s și alte %3$d de persoane sunt în apelul de grup · %4$s</item>
    </plurals>

    <plurals name="MessageRecord_s_s_and_d_others_are_in_the_group_call">
        <item quantity="one">%1$s, %2$s și %3$d sunt în apelul de grup</item>
        <item quantity="few">%1$s, %2$s și alte %3$d persoane sunt în apelul de grup</item>
        <item quantity="other">%1$s, %2$s și alte %3$d de persoane sunt în apelul de grup</item>
    </plurals>

    <!-- In-conversation update message to indicate that the current contact is sms only and will need to migrate to signal to continue the conversation in signal. -->
    <string name="MessageRecord__you_will_no_longer_be_able_to_send_sms_messages_from_signal_soon">Nu vei mai putea să trimiți mesaje SMS de pe Signal curând. Invită pe %1$s pe Signal ca să continui conversația aici.</string>
    <!-- In-conversation update message to indicate that the current contact is sms only and will need to migrate to signal to continue the conversation in signal. -->
    <string name="MessageRecord__you_can_no_longer_send_sms_messages_in_signal">Nu mai poți să trimiți mesaje SMS în Molly. Invită pe %1$s pe Molly ca să continui conversația aici.</string>
    <!-- Body for quote when message being quoted is an in-app payment message -->
    <string name="MessageRecord__payment_s">Plată: %1$s</string>

    <!-- MessageRequestBottomView -->
    <string name="MessageRequestBottomView_accept">Acceptă</string>
    <string name="MessageRequestBottomView_continue">Continuă</string>
    <string name="MessageRequestBottomView_delete">Șterge</string>
    <string name="MessageRequestBottomView_block">Blochează</string>
    <string name="MessageRequestBottomView_unblock">Deblochează</string>
    <string name="MessageRequestBottomView_do_you_want_to_let_s_message_you_they_wont_know_youve_seen_their_messages_until_you_accept">Permiți lui %1$s să îți trimită mesaje și îți împărtășești numele și fotografia cu ei? Nu vor ști că le-ai văzut mesajul până nu accepți.</string>
    <!-- Shown in message request flow. Describes what will happen if you unblock a Signal user -->
    <string name="MessageRequestBottomView_do_you_want_to_let_s_message_you_wont_receive_any_messages_until_you_unblock_them">Permiți lui %1$s să îți trimită mesaje și îți împărtășești numele și fotografia cu ei? Nu vei primi niciun mesaj până când nu îi deblochezi.</string>
    <!-- Shown in message request flow. Describes what will happen if you unblock an SMS user -->
    <string name="MessageRequestBottomView_do_you_want_to_let_s_message_you_wont_receive_any_messages_until_you_unblock_them_SMS">Vrei să primești mesaje de la %1$s? Nu vei primi niciun mesaj până când contactul este deblocat.</string>
    <string name="MessageRequestBottomView_get_updates_and_news_from_s_you_wont_receive_any_updates_until_you_unblock_them">Vrei să primești știri și actualizări de la %1$s? Nu vei primi nicio actualizare până când nu deblochezi.</string>
    <string name="MessageRequestBottomView_continue_your_conversation_with_this_group_and_share_your_name_and_photo">Continui conversația ta cu acest grup și îți împărtășești numele și fotografia cu membrii săi?</string>
    <string name="MessageRequestBottomView_upgrade_this_group_to_activate_new_features">Actualizează acest grup pentru a activa funcții noi precum @mențiuni și administratori. Membrii care nu și-au partajat numele sau fotografia în acest grup vor fi invitați să se înscrie.</string>
    <string name="MessageRequestBottomView_this_legacy_group_can_no_longer_be_used">Acest grup vechi nu mai poate fi utilizat deoarece este prea mare. Dimensiunea maximă a grupului este de %1$d.</string>
    <string name="MessageRequestBottomView_continue_your_conversation_with_s_and_share_your_name_and_photo">Continui conversația ta cu %1$s și îți împărtășești numele și fotografia cu el/ea?</string>
    <string name="MessageRequestBottomView_do_you_want_to_join_this_group_they_wont_know_youve_seen_their_messages_until_you_accept">Te alături acestui grup și îți împărtășești numele și fotografia cu membrii săi? Nu vor ști că le-ai văzut mesajele până nu accepți.</string>
    <string name="MessageRequestBottomView_do_you_want_to_join_this_group_you_wont_see_their_messages">Te alături acestui grup și partajezi numele și fotografia ta cu membri grupului? Nu vei vedea mesajele acestora dacă nu accepți.</string>
    <string name="MessageRequestBottomView_join_this_group_they_wont_know_youve_seen_their_messages_until_you_accept">Te alături acestui grup? Nu vor ști că le-ai văzut mesajele până nu vei accepta.</string>
    <string name="MessageRequestBottomView_unblock_this_group_and_share_your_name_and_photo_with_its_members">Deblochezi acest grup și îți împărtășești numele și fotografia cu membrii săi? Nu vei primi niciun mesaj până când nu îi deblochezi.</string>
  <!-- Removed by excludeNonTranslatables <string name="MessageRequestBottomView_legacy_learn_more_url" translatable="false">https://support.signal.org/hc/articles/360007459591</string> -->
    <string name="MessageRequestProfileView_view">Vizualizare</string>
    <string name="MessageRequestProfileView_member_of_one_group">Membru al %1$s</string>
    <string name="MessageRequestProfileView_member_of_two_groups">Membru al %1$s și %2$s</string>
    <string name="MessageRequestProfileView_member_of_many_groups">Membru al %1$s, %2$s, și %3$s</string>
    <plurals name="MessageRequestProfileView_members">
        <item quantity="one">%1$d membru</item>
        <item quantity="few">%1$d membri</item>
        <item quantity="other">%1$d de membri</item>
    </plurals>
    <!-- Describes the number of members in a group. The string MessageRequestProfileView_invited is nested in the parentheses. -->
    <plurals name="MessageRequestProfileView_members_and_invited">
        <item quantity="one">%1$d membru (%2$s)</item>
        <item quantity="few">%1$d membri (%2$s)</item>
        <item quantity="other">%1$d de membri (%2$s)</item>
    </plurals>
    <!-- Describes the number of people invited to a group. Nested inside of the string MessageRequestProfileView_members_and_invited -->
    <plurals name="MessageRequestProfileView_invited">
        <item quantity="one">+%1$d invitat</item>
        <item quantity="few">+%1$d invitați</item>
        <item quantity="other">%1$d de invitați</item>
    </plurals>
    <plurals name="MessageRequestProfileView_member_of_d_additional_groups">
        <item quantity="one">%1$d grup adițional</item>
        <item quantity="few">%1$d grupuri adiționale</item>
        <item quantity="other">%1$d de grupuri adiționale</item>
    </plurals>

    <!-- PassphraseChangeActivity -->
    <string name="PassphraseChangeActivity_passphrases_dont_match_exclamation">Parolele nu se potrivesc!</string>
    <string name="PassphraseChangeActivity_incorrect_old_passphrase_exclamation">Parola veche este incorectă!</string>
    <string name="PassphraseChangeActivity_enter_new_passphrase_exclamation">Introdu parola nouă!</string>

    <!-- DeviceProvisioningActivity -->
    <string name="DeviceProvisioningActivity_link_this_device">Asociezi acest dispozitiv?</string>
    <string name="DeviceProvisioningActivity_continue">CONTINUĂ</string>

    <string name="DeviceProvisioningActivity_content_intro">Va putea</string>
    <string name="DeviceProvisioningActivity_content_bullets">
        • Citi toate mesajelor tale \n• Trimite mesaje în numele tău
    </string>
    <string name="DeviceProvisioningActivity_content_progress_title">Se asociază dispozitivul</string>
    <string name="DeviceProvisioningActivity_content_progress_content">Se asociază noul dispozitiv…</string>
    <string name="DeviceProvisioningActivity_content_progress_success">Dispozitiv aprobat!</string>
    <string name="DeviceProvisioningActivity_content_progress_no_device">Nu a fost găsit niciun dispozitiv.</string>
    <string name="DeviceProvisioningActivity_content_progress_network_error">Eroare rețea.</string>
    <string name="DeviceProvisioningActivity_content_progress_key_error">Cod QR invalid.</string>
    <string name="DeviceProvisioningActivity_sorry_you_have_too_many_devices_linked_already">Ne pare rău, ai deja prea multe dispozitive asociate, încearcă să elimini câteva</string>
    <string name="DeviceActivity_sorry_this_is_not_a_valid_device_link_qr_code">Ne pare rău, acest cod de asociere QR este invalid.</string>
    <string name="DeviceProvisioningActivity_link_a_signal_device">Asociez un dispozitiv Signal?</string>
    <string name="DeviceProvisioningActivity_it_looks_like_youre_trying_to_link_a_signal_device_using_a_3rd_party_scanner">Se pare că încerci să asociezi un dispozitiv Signal folosind un scaner terț. Pentru protecția ta, te rugăm să scanezi din nou codul din interiorul aplicației Signal.</string>

    <string name="DeviceActivity_signal_needs_the_camera_permission_in_order_to_scan_a_qr_code">Molly are nevoie de permisiunea pentru Cameră pentru a scana un cod QR dar i-a fost refuzat accesul permanent. Te rugăm continuă în meniul de setări al aplicației, selectează \"Permisiuni\" și activează \"Cameră\".</string>
    <string name="DeviceActivity_unable_to_scan_a_qr_code_without_the_camera_permission">Codul QR nu poate fi scanat fără permisiunea pentru Cameră</string>

    <!-- OutdatedBuildReminder -->
    <string name="OutdatedBuildReminder_update_now">Actualizează acum</string>
    <string name="OutdatedBuildReminder_your_version_of_signal_will_expire_today">Această versiune de Signal va expira astăzi. Actualizează la cea mai recentă versiune.</string>
    <plurals name="OutdatedBuildReminder_your_version_of_signal_will_expire_in_n_days">
        <item quantity="one">Această versiune de Signal va expira mâine. Actualizează la cea mai recentă versiune.</item>
        <item quantity="few">Această versiune de Signal va expira în %1$d zile. Actualizează la cea mai recentă versiune.</item>
        <item quantity="other">Această versiune de Signal va expira în %1$d de zile. Actualizează la cea mai recentă versiune.</item>
    </plurals>

    <!-- PassphrasePromptActivity -->
    <string name="PassphrasePromptActivity_enter_passphrase">Introdu parola</string>
    <string name="PassphrasePromptActivity_watermark_content_description">Pictogramă Molly</string>
    <string name="PassphrasePromptActivity_ok_button_content_description">Trimite parola</string>
    <string name="PassphrasePromptActivity_invalid_passphrase_exclamation">Parolă incorectă!</string>
    <string name="PassphrasePromptActivity_unlock_signal">Deblochează Molly</string>
    <string name="PassphrasePromptActivity_signal_android_lock_screen">Molly Android - Ecran de Blocare</string>

    <!-- PlacePickerActivity -->
    <string name="PlacePickerActivity_title">Hartă</string>

    <string name="PlacePickerActivity_drop_pin">Alege marcaj</string>
    <string name="PlacePickerActivity_accept_address">Acceptă adresa</string>

    <!-- PlayServicesProblemFragment -->
    <string name="PlayServicesProblemFragment_the_version_of_google_play_services_you_have_installed_is_not_functioning">Versiunea de Google Play Services pe care o ai instalată nu funcționează corect. Te rugăm reinstalează Google Play Services și încearcă din nou.</string>

    <!-- PinRestoreEntryFragment -->
    <string name="PinRestoreEntryFragment_incorrect_pin">PIN incorect</string>
    <string name="PinRestoreEntryFragment_skip_pin_entry">Sari peste introducerea PIN-ului?</string>
    <string name="PinRestoreEntryFragment_need_help">Ai nevoie de ajutor?</string>
    <string name="PinRestoreEntryFragment_your_pin_is_a_d_digit_code">PIN-ul tău este un cod format din +%1$d cifre pe care l-ai creat, care poate fi numeric sau alfanumeric.\n\nDacă nu îți mai amintești codul PIN, poți crea unul nou. Îți poți înregistra și utiliza contul, dar vei pierde unele setări salvate, cum ar fi informațiile despre profil.</string>
    <string name="PinRestoreEntryFragment_if_you_cant_remember_your_pin">Dacă nu îți mai amintești codul PIN, poți crea unul nou. Poți înregistra și utiliza contul, dar vei pierde unele setări salvate, cum ar fi informațiile despre profil.</string>
    <string name="PinRestoreEntryFragment_create_new_pin">Creează PIN Nou</string>
    <string name="PinRestoreEntryFragment_contact_support">Contactează Suportul</string>
    <string name="PinRestoreEntryFragment_cancel">Anulează</string>
    <string name="PinRestoreEntryFragment_skip">Omite</string>
    <plurals name="PinRestoreEntryFragment_you_have_d_attempt_remaining">
        <item quantity="one">Mai ai %1$d încercare rămasă. Dacă rămâi fără încercări, poți crea un cod PIN nou. Poți înregistra și utiliza contul, dar vei pierde unele setări salvate, cum ar fi informațiile despre profil.</item>
        <item quantity="few">Mai ai %1$d încercări rămase. Dacă rămâi fără încercări, poți crea un cod PIN nou. Poți înregistra și utiliza contul, dar vei pierde unele setări salvate, cum ar fi informațiile despre profil.</item>
        <item quantity="other">Mai ai %1$d de încercări rămase. Dacă rămâi fără încercări, poți crea un cod PIN nou. Poți înregistra și utiliza contul, dar vei pierde unele setări salvate, cum ar fi informațiile despre profil.</item>
    </plurals>
    <string name="PinRestoreEntryFragment_signal_registration_need_help_with_pin">Înregistrare Signal - Am nevoie de asistență pentru PIN Android</string>
    <string name="PinRestoreEntryFragment_enter_alphanumeric_pin">Introdu un PIN alfanumeric</string>
    <string name="PinRestoreEntryFragment_enter_numeric_pin">Introdu un PIN numeric</string>

    <!-- PinRestoreLockedFragment -->
    <string name="PinRestoreLockedFragment_create_your_pin">Creează-ți PIN-ul</string>
    <string name="PinRestoreLockedFragment_youve_run_out_of_pin_guesses">Ai rămas fără ghiciri PIN, dar îți poți accesa contul Signal prin crearea unui nou cod PIN. Pentru confidențialitate și securitate, contul tău va fi restaurat fără informații sau setări de profil salvate.</string>
    <string name="PinRestoreLockedFragment_create_new_pin">Creează un PIN nou</string>
  <!-- Removed by excludeNonTranslatables <string name="PinRestoreLockedFragment_learn_more_url" translatable="false">https://support.signal.org/hc/articles/360007059792</string> -->

    <!-- PinOptOutDialog -->
    <string name="PinOptOutDialog_warning">Avertizare</string>
    <string name="PinOptOutDialog_if_you_disable_the_pin_you_will_lose_all_data">Dacă dezactivezi codul PIN, vei pierde toate datele când te înregistrezi din nou la Signal, cu excepția cazului când faci backup și restaurezi manual. Nu poți activa Blocarea înregistrării în timp ce codul PIN este dezactivat.</string>
    <string name="PinOptOutDialog_disable_pin">Dezactivare PIN</string>

    <!-- RatingManager -->
    <string name="RatingManager_rate_this_app">Evaluează aplicația</string>
    <string name="RatingManager_if_you_enjoy_using_this_app_please_take_a_moment">Dacă îți place aplicația, te rugăm ajută-ne cu o evaluare.</string>
    <string name="RatingManager_rate_now">Evaluează acum!</string>
    <string name="RatingManager_no_thanks">Nu, mulțumesc</string>
    <string name="RatingManager_later">Mai târziu</string>

    <!-- ReactionsBottomSheetDialogFragment -->
    <string name="ReactionsBottomSheetDialogFragment_all">Toate · %1$d</string>

    <!-- ReactionsConversationView -->
    <string name="ReactionsConversationView_plus">+%1$d</string>

    <!-- ReactionsRecipientAdapter -->
    <string name="ReactionsRecipientAdapter_you">Tu</string>

    <!-- RecaptchaRequiredBottomSheetFragment -->
    <string name="RecaptchaRequiredBottomSheetFragment_verify_to_continue_messaging">Verifică pentru a continua conversația</string>
    <string name="RecaptchaRequiredBottomSheetFragment_to_help_prevent_spam_on_signal">Pentru a ajuta la prevenirea spam-ului pe Molly, te rugăm să completezi verificarea.</string>
    <string name="RecaptchaRequiredBottomSheetFragment_after_verifying_you_can_continue_messaging">După verificare, poți continua să trimiți mesaje. Toate mesajele aflate în pauză vor fi trimise automat.</string>

    <!-- Recipient -->
    <string name="Recipient_you">Tu</string>
    <!-- Name of recipient representing user\'s \'My Story\' -->
    <string name="Recipient_my_story">Povestea Mea</string>

    <!-- RecipientPreferencesActivity -->
    <string name="RecipientPreferenceActivity_block">Blochează</string>
    <string name="RecipientPreferenceActivity_unblock">Deblochează</string>

    <!-- RecipientProvider -->

    <!-- RedPhone -->
    <string name="RedPhone_answering">Răspunde…</string>
    <string name="RedPhone_ending_call">Se închide apelul…</string>
    <string name="RedPhone_ringing">Sună…</string>
    <string name="RedPhone_busy">Ocupat</string>
    <string name="RedPhone_recipient_unavailable">Destinatar indisponibil</string>
    <string name="RedPhone_network_failed">Eroare de rețea!</string>
    <string name="RedPhone_number_not_registered">Numărul nu este înregistrat!</string>
    <string name="RedPhone_the_number_you_dialed_does_not_support_secure_voice">Numărul format nu suportă apeluri securizate!</string>
    <string name="RedPhone_got_it">Am înțeles</string>

    <!-- Valentine\'s Day Megaphone -->
    <!-- Title text for the Valentine\'s Day donation megaphone. The placeholder will always be a heart emoji. Needs to be a placeholder for Android reasons. -->
    <!-- Body text for the Valentine\'s Day donation megaphone. -->
<<<<<<< HEAD
    <string name="ValentinesDayMegaphone_show_your_affection">Arată-ți afecțiunea devenind un susținător Molly.</string>
=======
>>>>>>> cb0e7ade

    <!-- WebRtcCallActivity -->
    <string name="WebRtcCallActivity__tap_here_to_turn_on_your_video">Atinge aici pentru a porni camera ta</string>
    <string name="WebRtcCallActivity__to_call_s_signal_needs_access_to_your_camera">Pentru a apela pe %1$s, Molly are nevoie de acces la camera ta</string>
    <string name="WebRtcCallActivity__signal_s">Molly %1$s</string>
    <string name="WebRtcCallActivity__calling">Apel în curs…</string>
    <string name="WebRtcCallActivity__group_is_too_large_to_ring_the_participants">Grupul este prea mare pentru a apela participanții.</string>
    <!-- Call status shown when an active call was disconnected (e.g., network hiccup) and is trying to reconnect -->
    <string name="WebRtcCallActivity__reconnecting">Se reconectează…</string>
    <!-- Title for dialog warning about lacking bluetooth permissions during a call -->
    <string name="WebRtcCallActivity__bluetooth_permission_denied">Permisiune Bluetooth refuzată</string>
    <!-- Message for dialog warning about lacking bluetooth permissions during a call and references the permission needed by name -->
    <string name="WebRtcCallActivity__please_enable_the_nearby_devices_permission_to_use_bluetooth_during_a_call">Te rugăm să activezi permisiunea pentru \"Dispozitive din apropiere\" pentru a utiliza bluetooth în timpul unui apel.</string>
    <!-- Positive action for bluetooth warning dialog to open settings -->
    <string name="WebRtcCallActivity__open_settings">Deschide setările</string>
    <!-- Negative aciton for bluetooth warning dialog to dismiss dialog -->
    <string name="WebRtcCallActivity__not_now">Nu acum</string>

    <!-- WebRtcCallView -->
    <string name="WebRtcCallView__signal_call">Apel Signal</string>
    <string name="WebRtcCallView__signal_video_call">Apel Video Signal</string>
    <string name="WebRtcCallView__start_call">Începe Apelul</string>
    <string name="WebRtcCallView__join_call">Alătură-te apelului</string>
    <string name="WebRtcCallView__call_is_full">Numărul maxim de participanți a fost atins</string>
    <string name="WebRtcCallView__the_maximum_number_of_d_participants_has_been_Reached_for_this_call">Numărul maxim de %1$d participanți a fost atins pentru acest apel. Încearcă mai târziu.</string>
    <string name="WebRtcCallView__your_video_is_off">Camera ta este oprită</string>
    <string name="WebRtcCallView__reconnecting">Se reconectează…</string>
    <string name="WebRtcCallView__joining">Se alătură…</string>
    <string name="WebRtcCallView__disconnected">Deconectat</string>

    <string name="WebRtcCallView__signal_will_ring_s">Signal va suna pe %1$s</string>
    <string name="WebRtcCallView__signal_will_ring_s_and_s">Signal va suna pe %1$s și %2$s</string>
    <plurals name="WebRtcCallView__signal_will_ring_s_s_and_d_others">
        <item quantity="one">Signal va suna pe %1$s, %2$s, și %3$d altul</item>
        <item quantity="few">Signal va suna pe %1$s, %2$s, și %3$d alții</item>
        <item quantity="other">Signal va suna pe %1$s, %2$s, și %3$d alții</item>
    </plurals>

    <string name="WebRtcCallView__s_will_be_notified">%1$s va fi notificat</string>
    <string name="WebRtcCallView__s_and_s_will_be_notified">%1$s și %2$s vor fi notificați</string>
    <plurals name="WebRtcCallView__s_s_and_d_others_will_be_notified">
        <item quantity="one">%1$s, %2$s și %3$d altul vor fi notificați</item>
        <item quantity="few">%1$s, %2$s și %3$d alții vor fi notificați</item>
        <item quantity="other">%1$s, %2$s și %3$d alții vor fi notificați</item>
    </plurals>

    <string name="WebRtcCallView__ringing_s">Se apelează %1$s</string>
    <string name="WebRtcCallView__ringing_s_and_s">Se apelează %1$s și %2$s</string>
    <plurals name="WebRtcCallView__ringing_s_s_and_d_others">
        <item quantity="one">Se apelează %1$s, %2$s și %3$d altul</item>
        <item quantity="few">Se apelează %1$s, %2$s și %3$d alții</item>
        <item quantity="other">Se apelează %1$s, %2$s și %3$d alții</item>
    </plurals>

    <string name="WebRtcCallView__s_is_calling_you">%1$s te apelează</string>
    <string name="WebRtcCallView__s_is_calling_you_and_s">%1$s apelează pe tine și %2$s</string>
    <string name="WebRtcCallView__s_is_calling_you_s_and_s">%1$s apelează pe tine, %2$s, și %3$s</string>
    <plurals name="WebRtcCallView__s_is_calling_you_s_s_and_d_others">
        <item quantity="one">%1$s apelează pe tine, %2$s, %3$s și %4$d altul</item>
        <item quantity="few">%1$s apelează pe tine, %2$s, %3$s și %4$d alții</item>
        <item quantity="other">%1$s apelează pe tine, %2$s, %3$s și %4$d alții</item>
    </plurals>

    <string name="WebRtcCallView__no_one_else_is_here">Nu este nimeni aici</string>
    <string name="WebRtcCallView__s_is_in_this_call">%1$s este în acest apel</string>
    <string name="WebRtcCallView__s_are_in_this_call">%1$s ești în acest apel</string>
    <string name="WebRtcCallView__s_and_s_are_in_this_call">%1$s și %2$s sunt în acest apel</string>

    <plurals name="WebRtcCallView__s_s_and_d_others_are_in_this_call">
        <item quantity="one">%1$s, %2$s și alte %3$d persoane sunt în acest apel</item>
        <item quantity="few">%1$s, %2$s și alte %3$d persoane sunt în acest apel</item>
        <item quantity="other">%1$s, %2$s și alte %3$d de persoane sunt în acest apel</item>
    </plurals>

    <!-- Toggle label with hyphenation. Translation can use soft hyphen - Unicode U+00AD -->
    <string name="WebRtcCallView__flip">Comută</string>
    <!-- Toggle label with hyphenation. Translation can use soft hyphen - Unicode U+00AD -->
    <string name="WebRtcCallView__speaker">Difuzor</string>
    <!-- Toggle label with hyphenation. Translation can use soft hyphen - Unicode U+00AD -->
    <string name="WebRtcCallView__camera">Cameră foto</string>
    <!-- Toggle label with hyphenation. Translation can use soft hyphen - Unicode U+00AD -->
    <string name="WebRtcCallView__unmute">Microfon</string>
    <!-- Toggle label with hyphenation. Translation can use soft hyphen - Unicode U+00AD -->
    <string name="WebRtcCallView__mute">Mut</string>
    <!-- Toggle label with hyphenation. Translation can use soft hyphen - Unicode U+00AD -->
    <string name="WebRtcCallView__ring">Sună</string>
    <!-- Label with hyphenation. Translation can use soft hyphen - Unicode U+00AD -->
    <string name="WebRtcCallView__end_call">Închide</string>

    <!-- CallParticipantsListDialog -->
    <plurals name="CallParticipantsListDialog_in_this_call_d_people">
        <item quantity="one">În acest apel · %1$d persoană</item>
        <item quantity="few">În acest apel · %1$d persoane</item>
        <item quantity="other">În acest apel · %1$d de persoane</item>
    </plurals>

    <!-- CallParticipantView -->
    <string name="CallParticipantView__s_is_blocked">%1$s este blocat</string>
    <string name="CallParticipantView__more_info">Mai multe informații</string>
    <string name="CallParticipantView__you_wont_receive_their_audio_or_video">Nu-i vei auzi sau vedea pe interlocutorii tăi iar ei nu te vor auzi sau vedea pe tine.</string>
    <string name="CallParticipantView__cant_receive_audio_video_from_s">Nu se poate primi audio &amp; video de la %1$s</string>
    <string name="CallParticipantView__cant_receive_audio_and_video_from_s">Nu se poate primi audio și video de la %1$s</string>
    <string name="CallParticipantView__this_may_be_Because_they_have_not_verified_your_safety_number_change">Acest lucru se poate datora faptului că nu au verificat modificarea numărului tău de siguranță, există o problemă cu dispozitivul lor sau te-au blocat.</string>

    <!-- CallToastPopupWindow -->
    <string name="CallToastPopupWindow__swipe_to_view_screen_share">Glisează pentru a vedea partajarea ecranului</string>

    <!-- ProxyBottomSheetFragment -->
    <string name="ProxyBottomSheetFragment_proxy_server">Server proxy</string>
    <string name="ProxyBottomSheetFragment_proxy_address">Adresă proxy</string>
    <string name="ProxyBottomSheetFragment_do_you_want_to_use_this_proxy_address">Vrei să folosești această adresă proxy?</string>
    <string name="ProxyBottomSheetFragment_use_proxy">Utilizează proxy</string>
    <string name="ProxyBottomSheetFragment_successfully_connected_to_proxy">Conectat cu succes la proxy.</string>

    <!-- RecaptchaProofActivity -->
    <string name="RecaptchaProofActivity_failed_to_submit">Eroare la trimitere</string>
    <string name="RecaptchaProofActivity_complete_verification">Finalizează verificarea</string>

    <!-- RegistrationActivity -->
    <string name="RegistrationActivity_select_your_country">Alege țara ta.</string>
    <string name="RegistrationActivity_you_must_specify_your_country_code">Trebuie să introduci codul țarii.
    </string>
    <string name="RegistrationActivity_you_must_specify_your_phone_number">Trebuie să introduci numărul tău de telefon
    </string>
    <string name="RegistrationActivity_invalid_number">Număr invalid</string>
    <string name="RegistrationActivity_the_number_you_specified_s_is_invalid">Numărul de telefon furnizat (%1$s) este invalid.
    </string>
    <string name="RegistrationActivity_a_verification_code_will_be_sent_to">Un cod de verificare va fi trimis la:</string>
    <string name="RegistrationActivity_you_will_receive_a_call_to_verify_this_number">Vei primi un apel pentru a verifica acest număr.</string>
    <string name="RegistrationActivity_is_your_phone_number_above_correct">Este numărul tău de telefon de mai sus corect?</string>
    <string name="RegistrationActivity_edit_number">Editează număr</string>
    <string name="RegistrationActivity_missing_google_play_services">Serviciile Google Play lipsesc</string>
    <string name="RegistrationActivity_this_device_is_missing_google_play_services">Acestui dispozitiv îi lipsesc serviciile Google Play. Poți utiliza în continuare Molly, însă această configurație poate duce la fiabilitate și performanță redusă.\n\nDacă nu ești un utilizator avansat, nu rulezi un ROM Android aftermarket, sau crezi că vezi asta în urma unei erori, te rugăm contactează support@molly.im pentru ajutor la depanare.</string>
    <string name="RegistrationActivity_i_understand">Am înțeles</string>
    <string name="RegistrationActivity_play_services_error">Eroare Servicii Play</string>
    <string name="RegistrationActivity_google_play_services_is_updating_or_unavailable">Serviciile Google Play se actualizează sau sunt temporar indisponibile. Te rugăm încearcă din nou.</string>
    <string name="RegistrationActivity_terms_and_privacy">Termeni &amp; Politica de confidențialitate</string>
    <string name="RegistrationActivity_signal_needs_access_to_your_contacts_and_media_in_order_to_connect_with_friends">Signal are nevoie de permisiunea pentru contacte și media să te ajute să iei legătura cu prietenii și să trimiți mesaje. Contactele tale sunt încărcate utilizând descoperirea privată a contactelor de la Signal, ceea ce înseamnă că sunt criptate integral și nu sunt niciodată vizibile pentru serviciul Signal.</string>
    <string name="RegistrationActivity_signal_needs_access_to_your_contacts_in_order_to_connect_with_friends">Signal are nevoie de permisiunea pentru contacte să te ajute să iei legătura cu prietenii. Contactele tale sunt încărcate utilizând descoperirea privată a contactelor de la Signal, ceea ce înseamnă că sunt criptate integral și nu sunt niciodată vizibile pentru serviciul Signal.</string>
    <string name="RegistrationActivity_rate_limited_to_service">Ai făcut prea multe încercări de înregistrare a acestui număr. Te rugăm să încerci din nou mai târziu.</string>
    <string name="RegistrationActivity_unable_to_connect_to_service">Nu s-a putut realiza conexiunea la serviciu. Te rugăm verifică conexiunea la rețea și încearcă din nou.</string>
    <string name="RegistrationActivity_non_standard_number_format">Număr cu format non-standard</string>
    <string name="RegistrationActivity_the_number_you_entered_appears_to_be_a_non_standard">Numărul pe care l-ai introdus (%1$s) pare a fi în format non-standard.\n\nAi vrut să scrii %2$s?</string>
    <string name="RegistrationActivity_signal_android_phone_number_format">Molly Android - Formatul Numărului de Telefon</string>
    <string name="RegistrationActivity_call_requested">Apel solicitat</string>
    <plurals name="RegistrationActivity_debug_log_hint">
        <item quantity="one">Ești acum la %1$d pas de a trimite un jurnal de depanare.</item>
        <item quantity="few">Ești acum la %1$d pași de a trimite un jurnal de depanare.</item>
        <item quantity="other">Ești acum la %1$d pași de a trimite un jurnal de depanare.</item>
    </plurals>
    <string name="RegistrationActivity_we_need_to_verify_that_youre_human">Trebuie să verificăm dacă ești om.</string>
    <string name="RegistrationActivity_next">Următorul</string>
    <string name="RegistrationActivity_continue">Continuare</string>
    <string name="RegistrationActivity_take_privacy_with_you_be_yourself_in_every_message">Ia-ți intimitatea cu tine.\nFii tu însuți în fiecare mesaj.</string>
    <string name="RegistrationActivity_enter_your_phone_number_to_get_started">Introdu numărul tău de telefon pentru a putea începe</string>
    <string name="RegistrationActivity_enter_your_phone_number">Introdu numărul tău de telefon</string>
    <string name="RegistrationActivity_you_will_receive_a_verification_code">Vei primi un cod de verificare. Se pot aplica tarife de operator.</string>
    <string name="RegistrationActivity_enter_the_code_we_sent_to_s">Introdu codul trimis la %1$s</string>
    <string name="RegistrationActivity_make_sure_your_phone_has_a_cellular_signal">Asigură-te că telefonul tău are semnal celular pentru a putea primi SMS-ul sau apelul</string>

    <string name="RegistrationActivity_phone_number_description">Număr de telefon</string>
    <string name="RegistrationActivity_country_code_description">Prefixul țării</string>
    <string name="RegistrationActivity_call">Apelează</string>

    <!-- RegistrationLockV2Dialog -->
    <string name="RegistrationLockV2Dialog_turn_on_registration_lock">Activează Blocarea Înregistrării?</string>
    <string name="RegistrationLockV2Dialog_turn_off_registration_lock">Dezactivează Blocarea Înregistrării?</string>
    <string name="RegistrationLockV2Dialog_if_you_forget_your_signal_pin_when_registering_again">Dacă îți uiți PIN-ul Signal atunci când te înregistrezi din nou cu Signal, contul tău va fi blocat timp de 7 zile.</string>
    <string name="RegistrationLockV2Dialog_turn_on">Activare</string>
    <string name="RegistrationLockV2Dialog_turn_off">Dezactivare</string>

    <!-- RevealableMessageView -->
    <string name="RevealableMessageView_view_photo">Vezi Poza</string>
    <string name="RevealableMessageView_view_video">Vezi Videoclip</string>
    <string name="RevealableMessageView_viewed">Vizualizat</string>
    <string name="RevealableMessageView_media">Media</string>

    <!-- Search -->
    <string name="SearchFragment_no_results">Nu s-a găsit nici un rezultat pentru \'%1$s\'</string>
    <string name="SearchFragment_header_conversations">Conversații</string>
    <string name="SearchFragment_header_contacts">Contacte</string>
    <string name="SearchFragment_header_messages">Mesaje</string>

    <!-- ShakeToReport -->
  <!-- Removed by excludeNonTranslatables <string name="ShakeToReport_shake_detected" translatable="false">Shake detected</string> -->
  <!-- Removed by excludeNonTranslatables <string name="ShakeToReport_submit_debug_log" translatable="false">Submit debug log?</string> -->
  <!-- Removed by excludeNonTranslatables <string name="ShakeToReport_submit" translatable="false">Submit</string> -->
  <!-- Removed by excludeNonTranslatables <string name="ShakeToReport_failed_to_submit" translatable="false">Failed to submit :(</string> -->
  <!-- Removed by excludeNonTranslatables <string name="ShakeToReport_success" translatable="false">Success!</string> -->
  <!-- Removed by excludeNonTranslatables <string name="ShakeToReport_share" translatable="false">Share</string> -->

    <!-- SharedContactDetailsActivity -->
    <string name="SharedContactDetailsActivity_add_to_contacts">Adaugă la contacte</string>
    <string name="SharedContactDetailsActivity_invite_to_signal">Invită la Molly</string>
    <string name="SharedContactDetailsActivity_signal_message">Mesaj Signal</string>
    <string name="SharedContactDetailsActivity_signal_call">Apel Signal</string>

    <!-- SharedContactView -->
    <string name="SharedContactView_add_to_contacts">Adaugă la Contacte</string>
    <string name="SharedContactView_invite_to_signal">Invită la Molly</string>
    <string name="SharedContactView_message">Mesaj Signal</string>

    <!-- SignalBottomActionBar -->
    <string name="SignalBottomActionBar_more">Mai multe</string>

    <!-- SignalPinReminders -->
    <string name="SignalPinReminders_well_remind_you_again_later">PIN-ul a fost verificat cu succes. Îți vom reaminti din nou mai târziu.</string>
    <string name="SignalPinReminders_well_remind_you_again_tomorrow">PIN-ul a fost verificat cu succes. Îți vom reaminti din nou mâine.</string>
    <string name="SignalPinReminders_well_remind_you_again_in_a_few_days">PIN-ul a fost verificat cu succes. Îți vom reaminti din nou în câteva zile.</string>
    <string name="SignalPinReminders_well_remind_you_again_in_a_week">PIN-ul a fost verificat cu succes. Îți vom reaminti din nou peste o săptămână.</string>
    <string name="SignalPinReminders_well_remind_you_again_in_a_couple_weeks">PIN-ul a fost verificat cu succes. Îți vom reaminti din nou peste câteva săptămâni.</string>
    <string name="SignalPinReminders_well_remind_you_again_in_a_month">PIN-ul a fost verificat cu succes. Îți vom reaminti din nou peste o lună.</string>

    <!-- Slide -->
    <string name="Slide_image">Imagine</string>
    <string name="Slide_sticker">Autocolant</string>
    <string name="Slide_audio">Audio</string>
    <string name="Slide_video">Video</string>

    <!-- SmsMessageRecord -->
    <string name="SmsMessageRecord_received_corrupted_key_exchange_message">Primit mesajul conform căruia schimbul de chei este corupt!
    </string>
    <string name="SmsMessageRecord_received_key_exchange_message_for_invalid_protocol_version">
        Am primit mesajul conform căruia schimbul de chei a avut loc pentru o versiune de protocol invalidă.
    </string>
    <string name="SmsMessageRecord_received_message_with_new_safety_number_tap_to_process">A fost primit un mesaj cu noul număr de siguranță. Apasă pentru a fi procesat și afișat.</string>
    <string name="SmsMessageRecord_secure_session_reset">Ai resetat sesiunea securizată.</string>
    <string name="SmsMessageRecord_secure_session_reset_s">%1$s a resetat sesiunea securizată.</string>
    <string name="SmsMessageRecord_duplicate_message">Mesaj duplicat.</string>
    <string name="SmsMessageRecord_this_message_could_not_be_processed_because_it_was_sent_from_a_newer_version">Acest mesaj nu a putut fi procesat deoarece a fost trimis de pe o versiune mai nouă de Signal. Poți solicita contactului tău să trimită din nou acest mesaj după ce actualizezi.</string>
    <string name="SmsMessageRecord_error_handling_incoming_message">Eroare la procesarea mesajului primit.</string>

    <!-- StickerManagementActivity -->
    <string name="StickerManagementActivity_stickers">Autocolante</string>

    <!-- StickerManagementAdapter -->
    <string name="StickerManagementAdapter_installed_stickers">Autocolante instalate</string>
    <string name="StickerManagementAdapter_stickers_you_received">Autocolante Primite</string>
    <string name="StickerManagementAdapter_signal_artist_series">Seria artistică Signal</string>
    <string name="StickerManagementAdapter_no_stickers_installed">Nici un autocolant instalat</string>
    <string name="StickerManagementAdapter_stickers_from_incoming_messages_will_appear_here">Autocolantele din mesajele primite se vor afișa aici</string>
    <string name="StickerManagementAdapter_untitled">Fără titlu</string>
    <string name="StickerManagementAdapter_unknown">Necunoscut</string>

    <!-- StickerPackPreviewActivity -->
    <string name="StickerPackPreviewActivity_untitled">Fără titlu</string>
    <string name="StickerPackPreviewActivity_unknown">Necunoscut</string>
    <string name="StickerPackPreviewActivity_install">Instalează</string>
    <string name="StickerPackPreviewActivity_remove">Elimină</string>
    <string name="StickerPackPreviewActivity_stickers">Autocolante</string>
    <string name="StickerPackPreviewActivity_failed_to_load_sticker_pack">Nu s-a putut încărca pachetul cu autocolante</string>

    <!-- SubmitDebugLogActivity -->
    <string name="SubmitDebugLogActivity_edit">Editează</string>
    <string name="SubmitDebugLogActivity_done">Gata</string>
    <!-- Menu option to save a debug log file to disk. -->
    <string name="SubmitDebugLogActivity_save">Salvează</string>
    <!-- Error that is show in a toast when we fail to save a debug log file to disk. -->
    <string name="SubmitDebugLogActivity_failed_to_save">Nu s-a putut salva</string>
    <!-- Toast that is show to notify that we have saved the debug log file to disk. -->
    <string name="SubmitDebugLogActivity_save_complete">Salvare finalizată</string>
    <string name="SubmitDebugLogActivity_tap_a_line_to_delete_it">Atinge o linie pentru a o șterge</string>
    <string name="SubmitDebugLogActivity_submit">Trimite</string>
    <string name="SubmitDebugLogActivity_failed_to_submit_logs">Eroare la trimiterea jurnalului de depanare.</string>
    <string name="SubmitDebugLogActivity_success">Succes!</string>
    <string name="SubmitDebugLogActivity_copy_this_url_and_add_it_to_your_issue">Copiază acest URL și adaugă-l la raportul de probleme sau la emailul de suport:\n\n<b>%1$s</b></string>
    <string name="SubmitDebugLogActivity_share">Distribuie</string>
    <string name="SubmitDebugLogActivity_this_log_will_be_posted_publicly_online_for_contributors">Acest jurnal va fi publicat online pentru a fi vizualizat de către contribuitori. Poți să-l examinezi înainte să fie încărcat.</string>

    <!-- SupportEmailUtil -->
<<<<<<< HEAD
    <string name="SupportEmailUtil_support_email" translatable="false">support@molly.im</string>
=======
  <!-- Removed by excludeNonTranslatables <string name="SupportEmailUtil_support_email" translatable="false">support@signal.org</string> -->
>>>>>>> cb0e7ade
    <string name="SupportEmailUtil_filter">Filtru:</string>
    <string name="SupportEmailUtil_device_info">Informații dispozitiv:</string>
    <string name="SupportEmailUtil_android_version">Versiune Android:</string>
    <string name="SupportEmailUtil_signal_version">Versiune Molly:</string>
    <string name="SupportEmailUtil_signal_package">Pachet Molly:</string>
    <string name="SupportEmailUtil_registration_lock">Blocarea înregistrării:</string>
    <string name="SupportEmailUtil_locale">Limba:</string>

    <!-- ThreadRecord -->
    <string name="ThreadRecord_group_updated">Grupul a fost actualizat</string>
    <string name="ThreadRecord_left_the_group">A părăsit grupul</string>
    <string name="ThreadRecord_secure_session_reset">Sesiune securizată resetată.</string>
    <string name="ThreadRecord_draft">Ciornă:</string>
    <string name="ThreadRecord_called">Ai apelat</string>
    <string name="ThreadRecord_called_you">Te-a apelat</string>
    <string name="ThreadRecord_missed_audio_call">Apel audio nepreluat</string>
    <string name="ThreadRecord_missed_video_call">Apel video nepreluat</string>
    <string name="ThreadRecord_media_message">Mesaj media</string>
    <string name="ThreadRecord_sticker">Autocolant</string>
    <string name="ThreadRecord_view_once_photo">Poză vizibilă o singură dată</string>
    <string name="ThreadRecord_view_once_video">Videoclip vizibil o singură dată</string>
    <string name="ThreadRecord_view_once_media">Media vizibilă o singură dată</string>
    <string name="ThreadRecord_this_message_was_deleted">Acest mesaj a fost șters.</string>
    <string name="ThreadRecord_you_deleted_this_message">Ai șters acest mesaj.</string>
    <!-- Displayed in the notification when the user sends a request to activate payments -->
    <string name="ThreadRecord_you_sent_request">Ai trimis o cerere să activezi Plăți</string>
    <!-- Displayed in the notification when the recipient wants to activate payments -->
    <string name="ThreadRecord_wants_you_to_activate_payments">%1$s vrea să activezi Plăți</string>
    <!-- Displayed in the notification when the user activates payments -->
    <string name="ThreadRecord_you_activated_payments">Ai activat Plăți</string>
    <!-- Displayed in the notification when the recipient can accept payments -->
    <string name="ThreadRecord_can_accept_payments">%1$s poate să accepte acum Plăți</string>
    <string name="ThreadRecord_s_is_on_signal">%1$s folosește Signal!</string>
    <string name="ThreadRecord_disappearing_messages_disabled">Dispariția mesajelor a fost dezactivată</string>
    <string name="ThreadRecord_disappearing_message_time_updated_to_s">Timpul setat pentru dispariția mesajelor este de %1$s</string>
    <string name="ThreadRecord_safety_number_changed">Numărul de siguranță s-a schimbat</string>
    <string name="ThreadRecord_your_safety_number_with_s_has_changed">Numărul tău de siguranță pentru %1$s s-a schimbat.</string>
    <string name="ThreadRecord_you_marked_verified">Ai marcat ca verificat</string>
    <string name="ThreadRecord_you_marked_unverified">Ai marcat ca neverificat</string>
    <string name="ThreadRecord_message_could_not_be_processed">Mesajul nu a putut fi procesat</string>
    <string name="ThreadRecord_delivery_issue">Problemă de livrare</string>
    <string name="ThreadRecord_message_request">Solicitare mesaj</string>
    <string name="ThreadRecord_photo">Poză</string>
    <string name="ThreadRecord_gif">GIF</string>
    <string name="ThreadRecord_voice_message">Mesaj vocal</string>
    <string name="ThreadRecord_file">Fișier</string>
    <string name="ThreadRecord_video">Video</string>
    <string name="ThreadRecord_chat_session_refreshed">Sesiunea conversației a fost resetată</string>
    <!-- Displayed in the notification when the user is sent a gift -->
    <string name="ThreadRecord__you_received_a_gift">Ai primit un cadou</string>
    <!-- Displayed in the notification when the user sends a gift -->
    <string name="ThreadRecord__you_sent_a_gift">Ai trimis un cadou</string>
    <!-- Displayed in the notification when the user has opened a received gift -->
    <string name="ThreadRecord__you_redeemed_a_gift_badge">Ai răscumpărat o insignă cadou</string>
    <!-- Displayed in the conversation list when someone reacted to your story -->
    <string name="ThreadRecord__reacted_s_to_your_story">A reacționat cu %1$s la povestea ta</string>
    <!-- Displayed in the conversation list when you reacted to someone\'s story -->
    <string name="ThreadRecord__reacted_s_to_their_story">A reacționat cu %1$s la povestea lor</string>
    <!-- Displayed in the conversation list when your most recent message is a payment to or from the person the conversation is with -->
    <string name="ThreadRecord_payment">Plată</string>

    <!-- UpdateApkReadyListener -->
    <string name="UpdateApkReadyListener_Signal_update">Actualizare Molly</string>
    <string name="UpdateApkReadyListener_a_new_version_of_signal_is_available_tap_to_update">O nouă versiune de Molly este disponibilă, apasă pentru actualizare</string>

    <!-- UntrustedSendDialog -->
    <string name="UntrustedSendDialog_send_message">Trimit mesajul?</string>
    <string name="UntrustedSendDialog_send">Trimite</string>

    <!-- UnverifiedSendDialog -->
    <string name="UnverifiedSendDialog_send_message">Trimit mesajul?</string>
    <string name="UnverifiedSendDialog_send">Trimite</string>

    <!-- UsernameEditFragment -->
    <!-- Toolbar title when entering from registration -->
    <string name="UsernameEditFragment__add_a_username">Adaugă un nume de utilizator</string>
    <!-- Instructional text at the top of the username edit screen -->
    <string name="UsernameEditFragment__choose_your_username">Alegeți numele de utilizator</string>
    <string name="UsernameEditFragment_username">Nume utilizator</string>
    <string name="UsernameEditFragment_delete">Șterge</string>
    <string name="UsernameEditFragment_successfully_removed_username">Numele de utilizator a fost eliminat cu succes.</string>
    <string name="UsernameEditFragment_encountered_a_network_error">A apărut o eroare de rețea.</string>
    <string name="UsernameEditFragment_this_username_is_taken">Acest nume de utilizator este luat.</string>
    <string name="UsernameEditFragment_usernames_can_only_include">Numele de utilizatori pot conține doar a-Z, 0-9, și _.</string>
    <string name="UsernameEditFragment_usernames_cannot_begin_with_a_number">Numele de utilizator nu pot începe cu un număr.</string>
    <string name="UsernameEditFragment_username_is_invalid">Numele de utilizator este invalid.</string>
    <string name="UsernameEditFragment_usernames_must_be_between_a_and_b_characters">Numele de utilizator trebuie să aibă între %1$d și %2$d caractere.</string>
    <!-- Explanation about what usernames provide -->
    <string name="UsernameEditFragment__usernames_let_others_message">Numele de utilizator le permite altor persoane să-ți dea mesaj fără să aibă nevoie de numărul tău de telefon. Și face pereche cu un set de cifre care ajută la menținerea adresei tale private.</string>
    <!-- Dialog title for explanation about numbers at the end of the username -->
    <string name="UsernameEditFragment__what_is_this_number">Ce este acest număr?</string>
    <string name="UsernameEditFragment__these_digits_help_keep">Aceste cifre ajută la menținerea confidențialității numelui de utilizator ca să tu să eviți mesajele nedorite. Dă-ți numele de utilizator doar persoanelor și grupurilor cu care vrei să conversezi. Dacă schimbi numele de utilizator vei primi un nou set de cifre.</string>
    <!-- Button to allow user to skip -->
    <string name="UsernameEditFragment__skip">Omite</string>
    <!-- Content description for done button -->
    <string name="UsernameEditFragment__done">Gata</string>

    <plurals name="UserNotificationMigrationJob_d_contacts_are_on_signal">
        <item quantity="one">%1$d contact este pe Signal!</item>
        <item quantity="few">%1$d contacte sunt pe Signal!</item>
        <item quantity="other">%1$d de contacte sunt pe Signal!</item>
    </plurals>

    <!-- UsernameShareBottomSheet -->
    <!-- Explanation of what the sheet enables the user to do -->
    <string name="UsernameShareBottomSheet__copy_or_share_a_username_link">Copiază sau trimite un link pentru numele de utilizator</string>

    <!-- VerifyIdentityActivity -->
    <string name="VerifyIdentityActivity_your_contact_is_running_an_old_version_of_signal">Contactul tău folosește o versiune mai veche de Signal. Roagă-l să-și actualizeze versiunea înainte de a verifica numărul tău de siguranță.</string>
    <string name="VerifyIdentityActivity_your_contact_is_running_a_newer_version_of_Signal">Contactul tău folosește o versiune mai nouă de Signal cu un format de cod QR incompatibil. Te rugăm actualizează-ți aplicația pentru a putea compara.</string>
    <string name="VerifyIdentityActivity_the_scanned_qr_code_is_not_a_correctly_formatted_safety_number">Codul QR scanat nu este un număr de siguranță cu un format corect. Te rugăm scanează din nou.</string>
    <string name="VerifyIdentityActivity_share_safety_number_via">Distribuie numărul de siguranță prin…</string>
    <string name="VerifyIdentityActivity_our_signal_safety_number">Numărul nostru de siguranță:</string>
    <string name="VerifyIdentityActivity_no_app_to_share_to">Se pare că nu ai aplicații cu care să poți distribui.</string>
    <string name="VerifyIdentityActivity_no_safety_number_to_compare_was_found_in_the_clipboard">Nu s-a găsit nici un număr de siguranță în clipboard pentru a fi comparat.</string>
    <string name="VerifyIdentityActivity_signal_needs_the_camera_permission_in_order_to_scan_a_qr_code_but_it_has_been_permanently_denied">Molly are nevoie de permisiunea pentru Cameră pentru a scana un cod QR dar i-a fost refuzat accesul permanent. Te rugăm mergi în meniul de setări al aplicației, selectează \"Permisiuni\" și activează \"Camera\".</string>
    <string name="VerifyIdentityActivity_unable_to_scan_qr_code_without_camera_permission">Codul QR nu poate fi scanat fără permisiunea pentru Cameră</string>
    <string name="VerifyIdentityActivity_you_must_first_exchange_messages_in_order_to_view">Mai întâi trebuie să faci schimb de mesaje pentru a vizualiza numărul de siguranță al lui %1$s</string>

    <!-- ViewOnceMessageActivity -->
  <!-- Removed by excludeNonTranslatables <string name="ViewOnceMessageActivity_video_duration" translatable="false">%1$02d:%2$02d</string> -->

    <!-- AudioView -->
  <!-- Removed by excludeNonTranslatables <string name="AudioView_duration" translatable="false">%1$d:%2$02d</string> -->

    <!-- MessageDisplayHelper -->
    <string name="MessageDisplayHelper_message_encrypted_for_non_existing_session">Mesaj criptat pentru o sesiune inexistentă</string>

    <!-- MmsMessageRecord -->
    <string name="MmsMessageRecord_bad_encrypted_mms_message">Mesaj MMS criptat incorect</string>
    <string name="MmsMessageRecord_mms_message_encrypted_for_non_existing_session">Mesaj MMS criptat pentru o sesiune inexistentă</string>

    <!-- MuteDialog -->
    <string name="MuteDialog_mute_notifications">Notificări fără sunet</string>

    <!-- ApplicationMigrationService -->
    <string name="ApplicationMigrationService_import_in_progress">Import în curs</string>
    <string name="ApplicationMigrationService_importing_text_messages">Se importă mesajele text</string>
    <string name="ApplicationMigrationService_import_complete">Import terminat</string>
    <string name="ApplicationMigrationService_system_database_import_is_complete">Importarea bazei de date de sistem este gata.</string>

    <!-- KeyCachingService -->
    <string name="KeyCachingService_signal_passphrase_cached">Atinge pentru a deschide.</string>
    <string name="KeyCachingService_passphrase_cached">Molly este deblocat</string>
    <string name="KeyCachingService_lock">Blochează Molly</string>

    <!-- MediaPreviewActivity -->
    <string name="MediaPreviewActivity_you">Tu</string>
    <string name="MediaPreviewActivity_unssuported_media_type">Tip media nesuportat</string>
    <string name="MediaPreviewActivity_draft">Ciornă</string>
    <string name="MediaPreviewActivity_signal_needs_the_storage_permission_in_order_to_write_to_external_storage_but_it_has_been_permanently_denied">Molly are nevoie de permisiunea pentru spațiul de stocare extern pentru a salva pe spațiul de stocare extern, dar i-a fost refuzat accesul permanent. Te rugăm mergi în meniul de setări al aplicației, selectează \"Permisiuni\" și activează \"Spațiu de stocare\".</string>
    <string name="MediaPreviewActivity_unable_to_write_to_external_storage_without_permission">Nu se poate salva pe spațiu de stocare extern fără permisiune</string>
    <string name="MediaPreviewActivity_media_delete_confirmation_title">Șterg mesajul?</string>
    <string name="MediaPreviewActivity_media_delete_confirmation_message">Această acțiune va șterge permanent mesajul.</string>
    <string name="MediaPreviewActivity_s_to_s">%1$s la %2$s</string>
    <!-- All media preview title when viewing media send by you to another recipient (allows changing of \'You\' based on context) -->
    <string name="MediaPreviewActivity_you_to_s">Tu către %1$s</string>
    <!-- All media preview title when viewing media sent by another recipient to you (allows changing of \'You\' based on context) -->
    <string name="MediaPreviewActivity_s_to_you">%1$s către tine</string>
    <string name="MediaPreviewActivity_media_no_longer_available">Media nu mai este disponibilă.</string>
    <!-- Notifying the user that the device has encountered a technical issue and is unable to render a video. -->
    <string name="MediaPreviewActivity_unable_to_play_media">Unable to play media.</string>
    <string name="MediaPreviewActivity_error_finding_message">Eroare la găsirea mesajului.</string>
    <string name="MediaPreviewActivity_cant_find_an_app_able_to_share_this_media">Nu pot găsi o aplicație pentru a distribui acest tip media.</string>
    <string name="MediaPreviewActivity_dismiss_due_to_error">Închide</string>
    <string name="MediaPreviewFragment_edit_media_error">Eroare Media</string>
    <!-- This is displayed as a toast notification when we encounter an error deleting a message, including potentially on other people\'s devices -->
    <string name="MediaPreviewFragment_media_delete_error">Eroare la Ștergerea Mesajului, Mesajul Încă Poate Să Existe</string>

    <!-- MessageNotifier -->
    <string name="MessageNotifier_d_new_messages_in_d_conversations">%1$d mesaje noi în %2$d conversații</string>
    <string name="MessageNotifier_most_recent_from_s">Cel mai recent de la: %1$s</string>
    <string name="MessageNotifier_locked_message">Mesaj blocat</string>
    <string name="MessageNotifier_message_delivery_failed">Livrarea mesajului a eșuat.</string>
    <string name="MessageNotifier_failed_to_deliver_message">Mesajul nu a putut fi trimis.</string>
    <string name="MessageNotifier_error_delivering_message">A apărut o eroare la trimiterea mesajului.</string>
    <string name="MessageNotifier_message_delivery_paused">Livrarea mesajelor a fost întreruptă.</string>
    <string name="MessageNotifier_verify_to_continue_messaging_on_signal">Verifică pentru a continua conversația pe Molly.</string>
    <string name="MessageNotifier_mark_all_as_read">Marchează tot ca citit</string>
    <string name="MessageNotifier_mark_read">Marchează ca citit</string>
    <string name="MessageNotifier_turn_off_these_notifications">Dezactivează aceste notificări</string>
    <string name="MessageNotifier_view_once_photo">Poză vizibilă o singură dată</string>
    <string name="MessageNotifier_view_once_video">Videoclip vizibil o singură dată</string>
    <string name="MessageNotifier_reply">Răspunde</string>
    <string name="MessageNotifier_signal_message">Mesaj Signal</string>
    <string name="MessageNotifier_unsecured_sms">SMS nesecurizat</string>
<<<<<<< HEAD
    <string name="MessageNotifier_you_may_have_new_messages">S-ar putea să ai mesaje noi</string>
    <string name="MessageNotifier_open_signal_to_check_for_recent_notifications">Deschide Molly pentru a verifica notificările recente.</string>
=======
>>>>>>> cb0e7ade
    <string name="MessageNotifier_contact_message">%1$s %2$s</string>
    <string name="MessageNotifier_unknown_contact_message">Contact</string>
    <string name="MessageNotifier_reacted_s_to_s">A reacționat cu %1$s la: \"%2$s\".</string>
    <string name="MessageNotifier_reacted_s_to_your_video">A reacționat cu %1$s la videoclipul tău.</string>
    <string name="MessageNotifier_reacted_s_to_your_image">A reacționat cu %1$s la imaginea ta.</string>
    <string name="MessageNotifier_reacted_s_to_your_gif">A reacționat cu %1$s la GIF-ul tău.</string>
    <string name="MessageNotifier_reacted_s_to_your_file">A reacționat cu %1$s la fișierul tău.</string>
    <string name="MessageNotifier_reacted_s_to_your_audio">A reacționat cu %1$s la înregistrarea ta audio.</string>
    <string name="MessageNotifier_reacted_s_to_your_view_once_media">A reacționat cu %1$s la fișierul media vizibil o singură dată.</string>
    <string name="MessageNotifier_reacted_s_to_your_sticker">A reacționat cu %1$s la autocolantul tău.</string>
    <string name="MessageNotifier_this_message_was_deleted">Acest mesaj a fost șters.</string>

    <string name="TurnOffContactJoinedNotificationsActivity__turn_off_contact_joined_signal">Dezactivează notificările pentru contact alăturat la Signal? Le poți activa din nou în Signal &gt; Setări &gt; Notificări.</string>

    <!-- Notification Channels -->
    <string name="NotificationChannel_channel_messages">Mesaje</string>
    <string name="NotificationChannel_calls">Apeluri</string>
    <string name="NotificationChannel_failures">Erori</string>
    <string name="NotificationChannel_backups">Backup-uri</string>
    <string name="NotificationChannel_locked_status">Stare blocare</string>
    <string name="NotificationChannel_app_updates">Actualizări aplicație</string>
    <string name="NotificationChannel_other">Altul</string>
    <string name="NotificationChannel_group_chats">Conversații</string>
    <string name="NotificationChannel_missing_display_name">Necunoscut</string>
    <string name="NotificationChannel_voice_notes">Notițe vocale</string>
    <string name="NotificationChannel_contact_joined_signal">Un contact s-a alăturat pe Signal</string>
    <string name="NotificationChannels__no_activity_available_to_open_notification_channel_settings">Nu există activitate disponibilă pentru a deschide setările canalului de notificare.</string>
    <!-- Notification channel name for showing persistent background connection on devices without push notifications -->
    <string name="NotificationChannel_background_connection">Conexiune de fundal</string>
    <!-- Notification channel name for showing call status information (like connection, ongoing, etc.) Not ringing. -->
    <string name="NotificationChannel_call_status">Stare apel</string>
    <!-- Notification channel name for occasional alerts to the user. Will appear in the system notification settings as the title of this notification channel. -->
    <string name="NotificationChannel_critical_app_alerts">Alerte aplicație critică</string>

    <!-- ProfileEditNameFragment -->

    <!-- QuickResponseService -->
    <string name="QuickResponseService_quick_response_unavailable_when_Signal_is_locked">Răspunsul rapid nu este disponibil cât timp Molly este blocat!</string>
    <string name="QuickResponseService_problem_sending_message">Problemă la trimiterea mesajului!</string>

    <!-- SaveAttachmentTask -->
    <string name="SaveAttachmentTask_saved_to">Salvat în %1$s</string>
    <string name="SaveAttachmentTask_saved">Salvat</string>

    <!-- SearchToolbar -->
    <string name="SearchToolbar_search">Caută</string>
    <string name="SearchToolbar_search_for_conversations_contacts_and_messages">Caută în conversații, contacte și mesaje</string>

    <!-- Material3 Search Toolbar -->
    <string name="Material3SearchToolbar__close">Închide</string>
    <string name="Material3SearchToolbar__clear">Eliminare</string>

    <!-- ShortcutLauncherActivity -->
    <string name="ShortcutLauncherActivity_invalid_shortcut">Scurtătură invalidă</string>

    <!-- SingleRecipientNotificationBuilder -->
    <string name="SingleRecipientNotificationBuilder_signal">Molly</string>
    <string name="SingleRecipientNotificationBuilder_new_message">Mesaj nou</string>
    <string name="SingleRecipientNotificationBuilder_message_request">Solicitare mesaj</string>
    <string name="SingleRecipientNotificationBuilder_you">Tu</string>
    <!-- Notification subtext for group stories -->
    <string name="SingleRecipientNotificationBuilder__s_dot_story">%1$s • Poveste</string>

    <!-- ThumbnailView -->
    <string name="ThumbnailView_Play_video_description">Redă video</string>
    <string name="ThumbnailView_Has_a_caption_description">Are un titlu</string>

    <!-- TransferControlView -->
    <plurals name="TransferControlView_n_items">
        <item quantity="one">%1$d articol</item>
        <item quantity="few">%1$d articole</item>
        <item quantity="other">%1$d de articole</item>
    </plurals>

    <!-- UnauthorizedReminder -->
    <string name="UnauthorizedReminder_device_no_longer_registered">Dispozitivul nu mai este înregistrat</string>
    <string name="UnauthorizedReminder_this_is_likely_because_you_registered_your_phone_number_with_Signal_on_a_different_device">Acest fapt este posibil pentru că ai înregistrat numărul tău de telefon la Signal de pe un dispozitiv diferit. Apasă pentru a te înregistra din nou.</string>

    <!-- EnclaveFailureReminder -->
    <!-- Banner message to update app to use payments -->
    <string name="EnclaveFailureReminder_update_signal">Actualizează Signal ca să continui să folosești plăți. Soldul este posibil să nu fie actualizat.</string>
    <!-- Banner button to update now -->

    <!-- WebRtcCallActivity -->
    <string name="WebRtcCallActivity_to_answer_the_call_give_signal_access_to_your_microphone">Pentru a răspunde, permite lui Molly accesul la microfon.</string>
    <string name="WebRtcCallActivity_to_answer_the_call_from_s_give_signal_access_to_your_microphone">Pentru a răspunde apelului de la %1$s, oferă-i Molly acces la microfonul tău.</string>
    <string name="WebRtcCallActivity_signal_requires_microphone_and_camera_permissions_in_order_to_make_or_receive_calls">Molly are nevoie de permisiunile pentru Microfon și Cameră pentru a putea primi apeluri dar i-a fost refuzat accesul permanent. Te rugăm mergi în meniul de setări al aplicației, selectează \"Permisiuni\" și activează \"Microfon\" și \"Cameră\".</string>
    <string name="WebRtcCallActivity__answered_on_a_linked_device">Răspuns de pe un dispozitiv asociat.</string>
    <string name="WebRtcCallActivity__declined_on_a_linked_device">Respins de pe un dispozitiv asociat.</string>
    <string name="WebRtcCallActivity__busy_on_a_linked_device">Ocupat de pe un dispozitiv asociat.</string>

    <string name="GroupCallSafetyNumberChangeNotification__someone_has_joined_this_call_with_a_safety_number_that_has_changed">Cineva s-a alăturat apelului cu un număr de siguranță ce s-a schimbat.</string>

    <!-- WebRtcCallScreen -->
    <string name="WebRtcCallScreen_swipe_up_to_change_views">Glisează în sus pentru a schimba ecranul</string>

    <!-- WebRtcCallScreen V2 -->
    <!-- Label with hyphenation. Translation can use soft hyphen - Unicode U+00AD -->
    <string name="WebRtcCallScreen__decline">Respinge</string>
    <!-- Label with hyphenation. Translation can use soft hyphen - Unicode U+00AD -->
    <string name="WebRtcCallScreen__answer">Răspunde</string>
    <!-- Label with hyphenation. Translation can use soft hyphen - Unicode U+00AD -->
    <string name="WebRtcCallScreen__answer_without_video">Răspunde fără video</string>

    <!-- WebRtcAudioOutputToggle -->
    <string name="WebRtcAudioOutputToggle__audio_output">Ieșire audio</string>
    <string name="WebRtcAudioOutputToggle__phone_earpiece">Difuzor telefon</string>
    <string name="WebRtcAudioOutputToggle__speaker">Difuzor</string>
    <string name="WebRtcAudioOutputToggle__bluetooth">Bluetooth</string>

    <string name="WebRtcCallControls_answer_call_description">Răspunde apelului</string>
    <string name="WebRtcCallControls_reject_call_description">Respinge apelul</string>

    <!-- change_passphrase_activity -->
    <string name="change_passphrase_activity__old_passphrase">Parola veche</string>
    <string name="change_passphrase_activity__new_passphrase">Parola nouă</string>
    <string name="change_passphrase_activity__repeat_new_passphrase">Repetă parola nouă</string>

    <!-- contact_selection_activity -->
<<<<<<< HEAD
    <string name="contact_selection_activity__enter_name_or_number">Introdu un nume sau un număr</string>
    <string name="contact_selection_activity__invite_to_signal">Invită la Molly</string>
=======
    <string name="contact_selection_activity__invite_to_signal">Invită la Signal</string>
>>>>>>> cb0e7ade
    <string name="contact_selection_activity__new_group">Grup nou</string>

    <!-- contact_filter_toolbar -->
    <string name="contact_filter_toolbar__clear_entered_text_description">Șterge textul introdus</string>
    <string name="contact_filter_toolbar__show_keyboard_description">Arată tastatura</string>
    <string name="contact_filter_toolbar__show_dial_pad_description">Arată tastatura numerică</string>

    <!-- contact_selection_group_activity -->
    <string name="contact_selection_group_activity__no_contacts">Nu ai contacte.</string>
    <string name="contact_selection_group_activity__finding_contacts">Încărcare contacte…</string>

    <!-- single_contact_selection_activity -->
    <string name="SingleContactSelectionActivity_contact_photo">Poză contact</string>

    <!-- ContactSelectionListFragment-->
    <string name="ContactSelectionListFragment_signal_requires_the_contacts_permission_in_order_to_display_your_contacts">Molly are nevoie de permisiunea pentru Contacte pentru a putea afișa contactele tale dar i-a fost refuzat accesul permanent. Te rugăm mergi în meniul de setări al aplicației, selectează \"Permisiuni\" și activează \"Contacte\".</string>
    <string name="ContactSelectionListFragment_error_retrieving_contacts_check_your_network_connection">Eroare la obținerea contactelor, verifică-ți conexiunea la rețea.</string>
    <string name="ContactSelectionListFragment_username_not_found">Numele de utilizator nu a fost găsit</string>
    <string name="ContactSelectionListFragment_s_is_not_a_signal_user">"\"%1$s\" nu este un utilizator Signal. Verifică numele de utilizator și încearcă din nou."</string>
    <string name="ContactSelectionListFragment_you_do_not_need_to_add_yourself_to_the_group">Nu este nevoie să te adăugi pe tine la grup</string>
    <string name="ContactSelectionListFragment_maximum_group_size_reached">Mărimea maximă a grupului a fost atinsă</string>
    <string name="ContactSelectionListFragment_signal_groups_can_have_a_maximum_of_d_members">Grupurile Signal pot avea un maximum de %1$d membri.</string>
    <string name="ContactSelectionListFragment_recommended_member_limit_reached">A fost atinsă limita de membri recomandată</string>
    <string name="ContactSelectionListFragment_signal_groups_perform_best_with_d_members_or_fewer">Grupurile Signal se comportă cel mai bine cu %1$d de membri sau mai puțin. Adăugarea mai multor membri va provoca întârzieri la trimiterea și primirea mesajelor.</string>
    <plurals name="ContactSelectionListFragment_d_members">
        <item quantity="one">%1$d membru</item>
        <item quantity="few">%1$d membri</item>
        <item quantity="other">%1$d de membri</item>
    </plurals>

    <!-- contact_selection_list_fragment -->
    <string name="contact_selection_list_fragment__signal_needs_access_to_your_contacts_in_order_to_display_them">Molly are nevoie de acces la contactele tale pentru a le afișa.</string>
    <string name="contact_selection_list_fragment__show_contacts">Afișează contactele</string>

    <!-- contact_selection_list_item -->
    <plurals name="contact_selection_list_item__number_of_members">
        <item quantity="one">%1$d membru</item>
        <item quantity="few">%1$d membri</item>
        <item quantity="other">%1$d de membri</item>
    </plurals>
    <!-- Displays number of viewers for a story -->
    <plurals name="contact_selection_list_item__number_of_viewers">
        <item quantity="one">%1$d spectator</item>
        <item quantity="few">%1$d spectatori</item>
        <item quantity="other">%1$d de spectatori</item>
    </plurals>

    <!-- conversation_activity -->
    <string name="conversation_activity__type_message_push">Mesaj Signal</string>
    <string name="conversation_activity__type_message_sms_insecure">SMS nesecurizat</string>
    <string name="conversation_activity__type_message_mms_insecure">MMS nesecurizat</string>
    <string name="conversation_activity__from_sim_name">De la %1$s</string>
    <string name="conversation_activity__sim_n">SIM %1$d</string>
    <string name="conversation_activity__send">Trimite</string>
    <string name="conversation_activity__compose_description">Compunere mesaj</string>
    <string name="conversation_activity__emoji_toggle_description">Comutare tastatură emoji</string>
    <string name="conversation_activity__attachment_thumbnail">Miniatură atașament</string>
    <string name="conversation_activity__quick_attachment_drawer_toggle_camera_description">Comutare panou cu atașamente de la camera rapidă</string>
    <string name="conversation_activity__quick_attachment_drawer_record_and_send_audio_description">Înregistrează și trimite un atașament audio</string>
    <string name="conversation_activity__quick_attachment_drawer_lock_record_description">Blochează înregistrarea atașamentului audio</string>
    <string name="conversation_activity__enable_signal_for_sms">Activează Signal pentru SMS</string>
    <string name="conversation_activity__message_could_not_be_sent">Mesajul nu a putut fi trimis. Verifică-ți conexiunea și încearcă din nou.</string>

    <!-- conversation_input_panel -->
    <string name="conversation_input_panel__slide_to_cancel">Glisează pentru a anula</string>
    <string name="conversation_input_panel__cancel">Anulează</string>

    <!-- conversation_item -->
    <string name="conversation_item__mms_image_description">Mesaj media</string>
    <string name="conversation_item__secure_message_description">Mesaj securizat</string>

    <!-- conversation_item_sent -->
    <string name="conversation_item_sent__send_failed_indicator_description">Trimiterea a Eșuat</string>
    <string name="conversation_item_sent__pending_approval_description">În așteptare pentru aprobare</string>
    <string name="conversation_item_sent__delivered_description">Livrat</string>
    <string name="conversation_item_sent__message_read">Mesaj citit</string>

    <!-- conversation_item_received -->
    <string name="conversation_item_received__contact_photo_description">Poză contact</string>

    <!-- ConversationUpdateItem -->
    <string name="ConversationUpdateItem_loading">Se încarcă</string>
    <string name="ConversationUpdateItem_learn_more">Află mai multe</string>
    <string name="ConversationUpdateItem_join_call">Alătură-te apelului</string>
    <string name="ConversationUpdateItem_return_to_call">Întoarcere la apel</string>
    <string name="ConversationUpdateItem_call_is_full">Numărul maxim de participanți a fost atins</string>
    <string name="ConversationUpdateItem_invite_friends">Invită prieteni</string>
    <string name="ConversationUpdateItem_enable_call_notifications">Activare notificări pentru apeluri</string>
    <string name="ConversationUpdateItem_update_contact">Actualizează contactul</string>
    <!-- Update item button text to show to block a recipient from requesting to join via group link -->
    <string name="ConversationUpdateItem_block_request">Blochează cererea</string>
    <string name="ConversationUpdateItem_no_groups_in_common_review_requests_carefully">Niciun grup în comun. Examinează cu atenție solicitările.</string>
    <string name="ConversationUpdateItem_no_contacts_in_this_group_review_requests_carefully">Nu există contacte în acest grup. Examinează cu atenție solicitările.</string>
    <string name="ConversationUpdateItem_view">Vizualizare</string>
    <string name="ConversationUpdateItem_the_disappearing_message_time_will_be_set_to_s_when_you_message_them">Timpul de dispariție a mesajului va fi setat la %1$s în momentul în care trimiți un mesaj.</string>
    <!-- Update item button text to show to boost a feature -->
    <string name="ConversationUpdateItem_donate">Donează</string>
    <!-- Update item button text to send payment -->
    <string name="ConversationUpdateItem_send_payment">Trimite plata</string>
    <!-- Update item button text to activate payments -->
    <string name="ConversationUpdateItem_activate_payments">Activare Plăți</string>


    <!-- audio_view -->
    <string name="audio_view__play_pause_accessibility_description">Redare … Pauză</string>
    <string name="audio_view__download_accessibility_description">Descarcă</string>

    <!-- QuoteView -->
    <string name="QuoteView_audio">Audio</string>
    <string name="QuoteView_video">Video</string>
    <string name="QuoteView_photo">Poză</string>
    <string name="QuoteView_gif">GIF</string>
    <string name="QuoteView_view_once_media">Media vizibilă o singură dată</string>
    <string name="QuoteView_sticker">Autocolant</string>
    <string name="QuoteView_you">Tu</string>
    <string name="QuoteView_original_missing">Mesajul original nu a fost găsit</string>
    <!-- Author formatting for group stories -->
    <string name="QuoteView_s_story">%1$s · Poveste</string>
    <!-- Label indicating that a quote is for a reply to a story you created -->
    <string name="QuoteView_your_story">Tu · Poveste</string>
    <!-- Label indicating that the story being replied to no longer exists -->
    <string name="QuoteView_no_longer_available">Nu mai este disponibilă</string>
    <!-- Label for quoted gift -->
    <string name="QuoteView__gift">Cadou</string>

    <!-- conversation_fragment -->
    <string name="conversation_fragment__scroll_to_the_bottom_content_description">Derulează până jos</string>

    <!-- BubbleOptOutTooltip -->
    <!-- Message to inform the user of what Android chat bubbles are -->
    <string name="BubbleOptOutTooltip__description">Bulele sunt o caracteristică Android pe care o poți opri pentru conversațiile Molly.</string>
    <!-- Button to dismiss the tooltip for opting out of using Android bubbles -->
    <string name="BubbleOptOutTooltip__not_now">Nu acum</string>
    <!-- Button to move to the system settings to control the use of Android bubbles -->
    <string name="BubbleOptOutTooltip__turn_off">Dezactivare</string>

    <!-- safety_number_change_dialog -->
    <string name="safety_number_change_dialog__safety_number_changes">Modificări ale Numărului de Siguranță</string>
    <string name="safety_number_change_dialog__accept">Acceptă</string>
    <string name="safety_number_change_dialog__call_anyway">Sună oricum</string>
    <string name="safety_number_change_dialog__join_call">Alătură-te apelului</string>
    <string name="safety_number_change_dialog__continue_call">Continuă apelul</string>
    <string name="safety_number_change_dialog__leave_call">Părăsește apelul</string>
    <string name="safety_number_change_dialog__the_following_people_may_have_reinstalled_or_changed_devices">Este posibil ca următoarele persoane să fi reinstalat sau schimbat dispozitivele. Verifică numărul tău de siguranță cu acestea pentru a asigura confidențialitatea.</string>
    <string name="safety_number_change_dialog__view">Vizualizare</string>
    <string name="safety_number_change_dialog__previous_verified">Verificat anterior</string>

    <!-- EnableCallNotificationSettingsDialog__call_notifications_checklist -->
    <string name="EnableCallNotificationSettingsDialog__call_notifications_enabled">Notificările pentru apeluri sunt activate.</string>
    <string name="EnableCallNotificationSettingsDialog__enable_call_notifications">Activare notificări pentru apeluri</string>
    <string name="EnableCallNotificationSettingsDialog__enable_background_activity">Activare activitate de fundal</string>
    <string name="EnableCallNotificationSettingsDialog__everything_looks_good_now">Acum totul arată bine!</string>
    <string name="EnableCallNotificationSettingsDialog__to_receive_call_notifications_tap_here_and_turn_on_show_notifications">Pentru a primi notificări de apel, atinge aici și activează \"Afișare notificări\".</string>
    <string name="EnableCallNotificationSettingsDialog__to_receive_call_notifications_tap_here_and_turn_on_notifications">Pentru a primi notificări de apel, atinge aici și activează notificările și asigură-te că sunetul și fereastra pop-up sunt activate.</string>
    <string name="EnableCallNotificationSettingsDialog__to_receive_call_notifications_tap_here_and_enable_background_activity_in_battery_settings">Pentru a primi notificări de apel, atinge aici și activează activitatea de fundal în setările de \"Baterie\". </string>
    <string name="EnableCallNotificationSettingsDialog__settings">Setări</string>
    <string name="EnableCallNotificationSettingsDialog__to_receive_call_notifications_tap_settings_and_turn_on_show_notifications">Pentru a primi notificări de apel, atinge Setări și activează „Afișare notificări”.</string>
    <string name="EnableCallNotificationSettingsDialog__to_receive_call_notifications_tap_settings_and_turn_on_notifications">Pentru a primi notificări de apel, atinge Setări și activează notificările și asigură-te că sunetul și fereastra pop-up sunt activate.</string>
    <string name="EnableCallNotificationSettingsDialog__to_receive_call_notifications_tap_settings_and_enable_background_activity_in_battery_settings">Pentru a primi notificări de apel, atinge Setări și activează activitatea de fundal în setările de \"Baterie\".</string>

    <!-- country_selection_fragment -->
    <string name="country_selection_fragment__loading_countries">Se încarcă țările…</string>
    <string name="country_selection_fragment__search">Caută</string>
    <string name="country_selection_fragment__no_matching_countries">Nu există țări potrivite</string>

    <!-- device_add_fragment -->
    <string name="device_add_fragment__scan_the_qr_code_displayed_on_the_device_to_link">Scanează codul QR afișat pe dispozitiv pentru a face asocierea</string>

    <!-- device_link_fragment -->
    <string name="device_link_fragment__link_device">Asociază dispozitiv</string>

    <!-- device_list_fragment -->
    <string name="device_list_fragment__no_devices_linked">Nu ai niciun dispozitiv asociat</string>
    <string name="device_list_fragment__link_new_device">Asociază un dispozitiv nou</string>

    <!-- expiration -->
    <string name="expiration_off">Dezactivat</string>

    <plurals name="expiration_seconds">
        <item quantity="one">%1$d secundă</item>
        <item quantity="few">%1$d secunde</item>
        <item quantity="other">%1$d de secunde</item>
    </plurals>

    <string name="expiration_seconds_abbreviated">%1$ds</string>

    <plurals name="expiration_minutes">
        <item quantity="one">%1$d minut</item>
        <item quantity="few">%1$d minute</item>
        <item quantity="other">%1$d de minute</item>
    </plurals>

    <string name="expiration_minutes_abbreviated">%1$dm</string>

    <plurals name="expiration_hours">
        <item quantity="one">%1$d oră</item>
        <item quantity="few">%1$d ore</item>
        <item quantity="other">%1$d de ore</item>
    </plurals>

    <string name="expiration_hours_abbreviated">%1$do</string>

    <plurals name="expiration_days">
        <item quantity="one">%1$d zi</item>
        <item quantity="few">%1$d zile</item>
        <item quantity="other">%1$d de zile</item>
    </plurals>

    <string name="expiration_days_abbreviated">%1$dz</string>

    <plurals name="expiration_weeks">
        <item quantity="one">%1$d săptămână</item>
        <item quantity="few">%1$d săptămâni</item>
        <item quantity="other">%1$d de săptămâni</item>
    </plurals>

    <string name="expiration_weeks_abbreviated">%1$ds</string>
    <string name="expiration_combined">%1$s %2$s</string>

    <!-- unverified safety numbers -->
    <string name="IdentityUtil_unverified_banner_one">Numărul tău de siguranță pentru %1$s s-a schimbat și nu mai este verificat</string>
    <string name="IdentityUtil_unverified_banner_two">Numerele tale de siguranță pentru %1$s și %2$s s-au schimbat și nu mai sunt verificate</string>
    <string name="IdentityUtil_unverified_banner_many">Numerele tale de siguranță pentru %1$s, %2$s și %3$s s-au schimbat și nu mai sunt verificate</string>

    <string name="IdentityUtil_unverified_dialog_one">Numărul tău de siguranță pentru %1$s s-a schimbat și nu mai este verificat. Asta poate însemna că cineva încearcă să intercepteze comunicația sau că %1$s a reinstalat Signal.</string>
    <string name="IdentityUtil_unverified_dialog_two">Numerele tale de siguranță pentru %1$s și %2$s s-au schimbat și nu mai sunt verificate. Asta poate însemna că cineva încearcă să intercepteze comunicația sau că utilizatorii și-au reinstalat Signal.</string>
    <string name="IdentityUtil_unverified_dialog_many">Numerele tale de siguranță pentru %1$s, %2$s și %3$s s-au schimbat și nu mai sunt verificate. Asta poate însemna că cineva încearcă să intercepteze comunicația sau că utilizatorii și-au reinstalat Signal.</string>

    <string name="IdentityUtil_untrusted_dialog_one">Numărul tău de siguranță pentru %1$s tocmai s-a schimbat.</string>
    <string name="IdentityUtil_untrusted_dialog_two">Numerele tale de siguranță pentru %1$s și %2$s tocmai s-au schimbat.</string>
    <string name="IdentityUtil_untrusted_dialog_many">Numerele tale de siguranță pentru %1$s, %2$s și %3$s tocmai s-au schimbat.</string>

    <plurals name="identity_others">
        <item quantity="one">%1$d altul</item>
        <item quantity="few">%1$d alții</item>
        <item quantity="other">%1$d alții</item>
    </plurals>

    <!-- giphy_activity -->
    <string name="giphy_activity_toolbar__search_gifs">Căutare GIF-uri</string>

    <!-- giphy_fragment -->
    <string name="giphy_fragment__nothing_found">Nu s-a găsit nimic</string>

    <!-- database_migration_activity -->
    <string name="database_migration_activity__would_you_like_to_import_your_existing_text_messages">Dorești să imporți mesajele tale text existente în baza de date criptată Signal?</string>
    <string name="database_migration_activity__the_default_system_database_will_not_be_modified">Baza de date a sistemului nu va fi modificată în nici un fel.</string>
    <string name="database_migration_activity__skip">Omitere</string>
    <string name="database_migration_activity__import">Importă</string>
    <string name="database_migration_activity__this_could_take_a_moment_please_be_patient">S-ar putea să dureze câteva momente. Te rugăm să ai răbdare, te vom notifica atunci când importul este gata.</string>
    <string name="database_migration_activity__importing">SE IMPORTĂ</string>


    <!-- load_more_header -->
    <string name="load_more_header__see_full_conversation">Vezi conversația completă.</string>
    <string name="load_more_header__loading">Se încarcă</string>

    <!-- media_overview_activity -->
    <string name="media_overview_activity__no_media">Nu ai fișiere media</string>

    <!-- message_recipients_list_item -->
    <string name="message_recipients_list_item__view">Vizualizare</string>
    <string name="message_recipients_list_item__resend">Retrimite</string>

    <!-- Displayed in a toast when user long presses an item in MyStories -->
    <string name="MyStoriesFragment__copied_sent_timestamp_to_clipboard">Timpul a fost copiat în clipboard.</string>
    <!-- Displayed when there are no outgoing stories -->
    <string name="MyStoriesFragment__updates_to_your_story_will_show_up_here">Actualizări ale poveștii tale vor apărea aici.</string>

    <!-- GroupUtil -->
    <plurals name="GroupUtil_joined_the_group">
        <item quantity="one">%1$s s-a alăturat grupului.</item>
        <item quantity="few">%1$s s-au alăturat grupului.</item>
        <item quantity="other">%1$s s-au alăturat grupului.</item>
    </plurals>
    <string name="GroupUtil_group_name_is_now">Numele grupului este acum \'%1$s\'.</string>

    <!-- prompt_passphrase_activity -->
    <string name="prompt_passphrase_activity__unlock">Deblochează</string>

    <!-- prompt_mms_activity -->
    <string name="prompt_mms_activity__signal_requires_mms_settings_to_deliver_media_and_group_messages">Signal are nevoie de setările MMS pentru a trimite media și mesaje pentru grupuri prin operatorul wireless. Acest dispozitiv nu oferă această informație, lucru care se poate întâmpla uneori pentru dispozitive blocate sau alte configurații restrictive.</string>
    <string name="prompt_mms_activity__to_send_media_and_group_messages_tap_ok">Pentru a putea trimite mesaje multimedia cât și mesaje într-un grup, apasă \'OK\' și completează setările solicitate. Setările MMS pentru operatorul tău pot fi găsite căutând după \'APN operatorul tău\'. Această operațiune este necesară o singură dată.</string>

    <!-- BadDecryptLearnMoreDialog -->
    <string name="BadDecryptLearnMoreDialog_delivery_issue">Problemă de Livrare</string>
    <string name="BadDecryptLearnMoreDialog_couldnt_be_delivered_individual">Un mesaj, autocolant, reacție sau confirmare de citire nu a putut fi livrat de la %1$s. Este posibil ca utilizatorul să fi încercat să îți trimită mesajul direct sau într-un grup.</string>
    <string name="BadDecryptLearnMoreDialog_couldnt_be_delivered_group">Un mesaj, autocolant, reacție sau confirmare de citire nu a putut fi livrată de la %1$s.</string>

    <!-- profile_create_activity -->
    <string name="CreateProfileActivity_first_name_required">Prenume (obligatoriu)</string>
    <string name="CreateProfileActivity_last_name_optional">Nume (opțional)</string>
    <string name="CreateProfileActivity_next">Următorul</string>
    <string name="CreateProfileActivity_custom_mms_group_names_and_photos_will_only_be_visible_to_you">Numele și fotografiile personalizate ale grupurilor MMS vor fi vizibile doar pentru tine.</string>
    <string name="CreateProfileActivity_group_descriptions_will_be_visible_to_members_of_this_group_and_people_who_have_been_invited">Descrierile grupului vor fi vizibile pentru membrii acestui grup și pentru persoanele care au fost invitate.</string>

    <!-- EditAboutFragment -->
    <string name="EditAboutFragment_about">Despre</string>
    <string name="EditAboutFragment_write_a_few_words_about_yourself">Scrie câteva cuvinte despre tine…</string>
    <string name="EditAboutFragment_count">%1$d/%2$d</string>
    <string name="EditAboutFragment_speak_freely">Vorbește liber</string>
    <string name="EditAboutFragment_encrypted">Criptat</string>
    <string name="EditAboutFragment_be_kind">Fii bun/ă</string>
    <string name="EditAboutFragment_coffee_lover">Pasionat/ă de cafea</string>
    <string name="EditAboutFragment_free_to_chat">Disponibil/ă pentru conversații</string>
    <string name="EditAboutFragment_taking_a_break">Într-o pauză</string>
    <string name="EditAboutFragment_working_on_something_new">Lucrez la ceva nou</string>

    <!-- EditProfileFragment -->
    <string name="EditProfileFragment__edit_group">Editează grupul</string>
    <string name="EditProfileFragment__group_name">Nume grup</string>
    <string name="EditProfileFragment__group_description">Descriere grup</string>
  <!-- Removed by excludeNonTranslatables <string name="EditProfileFragment__support_link" translatable="false">https://support.signal.org/hc/articles/360007459591</string> -->

    <!-- EditProfileNameFragment -->
    <string name="EditProfileNameFragment_your_name">Numele tău</string>
    <string name="EditProfileNameFragment_first_name">Prenume</string>
    <string name="EditProfileNameFragment_last_name_optional">Nume (opțional)</string>
    <string name="EditProfileNameFragment_save">Salvează</string>
    <string name="EditProfileNameFragment_failed_to_save_due_to_network_issues_try_again_later">Salvarea nu a reușit din cauza problemelor de rețea. Încearcă din nou mai târziu.</string>

    <!-- recipient_preferences_activity -->
    <string name="recipient_preference_activity__shared_media">Fișiere media distribuite</string>

    <!-- recipients_panel -->

    <!-- verify_display_fragment -->
    <string name="verify_display_fragment__to_verify_the_security_of_your_end_to_end_encryption_with_s"><![CDATA[Pentru a verifica securitatea criptării integrale între tine și %1$s, compară numerele de mai sus cu cele de pe dispozitivul acestora. Poți de asemenea scana codul de pe telefonul lor. <a href=\"https://signal.org/redirect/safety-numbers\">Află mai multe.</a>]]></string>
    <string name="verify_display_fragment__tap_to_scan">Atinge pentru a scana</string>
    <string name="verify_display_fragment__successful_match">Potrivire reușită</string>
    <string name="verify_display_fragment__failed_to_verify_safety_number">Verificarea numărului de siguranță a eșuat</string>
    <string name="verify_display_fragment__loading">Se încarcă…</string>
    <string name="verify_display_fragment__mark_as_verified">Marchează ca verificat</string>
    <string name="verify_display_fragment__clear_verification">Șterge verificarea</string>

    <!-- verify_identity -->
    <string name="verify_identity__share_safety_number">Distribuie numărul de siguranță</string>

    <!-- verity_scan_fragment -->
    <string name="verify_scan_fragment__scan_the_qr_code_on_your_contact">Scanează codul QR de pe dispozitivul contactului tău.</string>

    <!-- webrtc_answer_decline_button -->
    <string name="webrtc_answer_decline_button__swipe_up_to_answer">Glisează în sus pentru a răspunde</string>
    <string name="webrtc_answer_decline_button__swipe_down_to_reject">Glisează în jos pentru a respinge</string>

    <!-- message_details_header -->
    <string name="message_details_header__issues_need_your_attention">Anumite probleme au nevoie de atenția ta.</string>
    <string name="message_details_header_sent">Trimis</string>
    <string name="message_details_header_received">Primit</string>
    <string name="message_details_header_disappears">Dispare</string>
    <string name="message_details_header_via">Prin</string>

    <!-- message_details_recipient_header -->
    <string name="message_details_recipient_header__pending_send">În curs</string>
    <string name="message_details_recipient_header__sent_to">Trimis la</string>
    <string name="message_details_recipient_header__sent_from">Trimis de</string>
    <string name="message_details_recipient_header__delivered_to">Livrat la</string>
    <string name="message_details_recipient_header__read_by">Citit de</string>
    <string name="message_details_recipient_header__not_sent">Nu a fost trimis</string>
    <string name="message_details_recipient_header__viewed">Vizualizat de</string>
    <string name="message_details_recipient_header__skipped">Omis</string>

    <!-- message_Details_recipient -->
    <string name="message_details_recipient__failed_to_send">Expediere eșuată</string>
    <string name="message_details_recipient__new_safety_number">Număr de siguranță nou</string>

    <!-- AndroidManifest.xml -->
    <string name="AndroidManifest__create_passphrase">Creează parolă</string>
    <string name="AndroidManifest__select_contacts">Selectează contacte</string>
    <string name="AndroidManifest__change_passphrase">Schimbă parola</string>
    <string name="AndroidManifest__verify_safety_number">Verifică numărul de siguranță</string>
    <string name="AndroidManifest__media_preview">Previzualizare media</string>
    <string name="AndroidManifest__message_details">Detalii mesaj</string>
    <string name="AndroidManifest__linked_devices">Dispozitive asociate</string>
    <string name="AndroidManifest__invite_friends">Invită prieteni</string>
    <string name="AndroidManifest_archived_conversations">Conversații arhivate</string>
    <string name="AndroidManifest_remove_photo">Elimină poza</string>

    <!-- Message Requests Megaphone -->
    <string name="MessageRequestsMegaphone__message_requests">Solicitări mesaj</string>
    <string name="MessageRequestsMegaphone__users_can_now_choose_to_accept">Utilizatorii pot acum alege să accepte o nouă conversație. Prin intermediul numelui de profil acești pot știi cine le scrie.</string>
    <string name="MessageRequestsMegaphone__add_profile_name">Adaugă nume de profil</string>

    <!-- HelpFragment -->
    <string name="HelpFragment__have_you_read_our_faq_yet">Ai citit deja FAQ-ul nostru?</string>
    <string name="HelpFragment__next">Următorul</string>
    <string name="HelpFragment__contact_us">Contactează-ne</string>
    <string name="HelpFragment__tell_us_whats_going_on">Spune-ne ce se întâmplă</string>
    <string name="HelpFragment__include_debug_log">Include jurnalul de depanare.</string>
    <string name="HelpFragment__whats_this">Ce este asta?</string>
    <string name="HelpFragment__how_do_you_feel">Cum te simți? (Opțional)</string>
    <string name="HelpFragment__tell_us_why_youre_reaching_out">Spune-ne de ce ne contactezi.</string>
  <!-- Removed by excludeNonTranslatables <string name="HelpFragment__emoji_5" translatable="false">emoji_5</string> -->
  <!-- Removed by excludeNonTranslatables <string name="HelpFragment__emoji_4" translatable="false">emoji_4</string> -->
  <!-- Removed by excludeNonTranslatables <string name="HelpFragment__emoji_3" translatable="false">emoji_3</string> -->
  <!-- Removed by excludeNonTranslatables <string name="HelpFragment__emoji_2" translatable="false">emoji_2</string> -->
  <!-- Removed by excludeNonTranslatables <string name="HelpFragment__emoji_1" translatable="false">emoji_1</string> -->
  <!-- Removed by excludeNonTranslatables <string name="HelpFragment__link__debug_info" translatable="false">https://support.signal.org/hc/articles/360007318591</string> -->
  <!-- Removed by excludeNonTranslatables <string name="HelpFragment__link__faq" translatable="false">https://support.signal.org</string> -->
    <string name="HelpFragment__support_info">Informații suport</string>
    <string name="HelpFragment__signal_android_support_request">Cerere suport Signal Android</string>
    <string name="HelpFragment__debug_log">Jurnalul de depanare:</string>
    <string name="HelpFragment__could_not_upload_logs">Nu s-au putut încărca jurnalele</string>
    <string name="HelpFragment__please_be_as_descriptive_as_possible">Te rugăm să fii cât mai descriptiv pentru a ne ajuta să înțelegem problema.</string>
    <string-array name="HelpFragment__categories_5">
        <item>\\-\\- Selectează o opțiune \\-\\-</item>
        <item>Ceva nu funcționează</item>
        <item>Cerere privind funcția</item>
        <item>Întrebare</item>
        <item>Feedback</item>
        <item>Altul</item>
        <item>Plăți (MobileCoin)</item>
        <item>Donații și Insigne</item>
        <item>Export SMS-uri</item>
    </string-array>

    <!-- ReactWithAnyEmojiBottomSheetDialogFragment -->
    <string name="ReactWithAnyEmojiBottomSheetDialogFragment__this_message">Acest mesaj</string>
    <string name="ReactWithAnyEmojiBottomSheetDialogFragment__recently_used">Utilizate Recent</string>
    <string name="ReactWithAnyEmojiBottomSheetDialogFragment__smileys_and_people">Smiley-uri &amp; Oameni</string>
    <string name="ReactWithAnyEmojiBottomSheetDialogFragment__nature">Natură</string>
    <string name="ReactWithAnyEmojiBottomSheetDialogFragment__food">Mâncare</string>
    <string name="ReactWithAnyEmojiBottomSheetDialogFragment__activities">Activități</string>
    <string name="ReactWithAnyEmojiBottomSheetDialogFragment__places">Locuri</string>
    <string name="ReactWithAnyEmojiBottomSheetDialogFragment__objects">Obiecte</string>
    <string name="ReactWithAnyEmojiBottomSheetDialogFragment__symbols">Simboluri</string>
    <string name="ReactWithAnyEmojiBottomSheetDialogFragment__flags">Steaguri</string>
    <string name="ReactWithAnyEmojiBottomSheetDialogFragment__emoticons">Emoticoane</string>
    <string name="ReactWithAnyEmojiBottomSheetDialogFragment__no_results_found">Nici un rezultat găsit</string>

    <!-- arrays.xml -->
    <string name="arrays__use_default">Implicit</string>
    <string name="arrays__use_custom">Personalizat</string>

    <string name="arrays__mute_for_one_hour">Fără sunet pentru o oră</string>
    <string name="arrays__mute_for_eight_hours">Fără sunet pentru 8 ore</string>
    <string name="arrays__mute_for_one_day">Fără sunet pentru o zi</string>
    <string name="arrays__mute_for_seven_days">Fără sunet pentru 7 zile</string>
    <string name="arrays__always">Întotdeauna</string>

    <string name="arrays__settings_default">Setări implicite</string>
    <string name="arrays__enabled">Activat</string>
    <string name="arrays__disabled">Dezactivat</string>

    <string name="arrays__name_and_message">Nume și mesaj</string>
    <string name="arrays__name_only">Doar numele</string>
    <string name="arrays__no_name_or_message">Niciun nume sau mesaj</string>

    <string name="arrays__images">Imagini</string>
    <string name="arrays__audio">Audio</string>
    <string name="arrays__video">Video</string>
    <string name="arrays__documents">Documente</string>

    <string name="arrays__small">Mic</string>
    <string name="arrays__normal">Normal</string>
    <string name="arrays__large">Mare</string>
    <string name="arrays__extra_large">Foarte mare</string>

    <string name="arrays__default">Implicit</string>
    <string name="arrays__high">Mare</string>
    <string name="arrays__max">Maximă</string>

    <!-- plurals.xml -->
    <plurals name="hours_ago">
        <item quantity="one">%1$do</item>
        <item quantity="few">%1$do</item>
        <item quantity="other">%1$do</item>
    </plurals>

    <!-- preferences.xml -->
    <string name="preferences_beta">Beta</string>
    <string name="preferences__sms_mms">SMS și MMS</string>
    <string name="preferences__pref_use_address_book_photos">Folosește pozele din agendă</string>
    <string name="preferences__display_contact_photos_from_your_address_book_if_available">Afișează fotografiile contactelor din agendă dacă sunt disponibile</string>
    <!-- Preference menu item title for a toggle switch for preserving the archived state of muted chats. -->
    <string name="preferences__pref_keep_muted_chats_archived">Păstrează arhivate conversațiile pe silențios</string>
    <!-- Preference menu item description for a toggle switch for preserving the archived state of muted chats. -->
    <string name="preferences__muted_chats_that_are_archived_will_remain_archived">Conversațiile pe silențios arhivate vor rămâne arhivate atunci când sosește un mesaj nou.</string>
    <string name="preferences__generate_link_previews">Generează previzualizări ale linkurilor</string>
    <string name="preferences__retrieve_link_previews_from_websites_for_messages">Obține previzualizările link-urilor direct de pe site-urile web pentru mesajele pe care le trimiți.</string>
    <string name="preferences__change_passphrase">Schimbă parola</string>
    <string name="preferences__change_your_passphrase">Schimbă-ți parola</string>
    <string name="preferences__enable_passphrase">Activează parola pentru ecranul de blocare</string>
    <string name="preferences__lock_signal_and_message_notifications_with_a_passphrase">Blochează ecranul și notificările cu o parolă</string>
    <string name="preferences__screen_security">Securitate ecran</string>
    <string name="preferences__auto_lock_signal_after_a_specified_time_interval_of_inactivity">Blochează automat Signal după o perioadă specificată de timp de inactivitate</string>
    <string name="preferences__inactivity_timeout_passphrase">Parolă pentru inactivitate</string>
    <string name="preferences__inactivity_timeout_interval">Interval de timp pentru inactivitate</string>
    <string name="preferences__notifications">Notificări</string>
    <string name="preferences__led_color">Culoare LED</string>
    <string name="preferences__led_color_unknown">Necunoscut</string>
    <string name="preferences__pref_led_blink_title">Tipar de clipire LED</string>
    <string name="preferences__customize">Personalizează</string>
    <string name="preferences__change_sound_and_vibration">Modifică sunetul și vibrațiile</string>
    <string name="preferences__sound">Sunet</string>
    <string name="preferences__silent">Silențios</string>
    <string name="preferences__default">Implicit</string>
    <string name="preferences__repeat_alerts">Repetă alerte</string>
    <string name="preferences__never">Niciodată</string>
    <string name="preferences__one_time">O dată</string>
    <string name="preferences__two_times">De două ori</string>
    <string name="preferences__three_times">De trei ori</string>
    <string name="preferences__five_times">De cinci ori</string>
    <string name="preferences__ten_times">De zece ori</string>
    <string name="preferences__vibrate">Vibrații</string>
    <string name="preferences__green">Verde</string>
    <string name="preferences__red">Roșu</string>
    <string name="preferences__blue">Albastru</string>
    <string name="preferences__orange">Portocaliu</string>
    <string name="preferences__cyan">Turcoaz</string>
    <string name="preferences__magenta">Purpuriu</string>
    <string name="preferences__white">Alb</string>
    <string name="preferences__none">Niciuna</string>
    <string name="preferences__fast">Rapid</string>
    <string name="preferences__normal">Normal</string>
    <string name="preferences__slow">Încet</string>
    <string name="preferences__help">Ajutor</string>
    <string name="preferences__advanced">Avansat</string>
    <string name="preferences__donate_to_signal">Donează pentru Molly</string>
    <!-- Preference label for making one-time donations to Signal -->
    <string name="preferences__privacy">Confidențialitate</string>
    <!-- Preference label for stories -->
    <string name="preferences__stories">Povești</string>
    <string name="preferences__mms_user_agent">MMS User Agent</string>
    <string name="preferences__advanced_mms_access_point_names">Setări MMS manuale</string>
    <string name="preferences__mmsc_url">URL MMSC</string>
    <string name="preferences__mms_proxy_host">Gazdă Proxy MMS</string>
    <string name="preferences__mms_proxy_port">Port Proxy MMS</string>
    <string name="preferences__mmsc_username">Nume utilizator MMSC</string>
    <string name="preferences__mmsc_password">Parolă MMSC</string>
    <string name="preferences__sms_delivery_reports">Confirmări de livrare SMS</string>
    <string name="preferences__request_a_delivery_report_for_each_sms_message_you_send">Cere o confirmare de livrare pentru fiecare SMS trimis</string>
    <string name="preferences__data_and_storage">Date și stocare</string>
    <string name="preferences__storage">Spațiu stocare</string>
    <string name="preferences__payments">Plăți</string>
    <!-- Privacy settings payments section description -->
    <string name="preferences__payment_lock">Deblocare în caz de plată</string>
    <string name="preferences__payments_beta">Plăți (Beta)</string>
    <string name="preferences__conversation_length_limit">Limita mărime conversație</string>
    <string name="preferences__keep_messages">Păstrare mesaje</string>
    <string name="preferences__clear_message_history">Șterge istoricul mesajelor</string>
    <string name="preferences__linked_devices">Dispozitive asociate</string>
    <string name="preferences__light_theme">Luminoasă</string>
    <string name="preferences__dark_theme">Întunecată</string>
    <string name="preferences__appearance">Aspect</string>
    <string name="preferences__theme">Tema</string>
    <string name="preferences__chat_color_and_wallpaper">Culoare conversație și fundal</string>
    <string name="preferences__disable_pin">Dezactivare PIN</string>
    <string name="preferences__enable_pin">Activare PIN</string>
    <string name="preferences__if_you_disable_the_pin_you_will_lose_all_data">Dacă dezactivezi codul PIN, vei pierde toate datele când te vei înregistra din nou la Signal, cu excepția cazului în care faci backup și restaurezi manual. Nu vei putea activa Blocarea înregistrării cât timp codul PIN este dezactivat.</string>
    <string name="preferences__pins_keep_information_stored_with_signal_encrypted_so_only_you_can_access_it">PIN-urile păstrează informațiile stocate în Signal criptate, astfel încât numai tu să le poți accesa. Profilul, setările și contactele se vor restabili atunci când reinstalezi Signal. Nu ai nevoie de PIN pentru a deschide aplicația.</string>
    <string name="preferences__system_default">Setarea telefonului</string>
    <string name="preferences__language">Limba</string>
    <string name="preferences__signal_messages_and_calls">Mesaje și apeluri Signal</string>
    <string name="preferences__advanced_pin_settings">Setări PIN avansate</string>
    <string name="preferences__free_private_messages_and_calls">Mesaje și apeluri, private și gratuite cu utilizatorii Signal</string>
    <string name="preferences__submit_debug_log">Trimite jurnalul de depanare</string>
    <string name="preferences__delete_account">Șterge cont</string>
    <string name="preferences__support_wifi_calling">Mod compatibilitate \"Apelare WiFi\"</string>
    <string name="preferences__enable_if_your_device_supports_sms_mms_delivery_over_wifi">Activează dacă dispozitivul tău trimite SMS/MMS prin WiFi (activează atunci când \"Apelare WiFi\" este activat pe dispozitivul tău)</string>
    <string name="preferences__incognito_keyboard">Tastatură incognito</string>
    <string name="preferences__read_receipts">Confirmări de citire</string>
    <string name="preferences__if_read_receipts_are_disabled_you_wont_be_able_to_see_read_receipts">Dacă dezactivezi confirmările de citire, nu vei putea vedea confirmări de citire de la ceilalți.</string>
    <string name="preferences__typing_indicators">Indicatori tastare</string>
    <string name="preferences__if_typing_indicators_are_disabled_you_wont_be_able_to_see_typing_indicators">Dacă dezactivezi indicatorii de tastare, nu vei putea vedea indicatori de tastare de la ceilalți.</string>
    <string name="preferences__request_keyboard_to_disable">Solicită tastaturii să dezactiveze învățarea personalizată.</string>
    <string name="preferences__this_setting_is_not_a_guarantee">Această setare nu este o garanție și este posibil ca tastatura ta să o ignore.</string>
  <!-- Removed by excludeNonTranslatables <string name="preferences__incognito_keyboard_learn_more" translatable="false">https://support.signal.org/hc/articles/360055276112</string> -->
    <string name="preferences_chats__when_using_mobile_data">Când se utilizează datele mobile</string>
    <string name="preferences_chats__when_using_wifi">Când se utilizează Wi-Fi</string>
    <string name="preferences_chats__when_roaming">Când se utilizează roaming-ul</string>
    <string name="preferences_chats__media_auto_download">Descărcare automată Media</string>
    <string name="preferences_chats__message_history">Istoricul mesajelor</string>
    <string name="preferences_storage__storage_usage">Utilizare spațiu stocare</string>
    <string name="preferences_storage__photos">Poze</string>
    <string name="preferences_storage__videos">Video</string>
    <string name="preferences_storage__files">Fișiere</string>
    <string name="preferences_storage__audio">Audio</string>
    <string name="preferences_storage__review_storage">Examinează stocarea</string>
    <string name="preferences_storage__delete_older_messages">Șterge mesajele vechi?</string>
    <string name="preferences_storage__clear_message_history">Șterge istoricul mesajelor?</string>
    <string name="preferences_storage__this_will_permanently_delete_all_message_history_and_media">Această acțiune va șterge definitiv tot istoricul mesajelor și fișierele media de pe dispozitiv mai vechi de %1$s.</string>
    <string name="preferences_storage__this_will_permanently_trim_all_conversations_to_the_d_most_recent_messages">Această acțiune va șterge definitiv toate conversațiile până la cele mai recente %1$s mesaje.</string>
    <string name="preferences_storage__this_will_delete_all_message_history_and_media_from_your_device">Această acțiune va șterge definitiv tot istoricul mesajelor și fișierele media de pe dispozitiv.</string>
    <string name="preferences_storage__are_you_sure_you_want_to_delete_all_message_history">Sigur dorești să ștergi tot istoricul mesajelor?</string>
    <string name="preferences_storage__all_message_history_will_be_permanently_removed_this_action_cannot_be_undone">Tot istoricul mesajelor va fi eliminat definitiv. Această acțiune nu poate fi anulată.</string>
    <string name="preferences_storage__delete_all_now">Șterge tot acum</string>
    <string name="preferences_storage__forever">Pentru totdeauna</string>
    <string name="preferences_storage__one_year">1 an</string>
    <string name="preferences_storage__six_months">6 luni</string>
    <string name="preferences_storage__thirty_days">30 zile</string>
    <string name="preferences_storage__none">Niciunul</string>
    <string name="preferences_storage__s_messages">%1$s mesaje</string>
    <string name="preferences_storage__custom">Specific</string>
    <string name="preferences_advanced__use_system_emoji">Folosește emoji de sistem</string>
    <string name="preferences_advanced__relay_all_calls_through_the_signal_server_to_avoid_revealing_your_ip_address">Redirecționează toate apelurile către serverul Signal pentru a evita aflarea adresei IP de către contactul tău. Activarea va reduce calitatea apelului.</string>
    <string name="preferences_advanced__always_relay_calls">Redirecționează întotdeauna apelurile</string>
    <string name="preferences_app_protection__who_can">Cine poate…</string>
    <!-- Privacy settings payments section title -->
    <string name="preferences_app_protection__payments">Plăți</string>
    <string name="preferences_chats__chats">Conversații</string>
    <string name="preferences_data_and_storage__manage_storage">Administrare stocare</string>
    <string name="preferences_data_and_storage__use_less_data_for_calls">Reducerea consumului de date pentru apeluri</string>
    <string name="preferences_data_and_storage__never">Niciodată</string>
    <string name="preferences_data_and_storage__wifi_and_mobile_data">WiFi și date mobile</string>
    <string name="preferences_data_and_storage__mobile_data_only">Doar date mobile</string>
    <string name="preference_data_and_storage__using_less_data_may_improve_calls_on_bad_networks">Reducând consumul de date, se pot îmbunătăți apelurile în rețelele cu probleme</string>
    <string name="preferences_notifications__in_chat_sounds">Sunete în conversații</string>
    <string name="preferences_notifications__show">Afișează</string>
    <string name="preferences_notifications__ringtone">Ton de apel</string>
    <string name="preferences_chats__message_text_size">Mărimea textului</string>
    <string name="preferences_notifications__priority">Prioritate</string>
    <!-- Heading for the \'censorship circumvention\' section of privacy preferences -->
    <string name="preferences_communication__category_censorship_circumvention">Ocolire cenzură</string>
    <!-- Title of the \'censorship circumvention\' toggle switch -->
    <string name="preferences_communication__censorship_circumvention">Ocolire cenzură</string>
    <string name="preferences_communication__censorship_circumvention_if_enabled_signal_will_attempt_to_circumvent_censorship">Dacă este activată, Signal va încerca să ocolească cenzura. Nu activa această funcționalitate doar dacă ești într-o locație unde Signal este cenzurat.</string>
    <!-- Summary text for \'censorship circumvention\' toggle. Indicates that we automatically enabled it because we believe you\'re in a censored country -->
    <string name="preferences_communication__censorship_circumvention_has_been_activated_based_on_your_accounts_phone_number">Ocolirea cenzurii a fost activată pe baza numărului tău de telefon.</string>
    <!-- Summary text for \'censorship circumvention\' toggle. Indicates that you disabled it even though we believe you\'re in a censored country -->
    <string name="preferences_communication__censorship_circumvention_you_have_manually_disabled">Ai dezactivat manual ocolirea cenzurii.</string>
    <!-- Summary text for \'censorship circumvention\' toggle. Indicates that you cannot use it because you\'re already connected to the Signal service -->
    <string name="preferences_communication__censorship_circumvention_is_not_necessary_you_are_already_connected">Ocolirea cenzurii nu este necesară; ești deja conectat la serviciul Signal.</string>
    <!-- Summary text for \'censorship circumvention\' toggle. Indicates that you cannot use it because you\'re not connected to the internet -->
    <string name="preferences_communication__censorship_circumvention_can_only_be_activated_when_connected_to_the_internet">Ocolirea cenzurii poate fi activată numai atunci când ești conectat la internet.</string>
    <string name="preferences_communication__category_sealed_sender">Expeditor Ascuns</string>
    <string name="preferences_communication__sealed_sender_allow_from_anyone">Permite oricui</string>
    <string name="preferences_communication__sealed_sender_allow_from_anyone_description">Activează funcția de expeditor ascuns pentru mesaje primite de la non-contacte și persoane cu care nu ai partajat profilul tău.</string>
    <string name="preferences_communication__sealed_sender_learn_more">Află mai multe</string>
    <string name="preferences_setup_a_username">Configurează un nume de utilizator</string>
    <string name="preferences_proxy">Proxy</string>
    <string name="preferences_use_proxy">Utilizează proxy</string>
    <string name="preferences_off">Dezactivate</string>
    <string name="preferences_on">Activate</string>
    <string name="preferences_proxy_address">Adresă proxy</string>
    <string name="preferences_only_use_a_proxy_if">Folosește un proxy numai dacă nu te poți conecta la Signal pe date mobile sau Wi-Fi.</string>
    <string name="preferences_share">Distribuie</string>
    <string name="preferences_save">Salvează</string>
    <string name="preferences_connecting_to_proxy">Se conectează la proxy…</string>
    <string name="preferences_connected_to_proxy">Conectat la proxy</string>
    <string name="preferences_connection_failed">Conexiune eșuată</string>
    <string name="preferences_couldnt_connect_to_the_proxy">Conexiunea la proxy nu a reușit. Verifică adresa proxy și încearcă din nou.</string>
    <string name="preferences_you_are_connected_to_the_proxy">Ești conectat la proxy. Poți dezactiva proxy-ul în orice moment din Setări.</string>
    <string name="preferences_success">Succes</string>
    <string name="preferences_failed_to_connect">Conexiunea a eșuat</string>
    <string name="preferences_enter_proxy_address">Introdu adresa proxy</string>


    <string name="configurable_single_select__customize_option">Personalizează opțiunea</string>

    <!-- Internal only preferences -->
  <!-- Removed by excludeNonTranslatables <string name="preferences__internal_preferences" translatable="false">Internal Preferences</string> -->
  <!-- Removed by excludeNonTranslatables <string name="preferences__internal_details" translatable="false">Internal Details</string> -->
  <!-- Removed by excludeNonTranslatables <string name="preferences__internal_stories_dialog_launcher" translatable="false">Stories dialog launcher</string> -->


    <!-- Payments -->
    <string name="PaymentsActivityFragment__all_activity">Toată activitatea</string>
    <string name="PaymentsAllActivityFragment__all">Toate</string>
    <string name="PaymentsAllActivityFragment__sent">Trimis</string>
    <string name="PaymentsAllActivityFragment__received">Primit</string>

    <string name="PaymentsHomeFragment__introducing_payments">Îți prezentăm plăți (Beta)</string>
    <string name="PaymentsHomeFragment__use_signal_to_send_and_receive">Folosește Molly și trimite și primește MobileCoin, o nouă monedă digitală axată pe confidențialitate. Activează pentru a începe.</string>
    <string name="PaymentsHomeFragment__activate_payments">Activare Plăți</string>
    <string name="PaymentsHomeFragment__activating_payments">Se activează plățile…</string>
    <string name="PaymentsHomeFragment__restore_payments_account">Restaurează contul de plăți</string>
    <string name="PaymentsHomeFragment__no_recent_activity_yet">Nu există activități recente deocamdată</string>
    <string name="PaymentsHomeFragment__recent_activity">Activități recente</string>
    <string name="PaymentsHomeFragment__see_all">Vezi tot</string>
    <string name="PaymentsHomeFragment__add_funds">Adaugă fonduri</string>
    <string name="PaymentsHomeFragment__send">Trimite</string>
    <string name="PaymentsHomeFragment__sent_s">Trimis %1$s</string>
    <string name="PaymentsHomeFragment__received_s">Primit %1$s</string>
    <string name="PaymentsHomeFragment__transfer_to_exchange">Transferă către exchange</string>
    <string name="PaymentsHomeFragment__currency_conversion">Conversie monedă</string>
    <string name="PaymentsHomeFragment__deactivate_payments">Dezactivează plățile</string>
    <string name="PaymentsHomeFragment__recovery_phrase">Frază de recuperare</string>
    <string name="PaymentsHomeFragment__help">Ajutor</string>
    <string name="PaymentsHomeFragment__coin_cleanup_fee">Comision consolidare monedă</string>
    <string name="PaymentsHomeFragment__sent_payment">Plată trimisă</string>
    <string name="PaymentsHomeFragment__received_payment">Plată primită</string>
    <string name="PaymentsHomeFragment__processing_payment">Se procesează plata</string>
    <string name="PaymentsHomeFragment__unknown_amount">---</string>
    <string name="PaymentsHomeFragment__currency_conversion_not_available">Conversie monetară indisponibilă</string>
    <string name="PaymentsHomeFragment__cant_display_currency_conversion">Nu se poate afișa conversia monetară. Verifică-ți conexiunea telefonului și încearcă din nou</string>
    <string name="PaymentsHomeFragment__payments_is_not_available_in_your_region">Plățile nu sunt disponibile in regiunea ta.</string>
    <string name="PaymentsHomeFragment__could_not_enable_payments">Nu s-au putut activa plățile. Încearcă din nou mai târziu.</string>
    <string name="PaymentsHomeFragment__deactivate_payments_question">Dezactivează Plățile?</string>
    <string name="PaymentsHomeFragment__you_will_not_be_able_to_send">Nu vei putea trimite sau primi MobileCoin în Molly, dacă dezactivezi plățile.</string>
    <string name="PaymentsHomeFragment__deactivate">Dezactivare</string>
    <string name="PaymentsHomeFragment__continue">Continuă</string>
    <string name="PaymentsHomeFragment__balance_is_not_currently_available">Soldul nu este disponibil momentan.</string>
    <string name="PaymentsHomeFragment__payments_deactivated">Plățile au fost dezactivate.</string>
    <string name="PaymentsHomeFragment__payment_failed">Plata a eșuat</string>
    <string name="PaymentsHomeFragment__details">Detalii</string>
<<<<<<< HEAD
    <string name="PaymentsHomeFragment__learn_more__activate_payments" translatable="false">https://support.signal.org/hc/articles/360057625692#payments_activate </string>
    <string name="PaymentsHomeFragment__you_can_use_signal_to_send">Poți utiliza Molly pentru a trimite si primi MobileCoin. Toate plățile sunt supuse Termenilor de Utilizare ai monedei virtuale și portofelului MobileCoin. Aceasta este o caracteristică beta, prin urmare poți întâmpina probleme, iar plățile sau soldul pierdut nu pot fi recuperate. </string>
=======
  <!-- Removed by excludeNonTranslatables <string name="PaymentsHomeFragment__learn_more__activate_payments" translatable="false">https://support.signal.org/hc/articles/360057625692#payments_activate </string>
    <string name="PaymentsHomeFragment__you_can_use_signal_to_send">Poți utiliza Signal pentru a trimite si primi MobileCoin. Toate plățile sunt supuse Termenilor de Utilizare ai monedei virtuale și portofelului MobileCoin. Aceasta este o caracteristică beta, prin urmare poți întâmpina probleme, iar plățile sau soldul pierdut nu pot fi recuperate. </string> -->
>>>>>>> cb0e7ade
    <string name="PaymentsHomeFragment__activate">Activare</string>
    <string name="PaymentsHomeFragment__view_mobile_coin_terms">Vezi termenii MobileCoin</string>
    <string name="PaymentsHomeFragment__payments_not_available">Plățile în Molly nu mai sunt disponibile. Poți transfera în continuare fonduri către un exchange, dar nu mai poți trimite sau primi plăți ori adăuga fonduri.</string>

  <!-- Removed by excludeNonTranslatables <string name="PaymentsHomeFragment__mobile_coin_terms_url" translatable="false">https://www.mobilecoin.com/terms-of-use.html</string> -->
    <!-- Alert dialog title which shows up after a payment to turn on payment lock -->
    <string name="PaymentsHomeFragment__turn_on">Activezi Deblocarea în caz de plată pentru viitoare transferuri?</string>
    <!-- Alert dialog description for why payment lock should be enabled before sending payments -->
    <string name="PaymentsHomeFragment__add_an_additional_layer">Adaugă un nivel suplimentar de securitate și cere blocare de ecran Android sau o amprentă ca să transferi fonduri.</string>
    <!-- Alert dialog button to enable payment lock -->
    <string name="PaymentsHomeFragment__enable">Activează</string>
    <!-- Alert dialog button to not enable payment lock for now -->
    <string name="PaymentsHomeFragment__not_now">Nu Acum</string>
    <!-- Alert dialog title which shows up to update app to send payments -->
    <string name="PaymentsHomeFragment__update_required">Actualizare Necesară</string>
    <!-- Alert dialog description that app update is required to send payments-->
    <string name="PaymentsHomeFragment__an_update_is_required">O actualizare este necesară ca să continui să trimiți și să primești plăți și ca să-ți vezi soldul plăților actualizat.</string>
    <!-- Alert dialog button to cancel -->
    <string name="PaymentsHomeFragment__cancel">Anulează</string>
    <!-- Alert dialog button to update now -->
    <string name="PaymentsHomeFragment__update_now">Actualizează acum</string>

    <!-- PaymentsSecuritySetupFragment -->
    <!-- Toolbar title -->
    <string name="PaymentsSecuritySetupFragment__security_setup">Configurarea securității</string>
    <!-- Title to enable payment lock -->
    <string name="PaymentsSecuritySetupFragment__protect_your_funds">Protejează-ți fondurile</string>
    <!-- Description as to why payment lock is required -->
    <string name="PaymentsSecuritySetupFragment__help_prevent">Ajută-ne să împiedicăm o persoană care are telefonul tău să-ți acceseze fondurile adăugând un alt nivel de securitate. Poți să dezactivezi această opțiune din Setări.</string>
    <!-- Option to enable payment lock -->
    <string name="PaymentsSecuritySetupFragment__enable_payment_lock">Activează protecția plăților</string>
    <!-- Option to cancel -->
    <string name="PaymentsSecuritySetupFragment__not_now">Nu acum</string>
    <!-- Dialog title to confirm skipping the step -->
    <string name="PaymentsSecuritySetupFragment__skip_this_step">Sari peste acest pas?</string>
    <!-- Dialog description to let users know why payment lock is required -->
    <string name="PaymentsSecuritySetupFragment__skipping_this_step">Dacă sari peste acest pas, oricine care are acces fizic la telefonul tău poate să-și transfere fonduri sau să vadă fraza de recuperare.</string>
    <!-- Dialog option to cancel -->
    <string name="PaymentsSecuritySetupFragment__cancel">Anulează</string>
    <!-- Dialog option to skip -->
    <string name="PaymentsSecuritySetupFragment__skip">Omite</string>

    <!-- PaymentsAddMoneyFragment -->
    <string name="PaymentsAddMoneyFragment__add_funds">Adaugă fonduri</string>
    <string name="PaymentsAddMoneyFragment__your_wallet_address">Adresa Portofelului Tău</string>
    <string name="PaymentsAddMoneyFragment__copy">Copiere</string>
    <string name="PaymentsAddMoneyFragment__copied_to_clipboard">S-a copiat în clipboard</string>
    <string name="PaymentsAddMoneyFragment__to_add_funds">Pentru a adăuga fonduri, trimite MobileCoin către adresa portofelului tău. Inițiază o tranzacție din contul tău de la un exchange care acceptă MobileCoin, după care scanează codul QR sau copiază adresa portofelului.</string>
  <!-- Removed by excludeNonTranslatables <string name="PaymentsAddMoneyFragment__learn_more__information" translatable="false">https://support.signal.org/hc/articles/360057625692#payments_transfer_from_exchange</string> -->

    <!-- PaymentsDetailsFragment -->
    <string name="PaymentsDetailsFragment__details">Detalii</string>
    <string name="PaymentsDetailsFragment__status">Stare</string>
    <string name="PaymentsDetailsFragment__submitting_payment">Se trimite plata spre procesare…</string>
    <string name="PaymentsDetailsFragment__processing_payment">Se procesează plata…</string>
    <string name="PaymentsDetailsFragment__payment_complete">Plată finalizată</string>
    <string name="PaymentsDetailsFragment__payment_failed">Plata a eșuat</string>
    <string name="PaymentsDetailsFragment__network_fee">Comision de rețea</string>
    <string name="PaymentsDetailsFragment__sent_by">Trimis de</string>
    <string name="PaymentsDetailsFragment__sent_to_s">Trimis către %1$s</string>
    <string name="PaymentsDetailsFragment__you_on_s_at_s">Tine %1$s la %2$s</string>
    <string name="PaymentsDetailsFragment__s_on_s_at_s">%1$s %2$s la %3$s</string>
    <string name="PaymentsDetailsFragment__to">Către</string>
    <string name="PaymentsDetailsFragment__from">De la</string>
    <string name="PaymentsDetailsFragment__information">Detaliile tranzacției inclusiv valoarea și data acesteia, fac parte din registrul MobileCoin.</string>
    <string name="PaymentsDetailsFragment__coin_cleanup_fee">Comision consolidare monedă</string>
    <string name="PaymentsDetailsFragment__coin_cleanup_information">Un „comision de consolidare monedă” este perceput atunci când monedele pe care le deții nu pot fi combinate pentru a finaliza o tranzacție. Consolidarea îți permite să continui efectuarea de plăți.</string>
    <string name="PaymentsDetailsFragment__no_details_available">Nu mai sunt detalii disponibile pentru această tranzacție</string>
  <!-- Removed by excludeNonTranslatables <string name="PaymentsDetailsFragment__learn_more__information" translatable="false">https://support.signal.org/hc/articles/360057625692#payments_details</string> -->
  <!-- Removed by excludeNonTranslatables <string name="PaymentsDetailsFragment__learn_more__cleanup_fee" translatable="false">https://support.signal.org/hc/articles/360057625692#payments_details_fees</string> -->
    <string name="PaymentsDetailsFragment__sent_payment">Plată efectuată</string>
    <string name="PaymentsDetailsFragment__received_payment">Plată încasată</string>
    <string name="PaymentsDeatilsFragment__payment_completed_s">Plată finalizată %1$s</string>
    <string name="PaymentsDetailsFragment__block_number">Blocare număr</string>

    <!-- PaymentsTransferFragment -->
    <string name="PaymentsTransferFragment__transfer">Transfer</string>
    <string name="PaymentsTransferFragment__scan_qr_code">Scanează codul QR</string>
    <string name="PaymentsTransferFragment__to_scan_or_enter_wallet_address">Către: Scanează sau introdu adresa portofelului</string>
    <string name="PaymentsTransferFragment__you_can_transfer">Poți vira MobileCoin efectuând un transfer către adresa portofelului furnizat de exchange. Adresa portofelului este șirul de cifre și litere situat în mod obișnuit sub codul QR.</string>
    <string name="PaymentsTransferFragment__next">Următorul</string>
    <string name="PaymentsTransferFragment__invalid_address">Adresă invalidă</string>
    <string name="PaymentsTransferFragment__check_the_wallet_address">Verifică adresa portofelului către care dorești să transferi și încearcă din nou.</string>
    <string name="PaymentsTransferFragment__you_cant_transfer_to_your_own_signal_wallet_address">Nu poți transfera către adresa propriului portofel Molly. Introdu adresa portofelului tău din contul unui exchange acceptat.</string>
    <string name="PaymentsTransferFragment__to_scan_a_qr_code_signal_needs">Pentru a scana un cod QR, Molly are nevoie de acces la cameră.</string>
    <string name="PaymentsTransferFragment__signal_needs_the_camera_permission_to_capture_qr_code_go_to_settings">Molly are nevoie de permisiunea pentru Cameră pentru a scana un cod QR. Mergi la setări, selectează \"Permisiuni\" și activează \"Cameră\".</string>
    <string name="PaymentsTransferFragment__to_scan_a_qr_code_signal_needs_access_to_the_camera">Pentru a scana un cod QR, Molly are nevoie de acces la cameră.</string>
    <string name="PaymentsTransferFragment__settings">Setări</string>

    <!-- PaymentsTransferQrScanFragment -->
    <string name="PaymentsTransferQrScanFragment__scan_address_qr_code">Scanează codul QR al adresei</string>
    <string name="PaymentsTransferQrScanFragment__scan_the_address_qr_code_of_the_payee">Scanează codul QR al adresei beneficiarului</string>

    <!-- CreatePaymentFragment -->
    <string name="CreatePaymentFragment__request">Cerere</string>
    <string name="CreatePaymentFragment__pay">Plătește</string>
    <string name="CreatePaymentFragment__available_balance_s">Sold disponibil: %1$s</string>
    <string name="CreatePaymentFragment__toggle_content_description">Comutare</string>
    <string name="CreatePaymentFragment__1">1</string>
    <string name="CreatePaymentFragment__2">2</string>
    <string name="CreatePaymentFragment__3">3</string>
    <string name="CreatePaymentFragment__4">4</string>
    <string name="CreatePaymentFragment__5">5</string>
    <string name="CreatePaymentFragment__6">6</string>
    <string name="CreatePaymentFragment__7">7</string>
    <string name="CreatePaymentFragment__8">8</string>
    <string name="CreatePaymentFragment__9">9</string>
    <string name="CreatePaymentFragment__decimal">.</string>
    <string name="CreatePaymentFragment__0">0</string>
    <string name="CreatePaymentFragment__lt">&lt;</string>
    <string name="CreatePaymentFragment__backspace">Backspace</string>
    <string name="CreatePaymentFragment__add_note">Adăugă o notiță</string>
    <string name="CreatePaymentFragment__conversions_are_just_estimates">Conversiile sunt doar estimări și este posibil să nu fie precise.</string>
  <!-- Removed by excludeNonTranslatables <string name="CreatePaymentFragment__learn_more__conversions" translatable="false">https://support.signal.org/hc/articles/360057625692#payments_currency_conversion</string> -->

    <!-- EditNoteFragment -->
    <string name="EditNoteFragment_note">Notă</string>

    <!-- ConfirmPaymentFragment -->
    <string name="ConfirmPayment__confirm_payment">Confirmă plata</string>
    <string name="ConfirmPayment__network_fee">Comision de rețea</string>
    <string name="ConfirmPayment__estimated_s">Estimat %1$s</string>
    <string name="ConfirmPayment__to">Către</string>
    <string name="ConfirmPayment__total_amount">Suma totală</string>
    <string name="ConfirmPayment__balance_s">Sold: %1$s</string>
    <string name="ConfirmPayment__submitting_payment">Se trimite spre procesare…</string>
    <string name="ConfirmPayment__processing_payment">Se procesează…</string>
    <string name="ConfirmPayment__payment_complete">Plată finalizată</string>
    <string name="ConfirmPayment__payment_failed">Plata a eșuat</string>
    <string name="ConfirmPayment__payment_will_continue_processing">Plata va continua procesarea</string>
    <string name="ConfirmPaymentFragment__invalid_recipient">Destinatar invalid</string>
    <!-- Title of a dialog show when we were unable to present the user\'s screenlock before sending a payment -->
    <string name="ConfirmPaymentFragment__failed_to_show_payment_lock">Deblocarea pentru plăți a eșuat</string>
    <!-- Body of a dialog show when we were unable to present the user\'s screenlock before sending a payment -->
    <string name="ConfirmPaymentFragment__you_enabled_payment_lock_in_the_settings">Ai activat deblocarea în caz de plată din setări, dar nu poate fi afișată.</string>
    <!-- Button in a dialog that will take the user to the privacy settings -->
    <string name="ConfirmPaymentFragment__go_to_settings">Mergi la setări</string>
    <string name="ConfirmPaymentFragment__this_person_has_not_activated_payments">Aceasta persoană nu a activat plățile</string>
    <string name="ConfirmPaymentFragment__unable_to_request_a_network_fee">Nu s-a putut solicita un comision de rețea. Pentru a continua această plată apasă okay și încearcă din nou.</string>

    <!-- BiometricDeviceAuthentication -->
    <!-- Biometric/Device authentication prompt title -->
    <string name="BiometricDeviceAuthentication__signal">Signal</string>


    <!-- CurrencyAmountFormatter_s_at_s -->
    <string name="CurrencyAmountFormatter_s_at_s">%1$s la %2$s</string>

    <!-- SetCurrencyFragment -->
    <string name="SetCurrencyFragment__set_currency">Setează Moneda</string>
    <string name="SetCurrencyFragment__all_currencies">Toate Monedele</string>

    <!-- **************************************** -->
    <!-- menus -->
    <!-- **************************************** -->

    <!-- contact_selection_list -->
    <string name="contact_selection_list__unknown_contact">Mesaj nou către…</string>
    <string name="contact_selection_list__unknown_contact_block">Blochează utilizatorul</string>
    <string name="contact_selection_list__unknown_contact_add_to_group">Adăugă la grup</string>

    <!-- conversation_callable_insecure -->
    <string name="conversation_callable_insecure__menu_call">Apelează</string>

    <!-- conversation_callable_secure -->
    <string name="conversation_callable_secure__menu_call">Apel Signal</string>
    <string name="conversation_callable_secure__menu_video">Apel video Signal</string>

    <!-- conversation_context -->

    <!-- Heading which shows how many messages are currently selected -->
    <plurals name="conversation_context__s_selected">
        <item quantity="one">%1$d selectat</item>
        <item quantity="few">%1$d selectate</item>
        <item quantity="other">%1$d selectate</item>
    </plurals>

    <!-- conversation_context_image -->
    <!-- Button to save a message attachment (image, file etc.) -->

    <!-- conversation_expiring_off -->
    <string name="conversation_expiring_off__disappearing_messages">Dispariție mesaje</string>

    <!-- conversation_selection -->
    <!-- Button to view detailed information for a message; Action item with hyphenation. Translation can use soft hyphen - Unicode U+00AD  -->
    <string name="conversation_selection__menu_message_details">Informații</string>
    <!-- Button to copy a message\'s text to the clipboard; Action item with hyphenation. Translation can use soft hyphen - Unicode U+00AD  -->
    <string name="conversation_selection__menu_copy">Copiere</string>
    <!-- Button to delete a message; Action item with hyphenation. Translation can use soft hyphen - Unicode U+00AD  -->
    <string name="conversation_selection__menu_delete">Șterge</string>
    <!-- Button to forward a message to another person or group chat; Action item with hyphenation. Translation can use soft hyphen - Unicode U+00AD  -->
    <string name="conversation_selection__menu_forward">Redirecționează</string>
    <!-- Button to reply to a message; Action item with hyphenation. Translation can use soft hyphen - Unicode U+00AD -->
    <string name="conversation_selection__menu_reply">Răspunde</string>
    <!-- Button to save a message attachment (image, file etc.); Action item with hyphenation. Translation can use soft hyphen - Unicode U+00AD  -->
    <string name="conversation_selection__menu_save">Salvează</string>
    <!-- Button to retry sending a message; Action item with hyphenation. Translation can use soft hyphen - Unicode U+00AD  -->
    <string name="conversation_selection__menu_resend_message">Retrimite</string>
    <!-- Button to select a message and enter selection mode; Action item with hyphenation. Translation can use soft hyphen - Unicode U+00AD  -->
    <string name="conversation_selection__menu_multi_select">Selectează</string>
    <!-- Button to view a in-chat payment message\'s full payment details; Action item with hyphenation. Translation can use soft hyphen - Unicode U+00AD  -->
    <string name="conversation_selection__menu_payment_details">Detalii de plată</string>

    <!-- conversation_expiring_on -->

    <!-- conversation_insecure -->
    <string name="conversation_insecure__invite">Invită</string>

    <!-- conversation_list_batch -->

    <!-- conversation_list -->
    <string name="conversation_list_settings_shortcut">Scurtătură Setări</string>
    <string name="conversation_list_search_description">Caută</string>
    <string name="conversation_list__pinned">Fixată</string>
    <string name="conversation_list__chats">Conversații</string>
    <string name="conversation_list__you_can_only_pin_up_to_d_chats">Poți fixa până la %1$d conversații</string>

    <!-- conversation_list_item_view -->
    <string name="conversation_list_item_view__contact_photo_image">Poză Contact</string>
    <string name="conversation_list_item_view__archived">Arhivat</string>


    <!-- conversation_list_fragment -->
    <string name="conversation_list_fragment__fab_content_description">Conversație nouă</string>
    <string name="conversation_list_fragment__open_camera_description">Deschide Camera</string>
    <string name="conversation_list_fragment__no_chats_yet_get_started_by_messaging_a_friend">Nu există conversații. Începe prin a trimite unui prieten un mesaj.</string>


    <!-- conversation_secure_verified -->

    <!-- conversation_muted -->
    <string name="conversation_muted__unmute">Activare sunet notificări</string>

    <!-- conversation_unmuted -->
    <string name="conversation_unmuted__mute_notifications">Notificări fără sunet</string>

    <!-- conversation -->
    <string name="conversation__menu_group_settings">Setări grup</string>
    <string name="conversation__menu_leave_group">Părăsește grupul</string>
    <string name="conversation__menu_view_all_media">Toate fișierele media</string>
    <string name="conversation__menu_conversation_settings">Setări conversație</string>
    <string name="conversation__menu_add_shortcut">Adaugă pe ecranul principal</string>
    <string name="conversation__menu_create_bubble">Creează bulă</string>

    <!-- conversation_popup -->
    <string name="conversation_popup__menu_expand_popup">Extinde popup-ul</string>

    <!-- conversation_callable_insecure -->
    <string name="conversation_add_to_contacts__menu_add_to_contacts">Adaugă la contacte</string>

    <!-- conversation_group_options -->
    <string name="convesation_group_options__recipients_list">Lista destinatari</string>
    <string name="conversation_group_options__delivery">Trimitere</string>
    <string name="conversation_group_options__conversation">Conversație</string>
    <string name="conversation_group_options__broadcast">Difuzare</string>

    <!-- text_secure_normal -->
    <string name="text_secure_normal__menu_new_group">Grup nou</string>
    <string name="text_secure_normal__menu_settings">Setări</string>
    <string name="text_secure_normal__menu_clear_passphrase">Blochează</string>
    <string name="text_secure_normal__mark_all_as_read">Marchează tot ca citit</string>
    <string name="text_secure_normal__invite_friends">Invită prieteni</string>
    <!-- Overflow menu entry to filter unread chats -->
    <string name="text_secure_normal__filter_unread_chats">Filtrează conversațiile necitite</string>

    <!-- verify_display_fragment -->
    <string name="verify_display_fragment_context_menu__copy_to_clipboard">Copiază în clipboard</string>
    <string name="verify_display_fragment_context_menu__compare_with_clipboard">Compară cu clipboard-ul</string>

    <!-- reminder_header -->
    <string name="reminder_header_sms_import_title">Importă SMS de sistem</string>
    <string name="reminder_header_sms_import_text">Apasă pentru a copia mesajele SMS din telefon în baza de date criptată Signal.</string>
    <string name="reminder_header_push_title">Activează mesaje și apeluri Signal</string>
    <string name="reminder_header_push_text">Actualizează-ți experiența ta de comunicare.</string>
    <string name="reminder_header_service_outage_text">Signal întâmpină dificultăți tehnice. Muncim din greu pentru a restabili serviciul cât mai repede posibil.</string>
    <string name="reminder_header_progress">%1$d%%</string>
    <!-- Body text of a banner that will show at the top of the chat list when we temporarily cannot process the user\'s contacts -->
    <string name="reminder_cds_warning_body">Descoperirea contactelor private de la Signal nu poate procesa temporar contactele telefonului tău.</string>
    <!-- Label for a button in a banner to learn more about why we temporarily can\'t process the user\'s contacts -->
    <string name="reminder_cds_warning_learn_more">Află mai multe</string>
    <!-- Body text of a banner that will show at the top of the chat list when the user has so many contacts that we cannot ever process them -->
    <string name="reminder_cds_permanent_error_body">Descoperirea contactelor private de la Signal nu poate procesa contactele telefonului tău.</string>
    <!-- Label for a button in a banner to learn more about why we cannot process the user\'s contacts -->
    <string name="reminder_cds_permanent_error_learn_more">Află mai multe</string>

    <!-- media_preview -->
    <string name="media_preview__save_title">Salvează</string>
    <string name="media_preview__edit_title">Editează</string>


    <!-- media_preview_activity -->
    <string name="media_preview_activity__media_content_description">Previzualizare media</string>

    <!-- new_conversation_activity -->
    <string name="new_conversation_activity__refresh">Reîmprospătare</string>
    <!-- redphone_audio_popup_menu -->

    <!-- Insights -->
    <string name="Insights__percent">%</string>
    <string name="Insights__title">Statistici</string>
    <string name="InsightsDashboardFragment__title">Statistici</string>
    <string name="InsightsDashboardFragment__signal_protocol_automatically_protected">Protocolul Signal a protejat automat %1$d%% din mesajele tale expediate în ultimele %2$d zile. Conversațiile dintre utilizatorii de Signal sunt întotdeauna criptate integral.</string>
    <string name="InsightsDashboardFragment__spread_the_word">Anunță-ți prietenii</string>
    <string name="InsightsDashboardFragment__not_enough_data">Date insuficiente</string>
    <string name="InsightsDashboardFragment__your_insights_percentage_is_calculated_based_on">Statisticile sunt calculate pe baza mesajelor expediate în ultimele %1$d zile care nu au dispărut sau au fost șterse.</string>
    <string name="InsightsDashboardFragment__start_a_conversation">Începe o conversație</string>
    <string name="InsightsDashboardFragment__invite_your_contacts">Începe să comunici în siguranță și să activezi funcții noi care depășesc limitările mesajelor SMS necriptate, invitând mai multe persoane de contact să se alăture la Signal.</string>
    <string name="InsightsDashboardFragment__this_stat_was_generated_locally">Aceste statistici au fost generate local pe dispozitivul tău și pot fi văzute doar de tine. Nu se transmit niciodată nicăieri.</string>
    <string name="InsightsDashboardFragment__encrypted_messages">Mesaje criptate</string>
    <string name="InsightsDashboardFragment__cancel">Anulare</string>
    <string name="InsightsDashboardFragment__send">Trimite</string>
    <string name="InsightsModalFragment__title">Îți prezentăm \'Statistici\'</string>
    <string name="InsightsModalFragment__description">Află cât de multe dintre mesajele tale expediate au fost trimise în siguranță, apoi invită rapid noi contacte pentru a crește procentul de Signal.</string>
    <string name="InsightsModalFragment__view_insights">Vezi Statistici</string>

    <string name="FirstInviteReminder__title">Invită la Signal</string>
    <string name="FirstInviteReminder__description">Poți crește numărul de mesaje criptate pe care le trimiți cu %1$d%%</string>
    <string name="SecondInviteReminder__title">Îmbunătățește-ți Signal-ul</string>
    <string name="SecondInviteReminder__description">Invită pe %1$s</string>
    <string name="InsightsReminder__view_insights">Vezi Statistici</string>
    <string name="InsightsReminder__invite">Invită</string>

    <!-- Edit KBS Pin -->

    <!-- BaseKbsPinFragment -->
    <string name="BaseKbsPinFragment__next">Următorul</string>
    <string name="BaseKbsPinFragment__create_alphanumeric_pin">Creează un PIN alfanumeric</string>
    <string name="BaseKbsPinFragment__create_numeric_pin">Creează un PIN numeric</string>
  <!-- Removed by excludeNonTranslatables <string name="BaseKbsPinFragment__learn_more_url" translatable="false">https://support.signal.org/hc/articles/360007059792</string> -->

    <!-- CreateKbsPinFragment -->
    <plurals name="CreateKbsPinFragment__pin_must_be_at_least_characters">
        <item quantity="one">PIN-ul trebuie să conțină cel puțin %1$d caracter</item>
        <item quantity="few">PIN-ul trebuie să conțină cel puțin %1$d caractere</item>
        <item quantity="other">PIN-ul trebuie să conțină cel puțin %1$d de caractere</item>
    </plurals>
    <plurals name="CreateKbsPinFragment__pin_must_be_at_least_digits">
        <item quantity="one">PIN-ul trebuie să conțină cel puțin %1$d cifre</item>
        <item quantity="few">PIN-ul trebuie să conțină cel puțin %1$d cifre</item>
        <item quantity="other">PIN-ul trebuie să conțină cel puțin %1$d de cifre</item>
    </plurals>
    <string name="CreateKbsPinFragment__create_a_new_pin">Creează un PIN nou</string>
    <string name="CreateKbsPinFragment__you_can_choose_a_new_pin_as_long_as_this_device_is_registered">Poți schimba codul PIN atât timp cât acest dispozitiv este înregistrat.</string>
    <string name="CreateKbsPinFragment__create_your_pin">Creează-ți PIN-ul</string>
    <string name="CreateKbsPinFragment__pins_keep_information_stored_with_signal_encrypted">PIN-urile păstrează informațiile stocate în Signal criptate, astfel încât numai tu să le poți accesa. Profilul, setările și contactele se vor restabili atunci când reinstalezi Signal.</string>
    <string name="CreateKbsPinFragment__choose_a_stronger_pin">Alege un PIN mai puternic</string>

    <!-- ConfirmKbsPinFragment -->
    <string name="ConfirmKbsPinFragment__pins_dont_match">PIN-urile nu se potrivesc. Încearcă din nou.</string>
    <string name="ConfirmKbsPinFragment__confirm_your_pin">Confirmă PIN-ul tău.</string>
    <string name="ConfirmKbsPinFragment__pin_creation_failed">Crearea PIN-ului a eșuat</string>
    <string name="ConfirmKbsPinFragment__your_pin_was_not_saved">PIN-ul tău nu a fost salvat. Îți vom solicita să creezi un PIN mai târziu.</string>
    <string name="ConfirmKbsPinFragment__pin_created">PIN creat.</string>
    <string name="ConfirmKbsPinFragment__re_enter_your_pin">Introdu PIN-ul din nou</string>
    <string name="ConfirmKbsPinFragment__creating_pin">Se creează PIN-ul…</string>

    <!-- KbsSplashFragment -->
    <string name="KbsSplashFragment__introducing_pins">Îți prezentăm PIN-uri</string>
    <string name="KbsSplashFragment__pins_keep_information_stored_with_signal_encrypted">PIN-urile păstrează informațiile stocate în Signal criptate, astfel încât numai tu să le poți accesa. Profilul, setările și contactele se vor restabili atunci când reinstalezi Signal.</string>
    <string name="KbsSplashFragment__learn_more">Află mai Multe</string>
  <!-- Removed by excludeNonTranslatables <string name="KbsSplashFragment__learn_more_link" translatable="false">https://support.signal.org/hc/articles/360007059792</string> -->
    <string name="KbsSplashFragment__registration_lock_equals_pin">Blocarea Înregistrării = PIN</string>
    <string name="KbsSplashFragment__your_registration_lock_is_now_called_a_pin">Blocarea Înregistrării se numește acum PIN și face mai multe. Actualizează-l acum.</string>
    <string name="KbsSplashFragment__update_pin">Actualizează PIN-ul</string>
    <string name="KbsSplashFragment__create_your_pin">Creează-ți PIN-ul</string>
    <string name="KbsSplashFragment__learn_more_about_pins">Află mai multe despre PIN-uri</string>
    <string name="KbsSplashFragment__disable_pin">Dezactivare PIN</string>

    <!-- KBS Reminder Dialog -->
    <string name="KbsReminderDialog__enter_your_signal_pin">Introdu PIN-ul tău Signal</string>
    <string name="KbsReminderDialog__to_help_you_memorize_your_pin">Pentru a te ajuta să memorezi codul PIN, te vom ruga să-l introduci periodic. În timp, o să-l cerem mai rar.</string>
    <string name="KbsReminderDialog__skip">Omite</string>
    <string name="KbsReminderDialog__submit">Trimite</string>
    <string name="KbsReminderDialog__forgot_pin">Ai uitat PIN-ul?</string>
    <string name="KbsReminderDialog__incorrect_pin_try_again">PIN incorect. Încearcă din nou.</string>

    <!-- AccountLockedFragment -->
    <string name="AccountLockedFragment__account_locked">Cont blocat</string>
    <string name="AccountLockedFragment__your_account_has_been_locked_to_protect_your_privacy">Contul tău a fost blocat pentru a-ți proteja confidențialitatea și securitatea. După %1$d zile de inactivitate în contul tău vei putea să reînregistrezi acest număr de telefon fără a avea nevoie de codul PIN. Tot conținutul va fi șters.</string>
    <string name="AccountLockedFragment__next">Următorul</string>
    <string name="AccountLockedFragment__learn_more">Află mai Multe</string>
  <!-- Removed by excludeNonTranslatables <string name="AccountLockedFragment__learn_more_url" translatable="false">https://support.signal.org/hc/articles/360007059792</string> -->

    <!-- KbsLockFragment -->
    <string name="RegistrationLockFragment__enter_your_pin">Introdu PIN-ul tău</string>
    <string name="RegistrationLockFragment__enter_the_pin_you_created">Introdu codul PIN pe care l-ai creat pentru contul tău. Acesta este diferit față de codul de verificare prin SMS.</string>
    <string name="RegistrationLockFragment__enter_alphanumeric_pin">Introdu un PIN alfanumeric</string>
    <string name="RegistrationLockFragment__enter_numeric_pin">Introdu un PIN numeric</string>
    <string name="RegistrationLockFragment__incorrect_pin_try_again">PIN incorect. Încearcă din nou.</string>
    <string name="RegistrationLockFragment__forgot_pin">Ai uitat PIN-ul?</string>
    <string name="RegistrationLockFragment__incorrect_pin">PIN incorect</string>
    <string name="RegistrationLockFragment__forgot_your_pin">Ai uitat PIN-ul?</string>
    <string name="RegistrationLockFragment__not_many_tries_left">Nu mai sunt multe încercări rămase!</string>
    <string name="RegistrationLockFragment__signal_registration_need_help_with_pin_for_android_v2_pin">Înregistrare Signal - Am nevoie de asistență pentru PIN Android (PIN v2)</string>

    <plurals name="RegistrationLockFragment__for_your_privacy_and_security_there_is_no_way_to_recover">
        <item quantity="one">Pentru confidențialitatea și securitatea ta, nu există nici o modalitate de a recupera codul PIN. Dacă nu îți mai amintești codul PIN, poți verifica din nou prin SMS după %1$d zi de inactivitate. În acest caz, contul tău va fi eliminat și tot conținutul va fi șters.</item>
        <item quantity="few">Pentru confidențialitatea și securitatea ta, nu există nici o modalitate de a recupera codul PIN. Dacă nu îți mai amintești codul PIN, poți verifica din nou prin SMS după %1$d zile de inactivitate. În acest caz, contul tău va fi eliminat și tot conținutul va fi șters.</item>
        <item quantity="other">Pentru confidențialitatea și securitatea ta, nu există nici o modalitate de a recupera codul PIN. Dacă nu îți mai amintești codul PIN, poți verifica din nou prin SMS după %1$d de zile de inactivitate. În acest caz, contul tău va fi eliminat și tot conținutul va fi șters.</item>
    </plurals>

    <plurals name="RegistrationLockFragment__incorrect_pin_d_attempts_remaining">
        <item quantity="one">PIN incorect. %1$d încercare rămasă.</item>
        <item quantity="few">PIN incorect. %1$d încercări rămase.</item>
        <item quantity="other">PIN incorect. %1$d de încercări rămase.</item>
    </plurals>

    <plurals name="RegistrationLockFragment__if_you_run_out_of_attempts_your_account_will_be_locked_for_d_days">
        <item quantity="one">Dacă rămâi fără încercări, contul tău va fi blocat timp de %1$d zi. După %1$d zi de inactivitate, te vei putea reînregistra fără PIN. Contul tău va fi eliminat și tot conținutul va fi șters.</item>
        <item quantity="few">Dacă rămâi fără încercări, contul tău va fi blocat timp de %1$d zile. După %1$d zile de inactivitate, te vei putea reînregistra fără PIN. Contul tău va fi eliminat și tot conținutul va fi șters.</item>
        <item quantity="other">Dacă rămâi fără încercări, contul tău va fi blocat timp de %1$d zile. După %1$d zile de inactivitate, te vei putea reînregistra fără PIN. Contul tău va fi eliminat și tot conținutul va fi șters.</item>
    </plurals>

    <plurals name="RegistrationLockFragment__you_have_d_attempts_remaining">
        <item quantity="one">Mai ai %1$d încercare rămasă.</item>
        <item quantity="few">Mai ai %1$d încercări rămase.</item>
        <item quantity="other">Mai ai %1$d de încercări rămase.</item>
    </plurals>

    <plurals name="RegistrationLockFragment__d_attempts_remaining">
        <item quantity="one">%1$d încercare rămasă.</item>
        <item quantity="few">%1$d încercări rămase.</item>
        <item quantity="other">%1$d de încercări rămase.</item>
    </plurals>

    <!-- CalleeMustAcceptMessageRequestDialogFragment -->
    <string name="CalleeMustAcceptMessageRequestDialogFragment__s_will_get_a_message_request_from_you">%1$s va primi o solicitare de mesaj de la tine. Poți suna odată ce cererea ta de mesaj este acceptată.</string>

    <!-- KBS Megaphone -->
    <string name="KbsMegaphone__create_a_pin">Creează un PIN</string>
    <string name="KbsMegaphone__pins_keep_information_thats_stored_with_signal_encrytped">PIN-urile păstrează informațiile stocate în Signal criptate.</string>
    <string name="KbsMegaphone__create_pin">Creează PIN</string>

    <!-- transport_selection_list_item -->
    <string name="transport_selection_list_item__transport_icon">Pictogramă transport</string>
    <string name="ConversationListFragment_loading">Se încarcă…</string>
    <string name="CallNotificationBuilder_connecting">Se conectează…</string>
    <string name="Permissions_permission_required">E nevoie de permisiune</string>
    <string name="ConversationActivity_signal_needs_sms_permission_in_order_to_send_an_sms">Signal are nevoie de permisiunea SMS pentru a putea trimite SMS dar i-a fost refuzat accesul permanent. Te rugăm să navighezi în meniul de setări al aplicației, selectează \"Permisiuni\" și activează \"SMS\".</string>
    <string name="Permissions_continue">Continuă</string>
    <string name="Permissions_not_now">Nu acum</string>
    <string name="conversation_activity__enable_signal_messages">ACTIVEAZĂ MESAJELE SIGNAL</string>
    <string name="SQLCipherMigrationHelper_migrating_signal_database">Se migrează baza de date Signal</string>
    <string name="PushDecryptJob_new_locked_message">Mesaj nou blocat</string>
    <string name="PushDecryptJob_unlock_to_view_pending_messages">Deblochează pentru a vedea mesajele în curs</string>
    <string name="enter_backup_passphrase_dialog__backup_passphrase">Parolă backup</string>
    <string name="backup_enable_dialog__backups_will_be_saved_to_external_storage_and_encrypted_with_the_passphrase_below_you_must_have_this_passphrase_in_order_to_restore_a_backup">Backup-urile se vor salva pe stocarea externă și vor fi criptate cu parola de mai jos. Trebuie să ai această parolă pentru a putea restaura un backup.</string>
    <string name="backup_enable_dialog__you_must_have_this_passphrase">Trebuie să ai parola pentru a restabili un backup.</string>
    <string name="backup_enable_dialog__folder">Dosar</string>
    <string name="backup_enable_dialog__i_have_written_down_this_passphrase">Am scris parola. Fără ea nu voi putea restaura un backup.</string>
    <string name="registration_activity__restore_backup">Restaurare backup</string>
    <string name="registration_activity__transfer_or_restore_account">Transfer sau restabilire cont</string>
    <string name="registration_activity__transfer_account">Transfer cont</string>
    <string name="registration_activity__skip">Omite</string>
    <string name="preferences_chats__chat_backups">Backup-uri pt. conversații</string>
    <string name="preferences_chats__transfer_account">Transfer cont</string>
    <string name="preferences_chats__transfer_account_to_a_new_android_device">Transfer cont pe un nou dispozitiv Android</string>
    <string name="RegistrationActivity_enter_backup_passphrase">Introdu parola pentru backup</string>
    <string name="RegistrationActivity_restore">Restaurează</string>
    <string name="RegistrationActivity_backup_failure_downgrade">Nu se pot importa backup-uri din versiuni mai noi de Signal</string>
    <string name="RegistrationActivity_incorrect_backup_passphrase">Parola pentru backup este incorectă</string>
    <string name="RegistrationActivity_checking">În curs de verificare…</string>
    <string name="RegistrationActivity_d_messages_so_far">%1$d mesaje până acum…</string>
    <string name="RegistrationActivity_restore_from_backup">Restaurez din backup?</string>
    <string name="RegistrationActivity_restore_your_messages_and_media_from_a_local_backup">Restaurează mesajele și media dintr-un backup local. Dacă nu restaurezi acum, nu vei putea restaura mai târziu.</string>
    <string name="RegistrationActivity_backup_size_s">Mărime backup: %1$s</string>
    <string name="RegistrationActivity_backup_timestamp_s">Dată backup: %1$s</string>
    <string name="BackupDialog_enable_local_backups">Activez backup-urile locale?</string>
    <string name="BackupDialog_enable_backups">Activează backup-urile</string>
    <string name="BackupDialog_please_acknowledge_your_understanding_by_marking_the_confirmation_check_box">Te rugăm să dai acceptul prin marcarea căsuței de confirmare.</string>
    <string name="BackupDialog_delete_backups">Șterg backup-urile?</string>
    <string name="BackupDialog_disable_and_delete_all_local_backups">Dezactivez și șterg toate backup-urile locale?</string>
    <string name="BackupDialog_delete_backups_statement">Șterge backup-urile</string>
    <string name="BackupDialog_to_enable_backups_choose_a_folder">Pentru a activa backup-urile, alege un folder. Backup-urile vor fi salvate în această locație.</string>
    <string name="BackupDialog_choose_folder">Alege directorul</string>
    <string name="BackupDialog_copied_to_clipboard">S-a copiat în clipboard</string>
    <string name="BackupDialog_no_file_picker_available">Nu este disponibil niciun selector de fișiere.</string>
    <string name="BackupDialog_enter_backup_passphrase_to_verify">Introdu parola de backup pentru a verifica</string>
    <string name="BackupDialog_verify">Verifică</string>
    <string name="BackupDialog_you_successfully_entered_your_backup_passphrase">Ai introdus cu succes parola de backup</string>
    <string name="BackupDialog_passphrase_was_not_correct">Parola nu a fost corectă</string>
    <string name="LocalBackupJob_creating_signal_backup">Se creează backup-ul…</string>
    <!-- Title for progress notification shown in a system notification while verifying a recent backup. -->
    <string name="LocalBackupJob_verifying_signal_backup">Se verifică backup-ul Molly…</string>
    <string name="LocalBackupJobApi29_backup_failed">Backup-ul a eșuat</string>
    <string name="LocalBackupJobApi29_your_backup_directory_has_been_deleted_or_moved">Directorul tău de backup a fost șters sau mutat.</string>
    <string name="LocalBackupJobApi29_your_backup_file_is_too_large">Fișierul de backup este prea mare pentru a fi stocat pe acest volum.</string>
    <string name="LocalBackupJobApi29_there_is_not_enough_space">Nu există suficient spațiu pentru stocarea backup-ului.</string>
    <!-- Error message shown if a newly created backup could not be verified as accurate -->
    <string name="LocalBackupJobApi29_your_backup_could_not_be_verified">Backup-ul recent nu a putut fi creat și verificat. Te rog creează unul nou.</string>
    <!-- Error message shown if a very large attachment is encountered during the backup creation and causes the backup to fail -->
    <string name="LocalBackupJobApi29_your_backup_contains_a_very_large_file">Backup-ul tău conține un fișier foarte mare care nu poate fi adăugat la backup. Șterge-l și creează un backup nou.</string>
    <string name="LocalBackupJobApi29_tap_to_manage_backups">Atinge pentru a gestiona backup-uri.</string>
    <string name="RegistrationActivity_wrong_number">Număr greșit</string>
    <string name="RegistrationActivity_call_me_instead_available_in">Sună-mă mai bine \n (Disponibil în %1$02d:%2$02d)</string>
    <string name="RegistrationActivity_contact_signal_support">Contactează Asistența Signal</string>
    <string name="RegistrationActivity_code_support_subject">Înregistrare Signal - Cod de Verificare pentru Android</string>
    <string name="RegistrationActivity_incorrect_code">Cod incorect</string>
    <string name="BackupUtil_never">Niciodată</string>
    <string name="BackupUtil_unknown">Necunoscut</string>
    <string name="preferences_app_protection__see_my_phone_number">Să-mi vadă numărul de telefon</string>
    <string name="preferences_app_protection__find_me_by_phone_number">Să mă găsească după numărul de telefon</string>
    <string name="PhoneNumberPrivacy_everyone">Toată lumea</string>
    <string name="PhoneNumberPrivacy_my_contacts">Contactele mele</string>
    <string name="PhoneNumberPrivacy_nobody">Nimeni</string>
    <string name="PhoneNumberPrivacy_everyone_see_description">Numărul tău de telefon va fi vizibil pentru toate persoanele și grupurile cărora le trimiți mesaje.</string>
    <string name="PhoneNumberPrivacy_everyone_find_description">Oricine are numărul tău de telefon în contactele lor te va vedea ca un contact pe Signal. Alții te vor putea găsi prin căutare.</string>
    <string name="preferences_app_protection__screen_lock">Blocare ecran</string>
    <string name="preferences_app_protection__lock_signal_access_with_android_screen_lock_or_fingerprint">Blochează accesul la Signal prin ecranul de blocare Android sau prin amprentă</string>
    <string name="preferences_app_protection__screen_lock_inactivity_timeout">Expirare timp blocare ecran pentru inactivitate</string>
    <string name="preferences_app_protection__signal_pin">PIN Signal</string>
    <string name="preferences_app_protection__create_a_pin">Creează un PIN</string>
    <string name="preferences_app_protection__change_your_pin">Modificare PIN</string>
    <string name="preferences_app_protection__pin_reminders">Mementouri PIN</string>
    <string name="preferences_app_protection__turn_off">Dezactivare</string>
    <string name="preferences_app_protection__confirm_pin">Confirmare PIN</string>
    <string name="preferences_app_protection__confirm_your_signal_pin">Confirmă PIN-ul tău Signal</string>
    <string name="preferences_app_protection__make_sure_you_memorize_or_securely_store_your_pin">Asigură-te că memorezi sau salvezi în siguranță codul PIN, deoarece acesta nu poate fi recuperat. Dacă uiți codul PIN, este posibil să pierzi date la înregistrarea din nou a contului tău Signal.</string>
    <string name="preferences_app_protection__incorrect_pin_try_again">PIN incorect. Încearcă din nou.</string>
    <string name="preferences_app_protection__failed_to_enable_registration_lock">Activarea blocării înregistrării a eșuat.</string>
    <string name="preferences_app_protection__failed_to_disable_registration_lock">Dezactivarea blocării înregistrării a eșuat.</string>
    <string name="AppProtectionPreferenceFragment_none">Niciuna</string>
    <string name="preferences_app_protection__registration_lock">Blocarea Înregistrării</string>
    <string name="RegistrationActivity_you_must_enter_your_registration_lock_PIN">Trebuie să introduci PIN-ul de blocare al înregistrării</string>
    <string name="RegistrationActivity_your_pin_has_at_least_d_digits_or_characters">PIN-ul tău are cel puțin %1$d cifre sau caractere</string>
    <string name="RegistrationActivity_too_many_attempts">Prea multe încercări</string>
    <string name="RegistrationActivity_you_have_made_too_many_incorrect_registration_lock_pin_attempts_please_try_again_in_a_day">Ai introdus greșit de prea multe ori PIN-ul de blocare a înregistrării. Te rugăm să încerci din nou peste o zi.</string>
    <string name="RegistrationActivity_you_have_made_too_many_attempts_please_try_again_later">Ai făcut prea multe încercări. Te rugăm să încerci din nou mai târziu.</string>
    <string name="RegistrationActivity_error_connecting_to_service">Eroare de conectare la serviciu</string>
    <string name="preferences_chats__backups">Backup-uri</string>
    <string name="prompt_passphrase_activity__signal_is_locked">Molly este blocat</string>
    <string name="prompt_passphrase_activity__tap_to_unlock">ATINGE PENTRU DEBLOCARE</string>
    <string name="Recipient_unknown">Necunoscut</string>

    <!-- TransferOrRestoreFragment -->
    <string name="TransferOrRestoreFragment__transfer_or_restore_account">Transfer sau restabilire cont</string>
    <string name="TransferOrRestoreFragment__if_you_have_previously_registered_a_signal_account">Dacă te-ai înregistrat anterior la Signal, poți transfera sau restabili contul și mesajele tale</string>
    <string name="TransferOrRestoreFragment__transfer_from_android_device">Transfer de pe un dispozitiv Android</string>
    <string name="TransferOrRestoreFragment__transfer_your_account_and_messages_from_your_old_android_device">Transferă-ți contul și mesajele de pe vechiul dispozitiv Android. Ai nevoie de acces la vechiul dispozitiv.</string>
    <string name="TransferOrRestoreFragment__you_need_access_to_your_old_device">Ai nevoie de acces la vechiul dispozitiv.</string>
    <string name="TransferOrRestoreFragment__restore_from_backup">Restaurare din backup</string>
    <string name="TransferOrRestoreFragment__restore_your_messages_from_a_local_backup">Restaurează mesajele dintr-un backup local. Dacă nu restaurezi acum, nu vei putea restaura mai târziu.</string>

    <!-- NewDeviceTransferInstructionsFragment -->
    <string name="NewDeviceTransferInstructions__open_signal_on_your_old_android_phone">Deschide Signal pe vechiul telefon Android</string>
    <string name="NewDeviceTransferInstructions__continue">Continuare</string>
    <string name="NewDeviceTransferInstructions__first_bullet">1.</string>
    <string name="NewDeviceTransferInstructions__tap_on_your_profile_photo_in_the_top_left_to_open_settings">Atinge poza ta de profil din stânga sus pentru a deschide Setările</string>
    <string name="NewDeviceTransferInstructions__second_bullet">2.</string>
    <string name="NewDeviceTransferInstructions__tap_on_account">"Apasă pe \"Cont\""</string>
    <string name="NewDeviceTransferInstructions__third_bullet">3.</string>
    <string name="NewDeviceTransferInstructions__tap_transfer_account_and_then_continue_on_both_devices">"Atinge \"Transfer cont\" și apoi \"Continuare\" pe ambele dispozitive."</string>

    <!-- NewDeviceTransferSetupFragment -->
    <string name="NewDeviceTransferSetup__preparing_to_connect_to_old_android_device">Se pregătește conectarea la un dispozitiv Android vechi…</string>
    <string name="NewDeviceTransferSetup__take_a_moment_should_be_ready_soon">Durează un moment, ar trebui să fie gata în curând</string>
    <string name="NewDeviceTransferSetup__waiting_for_old_device_to_connect">Se așteaptă conectarea vechiul dispozitiv Android…</string>
    <string name="NewDeviceTransferSetup__signal_needs_the_location_permission_to_discover_and_connect_with_your_old_device">Molly are nevoie de permisiunea de localizare pentru a descoperi și a se conecta la vechiul dispozitiv Android.</string>
    <string name="NewDeviceTransferSetup__signal_needs_location_services_enabled_to_discover_and_connect_with_your_old_device">Molly are nevoie de servicii de localizare activate pentru a descoperi și a se conecta cu vechiul dispozitiv Android.</string>
    <string name="NewDeviceTransferSetup__signal_needs_wifi_on_to_discover_and_connect_with_your_old_device">Molly are nevoie de Wi-Fi activat pentru a descoperi și a se conecta cu vechiul dispozitiv Android. Wi-Fi trebuie să fie activat dar nu neapărat conectat la o rețea fără fir.</string>
    <string name="NewDeviceTransferSetup__sorry_it_appears_your_device_does_not_support_wifi_direct">Ne cerem scuze, se pare că acest dispozitiv nu acceptă Wi-Fi Direct. Molly folosește Wi-Fi Direct pentru a descoperi și a se conecta cu vechiul dispozitiv Android. Încă mai poți recupera contul din vechiul dispozitiv Android, restaurând un backup.</string>
    <string name="NewDeviceTransferSetup__restore_a_backup">Restaurare backup</string>
    <string name="NewDeviceTransferSetup__an_unexpected_error_occurred_while_attempting_to_connect_to_your_old_device">A apărut o eroare neașteptată în timpul încercării de a se conecta la vechiul dispozitiv Android.</string>

    <!-- OldDeviceTransferSetupFragment -->
    <string name="OldDeviceTransferSetup__searching_for_new_android_device">Se caută un dispozitiv nou Android …</string>
    <string name="OldDeviceTransferSetup__signal_needs_the_location_permission_to_discover_and_connect_with_your_new_device">Molly are nevoie de permisiunea de localizare pentru a descoperi și a se conecta la noul dispozitiv Android.</string>
    <string name="OldDeviceTransferSetup__signal_needs_location_services_enabled_to_discover_and_connect_with_your_new_device">Molly are nevoie de servicii de localizare activate pentru a descoperi și a se conecta cu noul dispozitiv Android.</string>
    <string name="OldDeviceTransferSetup__signal_needs_wifi_on_to_discover_and_connect_with_your_new_device">Molly are nevoie de Wi-Fi activat pentru a descoperi și a se conecta cu noul dispozitiv Android. Wi-Fi trebuie să fie activat dar nu neapărat conectat la o rețea fără fir.</string>
    <string name="OldDeviceTransferSetup__sorry_it_appears_your_device_does_not_support_wifi_direct">Ne cerem scuze, se pare că acest dispozitiv nu accepta Wi-Fi Direct. Molly folosește Wi-Fi Direct pentru a descoperi și a se conecta cu noul dispozitiv Android. Încă mai poți crea un backup pentru a-ți restaura contul pe noul dispozitiv Android.</string>
    <string name="OldDeviceTransferSetup__create_a_backup">Creează un backup</string>
    <string name="OldDeviceTransferSetup__an_unexpected_error_occurred_while_attempting_to_connect_to_your_old_device">O eroare neașteptată a apărut în timpul încercării de conectare la noul dispozitiv Android.</string>

    <!-- DeviceTransferSetupFragment -->
    <string name="DeviceTransferSetup__unable_to_open_wifi_settings">Nu se pot deschide setările Wi-Fi. Te rugăm să activezi manual Wi-Fi.</string>
    <string name="DeviceTransferSetup__grant_location_permission">Acordă permisiunea pentru locație</string>
    <string name="DeviceTransferSetup__turn_on_location_services">Activare servicii de localizare</string>
    <string name="DeviceTransferSetup__turn_on_wifi">Activare Wi-Fi</string>
    <string name="DeviceTransferSetup__error_connecting">Eroare la Conectare</string>
    <string name="DeviceTransferSetup__retry">Încearcă din nou</string>
    <string name="DeviceTransferSetup__submit_debug_logs">Trimite jurnalul de depanare</string>
    <string name="DeviceTransferSetup__verify_code">Verificare cod</string>
    <string name="DeviceTransferSetup__verify_that_the_code_below_matches_on_both_of_your_devices">Verifică dacă codul de mai jos se potrivește pe ambele dispozitive. Apoi selectează Continuare.</string>
    <string name="DeviceTransferSetup__the_numbers_do_not_match">Numerele nu se potrivesc</string>
    <string name="DeviceTransferSetup__continue">Continuă</string>
    <string name="DeviceTransferSetup__if_the_numbers_on_your_devices_do_not_match_its_possible_you_connected_to_the_wrong_device">Dacă numerele de pe dispozitivele tale nu se potrivesc, este posibil să te conectezi la dispozitivul greșit. Pentru a remedia acest lucru, oprește transferul și încercă din nou și păstrează ambele dispozitive aproape.</string>
    <string name="DeviceTransferSetup__stop_transfer">Oprire transfer</string>
    <string name="DeviceTransferSetup__unable_to_discover_old_device">Vechiul dispozitiv nu a putut fi găsit</string>
    <string name="DeviceTransferSetup__unable_to_discover_new_device">Noul dispozitiv nu a putut fi găsit</string>
    <string name="DeviceTransferSetup__make_sure_the_following_permissions_are_enabled">Asigură-te că următoarele permisiuni și servicii sunt activate:</string>
    <string name="DeviceTransferSetup__location_permission">Permisie locație</string>
    <string name="DeviceTransferSetup__location_services">Servicii locație</string>
    <string name="DeviceTransferSetup__wifi">Wi-Fi</string>
    <string name="DeviceTransferSetup__on_the_wifi_direct_screen_remove_all_remembered_groups_and_unlink_any_invited_or_connected_devices">În ecranul WiFi Direct, elimină toate grupurile memorate și decuplează toate dispozitivele invitate sau conectate.</string>
    <string name="DeviceTransferSetup__wifi_direct_screen">Ecran WiFi Direct</string>
    <string name="DeviceTransferSetup__try_turning_wifi_off_and_on_on_both_devices">Încercă să dezactivezi și să activezi Wi-Fi pe ambele dispozitive.</string>
    <string name="DeviceTransferSetup__make_sure_both_devices_are_in_transfer_mode">Asigură-te că ambele dispozitive sunt în modul de transfer.</string>
    <string name="DeviceTransferSetup__go_to_support_page">Deschide pagina de asistență</string>
    <string name="DeviceTransferSetup__try_again">Încercă din nou</string>
    <string name="DeviceTransferSetup__waiting_for_other_device">Se așteaptă celălalt dispozitiv</string>
    <string name="DeviceTransferSetup__tap_continue_on_your_other_device_to_start_the_transfer">Atinge Continuare pe celălalt dispozitiv pentru a începe transferul.</string>
    <string name="DeviceTransferSetup__tap_continue_on_your_other_device">Atinge Continuare pe celălalt dispozitiv…</string>

    <!-- NewDeviceTransferFragment -->
    <string name="NewDeviceTransfer__cannot_transfer_from_a_newer_version_of_signal">Nu se poate transfera dintr-o versiune mai nouă de Signal</string>

    <!-- DeviceTransferFragment -->
    <string name="DeviceTransfer__transferring_data">Se transmit datele</string>
    <string name="DeviceTransfer__keep_both_devices_near_each_other">Ține ambele dispozitive unul lângă celălalt. Nu opri dispozitivele și menține Molly deschis. Transferul este criptat integral.</string>
    <string name="DeviceTransfer__d_messages_so_far">%1$d mesaje până acum…</string>
    <!-- Filled in with total percentage of messages transferred -->
    <string name="DeviceTransfer__s_of_messages_so_far">%1$s%% din mesaje până acum…</string>
    <string name="DeviceTransfer__cancel">Anulare</string>
    <string name="DeviceTransfer__try_again">Încearcă din nou</string>
    <string name="DeviceTransfer__stop_transfer">Oprire transfer</string>
    <string name="DeviceTransfer__all_transfer_progress_will_be_lost">Tot progresul transferului se va pierde.</string>
    <string name="DeviceTransfer__transfer_failed">Transfer eșuat</string>
    <string name="DeviceTransfer__unable_to_transfer">Nu se poate transfera</string>

    <!-- OldDeviceTransferInstructionsFragment -->
    <string name="OldDeviceTransferInstructions__transfer_account">Transfer cont</string>
    <string name="OldDeviceTransferInstructions__first_bullet">1.</string>
    <string name="OldDeviceTransferInstructions__download_signal_on_your_new_android_device">Descarcă Molly pe noul dispozitiv Android</string>
    <string name="OldDeviceTransferInstructions__second_bullet">2.</string>
    <string name="OldDeviceTransferInstructions__tap_on_transfer_or_restore_account">"Atinge \"Transfer sau restaurare cont\""</string>
    <string name="OldDeviceTransferInstructions__third_bullet">3.</string>
    <string name="OldDeviceTransferInstructions__select_transfer_from_android_device_when_prompted_and_then_continue">"Selectează \"Transfer de pe dispozitivul Android\" când ți se solicită, apoi \"Continuare\". Păstrează ambele dispozitive în apropiere."</string>
    <string name="OldDeviceTransferInstructions__continue">Continuă</string>

    <!-- OldDeviceTransferComplete -->
    <string name="OldDeviceTransferComplete__go_to_your_new_device">Accesează noul dispozitiv</string>
    <string name="OldDeviceTransferComplete__your_signal_data_has_Been_transferred_to_your_new_device">Datele tale Signal au fost transferate pe noul dispozitiv. Pentru a finaliza procesul de transfer, trebuie să continui înregistrarea pe noul dispozitiv.</string>
    <string name="OldDeviceTransferComplete__close">Închide</string>

    <!-- NewDeviceTransferComplete -->
    <string name="NewDeviceTransferComplete__transfer_successful">Transferul a reușit</string>
    <string name="NewDeviceTransferComplete__transfer_complete">Transfer finalizat</string>
    <string name="NewDeviceTransferComplete__to_complete_the_transfer_process_you_must_continue_registration">Pentru a finaliza procesul de transfer, trebuie să continui înregistrarea.</string>
    <string name="NewDeviceTransferComplete__continue_registration">Continuă înregistrarea</string>

    <!-- DeviceToDeviceTransferService -->
    <string name="DeviceToDeviceTransferService_content_title">Transfer cont</string>
    <string name="DeviceToDeviceTransferService_status_ready">Se pregătește conectarea la celălalt dispozitiv Android…</string>
    <string name="DeviceToDeviceTransferService_status_starting_up">Se pregătește conectarea la celălalt dispozitiv Android…</string>
    <string name="DeviceToDeviceTransferService_status_discovery">Se caută celălalt dispozitiv Android…</string>
    <string name="DeviceToDeviceTransferService_status_network_connected">Se conectează la celălalt dispozitiv Android…</string>
    <string name="DeviceToDeviceTransferService_status_verification_required">Este necesară o verificare</string>
    <string name="DeviceToDeviceTransferService_status_service_connected">Se transferă contul…</string>

    <!-- OldDeviceTransferLockedDialog -->
    <string name="OldDeviceTransferLockedDialog__complete_registration_on_your_new_device">Finalizează înregistrarea pe noul dispozitiv</string>
    <string name="OldDeviceTransferLockedDialog__your_signal_account_has_been_transferred_to_your_new_device">Contul tău Signal a fost transferat pe noul dispozitiv, dar trebuie să te înregistrezi pentru a continua. Signal o să fie dezactivat pe acest dispozitiv.</string>
    <string name="OldDeviceTransferLockedDialog__done">Gata</string>
    <string name="OldDeviceTransferLockedDialog__cancel_and_activate_this_device">Anulează și activează acest dispozitiv</string>

    <!-- AdvancedPreferenceFragment -->

    <!-- RecipientBottomSheet -->
    <string name="RecipientBottomSheet_block">Blochează</string>
    <string name="RecipientBottomSheet_unblock">Deblochează</string>
    <string name="RecipientBottomSheet_add_to_contacts">Adaugă la contacte</string>
    <!-- Error message that displays when a user tries to tap to view system contact details but has no app that supports it -->
    <string name="RecipientBottomSheet_unable_to_open_contacts">Nu pot găsi o aplicație pentru a deschide contactele.</string>
    <string name="RecipientBottomSheet_add_to_a_group">Adaugă la un grup</string>
    <string name="RecipientBottomSheet_add_to_another_group">Adaugă la alt grup</string>
    <string name="RecipientBottomSheet_view_safety_number">Afișează numărul de siguranță</string>
    <string name="RecipientBottomSheet_make_admin">Fă administrator</string>
    <string name="RecipientBottomSheet_remove_as_admin">Elimină ca administrator</string>
    <string name="RecipientBottomSheet_remove_from_group">Elimină din grup</string>

    <string name="RecipientBottomSheet_remove_s_as_group_admin">Elimini pe %1$s ca administrator de grup?</string>
    <string name="RecipientBottomSheet_s_will_be_able_to_edit_group">"\"%1$s\" va putea edita acest grup și membrii acestuia."</string>

    <string name="RecipientBottomSheet_remove_s_from_the_group">Elimini pe %1$s din grup?</string>
    <!-- Dialog message shown when removing someone from a group with group link being active to indicate they will not be able to rejoin -->
    <string name="RecipientBottomSheet_remove_s_from_the_group_they_will_not_be_able_to_rejoin">Elimini pe %1$s din grup? Nu se vor mai putea alătura din nou folosind linkul grupului.</string>
    <string name="RecipientBottomSheet_remove">Elimină</string>
    <string name="RecipientBottomSheet_copied_to_clipboard">S-a copiat în clipboard</string>

    <string name="GroupRecipientListItem_admin">Administrator</string>
    <string name="GroupRecipientListItem_approve_description">Aprobă</string>
    <string name="GroupRecipientListItem_deny_description">Refuză</string>


    <!-- GroupsLearnMoreBottomSheetDialogFragment -->
    <string name="GroupsLearnMore_legacy_vs_new_groups">Grupuri vechi vs. grupuri noi</string>
    <string name="GroupsLearnMore_what_are_legacy_groups">Ce sunt grupurile vechi?</string>
    <string name="GroupsLearnMore_paragraph_1">Grupurile vechi sunt grupuri care nu sunt compatibile cu funcționalitățile grupurilor noi, cum ar fi administratorii și actualizări mai descriptive ale grupului.</string>
    <string name="GroupsLearnMore_can_i_upgrade_a_legacy_group">Pot să migrez un grup vechi?</string>
    <string name="GroupsLearnMore_paragraph_2">Grupurile vechi nu pot fi încă migrate la cele noi, dar poți crea un Grup Nou cu aceeași membri dacă aceștia folosesc toți ultima versiune de Signal.</string>
    <string name="GroupsLearnMore_paragraph_3">Signal va oferi în viitor o modalitate de actualizare a grupurilor vechi.</string>

    <!-- GroupLinkBottomSheetDialogFragment -->
    <string name="GroupLinkBottomSheet_share_hint_requiring_approval">Oricine cu acest link poate vedea numele și fotografia grupului și poate solicita să se alăture acestuia. Distribuie linkul persoanelor de încredere.</string>
    <string name="GroupLinkBottomSheet_share_hint_not_requiring_approval">Oricine cu acest link poate vedea numele și fotografia grupului și se poate alătura acestuia. Distribuie linkul persoanelor de încredere.</string>
    <string name="GroupLinkBottomSheet_share_via_signal">Trimite prin Molly</string>
    <string name="GroupLinkBottomSheet_copy">Copiază</string>
    <string name="GroupLinkBottomSheet_qr_code">Cod QR</string>
    <string name="GroupLinkBottomSheet_share">Distribuie</string>
    <string name="GroupLinkBottomSheet_copied_to_clipboard">S-a copiat în clipboard</string>
    <string name="GroupLinkBottomSheet_the_link_is_not_currently_active">Linkul nu este activ momentan</string>

    <!-- VoiceNotePlaybackPreparer -->
    <string name="VoiceNotePlaybackPreparer__failed_to_play_voice_message">Mesajul vocal nu a putut fi redat</string>

    <!-- VoiceNoteMediaDescriptionCompatFactory -->
    <string name="VoiceNoteMediaItemFactory__voice_message">Mesaj vocal · %1$s</string>
    <string name="VoiceNoteMediaItemFactory__s_to_s">%1$s la %2$s</string>

    <!-- StorageUtil -->
    <string name="StorageUtil__s_s">%1$s/%2$s</string>
    <string name="BlockedUsersActivity__s_has_been_blocked">\"%1$s\" a fost blocat.</string>
    <string name="BlockedUsersActivity__failed_to_block_s">Blocarea utilizatorului \"%1$s\" a eșuat</string>
    <string name="BlockedUsersActivity__s_has_been_unblocked">\"%1$s\" a fost deblocat.</string>

    <!-- ReviewCardDialogFragment -->
    <string name="ReviewCardDialogFragment__review_members">Revizuire Membri</string>
    <string name="ReviewCardDialogFragment__review_request">Revizuire Solicitări</string>
    <string name="ReviewCardDialogFragment__d_group_members_have_the_same_name">%1$d membri ai grupului au același nume, revizuiește membrii de mai jos și ia măsuri.</string>
    <string name="ReviewCardDialogFragment__if_youre_not_sure">Dacă nu ești sigur de la cine provine solicitarea, consultă persoanele de contact de mai jos și ia măsuri.</string>
    <string name="ReviewCardDialogFragment__no_other_groups_in_common">Nu există alte grupuri în comun.</string>
    <string name="ReviewCardDialogFragment__no_groups_in_common">Niciun grup în comun.</string>
    <plurals name="ReviewCardDialogFragment__d_other_groups_in_common">
        <item quantity="one">%1$d grup în comun</item>
        <item quantity="few">%1$d grupuri în comun</item>
        <item quantity="other">%1$d de grupuri în comun</item>
    </plurals>
    <plurals name="ReviewCardDialogFragment__d_groups_in_common">
        <item quantity="one">%1$d grup în comun</item>
        <item quantity="few">%1$d grupuri în comun</item>
        <item quantity="other">%1$d de grupuri în comun</item>
    </plurals>
    <string name="ReviewCardDialogFragment__remove_s_from_group">Elimini pe %1$s din grup?</string>
    <string name="ReviewCardDialogFragment__remove">Elimină</string>
    <string name="ReviewCardDialogFragment__failed_to_remove_group_member">Eliminarea membrului grupului nu a reușit.</string>

    <!-- ReviewCard -->
    <string name="ReviewCard__member">Membru</string>
    <string name="ReviewCard__request">Cerere</string>
    <string name="ReviewCard__your_contact">Contactul tău</string>
    <string name="ReviewCard__remove_from_group">Elimină din grup</string>
    <string name="ReviewCard__update_contact">Actualizează contactul</string>
    <string name="ReviewCard__block">Blochează</string>
    <string name="ReviewCard__delete">Șterge</string>
    <string name="ReviewCard__recently_changed">Recent și-au schimbat numele profilului din %1$s în %2$s</string>

    <!-- CallParticipantsListUpdatePopupWindow -->
    <string name="CallParticipantsListUpdatePopupWindow__s_joined">%1$s s-a alăturat</string>
    <string name="CallParticipantsListUpdatePopupWindow__s_and_s_joined">%1$s și %2$s s-au alăturat</string>
    <string name="CallParticipantsListUpdatePopupWindow__s_s_and_s_joined">%1$s, %2$s și %3$s s-au alăturat</string>
    <string name="CallParticipantsListUpdatePopupWindow__s_s_and_d_others_joined">%1$s, %2$s și %3$d alții s-au alăturat</string>
    <string name="CallParticipantsListUpdatePopupWindow__s_left">%1$s a ieșit</string>
    <string name="CallParticipantsListUpdatePopupWindow__s_and_s_left">%1$s și %2$s au ieșit</string>
    <string name="CallParticipantsListUpdatePopupWindow__s_s_and_s_left">%1$s, %2$s și %3$s au ieșit</string>
    <string name="CallParticipantsListUpdatePopupWindow__s_s_and_d_others_left">%1$s, %2$s și %3$d alții au ieșit</string>

    <string name="CallParticipant__you">Tu</string>
    <string name="CallParticipant__you_on_another_device">Tu (pe alt dispozitiv)</string>
    <string name="CallParticipant__s_on_another_device">%1$s (pe alt dispozitiv)</string>

    <!-- WifiToCellularPopupWindow -->
    <!-- Message shown during a call when the WiFi network is unusable, and cellular data starts to be used for the call instead. -->
    <string name="WifiToCellularPopupWindow__weak_wifi_switched_to_cellular">Wi-Fi slab. Am trecut la date mobile.</string>

    <!-- DeleteAccountFragment -->
    <string name="DeleteAccountFragment__deleting_your_account_will">Ștergerea contului tău implică:</string>
    <string name="DeleteAccountFragment__enter_your_phone_number">Introdu numărul tău de telefon</string>
    <string name="DeleteAccountFragment__delete_account">Ștergere cont</string>
    <string name="DeleteAccountFragment__delete_your_account_info_and_profile_photo">Ștergerea informațiilor despre contul tău și poza de profil</string>
    <string name="DeleteAccountFragment__delete_all_your_messages">Ștergerea tuturor mesajelor tale</string>
    <string name="DeleteAccountFragment__delete_s_in_your_payments_account">Ștergerea a %1$s din contul tău de plăți</string>
    <string name="DeleteAccountFragment__no_country_code">Codul țării nu este specificat</string>
    <string name="DeleteAccountFragment__no_number">Niciun număr specificat</string>
    <string name="DeleteAccountFragment__the_phone_number">Numărul de telefon pe care l-ai introdus nu se potrivește cu cel al contului tău.</string>
    <string name="DeleteAccountFragment__are_you_sure">Ești sigur că vrei să ștergi contul?</string>
    <string name="DeleteAccountFragment__this_will_delete_your_signal_account">Această acțiune va șterge contul Signal și va reseta aplicația. Aplicația se va închide după finalizarea procesului.</string>
    <string name="DeleteAccountFragment__failed_to_delete_local_data">Ștergerea datelor locale nu a reușit. Le poți șterge manual din setările de sistem pentru aplicație.</string>
    <string name="DeleteAccountFragment__launch_app_settings">Deschide Setările Aplicației</string>
    <!-- Title of progress dialog shown when a user deletes their account and the process is leaving all groups -->
    <string name="DeleteAccountFragment__leaving_groups">Se părăsesc grupurile…</string>
    <!-- Title of progress dialog shown when a user deletes their account and the process has left all groups -->
    <string name="DeleteAccountFragment__deleting_account">Se șterge contul…</string>
    <!-- Message of progress dialog shown when a user deletes their account and the process is canceling their subscription -->
    <string name="DeleteAccountFragment__canceling_your_subscription">Se anulează abonamentul…</string>
    <!-- Message of progress dialog shown when a user deletes their account and the process is leaving groups -->
    <string name="DeleteAccountFragment__depending_on_the_number_of_groups">În funcție de numărul de grupuri în care te afli, acest lucru poate dura câteva minute</string>
    <!-- Message of progress dialog shown when a user deletes their account and the process has left all groups -->
    <string name="DeleteAccountFragment__deleting_all_user_data_and_resetting">Se șterg datele de utilizator și se resetează aplicația</string>
    <!-- Title of error dialog shown when a network error occurs during account deletion -->
    <string name="DeleteAccountFragment__account_not_deleted">Contul nu a Fost Șters</string>
    <!-- Message of error dialog shown when a network error occurs during account deletion -->
    <string name="DeleteAccountFragment__there_was_a_problem">Procesul de ștergere a întâmpinat o problemă. Verifică-ți conexiunea la rețea și încearcă din nou.</string>

    <!-- DeleteAccountCountryPickerFragment -->
    <string name="DeleteAccountCountryPickerFragment__search_countries">Căutare Țări</string>

    <!-- CreateGroupActivity -->
    <string name="CreateGroupActivity__skip">Omite</string>
    <plurals name="CreateGroupActivity__d_members">
        <item quantity="one">%1$d membru</item>
        <item quantity="few">%1$d membri</item>
        <item quantity="other">%1$d de membri</item>
    </plurals>

    <!-- ShareActivity -->
    <string name="ShareActivity__share">Distribuie</string>
    <string name="ShareActivity__send">Trimite</string>
    <string name="ShareActivity__comma_s">, %1$s</string>
    <!-- Toast when the incoming intent is invalid -->
    <string name="ShareActivity__could_not_get_share_data_from_intent">Nu am putut să distribuim date din intenție.</string>

    <!-- MultiShareDialogs -->
    <string name="MultiShareDialogs__failed_to_send_to_some_users">Trimiterea către unii utilizatori nu a reușit</string>
    <string name="MultiShareDialogs__you_can_only_share_with_up_to">Poți distribui până la %1$d conversații</string>

    <!-- ChatWallpaperActivity -->

    <!-- ChatWallpaperFragment -->
    <string name="ChatWallpaperFragment__chat_color">Culoare conversație</string>
    <string name="ChatWallpaperFragment__reset_chat_colors">Resetare culori conversație</string>
    <string name="ChatWallpaperFragment__reset_chat_color">Resetare culoare conversație</string>
    <string name="ChatWallpaperFragment__reset_chat_color_question">Resetezi culoarea conversației?</string>
    <string name="ChatWallpaperFragment__set_wallpaper">Setare fundal</string>
    <string name="ChatWallpaperFragment__dark_mode_dims_wallpaper">Modul întunecat estompează fundalul</string>
    <string name="ChatWallpaperFragment__contact_name">Nume contact</string>
    <string name="ChatWallpaperFragment__reset">Resetare</string>
    <string name="ChatWallpaperFragment__wallpaper_preview_description">Previzualizare fundal</string>
    <string name="ChatWallpaperFragment__would_you_like_to_override_all_chat_colors">Dorești să suprascrii culorile pentru toate conversațiile?</string>
    <string name="ChatWallpaperFragment__would_you_like_to_override_all_wallpapers">Dorești să suprascrii toate fundalurile?</string>
    <string name="ChatWallpaperFragment__reset_default_colors">Resetare culori implicite</string>
    <string name="ChatWallpaperFragment__reset_all_colors">Resetare toate culorile</string>
    <string name="ChatWallpaperFragment__reset_default_wallpaper">Resetare fundal implicit</string>
    <string name="ChatWallpaperFragment__reset_all_wallpapers">Resetare toate fundalurile</string>
    <string name="ChatWallpaperFragment__reset_wallpapers">Resetare imagini de fundal</string>
    <string name="ChatWallpaperFragment__reset_wallpaper">Resetare imagine de fundal</string>
    <string name="ChatWallpaperFragment__reset_wallpaper_question">Resetezi imaginea de fundal?</string>

    <!-- ChatWallpaperSelectionFragment -->
    <string name="ChatWallpaperSelectionFragment__choose_from_photos">Alege din galerie</string>
    <string name="ChatWallpaperSelectionFragment__presets">Presetări</string>

    <!-- ChatWallpaperPreviewActivity -->
    <string name="ChatWallpaperPreviewActivity__preview">Previzualizare</string>
    <string name="ChatWallpaperPreviewActivity__set_wallpaper">Setează fundalul</string>
    <string name="ChatWallpaperPreviewActivity__swipe_to_preview_more_wallpapers">Glisează pentru a previzualiza mai multe imagini de fundal</string>
    <string name="ChatWallpaperPreviewActivity__set_wallpaper_for_all_chats">Setează imaginea de fundal pentru toate conversațiile</string>
    <string name="ChatWallpaperPreviewActivity__set_wallpaper_for_s">Setare fundal pentru %1$s</string>
    <string name="ChatWallpaperPreviewActivity__viewing_your_gallery_requires_the_storage_permission">Vizualizarea galeriei tale necesită permisiunea de stocare.</string>

    <!-- WallpaperImageSelectionActivity -->

    <!-- WallpaperCropActivity -->
    <string name="WallpaperCropActivity__pinch_to_zoom_drag_to_adjust">Prinde pentru a mări, trage pentru a ajusta.</string>
    <string name="WallpaperCropActivity__set_wallpaper_for_all_chats">Setează imaginea de fundal pentru toate conversațiile</string>
    <string name="WallpaperCropActivity__set_wallpaper_for_s">Setare fundal pentru %1$s.</string>
    <string name="WallpaperCropActivity__error_setting_wallpaper">Eroare la setarea fundalului.</string>
    <string name="WallpaperCropActivity__blur_photo">Estompare poză</string>

    <!-- InfoCard -->
    <string name="payment_info_card_about_mobilecoin">Despre MobileCoin</string>
    <string name="payment_info_card_mobilecoin_is_a_new_privacy_focused_digital_currency">MobileCoin este o nouă monedă digitală axată pe confidențialitate.</string>
    <string name="payment_info_card_adding_funds">Adăugarea fondurilor</string>
    <string name="payment_info_card_you_can_add_funds_for_use_in">Poți adăuga fonduri pentru a le folosi în Molly transferând MobileCoin către adresa portofelului tău.</string>
    <string name="payment_info_card_cashing_out">Schimbul în numerar</string>
    <string name="payment_info_card_you_can_cash_out_mobilecoin">Poți schimba oricând MobileCoin în numerar la un exchange care acceptă MobileCoin. Nu trebuie decât să faci un transfer către contul tău de la acel exchange.</string>
    <string name="payment_info_card_hide_this_card">Ascunzi această fișă?</string>
    <string name="payment_info_card_hide">Ascunde</string>
    <!-- Title of save recovery phrase card -->
    <string name="payment_info_card_save_recovery_phrase">Salvează fraza de recuperare</string>
    <string name="payment_info_card_your_recovery_phrase_gives_you">Fraza ta de recuperare îți oferă încă o metodă de a-ți restaura contul de plăți</string>
    <!-- Button in save recovery phrase card -->
    <string name="payment_info_card_save_your_phrase">Salvează fraza</string>
    <string name="payment_info_card_update_your_pin">Actualizează-ți PIN-ul</string>
    <string name="payment_info_card_with_a_high_balance">Având un sold ridicat, este recomandat să treci la un PIN alfanumeric pentru a asigura mai multă protecție contului tău.</string>
    <string name="payment_info_card_update_pin">Actualizează PIN-ul</string>

  <!-- Removed by excludeNonTranslatables <string name="payment_info_card__learn_more__about_mobilecoin" translatable="false">https://support.signal.org/hc/articles/360057625692#payments_which_ones</string> -->
  <!-- Removed by excludeNonTranslatables <string name="payment_info_card__learn_more__adding_to_your_wallet" translatable="false">https://support.signal.org/hc/articles/360057625692#payments_transfer_from_exchange</string> -->
  <!-- Removed by excludeNonTranslatables <string name="payment_info_card__learn_more__cashing_out" translatable="false">https://support.signal.org/hc/articles/360057625692#payments_transfer_to_exchange</string> -->

    <!-- DeactivateWalletFragment -->
    <string name="DeactivateWalletFragment__deactivate_wallet">Dezactivare Portofel</string>
    <string name="DeactivateWalletFragment__your_balance">Soldul tău</string>
    <string name="DeactivateWalletFragment__its_recommended_that_you">Este recomandat să îți transferi fondurile către o altă adresă de portofel înainte de a dezactiva plățile. Dacă alegi să nu îți transferi fondurile acum, acestea vor rămâne în portofelul tău asociat cu Molly dacă reactivezi plățile.</string>
    <string name="DeactivateWalletFragment__transfer_remaining_balance">Transferă soldul rămas</string>
    <string name="DeactivateWalletFragment__deactivate_without_transferring">Dezactivează fără transfer</string>
    <string name="DeactivateWalletFragment__deactivate">Dezactivare</string>
    <string name="DeactivateWalletFragment__deactivate_without_transferring_question">Dezactivezi fără transfer?</string>
    <string name="DeactivateWalletFragment__your_balance_will_remain">Soldul tău va rămâne în portofelul asociat cu Molly, dacă alegi sa reactivezi plățile.</string>
    <string name="DeactivateWalletFragment__error_deactivating_wallet">Eroare la dezactivarea portofelului.</string>
  <!-- Removed by excludeNonTranslatables <string name="DeactivateWalletFragment__learn_more__we_recommend_transferring_your_funds" translatable="false">https://support.signal.org/hc/articles/360057625692#payments_deactivate</string> -->

    <!-- PaymentsRecoveryStartFragment -->
    <string name="PaymentsRecoveryStartFragment__recovery_phrase">Frază de recuperare</string>
    <string name="PaymentsRecoveryStartFragment__view_recovery_phrase">Afișare frază de recuperare</string>
    <!-- Title in save recovery phrase screen -->
    <string name="PaymentsRecoveryStartFragment__save_recovery_phrase">Salvează fraza de recuperare</string>
    <string name="PaymentsRecoveryStartFragment__enter_recovery_phrase">Introdu fraza de recuperare</string>
    <plurals name="PaymentsRecoveryStartFragment__your_balance_will_automatically_restore">
        <item quantity="one">Soldul tău va fi restituit automat când reinstalezi Signal dacă confirmi PIN-ul Signal. De asemenea îți poți recupera soldul utilizând o frază de recuperare, aceasta este formată din %1$d cuvânt și este unică pentru tine. Ar trebui să o scrii pe hârtie și să o păstrezi într-un loc sigur.</item>
        <item quantity="few">Soldul tău va fi restituit automat când reinstalezi Signal dacă confirmi PIN-ul Signal. De asemenea îți poți recupera soldul utilizând o frază de recuperare, aceasta este formată din %1$d cuvinte și este unică pentru tine. Ar trebui să o scrii pe hârtie și să o păstrezi într-un loc sigur.</item>
        <item quantity="other">Soldul tău va fi restituit automat când reinstalezi Signal dacă confirmi PIN-ul Signal. De asemenea îți poți recupera soldul utilizând o frază de recuperare, aceasta este formată din %1$d de cuvinte și este unică pentru tine. Ar trebui să o scrii pe hârtie și să o păstrezi într-un loc sigur.</item>
    </plurals>
    <!-- Description in save recovery phrase screen which shows up when user has non zero balance -->
    <string name="PaymentsRecoveryStartFragment__got_balance">Ai sold! E timpul să salvezi fraza de recuperare—o cheie de 24 de cuvinte pe care le poți folosi ca să restaurezi echilibrul.</string>
    <!-- Description in save recovery phrase screen which shows up when user navigates from info card -->
    <string name="PaymentsRecoveryStartFragment__time_to_save">E timpul să salvezi fraza de recuperare—o cheie de 24 de cuvinte pe care le poți folosi ca să restaurezi echilibrul. Află mai multe</string>
    <string name="PaymentsRecoveryStartFragment__your_recovery_phrase_is_a">Fraza de recuperare este formată din %1$d de cuvinte și este unică pentru tine. Utilizează această frază pentru a-ți recupera soldul.</string>
    <string name="PaymentsRecoveryStartFragment__start">Start</string>
    <string name="PaymentsRecoveryStartFragment__enter_manually">Introdu manual</string>
    <string name="PaymentsRecoveryStartFragment__paste_from_clipboard">Lipire din clipboard</string>
    <!-- Alert dialog title which asks before going back if user wants to save recovery phrase -->
    <string name="PaymentsRecoveryStartFragment__continue_without_saving">Continui Fără Să Salvezi?</string>
    <!-- Alert dialog description to let user know why recovery phrase needs to be saved -->
    <string name="PaymentsRecoveryStartFragment__your_recovery_phrase">Fraza ta de recuperare te ajută să restaurezi soldul în cazul în care se întâmplă o problemă. Îți recomandăm cu tărie să o salvezi.</string>
    <!-- Alert dialog option to skip recovery phrase -->
    <string name="PaymentsRecoveryStartFragment__skip_recovery_phrase">Sari peste fraza de recuperare</string>
    <!-- Alert dialog option to cancel dialog-->
    <string name="PaymentsRecoveryStartFragment__cancel">Anulează</string>

    <!-- PaymentsRecoveryPasteFragment -->
    <string name="PaymentsRecoveryPasteFragment__paste_recovery_phrase">Lipește fraza de recuperare</string>
    <string name="PaymentsRecoveryPasteFragment__recovery_phrase">Frază de recuperare</string>
    <string name="PaymentsRecoveryPasteFragment__next">Următorul</string>
    <string name="PaymentsRecoveryPasteFragment__invalid_recovery_phrase">Frază de recuperare invalidă</string>
    <string name="PaymentsRecoveryPasteFragment__make_sure">Asigură-te că ai introdus %1$d de cuvinte și încearcă din nou.</string>

  <!-- Removed by excludeNonTranslatables <string name="PaymentsRecoveryStartFragment__learn_more__view" translatable="false">https://support.signal.org/hc/articles/360057625692#payments_wallet_view_passphrase</string> -->
  <!-- Removed by excludeNonTranslatables <string name="PaymentsRecoveryStartFragment__learn_more__restore" translatable="false">https://support.signal.org/hc/articles/360057625692#payments_wallet_restore_passphrase</string> -->

    <!-- PaymentsRecoveryPhraseFragment -->
    <string name="PaymentsRecoveryPhraseFragment__next">Următorul</string>
    <string name="PaymentsRecoveryPhraseFragment__edit">Editează</string>
    <string name="PaymentsRecoveryPhraseFragment__your_recovery_phrase">Fraza ta de recuperare</string>
    <string name="PaymentsRecoveryPhraseFragment__write_down_the_following_d_words">Notează următoarele %1$d de cuvinte în ordinea în care apar. Și păstrează nota într-un loc sigur.</string>
    <string name="PaymentsRecoveryPhraseFragment__make_sure_youve_entered">Asigură-te că ai introdus corect fraza ta.</string>
    <string name="PaymentsRecoveryPhraseFragment__do_not_screenshot_or_send_by_email">Nu realiza capturi de ecran și nu trimite prin e-mail.</string>
    <string name="PaymentsRecoveryPhraseFragment__payments_account_restored">Contul de plăți a fost restaurat.</string>
    <string name="PaymentsRecoveryPhraseFragment__invalid_recovery_phrase">Frază de recuperare invalidă</string>
    <string name="PaymentsRecoveryPhraseFragment__make_sure_youve_entered_your_phrase_correctly_and_try_again">Asigură-te că ai introdus corect fraza de recuperare și încearcă din nou.</string>
    <string name="PaymentsRecoveryPhraseFragment__copy_to_clipboard">Copiezi în clipboard?</string>
    <string name="PaymentsRecoveryPhraseFragment__if_you_choose_to_store">Dacă alegi să păstrezi fraza ta de recuperare în mod digital, asigură-te că este stocată în siguranță undeva de încredere.</string>
    <string name="PaymentsRecoveryPhraseFragment__copy">Copiază</string>

    <!-- PaymentsRecoveryPhraseConfirmFragment -->
    <string name="PaymentRecoveryPhraseConfirmFragment__confirm_recovery_phrase">Confirmă fraza de recuperare</string>
    <string name="PaymentRecoveryPhraseConfirmFragment__enter_the_following_words">Introdu următoarele cuvinte din fraza ta de recuperare.</string>
    <string name="PaymentRecoveryPhraseConfirmFragment__word_d">Cuvântul %1$d</string>
    <string name="PaymentRecoveryPhraseConfirmFragment__see_phrase_again">Vezi din nou fraza</string>
    <string name="PaymentRecoveryPhraseConfirmFragment__done">Gata</string>
    <string name="PaymentRecoveryPhraseConfirmFragment__recovery_phrase_confirmed">S-a confirmat fraza de recuperare</string>

    <!-- PaymentsRecoveryEntryFragment -->
    <string name="PaymentsRecoveryEntryFragment__enter_recovery_phrase">Introdu fraza de recuperare</string>
    <string name="PaymentsRecoveryEntryFragment__enter_word_d">Introdu cuvântul %1$d</string>
    <string name="PaymentsRecoveryEntryFragment__word_d">Cuvântul %1$d</string>
    <string name="PaymentsRecoveryEntryFragment__next">Următorul</string>
    <string name="PaymentsRecoveryEntryFragment__invalid_word">Cuvânt invalid</string>

    <!-- ClearClipboardAlarmReceiver -->

    <!-- PaymentNotificationsView -->
    <string name="PaymentNotificationsView__view">Vizualizare</string>

    <!-- UnreadPayments -->
    <string name="UnreadPayments__s_sent_you_s">%1$s ți-a trimis %2$s</string>
    <string name="UnreadPayments__d_new_payment_notifications">%1$d notificări noi de plată</string>

    <!-- CanNotSendPaymentDialog -->
    <string name="CanNotSendPaymentDialog__cant_send_payment">Nu se poate trimite plata</string>
    <string name="CanNotSendPaymentDialog__to_send_a_payment_to_this_user">Pentru a trimite o plată către acest utilizator, acesta trebuie să accepte o solicitare de mesaj din partea ta. Trimite-i un mesaj pentru a crea o solicitare.</string>
    <string name="CanNotSendPaymentDialog__send_a_message">Trimite mesaj</string>

    <!-- GroupsInCommonMessageRequest -->
    <string name="GroupsInCommonMessageRequest__you_have_no_groups_in_common_with_this_person">Nu ai grupuri în comun cu această persoană. Examinează cu atenție solicitările înainte de a accepta pentru a evita mesajele nedorite.</string>
    <string name="GroupsInCommonMessageRequest__none_of_your_contacts_or_people_you_chat_with_are_in_this_group">Niciuna dintre persoanele de contact sau persoanele cu care conversezi nu fac parte din acest grup. Examinează cu atenție solicitările înainte de a accepta pentru a evita mesajele nedorite.</string>
    <string name="GroupsInCommonMessageRequest__about_message_requests">Despre solicitări mesaj</string>
    <string name="GroupsInCommonMessageRequest__okay">Okay</string>
  <!-- Removed by excludeNonTranslatables <string name="GroupsInCommonMessageRequest__support_article" translatable="false">https://support.signal.org/hc/articles/360007459591</string> -->
    <string name="ChatColorSelectionFragment__heres_a_preview_of_the_chat_color">Iată o previzualizare a culorii conversației.</string>
    <string name="ChatColorSelectionFragment__the_color_is_visible_to_only_you">Culoarea este vizibilă doar pentru tine.</string>

    <!-- GroupDescriptionDialog -->
    <string name="GroupDescriptionDialog__group_description">Descriere grup</string>

    <!-- QualitySelectorBottomSheetDialog -->
    <string name="QualitySelectorBottomSheetDialog__standard">Standard</string>
    <string name="QualitySelectorBottomSheetDialog__faster_less_data">Mai rapid, mai puține date</string>
    <string name="QualitySelectorBottomSheetDialog__high">Mare</string>
    <string name="QualitySelectorBottomSheetDialog__slower_more_data">Mai lent, mai multe date</string>
    <string name="QualitySelectorBottomSheetDialog__photo_quality">Calitate fotografie</string>

    <!-- AppSettingsFragment -->
    <string name="AppSettingsFragment__invite_your_friends">Invită-ți prietenii</string>
    <string name="AppSettingsFragment__copied_subscriber_id_to_clipboard">ID-ul abonatului a fost copiat în clipboard</string>

    <!-- AccountSettingsFragment -->
    <string name="AccountSettingsFragment__account">Cont</string>
    <string name="AccountSettingsFragment__youll_be_asked_less_frequently">Vei fi întrebat mai rar în timp</string>
    <string name="AccountSettingsFragment__require_your_signal_pin">Solicitare PIN Signal pentru a înregistra din nou numărul tău de telefon la Signal.</string>
    <string name="AccountSettingsFragment__change_phone_number">Schimbare număr de telefon</string>

    <!-- ChangeNumberFragment -->
    <string name="ChangeNumberFragment__use_this_to_change_your_current_phone_number_to_a_new_phone_number">Utilizează acest meniu pentru a-ți schimba actualul număr de telefon cu un număr nou. Nu poți anula această modificare.\n\nÎnainte de a continua asigură-te că noul număr de telefon poate primi SMS-uri sau apeluri.</string>
    <string name="ChangeNumberFragment__continue">Continuare</string>
    <!-- Message shown on dialog after your number has been changed successfully. -->
    <string name="ChangeNumber__your_phone_number_has_changed_to_s">Numărul tău de telefon a fost schimbat în %1$s</string>
    <!-- Confirmation button to dismiss number changed dialog -->
    <string name="ChangeNumber__okay">Okay</string>

    <!-- ChangeNumberEnterPhoneNumberFragment -->
    <string name="ChangeNumberEnterPhoneNumberFragment__change_number">Schimbă Numărul</string>
    <string name="ChangeNumberEnterPhoneNumberFragment__your_old_number">Vechiul număr</string>
    <string name="ChangeNumberEnterPhoneNumberFragment__old_phone_number">Vechiul număr de telefon</string>
    <string name="ChangeNumberEnterPhoneNumberFragment__your_new_number">Noul număr</string>
    <string name="ChangeNumberEnterPhoneNumberFragment__new_phone_number">Noul număr de telefon</string>
    <string name="ChangeNumberEnterPhoneNumberFragment__the_phone_number_you_entered_doesnt_match_your_accounts">Numărul de telefon pe care l-ai introdus nu se potrivește cu cel al contului tău.</string>
    <string name="ChangeNumberEnterPhoneNumberFragment__you_must_specify_your_old_number_country_code">Trebuie să specifici prefixul de țară al vechiului număr</string>
    <string name="ChangeNumberEnterPhoneNumberFragment__you_must_specify_your_old_phone_number">Trebuie să specifici vechiul tău număr de telefon</string>
    <string name="ChangeNumberEnterPhoneNumberFragment__you_must_specify_your_new_number_country_code">Trebuie să specifici prefixul de țară al noului număr</string>
    <string name="ChangeNumberEnterPhoneNumberFragment__you_must_specify_your_new_phone_number">Trebuie să specifici noul număr de telefon</string>

    <!-- ChangeNumberVerifyFragment -->
    <string name="ChangeNumberVerifyFragment__change_number">Schimbă Numărul</string>
    <string name="ChangeNumberVerifyFragment__verifying_s">Se verifică %1$s</string>
    <string name="ChangeNumberVerifyFragment__captcha_required">Captcha este necesară</string>

    <!-- ChangeNumberConfirmFragment -->
    <string name="ChangeNumberConfirmFragment__change_number">Schimbă numărul</string>
    <string name="ChangeNumberConfirmFragment__you_are_about_to_change_your_phone_number_from_s_to_s">Urmează să îți schimbi numărul de telefon din %1$s în %2$s.\n\nÎnainte de a continua, te rugăm să verifici dacă numărul de mai jos este corect.</string>
    <string name="ChangeNumberConfirmFragment__edit_number">Editează număr</string>

    <!-- ChangeNumberRegistrationLockFragment -->
    <string name="ChangeNumberRegistrationLockFragment__signal_change_number_need_help_with_pin_for_android_v2_pin">Schimbare Număr Signal - Am nevoie de asistență pentru PIN Android (v2 PIN)</string>

    <!-- ChangeNumberPinDiffersFragment -->
    <string name="ChangeNumberPinDiffersFragment__pins_do_not_match">PIN-urile nu se potrivesc</string>
    <string name="ChangeNumberPinDiffersFragment__the_pin_associated_with_your_new_number_is_different_from_the_pin_associated_with_your_old_one">PIN-ul asociat noului tău număr este diferit de cel asociat vechiului număr. Dorești să păstrezi vechiul PIN sau dorești să-l actualizezi?</string>
    <string name="ChangeNumberPinDiffersFragment__keep_old_pin">Păstrează vechiul PIN</string>
    <string name="ChangeNumberPinDiffersFragment__update_pin">Actualizează PIN</string>
    <string name="ChangeNumberPinDiffersFragment__keep_old_pin_question">Păstrezi vechiul PIN?</string>

    <!-- ChangeNumberLockActivity -->
    <!-- Info message shown to user if something crashed the app during the change number attempt and we were unable to confirm the change so we force them into this screen to check before letting them use the app -->
    <string name="ChangeNumberLockActivity__it_looks_like_you_tried_to_change_your_number_but_we_were_unable_to_determine_if_it_was_successful_rechecking_now">Se pare că ai încercat să-ți schimbi numărul de telefon dar nu am putut determina dacă a reușit.\n\nVerificăm din nou acum…</string>
    <!-- Dialog title shown if we were able to confirm your change number status (meaning we now know what the server thinks our number is) after a crash during the regular flow -->
    <string name="ChangeNumberLockActivity__change_status_confirmed">Schimbare confirmată</string>
    <!-- Dialog message shown if we were able to confirm your change number status (meaning we now know what the server thinks our number is) after a crash during the regular flow -->
    <string name="ChangeNumberLockActivity__your_number_has_been_confirmed_as_s">Numărul tău a fost confirmat ca fiind %1$s. Dacă acesta nu este numărul tău te rugăm să reiei procesul de schimbare a numărului.</string>
    <!-- Dialog title shown if we were not able to confirm your phone number with the server and thus cannot let leave the change flow yet after a crash during the regular flow -->
    <string name="ChangeNumberLockActivity__change_status_unconfirmed">Schimbare neconfirmată</string>
    <!-- Dialog message shown when we can\'t verify the phone number on the server, only shown if there was a network error communicating with the server after a crash during the regular flow -->
    <string name="ChangeNumberLockActivity__we_could_not_determine_the_status_of_your_change_number_request">Nu am putut determina starea cererii tale de schimbare a numărului de telefon.\n\n(Eroare: %1$s)</string>
    <!-- Dialog button to retry confirming the number on the server -->
    <string name="ChangeNumberLockActivity__retry">Încearcă din nou</string>
    <!-- Dialog button shown to leave the app when in the unconfirmed change status after a crash in the regular flow -->
    <string name="ChangeNumberLockActivity__leave">Părăsește</string>
    <string name="ChangeNumberLockActivity__submit_debug_log">Trimite jurnalul de depanare</string>

    <!-- ChatsSettingsFragment -->
    <string name="ChatsSettingsFragment__keyboard">Tastatură</string>
    <string name="ChatsSettingsFragment__enter_key_sends">Trimitere cu Enter</string>

    <!--SmsSettingsFragment -->
    <string name="SmsSettingsFragment__use_as_default_sms_app">Utilizează ca aplicație SMS implicită</string>
    <!-- Preference title to export sms -->
    <string name="SmsSettingsFragment__export_sms_messages">Exportă mesaje SMS</string>
    <!-- Preference title to re-export sms -->
    <string name="SmsSettingsFragment__export_sms_messages_again">Exportă mesaje SMS din nou</string>
    <!-- Preference title to delete sms -->
    <string name="SmsSettingsFragment__remove_sms_messages">Elimină mesajele SMS</string>
    <!-- Snackbar text to confirm deletion -->
    <string name="SmsSettingsFragment__removing_sms_messages_from_signal">Se elimină mesajele SMS din Signal…</string>
    <!-- Snackbar text to indicate can delete later -->
    <string name="SmsSettingsFragment__you_can_remove_sms_messages_from_signal_in_settings">Poți să elimini mesajele SMS din Signal din Setări oricând.</string>
    <!-- Description for export sms preference -->
    <string name="SmsSettingsFragment__you_can_export_your_sms_messages_to_your_phones_sms_database">Poți să îți exporți mesajele SMS în baza de date SMS a telefonului tău.</string>
    <!-- Description for re-export sms preference -->
    <string name="SmsSettingsFragment__exporting_again_can_result_in_duplicate_messages">Dacă exporți din nou e posibil să fie duplicate mesajele.</string>
    <!-- Description for remove sms preference -->
    <string name="SmsSettingsFragment__remove_sms_messages_from_signal_to_clear_up_storage_space">Elimină mesajele SMS din Signal ca să eliberezi spațiu de stocare.</string>
    <!-- Information message shown at the top of sms settings to indicate it is being removed soon. -->
    <string name="SmsSettingsFragment__sms_support_will_be_removed_soon_to_focus_on_encrypted_messaging">Sprijinul SMS va fi eliminat curând pentru a ne concentra pe mesajele criptate.</string>

    <!-- NotificationsSettingsFragment -->
    <string name="NotificationsSettingsFragment__messages">Mesaje</string>
    <string name="NotificationsSettingsFragment__calls">Apeluri</string>
    <string name="NotificationsSettingsFragment__notify_when">Anunță-mă când…</string>
    <string name="NotificationsSettingsFragment__contact_joins_signal">Un contact se alătură la Signal</string>
    <!-- Notification preference header -->
    <string name="NotificationsSettingsFragment__notification_profiles">Profiluri de notificare</string>
    <!-- Notification preference option header -->
    <string name="NotificationsSettingsFragment__profiles">Profiluri</string>
    <!-- Notification preference summary text -->
    <string name="NotificationsSettingsFragment__create_a_profile_to_receive_notifications_only_from_people_and_groups_you_choose">Creează un profil pentru a primi notificări numai de la persoanele și grupurile selectate.</string>

    <!-- NotificationProfilesFragment -->
    <!-- Title for notification profiles screen that shows all existing profiles; Title with hyphenation. Translation can use soft hyphen - Unicode U+00AD -->
    <string name="NotificationProfilesFragment__notification_profiles">Profiluri de notificare</string>
    <!-- Button text to create a notification profile -->
    <string name="NotificationProfilesFragment__create_profile">Creează profil</string>

    <!-- PrivacySettingsFragment -->
    <string name="PrivacySettingsFragment__blocked">Blocat</string>
    <string name="PrivacySettingsFragment__d_contacts">%1$d contacte</string>
    <string name="PrivacySettingsFragment__messaging">Mesagerie</string>
    <string name="PrivacySettingsFragment__disappearing_messages">Dispariție mesaje</string>
    <string name="PrivacySettingsFragment__app_security">Securitate aplicație</string>
    <string name="PrivacySettingsFragment__block_screenshots_in_the_recents_list_and_inside_the_app">Blochează capturile de ecran în lista cu aplicații recente și în interiorul aplicației</string>
    <string name="PrivacySettingsFragment__signal_message_and_calls">Mesaje și apeluri Signal, redirecționare apeluri și expeditor ascuns</string>
    <string name="PrivacySettingsFragment__default_timer_for_new_changes">Temporizator implicit pentru conversații noi</string>
    <string name="PrivacySettingsFragment__set_a_default_disappearing_message_timer_for_all_new_chats_started_by_you">Setează un temporizator implicit de dispariție a mesajelor pentru toate conversațiile noi inițiate de tine.</string>
    <!-- Summary for stories preference to launch into story privacy settings -->
    <string name="PrivacySettingsFragment__payment_lock_require_lock">Cere o deblocare a ecranului Android sau amprenta pentru a tranfera fonduri</string>
    <!-- Alert dialog title when payment lock cannot be enabled -->
    <string name="PrivacySettingsFragment__cant_enable_title">Nu se poate active deblocarea în caz de plată</string>
    <!-- Alert dialog description to setup screen lock or fingerprint in phone settings -->
    <string name="PrivacySettingsFragment__cant_enable_description">Pentru a folosi Deblocarea în caz de plată, trebuie să activezi o blocare a ecranului sau ID amprentă din setările telefonului.</string>
    <!-- Shown in a toast when we can\'t navigate to the user\'s system fingerprint settings -->
    <string name="PrivacySettingsFragment__failed_to_navigate_to_system_settings">Nu am putut să ajungem la setările de sistem</string>
    <!-- Alert dialog button to go to phone settings -->
    <!-- Alert dialog button to cancel the dialog -->

    <!-- AdvancedPrivacySettingsFragment -->
  <!-- Removed by excludeNonTranslatables <string name="AdvancedPrivacySettingsFragment__sealed_sender_link" translatable="false">https://signal.org/blog/sealed-sender</string> -->
    <string name="AdvancedPrivacySettingsFragment__show_status_icon">Afișare icon de status</string>
    <string name="AdvancedPrivacySettingsFragment__show_an_icon">Afișează un icon de status în detaliile mesajului când a fost trimis folosind funcția expeditor ascuns.</string>

    <!-- ExpireTimerSettingsFragment -->
    <string name="ExpireTimerSettingsFragment__when_enabled_new_messages_sent_and_received_in_new_chats_started_by_you_will_disappear_after_they_have_been_seen">Când e activată opțiunea, mesajele noi trimise și primite în conversații noi începute de tine vor dispărea după ce au fost vizualizate.</string>
    <string name="ExpireTimerSettingsFragment__when_enabled_new_messages_sent_and_received_in_this_chat_will_disappear_after_they_have_been_seen">Cu opțiunea activă, mesajele trimise și primite în conversație vor dispărea după ce sunt văzute.</string>
    <string name="ExpireTimerSettingsFragment__off">Dezactivat</string>
    <string name="ExpireTimerSettingsFragment__4_weeks">4 săptămâni</string>
    <string name="ExpireTimerSettingsFragment__1_week">1 săptămână</string>
    <string name="ExpireTimerSettingsFragment__1_day">1 zi</string>
    <string name="ExpireTimerSettingsFragment__8_hours">8 ore</string>
    <string name="ExpireTimerSettingsFragment__1_hour">1 oră</string>
    <string name="ExpireTimerSettingsFragment__5_minutes">5 minute</string>
    <string name="ExpireTimerSettingsFragment__30_seconds">30 secunde</string>
    <string name="ExpireTimerSettingsFragment__custom_time">Timp personalizat</string>
    <string name="ExpireTimerSettingsFragment__set">Aplicare</string>
    <string name="ExpireTimerSettingsFragment__save">Salvează</string>

    <string name="CustomExpireTimerSelectorView__seconds">secunde</string>
    <string name="CustomExpireTimerSelectorView__minutes">minute</string>
    <string name="CustomExpireTimerSelectorView__hours">ore</string>
    <string name="CustomExpireTimerSelectorView__days">zile</string>
    <string name="CustomExpireTimerSelectorView__weeks">săptămâni</string>

    <!-- HelpSettingsFragment -->
    <string name="HelpSettingsFragment__support_center">Centru de asistență</string>
    <string name="HelpSettingsFragment__contact_us">Contactează-ne</string>
    <string name="HelpSettingsFragment__version">Versiunea</string>
    <string name="HelpSettingsFragment__debug_log">Jurnal depanare</string>
    <string name="HelpSettingsFragment__terms_amp_privacy_policy">Termeni &amp; Politica de confidențialitate</string>
    <string name="HelpFragment__copyright_signal_messenger">Drepturi de autor Molly Messenger</string>
    <string name="HelpFragment__licenced_under_the_gplv3">Sub licența GPLv3</string>

    <!-- DataAndStorageSettingsFragment -->
    <string name="DataAndStorageSettingsFragment__media_quality">Calitate Media</string>
    <string name="DataAndStorageSettingsFragment__sent_media_quality">Calitatea fișierelor media trimise</string>
    <string name="DataAndStorageSettingsFragment__sending_high_quality_media_will_use_more_data">Trimiterea fișierelor media la calitate înaltă va duce la un consum mai mare de date.</string>
    <string name="DataAndStorageSettingsFragment__high">Mare</string>
    <string name="DataAndStorageSettingsFragment__standard">Standard</string>
    <string name="DataAndStorageSettingsFragment__calls">Apeluri</string>

    <!-- ChatColorSelectionFragment -->
    <string name="ChatColorSelectionFragment__auto">Auto</string>
    <string name="ChatColorSelectionFragment__use_custom_colors">Utilizează culori personalizate</string>
    <string name="ChatColorSelectionFragment__chat_color">Culoare conversație</string>
    <string name="ChatColorSelectionFragment__edit">Editează</string>
    <string name="ChatColorSelectionFragment__duplicate">Duplicare</string>
    <string name="ChatColorSelectionFragment__delete">Șterge</string>
    <string name="ChatColorSelectionFragment__delete_color">Șterge culoarea</string>
    <plurals name="ChatColorSelectionFragment__this_custom_color_is_used">
        <item quantity="one">Această culoare personalizată este utilizată pentru %1$d conversație. Dorești să o ștergi pentru toate conversațiile?</item>
        <item quantity="few">Această culoare personalizată este utilizată pentru %1$d conversații. Dorești să o ștergi pentru toate conversațiile?</item>
        <item quantity="other">Această culoare personalizată este utilizată pentru %1$d de conversații. Dorești să o ștergi pentru toate conversațiile?</item>
    </plurals>
    <string name="ChatColorSelectionFragment__delete_chat_color">Ștergi culoarea conversației?</string>

    <!-- CustomChatColorCreatorFragment -->
    <string name="CustomChatColorCreatorFragment__solid">Solid</string>
    <string name="CustomChatColorCreatorFragment__gradient">Gradient</string>
    <string name="CustomChatColorCreatorFragment__hue">Culoare</string>
    <string name="CustomChatColorCreatorFragment__saturation">Saturație</string>

    <!-- CustomChatColorCreatorFragmentPage -->
    <string name="CustomChatColorCreatorFragmentPage__save">Salvează</string>
    <string name="CustomChatColorCreatorFragmentPage__edit_color">Editare culoare</string>
    <plurals name="CustomChatColorCreatorFragmentPage__this_color_is_used">
        <item quantity="one">Această culoare este folosită pentru %1$d conversație. Vrei să salvezi modificările pentru toate conversațiile?</item>
        <item quantity="few">Această culoare este folosită pentru %1$d conversații. Vrei să salvezi modificările pentru toate conversațiile?</item>
        <item quantity="other">Această culoare este folosită pentru %1$d de conversații. Vrei să salvezi modificările pentru toate conversațiile?</item>
    </plurals>

    <!-- ChatColorGradientTool -->

    <!-- Title text for prompt to donate. Shown in a popup at the bottom of the chat list. -->
    <string name="Donate2022Q2Megaphone_donate_to_signal">Donează pentru Signal</string>
    <!-- Body text for prompt to donate. Shown in a popup at the bottom of the chat list. -->
    <string name="Donate2022Q2Megaphone_signal_is_powered_by_people_like_you">Signal se bazează pe oameni ca tine. Donează lunar și vei primi o insignă.</string>
    <!-- Button label that brings a user to the donate screen. Shown in a popup at the bottom of the chat list. -->
    <string name="Donate2022Q2Megaphone_donate">Donează</string>
    <!-- Button label that dismissed a prompt to donate. Shown in a popup at the bottom of the chat list. -->
    <string name="Donate2022Q2Megaphone_not_now">Nu acum</string>

    <!-- EditReactionsFragment -->
    <string name="EditReactionsFragment__customize_reactions">Personalizare reacții</string>
    <string name="EditReactionsFragment__tap_to_replace_an_emoji">Atinge pentru a înlocui un emoji</string>
    <string name="EditReactionsFragment__reset">Resetare</string>
    <string name="EditReactionsFragment_save">Salvează</string>
    <string name="ChatColorSelectionFragment__auto_matches_the_color_to_the_wallpaper">Potrivirea automată a culorii cu imaginea de fundal</string>
    <string name="CustomChatColorCreatorFragment__drag_to_change_the_direction_of_the_gradient">Trage pentru a schimba direcția gradientului</string>

    <!-- AddAProfilePhotoMegaphone -->
    <string name="AddAProfilePhotoMegaphone__add_a_profile_photo">Adaugă o poză de profil</string>
    <string name="AddAProfilePhotoMegaphone__choose_a_look_and_color">Alege un aspect și o culoare sau personalizează-ți inițialele.</string>
    <string name="AddAProfilePhotoMegaphone__not_now">Nu acum</string>
    <string name="AddAProfilePhotoMegaphone__add_photo">Adăugare poză</string>

    <!-- BecomeASustainerMegaphone -->
    <string name="BecomeASustainerMegaphone__become_a_sustainer">Fii un Susținător</string>
    <!-- Displayed in the Become a Sustainer megaphone -->
    <string name="BecomeASustainerMegaphone__signal_is_powered_by">Signal este susținut de oameni ca tine. Donează și primești o insignă.</string>
    <string name="BecomeASustainerMegaphone__not_now">Nu acum</string>
    <string name="BecomeASustainerMegaphone__donate">Donează</string>

    <!-- KeyboardPagerFragment -->
    <string name="KeyboardPagerFragment_emoji">Emoji</string>
    <string name="KeyboardPagerFragment_open_emoji_search">Deschide căutarea emoji</string>
    <string name="KeyboardPagerFragment_open_sticker_search">Deschide căutarea de autocolante</string>
    <string name="KeyboardPagerFragment_open_gif_search">Deschide căutare GIF</string>
    <string name="KeyboardPagerFragment_stickers">Autocolante</string>
    <string name="KeyboardPagerFragment_backspace">Backspace</string>
    <string name="KeyboardPagerFragment_gifs">Gif-uri</string>
    <string name="KeyboardPagerFragment_search_emoji">Căutare emoji</string>
    <string name="KeyboardPagerfragment_back_to_emoji">Înapoi la emoji</string>
    <string name="KeyboardPagerfragment_clear_search_entry">Ștergere căutarea introdusă</string>
    <string name="KeyboardPagerFragment_search_giphy">Căutare GIPHY</string>

    <!-- StickerSearchDialogFragment -->
    <string name="StickerSearchDialogFragment_search_stickers">Căutare autocolante</string>
    <string name="StickerSearchDialogFragment_no_results_found">Nici un rezultat găsit</string>
    <string name="EmojiSearchFragment__no_results_found">Nici un rezultat găsit</string>
    <string name="NotificationsSettingsFragment__unknown_ringtone">Ton de apel necunoscut</string>

    <!-- ConversationSettingsFragment -->
    <!-- Dialog title displayed when non-admin tries to add a story to an audience group -->
    <string name="ConversationSettingsFragment__cant_add_to_group_story">Nu se poate adăuga la povestea de grup</string>
    <!-- Dialog message displayed when non-admin tries to add a story to an audience group -->
    <string name="ConversationSettingsFragment__only_admins_of_this_group_can_add_to_its_story">Doar administratorii acestui grup pot adăuga la poveste</string>
    <!-- Error toasted when no activity can handle the add contact intent -->
    <string name="ConversationSettingsFragment__contacts_app_not_found">Aplicația Agendă nu a fost găsită</string>
    <string name="ConversationSettingsFragment__start_video_call">Începe un apel video</string>
    <string name="ConversationSettingsFragment__start_audio_call">Începe un apel audio</string>
    <!-- Button label with hyphenation. Translation can use soft hyphen - Unicode U+00AD -->
    <string name="ConversationSettingsFragment__story">Poveste</string>
    <!-- Button label with hyphenation. Translation can use soft hyphen - Unicode U+00AD -->
    <string name="ConversationSettingsFragment__message">Mesaj</string>
    <!-- Button label with hyphenation. Translation can use soft hyphen - Unicode U+00AD -->
    <string name="ConversationSettingsFragment__video">Video</string>
    <!-- Button label with hyphenation. Translation can use soft hyphen - Unicode U+00AD -->
    <string name="ConversationSettingsFragment__audio">Audio</string>
    <!-- Button label with hyphenation. Translation can use soft hyphen - Unicode U+00AD -->
    <string name="ConversationSettingsFragment__call">Apelează</string>
    <!-- Button label with hyphenation. Translation can use soft hyphen - Unicode U+00AD -->
    <string name="ConversationSettingsFragment__mute">Silențios</string>
    <!-- Button label with hyphenation. Translation can use soft hyphen - Unicode U+00AD -->
    <string name="ConversationSettingsFragment__muted">Fără sunet</string>
    <!-- Button label with hyphenation. Translation can use soft hyphen - Unicode U+00AD -->
    <string name="ConversationSettingsFragment__search">Căutare</string>
    <string name="ConversationSettingsFragment__disappearing_messages">Dispariție mesaje</string>
    <string name="ConversationSettingsFragment__sounds_and_notifications">Sunete și notificări</string>
  <!-- Removed by excludeNonTranslatables <string name="ConversationSettingsFragment__internal_details" translatable="false">Internal details</string> -->
    <string name="ConversationSettingsFragment__contact_details">Detalii contact</string>
    <string name="ConversationSettingsFragment__view_safety_number">Afișează numărul de siguranță</string>
    <string name="ConversationSettingsFragment__block">Blochează</string>
    <string name="ConversationSettingsFragment__block_group">Blochează grupul</string>
    <string name="ConversationSettingsFragment__unblock">Deblochează</string>
    <string name="ConversationSettingsFragment__unblock_group">Deblocare grup</string>
    <string name="ConversationSettingsFragment__add_to_a_group">Adaugă la un grup</string>
    <string name="ConversationSettingsFragment__see_all">Vezi tot</string>
    <string name="ConversationSettingsFragment__add_members">Adăugare membri</string>
    <string name="ConversationSettingsFragment__permissions">Permisiuni</string>
    <string name="ConversationSettingsFragment__requests_and_invites">Solicitări și invitații</string>
    <string name="ConversationSettingsFragment__group_link">Link grup</string>
    <string name="ConversationSettingsFragment__add_as_a_contact">Adaugă ca și contact</string>
    <string name="ConversationSettingsFragment__unmute">Activare sunet notificări</string>
    <string name="ConversationSettingsFragment__conversation_muted_until_s">Conversația este acum silențioasă până la %1$s</string>
    <string name="ConversationSettingsFragment__conversation_muted_forever">Conversația este silențioasă pentru totdeauna</string>
    <string name="ConversationSettingsFragment__copied_phone_number_to_clipboard">Numărul de telefon a fost copiat în clipboard.</string>
    <string name="ConversationSettingsFragment__phone_number">Număr de telefon</string>
    <string name="ConversationSettingsFragment__get_badges">Poți obține insigne pentru profilul tău susținând Signal. Atinge o insignă pentru a afla mai multe.</string>

    <!-- PermissionsSettingsFragment -->
    <string name="PermissionsSettingsFragment__add_members">Adăugare membri</string>
    <string name="PermissionsSettingsFragment__edit_group_info">Editare informații despre grup</string>
    <string name="PermissionsSettingsFragment__send_messages">Trimitere mesaje</string>
    <string name="PermissionsSettingsFragment__all_members">Toți membri</string>
    <string name="PermissionsSettingsFragment__only_admins">Doar administratorii</string>
    <string name="PermissionsSettingsFragment__who_can_add_new_members">Cine poate adăuga membri?</string>
    <string name="PermissionsSettingsFragment__who_can_edit_this_groups_info">Cine poate edita informațiile grupului?</string>
    <string name="PermissionsSettingsFragment__who_can_send_messages">Cine poate trimite mesaje?</string>

    <!-- SoundsAndNotificationsSettingsFragment -->
    <string name="SoundsAndNotificationsSettingsFragment__mute_notifications">Notificări fără sunet</string>
    <string name="SoundsAndNotificationsSettingsFragment__not_muted">Nu este pe silențios</string>
    <string name="SoundsAndNotificationsSettingsFragment__mentions">Mențiuni</string>
    <string name="SoundsAndNotificationsSettingsFragment__always_notify">Notifică întotdeauna</string>
    <string name="SoundsAndNotificationsSettingsFragment__do_not_notify">Nu notifica</string>
    <string name="SoundsAndNotificationsSettingsFragment__custom_notifications">Notificări personalizate</string>

    <!-- StickerKeyboard -->
    <string name="StickerKeyboard__recently_used">Utilizate recent</string>

    <!-- PlaybackSpeedToggleTextView -->
    <string name="PlaybackSpeedToggleTextView__p5x">.5x</string>
    <string name="PlaybackSpeedToggleTextView__1x">1x</string>
    <string name="PlaybackSpeedToggleTextView__1p5x">1.5x</string>
    <string name="PlaybackSpeedToggleTextView__2x">2x</string>

    <!-- PaymentRecipientSelectionFragment -->
    <string name="PaymentRecipientSelectionFragment__new_payment">Plată nouă</string>

    <!-- NewConversationActivity -->
    <string name="NewConversationActivity__new_message">Mesaj nou</string>
    <!-- Context menu item message -->
    <string name="NewConversationActivity__message">Mesaj</string>
    <!-- Context menu item audio call -->
    <string name="NewConversationActivity__audio_call">Apel audio</string>
    <!-- Context menu item video call -->
    <string name="NewConversationActivity__video_call">Apel video</string>
    <!-- Context menu item remove -->
    <string name="NewConversationActivity__remove">Elimină</string>
    <!-- Context menu item block -->
    <string name="NewConversationActivity__block">Blochează</string>
    <!-- Dialog title when removing a contact -->
    <string name="NewConversationActivity__remove_s">Elimin pe %1$s?</string>
    <!-- Dialog message when removing a contact -->
    <string name="NewConversationActivity__you_wont_see_this_person">Nu vei vedea această persoană când cauți. O să primești o cerere de mesaj dacă îți trimite un mesaj în viitor.</string>
    <!-- Snackbar message after removing a contact -->
    <string name="NewConversationActivity__s_has_been_removed">%1$s a fost eliminat</string>
    <!-- Snackbar message after blocking a contact -->
    <string name="NewConversationActivity__s_has_been_blocked">%1$s a fost blocat</string>
    <!-- Dialog title when remove target contact is in system contacts -->
    <string name="NewConversationActivity__unable_to_remove_s">Nu s-a putut elimina %1$s</string>
    <!-- Dialog message when remove target contact is in system contacts -->
    <string name="NewConversationActivity__this_person_is_saved_to_your">Această persoană este salvată în Agenda dispozitivului tău. Șterge-o din Agendă și încearcă din nou.</string>
    <!-- Dialog action to view contact when they can\'t be removed otherwise -->
    <string name="NewConversationActivity__view_contact">Vezi contactul</string>
    <!-- Error message shown when looking up a person by phone number and that phone number is not associated with a signal account -->
    <string name="NewConversationActivity__s_is_not_a_signal_user">%1$s nu este utilizator Signal</string>

    <!-- ContactFilterView -->
    <string name="ContactFilterView__search_name_or_number">Căutare nume sau număr</string>

    <!-- VoiceNotePlayerView -->
    <string name="VoiceNotePlayerView__dot_s">· %1$s</string>
    <string name="VoiceNotePlayerView__stop_voice_message">Oprește mesajul vocal</string>
    <string name="VoiceNotePlayerView__change_voice_message_speed">Modifică viteza mesajului vocal</string>
    <string name="VoiceNotePlayerView__pause_voice_message">Pune pauză mesajului vocal</string>
    <string name="VoiceNotePlayerView__play_voice_message">Redare mesaj vocal</string>
    <string name="VoiceNotePlayerView__navigate_to_voice_message">Mergi la mesajul vocal</string>


    <!-- AvatarPickerFragment -->
    <string name="AvatarPickerFragment__avatar_preview">Previzualizare avatar</string>
    <string name="AvatarPickerFragment__camera">Cameră foto</string>
    <string name="AvatarPickerFragment__take_a_picture">Fă o poză</string>
    <string name="AvatarPickerFragment__choose_a_photo">Alege o poză</string>
    <string name="AvatarPickerFragment__photo">Poză</string>
    <string name="AvatarPickerFragment__text">Text</string>
    <string name="AvatarPickerFragment__save">Salvează</string>
    <string name="AvatarPickerFragment__clear_avatar">Șterge avatarul</string>
    <string name="AvatarPickerRepository__failed_to_save_avatar">Eroare la salvarea avatarului</string>

    <!-- TextAvatarCreationFragment -->
    <string name="TextAvatarCreationFragment__preview">Previzualizare</string>
    <string name="TextAvatarCreationFragment__done">Gata</string>
    <string name="TextAvatarCreationFragment__text">Text</string>
    <string name="TextAvatarCreationFragment__color">Culoare</string>

    <!-- VectorAvatarCreationFragment -->
    <string name="VectorAvatarCreationFragment__select_a_color">Selectează o culoare</string>

    <!-- ContactSelectionListItem -->
    <string name="ContactSelectionListItem__sms">SMS</string>
    <string name="ContactSelectionListItem__dot_s">· %1$s</string>

    <!-- Displayed in the toolbar when externally sharing text to multiple recipients -->
    <string name="ShareInterstitialActivity__share">Distribuie</string>

    <!-- DSLSettingsToolbar -->
    <string name="DSLSettingsToolbar__navigate_up">Navighează în sus</string>
    <string name="MultiselectForwardFragment__forward_to">Redirecționează către</string>
    <!-- Displayed when sharing content via the fragment -->
    <string name="MultiselectForwardFragment__share_with">Distribuie cu</string>
    <string name="MultiselectForwardFragment__add_a_message">Adaugă un mesaj</string>
    <string name="MultiselectForwardFragment__faster_forwards">Redirecționări mai rapide</string>
    <!-- Displayed when user selects a video that will be clipped before sharing to a story -->
    <string name="MultiselectForwardFragment__videos_will_be_trimmed">Videoclipurile vor fi scurtate la clipuri de 30 de secunde și trimise ca Povești multiple.</string>
    <!-- Displayed when user selects a video that cannot be sent as a story -->
    <string name="MultiselectForwardFragment__videos_sent_to_stories_cant">Videoclipurile trimise către povești nu pot fi mai lungi de 30 de secunde.</string>
    <string name="MultiselectForwardFragment__forwarded_messages_are_now">Mesajele redirecționate sunt acum trimise imediat.</string>
    <plurals name="MultiselectForwardFragment_send_d_messages">
        <item quantity="one">Trimite %1$d mesaj</item>
        <item quantity="few">Trimite %1$d mesaje</item>
        <item quantity="other">Trimite %1$d de mesaje</item>
    </plurals>
    <plurals name="MultiselectForwardFragment_messages_sent">
        <item quantity="one">Mesaj trimis</item>
        <item quantity="few">Mesaje trimise</item>
        <item quantity="other">Mesaje trimise</item>
    </plurals>
    <plurals name="MultiselectForwardFragment_messages_failed_to_send">
        <item quantity="one">Mesajul nu a putut fi trimis</item>
        <item quantity="few">Mesajele nu au putut fi trimise</item>
        <item quantity="other">Mesajele nu au putut fi trimise</item>
    </plurals>
    <plurals name="MultiselectForwardFragment__couldnt_forward_messages">
        <item quantity="one">Nu s-a putut redirecționa mesajul deoarece nu mai este disponibil.</item>
        <item quantity="few">Nu s-au putut redirecționa mesajele deoarece nu mai sunt disponibile.</item>
        <item quantity="other">Nu s-au putut redirecționa mesajele deoarece nu mai sunt disponibile.</item>
    </plurals>
    <!-- Error message shown when attempting to select a group to forward/share but it\'s announcement only and you are not an admin -->
    <string name="MultiselectForwardFragment__only_admins_can_send_messages_to_this_group">Numai administratorii pot trimite mesaje acestui grup.</string>
    <string name="MultiselectForwardFragment__limit_reached">Ai atins limita</string>

    <!-- Media V2 -->
    <!-- Dialog message when sending a story via an add to group story button -->
    <string name="MediaReviewFragment__add_to_the_group_story">Adaugă la povestea de grup „%1$s“</string>
    <!-- Positive dialog action when sending a story via an add to group story button -->
    <string name="MediaReviewFragment__add_to_story">Adaugă la poveste</string>
    <string name="MediaReviewFragment__add_a_message">Adaugă un mesaj</string>
    <string name="MediaReviewFragment__add_a_reply">Adaugă un răspuns</string>
    <string name="MediaReviewFragment__send_to">Trimite către</string>
    <string name="MediaReviewFragment__view_once_message">Mesaj vizibil o singură dată</string>
    <string name="MediaReviewFragment__one_or_more_items_were_too_large">Unul sau mai multe elemente au fost prea mari</string>
    <string name="MediaReviewFragment__one_or_more_items_were_invalid">Unul sau mai multe elemente au fost invalide</string>
    <string name="MediaReviewFragment__too_many_items_selected">Prea multe elemente selectate</string>

    <string name="ImageEditorHud__cancel">Anulare</string>
    <string name="ImageEditorHud__draw">Desenează</string>
    <string name="ImageEditorHud__write_text">Scrie text</string>
    <string name="ImageEditorHud__add_a_sticker">Adaugă un autocolant</string>
    <string name="ImageEditorHud__blur">Estompare</string>
    <string name="ImageEditorHud__done_editing">Termină editarea</string>
    <string name="ImageEditorHud__clear_all">Șterge tot</string>
    <string name="ImageEditorHud__undo">Anulează</string>
    <string name="ImageEditorHud__toggle_between_marker_and_highlighter">Comută între marker și evidențiator</string>
    <string name="ImageEditorHud__toggle_between_text_styles">Comută între stiluri de text</string>

    <string name="MediaCountIndicatorButton__send">Trimite</string>

    <string name="MediaReviewSelectedItem__tap_to_remove">Atinge pentru a elimina</string>
    <string name="MediaReviewSelectedItem__tap_to_select">Atinge pentru a selecta</string>

    <string name="MediaReviewImagePageFragment__discard">Renunță</string>
    <string name="MediaReviewImagePageFragment__discard_changes">Renunți la modificări?</string>
    <string name="MediaReviewImagePageFragment__youll_lose_any_changes">Vei pierde toate modificările făcute acestei fotografii.</string>


    <string name="BadgesOverviewFragment__my_badges">Insignele mele</string>
    <string name="BadgesOverviewFragment__featured_badge">Insignă principală</string>
    <string name="BadgesOverviewFragment__display_badges_on_profile">Afișează insignele pe profil</string>
    <string name="BadgesOverviewFragment__failed_to_update_profile">Actualizarea profilului a eșuat</string>



    <string name="SelectFeaturedBadgeFragment__select_a_badge">Selectează o insignă</string>
    <string name="SelectFeaturedBadgeFragment__you_must_select_a_badge">Trebuie să selectezi o insignă</string>
    <string name="SelectFeaturedBadgeFragment__failed_to_update_profile">Actualizarea profilului a eșuat</string>

    <string name="ViewBadgeBottomSheetDialogFragment__become_a_sustainer">Fii un susținător</string>
    <!-- Title of a page in the bottom sheet. Placeholder is a user\'s short-name -->
    <string name="ViewBadgeBottomSheetDialogFragment__s_supports_signal">%1$s sprijină Signal</string>
    <!-- Description of a page in the bottom sheet of a monthly badge. Placeholder is a user\'s short-name -->
    <string name="ViewBadgeBottomSheetDialogFragment__s_supports_signal_with_a_monthly">%1$s susține Signal cu o donație lunară. Signal este o organizație non-profit, fără agenți de publicitate sau investitori, susținută doar de oameni ca tine.</string>
    <!-- Description of a page in the bottom sheet of a one-time badge. Placeholder is a user\'s short-name -->
    <string name="ViewBadgeBottomSheetDialogFragment__s_supports_signal_with_a_donation">%1$s susține Signal cu o donație. Signal este o organizație non-profit, fără agenți de publicitate sau investitori, susținută doar de oameni ca tine.</string>

    <string name="ImageView__badge">Insignă</string>

    <string name="SubscribeFragment__cancel_subscription">Anulare Abonament</string>
    <string name="SubscribeFragment__confirm_cancellation">Confirmi Anularea?</string>
    <string name="SubscribeFragment__you_wont_be_charged_again">Nu vei fi taxat din nou. Insigna ta va fi eliminată din profilul tău la sfârșitul perioadei de facturare.</string>
    <string name="SubscribeFragment__not_now">Nu acum</string>
    <string name="SubscribeFragment__confirm">Confirmă</string>
    <string name="SubscribeFragment__update_subscription">Actualizare Abonament</string>
    <string name="SubscribeFragment__your_subscription_has_been_cancelled">Abonamentul tău a fost anulat.</string>
    <string name="SubscribeFragment__update_subscription_question">Actualizezi abonamentul?</string>
    <string name="SubscribeFragment__update">Actualizează</string>
    <string name="SubscribeFragment__you_will_be_charged_the_full_amount_s_of">Vei fi taxat/ă astăzi cu prețul integral al noului abonament (%1$s). Abonamentul tău se va reînnoi lunar.</string>

    <string name="Subscription__s_per_month">%1$s/lună</string>
    <!-- Shown when a subscription is active and isn\'t going to expire at the end of the term -->
    <string name="Subscription__renews_s">Se reînnoiește %1$s</string>
    <!-- Shown when a subscription is active and is going to expire at the end of the term -->
    <string name="Subscription__expires_s">Expiră la data de %1$s</string>

    <!-- Title of learn more sheet -->
    <string name="SubscribeLearnMoreBottomSheetDialogFragment__signal_is_different">Signal este diferit.</string>
    <!-- First small text blurb on learn more sheet -->
    <string name="SubscribeLearnMoreBottomSheetDialogFragment__private_messaging">Mesaje private. Fără anunțuri, fără sisteme de urmărire.</string>
    <!-- Second small text blurb on learn more sheet -->
    <string name="SubscribeLearnMoreBottomSheetDialogFragment__signal_is_supported_by">Signal este sprijinit de donații, ceea ce înseamnă că confidențialitatea ta este în centrul a tot ceea ce facem. Signal este dezvoltat pentru tine; nu pentru date sau pentru profit.</string>
    <!-- Third small text blurb on learn more sheet -->
    <string name="SubscribeLearnMoreBottomSheetDialogFragment__if_you_can">Dacă poți, te rugăm să donezi astăzi ca să păstrăm Signal așa cum e, distractiv, de încredere și disponibil pentru toată lumea.</string>

    <string name="SubscribeThanksForYourSupportBottomSheetDialogFragment__thanks_for_your_support">Îți mulțumim pentru Sprijin!</string>
    <!-- Subtext underneath the dialog title on the thanks sheet -->
    <string name="SubscribeThanksForYourSupportBottomSheetDialogFragment__youve_earned_a_donor_badge">Ai câștigat o insignă de donator de la Signal! Afișează-o la profil ca să îți arăți sprijinul.</string>
    <string name="SubscribeThanksForYourSupportBottomSheetDialogFragment__you_can_also">Poți de asemenea</string>
    <string name="SubscribeThanksForYourSupportBottomSheetDialogFragment__become_a_montly_sustainer">fii un Susținător lunar.</string>
    <string name="SubscribeThanksForYourSupportBottomSheetDialogFragment__display_on_profile">Afișează la Profil</string>
    <string name="SubscribeThanksForYourSupportBottomSheetDialogFragment__make_featured_badge">Folosește ca insignă principală</string>
    <string name="SubscribeThanksForYourSupportBottomSheetDialogFragment__continue">Continuă</string>
    <string name="ThanksForYourSupportBottomSheetFragment__when_you_have_more">Atunci când ai mai mult de o insignă, poți alege una pe care să o afișezi pentru ca ceilalți să o vadă pe profilul tău.</string>

    <string name="BecomeASustainerFragment__get_badges">Poți obține insigne pentru profilul tău susținând Signal.</string>
    <string name="BecomeASustainerFragment__signal_is_a_non_profit">Signal este o organizație non-profit, fără agenți de publicitate sau investitori, susținută doar de oameni ca tine.</string>

    <!-- Button label for creating a donation -->
    <string name="ManageDonationsFragment__donate_to_signal">Donează pentru Signal</string>
    <!-- Heading for more area of manage subscriptions page -->
    <string name="ManageDonationsFragment__more">Mai multe</string>
    <!-- Heading for receipts area of manage subscriptions page -->
    <!-- Heading for my subscription area of manage subscriptions page -->
    <string name="ManageDonationsFragment__my_support">Sprijinul meu</string>
    <string name="ManageDonationsFragment__manage_subscription">Gestionare abonament</string>
    <!-- Label for Donation Receipts button -->
    <string name="ManageDonationsFragment__donation_receipts">Chitanțe donații</string>
    <string name="ManageDonationsFragment__badges">Insigne</string>
    <string name="ManageDonationsFragment__subscription_faq">FAQ Abonament</string>
    <!-- Preference heading for other ways to donate -->
    <string name="ManageDonationsFragment__other_ways_to_give">Alte modalități de a dona</string>
    <!-- Preference label to launch badge gifting -->
    <string name="ManageDonationsFragment__gift_a_badge">Oferă cadou o insignă</string>

    <string name="Boost__enter_custom_amount">Introdu o Sumă Specifică</string>
    <string name="Boost__one_time_contribution">Contribuție unică</string>
    <!-- Error label when the amount is smaller than what we can accept -->
    <string name="Boost__the_minimum_amount_you_can_donate_is_s">Suma minimă pe care o poți dona este %1$s</string>

    <string name="MySupportPreference__s_per_month">%1$s/lună</string>
    <string name="MySupportPreference__renews_s">Se reînnoiește %1$s</string>
    <string name="MySupportPreference__processing_transaction">Se procesează tranzacția…</string>
    <!-- Displayed on "My Support" screen when user badge failed to be added to their account -->
    <string name="MySupportPreference__couldnt_add_badge_s">Nu s-a putut adăuga insigna. %1$s</string>
    <string name="MySupportPreference__please_contact_support">Te rugăm contactează asistența.</string>

    <!-- Title of expiry sheet when boost badge falls off profile unexpectedly. -->
    <string name="ExpiredBadgeBottomSheetDialogFragment__boost_badge_expired">Insigna Boost a Expirat</string>
    <!-- Displayed in the bottom sheet if a monthly donation badge unexpectedly falls off the user\'s profile -->
    <string name="ExpiredBadgeBottomSheetDialogFragment__monthly_donation_cancelled">Donație Lunară Anulată</string>
    <!-- Displayed in the bottom sheet when a boost badge expires -->
    <string name="ExpiredBadgeBottomSheetDialogFragment__your_boost_badge_has_expired_and">Insigna ta Boost a expirat și nu mai este vizibilă pe profilul tău.</string>
    <string name="ExpiredBadgeBottomSheetDialogFragment__you_can_reactivate">Iți poți reactiva insigna Boost pentru încă 30 de zile cu o contribuție unică.</string>
    <!-- Displayed when we do not think the user is a subscriber when their boost expires -->
    <string name="ExpiredBadgeBottomSheetDialogFragment__you_can_keep">Poți continua să utilizezi Signal, dar pentru a susține tehnologia creată pentru tine, ia în considerare să devii un susținător făcând o donație lunară.</string>
    <string name="ExpiredBadgeBottomSheetDialogFragment__become_a_sustainer">Fii un Susținător</string>
    <string name="ExpiredBadgeBottomSheetDialogFragment__add_a_boost">Adaugă un Boost</string>
    <string name="ExpiredBadgeBottomSheetDialogFragment__not_now">Nu acum</string>
    <!-- Copy displayed when badge expires after user inactivity -->
    <string name="ExpiredBadgeBottomSheetDialogFragment__your_recurring_monthly_donation_was_automatically">Donația ta lunară recurentă a fost anulată automat deoarece ai fost inactiv pentru o perioadă lungă de timp. Insigna ta %1$s nu va mai fi vizibilă pe profilul tău.</string>
    <!-- Copy displayed when badge expires after payment failure -->
    <string name="ExpiredBadgeBottomSheetDialogFragment__your_recurring_monthly_donation_was_canceled">Donația ta lunară recurentă a fost anulată deoarece nu am putut procesa plata. Insigna ta nu va mai fi vizibilă pe profilul tău.</string>
    <!-- Copy displayed when badge expires after a payment failure and we have a displayable charge failure reason -->
    <string name="ExpiredBadgeBottomSheetDialogFragment__your_recurring_monthly_donation_was_canceled_s">Donația ta lunară recurentă a fost anulată. %1$s Insigna ta %2$s nu mai este vizibilă la profil.</string>
    <string name="ExpiredBadgeBottomSheetDialogFragment__you_can">Poți folosi în continuare Signal dar pentru a sprijini aplicația și pentru a-ți reactiva insigna, reînnoiește acum.</string>
    <string name="ExpiredBadgeBottomSheetDialogFragment__renew_subscription">Reînnoiește abonamentul</string>
    <!-- Button label to send user to Google Pay website -->
    <string name="ExpiredBadgeBottomSheetDialogFragment__go_to_google_pay">Deschide Google Pay</string>

    <string name="CantProcessSubscriptionPaymentBottomSheetDialogFragment__cant_process_subscription_payment">Nu s-a putut procesa plata abonamentului</string>
    <string name="CantProcessSubscriptionPaymentBottomSheetDialogFragment__were_having_trouble">Avem probleme la colectarea plății de Susținător Signal. Asigură-te că metoda ta de plată este actualizată. Dacă nu, actualizeaz-o în Google Pay. Signal va încerca să proceseze din nou plata în câteva zile.</string>
    <string name="CantProcessSubscriptionPaymentBottomSheetDialogFragment__dont_show_this_again">Nu mai afișa acest mesaj</string>

    <string name="Subscription__contact_support">Contactează Suportul</string>
    <string name="Subscription__get_a_s_badge">Obține insigna %1$s</string>

    <string name="SubscribeFragment__processing_payment">Se procesează plata…</string>
    <!-- Displayed in notification when user payment fails to process on Stripe -->
    <string name="DonationsErrors__error_processing_payment">Procesarea plății a eșuat</string>
    <!-- Displayed on "My Support" screen when user subscription payment method failed. -->
    <string name="DonationsErrors__error_processing_payment_s">Eroare la procesarea plății %1$s</string>
    <string name="DonationsErrors__your_payment">Plata ta nu a putut fi procesată și nu ai fost taxat. Te rugăm să încerci din nou.</string>
    <string name="DonationsErrors__still_processing">În curs de procesare</string>
    <string name="DonationsErrors__couldnt_add_badge">Nu s-a putut adăuga insigna</string>
    <!-- Displayed when badge credential couldn\'t be verified -->
    <string name="DonationsErrors__failed_to_validate_badge">Validarea insignei a eșuat</string>
    <!-- Displayed when badge credential couldn\'t be verified -->
    <string name="DonationsErrors__could_not_validate">Nu s-a putut valida răspunsul serverului. Te rugăm să contactezi asistența.</string>
    <!-- Displayed as title when some generic error happens during gift badge sending -->
    <string name="DonationsErrors__failed_to_send_gift_badge">Trimiterea insignei cadou a eșuat</string>
    <!-- Displayed as message when some generic error happens during gift badge sending -->
    <string name="DonationsErrors__could_not_send_gift_badge">Nu s-a putut trimite insigna cadou. Te rugăm să contactezi asistența.</string>
    <string name="DonationsErrors__your_badge_could_not">Insigna nu a putut fi adăugată în cont, dar este posibil să fi fost taxat. Te rugăm să contactezi asistența.</string>
    <string name="DonationsErrors__your_payment_is_still">Plata ta este încă în procesare. Ceea ce poate dura câteva minute în funcție de conexiunea ta.</string>
    <string name="DonationsErrors__failed_to_cancel_subscription">Anularea abonamentul a eșuat</string>
    <string name="DonationsErrors__subscription_cancellation_requires_an_internet_connection">Anularea abonamentului necesită o conexiune la internet.</string>
    <string name="ViewBadgeBottomSheetDialogFragment__your_device_doesn_t_support_google_pay_so_you_can_t_subscribe_to_earn_a_badge_you_can_still_support_signal_by_making_a_donation_on_our_website">Dispozitivul tău nu acceptă Google Pay, așa că nu te poți abona pentru a obține o insignă. Poți totuși să sprijini Signal făcând o donație pe site-ul nostru.</string>
    <string name="NetworkFailure__network_error_check_your_connection_and_try_again">Eroare de rețea. Verifică-ți conexiunea și încearcă din nou.</string>
    <string name="NetworkFailure__retry">Încearcă din nou</string>
    <!-- Displayed as a dialog title when the selected recipient for a gift doesn\'t support gifting -->
    <string name="DonationsErrors__cant_send_gift">Nu se poate trimite cadoul</string>
    <!-- Displayed as a dialog message when the selected recipient for a gift doesn\'t support gifting -->
    <string name="DonationsErrors__target_does_not_support_gifting">Acest destinatar folosește o versiune de Signal care nu poate primi insigne cadou. Vor putea să primească cadouri când actualizează la cea mai recentă versiune.</string>
    <!-- Displayed as a dialog title when the user\'s profile could not be fetched, likely due to lack of internet -->
    <string name="DonationsErrors__couldnt_send_gift">Nu am putut trimite cadoul</string>
    <!-- Displayed as a dialog message when the user\'s profile could not be fetched, likely due to lack of internet -->
    <string name="DonationsErrors__please_check_your_network_connection">Cadoul nu a putut fi trimis din cauza unei erori de rețea. Verifică rețeaua și încearcă din nou.</string>

    <!-- Gift message view title -->
    <string name="GiftMessageView__gift_badge">Insignă cadou</string>
    <!-- Gift badge redeem action label -->
    <string name="GiftMessageView__redeem">Revendică</string>
    <!-- Gift badge view action label -->
    <string name="GiftMessageView__view">Vizualizare</string>
    <!-- Gift badge redeeming action label -->
    <string name="GiftMessageView__redeeming">Se revendică…</string>
    <!-- Gift badge redeemed label -->
    <string name="GiftMessageView__redeemed">Revendicat</string>


    <!-- Stripe decline code generic_failure -->
    <string name="DeclineCode__try_another_payment_method_or_contact_your_bank">Încearcă o altă metodă de plată sau ia legătura cu banca ta pentru mai multe informații.</string>
    <!-- Stripe decline code verify on Google Pay and try again -->
    <string name="DeclineCode__verify_your_payment_method_is_up_to_date_in_google_pay_and_try_again">Verifică dacă metoda de plată este actualizată în Google Pay și încearcă din nou.</string>
    <!-- Stripe decline code learn more action label -->
    <string name="DeclineCode__learn_more">Află mai multe</string>
    <!-- Stripe decline code contact issuer -->
    <string name="DeclineCode__verify_your_payment_method_is_up_to_date_in_google_pay_and_try_again_if_the_problem">Verifică dacă metoda de plată este actualizată în Google Pay și încearcă din nou. Dacă problema persistă, contactează-ți banca.</string>
    <!-- Stripe decline code purchase not supported -->
    <string name="DeclineCode__your_card_does_not_support_this_type_of_purchase">Cardul tău nu suportă acest tip de achiziție. Încearcă altă metodă de plată.</string>
    <!-- Stripe decline code your card has expired -->
    <string name="DeclineCode__your_card_has_expired">Cardul tău a expirat. Actualizează-ți metoda de plată în Google Pay și încearcă din nou.</string>
    <!-- Stripe decline code go to google pay action label -->
    <string name="DeclineCode__go_to_google_pay">Deschide Google Pay</string>
    <!-- Stripe decline code try credit card again action label -->
    <string name="DeclineCode__try">Încearcă din nou</string>
    <!-- Stripe decline code incorrect card number -->
    <string name="DeclineCode__your_card_number_is_incorrect">Numărul cardului tău este incorect. Actualizează-l în Google Pay și încearcă din nou.</string>
    <!-- Stripe decline code incorrect cvc -->
    <string name="DeclineCode__your_cards_cvc_number_is_incorrect">Numărul CVC al cardului este incorect. Actualizează-l în Google Pay și încearcă din nou.</string>
    <!-- Stripe decline code insufficient funds -->
    <string name="DeclineCode__your_card_does_not_have_sufficient_funds">Cardul tău nu are suficiente fonduri pentru a finaliza această achiziție. Încearcă o altă metodă de plată.</string>
    <!-- Stripe decline code incorrect expiration month -->
    <string name="DeclineCode__the_expiration_month">Luna de expirare a metodei de plată este incorectă. Actualizeaz-o în Google Pay și încearcă din nou.</string>
    <!-- Stripe decline code incorrect expiration year -->
    <string name="DeclineCode__the_expiration_year">Anul de expirare a metodei de plată este incorect. Actualizează-l în Google Pay și încearcă din nou.</string>
    <!-- Stripe decline code issuer not available -->
    <string name="DeclineCode__try_completing_the_payment_again">Încearcă să finalizezi din nou plata sau ia legătura cu banca ta pentru mai multe informații.</string>
    <!-- Stripe decline code processing error -->
    <string name="DeclineCode__try_again">Încearcă din nou sau contactează-ți banca pentru mai multe informații.</string>

    <!-- Credit Card decline code error strings -->
    <!-- Stripe decline code approve_with_id for credit cards displayed in a notification or dialog -->
    <string name="DeclineCode__verify_your_card_details_are_correct_and_try_again">Verifică dacă detaliile cardului sunt corecte și încearcă din nou.</string>
    <!-- Stripe decline code call_issuer for credit cards displayed in a notification or dialog -->
    <string name="DeclineCode__verify_your_card_details_are_correct_and_try_again_if_the_problem_continues">Verifică dacă detaliile cardului sunt corecte și încearcă din nou. Dacă problema continuă, contactează-ți banca.</string>
    <!-- Stripe decline code expired_card for credit cards displayed in a notification or dialog -->
    <string name="DeclineCode__your_card_has_expired_verify_your_card_details">Cardul tău a expirat. Verifică dacă detaliile cardului sunt corecte și încearcă din nou.</string>
    <!-- Stripe decline code incorrect_cvc and invalid_cvc for credit cards displayed in a notification or dialog -->
    <string name="DeclineCode__your_cards_cvc_number_is_incorrect_verify_your_card_details">Numărul CVc al cardului tău este incorect. Verifică dacă detaliile cardului sunt corecte și încearcă din nou.</string>
    <!-- Stripe decline code invalid_expiry_month for credit cards displayed in a notification or dialog -->
    <string name="DeclineCode__the_expiration_month_on_your_card_is_incorrect">Luna de expirare de pe cardul tău este incorectă. Verifică dacă detaliile cardului sunt corecte și încearcă din nou.</string>
    <!-- Stripe decline code invalid_expiry_year for credit cards displayed in a notification or dialog -->
    <string name="DeclineCode__the_expiration_year_on_your_card_is_incorrect">Anul de expirare de pe cardul tău este incorect. Verifică dacă detaliile cardului sunt corecte și încearcă din nou.</string>
    <!-- Stripe decline code incorrect_number and invalid_number for credit cards displayed in a notification or dialog -->
    <string name="DeclineCode__your_card_number_is_incorrect_verify_your_card_details">Numărul cardului tău este incorect. Verifică dacă detaliile cardului sunt corecte și încearcă din nou.</string>

    <!-- Title of create notification profile screen -->
    <string name="EditNotificationProfileFragment__name_your_profile">Denumește profilul</string>
    <!-- Hint text for create/edit notification profile name -->
    <string name="EditNotificationProfileFragment__profile_name">Nume profil</string>
    <!-- Name has a max length, this shows how many characters are used out of the max -->
    <string name="EditNotificationProfileFragment__count">%1$d/%2$d</string>
    <!-- Call to action button to continue to the next step -->
    <string name="EditNotificationProfileFragment__next">Următorul</string>
    <!-- Call to action button once the profile is named to create the profile and continue to the customization steps -->
    <string name="EditNotificationProfileFragment__create">Creează</string>
    <!-- Call to action button once the profile name is edited -->
    <string name="EditNotificationProfileFragment__save">Salvează</string>
    <!-- Title of edit notification profile screen -->
    <string name="EditNotificationProfileFragment__edit_this_profile">Editează profilul</string>
    <!-- Error message shown when attempting to create or edit a profile name to an existing profile name -->
    <string name="EditNotificationProfileFragment__a_profile_with_this_name_already_exists">Există deja un profil cu acest nume</string>
    <!-- Preset selectable name for a profile name, shown as list in edit/create screen -->
    <string name="EditNotificationProfileFragment__work">Serviciu</string>
    <!-- Preset selectable name for a profile name, shown as list in edit/create screen -->
    <string name="EditNotificationProfileFragment__sleep">Somn</string>
    <!-- Preset selectable name for a profile name, shown as list in edit/create screen -->
    <string name="EditNotificationProfileFragment__driving">Condus</string>
    <!-- Preset selectable name for a profile name, shown as list in edit/create screen -->
    <string name="EditNotificationProfileFragment__downtime">Relaxare</string>
    <!-- Preset selectable name for a profile name, shown as list in edit/create screen -->
    <string name="EditNotificationProfileFragment__focus">Concentrare</string>
    <!-- Error message shown when attempting to next/save without a profile name -->
    <string name="EditNotificationProfileFragment__profile_must_have_a_name">Trebuie să aibă un nume</string>

    <!-- Title for add recipients to notification profile screen in create flow -->
    <string name="AddAllowedMembers__allowed_notifications">Notificări permise</string>
    <!-- Description of what the user should be doing with this screen -->
    <string name="AddAllowedMembers__add_people_and_groups_you_want_notifications_and_calls_from_when_this_profile_is_on">Adaugă persoane și grupuri de la care vrei să primești notificări și apeluri atunci când profilul este activ</string>
    <!-- Button text that launches the contact picker to select from -->
    <string name="AddAllowedMembers__add_people_or_groups">Adaugă persoane sau grupuri</string>

    <!-- Call to action button on contact picker for adding to profile -->
    <string name="SelectRecipientsFragment__add">Adaugă</string>

    <!-- Notification profiles home fragment, shown when no profiles have been created yet -->
    <string name="NotificationProfilesFragment__create_a_profile_to_receive_notifications_and_calls_only_from_the_people_and_groups_you_want_to_hear_from">Creează un profil pentru a primi notificări și apeluri numai de la persoanele și grupurile de care vrei să fi contactat.</string>
    <!-- Header shown above list of all notification profiles -->
    <string name="NotificationProfilesFragment__profiles">Profiluri</string>
    <!-- Button that starts the create new notification profile flow -->
    <string name="NotificationProfilesFragment__new_profile">Profil nou</string>
    <!-- Profile active status, indicating the current profile is on for an unknown amount of time -->
    <string name="NotificationProfilesFragment__on">Activat</string>

    <!-- Button use to permanently delete a notification profile -->
    <string name="NotificationProfileDetails__delete_profile">Șterge profilul</string>
    <!-- Snakbar message shown when removing a recipient from a profile -->
    <string name="NotificationProfileDetails__s_removed">S-a eliminat \"%1$s\"</string>
    <!-- Snackbar button text that will undo the recipient remove -->
    <string name="NotificationProfileDetails__undo">Anulează</string>
    <!-- Dialog message shown to confirm deleting a profile -->
    <string name="NotificationProfileDetails__permanently_delete_profile">Ștergi permanent profilul?</string>
    <!-- Dialog button to delete profile -->
    <string name="NotificationProfileDetails__delete">Șterge</string>
    <!-- Title/accessibility text for edit icon to edit profile emoji/name -->
    <string name="NotificationProfileDetails__edit_notification_profile">Editează profilul de notificare</string>
    <!-- Schedule description if all days are selected -->
    <string name="NotificationProfileDetails__everyday">Zilnic</string>
    <!-- Profile status on if it is the active profile -->
    <string name="NotificationProfileDetails__on">Activat</string>
    <!-- Profile status on if it is not the active profile -->
    <string name="NotificationProfileDetails__off">Dezactivat</string>
    <!-- Description of hours for schedule (start to end) times -->
    <string name="NotificationProfileDetails__s_to_s">%1$s la %2$s</string>
    <!-- Section header for exceptions to the notification profile -->
    <string name="NotificationProfileDetails__exceptions">Excepții</string>
    <!-- Profile exception to allow all calls through the profile restrictions -->
    <string name="NotificationProfileDetails__allow_all_calls">Permite toate apelurile</string>
    <!-- Profile exception to allow all @mentions through the profile restrictions -->
    <string name="NotificationProfileDetails__notify_for_all_mentions">Notifică pentru toate mențiunile</string>
    <!-- Section header for showing schedule information -->
    <string name="NotificationProfileDetails__schedule">Program</string>
    <!-- If member list is long, will truncate the list and show an option to then see all when tapped -->
    <string name="NotificationProfileDetails__see_all">Vezi tot</string>

    <!-- Title for add schedule to profile in create flow -->
    <string name="EditNotificationProfileSchedule__add_a_schedule">Adaugă un program</string>
    <!-- Descriptor text indicating what the user can do with this screen -->
    <string name="EditNotificationProfileSchedule__set_up_a_schedule_to_enable_this_notification_profile_automatically">Setează un program pentru a activa automat acest profil de notificare.</string>
    <!-- Text shown next to toggle switch to enable/disable schedule -->
    <string name="EditNotificationProfileSchedule__schedule">Program</string>
    <!-- Label for showing the start time for the schedule -->
    <string name="EditNotificationProfileSchedule__start">Start</string>
    <!-- Label for showing the end time for the schedule -->
    <string name="EditNotificationProfileSchedule__end">Sfârşit</string>
    <!-- First letter of Sunday -->
    <string name="EditNotificationProfileSchedule__sunday_first_letter">D</string>
    <!-- First letter of Monday -->
    <string name="EditNotificationProfileSchedule__monday_first_letter">L</string>
    <!-- First letter of Tuesday -->
    <string name="EditNotificationProfileSchedule__tuesday_first_letter">M</string>
    <!-- First letter of Wednesday -->
    <string name="EditNotificationProfileSchedule__wednesday_first_letter">M</string>
    <!-- First letter of Thursday -->
    <string name="EditNotificationProfileSchedule__thursday_first_letter">J</string>
    <!-- First letter of Friday -->
    <string name="EditNotificationProfileSchedule__friday_first_letter">V</string>
    <!-- First letter of Saturday -->
    <string name="EditNotificationProfileSchedule__saturday_first_letter">S</string>
    <!-- Title of select time dialog shown when setting start time for schedule -->
    <string name="EditNotificationProfileSchedule__set_start_time">Setează ora de începere</string>
    <!-- Title of select time dialog shown when setting end time for schedule -->
    <string name="EditNotificationProfileSchedule__set_end_time">Setează ora de sfârșit</string>
    <!-- If in edit mode, call to action button text show to save schedule to profile -->
    <string name="EditNotificationProfileSchedule__save">Salvează</string>
    <!-- If in create mode, call to action button text to show to skip enabling a schedule -->
    <string name="EditNotificationProfileSchedule__skip">Omitere</string>
    <!-- If in create mode, call to action button text to show to use the enabled schedule and move to the next screen -->
    <string name="EditNotificationProfileSchedule__next">Următorul</string>
    <!-- Error message shown if trying to save/use a schedule with no days selected -->
    <string name="EditNotificationProfileSchedule__schedule_must_have_at_least_one_day">Programul trebuie să aibă cel puțin o zi</string>

    <!-- Title for final screen shown after completing a profile creation -->
    <string name="NotificationProfileCreated__profile_created">Profil creat</string>
    <!-- Call to action button to press to close the created screen and move to the profile details screen -->
    <string name="NotificationProfileCreated__done">Gata</string>
    <!-- Descriptor text shown to indicate how to manually turn a profile on/off -->
    <string name="NotificationProfileCreated__you_can_turn_your_profile_on_or_off_manually_via_the_menu_on_the_chat_list">Poți activa sau dezactiva manual profilul folosind meniul din lista de conversații.</string>
    <!-- Descriptor text shown to indicate you can add a schedule later since you did not add one during create flow -->
    <string name="NotificationProfileCreated__add_a_schedule_in_settings_to_automate_your_profile">Adaugă un program în setări pentru ați automatiza profilul.</string>
    <!-- Descriptor text shown to indicate your profile will follow the schedule set during create flow -->
    <string name="NotificationProfileCreated__your_profile_will_turn_on_and_off_automatically_according_to_your_schedule">Profilul tău se va activa și dezactiva automat în funcție de programul setat.</string>

    <!-- Button text shown in profile selection bottom sheet to create a new profile -->
    <string name="NotificationProfileSelection__new_profile">Profil nou</string>
    <!-- Manual enable option to manually enable a profile for 1 hour -->
    <string name="NotificationProfileSelection__for_1_hour">Pentru 1 oră</string>
    <!-- Manual enable option to manually enable a profile until a set time (currently 6pm or 8am depending on what is next) -->
    <string name="NotificationProfileSelection__until_s">Până la %1$s</string>
    <!-- Option to view profile details -->
    <string name="NotificationProfileSelection__view_settings">Afișează setările</string>
    <!-- Descriptor text indicating how long a profile will be on when there is a time component associated with it -->
    <string name="NotificationProfileSelection__on_until_s">Activ până la %1$s</string>

    <!-- Displayed in a toast when we fail to open the ringtone picker -->
    <string name="NotificationSettingsFragment__failed_to_open_picker">Nu s-a putut deschide selectorul.</string>

    <!-- Description shown for the Signal Release Notes channel -->
    <string name="ReleaseNotes__signal_release_notes_and_news">Informații despre versiune &amp; știri Signal</string>

    <!-- Donation receipts activity title -->
    <string name="DonationReceiptListFragment__all_activity">Toată activitatea</string>
    <!-- Donation receipts all tab label -->
    <string name="DonationReceiptListFragment__all">Toate</string>
    <!-- Donation receipts recurring tab label -->
    <string name="DonationReceiptListFragment__recurring">Recurente</string>
    <!-- Donation receipts one-time tab label -->
    <string name="DonationReceiptListFragment__one_time">O dată</string>
    <!-- Donation receipts gift tab label -->
    <string name="DonationReceiptListFragment__gift">Cadou</string>
    <!-- Donation receipts boost row label -->
    <!-- Donation receipts details title -->
    <!-- Donation receipts donation type heading -->
    <string name="DonationReceiptDetailsFragment__donation_type">Tip donație</string>
    <!-- Donation receipts date paid heading -->
    <string name="DonationReceiptDetailsFragment__date_paid">Data plății</string>
    <!-- Donation receipts share PNG -->
    <string name="DonationReceiptDetailsFragment__share_receipt">Partajează chitanța</string>
    <!-- Donation receipts list end note -->
    <string name="DonationReceiptListFragment__if_you_have">Dacă ai reinstalat Signal, bonurile fiscale ale donațiilor precedente nu vor mai fi disponibile.</string>
    <!-- Donation receipts document title -->
    <string name="DonationReceiptDetailsFragment__donation_receipt">Chitanță donație</string>
    <!-- Donation receipts amount title -->
    <string name="DonationReceiptDetailsFragment__amount">Suma</string>
    <!-- Donation receipts thanks -->
    <string name="DonationReceiptDetailsFragment__thank_you_for_supporting">Mulțumim pentru că susții Signal. Contribuția ta ajută la dezvoltarea tehnologiilor open source pentru confidențialitate care protejează libertatea de exprimare și facilitează o comunicare globală sigură pentru milioane de oameni din întreaga lume. Dacă ești rezident al Statelor Unite, te rugăm să păstrezi acest bon pentru dosarul tău fiscal. Signal Technology Foundation este o organizație non-profit scutită de impozit în Statele Unite, conform secțiunii 501c3 din Codul fiscal intern. Numărul nostru de identificare fiscală este 82-4506840.</string>
    <!-- Donation receipt type -->
    <string name="DonationReceiptDetailsFragment__s_dash_s">%1$s - %2$s</string>
    <!-- Donation reciepts screen empty state title -->
    <string name="DonationReceiptListFragment__no_receipts">Nu sunt chitanțe</string>

    <!-- region "Stories Tab" -->

    <!-- Label for Chats tab in home app screen -->
    <string name="ConversationListTabs__chats">Conversații</string>
    <!-- Label for Stories tab in home app screen -->
    <string name="ConversationListTabs__stories">Povești</string>
    <!-- String for counts above 99 in conversation list tabs -->
    <string name="ConversationListTabs__99p">99+</string>
    <!-- Menu item on stories landing page -->
    <string name="StoriesLandingFragment__story_privacy">Confidențialitatea poveștilor</string>
    <!-- Title for "My Stories" row item in Stories landing page -->
    <string name="StoriesLandingFragment__my_stories">Poveștile Mele</string>
    <!-- Subtitle for "My Stories" row item when user has not added stories -->
    <string name="StoriesLandingFragment__tap_to_add">Atinge ca să adaugi</string>
    <!-- Displayed when there are no stories to display -->
    <string name="StoriesLandingFragment__no_recent_updates_to_show_right_now">Nu există actualizări recente de afișat în acest moment.</string>
    <!-- Context menu option to hide a story -->
    <string name="StoriesLandingItem__hide_story">Ascunde povestea</string>
    <!-- Context menu option to unhide a story -->
    <string name="StoriesLandingItem__unhide_story">Afișează povestea</string>
    <!-- Context menu option to forward a story -->
    <string name="StoriesLandingItem__forward">Redirecționează</string>
    <!-- Context menu option to share a story -->
    <string name="StoriesLandingItem__share">Distribuie…</string>
    <!-- Context menu option to go to story chat -->
    <string name="StoriesLandingItem__go_to_chat">Arată conversația</string>
    <!-- Context menu option to go to story info -->
    <string name="StoriesLandingItem__info">Informații</string>
    <!-- Label when a story is pending sending -->
    <string name="StoriesLandingItem__sending">Se trimite…</string>
    <!-- Label when multiple stories are pending sending -->
    <string name="StoriesLandingItem__sending_d">Se trimite %1$d…</string>
    <!-- Label when a story fails to send due to networking -->
    <string name="StoriesLandingItem__send_failed">Trimitere eșuată</string>
    <!-- Label when a story fails to send due to identity mismatch -->
    <string name="StoriesLandingItem__partially_sent">Trimis parțial</string>
    <!-- Status label when a story fails to send indicating user action to retry -->
    <string name="StoriesLandingItem__tap_to_retry">Atinge pentru a încerca din nou</string>
    <!-- Title of dialog confirming decision to hide a story -->
    <string name="StoriesLandingFragment__hide_story">Ascunzi povestea?</string>
    <!-- Message of dialog confirming decision to hide a story -->
    <string name="StoriesLandingFragment__new_story_updates">Actualizările despre povești noi de la %1$s nu vor mai fi afișate la începutul listei.</string>
    <!-- Positive action of dialog confirming decision to hide a story -->
    <string name="StoriesLandingFragment__hide">Ascunde</string>
    <!-- Displayed in Snackbar after story is hidden -->
    <string name="StoriesLandingFragment__story_hidden">Poveste ascunsă</string>
    <!-- Section header for hidden stories -->
    <string name="StoriesLandingFragment__hidden_stories">Povești ascunse</string>
    <!-- Displayed on each sent story under My Stories -->
    <plurals name="MyStories__d_views">
        <item quantity="one">%1$d vizualizare</item>
        <item quantity="few">%1$d vizualizări</item>
        <item quantity="other">%1$d vizualizări</item>
    </plurals>
    <!-- Forward story label, displayed in My Stories context menu -->
    <string name="MyStories_forward">Redirecționează</string>
    <!-- Label for stories for a single user. Format is {given name}\'s Story -->
    <string name="MyStories__ss_story">Povestea lui %1$s</string>
    <!-- Title of dialog to confirm deletion of story -->
    <string name="MyStories__delete_story">Ștergi povestea?</string>
    <!-- Message of dialog to confirm deletion of story -->
    <string name="MyStories__this_story_will_be_deleted">Această poveste va fi ștearsă pentru tine și toți cei care au primit-o.</string>
    <!-- Toast shown when story media cannot be saved -->
    <string name="MyStories__unable_to_save">Nu s-a putut salva</string>
    <!-- Displayed at bottom of story viewer when current item has views -->
    <plurals name="StoryViewerFragment__d_views">
        <item quantity="one">%1$d vizualizare</item>
        <item quantity="few">%1$d vizualizări</item>
        <item quantity="other">%1$d vizualizări</item>
    </plurals>
    <!-- Displayed at bottom of story viewer when current item has replies -->
    <plurals name="StoryViewerFragment__d_replies">
        <item quantity="one">%1$d răspuns</item>
        <item quantity="few">%1$d răspunsuri</item>
        <item quantity="other">%1$d răspunsuri</item>
    </plurals>
    <!-- Label on group stories to add a story -->
    <string name="StoryViewerPageFragment__add">Adaugă</string>
    <!-- Used when view receipts are disabled -->
    <string name="StoryViewerPageFragment__views_off">Fără vizualizări</string>
    <!-- Used to join views and replies when both exist on a story item -->
    <string name="StoryViewerFragment__s_s">%1$s %2$s</string>
    <!-- Displayed when viewing a post you sent -->
    <string name="StoryViewerPageFragment__you">Tu</string>
    <!-- Displayed when viewing a post displayed to a group -->
    <string name="StoryViewerPageFragment__s_to_s">%1$s la %2$s</string>
    <!-- Displayed when viewing a post from another user with no replies -->
    <string name="StoryViewerPageFragment__reply">Răspunde</string>
    <!-- Displayed when viewing a post that has failed to send to some users -->
    <string name="StoryViewerPageFragment__partially_sent">Trimis parțial. Apasă pentru detalii</string>
    <!-- Displayed when viewing a post that has failed to send -->
    <string name="StoryViewerPageFragment__send_failed">Trimitere eșuată. Atinge și reîncearcă</string>
    <!-- Label for the reply button in story viewer, which will launch the group story replies bottom sheet. -->
    <string name="StoryViewerPageFragment__reply_to_group">Răspunde grupului</string>
    <!-- Displayed when a story has no views -->
    <string name="StoryViewsFragment__no_views_yet">Nicio vizualizare încă</string>
    <!-- Displayed when user has disabled receipts -->
    <string name="StoryViewsFragment__enable_view_receipts_to_see_whos_viewed_your_story">Activează confirmările de citire ca să știi cine ți-a văzut poveștile.</string>
    <!-- Button label displayed when user has disabled receipts -->
    <string name="StoryViewsFragment__go_to_settings">Mergi la setări</string>
    <!-- Dialog action to remove viewer from a story -->
    <string name="StoryViewsFragment__remove">Elimină</string>
    <!-- Dialog title when removing a viewer from a story -->
    <string name="StoryViewsFragment__remove_viewer">Elimini vizualizatorul?</string>
    <!-- Dialog message when removing a viewer from a story -->
    <string name="StoryViewsFragment__s_will_still_be_able">%1$s tot va putea să vadă postarea, dar nu va putea să vadă viitoarele postări pe care le trimiți către %2$s.</string>
    <!-- Story View context menu action to remove them from a story -->
    <string name="StoryViewItem__remove_viewer">Elimină vizualizatorul</string>
    <!-- Displayed when a story has no replies yet -->
    <string name="StoryGroupReplyFragment__no_replies_yet">Niciun răspuns încă</string>
    <!-- Displayed when no longer a group member -->
    <string name="StoryGroupReplyFragment__you_cant_reply">Nu poți răspunde la această poveste pentru că nu mai ești membru al acestui grup.</string>
    <!-- Displayed for each user that reacted to a story when viewing replies -->
    <string name="StoryGroupReactionReplyItem__reacted_to_the_story">Ai reacționat la poveste</string>
    <!-- Label for story views tab -->
    <string name="StoryViewsAndRepliesDialogFragment__views">Vizualizări</string>
    <!-- Label for story replies tab -->
    <string name="StoryViewsAndRepliesDialogFragment__replies">Răspunsuri</string>
    <!-- Description of action for reaction button -->
    <string name="StoryReplyComposer__react_to_this_story">Reacționează la această poveste</string>
    <!-- Displayed when the user is replying privately to someone who replied to one of their stories -->
    <string name="StoryReplyComposer__replying_privately_to_s">Răspuns privat către %1$s</string>
    <!-- Context menu item to privately reply to a story response -->
    <!-- Context menu item to copy a story response -->
    <string name="StoryGroupReplyItem__copy">Copiere</string>
    <!-- Context menu item to delete a story response -->
    <string name="StoryGroupReplyItem__delete">Șterge</string>
    <!-- Page title for My Story options -->
    <string name="MyStorySettingsFragment__my_story">Povestea Mea</string>
    <!-- Number of total signal connections displayed in "All connections" row item -->
    <plurals name="MyStorySettingsFragment__viewers">
        <item quantity="one">%1$d spectator</item>
        <item quantity="few">%1$d spectatori</item>
        <item quantity="other">%1$d de spectatori</item>
    </plurals>
    <!-- Button on all signal connections row to view all signal connections. Please keep as short as possible. -->
    <string name="MyStorySettingsFragment__view">Vizualizare</string>
    <!-- Section heading for story visibility -->
    <string name="MyStorySettingsFragment__who_can_view_this_story">Cine poate vedea această poveste</string>
    <!-- Clickable option for selecting people to hide your story from -->
    <!-- Privacy setting title for sending stories to all your signal connections -->
    <string name="MyStorySettingsFragment__all_signal_connections">Toate conexiunile Signal</string>
    <!-- Privacy setting description for sending stories to all your signal connections -->
    <!-- Privacy setting title for sending stories to all except the specified connections -->
    <string name="MyStorySettingsFragment__all_except">Toate persoanele în afară de…</string>
    <!-- Privacy setting description for sending stories to all except the specified connections -->
    <string name="MyStorySettingsFragment__hide_your_story_from_specific_people">Ascunde-ți povestea de anumite persoane</string>
    <!-- Summary of clickable option displaying how many people you have excluded from your story -->
    <plurals name="MyStorySettingsFragment__d_people_excluded">
        <item quantity="one">%1$d persoană exclusă</item>
        <item quantity="few">%1$d de persoane excluse</item>
        <item quantity="other">%1$dpersoane excluse</item>
    </plurals>
    <!-- Privacy setting title for only sharing your story with specified connections -->
    <string name="MyStorySettingsFragment__only_share_with">Distribuie doar către…</string>
    <!-- Privacy setting description for only sharing your story with specified connections -->
    <string name="MyStorySettingsFragment__only_share_with_selected_people">Distribuie doar către anumite persoane</string>
    <!-- Summary of clickable option displaying how many people you have included to send to in your story -->
    <plurals name="MyStorySettingsFragment__d_people">
        <item quantity="one">%1$d persoană</item>
        <item quantity="few">%1$d persoane</item>
        <item quantity="other">%1$d persoane</item>
    </plurals>
    <!-- My story privacy fine print about what the privacy settings are for -->
    <string name="MyStorySettingsFragment__choose_who_can_view_your_story">Alege persoanele care pot vedea povestea. Schimbările nu o să afecteze poveștile pe care le-ai trimis deja.</string>
    <!-- Section header for options related to replies and reactions -->
    <string name="MyStorySettingsFragment__replies_amp_reactions">Răspunsuri &amp; reacții</string>
    <!-- Switchable option for allowing replies and reactions on your stories -->
    <string name="MyStorySettingsFragment__allow_replies_amp_reactions">Permite răspunsuri &amp; reacții</string>
    <!-- Summary for switchable option allowing replies and reactions on your story -->
    <string name="MyStorySettingsFragment__let_people_who_can_view_your_story_react_and_reply">Permite oamenilor care îți pot vedea povestea să reacționeze și să răspundă</string>
    <!-- Signal connections bolded text in the Signal Connections sheet -->
    <string name="SignalConnectionsBottomSheet___signal_connections">Conexiunile Signal</string>
    <!-- Displayed at the top of the signal connections sheet. Please remember to insert strong tag as required. -->
    <string name="SignalConnectionsBottomSheet__signal_connections_are_people">Conexiunile Signal sunt persoanele în care ai ales să ai încredere, fie prin:</string>
    <!-- Signal connections sheet bullet point 1 -->
    <string name="SignalConnectionsBottomSheet__starting_a_conversation">Începi o conversație</string>
    <!-- Signal connections sheet bullet point 2 -->
    <string name="SignalConnectionsBottomSheet__accepting_a_message_request">Acceptă o solicitare de mesaj</string>
    <!-- Signal connections sheet bullet point 3 -->
    <string name="SignalConnectionsBottomSheet__having_them_in_your_system_contacts">Să îi ai în contactele tale de sistem</string>
    <!-- Note at the bottom of the Signal connections sheet -->
    <string name="SignalConnectionsBottomSheet__your_connections_can_see_your_name">"Conexiunile tale îți pot vedea numele, fotografia și pot vedea postările în \"Povestea Mea\" dacă nu le ascunzi."</string>
    <!-- Clickable option to add a viewer to a custom story -->
    <string name="PrivateStorySettingsFragment__add_viewer">Adaugă spectator</string>
    <!-- Clickable option to delete a custom story -->
    <string name="PrivateStorySettingsFragment__delete_custom_story">Șterge poveste personalizată</string>
    <!-- Dialog title when attempting to remove someone from a custom story -->
    <string name="PrivateStorySettingsFragment__remove_s">Elimin pe %1$s?</string>
    <!-- Dialog message when attempting to remove someone from a custom story -->
    <string name="PrivateStorySettingsFragment__this_person_will_no_longer">Această persoană nu va mai vedea povestea ta.</string>
    <!-- Positive action label when attempting to remove someone from a custom story -->
    <string name="PrivateStorySettingsFragment__remove">Elimină</string>
    <!-- Dialog title when deleting a custom story -->
    <!-- Dialog message when deleting a custom story -->
    <!-- Page title for editing a custom story name -->
    <string name="EditPrivateStoryNameFragment__edit_story_name">Modifică numele poveștii</string>
    <!-- Input field hint when editing a custom story name -->
    <string name="EditPrivateStoryNameFragment__story_name">Numele poveștii</string>
    <!-- Save button label when editing a custom story name -->
    <!-- Displayed in text post creator before user enters text -->
    <string name="TextStoryPostCreationFragment__tap_to_add_text">Atinge pentru a adăuga text</string>
    <!-- Button label for changing font when creating a text post -->
    <!-- Displayed in text post creator when prompting user to enter text -->
    <string name="TextStoryPostTextEntryFragment__add_text">Adăugare text</string>
    <!-- Content description for \'done\' button when adding text to a story post -->
    <string name="TextStoryPostTextEntryFragment__done_adding_text">Am terminat de adăugat text</string>
    <!-- Text label for media selection toggle -->
    <string name="MediaSelectionActivity__text">Text</string>
    <!-- Camera label for media selection toggle -->
    <string name="MediaSelectionActivity__camera">Cameră foto</string>
    <!-- Hint for entering a URL for a text post -->
    <string name="TextStoryPostLinkEntryFragment__type_or_paste_a_url">Tastează sau lipește un URL</string>
    <!-- Displayed prior to the user entering a URL for a text post -->
    <string name="TextStoryPostLinkEntryFragment__share_a_link_with_viewers_of_your_story">Distribuie un link cu spectatorii poveștii tale</string>
    <!-- Hint text for searching for a story text post recipient. -->
    <string name="TextStoryPostSendFragment__search">Caută</string>
    <!-- Toast shown when an unexpected error occurs while sending a text story -->
    <!-- Toast shown when a trying to add a link preview to a text story post and the link/url is not valid (e.g., missing .com at the end) -->
    <string name="TextStoryPostSendFragment__please_enter_a_valid_link">Introdu un link valid.</string>
    <!-- Title for screen allowing user to exclude "My Story" entries from specific people -->
    <string name="ChangeMyStoryMembershipFragment__all_except">Toate persoanele în afară de…</string>
    <!-- Title for screen allowing user to only share "My Story" entries with specific people -->
    <string name="ChangeMyStoryMembershipFragment__only_share_with">Distribuie doar către…</string>
    <!-- Done button label for hide story from screen -->
    <string name="HideStoryFromFragment__done">Gata</string>
    <!-- Dialog title for removing a group story -->
    <string name="StoryDialogs__remove_group_story">Elimini povestea de grup?</string>
    <!-- Dialog message for removing a group story -->
    <string name="StoryDialogs__s_will_be_removed">Se va elimina „%1$s“.</string>
    <!-- Dialog positive action for removing a group story -->
    <string name="StoryDialogs__remove">Elimină</string>
    <!-- Dialog title for deleting a custom story -->
    <string name="StoryDialogs__delete_custom_story">Ștergi povestea personalizată?</string>
    <!-- Dialog message for deleting a custom story -->
    <string name="StoryDialogs__s_and_updates_shared">„%1$s“ și actualizările trimise către această poveste vor fi șterse.</string>
    <!-- Dialog positive action for deleting a custom story -->
    <string name="StoryDialogs__delete">Șterge</string>
    <!-- Dialog title for first time sending something to a beta story -->
    <!-- Dialog message for first time sending something to a beta story -->
    <!-- Dialog title for first time adding something to a story -->
    <!-- Dialog message for first time adding something to a story -->
    <!-- First time share to story dialog: Positive action to go ahead and add to story -->
    <!-- First time share to story dialog: Neutral action to edit who can view "My Story" -->
    <!-- Error message shown when a failure occurs during story send -->
    <string name="StoryDialogs__story_could_not_be_sent">Povestea nu a putut fi trimisă. Verifică-ți conexiunea și încearcă din nou.</string>
    <!-- Error message dialog button to resend a previously failed story send -->
    <string name="StoryDialogs__send">Trimite</string>
    <!-- Action button for turning off stories when stories are present on the device -->
    <string name="StoryDialogs__turn_off_and_delete">Dezactivează și șterge</string>
    <!-- Privacy Settings toggle title for stories -->
    <!-- Privacy Settings toggle summary for stories -->
    <!-- New story viewer selection screen title -->
    <string name="CreateStoryViewerSelectionFragment__choose_viewers">Alege spectatorii</string>
    <!-- New story viewer selection action button label -->
    <string name="CreateStoryViewerSelectionFragment__next">Următorul</string>
    <!-- New story viewer selection screen title as recipients are selected -->
    <plurals name="SelectViewersFragment__d_viewers">
        <item quantity="one">%1$d spectator</item>
        <item quantity="few">%1$d spectatori</item>
        <item quantity="other">%1$d spectatori</item>
    </plurals>
    <!-- Name story screen title -->
    <string name="CreateStoryWithViewersFragment__name_story">Numește povestea</string>
    <!-- Name story screen note under text field -->
    <string name="CreateStoryWithViewersFragment__only_you_can">Doar tu poți vedea numele poveștii.</string>
    <!-- Name story screen label hint -->
    <string name="CreateStoryWithViewersFragment__story_name_required">Numele poveștii (obligatoriu)</string>
    <!-- Name story screen viewers subheading -->
    <string name="CreateStoryWithViewersFragment__viewers">Spectatori</string>
    <!-- Name story screen create button label -->
    <string name="CreateStoryWithViewersFragment__create">Creează</string>
    <!-- Name story screen error when save attempted with no label -->
    <string name="CreateStoryWithViewersFragment__this_field_is_required">Acest câmp este obligatoriu.</string>
    <!-- Name story screen error when save attempted but label is duplicate -->
    <string name="CreateStoryWithViewersFragment__there_is_already_a_story_with_this_name">Există deja o poveste cu acest nume.</string>
    <!-- Text for select all action when editing recipients for a story -->
    <string name="BaseStoryRecipientSelectionFragment__select_all">Selectează tot</string>
    <!-- Choose story type bottom sheet title -->
    <string name="ChooseStoryTypeBottomSheet__choose_your_story_type">Alege tipul de poveste</string>
    <!-- Choose story type bottom sheet new story row title -->
    <string name="ChooseStoryTypeBottomSheet__new_custom_story">Poveste personalizată nouă</string>
    <!-- Choose story type bottom sheet new story row summary -->
    <string name="ChooseStoryTypeBottomSheet__visible_only_to">Vizibil doar la persoane specifice</string>
    <!-- Choose story type bottom sheet group story title -->
    <string name="ChooseStoryTypeBottomSheet__group_story">Poveste de grup</string>
    <!-- Choose story type bottom sheet group story summary -->
    <string name="ChooseStoryTypeBottomSheet__share_to_an_existing_group">Distribuie la un grup existent</string>
    <!-- Choose groups bottom sheet title -->
    <string name="ChooseGroupStoryBottomSheet__choose_groups">Alege grupurile</string>
    <!-- Displayed when copying group story reply text to clipboard -->
    <string name="StoryGroupReplyFragment__copied_to_clipboard">S-a copiat în clipboard</string>
    <!-- Displayed in story caption when content is longer than 5 lines -->
    <string name="StoryViewerPageFragment__see_more">… Află mai multe</string>
    <!-- Displayed in toast after sending a direct reply -->
    <string name="StoryDirectReplyDialogFragment__sending_reply">Se trimite răspunsul…</string>
    <!-- Displayed in the viewer when a story is no longer available -->
    <string name="StorySlateView__this_story_is_no_longer_available">Acestă poveste nu mai este disponibilă.</string>
    <!-- Displayed in the viewer when a story has permanently failed to download. -->
    <string name="StorySlateView__cant_download_story_s_will_need_to_share_it_again">Nu se poate descărca povestea. %1$s va trebui să îl distribuie din nou.</string>
    <!-- Displayed in the viewer when the network is not available -->
    <string name="StorySlateView__no_internet_connection">Lipsește Conexiunea cu Internetul</string>
    <!-- Displayed in the viewer when network is available but content could not be downloaded -->
    <string name="StorySlateView__couldnt_load_content">Conținutul nu a putut fi încărcat</string>
    <!-- Toasted when the user externally shares to a text story successfully -->
    <string name="TextStoryPostCreationFragment__sent_story">Poveste trimisă</string>
    <!-- Toasted when the user external share to a text story fails -->
    <string name="TextStoryPostCreationFragment__failed_to_send_story">Trimiterea poveștii a eșuat</string>
    <!-- Displayed in a dialog to let the user select a given users story -->
    <string name="StoryDialogs__view_story">Arată povestea</string>
    <!-- Displayed in a dialog to let the user select a given users profile photo -->
    <string name="StoryDialogs__view_profile_photo">Arată poza de profil</string>

    <!-- Title for a notification at the bottom of the chat list suggesting that the user disable censorship circumvention because the service has become reachable -->
    <!-- Body for a notification at the bottom of the chat list suggesting that the user disable censorship circumvention because the service has become reachable -->
    <!-- Label for a button to dismiss a notification at the bottom of the chat list suggesting that the user disable censorship circumvention because the service has become reachable -->
    <!-- Label for a button in a notification at the bottom of the chat list to turn off censorship circumvention -->

    <!-- Conversation Item label for when you react to someone else\'s story -->
    <string name="ConversationItem__you_reacted_to_s_story">Ai reacționat la povestea lui %1$s</string>
    <!-- Conversation Item label for reactions to your story -->
    <string name="ConversationItem__reacted_to_your_story">A reacționat la povestea ta</string>
    <!-- Conversation Item label for reactions to an unavailable story -->
    <string name="ConversationItem__reacted_to_a_story">Ai reacționat la poveste</string>

    <!-- endregion -->
    <!-- Content description for expand contacts chevron -->
    <string name="ExpandModel__view_more">Vezi mai multe</string>
    <string name="StoriesLinkPopup__visit_link">Vezi linkul</string>

    <!-- Gift price and duration, formatted as: {price} dot {n} day duration -->
    <plurals name="GiftRowItem_s_dot_d_day_duration">
        <item quantity="one">%1$s · %2$d zi valabilitate</item>
        <item quantity="few">%1$s · %2$d zile valabilitate</item>
        <item quantity="other">%1$s · %2$d de zile valabilitate</item>
    </plurals>
    <!-- Tagline for gift row items -->
    <string name="GiftRowItem__send_a_gift_badge">Trimite o insignă cadou</string>
    <!-- Headline text on start fragment for gifting a badge -->
    <string name="GiftFlowStartFragment__gift_a_badge">Oferă Cadou o Insignă</string>
    <!-- Description text on start fragment for gifting a badge -->
    <string name="GiftFlowStartFragment__gift_someone_a_badge">Oferă cuiva o insignă cadou făcând o donație către Signal în numele acestora. Vor primi o insignă pe care o pot afișa pe poza de profil.</string>
    <!-- Action button label for start fragment for gifting a badge -->
    <string name="GiftFlowStartFragment__next">Următorul</string>
    <!-- Title text on choose recipient page for badge gifting -->
    <string name="GiftFlowRecipientSelectionFragment__choose_recipient">Alege destinatarul</string>
    <!-- Title text on confirm gift page -->
    <string name="GiftFlowConfirmationFragment__confirm_gift">Confirmare cadou</string>
    <!-- Heading text specifying who the gift will be sent to -->
    <string name="GiftFlowConfirmationFragment__send_to">Trimite către</string>
    <!-- Text explaining that gift will be sent to the chosen recipient -->
    <string name="GiftFlowConfirmationFragment__your_gift_will_be_sent_in">Cadoul tău va fi trimis destinatarului printr-un mesaj direct. Adaugă propriul mesaj mai jos.</string>
    <!-- Text explaining that this gift is a one time donation -->
    <string name="GiftFlowConfirmationFragment__one_time_donation">Donație unică</string>
    <!-- Hint for add message input -->
    <string name="GiftFlowConfirmationFragment__add_a_message">Adaugă un mesaj</string>
    <!-- Displayed in the dialog while verifying the chosen recipient -->
    <string name="GiftFlowConfirmationFragment__verifying_recipient">Se verifică destinatarul…</string>
    <!-- Title for sheet shown when opening a redeemed gift -->
    <string name="ViewReceivedGiftBottomSheet__s_sent_you_a_gift">%1$s ți-a trimis un cadou</string>
    <!-- Title for sheet shown when opening a sent gift -->
    <string name="ViewSentGiftBottomSheet__thanks_for_your_support">Îți mulțumim pentru sprijin!</string>
    <!-- Description for sheet shown when opening a redeemed gift -->
    <string name="ViewReceivedGiftBottomSheet__youve_received_a_gift_badge">Ai primit o insignă cadou de la %1$s! Ajută Signal să crească în popularitate prin afișarea acestei insigne pe profilul tău.</string>
    <!-- Description for sheet shown when opening a sent gift -->
    <string name="ViewSentGiftBottomSheet__youve_gifted_a_badge">Ai dat cadou o insignă lui %1$s. Când vor accepta, vor avea opțiunea de a afișa sau ascunde insigna.</string>
    <!-- Primary action for pending gift sheet to redeem badge now -->
    <string name="ViewReceivedGiftSheet__redeem">Revendică</string>
    <!-- Primary action for pending gift sheet to redeem badge later -->
    <string name="ViewReceivedGiftSheet__not_now">Nu acum</string>
    <!-- Dialog text while redeeming a gift -->
    <string name="ViewReceivedGiftSheet__redeeming_gift">Revendicare cadou…</string>
    <!-- Snackbar text when user presses "not now" on redemption sheet -->
    <string name="ConversationFragment__you_can_redeem_your_badge_later">Îți poți revendica insigna mai târziu.</string>
    <!-- Description text in gift thanks sheet -->
    <string name="GiftThanksSheet__youve_gifted_a_badge_to_s">Ai dat cadou o insignă lui %1$s. Când vor accepta, vor avea opțiunea de a afișa sau ascunde insigna.</string>
    <!-- Expired gift sheet title -->
    <string name="ExpiredGiftSheetConfiguration__your_gift_badge_has_expired">Insigna ta cadou a expirat</string>
    <!-- Expired gift sheet top description text -->
    <string name="ExpiredGiftSheetConfiguration__your_gift_badge_has_expired_and_is">Insigna ta cadou a expirat, și nu mai este vizibilă pe profilul tău pentru ceilalți.</string>
    <!-- Expired gift sheet bottom description text -->
    <string name="ExpiredGiftSheetConfiguration__to_continue">Pentru a continua să sprijini tehnologie construită pentru tine, te rugăm să iei în considerare posibilitatea de a devenii un Susținător lunar.</string>
    <!-- Expired gift sheet make a monthly donation button -->
    <string name="ExpiredGiftSheetConfiguration__make_a_monthly_donation">Fă o donație lunară</string>
    <!-- Expired gift sheet not now button -->
    <string name="ExpiredGiftSheetConfiguration__not_now">Nu acum</string>
    <!-- My Story label designating that we will only share with the selected viewers. -->
    <string name="ContactSearchItems__only_share_with">Distribuie doar cu</string>
    <!-- Label under name for custom stories -->
    <plurals name="ContactSearchItems__custom_story_d_viewers">
        <item quantity="one">Poveste personalizată · %1$d spectator</item>
        <item quantity="few">Poveste personalizată · %1$d spectatori</item>
        <item quantity="other">Poveste personalizată · %1$d de spectatori</item>
    </plurals>
    <!-- Label under name for group stories -->
    <plurals name="ContactSearchItems__group_story_d_viewers">
        <item quantity="one">Poveste de grup · %1$d vizualizator</item>
        <item quantity="few">Poveste de grup · %1$d vizualizatori</item>
        <item quantity="other">Poveste de grup · %1$d de vizualizatori</item>
    </plurals>
    <!-- Label under name for groups -->
    <plurals name="ContactSearchItems__group_d_members">
        <item quantity="one">%1$d membru</item>
        <item quantity="few">%1$d membri</item>
        <item quantity="other">%1$d de membri</item>
    </plurals>
    <!-- Label under name for my story -->
    <plurals name="ContactSearchItems__my_story_s_dot_d_viewers">
        <item quantity="one">%1$s · %2$d vizualizator</item>
        <item quantity="few">%1$s · %2$d vizualizatori</item>
        <item quantity="other">%1$s · %2$d de vizualizatori</item>
    </plurals>
    <!-- Label under name for my story -->
    <plurals name="ContactSearchItems__my_story_s_dot_d_excluded">
        <item quantity="one">%1$s · %2$d exclus/ă</item>
        <item quantity="few">%1$s · %2$d excluși</item>
        <item quantity="other">%1$s · %2$d excluși</item>
    </plurals>
    <!-- Label under name for My Story when first sending to my story -->
    <string name="ContactSearchItems__tap_to_choose_your_viewers">Atinge pentru a alege cine poate vizualiza</string>
    <!-- Label for context menu item to open story settings -->
    <string name="ContactSearchItems__story_settings">Setări poveste</string>
    <!-- Label for context menu item to remove a group story from contact results -->
    <string name="ContactSearchItems__remove_story">Elimină povestea</string>
    <!-- Label for context menu item to delete a custom story -->
    <string name="ContactSearchItems__delete_story">Șterge povestea</string>
    <!-- Dialog title for removing a group story -->
    <string name="ContactSearchMediator__remove_group_story">Elimini povestea de grup?</string>
    <!-- Dialog message for removing a group story -->
    <string name="ContactSearchMediator__this_will_remove">Astfel vei elimina povestea din această listă. Încă vei putea să vezi povești din acest grup.</string>
    <!-- Dialog action item for removing a group story -->
    <string name="ContactSearchMediator__remove">Elimină</string>
    <!-- Dialog title for deleting a custom story -->
    <string name="ContactSearchMediator__delete_story">Ștergi povestea?</string>
    <!-- Dialog message for deleting a custom story -->
    <string name="ContactSearchMediator__delete_the_custom">Ștergi povestea personalizată „%1$s“?</string>
    <!-- Dialog action item for deleting a custom story -->
    <string name="ContactSearchMediator__delete">Șterge</string>
    <!-- Gift expiry days remaining -->
    <plurals name="Gifts__d_days_remaining">
        <item quantity="one">A mai rămas %1$d zi</item>
        <item quantity="few">Au mai rămas %1$d zile</item>
        <item quantity="other">Au mai rămas %1$d de zile</item>
    </plurals>
    <!-- Gift expiry hours remaining -->
    <plurals name="Gifts__d_hours_remaining">
        <item quantity="one">A mai rămas %1$d oră</item>
        <item quantity="few">Au mai rămas %1$d ore</item>
        <item quantity="other">Au mai rămas %1$d de ore</item>
    </plurals>
    <!-- Gift expiry minutes remaining -->
    <plurals name="Gifts__d_minutes_remaining">
        <item quantity="one">A mai rămas %1$d minut</item>
        <item quantity="few">Au mai rămas %1$d minute</item>
        <item quantity="other">Au mai rămas %1$d de minute</item>
    </plurals>
    <!-- Gift expiry expired -->
    <string name="Gifts__expired">Expirat</string>

    <!-- Label indicating that a user can tap to advance to the next post in a story -->
    <string name="StoryFirstTimeNavigationView__tap_to_advance">Atinge ca să continui</string>
    <!-- Label indicating swipe direction to skip current story -->
    <string name="StoryFirstTimeNavigationView__swipe_up_to_skip">Glisează în sus ca să omiți</string>
    <!-- Label indicating swipe direction to exit story viewer -->
    <string name="StoryFirstTimeNavigationView__swipe_right_to_exit">Glisează dreapta ca să ieși</string>
    <!-- Button label to confirm understanding of story navigation -->
    <string name="StoryFirstTimeNagivationView__got_it">Am înțeles</string>
    <!-- Content description for vertical context menu button in safety number sheet rows -->
    <string name="SafetyNumberRecipientRowItem__open_context_menu">Deschide meniul de context</string>
    <!-- Sub-line when a user is verified. -->
    <string name="SafetyNumberRecipientRowItem__s_dot_verified">%1$s · Verificat/ă</string>
    <!-- Sub-line when a user is verified. -->
    <string name="SafetyNumberRecipientRowItem__verified">Verificat</string>
    <!-- Title of safety number changes bottom sheet when showing individual records -->
    <string name="SafetyNumberBottomSheetFragment__safety_number_changes">Schimbări privind numărul de siguranță</string>
    <!-- Message of safety number changes bottom sheet when showing individual records -->
    <string name="SafetyNumberBottomSheetFragment__the_following_people">Este posibil ca următoarele persoane să fi reinstalat Signal sau să fi schimbat dispozitive. Atinge un recipient pentru a confirma noul număr de siguranță. Este opțional.</string>
    <!-- Title of safety number changes bottom sheet when not showing individual records -->
    <string name="SafetyNumberBottomSheetFragment__safety_number_checkup">Verificarea numărului de siguranță</string>
    <!-- Title of safety number changes bottom sheet when not showing individual records and user has seen review screen -->
    <string name="SafetyNumberBottomSheetFragment__safety_number_checkup_complete">Verificarea numărului de siguranță a fost finalizată</string>
    <!-- Message of safety number changes bottom sheet when not showing individual records and user has seen review screen -->
    <string name="SafetyNumberBottomSheetFragment__all_connections_have_been_reviewed">Toate conexiunile au fost evaluate, atinge trimite pentru a continua.</string>
    <!-- Message of safety number changes bottom sheet when not showing individual records -->
    <string name="SafetyNumberBottomSheetFragment__you_have_d_connections">Ai %1$d conexiuni care este posibil să fi reinstalat Signal sau să fi schimbat dispozitivele. Înainte de a-ți împărtăși povestea cu ei, evaluează numerele de siguranță sau ia în considerare să îi elimini de la povestea ta.</string>
    <!-- Menu action to launch safety number verification screen -->
    <string name="SafetyNumberBottomSheetFragment__verify_safety_number">Verifică numărul de siguranță</string>
    <!-- Menu action to remove user from story -->
    <string name="SafetyNumberBottomSheetFragment__remove_from_story">Elimină din poveste</string>
    <!-- Action button at bottom of SafetyNumberBottomSheetFragment to send anyway -->
    <string name="SafetyNumberBottomSheetFragment__send_anyway">Trimite oricum</string>
    <!-- Action button at bottom of SafetyNumberBottomSheetFragment to review connections -->
    <string name="SafetyNumberBottomSheetFragment__review_connections">Evaluează conexiunile</string>
    <!-- Empty state copy for SafetyNumberBottomSheetFragment -->
    <string name="SafetyNumberBottomSheetFragment__no_more_recipients_to_show">Nu mai sunt beneficieri de arătat</string>
    <!-- Done button on safety number review fragment -->
    <string name="SafetyNumberReviewConnectionsFragment__done">Gata</string>
    <!-- Title of safety number review fragment -->
    <string name="SafetyNumberReviewConnectionsFragment__safety_number_changes">Schimbări privind numărul de siguranță</string>
    <!-- Message of safety number review fragment -->
    <plurals name="SafetyNumberReviewConnectionsFragment__d_recipients_may_have">
        <item quantity="one">%1$ddestinatar este posibil să fi reinstalat Signal sau să fi schimbat dispozitive. Atinge un destinatar ca să confirmi noul număr de siguranță. Este opțional.</item>
        <item quantity="few">%1$ddestinatari este posibil să fi reinstalat Signal sau să fi schimbat dispozitive. Atinge un destinatar ca să confirmi noul număr de siguranță. Este opțional.</item>
        <item quantity="other">%1$dde destinatari este posibil să fi reinstalat Signal sau să fi schimbat dispozitive. Atinge un destinatar ca să confirmi noul număr de siguranță. Este opțional.</item>
    </plurals>
    <!-- Section header for 1:1 contacts in review fragment -->
    <string name="SafetyNumberBucketRowItem__contacts">Contacte</string>
    <!-- Context menu label for distribution list headers in review fragment -->
    <string name="SafetyNumberReviewConnectionsFragment__remove_all">Elimină toate</string>
    <!-- Context menu label for 1:1 contacts to remove from send -->
    <string name="SafetyNumberReviewConnectionsFragment__remove">Elimină</string>

    <!-- Title of initial My Story settings configuration shown when sending to My Story for the first time -->
    <string name="ChooseInitialMyStoryMembershipFragment__my_story_privacy">Confidențialitatea Poveștii Mele</string>
    <!-- Subtitle of initial My Story settings configuration shown when sending to My Story for the first time -->
    <string name="ChooseInitialMyStoryMembershipFragment__choose_who_can_see_posts_to_my_story_you_can_always_make_changes_in_settings">Alege cine poate vedea postările la povestea mea. Poți oricând să faci schimbări în setări.</string>
    <!-- All connections option for initial My Story settings configuration shown when sending to My Story for the first time -->
    <string name="ChooseInitialMyStoryMembershipFragment__all_signal_connections">Toate conexiunile Signal</string>
    <!-- All connections except option for initial My Story settings configuration shown when sending to My Story for the first time -->
    <string name="ChooseInitialMyStoryMembershipFragment__all_except">Toate persoanele în afară de…</string>
    <!-- Only with selected connections option for initial My Story settings configuration shown when sending to My Story for the first time -->
    <string name="ChooseInitialMyStoryMembershipFragment__only_share_with">Distribuie doar către…</string>

    <!-- Story info header sent heading -->
    <string name="StoryInfoHeader__sent">Trimis</string>
    <!-- Story info header received heading -->
    <string name="StoryInfoHeader__received">Primit</string>
    <!-- Story info header file size heading -->
    <string name="StoryInfoHeader__file_size">Dimensiunea fișierului</string>
    <!-- Story info "Sent to" header -->
    <!-- Story info "Sent from" header -->
    <!-- Story info "Failed" header -->
    <!-- Story Info context menu label -->

    <!-- StoriesPrivacySettingsFragment -->
    <!-- Explanation about how stories are deleted and managed -->
    <string name="StoriesPrivacySettingsFragment__story_updates_automatically_disappear">Povestea se actualizează automat după 24 de ore. Alege cine îți poate vedea povestea sau creează noi povești cu anumiți spectatori sau grupuri.</string>
    <!-- Preference title to turn off stories -->
    <string name="StoriesPrivacySettingsFragment__turn_off_stories">Dezactivează poveștile</string>
    <!-- Preference summary to turn off stories -->
    <string name="StoriesPrivacySettingsFragment__if_you_opt_out">Dacă dezactivezi poveștile nu vei mai putea să distribui sau să vezi povești.</string>
    <!-- Preference title to turn on stories -->
    <string name="StoriesPrivacySettingsFragment__turn_on_stories">Activează povești</string>
    <!-- Preference summary to turn on stories -->
    <string name="StoriesPrivacySettingsFragment__share_and_view">Distribuie și vezi povești ale altor persoane. Poveștile dispar automat după 24 de ore.</string>
    <!-- Dialog title to turn off stories -->
    <string name="StoriesPrivacySettingsFragment__turn_off_stories_question">Dezactivezi poveștile?</string>
    <!-- Dialog message to turn off stories -->
    <string name="StoriesPrivacySettingsFragment__you_will_no_longer_be_able_to_share">Nu vei mai putea să distribui sau să vezi povești. Actualizările poveștilor pe care le-ai distribuit recent vor fi și ele șterse.</string>
    <!-- Page title when launched from stories landing screen -->
    <string name="StoriesPrivacySettingsFragment__story_privacy">Confidențialitatea poveștilor</string>
    <!-- Header for section that lists out stories -->
    <string name="StoriesPrivacySettingsFragment__stories">Povești</string>
    <!-- Story views header -->
    <!-- Story view receipts toggle title -->
    <string name="StoriesPrivacySettingsFragment__view_receipts">Confirmări de citire</string>
    <!-- Story view receipts toggle message -->
    <string name="StoriesPrivacySettingsFragment__see_and_share">Vezi și distribuie când sunt vizualizate poveștile. Dacă dezactivezi, nu vei vedea când alte persoane îți văd povestea.</string>

    <!-- NewStoryItem -->
    <string name="NewStoryItem__new_story">Poveste nouă</string>

    <!-- GroupStorySettingsFragment -->
    <!-- Section header for who can view a group story -->
    <string name="GroupStorySettingsFragment__who_can_view_this_story">Cine poate vedea această poveste</string>
    <!-- Explanation of who can view a group story -->
    <string name="GroupStorySettingsFragment__members_of_the_group_s">"Membri grupului „%1$s” pot vedea și răspunde la această poveste. Poți să actualizezi calitatea de membrul pentru acest chat în grup."</string>
    <!-- Preference label for removing this group story -->
    <string name="GroupStorySettingsFragment__remove_group_story">Elimină povestea de grup</string>

    <!-- Generic title for overflow menus -->
    <string name="OverflowMenu__overflow_menu">Meniu suplimentar</string>

    <!-- SMS Export Service -->
    <!-- Displayed in the notification while export is running -->
    <string name="SignalSmsExportService__exporting_messages">Se exportă mesajele…</string>
    <!-- Displayed in the notification title when export completes -->
    <string name="SignalSmsExportService__signal_sms_export_complete">Exportul de SMS-uri Signal a fost Finalizat</string>
    <!-- Displayed in the notification message when export completes -->
    <string name="SignalSmsExportService__tap_to_return_to_signal">Atinge pentru a te întoarce la Signal</string>

    <!-- ExportYourSmsMessagesFragment -->
    <!-- Title of the screen -->
    <string name="ExportYourSmsMessagesFragment__export_your_sms_messages">Exportă mesajele SMS</string>
    <!-- Message of the screen -->
    <string name="ExportYourSmsMessagesFragment__you_can_export_your_sms_messages_to_your_phones_sms_database_and_youll_have_the_option_to_keep_or_remove_them_from_signal">Poți să exporți mesajele SMS către baza de date de SMS-uri a telefonului tău și vei avea opțiunea să le păstrezi sau să le elimini de pe Signal. Astfel, alte aplicații SMS de pe telefonului tău le pot importa. Asta nu creează un fișier partajabil cu istoricul SMS-urilor tale.</string>
    <!-- Button label to begin export -->
    <string name="ExportYourSmsMessagesFragment__continue">Continuă</string>

    <!-- ExportingSmsMessagesFragment -->
    <!-- Title of the screen -->
    <string name="ExportingSmsMessagesFragment__exporting_sms_messages">Se exportă mesajele</string>
    <!-- Message of the screen when exporting sms messages -->
    <string name="ExportingSmsMessagesFragment__this_may_take_awhile">Poate să mai dureze o vreme</string>
    <!-- Progress indicator for export -->
    <plurals name="ExportingSmsMessagesFragment__exporting_d_of_d">
        <item quantity="one">Se exportă %1$d din %2$d …</item>
        <item quantity="few">Se exportă %1$d din %2$d …</item>
        <item quantity="other">Se exportă %1$d din %2$d …</item>
    </plurals>
    <!-- Alert dialog title shown when we think a user may not have enough local storage available to export sms messages -->
    <string name="ExportingSmsMessagesFragment__you_may_not_have_enough_disk_space">Este posibil să nu ai suficient spațiu de stocare</string>
    <!-- Alert dialog message shown when we think a user may not have enough local storage available to export sms messages, placeholder is the file size, e.g., 128kB -->
    <string name="ExportingSmsMessagesFragment__you_need_approximately_s_to_export_your_messages_ensure_you_have_enough_space_before_continuing">Ai nevoie de aproximativ %1$s ca să-ți exporți mesajele, asigură-te că ai suficient spațiu înainte să continui.</string>
    <!-- Alert dialog button to continue with exporting sms after seeing the lack of storage warning -->
    <string name="ExportingSmsMessagesFragment__continue_anyway">Continuă Oricum</string>
    <!-- Dialog text shown when Signal isn\'t granted the sms permission needed to export messages, different than being selected as the sms app -->
    <string name="ExportingSmsMessagesFragment__signal_needs_the_sms_permission_to_be_able_to_export_your_sms_messages">Signal are nevoie de permisiunea SMS ca să poți să-ți exporți mesajele SMS.</string>

    <!-- ChooseANewDefaultSmsAppFragment -->
    <!-- Title of the screen -->
    <string name="ChooseANewDefaultSmsAppFragment__choose_a_new">Alege o nouă aplicație standard SMS</string>
    <!-- Button label to launch picker -->
    <string name="ChooseANewDefaultSmsAppFragment__continue">Continuă</string>
    <!-- Button label for when done with changing default SMS app -->
    <string name="ChooseANewDefaultSmsAppFragment__done">Gata</string>
    <!-- First step number/bullet for choose new default sms app instructions -->
    <string name="ChooseANewDefaultSmsAppFragment__bullet_1">1</string>
    <!-- Second step number/bullet for choose new default sms app instructions -->
    <string name="ChooseANewDefaultSmsAppFragment__bullet_2">2</string>
    <!-- Third step number/bullet for choose new default sms app instructions -->
    <string name="ChooseANewDefaultSmsAppFragment__bullet_3">3</string>
    <!-- Fourth step number/bullet for choose new default sms app instructions -->
    <string name="ChooseANewDefaultSmsAppFragment__bullet_4">4</string>
    <!-- Instruction step for choosing a new default sms app -->
    <string name="ChooseANewDefaultSmsAppFragment__tap_continue_to_open_the_defaults_apps_screen_in_settings">Atinge Continuă ca să deschizi ecranul Aplicații standard din Setări</string>
    <!-- Instruction step for choosing a new default sms app -->
    <string name="ChooseANewDefaultSmsAppFragment__select_sms_app_from_the_list">Selectează aplicația SMS din listă</string>
    <!-- Instruction step for choosing a new default sms app -->
    <string name="ChooseANewDefaultSmsAppFragment__choose_another_app_to_use_for_sms_messaging">Alege altă aplicație de folosit pentru mesaje SMS</string>
    <!-- Instruction step for choosing a new default sms app -->
    <string name="ChooseANewDefaultSmsAppFragment__return_to_signal">Revino la Signal</string>
    <!-- Instruction step for choosing a new default sms app -->
    <string name="ChooseANewDefaultSmsAppFragment__open_your_phones_settings_app">Deschide aplicația Setări a telefonului</string>
    <!-- Instruction step for choosing a new default sms app -->
    <string name="ChooseANewDefaultSmsAppFragment__navigate_to_apps_default_apps_sms_app">Navighează la Aplicații &gt; Aplicații standard &gt; Aplicație SMS</string>

    <!-- RemoveSmsMessagesDialogFragment -->
    <!-- Action button to keep messages -->
    <string name="RemoveSmsMessagesDialogFragment__keep_messages">Păstrează mesajele</string>
    <!-- Action button to remove messages -->
    <string name="RemoveSmsMessagesDialogFragment__remove_messages">Elimină mesajele</string>
    <!-- Title of dialog -->
    <string name="RemoveSmsMessagesDialogFragment__remove_sms_messages">Elimini mesajele SMS din partea Signal?</string>
    <!-- Message of dialog -->
    <string name="RemoveSmsMessagesDialogFragment__you_can_now_remove_sms_messages_from_signal">Poți acum să elimini mesajele SMS din Signal pentru a elibera spațiul de stocare. Ele vor fi încă disponibile pentru alte aplicații SMS de pe telefon, chiar dacă le elimini.</string>

    <!-- ReExportSmsMessagesDialogFragment -->
    <!-- Action button to re-export messages -->
    <string name="ReExportSmsMessagesDialogFragment__continue">Continuă</string>
    <!-- Action button to cancel re-export process -->
    <string name="ReExportSmsMessagesDialogFragment__cancel">Anulează</string>
    <!-- Title of dialog -->
    <string name="ReExportSmsMessagesDialogFragment__export_sms_again">Exporți SMS-uri din nou?</string>
    <!-- Message of dialog -->
    <string name="ReExportSmsMessagesDialogFragment__you_already_exported_your_sms_messages">Ai exportat deja mesajele SMS.\nATENȚIE: Dacă continui, e posibil să ai mesaje duplicate.</string>

    <!-- SetSignalAsDefaultSmsAppFragment -->
    <!-- Title of the screen -->
    <string name="SetSignalAsDefaultSmsAppFragment__set_signal_as_the_default_sms_app">Stabilește Signal ca aplicație standard SMS</string>
    <!-- Message of the screen -->
    <string name="SetSignalAsDefaultSmsAppFragment__to_export_your_sms_messages">Pentru a exporta mesajele SMS, trebuie să setezi Signal ca aplicația standard SMS.</string>
    <!-- Button label to start export -->
    <string name="SetSignalAsDefaultSmsAppFragment__next">Următorul</string>

    <!-- BackupSchedulePermission Megaphone -->
    <!-- The title on an alert window that explains to the user that we are unable to backup their messages -->
    <string name="BackupSchedulePermissionMegaphone__cant_back_up_chats">Nu se poate face backup la conversații</string>
    <!-- The body text of an alert window that tells the user that we are unable to backup their messages -->
    <string name="BackupSchedulePermissionMegaphone__your_chats_are_no_longer_being_automatically_backed_up">Conversațiile tale nu vor mai primi backup automat.</string>
    <!-- The text on a button in an alert window that, when clicked, will take the user to a screen to re-enable backups -->
    <string name="BackupSchedulePermissionMegaphone__back_up_chats">Salvează conversații</string>
    <!-- The text on a button in an alert window that, when clicked, will take the user to a screen to re-enable backups -->
    <string name="BackupSchedulePermissionMegaphone__not_now">Nu acum</string>
    <!-- Re-enable backup permission bottom sheet title -->
    <string name="BackupSchedulePermissionMegaphone__to_reenable_backups">Pentru a activa din nou backup-urile:</string>
    <!-- Re-enable backups permission bottom sheet instruction 1 text -->
    <string name="BackupSchedulePermissionMegaphone__tap_the_go_to_settings_button_below">Atinge butonul „Mergi la setări“ de mai jos</string>
    <!-- Re-enable backups permission bottom sheet instruction 2 text -->
    <string name="BackupSchedulePermissionMegaphone__turn_on_allow_settings_alarms_and_reminders">Activează „Permite setarea de alarme și mementouri.“</string>
    <!-- Re-enable backups permission bottom sheet call to action button to open settings -->
    <string name="BackupSchedulePermissionMegaphone__go_to_settings">Mergi la setări</string>

    <!-- SmsExportMegaphoneActivity -->
    <!-- Phase 2 title of full screen megaphone indicating sms will no longer be supported in the near future -->
    <string name="SmsExportMegaphoneActivity__signal_will_no_longer_support_sms">Signal nu va mai accepta SMS-uri</string>
    <!-- Phase 3 title of full screen megaphone indicating sms is longer supported  -->
    <string name="SmsExportMegaphoneActivity__signal_no_longer_supports_sms">Signal nu mai acceptă SMS-uri</string>
    <!-- Phase 2 message describing that sms is going away soon -->
    <string name="SmsExportMegaphoneActivity__signal_will_soon_remove_support_for_sending_sms_messages">Signal va elimina în curând posibilitatea de a trimite mesaje SMS deoarece mesajele Signal oferă criptare integrală și o confidențialitate puternică pe care mesajele SMS nu o au. Asta ne va permite și să îmbunătățim experiența de trimitere de mesaje.</string>
    <!-- Phase 3 message describing that sms has gone away -->
    <string name="SmsExportMegaphoneActivity__signal_has_removed_support_for_sending_sms_messages">Signal eliminat suportul pentru trimiterea mesajelor SMS deoarece mesajele Signal oferă criptare integrală și o confidențialitate puternică pe care mesajele SMS nu o au. Asta ne va permite și să îmbunătățim experiența de trimitere de mesaje.</string>
    <!-- The text on a button in a popup that, when clicked, will take the user to a screen to export their SMS messages -->
    <string name="SmsExportMegaphoneActivity__export_sms">Exportă SMS-urile</string>
    <!-- The text on a button in a popup that, when clicked, will dismiss the popup and schedule the prompt to occur at a later time. -->
    <string name="SmsExportMegaphoneActivity__remind_me_later">Amintește-mi mai târziu</string>
    <!-- The text on a button in a popup that, when clicked, will navigate the user to a web article on SMS removal -->
    <string name="SmsExportMegaphoneActivity__learn_more">Află mai multe</string>

    <!-- Phase 1 Small megaphone title indicating sms is going away -->
    <string name="SmsExportMegaphone__sms_support_going_away">Suportul pentru SMS-uri dispare</string>
    <!-- Phase 1 small megaphone description indicating sms is going away -->
    <string name="SmsExportMegaphone__sms_support_will_be_removed_soon_to_focus_on_encrypted_messaging">Sprijinul SMS va fi eliminat curând pentru a ne concentra pe mesajele criptate.</string>
    <!-- Phase 1 small megaphone button that takes the user to the sms export flow -->
    <string name="SmsExportMegaphone__export_sms">Exportă SMS-urile</string>
    <!-- Title for screen shown after sms export has completed -->
    <string name="ExportSmsCompleteFragment__export_complete">Exportul a fost finalizat</string>
    <!-- Button to continue to next screen -->
    <string name="ExportSmsCompleteFragment__next">Următorul</string>
    <!-- Message showing summary of sms export counts -->
    <plurals name="ExportSmsCompleteFragment__d_of_d_messages_exported">
        <item quantity="one">%1$d din %2$d mesaje exportate</item>
        <item quantity="few">%1$d din %2$d mesaje exportate</item>
        <item quantity="other">%1$d din %2$d de mesaje exportate</item>
    </plurals>

    <!-- Title of screen shown when some sms messages did not export -->
    <string name="ExportSmsPartiallyComplete__export_partially_complete">Exportul parțial finalizat</string>
    <!-- Debug step 1 on screen shown when some sms messages did not export -->
    <string name="ExportSmsPartiallyComplete__ensure_you_have_an_additional_s_free_on_your_phone_to_export_your_messages">Asigură-te că ai spațiu liber suplimentar de %1$s pe telefon ca să-ți exporți mesajele</string>
    <!-- Debug step 2 on screen shown when some sms messages dit not export -->
    <string name="ExportSmsPartiallyComplete__retry_export_which_will_only_retry_messages_that_have_not_yet_been_exported">Reîncearcă exportul, ceea ce va se va reîncerca doar cu mesajele care nu au fost încă exportate</string>
    <!-- Partial sentence for Debug step 3 on screen shown when some sms messages did not export, is combined with \'contact us\' -->
    <string name="ExportSmsPartiallyComplete__if_the_problem_persists">Dacă problema persistă, </string>
    <!-- Partial sentence for deubg step 3 on screen shown when some sms messages did not export, combined with \'If the problem persists\', link text to open contact support view -->
    <string name="ExportSmsPartiallyComplete__contact_us">Contactează-ne</string>
    <!-- Button text to retry sms export -->
    <string name="ExportSmsPartiallyComplete__retry">Încearcă din nou</string>
    <!-- Button text to continue sms export flow and not retry failed message exports -->
    <string name="ExportSmsPartiallyComplete__continue_anyway">Continuă Oricum</string>
    <!-- Title of screen shown when all sms messages failed to export -->
    <string name="ExportSmsFullError__error_exporting_sms_messages">Eroare la exportul mesajelor SMS</string>
    <!-- Helper text shown when all sms messages failed to export -->
    <string name="ExportSmsFullError__please_try_again_if_the_problem_persists">Te rugăm încearcă din nou. Dacă problema persistă </string>


    <!-- DonateToSignalFragment -->
    <!-- Title below avatar -->
    <string name="DonateToSignalFragment__privacy_over_profit">Confidențialitate mai presus de profit</string>
    <!-- Continue button label -->
    <string name="DonateToSignalFragment__continue">Continuă</string>
    <!-- Description below title -->
    <string name="DonateToSignalFragment__private_messaging">Mesaje private, finanțate de tine. Fără anunțuri, fără sisteme de urmărire. Donează acum ca să susții Signal.</string>
    <!-- Donation pill toggle monthly text -->
    <string name="DonationPillToggle__monthly">Lunar</string>
    <!-- Donation pill toggle one-time text -->
    <string name="DonationPillToggle__one_time">O dată</string>

    <!-- GatewaySelectorBottomSheet -->
    <!-- Sheet title when subscribing -->
    <string name="GatewaySelectorBottomSheet__donate_s_month_to_signal">Donează %1$s/lună către Signal</string>
    <!-- Sheet summary when subscribing -->
    <string name="GatewaySelectorBottomSheet__get_a_s_badge">Obține insigna %1$s</string>
    <!-- Sheet title when giving a one-time donation -->
    <string name="GatewaySelectorBottomSheet__donate_s_to_signal">Donează %1$s către Signal</string>
    <!-- Sheet summary when giving a one-time donation -->
    <plurals name="GatewaySelectorBottomSheet__get_a_s_badge_for_d_days">
        <item quantity="one">Primește o insignă %1$s pentru %2$d zi</item>
        <item quantity="few">Primește o insignă %1$s pentru %2$d zile</item>
        <item quantity="other">Primește o insignă %1$s pentru %2$d de zile</item>
    </plurals>
    <!-- Button label for paying with a credit card -->
    <string name="GatewaySelectorBottomSheet__credit_or_debit_card">Card de credit sau debit</string>
    <!-- Sheet summary when giving a gift -->
    <string name="GatewaySelectorBottomSheet__send_a_gift_badge">Trimite o insignă cadou</string>

    <!-- StripePaymentInProgressFragment -->
    <string name="StripePaymentInProgressFragment__cancelling">Se anulează…</string>

    <!-- The title of a bottom sheet dialog that tells the user we temporarily can\'t process their contacts. -->
    <string name="CdsTemporaryErrorBottomSheet_title">Au fost procesate prea multe contacte</string>
    <!-- The first part of the body text in a bottom sheet dialog that tells the user we temporarily can\'t process their contacts. The placeholder represents the number of days the user will have to wait until they can again. -->
    <plurals name="CdsTemporaryErrorBottomSheet_body1">
        <item quantity="one">O altă încercare de procesare a contactelor tale va fi făcută în decurs de o zi.</item>
        <item quantity="few">O altă încercare de procesare a contactelor tale va fi făcută în decurs de %1$d zile.</item>
        <item quantity="other">O altă încercare de procesare a contactelor tale va fi făcută în decurs de %1$d de zile.</item>
    </plurals>
    <!-- The second part of the body text in a bottom sheet dialog that advises the user to remove contacts from their phone to fix the issue. -->
    <string name="CdsTemporaryErrorBottomSheet_body2">Ca să rezolvi această situație mai rapid, poți să elimini niște contacte sau conturi ale telefonului tău care sincronizează foarte multe contacte.</string>
    <!-- A button label in a bottom sheet that will navigate the user to their contacts settings. -->
    <!-- A toast that will be shown if we are unable to open the user\'s default contacts app. -->

    <!-- The title of a bottom sheet dialog that tells the user we can\'t process their contacts. -->
    <string name="CdsPermanentErrorBottomSheet_title">Contactele tale nu pot fi procesate</string>
    <!-- The first part of the body text in a bottom sheet dialog that tells the user we can\'t process their contacts. -->
    <string name="CdsPermanentErrorBottomSheet_body">Numărul de contacte de pe telefonul tău depășește limita pe care o poate procesa Signal. Ca să găsești contacte pe Signal, ia în calcul să elimini contacte sau conturi de pe telefon care sincronizează multe contacte.</string>
    <!-- The first part of the body text in a bottom sheet dialog that tells the user we can\'t process their contacts. -->
    <string name="CdsPermanentErrorBottomSheet_learn_more">Află mai multe</string>
    <!-- A button label in a bottom sheet that will navigate the user to their contacts settings. -->
    <string name="CdsPermanentErrorBottomSheet_contacts_button">Deschide contacte</string>
    <!-- A toast that will be shown if we are unable to open the user\'s default contacts app. -->
    <string name="CdsPermanentErrorBottomSheet_no_contacts_toast">Nu s-au găsit aplicații de contacte</string>

    <!-- PaymentMessageView -->
    <!-- In-chat conversation message shown when you sent a payment to another person, placeholder is the other person name -->
    <string name="PaymentMessageView_you_sent_s">Ai trimis %1$s</string>
    <!-- In-chat conversation message shown when another person sent a payment to you, placeholder is the other person name -->
    <string name="PaymentMessageView_s_sent_you">%1$s ți-a trimis</string>

    <!-- YourInformationIsPrivateBottomSheet -->
    <string name="YourInformationIsPrivateBottomSheet__your_information_is_private">Informațiile sunt private</string>
    <string name="YourInformationIsPrivateBottomSheet__signal_does_not_collect">Signal nu colectează sau stochează informațiile personale când faci o donație.</string>
    <string name="YourInformationIsPrivateBottomSheet__we_use_stripe">Folosim Stripe ca procesator de plăți ca să primim donațiile tale. Nu accesăm, stocăm sau salvăm niciuna dintre informațiile pe care le oferi către ei.</string>
    <string name="YourInformationIsPrivateBottomSheet__signal_does_not_and_cannot">Signal nu conectează donația ta cu contul Signal și nici nu poate să o facă.</string>
    <string name="YourInformationIsPrivateBottomSheet__thank_you">Îți mulțumim pentru sprijinul tău!</string>

    <!-- GroupStoryEducationSheet -->
    <!-- Displayed as the title of the education bottom sheet -->
    <string name="GroupStoryEducationSheet__introducing_group_stories">Îți prezentăm: Poveștile de Grup</string>
    <!-- Line item on the sheet explaining group stories -->
    <string name="GroupStoryEducationSheet__share_story_updates_to">Distribuie actualizările poveștilor către un chat de grup în care ești deja.</string>
    <!-- Line item on the sheet explaining that anyone in the group can share to group stories -->
    <string name="GroupStoryEducationSheet__anyone_in_the_group">Oricine în cadrul chatului de grup poate să adauge la poveste.</string>
    <!-- Line item on the sheet explaining that anyone in the group can view replies -->
    <string name="GroupStoryEducationSheet__all_group_chat_members">Toți membrii chatului de grup pot vedea răspunsurile la povești.</string>
    <!-- Button label to dismiss sheet -->
    <string name="GroupStoryEducationSheet__next">Următorul</string>

    <!-- EOF -->

    <!-- PaypalCompleteOrderBottomSheet -->
    <string name="PaypalCompleteOrderBottomSheet__donate">Donează</string>
    <string name="PaypalCompleteOrderBottomSheet__payment">Plată</string>

</resources><|MERGE_RESOLUTION|>--- conflicted
+++ resolved
@@ -1,22 +1,6 @@
 <?xml version="1.0" encoding="UTF-8"?>
 <!-- smartling.instruction_comments_enabled = on -->
 <resources>
-<<<<<<< HEAD
-    <!-- <string name="app_name" translatable="false">Signal</string> -->
-
-    <string name="install_url" translatable="false">https://signal.org/install</string>
-    <string name="donate_url" translatable="false">https://signal.org/donate</string>
-    <string name="backup_support_url" translatable="false">https://support.signal.org/hc/articles/360007059752</string>
-    <string name="transfer_support_url" translatable="false">https://support.signal.org/hc/articles/360007059752</string>
-    <string name="support_center_url" translatable="false">https://support.signal.org/</string>
-    <string name="terms_and_privacy_policy_url" translatable="false">https://signal.org/legal</string>
-    <string name="sustainer_boost_and_badges" translatable="false">https://support.signal.org/hc/articles/4408365318426</string>
-    <string name="google_pay_url" translatable="false">https://pay.google.com</string>
-    <string name="donation_decline_code_error_url" translatable="false">https://support.signal.org/hc/articles/4408365318426#errors</string>
-    <string name="sms_export_url" translatable="false">https://support.signal.org/hc/articles/360007321171</string>
-    <string name="signal_me_username_url" translatable="false">https://signal.me/#u/%1$s</string>
-    <string name="signal_me_username_url_no_scheme" translatable="false">signal.me/#u/%1$s</string>
-=======
   <!-- Removed by excludeNonTranslatables <string name="app_name" translatable="false">Signal</string> -->
 
   <!-- Removed by excludeNonTranslatables <string name="install_url" translatable="false">https://signal.org/install</string> -->
@@ -30,7 +14,6 @@
   <!-- Removed by excludeNonTranslatables <string name="sms_export_url" translatable="false">https://support.signal.org/hc/articles/360007321171</string> -->
   <!-- Removed by excludeNonTranslatables <string name="signal_me_username_url" translatable="false">https://signal.me/#u/%1$s</string> -->
   <!-- Removed by excludeNonTranslatables <string name="signal_me_username_url_no_scheme" translatable="false">signal.me/#u/%1$s</string> -->
->>>>>>> cb0e7ade
 
     <string name="yes">Da</string>
     <string name="no">Nu</string>
@@ -50,15 +33,8 @@
     <string name="ApplicationPreferencesActivity_disable_passphrase">Dezactivez parola?</string>
     <string name="ApplicationPreferencesActivity_this_will_permanently_unlock_signal_and_message_notifications">Această acțiune va debloca permanent Molly și notificările pentru mesaje.</string>
     <string name="ApplicationPreferencesActivity_disable">Dezactivează</string>
-<<<<<<< HEAD
-    <string name="ApplicationPreferencesActivity_unregistering">Se anulează înregistrarea</string>
-    <string name="ApplicationPreferencesActivity_unregistering_from_signal_messages_and_calls">Se dezabonează de la mesajele și apelurile Molly…</string>
     <string name="ApplicationPreferencesActivity_disable_signal_messages_and_calls">Dezactivezi mesajele și apelurile Molly?</string>
     <string name="ApplicationPreferencesActivity_disable_signal_messages_and_calls_by_unregistering">Dezactivezi mesajele și apelurile Molly prin anularea înregistrării din server. Va trebui să-ți reînregistrezi numărul de telefon pentru a le folosi din nou în viitor.</string>
-=======
-    <string name="ApplicationPreferencesActivity_disable_signal_messages_and_calls">Dezactivezi mesajele și apelurile Signal?</string>
-    <string name="ApplicationPreferencesActivity_disable_signal_messages_and_calls_by_unregistering">Dezactivezi mesajele și apelurile Signal prin anularea înregistrării din server. Va trebui să-ți reînregistrezi numărul de telefon pentru a le folosi din nou în viitor.</string>
->>>>>>> cb0e7ade
     <string name="ApplicationPreferencesActivity_error_connecting_to_server">Eroare de conectare la server!</string>
     <string name="ApplicationPreferencesActivity_pins_are_required_for_registration_lock">Codurile PIN sunt necesare pentru blocarea înregistrării. Pentru a dezactiva codurile PIN, te rugăm să dezactivezi mai întâi blocarea înregistrării.</string>
     <string name="ApplicationPreferencesActivity_pin_created">PIN creat.</string>
@@ -1209,21 +1185,6 @@
 
     <!-- MediaSendActivity -->
     <string name="MediaSendActivity_camera_unavailable">Cameră indisponibilă.</string>
-<<<<<<< HEAD
-    <string name="MediaSendActivity_message_to_s">Mesaj către %1$s</string>
-    <string name="MediaSendActivity_message">Mesaj</string>
-    <string name="MediaSendActivity_select_recipients">Selectează destinatarii</string>
-    <string name="MediaSendActivity_signal_needs_access_to_your_contacts">Molly are nevoie de acces la contactele tale pentru a le afișa.</string>
-    <string name="MediaSendActivity_signal_needs_contacts_permission_in_order_to_show_your_contacts_but_it_has_been_permanently_denied">Molly are nevoie de permisiunea pentru Contacte pentru a putea afișa contactele tale dar i-a fost refuzat accesul permanent. Te rugăm continuă în meniul de setări al aplicației, selectează \"Permisiuni\" și activează \"Contacte\".</string>
-    <plurals name="MediaSendActivity_cant_share_more_than_n_items">
-        <item quantity="one">Nu poți distribui mai mult de %1$d element.</item>
-        <item quantity="few">Nu poți distribui mai mult de %1$d elemente.</item>
-        <item quantity="other">Nu poți distribui mai mult de %1$d de elemente.</item>
-    </plurals>
-    <string name="MediaSendActivity_select_recipients_description">Selectează destinatarii</string>
-    <string name="MediaSendActivity_tap_here_to_make_this_message_disappear_after_it_is_viewed">Atinge aici pentru a face acest mesaj să dispară după ce este vizualizat.</string>
-=======
->>>>>>> cb0e7ade
 
     <!-- MediaRepository -->
     <string name="MediaRepository_all_media">Toate fișierele media</string>
@@ -1663,10 +1624,6 @@
     <!-- Valentine\'s Day Megaphone -->
     <!-- Title text for the Valentine\'s Day donation megaphone. The placeholder will always be a heart emoji. Needs to be a placeholder for Android reasons. -->
     <!-- Body text for the Valentine\'s Day donation megaphone. -->
-<<<<<<< HEAD
-    <string name="ValentinesDayMegaphone_show_your_affection">Arată-ți afecțiunea devenind un susținător Molly.</string>
-=======
->>>>>>> cb0e7ade
 
     <!-- WebRtcCallActivity -->
     <string name="WebRtcCallActivity__tap_here_to_turn_on_your_video">Atinge aici pentru a porni camera ta</string>
@@ -1937,11 +1894,7 @@
     <string name="SubmitDebugLogActivity_this_log_will_be_posted_publicly_online_for_contributors">Acest jurnal va fi publicat online pentru a fi vizualizat de către contribuitori. Poți să-l examinezi înainte să fie încărcat.</string>
 
     <!-- SupportEmailUtil -->
-<<<<<<< HEAD
-    <string name="SupportEmailUtil_support_email" translatable="false">support@molly.im</string>
-=======
-  <!-- Removed by excludeNonTranslatables <string name="SupportEmailUtil_support_email" translatable="false">support@signal.org</string> -->
->>>>>>> cb0e7ade
+  <!-- Removed by excludeNonTranslatables <string name="SupportEmailUtil_support_email" translatable="false">support@molly.im</string> -->
     <string name="SupportEmailUtil_filter">Filtru:</string>
     <string name="SupportEmailUtil_device_info">Informații dispozitiv:</string>
     <string name="SupportEmailUtil_android_version">Versiune Android:</string>
@@ -2128,11 +2081,6 @@
     <string name="MessageNotifier_reply">Răspunde</string>
     <string name="MessageNotifier_signal_message">Mesaj Signal</string>
     <string name="MessageNotifier_unsecured_sms">SMS nesecurizat</string>
-<<<<<<< HEAD
-    <string name="MessageNotifier_you_may_have_new_messages">S-ar putea să ai mesaje noi</string>
-    <string name="MessageNotifier_open_signal_to_check_for_recent_notifications">Deschide Molly pentru a verifica notificările recente.</string>
-=======
->>>>>>> cb0e7ade
     <string name="MessageNotifier_contact_message">%1$s %2$s</string>
     <string name="MessageNotifier_unknown_contact_message">Contact</string>
     <string name="MessageNotifier_reacted_s_to_s">A reacționat cu %1$s la: \"%2$s\".</string>
@@ -2252,12 +2200,7 @@
     <string name="change_passphrase_activity__repeat_new_passphrase">Repetă parola nouă</string>
 
     <!-- contact_selection_activity -->
-<<<<<<< HEAD
-    <string name="contact_selection_activity__enter_name_or_number">Introdu un nume sau un număr</string>
     <string name="contact_selection_activity__invite_to_signal">Invită la Molly</string>
-=======
-    <string name="contact_selection_activity__invite_to_signal">Invită la Signal</string>
->>>>>>> cb0e7ade
     <string name="contact_selection_activity__new_group">Grup nou</string>
 
     <!-- contact_filter_toolbar -->
@@ -2954,15 +2897,9 @@
     <string name="PaymentsHomeFragment__payments_deactivated">Plățile au fost dezactivate.</string>
     <string name="PaymentsHomeFragment__payment_failed">Plata a eșuat</string>
     <string name="PaymentsHomeFragment__details">Detalii</string>
-<<<<<<< HEAD
-    <string name="PaymentsHomeFragment__learn_more__activate_payments" translatable="false">https://support.signal.org/hc/articles/360057625692#payments_activate -</string>
-    <string name="PaymentsHomeFragment__you_can_use_signal_to_send">Poți utiliza Molly pentru a trimite si primi MobileCoin. Toate plățile sunt supuse Termenilor de Utilizare ai monedei virtuale și portofelului MobileCoin. Aceasta este o caracteristică beta, prin urmare poți întâmpina probleme, iar plățile sau soldul pierdut nu pot fi recuperate. </string>
-=======
   <!-- Removed by excludeNonTranslatables <string name="PaymentsHomeFragment__learn_more__activate_payments" translatable="false">https://support.signal.org/hc/articles/360057625692#payments_activate  </string>
-    <string name="PaymentsHomeFragment__you_can_use_signal_to_send">Poți utiliza Signal pentru a trimite si primi MobileCoin. Toate plățile sunt supuse Termenilor de Utilizare ai monedei virtuale și portofelului MobileCoin. Aceasta este o caracteristică beta, prin urmare poți întâmpina probleme, iar plățile sau soldul pierdut nu pot fi recuperate. </string> -->
->>>>>>> cb0e7ade
+    <string name="PaymentsHomeFragment__you_can_use_signal_to_send">Poți utiliza Molly pentru a trimite si primi MobileCoin. Toate plățile sunt supuse Termenilor de Utilizare ai monedei virtuale și portofelului MobileCoin. Aceasta este o caracteristică beta, prin urmare poți întâmpina probleme, iar plățile sau soldul pierdut nu pot fi recuperate. </string> -->
     <string name="PaymentsHomeFragment__activate">Activare</string>
     <string name="PaymentsHomeFragment__view_mobile_coin_terms">Vezi termenii MobileCoin</string>
     <string name="PaymentsHomeFragment__payments_not_available">Plățile în Molly nu mai sunt disponibile. Poți transfera în continuare fonduri către un exchange, dar nu mai poți trimite sau primi plăți ori adăuga fonduri.</string>
