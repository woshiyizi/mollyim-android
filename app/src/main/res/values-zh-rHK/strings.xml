--- conflicted
+++ resolved
@@ -3685,25 +3685,15 @@
     <!-- Section title above two radio buttons for enabling and disabling phone number display -->
     <string name="PhoneNumberPrivacySettingsFragment__who_can_see_my_number">誰可以看到我的號碼</string>
     <!-- Subtext below radio buttons when who can see my number is set to nobody -->
-<<<<<<< HEAD
-    <string name="PhoneNumberPrivacySettingsFragment__nobody_will_see_your">Nobody will see your phone number on Molly, even when messaging them.</string>
-=======
-    <string name="PhoneNumberPrivacySettingsFragment__nobody_will_see_your">即使傳送訊息給對方，也沒有人會在 Signal 上看到你的電話號碼。</string>
->>>>>>> 56a2d889
+    <string name="PhoneNumberPrivacySettingsFragment__nobody_will_see_your">即使傳送訊息給對方，也沒有人會在 Molly 上看到你的電話號碼。</string>
     <!-- Section title above two radio buttons for enabling and disabling whether users can find me by my phone number  -->
     <string name="PhoneNumberPrivacySettingsFragment__who_can_find_me_by_number">誰可以透過電話號碼找到我</string>
     <!-- Subtext below radio buttons when who can see my number is set to everyone -->
     <string name="PhoneNumberPrivacySettingsFragment__your_phone_number">與你通訊的人及群組將會看到你的電話號碼。在通訊錄中有你電話號碼的人亦可在 Molly 上看到。</string>
     <!-- Subtext below radio buttons when who can find me by number is set to everyone -->
-<<<<<<< HEAD
-    <string name="PhoneNumberPrivacySettingsFragment__anyone_who_has">Anyone who has your phone number will see you\'re on Molly and can start chats with you.</string>
+    <string name="PhoneNumberPrivacySettingsFragment__anyone_who_has">任何擁有你電話號碼的人都會看到你在使用 Molly，並可以開始與你聊天。</string>
     <!-- Subtext below radio buttons when who can find me by number is set to nobody -->
-    <string name="PhoneNumberPrivacySettingsFragment__nobody_will_be_able_to_see">Nobody will be able to see you\'re on Molly unless you message them or have an existing chat with them.</string>
-=======
-    <string name="PhoneNumberPrivacySettingsFragment__anyone_who_has">任何擁有你電話號碼的人都會看到你在使用 Signal，並可以開始與你聊天。</string>
-    <!-- Subtext below radio buttons when who can find me by number is set to nobody -->
-    <string name="PhoneNumberPrivacySettingsFragment__nobody_will_be_able_to_see">除非你向對方傳送訊息或與對方已有聊天紀錄，否則沒有人能看到你使用 Signal。</string>
->>>>>>> 56a2d889
+    <string name="PhoneNumberPrivacySettingsFragment__nobody_will_be_able_to_see">除非你向對方傳送訊息或與對方已有聊天紀錄，否則沒有人能看到你使用 Molly。</string>
     <!-- Snackbar text when pressing invalid radio item -->
     <string name="PhoneNumberPrivacySettingsFragment__to_change_this_setting">"若要變更此設定，請將「誰可以看到我的號碼」設定為「沒有人」。"</string>
     <string name="PhoneNumberPrivacy_everyone">所有人</string>
