<?xml version='1.0' encoding='UTF-8'?>
<resources>
  <string name="yes">Có</string>
  <string name="no">Không</string>
  <string name="delete">Xóa</string>
  <string name="please_wait">Xin chờ…</string>
  <string name="save">Lưu</string>
  <string name="note_to_self">Ghi chú</string>
  <!--AbstractNotificationBuilder-->
  <string name="AbstractNotificationBuilder_new_message">Tin nhắn mới</string>
  <!--AlbumThumbnailView-->
  <!--ApplicationMigrationActivity-->
  <string name="ApplicationMigrationActivity__signal_is_updating">Signal đang cập nhật…</string>
  <!--ApplicationPreferencesActivity-->
  <string name="ApplicationPreferencesActivity_currently_s">Hiện thời: %s</string>
  <string name="ApplicationPreferenceActivity_you_havent_set_a_passphrase_yet">Bạn chưa thiết lập mật khẩu!</string>
  <string name="ApplicationPreferencesActivity_disable_passphrase">Tắt mật khẩu?</string>
  <string name="ApplicationPreferencesActivity_this_will_permanently_unlock_signal_and_message_notifications">Thao tác này sẽ vĩnh viễn mở khóa Molly và thông báo tin nhắn.</string>
  <string name="ApplicationPreferencesActivity_disable">Tắt</string>
  <string name="ApplicationPreferencesActivity_unregistering">Huỷ đăng ký</string>
  <string name="ApplicationPreferencesActivity_unregistering_from_signal_messages_and_calls">Đang hủy đăng ký khỏi Molly…</string>
  <string name="ApplicationPreferencesActivity_disable_signal_messages_and_calls">Tắt tin nhắn và cuộc gọi Molly?</string>
  <string name="ApplicationPreferencesActivity_disable_signal_messages_and_calls_by_unregistering">Tắt Molly bằng cách hủy đăng ký khỏi máy chủ. Bạn sẽ cần phải đăng ký lại số điện thoại của bạn để sử dụng trong tương lai.</string>
  <string name="ApplicationPreferencesActivity_error_connecting_to_server">Lỗi kết nối đến máy chủ!</string>
  <string name="ApplicationPreferencesActivity_sms_enabled">Đã bật SMS</string>
  <string name="ApplicationPreferencesActivity_touch_to_change_your_default_sms_app">Nhấn để đổi ứng dụng SMS mặc định</string>
  <string name="ApplicationPreferencesActivity_sms_disabled">Đã tắt SMS</string>
  <string name="ApplicationPreferencesActivity_touch_to_make_signal_your_default_sms_app">Nhấn để chọn Signal làm ứng dụng SMS mặc định</string>
  <string name="ApplicationPreferencesActivity_on">bật</string>
  <string name="ApplicationPreferencesActivity_On">Bật</string>
  <string name="ApplicationPreferencesActivity_off">tắt</string>
  <string name="ApplicationPreferencesActivity_Off">Tắt</string>
  <string name="ApplicationPreferencesActivity_sms_mms_summary">SMS %1$s, MMS %2$s</string>
  <string name="ApplicationPreferencesActivity_privacy_summary">Khóa màn hình %1$s, Khóa đăng kí %2$s</string>
  <string name="ApplicationPreferencesActivity_appearance_summary">Chủ đề %1$s, Ngôn ngữ %2$s</string>
  <string name="ApplicationPreferencesActivity_pins_are_required_for_registration_lock">PIN là bắt buộc khi sử dụng Khóa đăng kí. Để tắt PIN, vui lòng tắt Khóa đăng kí trước.</string>
  <string name="ApplicationPreferencesActivity_pin_created">Mã PIN đã được tạo.</string>
  <string name="ApplicationPreferencesActivity_pin_disabled">Đã tắt PIN.</string>
  <string name="ApplicationPreferencesActivity_hide">Ẩn</string>
  <string name="ApplicationPreferencesActivity_hide_reminder">Ẩn nhắc nhở?</string>
  <!--AppProtectionPreferenceFragment-->
  <plurals name="AppProtectionPreferenceFragment_minutes">
    <item quantity="other">%d phút</item>
  </plurals>
  <!--DraftDatabase-->
  <string name="DraftDatabase_Draft_image_snippet">(ảnh)</string>
  <string name="DraftDatabase_Draft_audio_snippet">(âm thanh)</string>
  <string name="DraftDatabase_Draft_video_snippet">(video)</string>
  <string name="DraftDatabase_Draft_location_snippet">(vị trí)</string>
  <string name="DraftDatabase_Draft_quote_snippet">(trả lời)</string>
  <!--AttachmentKeyboard-->
  <string name="AttachmentKeyboard_gallery">Bộ sưu tập</string>
  <string name="AttachmentKeyboard_gif">Ảnh GIF</string>
  <string name="AttachmentKeyboard_file">Tệp</string>
  <string name="AttachmentKeyboard_contact">Liên hệ</string>
  <string name="AttachmentKeyboard_location">Vị trí</string>
  <string name="AttachmentKeyboard_Signal_needs_permission_to_show_your_photos_and_videos">Molly cần quyền truy cập bộ nhớ để hiển thị ảnh và video của bạn.</string>
  <string name="AttachmentKeyboard_give_access">Cấp quyền</string>
  <!--AttachmentManager-->
  <string name="AttachmentManager_cant_open_media_selection">Không tìm thấy ứng dụng để chọn tệp đa phương tiện.</string>
  <string name="AttachmentManager_signal_requires_the_external_storage_permission_in_order_to_attach_photos_videos_or_audio">Molly cần quyền truy cập Bộ nhớ để đính kèm ảnh, video hoặc âm thanh, nhưng đã bị từ chối vĩnh viễn. Vui lòng mở cài đặt ứng dụng, chọn \"Quyền\" và bật \"Bộ nhớ\".</string>
  <string name="AttachmentManager_signal_requires_contacts_permission_in_order_to_attach_contact_information">Molly cần quyền truy cập Danh bạ để đính kèm thông tin liên lạc nhưng đã bị từ chối vĩnh viễn. Vui lòng mở cài đặt ứng dụng, chọn \"Quyền\" và bật \"Danh bạ\".</string>
  <string name="AttachmentManager_signal_requires_location_information_in_order_to_attach_a_location">Molly cần quyền truy cập Vị trí để đính kèm vị trí, nhưng đã bị từ chối vĩnh viễn. Vui lòng mở cài đặt ứng dụng, chọn \"Quyền\" và bật \"Vị trí\".</string>
  <!--AttachmentUploadJob-->
  <string name="AttachmentUploadJob_uploading_media">Đang tải tệp lên…</string>
  <string name="AttachmentUploadJob_compressing_video_start">Đang nén video…</string>
  <!--BackgroundMessageRetriever-->
  <string name="BackgroundMessageRetriever_checking_for_messages">Đang kiểm tra tin nhắn…</string>
  <!--BlockedUsersActivity-->
  <string name="BlockedUsersActivity__blocked_users">Người dùng đã chặn</string>
  <string name="BlockedUsersActivity__add_blocked_user">Thêm người dùng vào danh sách chặn</string>
  <string name="BlockedUsersActivity__blocked_users_will">Người dùng bị chặn sẽ không thể nhắn tin hay gọi cho bạn.</string>
  <string name="BlockedUsersActivity__no_blocked_users">Không có người dùng đã chặn</string>
  <string name="BlockedUsersActivity__block_user">Chặn người dùng này?</string>
  <string name="BlockedUserActivity__s_will_not_be_able_to">\"%1$s\" sẽ không thể gọi hay nhắn tin cho bạn.</string>
  <string name="BlockedUsersActivity__block">Chặn</string>
  <string name="BlockedUsersActivity__unblock_user">Bỏ chặn người dùng này?</string>
  <string name="BlockedUsersActivity__do_you_want_to_unblock_s">Bạn có muốn bỏ chặn \"%1$s\"?</string>
  <string name="BlockedUsersActivity__unblock">Bỏ chặn</string>
  <!--BlockUnblockDialog-->
  <string name="BlockUnblockDialog_block_and_leave_s">Chặn và rời khỏi %1$s?</string>
  <string name="BlockUnblockDialog_block_s">Chặn %1$s?</string>
  <string name="BlockUnblockDialog_you_will_no_longer_receive_messages_or_updates">Bạn sẽ không còn nhận tin nhắn hay cập nhật từ nhóm này, và thành viên nhóm sẽ không thể thêm lại bạn vào nhóm.</string>
  <string name="BlockUnblockDialog_group_members_wont_be_able_to_add_you">Thành viên nhóm sẽ không thể thêm lại bạn vào nhóm.</string>
  <string name="BlockUnblockDialog_group_members_will_be_able_to_add_you">Các thành viên trong nhóm có thể thêm lại bạn vào nhóm.</string>
  <string name="BlockUnblockDialog_you_will_be_able_to_call_and_message_each_other">Các bạn sẽ có thể nhắn tin và gọi cho nhau, đồng thời có thể thấy tên và ảnh đại diện của nhau.</string>
  <string name="BlockUnblockDialog_blocked_people_wont_be_able_to_call_you_or_send_you_messages">Người dùng bị chặn sẽ không thể gọi hoặc gửi tin nhắn cho bạn.</string>
  <string name="BlockUnblockDialog_unblock_s">Bỏ chặn %1$s?</string>
  <string name="BlockUnblockDialog_block">Chặn</string>
  <string name="BlockUnblockDialog_block_and_leave">Chặn và rời</string>
  <string name="BlockUnblockDialog_block_and_delete">Chặn và Xoá</string>
  <!--BucketedThreadMedia-->
  <string name="BucketedThreadMedia_Today">Hôm nay</string>
  <string name="BucketedThreadMedia_Yesterday">Hôm qua</string>
  <string name="BucketedThreadMedia_This_week">Tuần này</string>
  <string name="BucketedThreadMedia_This_month">Tháng này</string>
  <string name="BucketedThreadMedia_Large">Lớn</string>
  <string name="BucketedThreadMedia_Medium">Vừa</string>
  <string name="BucketedThreadMedia_Small">Nhỏ</string>
  <!--CameraXFragment-->
  <string name="CameraXFragment_tap_for_photo_hold_for_video">Nhấn để chụp ảnh, giữ để quay video</string>
  <string name="CameraXFragment_capture_description">Chụp</string>
  <string name="CameraXFragment_change_camera_description">Chuyển camera</string>
  <string name="CameraXFragment_open_gallery_description">Mở bộ sưu tập</string>
  <!--CameraContacts-->
  <string name="CameraContacts_recent_contacts">Liên hệ gần đây</string>
  <string name="CameraContacts_signal_contacts">Liên hệ Signal</string>
  <string name="CameraContacts_signal_groups">Nhóm Signal</string>
  <string name="CameraContacts_you_can_share_with_a_maximum_of_n_conversations">Bạn có thể chia sẻ với tối đa %d cuộc trò chuyện.</string>
  <string name="CameraContacts_select_signal_recipients">Chọn người nhận Signal</string>
  <string name="CameraContacts_no_signal_contacts">Không có liên hệ Signal</string>
  <string name="CameraContacts_you_can_only_use_the_camera_button">Bạn chỉ có thể dùng nút chụp ảnh để gửi ảnh cho các liên hệ Signal.</string>
  <string name="CameraContacts_cant_find_who_youre_looking_for">Không tìm thấy người bạn cần tìm?</string>
  <string name="CameraContacts_invite_a_contact_to_join_signal">Mời một liên hệ dùng Molly</string>
  <string name="CameraContacts__menu_search">Tìm kiếm</string>
  <!--ClearProfileActivity-->
  <string name="ClearProfileActivity_remove">Xoá</string>
  <string name="ClearProfileActivity_remove_profile_photo">Gỡ ảnh đại diện?</string>
  <string name="ClearProfileActivity_remove_group_photo">Gỡ ảnh nhóm?</string>
  <!--ClientDeprecatedActivity-->
  <string name="ClientDeprecatedActivity_update_signal">Cập nhật Signal</string>
  <string name="ClientDeprecatedActivity_this_version_of_the_app_is_no_longer_supported">Phiên bản ứng dụng này không còn được hỗ trợ. Để tiếp tục gửi và nhận tin nhắn, vui lòng cập nhật lên phiên bản mới nhất.</string>
  <string name="ClientDeprecatedActivity_update">Cập nhật</string>
  <string name="ClientDeprecatedActivity_dont_update">Không cập nhật</string>
  <string name="ClientDeprecatedActivity_warning">Cảnh báo</string>
  <string name="ClientDeprecatedActivity_your_version_of_signal_has_expired_you_can_view_your_message_history">Phiên bản Signal của bạn đã hết hạn. Bạn có thể xem lịch sử tin nhắn nhưng không thể gửi hay nhận tin nhắn cho tới khi bạn cập nhật.</string>
  <!--CommunicationActions-->
  <string name="CommunicationActions_no_browser_found">Không tìm thấy trình duyệt.</string>
  <string name="CommunicationActions_send_email">Gửi email</string>
  <string name="CommunicationActions_a_cellular_call_is_already_in_progress">Một cuộc gọi di động đã được tiến hành.</string>
  <string name="CommunicationActions_start_voice_call">Bắt đầu cuộc gọi thoại?</string>
  <string name="CommunicationActions_cancel">Hủy</string>
  <string name="CommunicationActions_call">Gọi</string>
  <string name="CommunicationActions_insecure_call">Cuộc gọi không bảo mật</string>
  <string name="CommunicationActions_carrier_charges_may_apply">Có thể tốn cước phí. Số điện thoại bạn đang gọi chưa được đăng kí với Signal. Cuộc gọi này sẽ được thực hiện qua nhà cung cấp dịch vụ viễn thông, không qua internet.</string>
  <!--ConfirmIdentityDialog-->
  <string name="ConfirmIdentityDialog_your_safety_number_with_s_has_changed">Mã số an toàn với %1$s đã thay đổi. Điều này có thể là do ai đó đang tìm cách nghe lén cuộc trò chuyện, hoặc %2$s chỉ vừa cài lại Signal.</string>
  <string name="ConfirmIdentityDialog_you_may_wish_to_verify_your_safety_number_with_this_contact">Bạn có thể sẽ muốn xác minh mã số an toàn với liên hệ này.</string>
  <string name="ConfirmIdentityDialog_accept">Chấp nhận</string>
  <!--ContactsCursorLoader-->
  <string name="ContactsCursorLoader_recent_chats">Trò chuyện gần đây</string>
  <string name="ContactsCursorLoader_contacts">Danh bạ</string>
  <string name="ContactsCursorLoader_groups">Nhóm</string>
  <string name="ContactsCursorLoader_phone_number_search">Tìm kiếm số điện thoại</string>
  <string name="ContactsCursorLoader_username_search">Tìm kiếm tên người dùng</string>
  <!--ContactsDatabase-->
  <string name="ContactsDatabase_message_s">Tin nhắn %s</string>
  <string name="ContactsDatabase_signal_call_s">Cuộc gọi Signal %s</string>
  <!--ContactNameEditActivity-->
  <string name="ContactNameEditActivity_given_name">Tên</string>
  <string name="ContactNameEditActivity_family_name">Họ</string>
  <string name="ContactNameEditActivity_prefix">Danh xưng</string>
  <string name="ContactNameEditActivity_suffix">Hậu tố</string>
  <string name="ContactNameEditActivity_middle_name">Tên đệm</string>
  <!--ContactShareEditActivity-->
  <string name="ContactShareEditActivity_type_home">Nhà</string>
  <string name="ContactShareEditActivity_type_mobile">Di động</string>
  <string name="ContactShareEditActivity_type_work">Công việc</string>
  <string name="ContactShareEditActivity_type_missing">Khác</string>
  <string name="ContactShareEditActivity_invalid_contact">Liên lạc đã chọn không hợp lệ</string>
  <!--ConversationItem-->
  <string name="ConversationItem_error_not_sent_tap_for_details">Chưa gửi, nhấn để xem chi tiết</string>
  <string name="ConversationItem_error_partially_not_delivered">Đã gửi một phần, nhấn để xem chi tiết</string>
  <string name="ConversationItem_error_network_not_delivered">Không gửi được</string>
  <string name="ConversationItem_received_key_exchange_message_tap_to_process">Đã nhận được yêu cầu trao đổi mã khoá, nhấn để tiếp tục.</string>
  <string name="ConversationItem_group_action_left">%1$s đã rời nhóm.</string>
  <string name="ConversationItem_click_to_approve_unencrypted">Không gửi được, nhấn để thử giao thức không bảo mật</string>
  <string name="ConversationItem_click_to_approve_unencrypted_sms_dialog_title">Trở lại SMS không mã hóa?</string>
  <string name="ConversationItem_click_to_approve_unencrypted_mms_dialog_title">Trở lại MMS không mã hóa?</string>
  <string name="ConversationItem_click_to_approve_unencrypted_dialog_message">Tin nhắn này sẽ <b>không</b> được mã hoá do người nhận không còn sử dụng Signal.\n\nGửi tin nhắn không mã hóa?</string>
  <string name="ConversationItem_unable_to_open_media">Không tìm thấy ứng dụng để mở tệp đa phương tiện này.</string>
  <string name="ConversationItem_copied_text">Đã sao chép %s</string>
  <string name="ConversationItem_from_s">từ %s</string>
  <string name="ConversationItem_to_s">tới %s</string>
  <string name="ConversationItem_read_more">Xem thêm</string>
  <string name="ConversationItem_download_more">Tải thêm</string>
  <string name="ConversationItem_pending">Đang chờ</string>
  <string name="ConversationItem_this_message_was_deleted">Tin nhắn này đã bị xóa.</string>
  <string name="ConversationItem_you_deleted_this_message">Bạn đã xóa tin nhắn này.</string>
  <!--ConversationActivity-->
  <string name="ConversationActivity_reset_secure_session_question">Đặt lại phiên bảo mật?</string>
  <string name="ConversationActivity_this_may_help_if_youre_having_encryption_problems">Thao tác này có thể giúp bạn khi đang có vấn đề về mã hoá cuộc trò chuyện. Các tin nhắn sẽ được giữ lại.</string>
  <string name="ConversationActivity_reset">Đặt lại</string>
  <string name="ConversationActivity_add_attachment">Thêm tệp đính kèm</string>
  <string name="ConversationActivity_select_contact_info">Chọn thông tin liên lạc</string>
  <string name="ConversationActivity_compose_message">Soạn tin nhắn</string>
  <string name="ConversationActivity_sorry_there_was_an_error_setting_your_attachment">Xin lỗi, có lỗi thiết đặt tập tin đính kèm của bạn.</string>
  <string name="ConversationActivity_recipient_is_not_a_valid_sms_or_email_address_exclamation">Nơi nhận không phải là địa chỉ SMS hay email hợp lệ!</string>
  <string name="ConversationActivity_message_is_empty_exclamation">Tin nhắn trống!</string>
  <string name="ConversationActivity_group_members">Thành viên trong nhóm</string>
  <string name="ConversationActivity__tap_here_to_start_a_group_call">Nhấn để bắt đầu cuộc gọi nhóm</string>
  <string name="ConversationActivity_invalid_recipient">Người nhận không hợp lệ!</string>
  <string name="ConversationActivity_added_to_home_screen">Thêm vào màn hình chính</string>
  <string name="ConversationActivity_calls_not_supported">Không hỗ trợ gọi điện</string>
  <string name="ConversationActivity_this_device_does_not_appear_to_support_dial_actions">Thiết bị này không hỗ trợ thao tác quay số.</string>
  <string name="ConversationActivity_transport_insecure_sms">SMS không bảo mật</string>
  <string name="ConversationActivity_transport_insecure_mms">MMS không bảo mật</string>
  <string name="ConversationActivity_transport_signal">Signal</string>
  <string name="ConversationActivity_lets_switch_to_signal">Hãy chuyển sang dùng Molly %1$s</string>
  <string name="ConversationActivity_specify_recipient">Vui lòng chọn một liên lạc</string>
  <string name="ConversationActivity_unblock">Bỏ chặn</string>
  <string name="ConversationActivity_attachment_exceeds_size_limits">Tệp đính kèm vượt quá giới hạn kích cỡ cho loại tin nhắn mà bạn đang gửi.</string>
  <string name="ConversationActivity_unable_to_record_audio">Không thể ghi âm!</string>
  <string name="ConversationActivity_you_cant_send_messages_to_this_group">Bạn không thể nhắn tin cho nhóm này vì bạn không còn là thành viên.</string>
  <string name="ConversationActivity_there_is_no_app_available_to_handle_this_link_on_your_device">Không ứng dụng nào trên điện thoại bạn có thể xử lí liên kết này.</string>
  <string name="ConversationActivity_your_request_to_join_has_been_sent_to_the_group_admin">Yêu cầu tham gia nhóm của bạn đã được gửi tới quản trị viên nhóm. Bạn sẽ được thông báo khi họ đưa ra quyết định.</string>
  <string name="ConversationActivity_cancel_request">Hủy yêu cầu</string>
  <string name="ConversationActivity_to_send_audio_messages_allow_signal_access_to_your_microphone">Để gửi tin nhắn âm thanh, hãy cho phép Molly truy cập micro điện thoại.</string>
  <string name="ConversationActivity_signal_requires_the_microphone_permission_in_order_to_send_audio_messages">Molly cần quyền truy cập Micro để gửi tin nhắn âm thanh, nhưng đã bị từ chối vĩnh viễn. Vui lòng mở cài đặt ứng dụng, chọn \"Quyền\" và bật \"Micro\".</string>
  <string name="ConversationActivity_signal_needs_the_microphone_and_camera_permissions_in_order_to_call_s">Molly cần quyền truy cập Micro và Máy ảnh để gọi %s, nhưng đã bị từ chối vĩnh viễn. Vui lòng mở cài đặt ứng dụng, chọn \"Quyền\" và bật \"Micro\" và \"Máy ảnh\"</string>
  <string name="ConversationActivity_to_capture_photos_and_video_allow_signal_access_to_the_camera">Để chụp ảnh, hãy cho phép Molly truy cập máy ảnh.</string>
  <string name="ConversationActivity_signal_needs_the_camera_permission_to_take_photos_or_video">Molly cần quyền truy cập Máy ảnh để chụp ảnh và quay video, nhưng đã bị từ chối vĩnh viễn. Vui lòng mở cài đặt ứng dụng, chọn \"Quyền\" và bật \"Máy ảnh\".</string>
  <string name="ConversationActivity_signal_needs_camera_permissions_to_take_photos_or_video">Molly cần quyền truy cập Máy ảnh để chụp ảnh và quay video</string>
  <string name="ConversationActivity_enable_the_microphone_permission_to_capture_videos_with_sound">Cho phép quyền truy cập micro để ghi âm thanh khi quay video.</string>
  <string name="ConversationActivity_signal_needs_the_recording_permissions_to_capture_video">Molly cần quyền truy cập micro để quay video nhưng đã bị từ chối. Vui lòng mở cài đặt ứng dụng, chọn \"Quyền\" và bật \"Micro\" và \"Máy ảnh\".</string>
  <string name="ConversationActivity_signal_needs_recording_permissions_to_capture_video">Molly cần quyền truy cập micro để quay video.</string>
  <string name="ConversationActivity_quoted_contact_message">%1$s%2$s</string>
  <string name="ConversationActivity_signal_cannot_sent_sms_mms_messages_because_it_is_not_your_default_sms_app">Signal không thể gửi SMS/MMS vì Signal không phải ứng dụng SMS mặc định. Bạn có muốn thay đổi trong cài đặt Android?</string>
  <string name="ConversationActivity_yes">Có</string>
  <string name="ConversationActivity_no">Không</string>
  <string name="ConversationActivity_search_position">%1$d trên tổng số %2$d</string>
  <string name="ConversationActivity_no_results">Không có kết quả</string>
  <string name="ConversationActivity_sticker_pack_installed">Đã cài đặt gói nhãn dán</string>
  <string name="ConversationActivity_new_say_it_with_stickers">Mới! Thể hiện cảm xúc bằng nhãn dán</string>
  <string name="ConversationActivity_cancel">Hủy</string>
  <string name="ConversationActivity_delete_conversation">Xoá cuộc hội thoại?</string>
  <string name="ConversationActivity_delete_and_leave_group">Xóa và rời nhóm?</string>
  <string name="ConversationActivity_this_conversation_will_be_deleted_from_all_of_your_devices">Cuộc trò chuyện này sẽ bị xóa trên tất cả các thiết bị của bạn.</string>
  <string name="ConversationActivity_you_will_leave_this_group_and_it_will_be_deleted_from_all_of_your_devices">Bạn sẽ rời nhóm, và lịch sử trò chuyện sẽ bị xóa trên tất cả các thiết bị của bạn.</string>
  <string name="ConversationActivity_delete">Xóa</string>
  <string name="ConversationActivity_delete_and_leave">Xóa và rời khỏi</string>
  <string name="ConversationActivity__to_call_s_signal_needs_access_to_your_microphone">Để gọi %1$s, Molly cần quyền truy cập micro của bạn</string>
  <string name="ConversationActivity__more_options_now_in_group_settings">Nhiều thiết đặt hơn trong \"Cài đặt nhóm\"</string>
  <string name="ConversationActivity_join">Tham gia</string>
  <string name="ConversationActivity_full">Đầy</string>
  <string name="ConversationActivity_error_sending_media">Lỗi gửi tệp đa phương tiện</string>
  <!--ConversationAdapter-->
  <plurals name="ConversationAdapter_n_unread_messages">
    <item quantity="other">%d tin nhắn chưa đọc</item>
  </plurals>
  <!--ConversationFragment-->
  <plurals name="ConversationFragment_delete_selected_messages">
    <item quantity="other">Xóa các tin nhắn đã chọn?</item>
  </plurals>
  <string name="ConversationFragment_save_to_sd_card">Lưu vào bộ nhớ?</string>
  <plurals name="ConversationFragment_saving_n_media_to_storage_warning">
    <item quantity="other">Lưu %1$d tệp đa phương tiện vào bộ nhớ sẽ cho phép bất kì ứng dụng khác truy cập chúng.\n\nTiếp tục?</item>
  </plurals>
  <plurals name="ConversationFragment_error_while_saving_attachments_to_sd_card">
    <item quantity="other">Lỗi khi đang lưu tệp đính kèm vào thẻ nhớ!</item>
  </plurals>
  <string name="ConversationFragment_unable_to_write_to_sd_card_exclamation">Không thể ghi vào bộ nhớ!</string>
  <plurals name="ConversationFragment_saving_n_attachments">
    <item quantity="other">Đang lưu %1$d tệp đính kèm</item>
  </plurals>
  <plurals name="ConversationFragment_saving_n_attachments_to_sd_card">
    <item quantity="other">Đang lưu %1$d tệp đính kèm vào bộ nhớ…</item>
  </plurals>
  <string name="ConversationFragment_pending">Đang chờ…</string>
  <string name="ConversationFragment_push">Dữ liệu (Signal)</string>
  <string name="ConversationFragment_mms">MMS</string>
  <string name="ConversationFragment_sms">SMS</string>
  <string name="ConversationFragment_deleting">Đang xóa</string>
  <string name="ConversationFragment_deleting_messages">Đang xóa tin nhắn…</string>
  <string name="ConversationFragment_delete_for_me">Xóa cho tôi</string>
  <string name="ConversationFragment_delete_for_everyone">Xóa cho mọi người</string>
  <string name="ConversationFragment_this_message_will_be_deleted_for_everyone_in_the_conversation">Tin nhắn này sẽ được xóa cho tất cả thành viên nhóm nếu họ đang dùng phiên bản Signal mới. Họ sẽ thấy rằng bạn đã xóa tin nhắn.</string>
  <string name="ConversationFragment_quoted_message_not_found">Không tìm thấy tin nhắn ban đầu</string>
  <string name="ConversationFragment_quoted_message_no_longer_available">Tin nhắn ban đầu không khả dụng</string>
  <string name="ConversationFragment_failed_to_open_message">Không thể mở tin nhắn</string>
  <string name="ConversationFragment_you_can_swipe_to_the_right_reply">Bạn có thể vuốt tin nhắn sang bên phải để trả lời nhanh</string>
  <string name="ConversationFragment_you_can_swipe_to_the_left_reply">Bạn có thể vuốt tin nhắn sang bên trái để trả lời nhanh</string>
  <string name="ConversationFragment_outgoing_view_once_media_files_are_automatically_removed">Tin nhắn đa phương tiện xem một lần sẽ tự động xóa sau khi được gửi</string>
  <string name="ConversationFragment_you_already_viewed_this_message">Bạn đã xem tin nhắn này rồi</string>
  <string name="ConversationFragment__you_can_add_notes_for_yourself_in_this_conversation">Bạn có thể thêm ghi chú trong cuộc trò chuyện này. \nNếu tài khoản của bạn có thiết bị liên kết, ghi chú cũng sẽ được đồng bộ.</string>
  <string name="ConversationFragment__d_group_members_have_the_same_name">%1$d thành viên nhóm có cùng tên.</string>
  <string name="ConversationFragment__tap_to_review">Nhấn để xem lại</string>
  <string name="ConversationFragment__review_requests_carefully">Kiểm tra yêu cầu một cách kĩ lưỡng</string>
  <string name="ConversationFragment__signal_found_another_contact_with_the_same_name">Molly tìm thấy một liên hệ cùng tên.</string>
  <string name="ConversationFragment_contact_us">Liên hệ với chúng tôi</string>
  <string name="ConversationFragment_verify">Xác minh</string>
  <string name="ConversationFragment_not_now">Để sau</string>
  <string name="ConversationFragment_your_safety_number_with_s_changed">Mã số an toàn của bạn với %s đã thay đổi</string>
  <string name="ConversationFragment_your_safety_number_with_s_changed_likey_because_they_reinstalled_signal">Số an toàn của bạn với %s đã thay đổi, khả năng cao là vì họ đã cài lại Signal hoặc đổi thiết bị. Nhấn Xác minh để xác nhận lại số an toàn mới. Việc này là không bắt buộc.</string>
  <plurals name="ConversationListFragment_delete_selected_conversations">
    <item quantity="other">Xoá các cuộc trò chuyện đã chọn?</item>
  </plurals>
  <plurals name="ConversationListFragment_this_will_permanently_delete_all_n_selected_conversations">
    <item quantity="other">Thao tác này sẽ xóa vĩnh viễn %1$d cuộc trò chuyện đã chọn.</item>
  </plurals>
  <string name="ConversationListFragment_deleting">Đang xóa</string>
  <string name="ConversationListFragment_deleting_selected_conversations">Đang xoá các cuộc trò chuyện đã chọn…</string>
  <plurals name="ConversationListFragment_conversations_archived">
    <item quantity="other">Đã lưu trữ %d cuộc trò chuyện</item>
  </plurals>
  <string name="ConversationListFragment_undo">HOÀN TÁC</string>
  <plurals name="ConversationListFragment_moved_conversations_to_inbox">
    <item quantity="other">Đã chuyển %d cuộc trò chuyện vào hộp thư đến</item>
  </plurals>
  <!--ConversationListItem-->
  <string name="ConversationListItem_key_exchange_message">Tin nhắn trao đổi mã khóa</string>
  <!--ConversationListItemAction-->
  <string name="ConversationListItemAction_archived_conversations_d">Các cuộc trò chuyện đã lưu trữ (%d)</string>
  <!--ConversationTitleView-->
  <string name="ConversationTitleView_verified">Đã xác minh</string>
  <string name="ConversationTitleView_you">Bạn</string>
  <!--CreateGroupActivity-->
  <string name="CreateGroupActivity_some_contacts_cannot_be_in_legacy_groups">Một vài liên hệ không thể ở trong nhóm cũ.</string>
  <!--CreateProfileActivity-->
  <string name="CreateProfileActivity__profile">Hồ sơ</string>
  <string name="CreateProfileActivity_error_setting_profile_photo">Lỗi đặt ảnh đại diện</string>
  <string name="CreateProfileActivity_problem_setting_profile">Lỗi thiết lập hồ sơ</string>
  <string name="CreateProfileActivity_set_up_your_profile">Thiết lập hồ sơ</string>
  <string name="CreateProfileActivity_signal_profiles_are_end_to_end_encrypted">Hồ sơ của bạn được mã hóa đầu cuối. Hồ sơ và các thay đổi sẽ hiển thị với liên hệ trong danh bạ của bạn, khi bạn bắt đầu hoặc chấp nhận cuộc trò chuyện mới, hoặc khi bạn tham gia nhóm mới.</string>
  <string name="CreateProfileActivity_set_avatar_description">Đặt ảnh đại diện</string>
  <!--ChooseBackupFragment-->
  <string name="ChooseBackupFragment__restore_from_backup">Khôi phục từ bản sao lưu?</string>
  <string name="ChooseBackupFragment__restore_your_messages_and_media">Khôi phục tin nhắn và tệp từ bản sao lưu. Bạn chỉ có thể khôi phục vào lúc này.</string>
  <string name="ChooseBackupFragment__icon_content_description">Khôi phục từ sao lưu</string>
  <string name="ChooseBackupFragment__choose_backup">Chọn bản sao lưu</string>
  <string name="ChooseBackupFragment__learn_more">Tìm hiểu thêm</string>
  <!--RestoreBackupFragment-->
  <string name="RestoreBackupFragment__restore_complete">Hoàn tất khôi phục</string>
  <string name="RestoreBackupFragment__to_continue_using_backups_please_choose_a_folder">Để tiếp tục sử dụng tính năng sao lưu, vui lòng chọn một thư mục. Các bản sao lưu mới sẽ được lưu vào thư mục này.</string>
  <string name="RestoreBackupFragment__choose_folder">Chọn thư mục</string>
  <string name="RestoreBackupFragment__not_now">Để sau</string>
  <!--BackupsPreferenceFragment-->
  <string name="BackupsPreferenceFragment__chat_backups">Sao lưu tin nhắn</string>
  <string name="BackupsPreferenceFragment__backups_are_encrypted_with_a_passphrase">Các bản sao lưu được mã hóa với mật khẩu và được lưu trên thiết bị của bạn.</string>
  <string name="BackupsPreferenceFragment__create_backup">Tạo bản sao lưu</string>
  <string name="BackupsPreferenceFragment__last_backup">Sao lưu gần đây nhất: %1$s</string>
  <string name="BackupsPreferenceFragment__backup_folder">Thư mục sao lưu</string>
  <string name="BackupsPreferenceFragment__verify_backup_passphrase">Xác minh mật khẩu sao lưu</string>
  <string name="BackupsPreferenceFragment__test_your_backup_passphrase">Kiểm tra mật khẩu sao lưu của bạn xem có khớp không</string>
  <string name="BackupsPreferenceFragment__turn_on">Bật</string>
  <string name="BackupsPreferenceFragment__turn_off">Tắt</string>
  <string name="BackupsPreferenceFragment__to_restore_a_backup">Để khôi phục bản sao lưu, hãy cài đặt phiên bản mới nhất của Molly. Sau đó, mở ứng dụng và nhấn vào \"Khôi phục bản sao lưu\" rồi chọn vị trí bản sao lưu. %1$s</string>
  <string name="BackupsPreferenceFragment__learn_more">Tìm hiểu thêm</string>
  <string name="BackupsPreferenceFragment__in_progress">Đang thực hiện…</string>
  <string name="BackupsPreferenceFragment__d_so_far">Đã được %1$d…</string>
  <string name="BackupsPreferenceFragment_signal_requires_external_storage_permission_in_order_to_create_backups">Molly cần quyền truy cập bộ nhớ để tạo bản sao lưu, nhưng đã bị từ chối vĩnh viễn. Vui lòng mở cài đặt ứng dụng, chọn \"Quyền\" và bật \"Bộ nhớ\".</string>
  <!--CustomDefaultPreference-->
  <string name="CustomDefaultPreference_using_custom">Dùng tùy chỉnh: %s</string>
  <string name="CustomDefaultPreference_using_default">Dùng mặc định: %s</string>
  <string name="CustomDefaultPreference_none">Không</string>
  <!--AvatarSelectionBottomSheetDialogFragment-->
  <string name="AvatarSelectionBottomSheetDialogFragment__choose_photo">Chọn ảnh</string>
  <string name="AvatarSelectionBottomSheetDialogFragment__take_photo">Chụp ảnh</string>
  <string name="AvatarSelectionBottomSheetDialogFragment__choose_from_gallery">Chọn từ bộ sưu tập</string>
  <string name="AvatarSelectionBottomSheetDialogFragment__remove_photo">Gỡ ảnh</string>
  <string name="AvatarSelectionBottomSheetDialogFragment__taking_a_photo_requires_the_camera_permission">Cần quyền truy cập máy ảnh để chụp ảnh.</string>
  <string name="AvatarSelectionBottomSheetDialogFragment__viewing_your_gallery_requires_the_storage_permission">Cần quyền truy cập bộ nhớ để xem bộ sưu tập.</string>
  <!--DateUtils-->
  <string name="DateUtils_just_now">Vừa xong</string>
  <string name="DateUtils_minutes_ago">%dph</string>
  <string name="DateUtils_today">Hôm nay</string>
  <string name="DateUtils_yesterday">Hôm qua</string>
  <!--DecryptionFailedDialog-->
  <string name="DecryptionFailedDialog_chat_session_refreshed">Đã làm mới phiên trò chuyện</string>
  <string name="DecryptionFailedDialog_signal_uses_end_to_end_encryption">Signal sử dụng công nghệ mã hóa đầu cuối vì vậy ứng dụng đôi lúc có thể làm mới lại phiên trò chuyện của bạn. Điều này không ảnh hưởng tới độ bảo mật của cuộc trò chuyện nhưng bạn có thể bỏ lỡ tin nhắn từ người này, và bạn có thể nhờ họ gửi lại tin nhắn đó.</string>
  <!--DeviceListActivity-->
  <string name="DeviceListActivity_unlink_s">Gỡ liên kết \'%s\'?</string>
  <string name="DeviceListActivity_by_unlinking_this_device_it_will_no_longer_be_able_to_send_or_receive">Khi gỡ liên kết thiết bị này, nó sẽ không thể gửi hoặc nhận tin nhắn được nữa.</string>
  <string name="DeviceListActivity_network_connection_failed">Lỗi kết nối mạng</string>
  <string name="DeviceListActivity_try_again">Thử lại</string>
  <string name="DeviceListActivity_unlinking_device">Đang gỡ liên kết thiết bị…</string>
  <string name="DeviceListActivity_unlinking_device_no_ellipsis">Đang gỡ liên kết thiết bị</string>
  <string name="DeviceListActivity_network_failed">Lỗi mạng!</string>
  <!--DeviceListItem-->
  <string name="DeviceListItem_unnamed_device">Thiết bị chưa đặt tên</string>
  <string name="DeviceListItem_linked_s">Đã liên kết %s</string>
  <string name="DeviceListItem_last_active_s">Hoạt động gần đây nhất %s</string>
  <string name="DeviceListItem_today">Hôm nay</string>
  <!--DocumentView-->
  <string name="DocumentView_unnamed_file">Tệp không tên</string>
  <!--DonateMegaphone-->
  <string name="DonateMegaphone_donate_to_signal">Ủng hộ Signal</string>
  <string name="DonateMegaphone_Signal_is_powered_by_people_like_you_show_your_support_today">Signal được hỗ trợ bởi những cá nhân như bạn. Hãy thể hiện sự hỗ trợ của bạn ngay hôm nay!</string>
  <string name="DonateMegaphone_donate">Ủng hộ</string>
  <string name="DonateMegaphone_no_thanks">Không, Cảm ơn</string>
  <!--GroupCallingMegaphone-->
  <string name="GroupCallingMegaphone__introducing_group_calls">Giới thiệu Cuộc gọi Nhóm</string>
  <string name="GroupCallingMegaphone__open_a_new_group_to_start">Mở một Nhóm Mới để bắt đầu một cuộc gọi nhóm bảo mật</string>
  <!--DozeReminder-->
  <string name="DozeReminder_optimize_for_missing_play_services">Tối ưu hóa khi không có dịch vụ Google Play</string>
  <string name="DozeReminder_this_device_does_not_support_play_services_tap_to_disable_system_battery">Thiết bị này không hỗ trợ dịch vụ Google Play. Nhấn để tắt tính năng tối ưu hóa pin khiến Molly không thể nhận tin nhắn duới nền.</string>
  <!--ExpiredBuildReminder-->
  <string name="ExpiredBuildReminder_this_version_of_signal_has_expired">Phiên bản này của Signal đã hết hạn. Cập nhật ngay để gửi và nhận tin nhắn.</string>
  <string name="ExpiredBuildReminder_update_now">Cập nhật ngay</string>
  <!--PendingGroupJoinRequestsReminder-->
  <plurals name="PendingGroupJoinRequestsReminder_d_pending_member_requests">
    <item quantity="other">%dyêu cầu thành viên đang chờ.</item>
  </plurals>
  <string name="PendingGroupJoinRequestsReminder_view">Xem</string>
  <!--ShareActivity-->
  <string name="ShareActivity_share_with">Chia sẻ với</string>
  <string name="ShareActivity_multiple_attachments_are_only_supported">Gửi nhiều tệp đính kèm chỉ áp dụng cho ảnh và video</string>
  <!--GcmRefreshJob-->
  <string name="GcmRefreshJob_Permanent_Signal_communication_failure">Lỗi thường trực khi giao tiếp qua Signal!</string>
  <string name="GcmRefreshJob_Signal_was_unable_to_register_with_Google_Play_Services">Molly không thể kết nối với Dịch vụ Google Play. Cuộc gọi và tin nhắn Molly không khả dụng, hãy thử đăng ký lại từ Cài đặt &gt; Nâng cao.</string>
  <!--GiphyActivity-->
  <string name="GiphyActivity_error_while_retrieving_full_resolution_gif">Lỗi khi tải ảnh GIF độ phân giải đầy đủ</string>
  <!--GiphyFragmentPageAdapter-->
  <string name="GiphyFragmentPagerAdapter_gifs">ảnh GIF</string>
  <string name="GiphyFragmentPagerAdapter_stickers">Nhãn dán</string>
  <!--AddToGroupActivity-->
  <string name="AddToGroupActivity_add_member">Thêm thành viên?</string>
  <string name="AddToGroupActivity_add_s_to_s">Thêm \"%1$s\" vào \"%2$s\"?</string>
  <string name="AddToGroupActivity_s_added_to_s">Đã thêm \"%1$s\" vào \"%2$s\".</string>
  <string name="AddToGroupActivity_add_to_group">Thêm vào nhóm</string>
  <string name="AddToGroupActivity_add_to_groups">Thêm vào các nhóm</string>
  <string name="AddToGroupActivity_this_person_cant_be_added_to_legacy_groups">Người này không thể được thêm vào nhóm cũ.</string>
  <string name="AddToGroupActivity_add">Thêm</string>
  <!--ChooseNewAdminActivity-->
  <string name="ChooseNewAdminActivity_choose_new_admin">Chọn quản trị viên mới</string>
  <string name="ChooseNewAdminActivity_done">Xong</string>
  <string name="ChooseNewAdminActivity_you_left">Bạn đã rời khỏi \"%1$s\".</string>
  <!--GroupMembersDialog-->
  <string name="GroupMembersDialog_you">Bạn</string>
  <!--GV2 access levels-->
  <string name="GroupManagement_access_level_anyone">Bất cứ ai</string>
  <string name="GroupManagement_access_level_all_members">Tất cả thành viên</string>
  <string name="GroupManagement_access_level_only_admins">Chỉ quản trị viên</string>
  <string name="GroupManagement_access_level_no_one">Không ai</string>
  <!--GV2 invites sent-->
  <plurals name="GroupManagement_invitation_sent">
    <item quantity="other">Đã gửi %d lời mời</item>
  </plurals>
  <string name="GroupManagement_invite_single_user">\"%1$s\" không thể được tự động thêm vào nhóm bởi bạn.\n\nHọ đã được mời tham gia và sẽ không thấy tin nhắn trong nhóm cho đến khi họ chấp nhận.</string>
  <string name="GroupManagement_invite_multiple_users">Những người dùng này không thể được tự động thêm vào nhóm bởi bạn.\n\nHọ đã được mời tham gia và sẽ không thấy tin nhắn trong nhóm cho đến khi họ chấp nhận.</string>
  <!--GroupsV1MigrationLearnMoreBottomSheetDialogFragment-->
  <string name="GroupsV1MigrationLearnMore_what_are_new_groups">Nhóm Mới là gì?</string>
  <string name="GroupsV1MigrationLearnMore_new_groups_have_features_like_mentions">Nhóm Mới có các tính năng như @nhắc và quản trị viên nhóm, và sẽ hỗ trợ nhiều tính năng trong tương lai.</string>
  <string name="GroupsV1MigrationLearnMore_all_message_history_and_media_has_been_kept">Tất cả lịch sử tin nhắn và đa phương tiện đã được giữ lại từ trước khi nâng cấp.</string>
  <string name="GroupsV1MigrationLearnMore_you_will_need_to_accept_an_invite_to_join_this_group_again">Bạn sẽ cần phải đồng ý lời mời để tham gia nhóm này một lần nữa, và sẽ không nhận tin nhắn nhóm cho tới khi bạn đồng ý.</string>
  <plurals name="GroupsV1MigrationLearnMore_these_members_will_need_to_accept_an_invite">
    <item quantity="other">Những thành viên này sẽ cần đồng ý lời mời để tham gia nhóm này lần nữa và sẽ không nhận được tin nhắn của nhóm cho tới khi họ đồng ý:</item>
  </plurals>
  <plurals name="GroupsV1MigrationLearnMore_these_members_were_removed_from_the_group">
    <item quantity="other">Những thành viên này đã được xóa khỏi nhóm và sẽ không thể tham gia lại cho tới khi họ nâng cấp:</item>
  </plurals>
  <!--GroupsV1MigrationInitiationBottomSheetDialogFragment-->
  <string name="GroupsV1MigrationInitiation_upgrade_to_new_group">Nâng cấp lên Nhóm Mới</string>
  <string name="GroupsV1MigrationInitiation_upgrade_this_group">Nâng cấp nhóm này</string>
  <string name="GroupsV1MigrationInitiation_new_groups_have_features_like_mentions">Nhóm Mới có các tính năng như @nhắc và quản trị viên nhóm, và sẽ hỗ trợ nhiều tính năng trong tương lai.</string>
  <string name="GroupsV1MigrationInitiation_all_message_history_and_media_will_be_kept">Tất cả lịch sử tin nhắn và đa phương tiện sẽ được giữ lại từ trước khi nâng cấp.</string>
  <string name="GroupsV1MigrationInitiation_encountered_a_network_error">Gặp phải lỗi kết nối mạng. Hãy thử lại sau.</string>
  <string name="GroupsV1MigrationInitiation_failed_to_upgrade">Không thể nâng cấp.</string>
  <plurals name="GroupsV1MigrationInitiation_these_members_will_need_to_accept_an_invite">
    <item quantity="other">Những thành viên này sẽ cần đồng ý lời mời để tham gia nhóm lần nữa và sẽ không nhận được tin nhắn nhóm cho tới khi họ đồng ý:</item>
  </plurals>
  <plurals name="GroupsV1MigrationInitiation_these_members_are_not_capable_of_joining_new_groups">
    <item quantity="other">Những thành viên này không có khả năng tham gia Nhóm Mới, và sẽ được xóa khỏi nhóm:</item>
  </plurals>
  <!--GroupsV1MigrationInitiationReminder-->
  <string name="GroupsV1MigrationInitiationReminder_to_access_new_features_like_mentions">Để truy cập các tính năng mới như @nhắc tên và quản trị viên, hãy nâng cấp nhóm này.</string>
  <string name="GroupsV1MigrationInitiationReminder_not_now">Để sau</string>
  <string name="GroupsV1MigrationInitiationReminder_upgrade_group">Nâng cấp nhóm</string>
  <!--GroupsV1MigrationSuggestionsReminder-->
  <plurals name="GroupsV1MigrationSuggestionsReminder_members_couldnt_be_added_to_the_new_group">
    <item quantity="other">%1$d thành viên đã không thể được thêm lại vào Nhóm Mới. Bạn có muốn thêm họ bây giờ không?</item>
  </plurals>
  <plurals name="GroupsV1MigrationSuggestionsReminder_add_members">
    <item quantity="other">Thêm thành viên</item>
  </plurals>
  <string name="GroupsV1MigrationSuggestionsReminder_no_thanks">Không, cảm ơn</string>
  <!--GroupsV1MigrationSuggestionsDialog-->
  <plurals name="GroupsV1MigrationSuggestionsDialog_add_members_question">
    <item quantity="other">Thêm thành viên?</item>
  </plurals>
  <plurals name="GroupsV1MigrationSuggestionsDialog_these_members_couldnt_be_automatically_added">
    <item quantity="other">Những thành viên này đã không thể được tự động thêm vào Nhóm Mới khi nhóm được nâng cấp:</item>
  </plurals>
  <plurals name="GroupsV1MigrationSuggestionsDialog_add_members">
    <item quantity="other">Thêm thành viên</item>
  </plurals>
  <plurals name="GroupsV1MigrationSuggestionsDialog_failed_to_add_members_try_again_later">
    <item quantity="other">Không thể thêm thành viên. Hãy thử lại sau.</item>
  </plurals>
  <plurals name="GroupsV1MigrationSuggestionsDialog_cannot_add_members">
    <item quantity="other">Không thể thêm thành viên.</item>
  </plurals>
  <!--LeaveGroupDialog-->
  <string name="LeaveGroupDialog_leave_group">Rời nhóm?</string>
  <string name="LeaveGroupDialog_you_will_no_longer_be_able_to_send_or_receive_messages_in_this_group">Bạn sẽ không thể gửi hoặc nhận tin nhắn trong nhóm này nữa.</string>
  <string name="LeaveGroupDialog_leave">Rời</string>
  <string name="LeaveGroupDialog_choose_new_admin">Chọn quản trị viên mới</string>
  <string name="LeaveGroupDialog_before_you_leave_you_must_choose_at_least_one_new_admin_for_this_group">Trước khi rời nhóm, bạn phải chọn ít nhất một quản trị viên mới cho nhóm này.</string>
  <string name="LeaveGroupDialog_choose_admin">Chọn quản trị viên</string>
  <!--LinkPreviewsMegaphone-->
  <string name="LinkPreviewsMegaphone_disable">Tắt</string>
  <string name="LinkPreviewsMegaphone_preview_any_link">Xem trước tất cả liên kết</string>
  <string name="LinkPreviewsMegaphone_you_can_now_retrieve_link_previews_directly_from_any_website">Từ giờ bạn có thể thêm xem trước liên kết từ bất cứ trang web nào vào những tin nhắn bạn gửi.</string>
  <!--LinkPreviewView-->
  <string name="LinkPreviewView_no_link_preview_available">Xem trước liên kết không khả dụng</string>
  <string name="LinkPreviewView_this_group_link_is_not_active">Đường dẫn nhóm không khả dụng</string>
  <string name="LinkPreviewView_domain_date">%1$s · %2$s</string>
  <!--LinkPreviewRepository-->
  <plurals name="LinkPreviewRepository_d_members">
    <item quantity="other">%1$d thành viên</item>
  </plurals>
  <!--PendingMembersActivity-->
  <string name="PendingMembersActivity_pending_group_invites">Lời mời vào nhóm đang chờ</string>
  <string name="PendingMembersActivity_requests">Yêu cầu</string>
  <string name="PendingMembersActivity_invites">Lời mời</string>
  <string name="PendingMembersActivity_people_you_invited">Những người mà bạn đã mời</string>
  <string name="PendingMembersActivity_you_have_no_pending_invites">Bạn không có lời mời đang chờ nào.</string>
  <string name="PendingMembersActivity_invites_by_other_group_members">Lời mời từ các thành viên nhóm khác</string>
  <string name="PendingMembersActivity_no_pending_invites_by_other_group_members">Không có lời mời đang chờ nào từ các thành viên nhóm khác.</string>
  <string name="PendingMembersActivity_missing_detail_explanation">Thông tin của những người được mời bởi các thành viên nhóm khác sẽ không được hiển thị. Nếu người được mời chấp nhận tham gia, thông tin của họ sẽ được chia sẻ với nhóm vào lúc đó. Họ sẽ không thấy tin nhắn trong nhóm cho đến khi họ tham gia. </string>
  <string name="PendingMembersActivity_revoke_invite">Thu hồi lời mời</string>
  <string name="PendingMembersActivity_revoke_invites">Thu hồi các lời mời</string>
  <plurals name="PendingMembersActivity_revoke_d_invites">
    <item quantity="other">Thu hồi %1$d lời mời</item>
  </plurals>
  <plurals name="PendingMembersActivity_error_revoking_invite">
    <item quantity="other">Lỗi khi thu hồi lời mời</item>
  </plurals>
  <!--RequestingMembersFragment-->
  <string name="RequestingMembersFragment_pending_member_requests">Yêu cầu tham gia đang chờ</string>
  <string name="RequestingMembersFragment_no_member_requests_to_show">Không có yêu cầu tham gia nhóm.</string>
  <string name="RequestingMembersFragment_explanation">Những người trong danh sách này đã cố gia nhập nhóm bằng đường dẫn nhóm.</string>
  <string name="RequestingMembersFragment_added_s">Đã thêm \"%1$s\"</string>
  <string name="RequestingMembersFragment_denied_s">Đã từ chối \"%1$s\"</string>
  <!--AddMembersActivity-->
  <string name="AddMembersActivity__done">Xong</string>
  <string name="AddMembersActivity__this_person_cant_be_added_to_legacy_groups">Người này không thể được thêm vào nhóm cũ.</string>
  <plurals name="AddMembersActivity__add_d_members_to_s">
    <item quantity="other">Thêm %3$d thành viên vào \"%2$s\"?</item>
  </plurals>
  <string name="AddMembersActivity__add">Thêm</string>
  <!--AddGroupDetailsFragment-->
  <string name="AddGroupDetailsFragment__name_this_group">Đặt tên nhóm này</string>
  <string name="AddGroupDetailsFragment__create_group">Tạo nhóm</string>
  <string name="AddGroupDetailsFragment__create">Tạo</string>
  <string name="AddGroupDetailsFragment__members">Thành viên</string>
  <string name="AddGroupDetailsFragment__you_can_add_or_invite_friends_after_creating_this_group">Bạn có thể thêm hoặc mời bạn bè sau khi tạo nhóm này.</string>
  <string name="AddGroupDetailsFragment__group_name_required">Tên nhóm (bắt buộc)</string>
  <string name="AddGroupDetailsFragment__group_name_optional">Tên nhóm (không bắt buộc)</string>
  <string name="AddGroupDetailsFragment__this_field_is_required">Trường bắt buộc</string>
  <string name="AddGroupDetailsFragment__group_creation_failed">Không thể tạo nhóm.</string>
  <string name="AddGroupDetailsFragment__try_again_later">Hãy thử lại sau.</string>
  <string name="AddGroupDetailsFragment__youve_selected_a_contact_that_doesnt">Bạn đã chọn một liên hệ không hỗ trợ Nhóm Signal, vì vậy đây sẽ là nhóm MMS.</string>
  <string name="AddGroupDetailsFragment_custom_mms_group_names_and_photos_will_only_be_visible_to_you">Tên nhóm MMS và ảnh sẽ chỉ hiển thị với bạn.</string>
  <string name="AddGroupDetailsFragment__remove">Xóa</string>
  <string name="AddGroupDetailsFragment__sms_contact">Liên hệ SMS</string>
  <string name="AddGroupDetailsFragment__remove_s_from_this_group">Xóa %1$s khỏi nhóm này?</string>
  <plurals name="AddGroupDetailsFragment__d_members_do_not_support_new_groups">
    <item quantity="other">%d thành viên không hỗ trợ Nhóm Mới, vì vậy nhóm này sẽ là Nhóm Cũ.</item>
  </plurals>
  <plurals name="AddGroupDetailsFragment__d_members_do_not_support_new_groups_so_this_group_cannot_be_created">
    <item quantity="other">%d thành viên không hỗ trợ Nhóm Mới, vì vậy nhóm này không thể được tạo.</item>
  </plurals>
  <!--NonGv2MemberDialog-->
  <string name="NonGv2MemberDialog_single_users_are_non_gv2_capable">Một Nhóm Cũ sẽ được tạo vì \"%1$s\" đang sử dụng phiên bản cũ của Signal. Bạn có thể tạo Nhóm Mới với họ sau khi họ cập nhật Signal, hoặc xóa họ khỏi danh sách thành viên trước khi tạo nhóm.</string>
  <plurals name="NonGv2MemberDialog_d_users_are_non_gv2_capable">
    <item quantity="other">Một Nhóm Cũ sẽ được tạo vì %1$d thành viên đang sử dụng phiên bản cũ của Signal. Bạn có thể tạo Nhóm Mới với họ sau khi họ cập nhật Signal, hoặc xóa họ khỏi danh sách thành viên trước khi tạo nhóm.</item>
  </plurals>
  <string name="NonGv2MemberDialog_single_users_are_non_gv2_capable_forced_migration">Nhóm này không thể được tạo vì \"%1$s\" đang sử dụng một phiên bản cũ của Signal. Bạn cần phải bỏ chọn họ trước khi tạo nhóm.</string>
  <plurals name="NonGv2MemberDialog_d_users_are_non_gv2_capable_forced_migration">
    <item quantity="other">Nhóm này không thể được tạo vì %1$d thành viên đang dùng phiên bản cũ của Signal. Bạn cần phải bỏ chọn họ trước khi tạo nhóm.</item>
  </plurals>
  <!--ManageGroupActivity-->
  <string name="ManageGroupActivity_member_requests_and_invites">Yêu cầu tham gia &amp; Lời mời</string>
  <string name="ManageGroupActivity_add_members">Thêm thành viên</string>
  <string name="ManageGroupActivity_edit_group_info">Sửa thông tin nhóm</string>
  <string name="ManageGroupActivity_who_can_add_new_members">Ai có thể thêm thành viên mới?</string>
  <string name="ManageGroupActivity_who_can_edit_this_groups_info">Ai có thể chỉnh sửa thông tin nhóm này?</string>
  <string name="ManageGroupActivity_group_link">Đường dẫn nhóm</string>
  <string name="ManageGroupActivity_block_group">Chặn nhóm</string>
  <string name="ManageGroupActivity_unblock_group">Bỏ chặn nhóm</string>
  <string name="ManageGroupActivity_leave_group">Rời nhóm</string>
  <string name="ManageGroupActivity_mute_notifications">Tạm im thông báo</string>
  <string name="ManageGroupActivity_custom_notifications">Thông báo tuỳ chỉnh</string>
  <string name="ManageGroupActivity_mentions">Nhắc tên</string>
  <string name="ManageGroupActivity_chat_wallpaper">Ảnh nền cuộc trò chuyện</string>
  <string name="ManageGroupActivity_until_s">Cho đến %1$s</string>
  <string name="ManageGroupActivity_off">Tắt</string>
  <string name="ManageGroupActivity_on">Bật</string>
  <string name="ManageGroupActivity_view_all_members">Xem tất cả thành viên</string>
  <string name="ManageGroupActivity_see_all">Xem tất cả</string>
  <plurals name="ManageGroupActivity_added">
    <item quantity="other">Đã thêm %d thành viên.</item>
  </plurals>
  <string name="ManageGroupActivity_only_admins_can_enable_or_disable_the_sharable_group_link">Chỉ quản trị viên mới có thể bật hoặc tắt đường dẫn nhóm có thể chia sẻ được.</string>
  <string name="ManageGroupActivity_only_admins_can_enable_or_disable_the_option_to_approve_new_members">Chỉ quản trị viên mới có thể bật hoặc tắt lựa chọn xét duyệt thành viên mới.</string>
  <string name="ManageGroupActivity_only_admins_can_reset_the_sharable_group_link">Chỉ quản trị viên mới có thể thiết lập lại đường dẫn nhóm chia sẻ được.</string>
  <string name="ManageGroupActivity_you_dont_have_the_rights_to_do_this">Bạn không có quyền thực hiện điều này</string>
  <string name="ManageGroupActivity_not_capable">Bạn đã thêm một thành viên không hỗ trợ Nhóm Signal và cần cập nhật ứng dụng Signal.</string>
  <string name="ManageGroupActivity_failed_to_update_the_group">Không thể cập nhật nhóm</string>
  <string name="ManageGroupActivity_youre_not_a_member_of_the_group">Bạn không phải thành viên nhóm này</string>
  <string name="ManageGroupActivity_failed_to_update_the_group_please_retry_later">Không thể cập nhật nhóm, vui lòng thử lại sau</string>
  <string name="ManageGroupActivity_failed_to_update_the_group_due_to_a_network_error_please_retry_later">Không thể cập nhật nhóm vì lỗi mạng, vui lòng thử lại sau</string>
  <string name="ManageGroupActivity_edit_name_and_picture">Sửa tên và ảnh</string>
  <string name="ManageGroupActivity_legacy_group">Nhóm Cũ</string>
  <string name="ManageGroupActivity_legacy_group_learn_more">Đây là Nhóm Cũ. Các tính năng như quản trị viên nhóm chỉ có trong Nhóm Mới.</string>
  <string name="ManageGroupActivity_legacy_group_upgrade">Đây là Nhóm Cũ. Để truy cập các tính năng mới như @nhắc tên và quản trị viên,</string>
  <string name="ManageGroupActivity_legacy_group_too_large">Nhóm Cũ này không thể được nâng cấp thành Nhóm Mới vì nhóm quá lớn. Kích cỡ nhóm tối đa là %1$d.</string>
  <string name="ManageGroupActivity_upgrade_this_group">nâng cấp nhóm này.</string>
  <string name="ManageGroupActivity_this_is_an_insecure_mms_group">Đây là một Nhóm MMS không bảo mật. Để nhắn tin bảo mật, mời các liên hệ của bạn vào Signal.</string>
  <string name="ManageGroupActivity_invite_now">Mời ngay</string>
  <!--GroupMentionSettingDialog-->
  <string name="GroupMentionSettingDialog_notify_me_for_mentions">Thông báo khi tôi được nhắc tên</string>
  <string name="GroupMentionSettingDialog_receive_notifications_when_youre_mentioned_in_muted_chats">Nhận thông báo khi bạn được nhắc tên trong cuộc trò chuyện đã im lặng?</string>
  <string name="GroupMentionSettingDialog_always_notify_me">Luôn thông báo tôi</string>
  <string name="GroupMentionSettingDialog_dont_notify_me">Không thông báo tôi</string>
  <!--ManageProfileFragment-->
  <string name="ManageProfileFragment_profile_name">Tên hồ sơ</string>
  <string name="ManageProfileFragment_username">Tên người dùng</string>
  <string name="ManageProfileFragment_about">Thông tin</string>
  <string name="ManageProfileFragment_write_a_few_words_about_yourself">Viết một vài từ về bản thân bạn</string>
  <string name="ManageProfileFragment_your_name">Tên của bạn</string>
  <string name="ManageProfileFragment_your_username">Tên người dùng của bạn</string>
  <string name="ManageProfileFragment_failed_to_set_avatar">Không thể đặt ảnh đại diện</string>
  <!--ManageRecipientActivity-->
  <string name="ManageRecipientActivity_add_to_system_contacts">Thêm vào danh bạ điện thoại</string>
  <string name="ManageRecipientActivity_this_person_is_in_your_contacts">Người này có trong danh bạ của bạn</string>
  <string name="ManageRecipientActivity_disappearing_messages">Tin nhắn tự hủy</string>
  <string name="ManageRecipientActivity_chat_color">Màu trò chuyện</string>
  <string name="ManageRecipientActivity_chat_wallpaper">Ảnh nền cuộc trò chuyện</string>
  <string name="ManageRecipientActivity_block">Chặn</string>
  <string name="ManageRecipientActivity_unblock">Bỏ chặn</string>
  <string name="ManageRecipientActivity_view_safety_number">Xem mã số an toàn</string>
  <string name="ManageRecipientActivity_mute_notifications">Tạm im thông báo</string>
  <string name="ManageRecipientActivity_custom_notifications">Thông báo tuỳ chỉnh</string>
  <string name="ManageRecipientActivity_until_s">Cho đến %1$s</string>
  <string name="ManageRecipientActivity_off">Tắt</string>
  <string name="ManageRecipientActivity_on">Bật</string>
  <string name="ManageRecipientActivity_add_to_a_group">Thêm vào một nhóm</string>
  <string name="ManageRecipientActivity_view_all_groups">Hiển thị tất cả nhóm</string>
  <string name="ManageRecipientActivity_see_all">Xem tất cả</string>
  <string name="ManageRecipientActivity_no_groups_in_common">Không có nhóm chung</string>
  <plurals name="ManageRecipientActivity_d_groups_in_common">
    <item quantity="other">Có %d nhóm chung</item>
  </plurals>
  <string name="ManageRecipientActivity_message_description">Tin nhắn</string>
  <string name="ManageRecipientActivity_voice_call_description">Gọi thoại</string>
  <string name="ManageRecipientActivity_insecure_voice_call_description">Gọi thoại không bảo mật</string>
  <string name="ManageRecipientActivity_video_call_description">Gọi video</string>
  <plurals name="GroupMemberList_invited">
    <item quantity="other">%1$s đã mời %2$d người</item>
  </plurals>
  <!--CustomNotificationsDialogFragment-->
  <string name="CustomNotificationsDialogFragment__custom_notifications">Thông báo tuỳ chỉnh</string>
  <string name="CustomNotificationsDialogFragment__messages">Tin nhắn</string>
  <string name="CustomNotificationsDialogFragment__use_custom_notifications">Sử dụng thông báo tùy chỉnh</string>
  <string name="CustomNotificationsDialogFragment__notification_sound">Âm báo</string>
  <string name="CustomNotificationsDialogFragment__vibrate">Rung</string>
  <string name="CustomNotificationsDialogFragment__call_settings">Cài đặt cuộc gọi</string>
  <string name="CustomNotificationsDialogFragment__ringtone">Nhạc chuông</string>
  <string name="CustomNotificationsDialogFragment__enabled">Đã bật</string>
  <string name="CustomNotificationsDialogFragment__disabled">Tắt</string>
  <string name="CustomNotificationsDialogFragment__default">Mặc định</string>
  <!--ShareableGroupLinkDialogFragment-->
  <string name="ShareableGroupLinkDialogFragment__shareable_group_link">Đường dẫn nhóm có thể chia sẻ</string>
  <string name="ShareableGroupLinkDialogFragment__manage_and_share">Quản lí &amp; chia sẻ</string>
  <string name="ShareableGroupLinkDialogFragment__group_link">Đường dẫn nhóm</string>
  <string name="ShareableGroupLinkDialogFragment__share">Chia sẻ</string>
  <string name="ShareableGroupLinkDialogFragment__reset_link">Cài lại đường dẫn</string>
  <string name="ShareableGroupLinkDialogFragment__member_requests">Yêu cầu tham gia</string>
  <string name="ShareableGroupLinkDialogFragment__approve_new_members">Chấp nhận thành viên mới</string>
  <string name="ShareableGroupLinkDialogFragment__require_an_admin_to_approve_new_members_joining_via_the_group_link">Cần quản trị viên chấp nhận thành viên tham gia qua đường dẫn nhóm.</string>
  <string name="ShareableGroupLinkDialogFragment__are_you_sure_you_want_to_reset_the_group_link">Bạn có muốn cài lại đường dẫn nhóm? Người dùng khác sẽ không thể tham gia nhóm bằng đường dẫn hiện tại.</string>
  <!--GroupLinkShareQrDialogFragment-->
  <string name="GroupLinkShareQrDialogFragment__qr_code">Mã QR</string>
  <string name="GroupLinkShareQrDialogFragment__people_who_scan_this_code_will">Những người quét mã này có thể tham gia nhóm của bạn. Vẫn cần quản trị viên chấp nhận thành viên mới nếu cài đặt này được bật.</string>
  <string name="GroupLinkShareQrDialogFragment__share_code">Chia sẻ mã</string>
  <!--GV2 Invite Revoke confirmation dialog-->
  <string name="InviteRevokeConfirmationDialog_revoke_own_single_invite">Bạn có muốn thu hồi lời mời đã gửi đến %1$s?</string>
  <plurals name="InviteRevokeConfirmationDialog_revoke_others_invites">
    <item quantity="other">Bạn có muốn thu hồi %2$d lời mời gửi bởi %1$s?</item>
  </plurals>
  <!--GroupJoinBottomSheetDialogFragment-->
  <string name="GroupJoinBottomSheetDialogFragment_you_are_already_a_member">Bạn đã là thành viên</string>
  <string name="GroupJoinBottomSheetDialogFragment_join">Tham gia</string>
  <string name="GroupJoinBottomSheetDialogFragment_request_to_join">Yêu cầu tham gia</string>
  <string name="GroupJoinBottomSheetDialogFragment_unable_to_join_group_please_try_again_later">Không thể tham gia nhóm. Vui lòng thử lại sau.</string>
  <string name="GroupJoinBottomSheetDialogFragment_encountered_a_network_error">Lỗi mạng.</string>
  <string name="GroupJoinBottomSheetDialogFragment_this_group_link_is_not_active">Đường dẫn nhóm không khả dụng</string>
  <string name="GroupJoinBottomSheetDialogFragment_unable_to_get_group_information_please_try_again_later">Không thể lấy thông tin nhóm, vui lòng thử lại sau</string>
  <string name="GroupJoinBottomSheetDialogFragment_direct_join">Bạn có muốn tham gia nhóm này và công khai tên và ảnh đại diện với các thành viên trong nhóm?</string>
  <string name="GroupJoinBottomSheetDialogFragment_admin_approval_needed">Cần một quản trị viên chấp nhận yêu cầu trước khi bạn tham gia nhóm này. Khi bạn yêu cầu tham gia, tên và ảnh đại diện của bạn sẽ được công khai với các thành viên nhóm.</string>
  <plurals name="GroupJoinBottomSheetDialogFragment_group_dot_d_members">
    <item quantity="other">Nhóm · %1$d thành viên</item>
  </plurals>
  <!--GroupJoinUpdateRequiredBottomSheetDialogFragment-->
  <string name="GroupJoinUpdateRequiredBottomSheetDialogFragment_update_signal_to_use_group_links">Cập nhật Signal để dùng liên kết nhóm</string>
  <string name="GroupJoinUpdateRequiredBottomSheetDialogFragment_update_message">Phiên bản của Signal bạn đang sử dụng không hỗ trợ đường dẫn nhóm này. Cập nhật lên phiên bản mới nhất để tham gia nhóm này bằng đường dẫn.</string>
  <string name="GroupJoinUpdateRequiredBottomSheetDialogFragment_update_signal">Cập nhật Signal</string>
  <string name="GroupJoinUpdateRequiredBottomSheetDialogFragment_update_linked_device_message">Một hoặc nhiều thiết bị được liên kết của bạn đang sử dụng phiên bản của Signal không hỗ trợ đường dẫn nhóm. Hãy cập nhật Signal trên (các) thiết bị được liên kết của bạn để tham gia nhóm này.</string>
  <string name="GroupJoinUpdateRequiredBottomSheetDialogFragment_group_link_is_not_valid">Đường dẫn nhóm không hợp lệ</string>
  <!--GroupInviteLinkEnableAndShareBottomSheetDialogFragment-->
  <string name="GroupInviteLinkEnableAndShareBottomSheetDialogFragment_invite_friends">Mời bạn bè</string>
  <string name="GroupInviteLinkEnableAndShareBottomSheetDialogFragment_share_a_link_with_friends_to_let_them_quickly_join_this_group">Chia sẻ đường dẫn với bạn bè để họ có thể tham gia nhanh vào nhóm này.</string>
  <string name="GroupInviteLinkEnableAndShareBottomSheetDialogFragment_enable_and_share_link">Bật và chia sẻ đường dẫn</string>
  <string name="GroupInviteLinkEnableAndShareBottomSheetDialogFragment_share_link">Chia sẻ đường dẫn</string>
  <string name="GroupInviteLinkEnableAndShareBottomSheetDialogFragment_unable_to_enable_group_link_please_try_again_later">Không thể bật đường dẫn nhóm. Xin hãy thử lại sau</string>
  <string name="GroupInviteLinkEnableAndShareBottomSheetDialogFragment_encountered_a_network_error">Lỗi mạng.</string>
  <string name="GroupInviteLinkEnableAndShareBottomSheetDialogFragment_you_dont_have_the_right_to_enable_group_link">Bạn không có quyền bật đường dẫn nhóm. Vui lòng hỏi quản trị viên.</string>
  <string name="GroupInviteLinkEnableAndShareBottomSheetDialogFragment_you_are_not_currently_a_member_of_the_group">Bạn hiện không phải là thành viên nhóm này.</string>
  <!--GV2 Request confirmation dialog-->
  <string name="RequestConfirmationDialog_add_s_to_the_group">Thêm \"%1$s\" vào nhóm?</string>
  <string name="RequestConfirmationDialog_deny_request_from_s">Từ chối yêu cầu tham gia của \"%1$s\"?</string>
  <string name="RequestConfirmationDialog_add">Thêm</string>
  <string name="RequestConfirmationDialog_deny">Từ chối</string>
  <!--ImageEditorHud-->
  <string name="ImageEditorHud_blur_faces">Làm mờ mặt</string>
  <string name="ImageEditorHud_new_blur_faces_or_draw_anywhere_to_blur">Mới: Làm mờ mặt hoặc vẽ để làm mờ</string>
  <string name="ImageEditorHud_draw_anywhere_to_blur">Vẽ để làm mờ bất cứ đâu</string>
  <string name="ImageEditorHud_draw_to_blur_additional_faces_or_areas">Vẽ để làm mờ thêm mặt hoặc khu vực</string>
  <!--InputPanel-->
  <string name="InputPanel_tap_and_hold_to_record_a_voice_message_release_to_send">Nhấn và giữ để ghi âm tin nhắn thoại, thả ra để gửi</string>
  <!--InviteActivity-->
  <string name="InviteActivity_share">Chia sẻ</string>
  <string name="InviteActivity_share_with_contacts">Chia sẻ với liên hệ</string>
  <string name="InviteActivity_choose_how_to_share">Chọn cách chia sẻ</string>
  <string name="InviteActivity_cancel">Hủy bỏ</string>
  <string name="InviteActivity_sending">Đang gửi…</string>
  <string name="InviteActivity_invitations_sent">Đã gửi lời mời!</string>
  <string name="InviteActivity_invite_to_signal">Mời dùng Molly</string>
  <plurals name="InviteActivity_send_sms_to_friends">
    <item quantity="other">GỬI SMS ĐẾN %d BẠN</item>
  </plurals>
  <plurals name="InviteActivity_send_sms_invites">
    <item quantity="other">GỬI %d LỜI MỜI QUA SMS?</item>
  </plurals>
  <string name="InviteActivity_lets_switch_to_signal">Hãy chuyển sang dùng Molly: %1$s</string>
  <string name="InviteActivity_no_app_to_share_to">Có vẻ như bạn không có bất kỳ ứng dụng nào để chia sẻ.</string>
  <string name="InviteActivity_friends_dont_let_friends_text_unencrypted">Một người bạn tốt không để bạn mình nhắn tin không mã hoá.</string>
  <!--LearnMoreTextView-->
  <string name="LearnMoreTextView_learn_more">Tìm hiểu thêm</string>
  <!--LongMessageActivity-->
  <string name="LongMessageActivity_unable_to_find_message">Không thể tìm tin nhắn</string>
  <string name="LongMessageActivity_message_from_s">Tin nhắn từ %1$s</string>
  <string name="LongMessageActivity_your_message">Tin nhắn của bạn</string>
  <!--MessageRetrievalService-->
  <string name="MessageRetrievalService_signal">Molly</string>
  <string name="MessageRetrievalService_background_connection_enabled">Kết nối duới nền đã chạy</string>
  <!--MmsDownloader-->
  <string name="MmsDownloader_error_reading_mms_settings">Lỗi xem cài đặt nhà cung cấp MMS không dây</string>
  <!--MediaOverviewActivity-->
  <string name="MediaOverviewActivity_Media">Đa phương tiện</string>
  <string name="MediaOverviewActivity_Files">Tệp</string>
  <string name="MediaOverviewActivity_Audio">Âm thanh</string>
  <string name="MediaOverviewActivity_All">Tất cả</string>
  <plurals name="MediaOverviewActivity_Media_delete_confirm_title">
    <item quantity="other">Xóa các mục đã chọn?</item>
  </plurals>
  <plurals name="MediaOverviewActivity_Media_delete_confirm_message">
    <item quantity="other">Thao tác này sẽ xóa vĩnh viễn %1$d tệp đã chọn. Các tin nhắn có liên kết với tệp này cũng sẽ bị xóa.</item>
  </plurals>
  <string name="MediaOverviewActivity_Media_delete_progress_title">Đang xóa</string>
  <string name="MediaOverviewActivity_Media_delete_progress_message">Đang xóa tin nhắn…</string>
  <string name="MediaOverviewActivity_Select_all">Chọn tất cả</string>
  <string name="MediaOverviewActivity_collecting_attachments">Đang thu thập tệp đính kèm…</string>
  <string name="MediaOverviewActivity_Sort_by">Sắp xếp theo</string>
  <string name="MediaOverviewActivity_Newest">Mới nhất</string>
  <string name="MediaOverviewActivity_Oldest">Cũ nhất</string>
  <string name="MediaOverviewActivity_Storage_used">Bộ nhớ đã sử dung</string>
  <string name="MediaOverviewActivity_All_storage_use">Tất cả dung lượng bộ nhớ</string>
  <string name="MediaOverviewActivity_Grid_view_description">Hiển thị theo ô</string>
  <string name="MediaOverviewActivity_List_view_description">Hiển thị theo danh sách</string>
  <string name="MediaOverviewActivity_Selected_description">Đã chọn</string>
  <plurals name="MediaOverviewActivity_d_items_s">
    <item quantity="other">%1$d mục %2$s</item>
  </plurals>
  <plurals name="MediaOverviewActivity_d_items">
    <item quantity="other">%1$d mục</item>
  </plurals>
  <string name="MediaOverviewActivity_file">Tệp</string>
  <string name="MediaOverviewActivity_audio">Âm thanh</string>
  <string name="MediaOverviewActivity_video">Video</string>
  <string name="MediaOverviewActivity_image">Hình ảnh</string>
  <string name="MediaOverviewActivity_sent_by_s">Được gửi từ %1$s</string>
  <string name="MediaOverviewActivity_sent_by_you">Được gửi từ bạn</string>
  <string name="MediaOverviewActivity_sent_by_s_to_s">Được gửi từ %1$s tới %2$s</string>
  <string name="MediaOverviewActivity_sent_by_you_to_s">Được gửi từ bạn tới %1$s</string>
  <!--Megaphones-->
  <string name="Megaphones_introducing_reactions">Xin giới thiệu tính năng Bày tỏ cảm xúc</string>
  <string name="Megaphones_tap_and_hold_any_message_to_quicky_share_how_you_feel">Nhấn giữ một tin nhắn để bày tỏ cảm xúc.</string>
  <string name="Megaphones_remind_me_later">Nhắc tôi sau</string>
  <string name="Megaphones_verify_your_signal_pin">Xác minh mã PIN Signal của bạn</string>
  <string name="Megaphones_well_occasionally_ask_you_to_verify_your_pin">Thỉnh thoảng chúng tôi sẽ yêu cầu bạn nhập lại mã PIN để giúp bạn ghi nhớ.</string>
  <string name="Megaphones_verify_pin">Xác minh mã PIN</string>
  <string name="Megaphones_get_started">Bắt đầu</string>
  <string name="Megaphones_new_group">Tạo nhóm mới</string>
  <string name="Megaphones_invite_friends">Mời bạn bè</string>
  <string name="Megaphones_use_sms">Sử dụng SMS</string>
  <!--NotificationBarManager-->
  <string name="NotificationBarManager_signal_call_in_progress">Đang tiến hành cuộc gọi Signal </string>
  <string name="NotificationBarManager__establishing_signal_call">Đang thiết lập cuộc gọi Signal</string>
  <string name="NotificationBarManager__incoming_signal_call">Cuộc gọi đến Signal</string>
  <string name="NotificationBarManager__deny_call">Từ chối cuộc gọi</string>
  <string name="NotificationBarManager__answer_call">Trả lời cuộc gọi</string>
  <string name="NotificationBarManager__end_call">Kết thúc cuộc gọi.</string>
  <string name="NotificationBarManager__cancel_call">Huỷ cuộc gọi</string>
  <!--NotificationsMegaphone-->
  <string name="NotificationsMegaphone_turn_on_notifications">Bật thông báo?</string>
  <string name="NotificationsMegaphone_never_miss_a_message">Không bao giờ bỏ lỡ tin nhắn từ liên hệ và nhóm của bạn.</string>
  <string name="NotificationsMegaphone_turn_on">Bật</string>
  <string name="NotificationsMegaphone_not_now">Để sau</string>
  <!--NotificationMmsMessageRecord-->
  <string name="NotificationMmsMessageRecord_multimedia_message">Tin nhắn đa phương tiện</string>
  <string name="NotificationMmsMessageRecord_downloading_mms_message">Đang tải xuống tin nhắn MMS</string>
  <string name="NotificationMmsMessageRecord_error_downloading_mms_message">Lỗi tải tin nhắn MMS, nhấn để thử lại</string>
  <!--MediaPickerActivity-->
  <string name="MediaPickerActivity_send_to">Gửi tới %s</string>
  <string name="MediaPickerActivity__menu_open_camera">Mở camera</string>
  <!--MediaSendActivity-->
  <string name="MediaSendActivity_add_a_caption">Thêm chú thích…</string>
  <string name="MediaSendActivity_an_item_was_removed_because_it_exceeded_the_size_limit">Một mục đã bị bỏ chọn vì quá kích cỡ giới hạn</string>
  <string name="MediaSendActivity_camera_unavailable">Máy ảnh không khả dụng</string>
  <string name="MediaSendActivity_message_to_s">Tin nhắn đến %s</string>
  <string name="MediaSendActivity_message">Tin nhắn</string>
  <string name="MediaSendActivity_select_recipients">Chọn người nhận</string>
  <string name="MediaSendActivity_signal_needs_access_to_your_contacts">Molly cần quyền truy cập danh bạ để hiển thị chúng.</string>
  <string name="MediaSendActivity_signal_needs_contacts_permission_in_order_to_show_your_contacts_but_it_has_been_permanently_denied">Molly cần quyền truy cập Danh bạ để hiển thị các liên hệ của bạn, nhưng đã bị từ chối vĩnh viễn. Vui lòng mở cài đặt ứng dụng, chọn \"Quyền\" và bật \"Danh bạ\".</string>
  <plurals name="MediaSendActivity_cant_share_more_than_n_items">
    <item quantity="other">Bạn không thể chia sẻ quá %d mục.</item>
  </plurals>
  <string name="MediaSendActivity_select_recipients_description">Chọn người nhận</string>
  <string name="MediaSendActivity_tap_here_to_make_this_message_disappear_after_it_is_viewed">Nhấn vào đây để khiến tin nhắn tự hủy sau khi đã được xem.</string>
  <!--MediaRepository-->
  <string name="MediaRepository_all_media">Tất cả tập tin đa phương tiện</string>
  <string name="MediaRepository__camera">Máy ảnh</string>
  <!--MessageRecord-->
  <string name="MessageRecord_unknown">Vô danh</string>
  <string name="MessageRecord_message_encrypted_with_a_legacy_protocol_version_that_is_no_longer_supported">Đã nhận một tin nhắn được mã hóa bởi phiên bản Signal cũ và không còn được hỗ trợ. Hãy nhắc người gửi cập nhật phiên bản mới nhất và gửi lại tin nhắn.</string>
  <string name="MessageRecord_left_group">Bạn đã rời nhóm.</string>
  <string name="MessageRecord_you_updated_group">Bạn đã cập nhật nhóm.</string>
  <string name="MessageRecord_the_group_was_updated">Nhóm đã được cập nhật.</string>
  <string name="MessageRecord_you_called_date">Bạn đã gọi · %1$s</string>
  <string name="MessageRecord_missed_audio_call_date">Cuộc gọi âm thanh nhỡ · %1$s</string>
  <string name="MessageRecord_missed_video_call_date">Cuộc gọi video nhỡ · %1$s</string>
  <string name="MessageRecord_s_updated_group">%s đã cập nhật nhóm.</string>
  <string name="MessageRecord_s_called_you_date">%1$s đã gọi cho bạn · %2$s</string>
  <string name="MessageRecord_s_joined_signal">%s đang sử dụng Signal!</string>
  <string name="MessageRecord_you_disabled_disappearing_messages">Bạn đã tắt tính năng tự hủy tin nhắn.</string>
  <string name="MessageRecord_s_disabled_disappearing_messages">%1$s đã tắt tính năng tự hủy tin nhắn.</string>
  <string name="MessageRecord_you_set_disappearing_message_time_to_s">Bạn đã đặt tự hủy tin nhắn sau %1$s.</string>
  <string name="MessageRecord_s_set_disappearing_message_time_to_s">%1$s đã đặt tự hủy tin nhắn sau %2$s.</string>
  <string name="MessageRecord_disappearing_message_time_set_to_s">Tin nhắn sẽ tự hủy sau %1$s.</string>
  <string name="MessageRecord_this_group_was_updated_to_a_new_group">Nhóm này đã được cập nhật thành Nhóm Mới.</string>
  <string name="MessageRecord_you_couldnt_be_added_to_the_new_group_and_have_been_invited_to_join">Bạn không thể được thêm vào Nhóm Mới và đã được mời tham gia.</string>
  <string name="MessageRecord_chat_session_refreshed">Đã làm mới phiên trò chuyện</string>
  <plurals name="MessageRecord_members_couldnt_be_added_to_the_new_group_and_have_been_invited">
    <item quantity="other">%1$s thành viên không thể được thêm vào Nhóm Mới và đã được mời tham gia.</item>
  </plurals>
  <plurals name="MessageRecord_members_couldnt_be_added_to_the_new_group_and_have_been_removed">
    <item quantity="other">%1$s thành viên không thể được thêm vào Nhóm Mới và đã được xóa khỏi nhóm.</item>
  </plurals>
  <!--Profile change updates-->
  <string name="MessageRecord_changed_their_profile_name_to">%1$s đã đổi tên hồ sơ thành %2$s.</string>
  <string name="MessageRecord_changed_their_profile_name_from_to">%1$s đã đổi tên hồ sơ từ %2$s thành %3$s.</string>
  <string name="MessageRecord_changed_their_profile">%1$s đã đổi hồ sơ.</string>
  <!--GV2 specific-->
  <string name="MessageRecord_you_created_the_group">Bạn đã tạo nhóm.</string>
  <string name="MessageRecord_group_updated">Nhóm được cập nhật.</string>
  <string name="MessageRecord_invite_friends_to_this_group">Mời bạn bè vào nhóm này qua một đường dẫn nhóm</string>
  <!--GV2 member additions-->
  <string name="MessageRecord_you_added_s">Bạn đã thêm %1$s</string>
  <string name="MessageRecord_s_added_s">%1$s đã thêm %2$s.</string>
  <string name="MessageRecord_s_added_you">%1$s đã thêm bạn vào nhóm.</string>
  <string name="MessageRecord_you_joined_the_group">Bạn đã tham gia nhóm.</string>
  <string name="MessageRecord_s_joined_the_group">%1$s đã tham gia nhóm.</string>
  <!--GV2 member removals-->
  <string name="MessageRecord_you_removed_s">Bạn đã xóa %1$s.</string>
  <string name="MessageRecord_s_removed_s">%1$s đã xóa %2$s.</string>
  <string name="MessageRecord_s_removed_you_from_the_group">%1$s đã xóa bạn khỏi nhóm.</string>
  <string name="MessageRecord_you_left_the_group">Bạn đã rời nhóm.</string>
  <string name="MessageRecord_s_left_the_group">%1$s đã rời nhóm.</string>
  <string name="MessageRecord_you_are_no_longer_in_the_group">Bạn không còn trong nhóm này.</string>
  <string name="MessageRecord_s_is_no_longer_in_the_group">%1$s không còn trong nhóm này.</string>
  <!--GV2 role change-->
  <string name="MessageRecord_you_made_s_an_admin">Bạn đã chọn %1$s làm quản trị viên.</string>
  <string name="MessageRecord_s_made_s_an_admin">%1$s đã chọn %2$s làm quản trị viên.</string>
  <string name="MessageRecord_s_made_you_an_admin">%1$s đã chọn bạn làm quản trị viên.</string>
  <string name="MessageRecord_you_revoked_admin_privileges_from_s">Bạn đã thu hồi quyền quản trị của %1$s.</string>
  <string name="MessageRecord_s_revoked_your_admin_privileges">%1$s đã thu hồi quyền quản trị của bạn.</string>
  <string name="MessageRecord_s_revoked_admin_privileges_from_s">%1$s đã thu hồi quyền quản trị của %2$s.</string>
  <string name="MessageRecord_s_is_now_an_admin">%1$s đã trở thành quản trị viên.</string>
  <string name="MessageRecord_you_are_now_an_admin">Bạn đang là quản trị viên.</string>
  <string name="MessageRecord_s_is_no_longer_an_admin">%1$s không còn là quản trị viên.</string>
  <string name="MessageRecord_you_are_no_longer_an_admin">Bạn không còn là quản trị viên.</string>
  <!--GV2 invitations-->
  <string name="MessageRecord_you_invited_s_to_the_group">Bạn đã mời %1$s vào nhóm.</string>
  <string name="MessageRecord_s_invited_you_to_the_group">%1$s đã mời bạn vào nhóm.</string>
  <plurals name="MessageRecord_s_invited_members">
    <item quantity="other">%1$s đã mời %2$d người vào nhóm.</item>
  </plurals>
  <string name="MessageRecord_you_were_invited_to_the_group">Bạn đã được mời vào nhóm.</string>
  <plurals name="MessageRecord_d_people_were_invited_to_the_group">
    <item quantity="other">%1$d người đã được mời vào nhóm.</item>
  </plurals>
  <!--GV2 invitation revokes-->
  <plurals name="MessageRecord_you_revoked_invites">
    <item quantity="other">Bạn đã thu hồi %1$d lời mời vào nhóm.</item>
  </plurals>
  <plurals name="MessageRecord_s_revoked_invites">
    <item quantity="other">%1$s đã thu hồi %2$d lời mời vào nhóm.</item>
  </plurals>
  <string name="MessageRecord_someone_declined_an_invitation_to_the_group">Ai đó đã từ chối lời mời vào nhóm.</string>
  <string name="MessageRecord_you_declined_the_invitation_to_the_group">Bạn đã từ chối lời mời vào nhóm.</string>
  <string name="MessageRecord_s_revoked_your_invitation_to_the_group">%1$s đã thu hồi lời mời bạn vào nhóm.</string>
  <string name="MessageRecord_an_admin_revoked_your_invitation_to_the_group">Một quản trị viên đã thu hồi lời mời bạn vào nhóm.</string>
  <plurals name="MessageRecord_d_invitations_were_revoked">
    <item quantity="other">%1$d lời mời vào nhóm đã được thu hồi.</item>
  </plurals>
  <!--GV2 invitation acceptance-->
  <string name="MessageRecord_you_accepted_invite">Bạn đã chấp nhận lời mời vào nhóm.</string>
  <string name="MessageRecord_s_accepted_invite">%1$s đã chấp nhận lời mời vào nhóm.</string>
  <string name="MessageRecord_you_added_invited_member_s">Bạn đã thêm thành viên được mời %1$s.</string>
  <string name="MessageRecord_s_added_invited_member_s">%1$s đã thêm thành viên được mời %2$s.</string>
  <!--GV2 title change-->
  <string name="MessageRecord_you_changed_the_group_name_to_s">Bạn đã đổi tên nhóm thành \"%1$s\".</string>
  <string name="MessageRecord_s_changed_the_group_name_to_s">%1$s đã đổi tên nhóm thành \"%2$s\".</string>
  <string name="MessageRecord_the_group_name_has_changed_to_s">Tên nhóm đã được đổi thành \"%1$s\".</string>
  <!--GV2 avatar change-->
  <string name="MessageRecord_you_changed_the_group_avatar">Bạn đã đổi ảnh nhóm.</string>
  <string name="MessageRecord_s_changed_the_group_avatar">%1$s đã đổi ảnh nhóm.</string>
  <string name="MessageRecord_the_group_group_avatar_has_been_changed">Ảnh nhóm đã được thay đổi.</string>
  <!--GV2 attribute access level change-->
  <string name="MessageRecord_you_changed_who_can_edit_group_info_to_s">Bạn đã đổi những người có quyền sửa thông tin nhóm thành \"%1$s\".</string>
  <string name="MessageRecord_s_changed_who_can_edit_group_info_to_s">%1$s đã đổi những người có quyền sửa thông tin nhóm thành \"%2$s\".</string>
  <string name="MessageRecord_who_can_edit_group_info_has_been_changed_to_s">Những người có quyền thay đổi thông tin nhóm đã được sửa thành \"%1$s\".</string>
  <!--GV2 membership access level change-->
  <string name="MessageRecord_you_changed_who_can_edit_group_membership_to_s">Bạn đã đổi những người có quyền quản lí thành viên thành \"%1$s\".</string>
  <string name="MessageRecord_s_changed_who_can_edit_group_membership_to_s">%1$s đã đổi những người có quyền quản lí thành viên thành \"%2$s\".</string>
  <string name="MessageRecord_who_can_edit_group_membership_has_been_changed_to_s">Những người có quyền quản lí thành viên đã được sửa thành \"%1$s\".</string>
  <!--GV2 group link invite access level change-->
  <string name="MessageRecord_you_turned_on_the_group_link_with_admin_approval_off">Bạn đã bật đường dẫn nhóm không yêu cầu quản trị viên xét duyệt.</string>
  <string name="MessageRecord_you_turned_on_the_group_link_with_admin_approval_on">Bạn đã bật đường dẫn nhóm bắt buộc quản trị viên xét duyệt.</string>
  <string name="MessageRecord_you_turned_off_the_group_link">Bạn đã tắt đường dẫn nhóm.</string>
  <string name="MessageRecord_s_turned_on_the_group_link_with_admin_approval_off">%1$s đã bật đường dẫn nhóm không yêu cầu quản trị viên xét duyệt</string>
  <string name="MessageRecord_s_turned_on_the_group_link_with_admin_approval_on">%1$s đã bật đường dẫn nhóm bắt buộc quản trị viên xét duyệt</string>
  <string name="MessageRecord_s_turned_off_the_group_link">%1$s đã tắt đường dẫn nhóm.</string>
  <string name="MessageRecord_the_group_link_has_been_turned_on_with_admin_approval_off">Đường dẫn nhóm đã được bật với cài đặt quản trị viên xét duyệt ở trạng thái Tắt.</string>
  <string name="MessageRecord_the_group_link_has_been_turned_on_with_admin_approval_on">Đường dẫn nhóm đã được bật với cài đặt quản trị viên xét duyệt ở trạng thái Bật</string>
  <string name="MessageRecord_the_group_link_has_been_turned_off">Đường dẫn nhóm đã được tắt.</string>
  <string name="MessageRecord_you_turned_off_admin_approval_for_the_group_link">Bạn đã tắt cài đặt quản trị viên xét duyệt cho đường dẫn nhóm.</string>
  <string name="MessageRecord_s_turned_off_admin_approval_for_the_group_link">%1$s đã tắt cài đặt quản trị viên xét duyệt cho đường dẫn nhóm.</string>
  <string name="MessageRecord_the_admin_approval_for_the_group_link_has_been_turned_off">Cài đặt quản trị viên xét duyệt cho đường dẫn nhóm đã được tắt.</string>
  <string name="MessageRecord_you_turned_on_admin_approval_for_the_group_link">Bạn đã bật cài đặt quản trị viên xét duyệt cho đường dẫn nhóm.</string>
  <string name="MessageRecord_s_turned_on_admin_approval_for_the_group_link">%1$s đã bật cài đặt quản trị viên xét duyệt cho đường dẫn nhóm.</string>
  <string name="MessageRecord_the_admin_approval_for_the_group_link_has_been_turned_on">Cài đặt quản trị viên xét duyệt cho đường dẫn nhóm đã được bật.</string>
  <!--GV2 group link reset-->
  <string name="MessageRecord_you_reset_the_group_link">Bạn đã đặt lại đường dẫn nhóm.</string>
  <string name="MessageRecord_s_reset_the_group_link">%1$s đã đặt lại đường dẫn nhóm.</string>
  <string name="MessageRecord_the_group_link_has_been_reset">Đường dẫn nhóm đã được đặt lại.</string>
  <!--GV2 group link joins-->
  <string name="MessageRecord_you_joined_the_group_via_the_group_link">Bạn đã tham gia nhóm qua đường dẫn nhóm.</string>
  <string name="MessageRecord_s_joined_the_group_via_the_group_link">%1$s đã tham gia nhóm qua đường dẫn nhóm.</string>
  <!--GV2 group link requests-->
  <string name="MessageRecord_you_sent_a_request_to_join_the_group">Bạn đã gửi yêu cầu tham gia nhóm.</string>
  <string name="MessageRecord_s_requested_to_join_via_the_group_link">%1$s đã yêu cầu tham gia nhóm qua đường dẫn nhóm.</string>
  <!--GV2 group link approvals-->
  <string name="MessageRecord_s_approved_your_request_to_join_the_group">%1$s đã chấp nhận yêu cầu tham gia nhóm của bạn.</string>
  <string name="MessageRecord_s_approved_a_request_to_join_the_group_from_s">%1$s đã chấp nhận yêu cầu tham gia nhóm của %2$s.</string>
  <string name="MessageRecord_you_approved_a_request_to_join_the_group_from_s">Bạn đã chấp nhận yêu cầu tham gia nhóm của %1$s.</string>
  <string name="MessageRecord_your_request_to_join_the_group_has_been_approved">Yêu cầu tham gia nhóm của bạn đã được chấp nhận.</string>
  <string name="MessageRecord_a_request_to_join_the_group_from_s_has_been_approved">Yêu cầu tham gia nhóm của %1$s đã được chấp nhận.</string>
  <!--GV2 group link deny-->
  <string name="MessageRecord_your_request_to_join_the_group_has_been_denied_by_an_admin">Yêu cầu tham gia nhóm của bạn đã bị từ chối bởi một quản trị viên.</string>
  <string name="MessageRecord_s_denied_a_request_to_join_the_group_from_s">%1$s đã từ chối yêu cầu tham gia nhóm của %2$s.</string>
  <string name="MessageRecord_a_request_to_join_the_group_from_s_has_been_denied">Yêu cầu tham gia nhóm của %1$s đã bị từ chối.</string>
  <string name="MessageRecord_you_canceled_your_request_to_join_the_group">Bạn đã hủy yêu cầu tham gia nhóm.</string>
  <string name="MessageRecord_s_canceled_their_request_to_join_the_group">%1$s đã hủy yêu cầu tham gia nhóm.</string>
  <!--End of GV2 specific update messages-->
  <string name="MessageRecord_your_safety_number_with_s_has_changed">Mã số an toàn của bạn với %s đã thay đổi.</string>
  <string name="MessageRecord_you_marked_your_safety_number_with_s_verified">Bạn đã xác minh mã số an toàn với %s</string>
  <string name="MessageRecord_you_marked_your_safety_number_with_s_verified_from_another_device">Bạn đã xác minh mã số an toàn với %s từ thiết bị khác</string>
  <string name="MessageRecord_you_marked_your_safety_number_with_s_unverified">Bạn đã hủy xác minh mã số an toàn với %s</string>
  <string name="MessageRecord_you_marked_your_safety_number_with_s_unverified_from_another_device">Bạn đã hủy xác minh mã số an toàn với %s từ thiết bị khác</string>
  <!--Group Calling update messages-->
  <string name="MessageRecord_s_started_a_group_call_s">%1$s đã bắt đầu cuộc gọi nhóm · %2$s</string>
  <string name="MessageRecord_s_is_in_the_group_call_s">%1$s đang trong cuộc gọi nhóm · %2$s</string>
  <string name="MessageRecord_you_are_in_the_group_call_s1">Bạn đang trong cuộc gọi nhóm · %1$s</string>
  <string name="MessageRecord_s_and_s_are_in_the_group_call_s1">%1$s và %2$s đang trong cuộc gọi nhóm · %3$s</string>
  <string name="MessageRecord_group_call_s">Cuộc gọi nhóm · %1$s</string>
  <string name="MessageRecord_s_started_a_group_call">%1$s đã bắt đầu cuộc gọi nhóm</string>
  <string name="MessageRecord_s_is_in_the_group_call">%1$s đang trong cuộc gọi nhóm</string>
  <string name="MessageRecord_you_are_in_the_group_call">Bạn đang trong cuộc gọi nhóm</string>
  <string name="MessageRecord_s_and_s_are_in_the_group_call">%1$s và %2$s đang trong cuộc gọi nhóm</string>
  <string name="MessageRecord_group_call">Cuộc gọi nhóm</string>
  <string name="MessageRecord_you">Bạn</string>
  <plurals name="MessageRecord_s_s_and_d_others_are_in_the_group_call_s">
    <item quantity="other">%1$s, %2$s, và %3$d người khác đang trong cuộc gọi nhóm · %4$s</item>
  </plurals>
  <plurals name="MessageRecord_s_s_and_d_others_are_in_the_group_call">
    <item quantity="other">%1$s, %2$s, và %3$d người khác đang trong cuộc gọi nhóm</item>
  </plurals>
  <!--MessageRequestBottomView-->
  <string name="MessageRequestBottomView_accept">Chấp nhận</string>
  <string name="MessageRequestBottomView_continue">Tiếp tục</string>
  <string name="MessageRequestBottomView_delete">Xóa</string>
  <string name="MessageRequestBottomView_block">Chặn</string>
  <string name="MessageRequestBottomView_unblock">Bỏ chặn</string>
  <string name="MessageRequestBottomView_do_you_want_to_let_s_message_you_they_wont_know_youve_seen_their_messages_until_you_accept">Cho phép %1$s nhắn tin với bạn, đồng thời chia sẻ tên và ảnh đại diện của bạn với họ? Họ sẽ không biết là bạn đã đọc tin nhắn cho tới khi bạn chấp nhận.</string>
  <string name="MessageRequestBottomView_do_you_want_to_let_s_message_you_wont_receive_any_messages_until_you_unblock_them">Cho phép %1$s nhắn tin với bạn, đồng thời chia sẻ tên và ảnh đại diện của bạn với họ? Bạn sẽ không nhận thêm tin nhắn mới nếu bạn cho tới khi bạn bỏ chặn họ.</string>
  <string name="MessageRequestBottomView_continue_your_conversation_with_this_group_and_share_your_name_and_photo">Tiếp tục cuộc trò chuyện với nhóm này và chia sẻ tên và ảnh đại diện của bạn với các thành viên?</string>
  <string name="MessageRequestBottomView_upgrade_this_group_to_activate_new_features">Nâng cấp nhóm này để kích hoạt các tính năng mới như @nhắc tên và quản trị viên. Các thành viên chưa chia sẻ tên hoặc ảnh đại diện trong nhóm này sẽ được mời tham gia. </string>
  <string name="MessageRequestBottomView_this_legacy_group_can_no_longer_be_used">Nhóm Cũ này không thể được sử dụng vì nhóm quá lớn. Kích cỡ tối đa của nhóm là %1$d.</string>
  <string name="MessageRequestBottomView_continue_your_conversation_with_s_and_share_your_name_and_photo">Tiếp tục cuộc trò chuyện với %1$s và chia sẻ tên và ảnh đại diện của bạn với họ?</string>
  <string name="MessageRequestBottomView_do_you_want_to_join_this_group_they_wont_know_youve_seen_their_messages_until_you_accept">Tham gia nhóm này và chia sẻ tên và ảnh đại diện của bạn với các thành viên nhóm? Họ sẽ không biết là bạn đã đọc tin nhắn cho tới khi bạn chấp nhận.</string>
  <string name="MessageRequestBottomView_join_this_group_they_wont_know_youve_seen_their_messages_until_you_accept">Tham gia vào nhóm này? Họ sẽ không biết là bạn đã đọc tin nhắn của họ cho tới khi bạn đồng ý.</string>
  <string name="MessageRequestBottomView_unblock_this_group_and_share_your_name_and_photo_with_its_members">Bỏ chặn nhóm này và chia sẻ tên và ảnh đại diện của bạn với thành viên nhóm? Bạn sẽ không nhận thêm tin nhắn mới cho tới khi bạn bỏ chặn họ.</string>
  <string name="MessageRequestProfileView_member_of_one_group">Thành viên của %1$s</string>
  <string name="MessageRequestProfileView_member_of_two_groups">Thành viên của %1$s và %2$s</string>
  <string name="MessageRequestProfileView_member_of_many_groups">Thành viên của %1$s, %2$s và %3$s</string>
  <plurals name="MessageRequestProfileView_members">
    <item quantity="other">%1$d thành viên</item>
  </plurals>
  <plurals name="MessageRequestProfileView_members_and_invited">
    <item quantity="other">%1$d thành viên (+%2$d đã được mời)</item>
  </plurals>
  <plurals name="MessageRequestProfileView_member_of_d_additional_groups">
    <item quantity="other">%d nhóm khác</item>
  </plurals>
  <!--PassphraseChangeActivity-->
  <string name="PassphraseChangeActivity_passphrases_dont_match_exclamation">Mật khẩu không khớp!</string>
  <string name="PassphraseChangeActivity_incorrect_old_passphrase_exclamation">Mật khẩu cũ không đúng!</string>
  <string name="PassphraseChangeActivity_enter_new_passphrase_exclamation">Điền mật khẩu mới!</string>
  <!--DeviceProvisioningActivity-->
  <string name="DeviceProvisioningActivity_link_this_device">Liên kết thiết bị này?</string>
  <string name="DeviceProvisioningActivity_continue">TIẾP TỤC</string>
  <string name="DeviceProvisioningActivity_content_intro">Nó sẽ có thể </string>
  <string name="DeviceProvisioningActivity_content_bullets">
• Đọc tất cả tin nhắn
\n• Gửi tin nhắn dưới tên của bạn
</string>
  <string name="DeviceProvisioningActivity_content_progress_title">Đang liên kết thiết bị</string>
  <string name="DeviceProvisioningActivity_content_progress_content">Đang liên kết thiết bị mới…</string>
  <string name="DeviceProvisioningActivity_content_progress_success">Thiết bị đã được chấp nhận!</string>
  <string name="DeviceProvisioningActivity_content_progress_no_device">Không tìm thấy thiết bị nào.</string>
  <string name="DeviceProvisioningActivity_content_progress_network_error">Lỗi mạng.</string>
  <string name="DeviceProvisioningActivity_content_progress_key_error">Mã QR không đúng.</string>
  <string name="DeviceProvisioningActivity_sorry_you_have_too_many_devices_linked_already">Xin lỗi, bạn có quá nhiều thiết bị liên kết, hãy thử gỡ một vài thiết bị</string>
  <string name="DeviceActivity_sorry_this_is_not_a_valid_device_link_qr_code">Xin lỗi, đây không phải mã QR liên kết thiết bị chính xác.</string>
  <string name="DeviceProvisioningActivity_link_a_signal_device">Liên kết một thiết bị dùng Signal?</string>
  <string name="DeviceProvisioningActivity_it_looks_like_youre_trying_to_link_a_signal_device_using_a_3rd_party_scanner">Có vẻ như bạn đang cố liên kết một thiết bị dùng Signal bằng phần mềm quét bên thứ 3. Để bảo vệ mình, hãy quét lại đoạn mã sử dụng Signal.</string>
  <string name="DeviceActivity_signal_needs_the_camera_permission_in_order_to_scan_a_qr_code">Molly cần quyền truy cập Máy ảnh để quét mã QR, nhưng đã bị từ chối vĩnh viễn. Vui lòng mở cài đặt ứng dụng, chọn \"Quyền\" và bật \"Máy ảnh\".</string>
  <string name="DeviceActivity_unable_to_scan_a_qr_code_without_the_camera_permission">Không thể quét mã QR khi không có quyền truy cập Máy ảnh</string>
  <!--ExpirationDialog-->
  <string name="ExpirationDialog_disappearing_messages">Tin nhắn tự hủy</string>
  <string name="ExpirationDialog_your_messages_will_not_expire">Tin nhắn sẽ không tự hủy.</string>
  <string name="ExpirationDialog_your_messages_will_disappear_s_after_they_have_been_seen">Tin nhắn gửi và nhận trong cuộc trò chuyện này sẽ tự hủy sau %s sau khi đã được xem.</string>
  <!--OutdatedBuildReminder-->
  <string name="OutdatedBuildReminder_update_now">Cập nhật ngay</string>
  <string name="OutdatedBuildReminder_your_version_of_signal_will_expire_today">Phiên bản này của Signal sẽ hết hạn hôm nay. Hãy cập nhật lên phiên bản mới nhất.</string>
  <plurals name="OutdatedBuildReminder_your_version_of_signal_will_expire_in_n_days">
    <item quantity="other">Phiên bản này của Signal sẽ hết hạn trong vòng %d ngày. Hãy cập nhật phiên bản mới nhất.</item>
  </plurals>
  <!--PassphrasePromptActivity-->
  <string name="PassphrasePromptActivity_enter_passphrase">Điền mật khẩu</string>
  <string name="PassphrasePromptActivity_watermark_content_description">Biểu tượng Molly</string>
  <string name="PassphrasePromptActivity_ok_button_content_description">Gửi mật khẩu</string>
  <string name="PassphrasePromptActivity_invalid_passphrase_exclamation">Mật khẩu không đúng!</string>
  <string name="PassphrasePromptActivity_unlock_signal">Mở khóa Molly</string>
  <string name="PassphrasePromptActivity_signal_android_lock_screen">Signal Android - Màn hình Khoá</string>
  <!--PlacePickerActivity-->
  <string name="PlacePickerActivity_title">Bản đồ</string>
  <string name="PlacePickerActivity_drop_pin">Thả ghim</string>
  <string name="PlacePickerActivity_accept_address">Chấp nhận địa chỉ</string>
  <!--PlayServicesProblemFragment-->
  <string name="PlayServicesProblemFragment_the_version_of_google_play_services_you_have_installed_is_not_functioning">Phiên bản của Dịch vụ Google Play bạn sử dụng không hoạt động đúng. Vui lòng cài lại Dịch vụ Google Play và thử lại.</string>
  <!--PinRestoreEntryFragment-->
  <string name="PinRestoreEntryFragment_incorrect_pin">Mã PIN không chính xác</string>
  <string name="PinRestoreEntryFragment_skip_pin_entry">Bỏ qua điền PIN?</string>
  <string name="PinRestoreEntryFragment_need_help">Cần hỗ trợ?</string>
  <string name="PinRestoreEntryFragment_your_pin_is_a_d_digit_code">PIN của bạn là một mã gồm %1$d hoặc nhiều hơn chữ số hoặc số và chữ cái.\n\nNếu bạn không nhớ mã PIN, bạn có thể tạo một mã mới. Bạn có thể đăng kí và dùng tài khoản này nhưng bạn sẽ mất một số cài đặt ví dụ như thông tin hồ sơ.</string>
  <string name="PinRestoreEntryFragment_if_you_cant_remember_your_pin">Nếu bạn không nhớ mã PIN, bạn có thể tạo PIN mới. Bạn có thể đăng kí và dùng tài khoản của bạn nhưng sẽ mất một số dữ liệu như thông tin hồ sơ.</string>
  <string name="PinRestoreEntryFragment_create_new_pin">Tạo PIN mới</string>
  <string name="PinRestoreEntryFragment_contact_support">Liên lạc Hỗ trợ</string>
  <string name="PinRestoreEntryFragment_cancel">Hủy</string>
  <string name="PinRestoreEntryFragment_skip">Bỏ qua</string>
  <plurals name="PinRestoreEntryFragment_you_have_d_attempt_remaining">
    <item quantity="other">Bạn còn %1$d lần thử. Nếu bạn hết lần thử, bạn có thể tạo PIN mới. Bạn có thể đăng kí và dùng tài khoản của bạn nhưng sẽ mất một số dữ liệu như thông tin hồ sơ.</item>
  </plurals>
  <string name="PinRestoreEntryFragment_signal_registration_need_help_with_pin">Đăng kí Signal - Cần giúp đỡ về PIN trên Android</string>
  <string name="PinRestoreEntryFragment_enter_alphanumeric_pin">Nhập mã PIN gồm chữ và số</string>
  <string name="PinRestoreEntryFragment_enter_numeric_pin">Nhập mã PIN bao gồm số</string>
  <!--PinRestoreLockedFragment-->
  <string name="PinRestoreLockedFragment_create_your_pin">Tạo mã PIN của bạn</string>
  <string name="PinRestoreLockedFragment_youve_run_out_of_pin_guesses">Bạn đã hết số lần thử mã PIN, nhưng bạn vẫn có thể truy cập tài khoản Signal bằng cách tạo PIN mới. Để đảm bảo bảo mật và tính riêng tư, tài khoản mới của bạn sẽ được khôi phục nhưng thông tin hồ sơ và cài đặt thì không.</string>
  <string name="PinRestoreLockedFragment_create_new_pin">Tạo PIN mới</string>
  <!--PinOptOutDialog-->
  <string name="PinOptOutDialog_warning">Cảnh báo</string>
  <string name="PinOptOutDialog_if_you_disable_the_pin_you_will_lose_all_data">Nếu bạn tắt PIN, bạn sẽ mất toàn bộ dữ liệu khi bạn đăng kí lại với Signal trừ khi bạn sao lưu và khôi phục dữ liệu thủ công. Bạn không thể bật Khóa đăng kí khi PIN đang tắt.</string>
  <string name="PinOptOutDialog_disable_pin">Tắt PIN</string>
  <!--RatingManager-->
  <string name="RatingManager_rate_this_app">Đánh giá ứng dụng này</string>
  <string name="RatingManager_if_you_enjoy_using_this_app_please_take_a_moment">Nếu bạn thích ứng dụng này, hãy dành chút thời gian đánh giá nó.</string>
  <string name="RatingManager_rate_now">Đánh giá!</string>
  <string name="RatingManager_no_thanks">Xin miễn</string>
  <string name="RatingManager_later">Lúc khác</string>
  <!--ReactionsBottomSheetDialogFragment-->
  <string name="ReactionsBottomSheetDialogFragment_all">Tất cả · %1$d</string>
  <!--ReactionsConversationView-->
  <string name="ReactionsConversationView_plus">+ %1$d</string>
  <!--ReactionsRecipientAdapter-->
  <string name="ReactionsRecipientAdapter_you">Bạn</string>
  <!--RecipientPreferencesActivity-->
  <string name="RecipientPreferenceActivity_block">Chặn</string>
  <string name="RecipientPreferenceActivity_unblock">Bỏ chặn</string>
  <!--RecipientProvider-->
  <string name="RecipientProvider_unnamed_group">Nhóm chưa đặt tên</string>
  <!--RedPhone-->
  <string name="RedPhone_answering">Đang trả lời…</string>
  <string name="RedPhone_ending_call">Kết thúc cuộc gọi…</string>
  <string name="RedPhone_ringing">Đang đổ chuông…</string>
  <string name="RedPhone_busy">Bận</string>
  <string name="RedPhone_recipient_unavailable">Người nhận hiện không thể kết nối</string>
  <string name="RedPhone_network_failed">Lỗi mạng!</string>
  <string name="RedPhone_number_not_registered">Số điện thoại chưa đăng ký!</string>
  <string name="RedPhone_the_number_you_dialed_does_not_support_secure_voice">Số điện thoại vừa rồi không hỗ trợ cuộc gọi bảo mật!</string>
  <string name="RedPhone_got_it">Đã rõ</string>
  <!--WebRtcCallActivity-->
  <string name="WebRtcCallActivity__tap_here_to_turn_on_your_video">Nhấn để bật camera</string>
  <string name="WebRtcCallActivity__to_call_s_signal_needs_access_to_your_camera">Để gọi %1$s, Molly cần quyền truy cập máy ảnh của bạn</string>
  <string name="WebRtcCallActivity__signal_s">Molly %1$s</string>
  <string name="WebRtcCallActivity__calling">Đang gọi…</string>
  <!--WebRtcCallView-->
  <string name="WebRtcCallView__signal_voice_call">Đang gọi âm thanh Signal</string>
  <string name="WebRtcCallView__signal_video_call">Đang gọi video Signal…</string>
  <string name="WebRtcCallView__start_call">Bắt đầu Cuộc gọi</string>
  <string name="WebRtcCallView__join_call">Tham gia Cuộc gọi</string>
  <string name="WebRtcCallView__call_is_full">Cuộc gọi đã đầy</string>
  <string name="WebRtcCallView__the_maximum_number_of_d_participants_has_been_Reached_for_this_call">Cuộc gọi này đã đạt số thành viên tham dự tối đa là %1$d người. Vui lòng thử lại sau.</string>
  <string name="WebRtcCallView__s_group_call">\"%1$s\" Cuộc gọi Nhóm</string>
  <string name="WebRtcCallView__view_participants_list">Xem người tham dự</string>
  <string name="WebRtcCallView__your_video_is_off">Video của bạn đang tắt</string>
  <string name="WebRtcCallView__reconnecting">Đang kết nối lại…</string>
  <string name="WebRtcCallView__joining">Đang tham gia…</string>
  <string name="WebRtcCallView__disconnected">Đã ngắt kết nối</string>
  <string name="WebRtcCallView__no_one_else_is_here">Không có ai khác đang ở đây</string>
  <string name="WebRtcCallView__s_is_in_this_call">%1$s đang trong cuộc gọi này</string>
  <string name="WebRtcCallView__s_and_s_are_in_this_call">%1$s và %2$s đang trong cuộc gọi này</string>
  <plurals name="WebRtcCallView__s_s_and_d_others_are_in_this_call">
    <item quantity="other">%1$s, %2$s, và %3$d người khác đang trong cuộc gọi này</item>
  </plurals>
  <!--CallParticipantsListDialog-->
  <plurals name="CallParticipantsListDialog_in_this_call_d_people">
    <item quantity="other">Trong cuộc gọi này · %1$d người</item>
  </plurals>
  <!--CallParticipantView-->
  <string name="CallParticipantView__s_is_blocked">%1$s đã bị chặn</string>
  <string name="CallParticipantView__more_info">Thông tin khác</string>
  <string name="CallParticipantView__you_wont_receive_their_audio_or_video">Bạn sẽ không nhận được âm thanh hay video từ họ và ngược lại.</string>
  <string name="CallParticipantView__cant_receive_audio_video_from_s">Không thể nhận được âm thanh &amp; video từ %1$s</string>
  <string name="CallParticipantView__cant_receive_audio_and_video_from_s">Không thể nhận được âm thanh và video từ %1$s</string>
  <string name="CallParticipantView__this_may_be_Because_they_have_not_verified_your_safety_number_change">Điều này có thể vì họ chưa xác minh việc thay đổi mã số an toàn của bạn, có vấn đề với thiết bị của họ, hoặc họ đã chặn bạn.</string>
  <!--ProxyBottomSheetFragment-->
  <string name="ProxyBottomSheetFragment_proxy_server">Máy chủ proxy</string>
  <string name="ProxyBottomSheetFragment_proxy_address">Địa chỉ proxy</string>
  <string name="ProxyBottomSheetFragment_do_you_want_to_use_this_proxy_address">Bạn có muốn dùng địa chỉ proxy này không?</string>
  <string name="ProxyBottomSheetFragment_use_proxy">Sử dụng proxy</string>
  <string name="ProxyBottomSheetFragment_successfully_connected_to_proxy">Đã kết nối thành công với proxy.</string>
  <!--RegistrationActivity-->
  <string name="RegistrationActivity_select_your_country">Chọn quốc gia bạn</string>
  <string name="RegistrationActivity_you_must_specify_your_country_code">Bạn phải cho biết
mã quốc gia bạn</string>
  <string name="RegistrationActivity_you_must_specify_your_phone_number">Bạn phải cho biết số
điện thoại của bạn</string>
  <string name="RegistrationActivity_invalid_number">Số không hợp lệ</string>
  <string name="RegistrationActivity_the_number_you_specified_s_is_invalid">Số bạn cung cấp (%s) không hợp lệ.</string>
  <string name="RegistrationActivity_a_verification_code_will_be_sent_to">Một mã xác nhận sẽ được gửi đến:</string>
  <string name="RegistrationActivity_you_will_receive_a_call_to_verify_this_number">Bạn sẽ nhận được một cuộc gọi để xác nhận số điện thoại này.</string>
  <string name="RegistrationActivity_is_your_phone_number_above_correct">Số điện thoại của bạn ở trên đã chính xác chưa?</string>
  <string name="RegistrationActivity_edit_number">Sửa số</string>
  <string name="RegistrationActivity_missing_google_play_services">Thiếu Dịch vụ Google Play</string>
  <string name="RegistrationActivity_this_device_is_missing_google_play_services">Thiết bị này thiếu Dịch vụ Google Play. Bạn vẫn có thể dùng Molly, nhưng thiết đặt này có thể giảm độ tin cậy và hiệu năng ứng dụng.\n\nNếu bạn không phải người dùng nâng cao, hoặc không dùng ROM Android tự chế, hoặc cho rằng đây là lỗi không đáng có, hãy liên lạc support@molly.im để nhờ hỗ trợ.</string>
  <string name="RegistrationActivity_i_understand">Tôi đã hiểu</string>
  <string name="RegistrationActivity_play_services_error">Lỗi Dịch vụ Google Play</string>
  <string name="RegistrationActivity_google_play_services_is_updating_or_unavailable">Dịch vụ Google Play đang cập nhật hoặc tạm thời không khả dụng. Hãy thử lại sau.</string>
  <string name="RegistrationActivity_terms_and_privacy">Điều khoản &amp; Quyền riêng tư</string>
  <string name="RegistrationActivity_signal_needs_access_to_your_contacts_and_media_in_order_to_connect_with_friends">Molly cần quyền truy cập danh bạ và bộ nhớ để kết nối với bạn bè, trao đổi tin nhắn và gọi điện.</string>
  <string name="RegistrationActivity_signal_needs_access_to_your_contacts_in_order_to_connect_with_friends">Molly cần truy cập danh bạ của bạn để kết nối với bạn bè của bạn, trao đổi tin nhắn, và thực hiện cuộc gọi bảo mật</string>
  <string name="RegistrationActivity_rate_limited_to_service">Bạn đã thử đăng kí số điện thoại này quá nhiều lần. Vui lòng thử lại sau.</string>
  <string name="RegistrationActivity_unable_to_connect_to_service">Không thể kết nối với dịch vụ. Vui lòng kiểm tra đuờng truyền mạng và thử lại.</string>
  <plurals name="RegistrationActivity_debug_log_hint">
    <item quantity="other">Còn %d bước nữa để bạn hoàn thành gửi báo cáo lỗi.</item>
  </plurals>
  <string name="RegistrationActivity_we_need_to_verify_that_youre_human">Chúng tôi cần kiểm tra bạn là người hay robot.</string>
  <string name="RegistrationActivity_next">Tiếp</string>
  <string name="RegistrationActivity_continue">Tiếp tục</string>
  <string name="RegistrationActivity_take_privacy_with_you_be_yourself_in_every_message">Mang quyền riêng tư luôn bên bạn.\nHãy là chính mình trong từng tin nhắn.</string>
  <string name="RegistrationActivity_enter_your_phone_number_to_get_started">Điền số điện thoại của bạn để bắt đầu</string>
  <string name="RegistrationActivity_enter_your_phone_number">Nhập số điện thoại của bạn</string>
  <string name="RegistrationActivity_you_will_receive_a_verification_code">Bạn sẽ nhận tin nhắn chứa mã xác minh. Có thể mất phí nhà mạng.</string>
  <string name="RegistrationActivity_enter_the_code_we_sent_to_s">Điền mã xác minh được gửi đến %s</string>
  <string name="RegistrationActivity_make_sure_your_phone_has_a_cellular_signal">Đảm bảo là điện thoại của bạn có tín hiệu di động để nhận tin nhắn SMS hoặc cuộc gọi</string>
  <string name="RegistrationActivity_phone_number_description">Số điện thoại</string>
  <string name="RegistrationActivity_country_code_description">Mã quốc gia</string>
  <string name="RegistrationActivity_call">Gọi</string>
  <!--RegistrationLockV2Dialog-->
  <string name="RegistrationLockV2Dialog_turn_on_registration_lock">Bật Khóa đăng kí?</string>
  <string name="RegistrationLockV2Dialog_turn_off_registration_lock">Tắt Khóa đăng kí?</string>
  <string name="RegistrationLockV2Dialog_if_you_forget_your_signal_pin_when_registering_again">Nếu bạn quên mã PIN Signal khi đăng kí lại với Signal, bạn sẽ không thể truy cập tài khoản trong 7 ngày.</string>
  <string name="RegistrationLockV2Dialog_turn_on">Bật</string>
  <string name="RegistrationLockV2Dialog_turn_off">Tắt</string>
  <!--RevealableMessageView-->
  <string name="RevealableMessageView_view_photo">Xem ảnh</string>
  <string name="RevealableMessageView_view_video">Xem video</string>
  <string name="RevealableMessageView_viewed">Đã xem</string>
  <string name="RevealableMessageView_media">Đa phương tiện</string>
  <!--Search-->
  <string name="SearchFragment_no_results">Không có kết quả cho \'%s\'</string>
  <string name="SearchFragment_header_conversations">Cuộc trò chuyện</string>
  <string name="SearchFragment_header_contacts">Liên hệ</string>
  <string name="SearchFragment_header_messages">Tin nhắn</string>
  <!--ShakeToReport-->
  <!--SharedContactDetailsActivity-->
  <string name="SharedContactDetailsActivity_add_to_contacts">Thêm vào danh bạ</string>
  <string name="SharedContactDetailsActivity_invite_to_signal">Mời dùng Molly</string>
  <string name="SharedContactDetailsActivity_signal_message">Tin nhắn Signal</string>
  <string name="SharedContactDetailsActivity_signal_call">Cuộc gọi Signal</string>
  <!--SharedContactView-->
  <string name="SharedContactView_add_to_contacts">Thêm vào danh bạ</string>
  <string name="SharedContactView_invite_to_signal">Mời dùng Molly</string>
  <string name="SharedContactView_message">Tin nhắn Signal</string>
  <!--SignalPinReminders-->
  <string name="SignalPinReminders_well_remind_you_again_later">Chúng tôi sẽ lại nhắc bạn sau.</string>
  <string name="SignalPinReminders_well_remind_you_again_tomorrow">Chúng tôi sẽ lại nhắc bạn vào ngày mai.</string>
  <string name="SignalPinReminders_well_remind_you_again_in_a_few_days">Chúng tôi sẽ lại nhắc bạn sau vài ngày.</string>
  <string name="SignalPinReminders_well_remind_you_again_in_a_week">Chúng tôi sẽ lại nhắc bạn sau một tuần.</string>
  <string name="SignalPinReminders_well_remind_you_again_in_a_couple_weeks">Chúng tôi sẽ lại nhắc bạn sau vài tuần.</string>
  <string name="SignalPinReminders_well_remind_you_again_in_a_month">Chúng tôi sẽ lại nhắc bạn sau một tháng.</string>
  <!--Slide-->
  <string name="Slide_image">Ảnh</string>
  <string name="Slide_sticker">Nhãn dán</string>
  <string name="Slide_audio">Âm thanh</string>
  <string name="Slide_video">Video</string>
  <!--SmsMessageRecord-->
  <string name="SmsMessageRecord_received_corrupted_key_exchange_message">Nhận được thông tin
trao đổi mã khóa bị hỏng!</string>
  <string name="SmsMessageRecord_received_key_exchange_message_for_invalid_protocol_version">
Nhận thông tin trao đổi mã khóa về phiên bản giao thức không hợp lệ.</string>
  <string name="SmsMessageRecord_received_message_with_new_safety_number_tap_to_process">Đã nhận tin nhắn với mã số an toàn mới. Nhấn để xử lí và hiển thị.</string>
  <string name="SmsMessageRecord_secure_session_reset">Bạn đã tái thiết lập phiên bảo mật.</string>
  <string name="SmsMessageRecord_secure_session_reset_s">%s đã tái thiết lập phiên bảo mật.</string>
  <string name="SmsMessageRecord_duplicate_message">Tin nhắn trùng lặp.</string>
  <string name="SmsMessageRecord_this_message_could_not_be_processed_because_it_was_sent_from_a_newer_version">Không thể xử lí tin nhắn vì nó được gửi từ phiên bản Signal mới hơn. Bạn có thể yêu cầu người gửi nhắn lại sau khi bạn cập nhật Signal.</string>
  <string name="SmsMessageRecord_error_handling_incoming_message">Lỗi khi xử lý tin nhắn đến.</string>
  <!--StickerManagementActivity-->
  <string name="StickerManagementActivity_stickers">Nhãn dán</string>
  <!--StickerManagementAdapter-->
  <string name="StickerManagementAdapter_installed_stickers">Các gói nhãn dán đã cài</string>
  <string name="StickerManagementAdapter_stickers_you_received">Nhãn dán nhận được</string>
  <string name="StickerManagementAdapter_signal_artist_series">Tuyển tập Nghệ sĩ Signal</string>
  <string name="StickerManagementAdapter_no_stickers_installed">Chưa có nhãn dán nào được cài</string>
  <string name="StickerManagementAdapter_stickers_from_incoming_messages_will_appear_here">Nhãn dán từ tin nhắn sẽ được hiển thị ở đây</string>
  <string name="StickerManagementAdapter_untitled">Chưa đặt tên</string>
  <string name="StickerManagementAdapter_unknown">Không rõ</string>
  <!--StickerPackPreviewActivity-->
  <string name="StickerPackPreviewActivity_untitled">Chưa đặt tên</string>
  <string name="StickerPackPreviewActivity_unknown">Không rõ</string>
  <string name="StickerPackPreviewActivity_install">Cài đặt</string>
  <string name="StickerPackPreviewActivity_remove">Gỡ bỏ</string>
  <string name="StickerPackPreviewActivity_stickers">Nhãn dán</string>
  <string name="StickerPackPreviewActivity_failed_to_load_sticker_pack">Không thể tải gói nhãn dán</string>
  <!--SubmitDebugLogActivity-->
  <string name="SubmitDebugLogActivity_edit">Sửa</string>
  <string name="SubmitDebugLogActivity_done">Xong</string>
  <string name="SubmitDebugLogActivity_tap_a_line_to_delete_it">Nhấn vào một dòng để xóa nó</string>
  <string name="SubmitDebugLogActivity_submit">Gửi</string>
  <string name="SubmitDebugLogActivity_failed_to_submit_logs">Không thể gửi nhật kí lỗi</string>
  <string name="SubmitDebugLogActivity_success">Thành công!</string>
  <string name="SubmitDebugLogActivity_copy_this_url_and_add_it_to_your_issue">Sao chép URL này và thêm nó vào báo cáo lỗi hoặc email hỗ trợ:\n\n<b>%1$s</b></string>
  <string name="SubmitDebugLogActivity_share">Chia sẻ</string>
  <!--SupportEmailUtil-->
  <string name="SupportEmailUtil_filter">Bộ lọc:</string>
  <string name="SupportEmailUtil_device_info">Thông tin thiết bị:</string>
  <string name="SupportEmailUtil_android_version">Phiên bản Android:</string>
  <string name="SupportEmailUtil_signal_version">Phiên bản Molly:</string>
  <string name="SupportEmailUtil_signal_package">Gói Molly:</string>
  <string name="SupportEmailUtil_registration_lock">Khóa đăng kí:</string>
  <string name="SupportEmailUtil_locale">Vùng:</string>
  <!--ThreadRecord-->
  <string name="ThreadRecord_group_updated">Đã cập nhật nhóm</string>
  <string name="ThreadRecord_left_the_group">Đã rời nhóm</string>
  <string name="ThreadRecord_secure_session_reset">Đã tái thiết lập phiên bảo mật.</string>
  <string name="ThreadRecord_draft">Nháp:</string>
  <string name="ThreadRecord_called">Bạn đã gọi</string>
  <string name="ThreadRecord_called_you">Đã gọi cho bạn</string>
  <string name="ThreadRecord_missed_audio_call">Cuộc gọi âm thanh bị nhỡ</string>
  <string name="ThreadRecord_missed_video_call">Cuộc gọi video bị nhỡ</string>
  <string name="ThreadRecord_media_message">Tin nhắn đa phương tiện</string>
  <string name="ThreadRecord_sticker">Nhãn dán</string>
  <string name="ThreadRecord_view_once_photo">Ảnh xem một lần</string>
  <string name="ThreadRecord_view_once_video">Video xem một lần</string>
  <string name="ThreadRecord_view_once_media">Đa phương tiện xem một lần</string>
  <string name="ThreadRecord_this_message_was_deleted">Tin nhắn này đã bị xóa.</string>
  <string name="ThreadRecord_you_deleted_this_message">Bạn đã xóa tin nhắn này.</string>
  <string name="ThreadRecord_s_is_on_signal">%s đang sử dụng Signal!</string>
  <string name="ThreadRecord_disappearing_messages_disabled">Tin nhắn tự hủy đã được vô hiệu hóa</string>
  <string name="ThreadRecord_disappearing_message_time_updated_to_s">Tin nhắn sẽ tự hủy sau %s</string>
  <string name="ThreadRecord_safety_number_changed">Mã số an toàn đã thay đổi</string>
  <string name="ThreadRecord_your_safety_number_with_s_has_changed">Mã số an toàn của bạn với %s đã thay đổi.</string>
  <string name="ThreadRecord_you_marked_verified">Bạn đã xác minh</string>
  <string name="ThreadRecord_you_marked_unverified">Bạn đã hủy xác minh</string>
  <string name="ThreadRecord_message_could_not_be_processed">Không thể xử lí tin nhắn</string>
  <string name="ThreadRecord_message_request">Yêu cầu gửi Tin nhắn</string>
  <string name="ThreadRecord_photo">Ảnh</string>
  <string name="ThreadRecord_gif">Ảnh GIF</string>
  <string name="ThreadRecord_voice_message">Tin nhắn Thoại</string>
  <string name="ThreadRecord_file">Tệp</string>
  <string name="ThreadRecord_video">Video</string>
  <string name="ThreadRecord_chat_session_refreshed">Đã làm mới phiên trò chuyện</string>
  <!--UpdateApkReadyListener-->
  <string name="UpdateApkReadyListener_Signal_update">Cập nhật Molly</string>
  <string name="UpdateApkReadyListener_a_new_version_of_signal_is_available_tap_to_update">Đã có phiên bản mới của Molly, nhấn để cập nhật</string>
  <!--UntrustedSendDialog-->
  <string name="UntrustedSendDialog_send_message">Gửi tin nhắn?</string>
  <string name="UntrustedSendDialog_send">Gửi</string>
  <!--UnverifiedSendDialog-->
  <string name="UnverifiedSendDialog_send_message">Gửi tin nhắn?</string>
  <string name="UnverifiedSendDialog_send">Gửi</string>
  <!--UsernameEditFragment-->
  <string name="UsernameEditFragment_username">Tên người dùng</string>
  <string name="UsernameEditFragment_delete">Xóa</string>
  <string name="UsernameEditFragment_successfully_set_username">Đặt tên người dùng thành công</string>
  <string name="UsernameEditFragment_successfully_removed_username">Xóa tên người dùng thành công.</string>
  <string name="UsernameEditFragment_encountered_a_network_error">Lỗi mạng.</string>
  <string name="UsernameEditFragment_this_username_is_taken">Tên người dùng này đã được sử dụng.</string>
  <string name="UsernameEditFragment_this_username_is_available">Tên người dùng này có sẵn.</string>
  <string name="UsernameEditFragment_usernames_can_only_include">Tên người dùng chỉ được chứa kí tự a-Z, 0-9 và dấu gạch dưới.</string>
  <string name="UsernameEditFragment_usernames_cannot_begin_with_a_number">Tên người dùng không thể bắt đầu bằng một số.</string>
  <string name="UsernameEditFragment_username_is_invalid">Tên người dùng không hợp lệ.</string>
  <string name="UsernameEditFragment_usernames_must_be_between_a_and_b_characters">Tên người dùng phải nằm trong khoảng từ %1$d đến %2$d kí tự.</string>
  <string name="UsernameEditFragment_usernames_on_signal_are_optional">Tên người dùng trên Signal là không bắt buộc. Nếu bạn chọn tạo tên người dùng, những người dùng Signal khác có thể tìm thấy và liên lạc với bạn bằng tên người dùng mà không cần biết số điện thoại của bạn.</string>
  <plurals name="UserNotificationMigrationJob_d_contacts_are_on_signal">
    <item quantity="other">%d liên hệ của bạn đang sử dụng Signal!</item>
  </plurals>
  <!--VerifyIdentityActivity-->
  <string name="VerifyIdentityActivity_your_contact_is_running_an_old_version_of_signal">Đối tác của bạn đang sử dụng phiên bản Signal cũ. Hãy nhắc họ cập nhật trước khi xác minh mã số an toàn.</string>
  <string name="VerifyIdentityActivity_your_contact_is_running_a_newer_version_of_Signal">Đối tác của bạn đang sử dụng phiên bản Signal mới hơn với định dạng mã QR khác. Hãy cập nhật Signal để so sánh.</string>
  <string name="VerifyIdentityActivity_the_scanned_qr_code_is_not_a_correctly_formatted_safety_number">Mã QR vừa quét không phải định dạng của mã số an toàn. Hãy thử lại.</string>
  <string name="VerifyIdentityActivity_share_safety_number_via">Chia sẻ mã số an toàn qua…</string>
  <string name="VerifyIdentityActivity_our_signal_safety_number">Mã số an toàn Signal của chúng ta:</string>
  <string name="VerifyIdentityActivity_no_app_to_share_to">Có vẻ như bạn không có bất kỳ ứng dụng nào để chia sẻ.</string>
  <string name="VerifyIdentityActivity_no_safety_number_to_compare_was_found_in_the_clipboard">Không tìm thấy mã số an toàn trong clipboard</string>
  <string name="VerifyIdentityActivity_signal_needs_the_camera_permission_in_order_to_scan_a_qr_code_but_it_has_been_permanently_denied">Molly cần quyền truy cập Máy ảnh để quét mã QR, nhưng đã bị từ chối vĩnh viễn. Vui lòng mở cài đặt ứng dụng, chọn \"Quyền\" và bật \"Máy ảnh\".</string>
  <string name="VerifyIdentityActivity_unable_to_scan_qr_code_without_camera_permission">Không thể quét mã QR khi không có quyền truy cập Máy ảnh</string>
  <string name="VerifyIdentityActivity_you_must_first_exchange_messages_in_order_to_view">Bạn phải trao đổi tin nhắn trước để xem được mã số an toàn của %1$s.</string>
  <!--ViewOnceMessageActivity-->
  <!--AudioView-->
  <!--MessageDisplayHelper-->
  <string name="MessageDisplayHelper_message_encrypted_for_non_existing_session">Tin nhắn mã hoá cho phiên không tồn tại</string>
  <!--MmsMessageRecord-->
  <string name="MmsMessageRecord_bad_encrypted_mms_message">Tin nhắn MMS mã hoá kém</string>
  <string name="MmsMessageRecord_mms_message_encrypted_for_non_existing_session">Tin nhắn MMS mã hoá cho phiên không tồn tại</string>
  <!--MuteDialog-->
  <string name="MuteDialog_mute_notifications">Tạm im thông báo</string>
  <!--ApplicationMigrationService-->
  <string name="ApplicationMigrationService_import_in_progress">Đang nhập…</string>
  <string name="ApplicationMigrationService_importing_text_messages">Đang nhập tin nhắn văn bản</string>
  <string name="ApplicationMigrationService_import_complete">Nhập thành công</string>
  <string name="ApplicationMigrationService_system_database_import_is_complete">Hoàn tất nhập cơ sở dữ liệu hệ thống.</string>
  <!--KeyCachingService-->
  <string name="KeyCachingService_signal_passphrase_cached">Chạm để mở.</string>
  <string name="KeyCachingService_passphrase_cached">Đã mở khóa Molly </string>
  <string name="KeyCachingService_lock">Khoá Molly</string>
  <!--MediaPreviewActivity-->
  <string name="MediaPreviewActivity_you">Bạn</string>
  <string name="MediaPreviewActivity_unssuported_media_type">Không hỗ trợ định dạng đa phương tiện này</string>
  <string name="MediaPreviewActivity_draft">Nháp</string>
  <string name="MediaPreviewActivity_signal_needs_the_storage_permission_in_order_to_write_to_external_storage_but_it_has_been_permanently_denied">Molly cần quyền truy cập Bộ nhớ để lưu tệp vào bộ nhớ, nhưng đã bị từ chối vĩnh viễn. Vui lòng mở cài đặt ứng dụng, chọn \"Quyền\" và bật \"Bộ nhớ\".</string>
  <string name="MediaPreviewActivity_unable_to_write_to_external_storage_without_permission">Không thể lưu tệp vào bộ nhớ khi không có quyền</string>
  <string name="MediaPreviewActivity_media_delete_confirmation_title">Xoá tin nhắn?</string>
  <string name="MediaPreviewActivity_media_delete_confirmation_message">Thao tác này sẽ xóa vĩnh viễn tin nhắn này.</string>
  <string name="MediaPreviewActivity_s_to_s">%1$s đến %2$s</string>
  <string name="MediaPreviewActivity_media_no_longer_available">Tệp đa phương tiện không còn khả dụng.</string>
  <string name="MediaPreviewActivity_cant_find_an_app_able_to_share_this_media">Không thể tìm được ứng dụng có thể chia sẻ tệp đa phương tiện này.</string>
  <!--MessageNotifier-->
  <string name="MessageNotifier_d_new_messages_in_d_conversations">%1$d tin nhắn mới trong %2$d cuộc trò chuyện</string>
  <string name="MessageNotifier_most_recent_from_s">Gần đây nhất từ: %1$s</string>
  <string name="MessageNotifier_locked_message">Tin nhắn đã khoá</string>
  <string name="MessageNotifier_message_delivery_failed">Không thể gửi tin nhắn.</string>
  <string name="MessageNotifier_failed_to_deliver_message">Không thể gửi tin nhắn.</string>
  <string name="MessageNotifier_error_delivering_message">Có lỗi khi gửi tin nhắn.</string>
  <string name="MessageNotifier_mark_all_as_read">Đánh dấu đã đọc tất cả</string>
  <string name="MessageNotifier_mark_read">Đánh dấu đã đọc</string>
  <string name="MessageNotifier_turn_off_these_notifications">Tắt các thông báo này</string>
  <string name="MessageNotifier_view_once_photo">Ảnh xem một lần</string>
  <string name="MessageNotifier_view_once_video">Video xem một lần</string>
  <string name="MessageNotifier_reply">Trả lời</string>
  <string name="MessageNotifier_signal_message">Tin nhắn Signal</string>
  <string name="MessageNotifier_unsecured_sms">SMS không bảo mật</string>
  <string name="MessageNotifier_you_may_have_new_messages">Bạn có thể có tin nhắn mới</string>
  <string name="MessageNotifier_open_signal_to_check_for_recent_notifications">Mở Molly để xem thông báo gần đây.</string>
  <string name="MessageNotifier_contact_message">%1$s%2$s</string>
  <string name="MessageNotifier_unknown_contact_message">Liên hệ</string>
  <string name="MessageNotifier_reacted_s_to_s">Đã bày tỏ cảm xúc %1$s cho \"%2$s\".</string>
  <string name="MessageNotifier_reacted_s_to_your_video">Đã bày tỏ cảm xúc %1$s cho video của bạn.</string>
  <string name="MessageNotifier_reacted_s_to_your_image">Đã bày tỏ cảm xúc %1$s cho hình ảnh của bạn.</string>
  <string name="MessageNotifier_reacted_s_to_your_file">Đã bày tỏ cảm xúc %1$s cho tệp tin của bạn.</string>
  <string name="MessageNotifier_reacted_s_to_your_audio">Đã bày tỏ cảm xúc %1$s cho tệp âm thanh của bạn.</string>
  <string name="MessageNotifier_reacted_s_to_your_view_once_media">Đã bày tỏ cảm xúc %1$s về tệp đa phương tiện xem một lần của bạn.</string>
  <string name="MessageNotifier_reacted_s_to_your_sticker">Đã bày tỏ cảm xúc %1$s cho nhãn dán của bạn.</string>
  <string name="MessageNotifier_this_message_was_deleted">Tin nhắn này đã bị xóa.</string>
  <string name="TurnOffContactJoinedNotificationsActivity__turn_off_contact_joined_signal">Tắt thông báo khi liên hệ bắt đầu sử dụng Signal? Bạn có thể bật lại ở Signal &gt; Cài đặt &gt; Thông báo.</string>
  <!--Notification Channels-->
  <string name="NotificationChannel_messages">Mặc định</string>
  <string name="NotificationChannel_calls">Cuộc gọi</string>
  <string name="NotificationChannel_failures">Thất bại</string>
  <string name="NotificationChannel_backups">Sao lưu</string>
  <string name="NotificationChannel_locked_status">Tình trạng khoá</string>
  <string name="NotificationChannel_app_updates">Cập nhật ứng dụng</string>
  <string name="NotificationChannel_other">Khác</string>
  <string name="NotificationChannel_group_messages">Tin nhắn</string>
  <string name="NotificationChannel_missing_display_name">Vô danh</string>
  <string name="NotificationChannel_voice_notes">Ghi chú Âm thanh</string>
  <!--ProfileEditNameFragment-->
  <!--QuickResponseService-->
  <string name="QuickResponseService_quick_response_unavailable_when_Signal_is_locked">Trả lời nhanh không khả dụng khi Molly bị khoá!</string>
  <string name="QuickResponseService_problem_sending_message">Có vấn đề khi gửi tin nhắn!</string>
  <!--SaveAttachmentTask-->
  <string name="SaveAttachmentTask_saved_to">Đã lưu vào %s</string>
  <string name="SaveAttachmentTask_saved">Đã lưu</string>
  <!--SearchToolbar-->
  <string name="SearchToolbar_search">Tìm kiếm</string>
  <string name="SearchToolbar_search_for_conversations_contacts_and_messages">Tìm kiếm cuộc trò chuyện, liên hệ và tin nhắn</string>
  <!--ShortcutLauncherActivity-->
  <string name="ShortcutLauncherActivity_invalid_shortcut">Shortcut không hợp lệ</string>
  <!--SingleRecipientNotificationBuilder-->
  <string name="SingleRecipientNotificationBuilder_signal">Molly</string>
  <string name="SingleRecipientNotificationBuilder_new_message">Tin nhắn mới</string>
  <!--ThumbnailView-->
  <string name="ThumbnailView_Play_video_description">Phát video</string>
  <string name="ThumbnailView_Has_a_caption_description">Có tiêu đề</string>
  <!--TransferControlView-->
  <plurals name="TransferControlView_n_items">
    <item quantity="other">%d mục</item>
  </plurals>
  <!--UnauthorizedReminder-->
  <string name="UnauthorizedReminder_device_no_longer_registered">Thiết bị không còn được đăng kí</string>
  <string name="UnauthorizedReminder_this_is_likely_because_you_registered_your_phone_number_with_Signal_on_a_different_device">Nguyên nhân có thể do bạn đăng kí số điện thoại Signal trên một thiết bị khác. Nhấn để tái đăng kí.</string>
  <!--WebRtcCallActivity-->
  <string name="WebRtcCallActivity_to_answer_the_call_from_s_give_signal_access_to_your_microphone">Để trả lời cuộc gọi từ %s, vui lòng cấp quyền truy cập Micro cho Molly.</string>
  <string name="WebRtcCallActivity_signal_requires_microphone_and_camera_permissions_in_order_to_make_or_receive_calls">Molly cần quyền truy cập Micro và Máy ảnh để nhận cuộc gọi và gọi, nhưng đã bị từ chối vĩnh viễn. Vui lòng mở cài đặt ứng dụng, chọn \"Quyền\" và bật \"Micro\" và \"Máy ảnh\"</string>
  <string name="WebRtcCallActivity__answered_on_a_linked_device">Đã trả lời trên một thiết bị liên kết.</string>
  <string name="WebRtcCallActivity__declined_on_a_linked_device">Đã từ chối trên một thiết bị liên kết.</string>
  <string name="WebRtcCallActivity__busy_on_a_linked_device">Đã để máy bận trên một thiết bị liên kết.</string>
  <string name="GroupCallSafetyNumberChangeNotification__someone_has_joined_this_call_with_a_safety_number_that_has_changed">Có người với mã số an toàn đã thay đổi vừa tham gia cuộc gọi này.</string>
  <!--WebRtcCallScreen-->
  <string name="WebRtcCallScreen_swipe_up_to_change_views">Vuốt lên để thay đổi giao diện</string>
  <!--WebRtcCallScreen V2-->
  <string name="WebRtcCallScreen__decline">Từ chối</string>
  <string name="WebRtcCallScreen__answer">Trả lời</string>
  <string name="WebRtcCallScreen__answer_without_video">Trả lời thoại</string>
  <!--WebRtcAudioOutputToggle-->
  <string name="WebRtcAudioOutputToggle__audio_output">Đầu ra âm thanh</string>
  <string name="WebRtcAudioOutputToggle__phone_earpiece">Tai nghe điện thoại</string>
  <string name="WebRtcAudioOutputToggle__speaker">Loa</string>
  <string name="WebRtcAudioOutputToggle__bluetooth">Bluetooth</string>
  <string name="WebRtcCallControls_answer_call_description">Trả lời cuộc gọi</string>
  <string name="WebRtcCallControls_reject_call_description">Từ chối cuộc gọi</string>
  <!--change_passphrase_activity-->
  <string name="change_passphrase_activity__old_passphrase">Mật khẩu cũ</string>
  <string name="change_passphrase_activity__new_passphrase">Mật khẩu mới</string>
  <string name="change_passphrase_activity__repeat_new_passphrase">Lặp lại mật khẩu mới</string>
  <!--contact_selection_activity-->
  <string name="contact_selection_activity__enter_name_or_number">Điền tên hoặc số</string>
  <string name="contact_selection_activity__invite_to_signal">Mời dùng Molly</string>
  <string name="contact_selection_activity__new_group">Tạo nhóm mới</string>
  <!--contact_filter_toolbar-->
  <string name="contact_filter_toolbar__clear_entered_text_description">Xóa văn bản đã nhập </string>
  <string name="contact_filter_toolbar__show_keyboard_description">Hiện bàn phím</string>
  <string name="contact_filter_toolbar__show_dial_pad_description">HIện bàn phím quay số</string>
  <!--contact_selection_group_activity-->
  <string name="contact_selection_group_activity__no_contacts">Không có liên hệ.</string>
  <string name="contact_selection_group_activity__finding_contacts">Đang tải danh bạ…</string>
  <!--single_contact_selection_activity-->
  <string name="SingleContactSelectionActivity_contact_photo">Ảnh liên hệ</string>
  <!--ContactSelectionListFragment-->
  <string name="ContactSelectionListFragment_signal_requires_the_contacts_permission_in_order_to_display_your_contacts">Molly cần quyền truy cập Danh bạ để hiển thị thông tin liên lạc nhưng đã bị từ chối vĩnh viễn. Vui lòng mở cài đặt ứng dụng, chọn \"Quyền\" và bật \"Danh bạ\".</string>
  <string name="ContactSelectionListFragment_error_retrieving_contacts_check_your_network_connection">Lỗi nhận liên hệ, vui lòng kiểm tra kết nối mạng</string>
  <string name="ContactSelectionListFragment_username_not_found">Không tìm thấy tên người dùng</string>
  <string name="ContactSelectionListFragment_s_is_not_a_signal_user">\"%1$s\" không phải người dùng Signal. Hãy kiểm tra tên người dùng và thử lại.</string>
  <string name="ContactSelectionListFragment_you_do_not_need_to_add_yourself_to_the_group">Bạn không cần tự thêm mình vào nhóm</string>
  <string name="ContactSelectionListFragment_maximum_group_size_reached">Đã đạt kích cỡ nhóm tối đa </string>
  <string name="ContactSelectionListFragment_signal_groups_can_have_a_maximum_of_d_members">Nhóm Signal có thể có tối đa %1$d thành viên.</string>
  <string name="ContactSelectionListFragment_recommended_member_limit_reached">Đã đạt giới hạn thành viên được giới thiệu</string>
  <string name="ContactSelectionListFragment_signal_groups_perform_best_with_d_members_or_fewer">Nhóm Signal hoạt động tốt nhất với %1$d thành viên hoặc ít hơn. Thêm nhiều thành viên hơn có thể trì hoãn việc gửi và nhận tin nhắn.</string>
  <plurals name="ContactSelectionListFragment_d_members">
    <item quantity="other">%1$d thành viên</item>
  </plurals>
  <!--contact_selection_list_fragment-->
  <string name="contact_selection_list_fragment__signal_needs_access_to_your_contacts_in_order_to_display_them">Molly cần quyền truy cập danh bạ để hiển thị chúng.</string>
  <string name="contact_selection_list_fragment__show_contacts">Hiển thị danh bạ</string>
  <!--contact_selection_list_item-->
  <plurals name="contact_selection_list_item__number_of_members">
    <item quantity="other">%1$d thành viên</item>
  </plurals>
  <!--conversation_activity-->
  <string name="conversation_activity__type_message_push">Tin nhắn Signal</string>
  <string name="conversation_activity__type_message_sms_insecure">SMS không bảo mật</string>
  <string name="conversation_activity__type_message_mms_insecure">MMS không bảo mật</string>
  <string name="conversation_activity__from_sim_name">Từ %1$s</string>
  <string name="conversation_activity__sim_n">SIM %1$d</string>
  <string name="conversation_activity__send">Gửi</string>
  <string name="conversation_activity__compose_description">Soạn tin nhắn</string>
  <string name="conversation_activity__emoji_toggle_description">Chuyển bàn phím biểu tượng cảm xúc</string>
  <string name="conversation_activity__attachment_thumbnail">Ảnh nhỏ tập tin đính kèm</string>
  <string name="conversation_activity__quick_attachment_drawer_toggle_camera_description">Mở ngăn kéo chụp ảnh nhanh</string>
  <string name="conversation_activity__quick_attachment_drawer_record_and_send_audio_description">Ghi âm và gửi tệp âm thanh</string>
  <string name="conversation_activity__quick_attachment_drawer_lock_record_description">Khoá ghi âm</string>
  <string name="conversation_activity__enable_signal_for_sms">Sử dụng Signal cho SMS</string>
  <string name="conversation_activity__message_could_not_be_sent">Không thể gửi tin nhắn. Vui lòng kiểm tra kết nối mạng và thừ lại.</string>
  <!--conversation_input_panel-->
  <string name="conversation_input_panel__slide_to_cancel">Kéo để huỷ</string>
  <string name="conversation_input_panel__cancel">Hủy bỏ</string>
  <!--conversation_item-->
  <string name="conversation_item__mms_image_description">Tin nhắn đa phương tiện</string>
  <string name="conversation_item__secure_message_description">Tin nhắn bảo mật</string>
  <!--conversation_item_sent-->
  <string name="conversation_item_sent__send_failed_indicator_description">Gửi thất bại</string>
  <string name="conversation_item_sent__pending_approval_description">Chờ Chấp Thuận</string>
  <string name="conversation_item_sent__delivered_description">Đã nhận</string>
  <string name="conversation_item_sent__message_read">Đã xem tin nhắn</string>
  <!--conversation_item_received-->
  <string name="conversation_item_received__contact_photo_description">Ảnh liên hệ</string>
  <!--ConversationUpdateItem-->
  <string name="ConversationUpdateItem_loading">Đang tải…</string>
  <string name="ConversationUpdateItem_learn_more">Tìm hiểu thêm</string>
  <string name="ConversationUpdateItem_join_call">Tham gia cuộc gọi</string>
  <string name="ConversationUpdateItem_return_to_call">Quay trở lại cuộc gọi</string>
  <string name="ConversationUpdateItem_call_is_full">Cuộc gọi đã đầy</string>
  <string name="ConversationUpdateItem_invite_friends">Mời bạn bè</string>
  <!--audio_view-->
  <string name="audio_view__play_pause_accessibility_description">Phát … Tạm dừng</string>
  <string name="audio_view__download_accessibility_description">Tải xuống</string>
  <!--QuoteView-->
  <string name="QuoteView_audio">Âm thanh</string>
  <string name="QuoteView_video">Video</string>
  <string name="QuoteView_photo">Ảnh</string>
  <string name="QuoteView_view_once_media">Đa phương tiện xem một lần</string>
  <string name="QuoteView_sticker">Nhãn dán</string>
  <string name="QuoteView_you">Bạn</string>
  <string name="QuoteView_original_missing">Không tìm thấy tin nhắn ban đầu</string>
  <!--conversation_fragment-->
  <string name="conversation_fragment__scroll_to_the_bottom_content_description">Kéo xuống dưới cùng</string>
  <!--safety_number_change_dialog-->
  <string name="safety_number_change_dialog__safety_number_changes">Các thay đổi về Mã số an toàn</string>
  <string name="safety_number_change_dialog__send_anyway">Vẫn gửi</string>
  <string name="safety_number_change_dialog__call_anyway">Vẫn gọi</string>
  <string name="safety_number_change_dialog__join_call">Tham gia cuộc gọi</string>
  <string name="safety_number_change_dialog__continue_call">Tiếp tục cuộc gọi</string>
  <string name="safety_number_change_dialog__leave_call">Rời cuộc gọi</string>
  <string name="safety_number_change_dialog__the_following_people_may_have_reinstalled_or_changed_devices">Những người này có thể đã cài lại ứng dụng hoặc thay đổi thiết bị. Vui lòng xác minh lại mã số an toàn để đảm bảo riêng tư.</string>
  <string name="safety_number_change_dialog__view">Xem</string>
  <string name="safety_number_change_dialog__previous_verified">Đã từng được xác minh</string>
  <!--EnableCallNotificationSettingsDialog__call_notifications_checklist-->
  <string name="EnableCallNotificationSettingsDialog__settings">Cài đặt</string>
  <!--country_selection_fragment-->
  <string name="country_selection_fragment__loading_countries">Đang tải các quốc gia…</string>
  <string name="country_selection_fragment__search">Tìm kiếm</string>
  <string name="country_selection_fragment__no_matching_countries">Không tìm thấy quốc gia</string>
  <!--device_add_fragment-->
  <string name="device_add_fragment__scan_the_qr_code_displayed_on_the_device_to_link">Quét mã QR hiển thị trên thiết bị để liên kết</string>
  <!--device_link_fragment-->
  <string name="device_link_fragment__link_device">Liên kết thiết bị</string>
  <!--device_list_fragment-->
  <string name="device_list_fragment__no_devices_linked">Không có thiết bị đã liên kết</string>
  <string name="device_list_fragment__link_new_device">Liên kết thiết bị mới</string>
  <!--expiration-->
  <string name="expiration_off">Tắt</string>
  <plurals name="expiration_seconds">
    <item quantity="other">%d giây</item>
  </plurals>
  <string name="expiration_seconds_abbreviated">%dg</string>
  <plurals name="expiration_minutes">
    <item quantity="other">%d phút</item>
  </plurals>
  <string name="expiration_minutes_abbreviated">%dp</string>
  <plurals name="expiration_hours">
    <item quantity="other">%d giờ</item>
  </plurals>
  <string name="expiration_hours_abbreviated">%dh</string>
  <plurals name="expiration_days">
    <item quantity="other">%d ngày</item>
  </plurals>
  <string name="expiration_days_abbreviated">%dng</string>
  <plurals name="expiration_weeks">
    <item quantity="other">%d tuần</item>
  </plurals>
  <string name="expiration_weeks_abbreviated">%dt</string>
  <string name="expiration_combined">%1$s%2$s</string>
  <!--unverified safety numbers-->
  <string name="IdentityUtil_unverified_banner_one">Mã số an toàn với %s đã thay đổi và không còn hợp lệ</string>
  <string name="IdentityUtil_unverified_banner_two">Mã số an toàn với %1$s và %2$s không còn hợp lệ</string>
  <string name="IdentityUtil_unverified_banner_many">Mã số an toàn  với %1$s, %2$s và %3$s không còn hợp lệ</string>
  <string name="IdentityUtil_unverified_dialog_one">Mã số an toàn với %1$s đã thay đổi và không còn hợp lệ. Điều này có thể là do ai đó đang tìm cách nghe lén cuộc trò chuyện, hoặc %1$s chỉ vừa cài lại Signal.</string>
  <string name="IdentityUtil_unverified_dialog_two">Mã số an toàn với %1$s và %2$s không còn hợp lệ. Điều này có thể do ai đó đang tìm cách nghe lén cuộc trò chuyện, hoặc các đối tác chỉ vừa cài lại Signal.</string>
  <string name="IdentityUtil_unverified_dialog_many">Mã số an toàn với %1$s, %2$s và %3$s không còn hợp lệ. Điều này có thể do ai đó đang tìm cách nghe lén cuộc trò chuyện, hoặc các đối tác chỉ vừa cài lại Signal.</string>
  <string name="IdentityUtil_untrusted_dialog_one">Mã số an toàn của bạn với %s vừa thay đổi.</string>
  <string name="IdentityUtil_untrusted_dialog_two">Mã số an toàn của bạn với %1$s và %2$s vừa thay đổi.</string>
  <string name="IdentityUtil_untrusted_dialog_many">Mã số an toàn  với %1$s, %2$s và %3$s vừa thay đổi.</string>
  <plurals name="identity_others">
    <item quantity="other">%d khác</item>
  </plurals>
  <!--giphy_activity-->
  <string name="giphy_activity_toolbar__search_gifs_and_stickers">Tìm kiếm GIF và nhãn dán</string>
  <!--giphy_fragment-->
  <string name="giphy_fragment__nothing_found">Không tìm thấy</string>
  <!--log_submit_activity-->
  <string name="log_submit_activity__this_log_will_be_posted_online">Nhật kí này sẽ được đăng trực tuyến công khai cho những người đóng góp theo dõi, bạn có thể kiểm tra và sửa đổi nó trước khi gửi đi.</string>
  <!--database_migration_activity-->
  <string name="database_migration_activity__would_you_like_to_import_your_existing_text_messages">Bạn có muốn nhập các tin nhắn đã có vào cơ sở dữ liệu mã hoá của Signal?</string>
  <string name="database_migration_activity__the_default_system_database_will_not_be_modified">Cơ sở dữ liệu mặc định của hệ thống sẽ không bị sửa hay thay đổi gì cả.</string>
  <string name="database_migration_activity__skip">Bỏ qua</string>
  <string name="database_migration_activity__import">Nhập</string>
  <string name="database_migration_activity__this_could_take_a_moment_please_be_patient">Việc này có thể mất chút thời gian. Vui lòng kiên nhẫn, chúng tôi sẽ thông báo cho bạn khi quá trình nhập hoàn tất.</string>
  <string name="database_migration_activity__importing">ĐANG NHẬP</string>
  <!--load_more_header-->
  <string name="load_more_header__see_full_conversation">Xem toàn bộ cuộc trò chuyện</string>
  <string name="load_more_header__loading">Đang tải…</string>
  <!--media_overview_activity-->
  <string name="media_overview_activity__no_media">Không có đa phương tiện</string>
  <!--message_recipients_list_item-->
  <string name="message_recipients_list_item__view">XEM</string>
  <string name="message_recipients_list_item__resend">GỬI LẠI</string>
  <!--GroupUtil-->
  <plurals name="GroupUtil_joined_the_group">
    <item quantity="other">%1$s đã tham gia nhóm.</item>
  </plurals>
  <string name="GroupUtil_group_name_is_now">Tên nhóm hiện giờ là \'%1$s\'.</string>
  <!--prompt_passphrase_activity-->
  <string name="prompt_passphrase_activity__unlock">Mở khóa</string>
  <!--prompt_mms_activity-->
  <string name="prompt_mms_activity__signal_requires_mms_settings_to_deliver_media_and_group_messages">Signal cần cài đặt MMS để chuyển dữ liệu truyền thông và các tin nhắn nhóm thông qua nhà mạng không dây. Thiết bị của bạn không cung cấp đầy đủ các thông tin này, đôi khi là do thiết bị đã bị khóa và các thiết đặt giới hạn khác.</string>
  <string name="prompt_mms_activity__to_send_media_and_group_messages_tap_ok">Để gửi tin nhắn đa phương tiện hoặc tin nhắn nhóm, bấm \'OK\' và hoàn tất các thiết đặt cần thiết. Thiết đặt MMS cho nhà mạng di động có thể tìm thấy bằng cách tìm \'Điểm truy cập di động\'. Bạn chỉ cần làm bước này một lần.</string>
  <!--profile_create_activity-->
  <string name="CreateProfileActivity_first_name_required">Tên (bắt buộc)</string>
  <string name="CreateProfileActivity_last_name_optional">Họ (bắt buộc)</string>
  <string name="CreateProfileActivity_next">Tiếp</string>
  <string name="CreateProfileActivity__username">Tên người dùng</string>
  <string name="CreateProfileActivity__create_a_username">Tạo tên người dùng</string>
  <string name="CreateProfileActivity_custom_mms_group_names_and_photos_will_only_be_visible_to_you">Tên nhóm MMS và ảnh sẽ chỉ hiển thị với bạn.</string>
  <!--EditAboutFragment-->
  <string name="EditAboutFragment_about">Thông tin</string>
  <string name="EditAboutFragment_write_a_few_words_about_yourself">Viết một vài từ về bản thân mình…</string>
  <string name="EditAboutFragment_count">%1$d/%2$d</string>
  <string name="EditAboutFragment_speak_freely">Nói chuyện tự do</string>
  <string name="EditAboutFragment_encrypted">Đã được mã hóa</string>
  <string name="EditAboutFragment_be_kind">Mở lòng tốt</string>
  <string name="EditAboutFragment_coffee_lover">Nghiện cà phê</string>
  <string name="EditAboutFragment_free_to_chat">Rảnh để trò chuyện</string>
  <string name="EditAboutFragment_taking_a_break">Đang nghỉ ngơi</string>
  <string name="EditAboutFragment_working_on_something_new">Đang làm một dự án mới</string>
  <!--EditProfileFragment-->
  <string name="EditProfileFragment__edit_group_name_and_photo">Sửa tên và ảnh nhóm</string>
  <string name="EditProfileFragment__group_name">Tên nhóm</string>
  <!--EditProfileNameFragment-->
  <string name="EditProfileNameFragment_your_name">Tên của bạn</string>
  <string name="EditProfileNameFragment_first_name">Tên</string>
  <string name="EditProfileNameFragment_last_name_optional">Họ (không bắt buộc)</string>
  <string name="EditProfileNameFragment_save">Lưu</string>
  <string name="EditProfileNameFragment_failed_to_save_due_to_network_issues_try_again_later">Không thể lưu do lỗi mạng. Hãy thử lại sau.</string>
  <!--recipient_preferences_activity-->
  <string name="recipient_preference_activity__shared_media">Tệp đa phương tiện đã chia sẻ</string>
  <!--recipients_panel-->
  <string name="recipients_panel__to"><small>Điền vào tên hoặc số</small></string>
  <!--verify_display_fragment-->
  <string name="verify_display_fragment__if_you_wish_to_verify_the_security_of_your_end_to_end_encryption_with_s"><![CDATA[Nếu bạn muốn xác minh độ bảo mật của mã hoá với %s, so sánh dãy số trên với dãy số trên thiết bị của họ. Hoặc bạn có thể quét mã QR trên thiết bị của họ, hoặc yêu cầu họ quét mã của bạn. <a href="https://signal.org/redirect/safety-numbers">Tìm hiểu thêm.</a>]]></string>
  <string name="verify_display_fragment__tap_to_scan">Nhấn để quét</string>
  <string name="verify_display_fragment__loading">Đang tải…</string>
  <string name="verify_display_fragment__verified">Đã xác minh</string>
  <!--verify_identity-->
  <string name="verify_identity__share_safety_number">Chia sẻ mã số an toàn</string>
  <!--webrtc_answer_decline_button-->
  <string name="webrtc_answer_decline_button__swipe_up_to_answer">Vuốt lên để trả lời</string>
  <string name="webrtc_answer_decline_button__swipe_down_to_reject">Vuốt xuống để từ chối</string>
  <!--message_details_header-->
  <string name="message_details_header__issues_need_your_attention">Một số vấn đề cần bạn chú ý.</string>
  <string name="message_details_header__sent">Đã gửi</string>
  <string name="message_details_header__received">Đã nhận</string>
  <string name="message_details_header__disappears">Tự hủy</string>
  <string name="message_details_header__via">Qua</string>
  <!--message_details_recipient_header-->
  <string name="message_details_recipient_header__pending_send">Đang chờ</string>
  <string name="message_details_recipient_header__sent_to">Gửi từ</string>
  <string name="message_details_recipient_header__sent_from">Gửi tới</string>
  <string name="message_details_recipient_header__delivered_to">Đã chuyển tới</string>
  <string name="message_details_recipient_header__read_by">Đã đọc bởi</string>
  <string name="message_details_recipient_header__not_sent">Chưa gửi</string>
  <!--message_Details_recipient-->
  <string name="message_details_recipient__failed_to_send">Không thể gửi</string>
  <string name="message_details_recipient__new_safety_number">Mã số an toàn mới</string>
  <!--AndroidManifest.xml-->
  <string name="AndroidManifest__create_passphrase">Tạo mật khẩu</string>
  <string name="AndroidManifest__select_contacts">Chọn liên hệ</string>
  <string name="AndroidManifest__change_passphrase">Đổi mật khẩu</string>
  <string name="AndroidManifest__verify_safety_number">Xác minh mã số an toàn</string>
  <string name="AndroidManifest__log_submit">Gửi nhật kí dò lỗi</string>
  <string name="AndroidManifest__media_preview">Xem trước tệp đa phương tiện</string>
  <string name="AndroidManifest__message_details">Chi tiết tin nhắn</string>
  <string name="AndroidManifest__linked_devices">Các thiết bị đã liên kết</string>
  <string name="AndroidManifest__invite_friends">Mời bạn bè</string>
  <string name="AndroidManifest_archived_conversations">Các cuộc trò chuyện đã lưu trữ</string>
  <string name="AndroidManifest_remove_photo">Gỡ ảnh</string>
  <!--Message Requests Megaphone-->
  <string name="MessageRequestsMegaphone__message_requests">Yêu cầu nhắn tin</string>
  <string name="MessageRequestsMegaphone__users_can_now_choose_to_accept">Người dùng có thể lựa chọn chấp nhận cuộc trò chuyện hay không. Tên hồ sơ cho họ biết ai đang nhắn tin cho họ.</string>
  <string name="MessageRequestsMegaphone__add_profile_name">Thêm tên hồ sơ</string>
  <!--HelpFragment-->
  <string name="HelpFragment__have_you_read_our_faq_yet">Bạn đã đọc Các câu hỏi thường gặp chưa?</string>
  <string name="HelpFragment__next">Tiếp</string>
  <string name="HelpFragment__contact_us">Liên hệ với chúng tôi</string>
  <string name="HelpFragment__tell_us_whats_going_on">Kể với chúng tôi chuyện gì đang xảy ra</string>
  <string name="HelpFragment__include_debug_log">Thêm nhật kí lỗi.</string>
  <string name="HelpFragment__whats_this">Đây là gì?</string>
  <string name="HelpFragment__how_do_you_feel">Bạn cảm thấy thế nào? (không bắt buộc)</string>
  <string name="HelpFragment__tell_us_why_youre_reaching_out">Nói cho chúng tôi biết lý do bạn liên lạc.</string>
  <string name="HelpFragment__support_info">Thông tin hỗ trợ</string>
  <string name="HelpFragment__signal_android_support_request">Yêu cầu hỗ trợ về Signal Android</string>
  <string name="HelpFragment__debug_log">Nhật kí lỗi:</string>
  <string name="HelpFragment__could_not_upload_logs">Không thể tải lên nhật kí lỗi</string>
  <string name="HelpFragment__please_be_as_descriptive_as_possible">Vui lòng miêu tả càng chi tiết càng tốt để giúp chúng tôi hiểu về vấn đề.</string>
  <string-array name="HelpFragment__categories">
    <item>Tính năng bị hỏng</item>
    <item>Yêu cầu tính năng mới</item>
    <item>Câu hỏi</item>
    <item>Góp ý</item>
    <item>Khác</item>
  </string-array>
  <!--ReactWithAnyEmojiBottomSheetDialogFragment-->
  <string name="ReactWithAnyEmojiBottomSheetDialogFragment__this_message">Tin nhắn này</string>
  <string name="ReactWithAnyEmojiBottomSheetDialogFragment__recently_used">Sử dụng gần đây</string>
  <string name="ReactWithAnyEmojiBottomSheetDialogFragment__smileys_and_people">Mặt cười và Con người</string>
  <string name="ReactWithAnyEmojiBottomSheetDialogFragment__nature">Thiên nhiên</string>
  <string name="ReactWithAnyEmojiBottomSheetDialogFragment__food">Thức ăn</string>
  <string name="ReactWithAnyEmojiBottomSheetDialogFragment__activities">Hoạt động</string>
  <string name="ReactWithAnyEmojiBottomSheetDialogFragment__places">Địa điểm</string>
  <string name="ReactWithAnyEmojiBottomSheetDialogFragment__objects">Đồ vật</string>
  <string name="ReactWithAnyEmojiBottomSheetDialogFragment__symbols">Kí hiệu</string>
  <string name="ReactWithAnyEmojiBottomSheetDialogFragment__flags">Cờ</string>
  <string name="ReactWithAnyEmojiBottomSheetDialogFragment__emoticons">Emoticons</string>
  <!--arrays.xml-->
  <string name="arrays__use_default">Dùng mặc định</string>
  <string name="arrays__use_custom">Dùng tùy chỉnh</string>
  <string name="arrays__mute_for_one_hour">Tạm im 1 giờ</string>
  <string name="arrays__mute_for_one_day">Tạm im 1 ngày</string>
  <string name="arrays__mute_for_seven_days">Tạm im 7 ngày</string>
  <string name="arrays__settings_default">Mặc định theo hệ thống</string>
  <string name="arrays__enabled">Bật</string>
  <string name="arrays__disabled">Tắt</string>
  <string name="arrays__name_and_message">Tên và tin nhắn</string>
  <string name="arrays__name_only">Chỉ tên</string>
  <string name="arrays__no_name_or_message">Không tên hay tin nhắn</string>
  <string name="arrays__images">Hình ảnh</string>
  <string name="arrays__audio">Âm thanh</string>
  <string name="arrays__video">Video</string>
  <string name="arrays__documents">Tài liệu</string>
  <string name="arrays__small">Nhỏ</string>
  <string name="arrays__normal">Vừa</string>
  <string name="arrays__large">Lớn</string>
  <string name="arrays__extra_large">Rất lớn</string>
  <string name="arrays__default">Mặc định</string>
  <string name="arrays__high">Cao</string>
  <string name="arrays__max">Cao nhất</string>
  <!--plurals.xml-->
  <plurals name="hours_ago">
    <item quantity="other">%dg</item>
  </plurals>
  <!--preferences.xml-->
  <string name="preferences__sms_mms">SMS và MMS</string>
  <string name="preferences__pref_all_sms_title">Nhận tất cả SMS</string>
  <string name="preferences__pref_all_mms_title">Nhận tất cả MMS</string>
  <string name="preferences__use_signal_for_viewing_and_storing_all_incoming_text_messages">Dùng Signal cho tất cả tin nhắn đến</string>
  <string name="preferences__use_signal_for_viewing_and_storing_all_incoming_multimedia_messages">Dùng Signal cho tất cả tin nhắn đến đa phương tiện</string>
  <string name="preferences__pref_enter_sends_title">Phím Enter gửi đi</string>
  <string name="preferences__pressing_the_enter_key_will_send_text_messages">Nhấn phím Enter sẽ gửi tin nhắn đi</string>
  <string name="preferences__pref_use_address_book_photos">Sử dụng hình ảnh trong danh bạ</string>
  <string name="preferences__display_contact_photos_from_your_address_book_if_available">Hiển thị hình ảnh của liên lạc từ danh bạ nếu có</string>
  <string name="preferences__generate_link_previews">Tạo xem trước liên kết</string>
  <string name="preferences__retrieve_link_previews_from_websites_for_messages">Thêm xem trước liên kết trang web vào những tin nhắn bạn gửi.</string>
  <string name="preferences__choose_identity">Chọn danh tính</string>
  <string name="preferences__choose_your_contact_entry_from_the_contacts_list">Chọn khoản mục liên lạc của bạn trong danh sách liên lạc.</string>
  <string name="preferences__change_passphrase">Đổi mật khẩu</string>
  <string name="preferences__change_your_passphrase">Đổi mật khẩu</string>
  <string name="preferences__enable_passphrase">Bật khoá màn hình bằng mật khẩu</string>
  <string name="preferences__lock_signal_and_message_notifications_with_a_passphrase">Khoá màn hình và thông báo bằng mật khẩu</string>
  <string name="preferences__screen_security">An ninh màn hình</string>
  <string name="preferences__disable_screen_security_to_allow_screen_shots">Chặn chụp màn hình trong danh sách ứng dụng và bên trong ứng dụng</string>
  <string name="preferences__auto_lock_signal_after_a_specified_time_interval_of_inactivity">Tự động khoá Signal sau một khoảng thời gian không hoạt động định trước</string>
  <string name="preferences__inactivity_timeout_passphrase">Mật khẩu khoá ứng dụng khi không hoạt động</string>
  <string name="preferences__inactivity_timeout_interval">Khoảng thời gian khoá ứng dụng khi không hoạt động</string>
  <string name="preferences__notifications">Thông báo</string>
  <string name="preferences__led_color">Màu LED</string>
  <string name="preferences__led_color_unknown">Không rõ</string>
  <string name="preferences__pref_led_blink_title">Tần suất nháy LED</string>
  <string name="preferences__sound">Âm thanh</string>
  <string name="preferences__silent">Im lặng</string>
  <string name="preferences__default">Mặc định</string>
  <string name="preferences__repeat_alerts">Lặp lại cảnh báo</string>
  <string name="preferences__never">Không bao giờ</string>
  <string name="preferences__one_time">Một lần</string>
  <string name="preferences__two_times">Hai lần</string>
  <string name="preferences__three_times">Ba lần</string>
  <string name="preferences__five_times">Năm lần</string>
  <string name="preferences__ten_times">Mười lần</string>
  <string name="preferences__vibrate">Rung</string>
  <string name="preferences__green">Xanh lục</string>
  <string name="preferences__red">Đỏ</string>
  <string name="preferences__blue">Xanh lam</string>
  <string name="preferences__orange">Cam</string>
  <string name="preferences__cyan">Xanh lơ</string>
  <string name="preferences__magenta">Hồng đậm</string>
  <string name="preferences__white">Trắng</string>
  <string name="preferences__none">Không</string>
  <string name="preferences__fast">Nhanh</string>
  <string name="preferences__normal">Bình thường</string>
  <string name="preferences__slow">Chậm</string>
  <string name="preferences__help">Hỗ trợ</string>
  <string name="preferences__advanced">Nâng cao</string>
  <string name="preferences__donate_to_signal">Ủng hộ Signal</string>
  <string name="preferences__privacy">Riêng tư</string>
  <string name="preferences__mms_user_agent">MMS User Agent</string>
  <string name="preferences__advanced_mms_access_point_names">Thiết đặt MMS bằng tay</string>
  <string name="preferences__mmsc_url">Đường dẫn MMSC</string>
  <string name="preferences__mms_proxy_host">Máy chủ Proxy MMS</string>
  <string name="preferences__mms_proxy_port">Cổng Proxy MMS</string>
  <string name="preferences__mmsc_username">Tên người dùng MMSC</string>
  <string name="preferences__mmsc_password">Mật khẩu MMSC</string>
  <string name="preferences__sms_delivery_reports">Báo cáo đã gửi SMS</string>
  <string name="preferences__request_a_delivery_report_for_each_sms_message_you_send">Yêu cầu báo cáo đã gửi cho từng tin nhắn SMS gửi đi</string>
  <string name="preferences__data_and_storage">Dữ liệu và lưu trữ</string>
  <string name="preferences__storage">Lưu trữ</string>
  <string name="preferences__conversation_length_limit">Giới hạn độ dài cuộc trò chuyện</string>
  <string name="preferences__keep_messages">Giữ tin nhắn</string>
  <string name="preferences__clear_message_history">Xóa lịch sử tin nhắn</string>
  <string name="preferences__linked_devices">Các thiết bị được liên kết</string>
  <string name="preferences__light_theme">Sáng</string>
  <string name="preferences__dark_theme">Tối</string>
  <string name="preferences__appearance">Diện mạo</string>
  <string name="preferences__theme">Chủ đề</string>
  <string name="preferences__chat_wallpaper">Ảnh nền cuộc trò chuyện</string>
  <string name="preferences__disable_pin">Tắt PIN</string>
  <string name="preferences__enable_pin">Bật PIN</string>
  <string name="preferences__if_you_disable_the_pin_you_will_lose_all_data">Nếu bạn tắt PIN, bạn sẽ mất toàn bộ dữ liệu khi bạn đăng kí lại với Signal trừ khi bạn sao lưu và khôi phục dữ liệu thủ công. Bạn không thể bật Khóa đăng kí khi PIN đang tắt.</string>
  <string name="preferences__pins_keep_information_stored_with_signal_encrypted_so_only_you_can_access_it">Mã PIN mã hoá các thông tin được lưu trữ với Signal để chỉ mình bạn có thể truy cập được. Thông tin người dùng, cài đặt, và các liên hệ sẽ được khôi phục khi bạn cài lại Signal. Bạn không cần điền PIN mỗi lần mở ứng dụng.</string>
  <string name="preferences__system_default">Theo hệ điều hành</string>
  <string name="preferences__language">Ngôn ngữ</string>
  <string name="preferences__signal_messages_and_calls">Tin nhắn và cuộc gọi Signal</string>
  <string name="preferences__advanced_pin_settings">Cài đặt PIN nâng cao</string>
  <string name="preferences__free_private_messages_and_calls">Các tin nhắn và cuộc gọi riêng tư miễn phí đến người dùng Signal</string>
  <string name="preferences__submit_debug_log">Gửi nhật kí dò lỗi</string>
  <string name="preferences__delete_account">Xoá tài khoản</string>
  <string name="preferences__support_wifi_calling">Chế độ tương thích với \"Gọi qua WiFi\"</string>
  <string name="preferences__enable_if_your_device_supports_sms_mms_delivery_over_wifi">Bật nếu thiết bị bạn gửi SMS/MMS qua WiFi (chỉ bật khi \'Gọi qua WiFi\' được bật trong thiết bị) </string>
  <string name="preferences__incognito_keyboard">Bàn phím ẩn danh</string>
  <string name="preferences__read_receipts">Thông báo đã xem</string>
  <string name="preferences__if_read_receipts_are_disabled_you_wont_be_able_to_see_read_receipts">Nếu thông báo đã xem bị tắt, bạn sẽ không thể biết người kia đã xem tin nhắn hay chưa.</string>
  <string name="preferences__typing_indicators">Thông báo đang nhập</string>
  <string name="preferences__if_typing_indicators_are_disabled_you_wont_be_able_to_see_typing_indicators">Nếu thông báo đang nhập bị tắt, bạn sẽ không thể biết người kia có đang nhập tin nhắn hay không.</string>
  <string name="preferences__request_keyboard_to_disable_personalized_learning">Yêu cầu bàn phím tắt học thói quen gõ chữ. Cài đặt này không đảm bảo, và bàn phím của bạn có thể bỏ qua yêu cầu này.</string>
  <string name="preferences_app_protection__blocked_users">Người dùng đã chặn</string>
  <string name="preferences_chats__when_using_mobile_data">Khi dùng dữ liệu di động</string>
  <string name="preferences_chats__when_using_wifi">Khi dùng Wi-Fi</string>
  <string name="preferences_chats__when_roaming">Khi chuyển vùng quốc tế</string>
  <string name="preferences_chats__media_auto_download">Tự động tải đa phương tiện</string>
  <string name="preferences_chats__message_history">Lịch sử tin nhắn</string>
  <string name="preferences_storage__storage_usage">Quản lí bộ nhớ</string>
  <string name="preferences_storage__photos">Ảnh</string>
  <string name="preferences_storage__videos">Video</string>
  <string name="preferences_storage__files">Tệp</string>
  <string name="preferences_storage__audio">Âm thanh</string>
  <string name="preferences_storage__review_storage">Kiểm tra bộ nhớ</string>
  <string name="preferences_storage__delete_older_messages">Xóa tin nhắn cũ?</string>
  <string name="preferences_storage__clear_message_history">Xóa lịch sử tin nhắn?</string>
  <string name="preferences_storage__this_will_permanently_delete_all_message_history_and_media">Thao tác này sẽ xóa tất cả lịch sử tin nhắn và đa phương tiện quá %1$s trước khỏi máy bạn.</string>
  <string name="preferences_storage__this_will_permanently_trim_all_conversations_to_the_d_most_recent_messages">Thao tác này sẽ xóa lịch sử cuộc trò chuyện đến %1$s tin nhắn gần đây nhất.</string>
  <string name="preferences_storage__this_will_delete_all_message_history_and_media_from_your_device">Thao tác này sẽ xóa vĩnh viễn tất cả lịch sử tin nhắn và đa phương tiện khỏi máy bạn.</string>
  <string name="preferences_storage__are_you_sure_you_want_to_delete_all_message_history">Bạn có muốn xóa tất cả lịch sử tin nhắn?</string>
  <string name="preferences_storage__all_message_history_will_be_permanently_removed_this_action_cannot_be_undone">Tất cả lịch sử tin nhắn sẽ được xóa vĩnh viễn. Thao tác này không thể được hoàn tác.</string>
  <string name="preferences_storage__delete_all_now">Xóa tất cả</string>
  <string name="preferences_storage__forever">Vĩnh viễn</string>
  <string name="preferences_storage__one_year">1 năm</string>
  <string name="preferences_storage__six_months">6 tháng</string>
  <string name="preferences_storage__thirty_days">30 ngày</string>
  <string name="preferences_storage__none">Không</string>
  <string name="preferences_storage__s_messages">%1$s tin nhắn</string>
  <string name="preferences_storage__custom">Tùy chỉnh</string>
  <string name="preferences_advanced__use_system_emoji">Sử dụng biểu tượng cảm xúc hệ thống</string>
  <string name="preferences_advanced__disable_signal_built_in_emoji_support">Tắt hỗ trợ biểu tượng cảm xúc của Signal</string>
  <string name="preferences_advanced__relay_all_calls_through_the_signal_server_to_avoid_revealing_your_ip_address">Chuyển tiếp tất cả cuộc gọi qua máy chủ Signal để tránh lộ địa chỉ IP với đối tác. Bật tính năng này sẽ giảm chất lượng cuộc gọi.</string>
  <string name="preferences_advanced__always_relay_calls">Luôn chuyển tiếp cuộc gọi</string>
  <string name="preferences_app_protection__who_can">Ai có thể…</string>
  <string name="preferences_app_protection__app_access">Truy cập ứng dụng</string>
  <string name="preferences_app_protection__communication">Giao tiếp</string>
  <string name="preferences_chats__chats">Trò chuyện</string>
  <string name="preferences_data_and_storage__manage_storage">Quản lí bộ nhớ</string>
  <string name="preferences_data_and_storage__calls">Cuộc gọi</string>
  <string name="preferences_data_and_storage__use_less_data_for_calls">Sử dụng ít lưu lượng data hơn khi gọi</string>
  <string name="preferences_data_and_storage__never">Không bao giờ</string>
  <string name="preferences_data_and_storage__wifi_and_cellular">Wifi và Dữ liệu di động</string>
  <string name="preferences_data_and_storage__cellular_only">Chỉ Dữ liệu di động</string>
  <string name="preference_data_and_storage__using_less_data_may_improve_calls_on_bad_networks">Sử dụng ít lưu lượng data có thể cải thiện chất lượng cuộc gọi trong môi trường mạng kém</string>
  <string name="preferences_notifications__messages">Tin nhắn</string>
  <string name="preferences_notifications__events">Sự kiện</string>
  <string name="preferences_notifications__in_chat_sounds">Âm thanh khi đang trò chuyện</string>
  <string name="preferences_notifications__show">Hiện</string>
  <string name="preferences_notifications__calls">Cuộc gọi</string>
  <string name="preferences_notifications__ringtone">Nhạc chuông</string>
  <string name="preferences_chats__show_invitation_prompts">Hiển thị lời mời</string>
  <string name="preferences_chats__display_invitation_prompts_for_contacts_without_signal">Hiển thị lời mời cho liên hệ không dùng Signal</string>
  <string name="preferences_chats__message_text_size">Cỡ chữ tin nhắn</string>
  <string name="preferences_events__contact_joined_signal">Liên hệ bắt đầu dùng Signal</string>
  <string name="preferences_notifications__priority">Mức ưu tiên</string>
  <string name="preferences_communication__category_sealed_sender">Lá thư không chủ</string>
  <string name="preferences_communication__sealed_sender_display_indicators">Hiện biểu tượng</string>
  <string name="preferences_communication__sealed_sender_display_indicators_description">Hiện một biểu tượng khi bạn xem \"Chi tiết tin nhắn\" trên các tin nhắn được gửi bằng Lá thư không chủ.</string>
  <string name="preferences_communication__sealed_sender_allow_from_anyone">Cho phép từ bất cứ ai</string>
  <string name="preferences_communication__sealed_sender_allow_from_anyone_description">Bật \'Lá thư không chủ\' cho tin nhắn từ người gửi không có trong danh bạ và người bạn chưa chia sẻ hồ sơ.</string>
  <string name="preferences_communication__sealed_sender_learn_more">Tìm hiểu thêm</string>
  <string name="preferences_setup_a_username">Đặt tên người dùng</string>
  <string name="preferences_proxy">Proxy</string>
  <string name="preferences_use_proxy">Sử dụng proxy</string>
  <string name="preferences_off">Tắt</string>
  <string name="preferences_on">Bật</string>
  <string name="preferences_proxy_address">Địa chỉ proxy</string>
  <string name="preferences_only_use_a_proxy_if">Chỉ sử dụng proxy nếu như bạn không thể kết nối vào Signal bằng dữ liệu di động hoặc Wi-Fi. </string>
  <string name="preferences_share">Chia sẻ</string>
  <string name="preferences_save">Lưu</string>
  <string name="preferences_connecting_to_proxy">Đang kết nối tới proxy…</string>
  <string name="preferences_connected_to_proxy">Đã kết tới vào proxy</string>
  <string name="preferences_connection_failed">Không thể kết nối</string>
  <string name="preferences_couldnt_connect_to_the_proxy">Không thể kết nối tới proxy. Kiểm tra địa chỉ proxy và thử lại.</string>
  <string name="preferences_you_are_connected_to_the_proxy">Bạn đã kết nối tớ proxy. Bạn có thể tắt proxy bất kì lúc nào trong Cài đặt.</string>
  <string name="preferences_success">Thành công</string>
  <string name="preferences_failed_to_connect">Không thể kết nối</string>
  <string name="preferences_enter_proxy_address">Nhập địa chỉ proxy</string>
  <string name="configurable_single_select__customize_option">Sửa cài đặt</string>
  <!--Internal only preferences-->
  <!--****************************************-->
  <!--menus-->
  <!--****************************************-->
  <!--contact_selection_list-->
  <string name="contact_selection_list__unknown_contact">Tin nhắn mới cho…</string>
  <string name="contact_selection_list__unknown_contact_block">Chặn người dùng</string>
  <string name="contact_selection_list__unknown_contact_add_to_group">Thêm vào nhóm</string>
  <!--conversation_callable_insecure-->
  <string name="conversation_callable_insecure__menu_call">Gọi</string>
  <!--conversation_callable_secure-->
  <string name="conversation_callable_secure__menu_call">Cuộc gọi Signal</string>
  <string name="conversation_callable_secure__menu_video">Cuộc gọi video Signal</string>
  <!--conversation_context-->
  <string name="conversation_context__menu_message_details">Chi tiết tin nhắn</string>
  <string name="conversation_context__menu_copy_text">Sao chép văn bản</string>
  <string name="conversation_context__menu_delete_message">Xóa tin nhắn</string>
  <string name="conversation_context__menu_forward_message">Chuyển tiếp tin nhắn</string>
  <string name="conversation_context__menu_resend_message">Gửi lại tin nhắn</string>
  <string name="conversation_context__menu_reply_to_message">Trả lời tin nhắn</string>
  <!--conversation_context_reacction-->
  <string name="conversation_context__reaction_multi_select">Chọn nhiều</string>
  <!--conversation_context_image-->
  <string name="conversation_context_image__save_attachment">Lưu tệp đính kèm</string>
  <!--conversation_expiring_off-->
  <string name="conversation_expiring_off__disappearing_messages">Tin nhắn tự hủy</string>
  <!--conversation_expiring_on-->
  <!--conversation_insecure-->
  <string name="conversation_insecure__invite">Mời</string>
  <!--conversation_list_batch-->
  <string name="conversation_list_batch__menu_delete_selected">Xóa mục đã chọn</string>
  <string name="conversation_list_batch__menu_pin_selected">Ghim mục đã chọn</string>
  <string name="conversation_list_batch__menu_unpin_selected">Bỏ ghim mục đã chọn</string>
  <string name="conversation_list_batch__menu_select_all">Chọn tất cả</string>
  <string name="conversation_list_batch_archive__menu_archive_selected">Lưu trữ mục đã chọn</string>
  <string name="conversation_list_batch_unarchive__menu_unarchive_selected">Bỏ lưu trữ mục đã chọn</string>
  <string name="conversation_list_batch__menu_mark_as_read">Đánh dấu đã đọc</string>
  <string name="conversation_list_batch__menu_mark_as_unread">Đánh dấu chưa đọc</string>
  <!--conversation_list-->
  <string name="conversation_list_settings_shortcut">Phím tắt cài đặt</string>
  <string name="conversation_list_search_description">Tìm kiếm</string>
  <string name="conversation_list__pinned">Đã ghim</string>
  <string name="conversation_list__chats">Trò chuyện</string>
  <string name="conversation_list__you_can_only_pin_up_to_d_chats">Bạn chỉ có thể ghim tối đa %1$d cuộc trò chuyện</string>
  <!--conversation_list_item_view-->
  <string name="conversation_list_item_view__contact_photo_image">Ảnh Chân Dung Liên Hệ</string>
  <string name="conversation_list_item_view__archived">Đã lưu trữ</string>
  <!--conversation_list_fragment-->
  <string name="conversation_list_fragment__fab_content_description">Cuộc trò chuyện mới</string>
  <string name="conversation_list_fragment__open_camera_description">Mở Camera</string>
  <string name="conversation_list_fragment__no_chats_yet_get_started_by_messaging_a_friend">Chưa có tin nhắn.\nBắt đầu bằng việc nhắn tin cho một người bạn.</string>
  <!--conversation_secure_verified-->
  <string name="conversation_secure_verified__menu_reset_secure_session">Tái thiết lập phiên bảo mật</string>
  <!--conversation_muted-->
  <string name="conversation_muted__unmute">Tắt tạm im</string>
  <!--conversation_unmuted-->
  <string name="conversation_unmuted__mute_notifications">Tạm im thông báo</string>
  <!--conversation-->
  <string name="conversation__menu_group_settings">Cài đặt nhóm</string>
  <string name="conversation__menu_leave_group">Rời nhóm</string>
  <string name="conversation__menu_view_all_media">Tất cả tệp đa phương tiện</string>
  <string name="conversation__menu_conversation_settings">Cài đặt cuộc trò chuyện</string>
  <string name="conversation__menu_add_shortcut">Thêm vào màn hình chính</string>
  <string name="conversation__menu_create_bubble">Tạo bong bóng</string>
  <!--conversation_popup-->
  <string name="conversation_popup__menu_expand_popup">Nới rộng khung popup</string>
  <!--conversation_callable_insecure-->
  <string name="conversation_add_to_contacts__menu_add_to_contacts">Thêm vào danh bạ</string>
  <!--conversation_group_options-->
  <string name="convesation_group_options__recipients_list">Danh sách người nhận</string>
  <string name="conversation_group_options__delivery">Cách chuyển tin</string>
  <string name="conversation_group_options__conversation">Trò chuyện</string>
  <string name="conversation_group_options__broadcast">Phát rộng</string>
  <!--text_secure_normal-->
  <string name="text_secure_normal__menu_new_group">Tạo nhóm mới</string>
  <string name="text_secure_normal__menu_settings">Cài đặt</string>
  <string name="text_secure_normal__menu_clear_passphrase">Khóa</string>
  <string name="text_secure_normal__mark_all_as_read">Đánh dấu tất cả đã đọc</string>
  <string name="text_secure_normal__invite_friends">Mời bạn bè</string>
  <!--verify_display_fragment-->
  <string name="verify_display_fragment_context_menu__copy_to_clipboard">Sao chép vào clipboard</string>
  <string name="verify_display_fragment_context_menu__compare_with_clipboard">So sánh với clipboard</string>
  <!--reminder_header-->
  <string name="reminder_header_sms_import_title">Nhập SMS hệ thống</string>
  <string name="reminder_header_sms_import_text">Nhấn để sao chép tin nhắn SMS trên điện thoại vào kho lưu trữ mã hoá của Signal</string>
  <string name="reminder_header_push_title">Bật tin nhắn và cuộc gọi Signal</string>
  <string name="reminder_header_push_text">Nâng cấp trải nghiệm giao tiếp.</string>
  <string name="reminder_header_service_outage_text">Signal đang gặp trục trặc kĩ thuật. Chúng thôi đang cố hết sức để khôi phục dịch vụ càng sớm càng tốt.</string>
  <string name="reminder_header_progress">%1$d%%</string>
  <!--media_preview-->
  <string name="media_preview__save_title">Lưu</string>
  <string name="media_preview__forward_title">Chuyển tiếp</string>
  <string name="media_preview__share_title">Chia sẻ</string>
  <string name="media_preview__all_media_title">Tất cả tập tin đa phương tiện</string>
  <!--media_preview_activity-->
  <string name="media_preview_activity__media_content_description">Xem trước tệp đa phương tiện</string>
  <!--new_conversation_activity-->
  <string name="new_conversation_activity__refresh">Làm mới</string>
  <!--redphone_audio_popup_menu-->
  <!--Insights-->
  <string name="Insights__percent">%</string>
  <string name="Insights__title">Phân tích</string>
  <string name="InsightsDashboardFragment__title">Phân tích</string>
  <string name="InsightsDashboardFragment__signal_protocol_automatically_protected">Giao thức Signal đã tự động bảo vệ %1$d%% số tin nhắn bạn gửi đi trong %2$d ngày trước. Cuộc trò chuyện giữa những người dùng Signal luôn được mã hóa hai chiều.</string>
  <string name="InsightsDashboardFragment__boost_your_signal">Tăng tỉ lệ Signal</string>
  <string name="InsightsDashboardFragment__not_enough_data">Không đủ dữ liệu</string>
  <string name="InsightsDashboardFragment__your_insights_percentage_is_calculated_based_on">Số phần trăm Dữ liệu Phân tích của bạn được tính dựa vào số tin nhắn gửi đi trong %1$d ngày trước mà không bị xóa hay tự hủy.</string>
  <string name="InsightsDashboardFragment__start_a_conversation">Bắt đầu cuộc trò chuyện</string>
  <string name="InsightsDashboardFragment__invite_your_contacts">Hãy trò chuyện riêng tư và kích hoạt những tính năng mới vượt trên giới hạn của SMS không được bảo mật bằng cách mời liên hệ của bạn sử dụng Signal.</string>
  <string name="InsightsDashboardFragment__this_stat_was_generated_locally">Những số liệu này được tạo cục bộ trên thiết bị của bạn và chỉ được truy cập bởi bạn. Nó không được gửi đi bất cứ đâu.</string>
  <string name="InsightsDashboardFragment__encrypted_messages">Tin nhắn mã hóa</string>
  <string name="InsightsDashboardFragment__cancel">Hủy</string>
  <string name="InsightsDashboardFragment__send">Gửi</string>
  <string name="InsightsModalFragment__title">Giới thiệu tính năng Phân tích</string>
  <string name="InsightsModalFragment__description">Tìm hiểu xem bao nhiêu tin nhắn của bạn được gửi đi một cách bảo mật và mời liên hệ để tăng tỉ lệ sử dụng Signal.</string>
  <string name="InsightsModalFragment__view_insights">Xem Phân tích</string>
  <string name="FirstInviteReminder__title">Mời dùng Signal</string>
  <string name="FirstInviteReminder__description">Bạn có thể tăng %1$d%% số lượng tin nhắn mã hóa gửi đi.</string>
  <string name="SecondInviteReminder__title">Tăng tỉ lệ Signal</string>
  <string name="SecondInviteReminder__description">Mời %1$s</string>
  <string name="InsightsReminder__view_insights">Xem Phân tích</string>
  <string name="InsightsReminder__invite">Mời</string>
  <!--Edit KBS Pin-->
  <!--BaseKbsPinFragment-->
  <string name="BaseKbsPinFragment__next">Tiếp</string>
  <string name="BaseKbsPinFragment__create_alphanumeric_pin">Tạo mã PIN bao gồm chữ và số</string>
  <string name="BaseKbsPinFragment__create_numeric_pin">Tạo mã PIN bao gồm số</string>
  <!--CreateKbsPinFragment-->
  <plurals name="CreateKbsPinFragment__pin_must_be_at_least_characters">
    <item quantity="other">PIN phải có tối thiểu %1$d kí tự</item>
  </plurals>
  <plurals name="CreateKbsPinFragment__pin_must_be_at_least_digits">
    <item quantity="other">PIN phải có tối thiểu %1$d chữ số</item>
  </plurals>
  <string name="CreateKbsPinFragment__create_a_new_pin">Tạo mã PIN mới</string>
  <string name="CreateKbsPinFragment__you_can_choose_a_new_pin_as_long_as_this_device_is_registered">Bạn có thể thay đổi mã PIN của bạn với điều kiện thiết bị được đăng ký.</string>
  <string name="CreateKbsPinFragment__create_your_pin">Tạo mã PIN của bạn</string>
  <string name="CreateKbsPinFragment__pins_keep_information_stored_with_signal_encrypted">Mã PIN mã hoá các thông tin được lưu trữ với Signal để chỉ mình bạn có thể truy cập được. Thông tin người dùng, cài đặt, và các liên hệ sẽ được khôi phục khi bạn cài lại Signal. Bạn không cần điền PIN mỗi lần mở ứng dụng.</string>
  <string name="CreateKbsPinFragment__choose_a_stronger_pin">Chọn mã PIN mạnh hơn</string>
  <!--ConfirmKbsPinFragment-->
  <string name="ConfirmKbsPinFragment__pins_dont_match">Mã PIN không khớp. Vui lòng thử lại.</string>
  <string name="ConfirmKbsPinFragment__confirm_your_pin">Xác nhận mã PIN của bạn.</string>
  <string name="ConfirmKbsPinFragment__pin_creation_failed">Không thể tạo mã PIN</string>
  <string name="ConfirmKbsPinFragment__your_pin_was_not_saved">Mã PIN của bạn chưa được lưu. Chúng tôi sẽ nhắc bạn tạo mã PIN sau.</string>
  <string name="ConfirmKbsPinFragment__pin_created">Mã PIN đã được tạo.</string>
  <string name="ConfirmKbsPinFragment__re_enter_your_pin">Điền lại mã PIN của bạn</string>
  <string name="ConfirmKbsPinFragment__creating_pin">Đang tạo mã PIN…</string>
  <!--KbsSplashFragment-->
  <string name="KbsSplashFragment__introducing_pins">Giới thiệu mã PIN</string>
  <string name="KbsSplashFragment__pins_keep_information_stored_with_signal_encrypted">Mã PIN mã hoá các thông tin được lưu trữ với Signal để chỉ mình bạn có thể truy cập được. Thông tin người dùng, cài đặt, và các liên hệ sẽ được khôi phục khi bạn cài lại Signal. Bạn không cần điền PIN mỗi lần mở ứng dụng.</string>
  <string name="KbsSplashFragment__learn_more">Tìm hiểu thêm</string>
  <string name="KbsSplashFragment__registration_lock_equals_pin">Khóa Đăng ký = PIN</string>
  <string name="KbsSplashFragment__your_registration_lock_is_now_called_a_pin">Khóa đăng kí giờ trở thành mã PIN hữu dụng hơn. Cập nhật mã PIN ngay.</string>
  <string name="KbsSplashFragment__update_pin">Cập nhật mã PIN</string>
  <string name="KbsSplashFragment__create_your_pin">Tạo mã PIN của bạn</string>
  <string name="KbsSplashFragment__learn_more_about_pins">Tìm hiểu thêm về mã PIN</string>
  <string name="KbsSplashFragment__disable_pin">Tắt PIN</string>
  <!--KBS Reminder Dialog-->
  <string name="KbsReminderDialog__enter_your_signal_pin">Nhập mã PIN Signal của bạn</string>
  <string name="KbsReminderDialog__to_help_you_memorize_your_pin">Để giúp bạn nhớ mã PIN của mình, chúng tôi sẽ yêu cầu bạn nhập lại mã định kỳ. Chúng tôi sẽ dần hỏi ít hơn.</string>
  <string name="KbsReminderDialog__skip">Bỏ qua</string>
  <string name="KbsReminderDialog__submit">Gửi</string>
  <string name="KbsReminderDialog__forgot_pin">Quên mã PIN?</string>
  <string name="KbsReminderDialog__incorrect_pin_try_again">PIN không đúng. Hãy thử lại.</string>
  <!--AccountLockedFragment-->
  <string name="AccountLockedFragment__account_locked">Tài khoản bị khoá.</string>
  <string name="AccountLockedFragment__your_account_has_been_locked_to_protect_your_privacy">Tài khoản của bạn đã bị khóa để đảm bảo sự riêng tư và bảo mật. Sau %1$d ngày không sử dụng bạn có thể đăng kí lại số điện thoại mà không cần mã PIN nhưng toàn bộ dữ liệu sẽ bị xóa.</string>
  <string name="AccountLockedFragment__next">Tiếp</string>
  <string name="AccountLockedFragment__learn_more">Tìm hiểu thêm</string>
  <!--KbsLockFragment-->
  <string name="RegistrationLockFragment__enter_your_pin">Nhập mã PIN của bạn</string>
  <string name="RegistrationLockFragment__enter_the_pin_you_created">Nhập mã PIN bạn đã tạo cho tài khoản. Mã này khác với mã xác minh SMS của bạn.</string>
  <string name="RegistrationLockFragment__enter_alphanumeric_pin">Nhập mã PIN gồm chữ và số</string>
  <string name="RegistrationLockFragment__enter_numeric_pin">Nhập mã PIN bao gồm số</string>
  <string name="RegistrationLockFragment__incorrect_pin_try_again">PIN không đúng. Hãy thử lại.</string>
  <string name="RegistrationLockFragment__forgot_pin">Quên mã PIN?</string>
  <string name="RegistrationLockFragment__incorrect_pin">Mã PIN không chính xác</string>
  <string name="RegistrationLockFragment__forgot_your_pin">Quên mã PIN của bạn?</string>
  <string name="RegistrationLockFragment__not_many_tries_left">Không còn nhiều lần thử đâu!</string>
  <string name="RegistrationLockFragment__signal_registration_need_help_with_pin_for_android_v1_pin">Signal Registration - Need Help with PIN for Android (v1 PIN)</string>
  <string name="RegistrationLockFragment__signal_registration_need_help_with_pin_for_android_v2_pin">Signal Registration - Need Help with PIN for Android (v2 PIN)</string>
  <plurals name="RegistrationLockFragment__for_your_privacy_and_security_there_is_no_way_to_recover">
    <item quantity="other">Để đảm bảo quyền riêng tư và bảo mật của bạn, không có cách nào khôi phục mã PIN. Nếu bạn không nhớ mã PIN, bạn có thể đăng kí lại số điện thoại này sau %1$d ngày không sử dụng. Trong trường hợp này, dữ liệu tài khoản của bạn sẽ bị xóa.</item>
  </plurals>
  <plurals name="RegistrationLockFragment__incorrect_pin_d_attempts_remaining">
    <item quantity="other">Sai mã PIN. Còn %1$d lần thử.</item>
  </plurals>
  <plurals name="RegistrationLockFragment__if_you_run_out_of_attempts_your_account_will_be_locked_for_d_days">
    <item quantity="other">Nếu bạn dùng hết số lần thử, tài khoản của bạn sẽ bị khóa %1$d ngày. Sau %1$d ngày không sử dụng, bạn có thể đăng kí lại mà không cần mã PIN nhưng toàn bộ dữ liệu tài khoản của bạn sẽ bị xóa.</item>
  </plurals>
  <plurals name="RegistrationLockFragment__you_have_d_attempts_remaining">
    <item quantity="other">Bạn còn %1$d lần thử.</item>
  </plurals>
  <plurals name="RegistrationLockFragment__d_attempts_remaining">
    <item quantity="other">Còn %1$d lần thử.</item>
  </plurals>
  <!--CalleeMustAcceptMessageRequestDialogFragment-->
  <string name="CalleeMustAcceptMessageRequestDialogFragment__s_will_get_a_message_request_from_you">%1$s sẽ nhận được yêu cầu nhắn tin từ bạn. Bạn chỉ có thể gọi sau khi yêu cầu nhắn tin được chấp nhận.</string>
  <!--KBS Megaphone-->
  <string name="KbsMegaphone__create_a_pin">Tạo mã PIN</string>
  <string name="KbsMegaphone__pins_keep_information_thats_stored_with_signal_encrytped">Mã PIN giúp dữ liệu lưu trữ với Signal được bảo mật.</string>
  <string name="KbsMegaphone__create_pin">Tạo mã PIN</string>
  <!--Research Megaphone-->
  <string name="ResearchMegaphone_tell_signal_what_you_think">Nói với Signal cảm nghĩ của bạn</string>
  <string name="ResearchMegaphone_to_make_signal_the_best_messaging_app_on_the_planet">Để biến Signal thành ứng dụng nhắn tin tốt nhất hành tinh, chúng tôi rất muốn nghe phản hồi của bạn.</string>
  <string name="ResearchMegaphone_learn_more">Tìm hiểu thêm</string>
  <string name="ResearchMegaphone_dismiss">Bỏ qua</string>
  <string name="ResearchMegaphoneDialog_signal_research">Nghiên cứu Signal</string>
  <string name="ResearchMegaphoneDialog_we_believe_in_privacy"><![CDATA[<p><b>Chúng tôi tin vào sự riêng tư.</b></p><p>Signal không theo dõi bạn hoặc thu thập dữ liệu của bạn. Để cải thiện Signal cho mọi người, chúng tôi dựa trên phản hồi người dùng, <b>và chúng tôi rất muốn nghe phản hồi của bạn.</b></p><p>Chúng tôi đang thu thập khảo sát để hiểu cách bạn sử dụng Signal. Khảo sát của chúng tôi không thu thập bất kì dữ liệu nào mà sẽ xác định danh tính của bạn. Nếu bạn muốn chia sẻ thêm phản hồi, bạn sẽ có lựa chọn để cung cấp thông tin liên lạc.</p><p>Nếu bạn có một vài phút và có phản hồi, chúng tôi rất mong sẽ được nghe từ bạn.</p>]]></string>
  <string name="ResearchMegaphoneDialog_take_the_survey">Thực hiện khảo sát</string>
  <string name="ResearchMegaphoneDialog_no_thanks">Xin miễn</string>
  <string name="ResearchMegaphoneDialog_the_survey_is_hosted_by_alchemer_at_the_secure_domain">Khảo sát được tổ chức bởi Alchemer ở tên miền bảo mật surveys.signalusers.org</string>
  <!--transport_selection_list_item-->
  <string name="transport_selection_list_item__transport_icon">Biểu tượng chuyển tải</string>
  <string name="ConversationListFragment_loading">Đang tải…</string>
  <string name="CallNotificationBuilder_connecting">Đang kết nối…</string>
  <string name="Permissions_permission_required">Cần quyền</string>
  <string name="ConversationActivity_signal_needs_sms_permission_in_order_to_send_an_sms">Signal cần quyền SMS để gửi SMS, nhưng đã bị từ chối vĩnh viễn. Vui lòng mở cài đặt ứng dụng, chọn \"Qiuyền\" và bật \"SMS\".</string>
  <string name="Permissions_continue">Tiếp tục</string>
  <string name="Permissions_not_now">Để sau</string>
  <string name="conversation_activity__enable_signal_messages">Bật tin nhắn Signal</string>
  <string name="SQLCipherMigrationHelper_migrating_signal_database">Đang di dời cơ sở dữ liệu Signal</string>
  <string name="PushDecryptJob_new_locked_message">Tin nhắn đã khoá mới</string>
  <string name="PushDecryptJob_unlock_to_view_pending_messages">Mở khoá để xem tin nhắn đang chờ</string>
  <string name="enter_backup_passphrase_dialog__backup_passphrase">Mật khẩu sao lưu</string>
  <string name="backup_enable_dialog__backups_will_be_saved_to_external_storage_and_encrypted_with_the_passphrase_below_you_must_have_this_passphrase_in_order_to_restore_a_backup">Sao lưu sẽ được lưu trong bộ nhớ và được mã hóa với mật khẩu bên dưới. Bạn phải có mật khẩu này để khôi phục bản sao lưu.</string>
  <string name="backup_enable_dialog__you_must_have_this_passphrase">Bạn phải có mật khẩu này để khôi phục lại một bản sao lưu.</string>
  <string name="backup_enable_dialog__folder">Thư mục</string>
  <string name="backup_enable_dialog__i_have_written_down_this_passphrase">Tôi đã ghi lại mật khẩu này. Không có nó, tôi sẽ không thể khôi phục bản sao lưu.</string>
  <string name="registration_activity__restore_backup">Khôi phục từ bản sao lưu</string>
  <string name="registration_activity__transfer_or_restore_account">Chuyển hoặc khôi phục tài khoản</string>
  <string name="registration_activity__transfer_account">Chuyển tài khoản</string>
  <string name="registration_activity__skip">Bỏ qua</string>
  <string name="preferences_chats__chat_backups">Sao lưu tin nhắn</string>
  <string name="preferences_chats__backup_chats_to_external_storage">Sao lưu tin nhắn vào bộ nhớ trong</string>
  <string name="preferences_chats__transfer_account">Chuyển tài khoản</string>
  <string name="preferences_chats__transfer_account_to_a_new_android_device">Chuyển tài khoản sang một thiết bị Android mới</string>
  <string name="RegistrationActivity_enter_backup_passphrase">Điền mật khẩu sao lưu</string>
  <string name="RegistrationActivity_restore">Khôi phục</string>
  <string name="RegistrationActivity_backup_failure_downgrade">Không thể khôi phục bản sao lưu tạo từ phiên bản Signal mới hơn</string>
  <string name="RegistrationActivity_incorrect_backup_passphrase">Mật khẩu sao lưu không đúng</string>
  <string name="RegistrationActivity_checking">Đang kiểm tra…</string>
  <string name="RegistrationActivity_d_messages_so_far">Đã được %d tin nhắn…</string>
  <string name="RegistrationActivity_restore_from_backup">Khôi phục từ bản sao lưu?</string>
  <string name="RegistrationActivity_restore_your_messages_and_media_from_a_local_backup">Khôi phục tin nhắn và tệp từ bản sao lưu. Bạn chỉ có thể khôi phục vào lúc này.</string>
  <string name="RegistrationActivity_backup_size_s">Kích thước bản sao lưu: %s</string>
  <string name="RegistrationActivity_backup_timestamp_s">Thời điểm sao lưu: %s</string>
  <string name="BackupDialog_enable_local_backups">Bật sao lưu vào bộ nhớ?</string>
  <string name="BackupDialog_enable_backups">Bật sao lưu</string>
  <string name="BackupDialog_please_acknowledge_your_understanding_by_marking_the_confirmation_check_box">Hãy khẳng định rằng bạn đã hiểu bằng cách đánh dấu vào ô vuông.</string>
  <string name="BackupDialog_delete_backups">Xoá bản sao lưu?</string>
  <string name="BackupDialog_disable_and_delete_all_local_backups">Tắt và xoá tất cả sao lưu trên thiết bị?</string>
  <string name="BackupDialog_delete_backups_statement">Xoá bản sao lưu</string>
  <string name="BackupDialog_to_enable_backups_choose_a_folder">Để bật sao lưu, chọn một thư mục. Các bản sao lưu sẽ được lưu vào địa điểm này.</string>
  <string name="BackupDialog_choose_folder">Chọn thư mục</string>
  <string name="BackupDialog_copied_to_clipboard">Đã chép vào bảng ghi tạm</string>
  <string name="BackupDialog_no_file_picker_available">Không có sẵn bộ chọn tập tin.</string>
  <string name="BackupDialog_enter_backup_passphrase_to_verify">Điền mật khẩu sao lưu của bạn để xác minh</string>
  <string name="BackupDialog_verify">Kiểm chứng</string>
  <string name="BackupDialog_you_successfully_entered_your_backup_passphrase">Bạn đã điền mật khẩu sao lưu thành công</string>
  <string name="BackupDialog_passphrase_was_not_correct">Mật khẩu không chính xác</string>
  <string name="LocalBackupJob_creating_backup">Đang sao lưu…</string>
  <string name="LocalBackupJobApi29_backup_failed">Sao lưu thất bại.</string>
  <string name="LocalBackupJobApi29_your_backup_directory_has_been_deleted_or_moved">Thư mục sao lưu của bạn đã bị xoá hoặc dời đi.</string>
  <string name="LocalBackupJobApi29_your_backup_file_is_too_large">Tập tin sao lưu của bạn quá lớn để có thể được lưu trữ trên ổ này.</string>
  <string name="LocalBackupJobApi29_there_is_not_enough_space">Không có đủ dung lượng để lưu trữ sao lưu của bạn.</string>
  <string name="LocalBackupJobApi29_tap_to_manage_backups">Nhấn để quản lý các bản sao lưu.</string>
  <string name="ProgressPreference_d_messages_so_far">Đã được %d tin nhắn</string>
  <string name="RegistrationActivity_wrong_number">Sai số điện thoại</string>
  <string name="RegistrationActivity_call_me_instead_available_in">Hãy gọi tôi \n  (Khả dụng sau %1$02d:%2$02d)</string>
  <string name="RegistrationActivity_contact_signal_support">Liên lạc Bộ phận hỗ trợ Signal</string>
  <string name="RegistrationActivity_code_support_subject">Đăng ký Signal - Mã Xác minh cho Android</string>
  <string name="BackupUtil_never">Không bao giờ</string>
  <string name="BackupUtil_unknown">Không rõ</string>
  <string name="preferences_app_protection__see_my_phone_number">Thấy số điện thoại của tôi</string>
  <string name="preferences_app_protection__find_me_by_phone_number">Tìm tôi bằng số điện thoại</string>
  <string name="PhoneNumberPrivacy_everyone">Bất cứ ai</string>
  <string name="PhoneNumberPrivacy_my_contacts">Liên hệ trong danh bạ</string>
  <string name="PhoneNumberPrivacy_nobody">Không ai</string>
  <string name="PhoneNumberPrivacy_everyone_see_description">Số điện thoại của bạn sẽ được hiển thị tới tất cả người dùng và nhóm mà bạn nhắn tin.</string>
  <string name="PhoneNumberPrivacy_everyone_find_description">Người dùng nào có số điện thoại của bạn trong danh bạ sẽ thấy bạn trên Signal. Những người khác có thể tìm thấy bạn qua mục tìm kiếm.</string>
  <string name="preferences_app_protection__screen_lock">Khoá màn hình</string>
  <string name="preferences_app_protection__lock_signal_access_with_android_screen_lock_or_fingerprint">Khoá truy cập Signal bằng mật khẩu Android hoặc vân tay</string>
  <string name="preferences_app_protection__screen_lock_inactivity_timeout">Thời gian chờ trước khi tự động khoá</string>
  <string name="preferences_app_protection__signal_pin">Mã PIN Signal</string>
  <string name="preferences_app_protection__create_a_pin">Tạo mã PIN</string>
  <string name="preferences_app_protection__change_your_pin">Thay đổi mã PIN của bạn.</string>
  <string name="preferences_app_protection__pin_reminders">Nhắc nhở PIN</string>
  <string name="preferences_app_protection__pins_keep_information_stored_with_signal_encrypted">Mã PIN mã hoá các thông tin được lưu trữ với Signal để chỉ mình bạn có thể truy cập được. Thông tin người dùng, cài đặt, và các liên hệ sẽ được khôi phục khi bạn cài đặt lại Signal.</string>
  <string name="preferences_app_protection__add_extra_security_by_requiring_your_signal_pin_to_register">Thêm một lớp bảo mật bằng cách yêu cầu điền mã PIN Signal khi ai đó đăng kí lại số điện thoại của bạn với Signal.</string>
  <string name="preferences_app_protection__reminders_help_you_remember_your_pin">Nhắc nhở giúp bạn ghi nhớ PIN vì PIN không thể được khôi phục. Bạn sẽ được hỏi với tần suất ít hơn theo thời gian.</string>
  <string name="preferences_app_protection__turn_off">Tắt</string>
  <string name="preferences_app_protection__confirm_pin">Xác nhận mã PIN</string>
  <string name="preferences_app_protection__confirm_your_signal_pin">Xác nhận mã PIN Signal</string>
  <string name="preferences_app_protection__make_sure_you_memorize_or_securely_store_your_pin">Hãy chắc rằng bạn nhớ hoặc lưu trữ bảo mật mã PIN vì PIN không thể được khôi phục. Nếu bạn quên mã PIN, bạn có thể mất dữ liệu khi đăng kí lại tài khoản Signal.</string>
  <string name="preferences_app_protection__incorrect_pin_try_again">PIN không đúng. Hãy thử lại.</string>
  <string name="preferences_app_protection__failed_to_enable_registration_lock">Không thể bật khóa đăng kí.</string>
  <string name="preferences_app_protection__failed_to_disable_registration_lock">Không thể tắt khóa đăng kí.</string>
  <string name="AppProtectionPreferenceFragment_none">Không</string>
  <string name="preferences_app_protection__registration_lock">Khóa Đăng ký</string>
  <string name="RegistrationActivity_you_must_enter_your_registration_lock_PIN">Bạn phải điền mã PIN Khóa Đăng ký của bạn</string>
  <string name="RegistrationActivity_your_pin_has_at_least_d_digits_or_characters">Mã PIN phải có tối thiểu %d chữ số hoặc kí tự</string>
  <string name="RegistrationActivity_too_many_attempts">Đã thử quá nhiều lần</string>
  <string name="RegistrationActivity_you_have_made_too_many_incorrect_registration_lock_pin_attempts_please_try_again_in_a_day">Bạn đã điền sai mã PIN Khóa Đăng ký quá nhiều lần. Vui lòng thử lại vào hôm sau.</string>
  <string name="RegistrationActivity_you_have_made_too_many_attempts_please_try_again_later">Bạn đã thử quá nhiều lần. Vui lòng thử lại sau.</string>
  <string name="RegistrationActivity_error_connecting_to_service">Lỗi kết nối tới dịch vụ</string>
  <string name="preferences_chats__backups">Sao lưu</string>
  <string name="prompt_passphrase_activity__signal_is_locked">Molly đã khoá</string>
  <string name="prompt_passphrase_activity__tap_to_unlock">NHẤN ĐỂ MỞ KHOÁ</string>
  <string name="Recipient_unknown">Vô danh</string>
  <!--TransferOrRestoreFragment-->
  <string name="TransferOrRestoreFragment__transfer_or_restore_account">Chuyển hoặc khôi phục tài khoản</string>
  <string name="TransferOrRestoreFragment__if_you_have_previously_registered_a_signal_account">Nếu trước đây bạn đã đăng kí tài khoản Signal, bạn có thể chuyển hoặc khôi phục tài khoản và các tin nhắn của bạn</string>
  <string name="TransferOrRestoreFragment__transfer_from_android_device">Chuyển từ thiết bị Android</string>
  <string name="TransferOrRestoreFragment__restore_from_backup">Khôi phục từ bản sao lưu</string>
  <!--NewDeviceTransferInstructionsFragment-->
  <string name="NewDeviceTransferInstructions__open_signal_on_your_old_android_phone">Mở Signal trên thiết bị Android cũ của bạn</string>
  <string name="NewDeviceTransferInstructions__continue">Tiếp tục</string>
  <string name="NewDeviceTransferInstructions__first_bullet">1.</string>
  <string name="NewDeviceTransferInstructions__tap_on_your_profile_photo_in_the_top_left_to_open_settings">Nhấn vào ảnh đại diện của bạn ở góc trên bên trái để mở Cài đặt</string>
  <string name="NewDeviceTransferInstructions__second_bullet">2.</string>
  <string name="NewDeviceTransferInstructions__tap_on_chats">Nhấn vào \"Trò chuyện\"</string>
  <string name="NewDeviceTransferInstructions__third_bullet">3.</string>
  <string name="NewDeviceTransferInstructions__tap_transfer_account_and_then_continue_on_both_devices">Nhấn \"Chuyển tài khoản\" và \"Tiếp tục\" trên cả hai thiết bị</string>
  <!--NewDeviceTransferSetupFragment-->
  <string name="NewDeviceTransferSetup__preparing_to_connect_to_old_android_device">Đang chuẩn bị kết nối với thiết bị Android cũ…</string>
  <string name="NewDeviceTransferSetup__take_a_moment_should_be_ready_soon">Chỉ mất một lúc, sẽ hoàn thành sớm thôi</string>
  <string name="NewDeviceTransferSetup__waiting_for_old_device_to_connect">Đang chờ kết nối với thiết bị Android cũ…</string>
  <string name="NewDeviceTransferSetup__signal_needs_the_location_permission_to_discover_and_connect_with_your_old_device">Signal cần quyền truy cập vị trí để kết nối và ngắt kết nối với thiết bị Android cũ của bạn.</string>
  <string name="NewDeviceTransferSetup__signal_needs_location_services_enabled_to_discover_and_connect_with_your_old_device">Signal cần dịch vụ Vị trí được bật để kết nối và ngắt kết nối với thiết bị Android cũ của bạn.</string>
  <string name="NewDeviceTransferSetup__signal_needs_wifi_on_to_discover_and_connect_with_your_old_device">Signal cần Wi-Fi được bật để phát hiện và kết nối với thiết bị Android cũ của bạn. Wi-Fi cần được bật nhưng không bắt buộc phải kết nối với một mạng Wi-Fi nào đó.</string>
  <string name="NewDeviceTransferSetup__sorry_it_appears_your_device_does_not_support_wifi_direct">Xin lỗi, có vẻ như thiết bị này không hỗ trợ Wi-Fi Direct. Signal sử dụng Wi-Fi Direct để phát hiện và kết nối với thiết bị Android cũ của bạn. Bạn vẫn có thể khôi phục sao lưu hoặc khôi phục tài khoản trên thiết bị Android cũ của bạn.</string>
  <string name="NewDeviceTransferSetup__restore_a_backup">Khôi phục bản sao lưu</string>
  <string name="NewDeviceTransferSetup__an_unexpected_error_occurred_while_attempting_to_connect_to_your_old_device">Lỗi không xác định khi đang cố gắng kết nối với thiết bị Android cũ của bạn.</string>
  <!--OldDeviceTransferSetupFragment-->
  <string name="OldDeviceTransferSetup__signal_needs_the_location_permission_to_discover_and_connect_with_your_new_device">Signal cần quyền truy cập vị trí để kết nối và ngắt kết nối với thiết bị Android mới của bạn.</string>
  <string name="OldDeviceTransferSetup__signal_needs_location_services_enabled_to_discover_and_connect_with_your_new_device">Signal cần dịch vụ Vị trí được bật để kết nối và ngắt kết nối với thiết bị Android mới của bạn.</string>
  <string name="OldDeviceTransferSetup__signal_needs_wifi_on_to_discover_and_connect_with_your_new_device">Signal cần Wi-Fi được bật để phát hiện và kết nối với thiết bị Android mới của bạn. Wi-Fi cần được bật nhưng không bắt buộc phải kết nối với một mạng Wi-Fi nào đó.</string>
  <string name="OldDeviceTransferSetup__sorry_it_appears_your_device_does_not_support_wifi_direct">Xin lỗi, có vẻ như thiết bị này không hỗ trợ Wi-Fi Direct. Signal sử dụng Wi-Fi Direct để phát hiện và kết nối với thiết bị Android mới của bạn. Bạn vẫn có thể tạo bản sao lưu để khôi phục tài khoản trên thiết bị Android mới của bạn.</string>
  <string name="OldDeviceTransferSetup__create_a_backup">Tạo bản sao lưu</string>
  <string name="OldDeviceTransferSetup__an_unexpected_error_occurred_while_attempting_to_connect_to_your_old_device">Lỗi không xác định khi đang cố gắng kết nối với thiết bị Android mới của bạn.</string>
  <!--DeviceTransferSetupFragment-->
  <string name="DeviceTransferSetup__unable_to_open_wifi_settings">Không thể mở Cài đặt Wi-Fi. Vui lòng bật Wi-Fi thủ công.</string>
  <string name="DeviceTransferSetup__grant_location_permission">Cấp quyền truy cập vị trí</string>
  <string name="DeviceTransferSetup__turn_on_location_services">Bật dịch vụ Vị trí</string>
  <string name="DeviceTransferSetup__unable_to_open_location_settings">Không thể mở Cài đặt Vị trí</string>
  <string name="DeviceTransferSetup__turn_on_wifi">Bật Wi-Fi</string>
  <string name="DeviceTransferSetup__error_connecting">Lỗi kết nối</string>
  <string name="DeviceTransferSetup__retry">Thử lại</string>
  <string name="DeviceTransferSetup__submit_debug_logs">Gửi nhật kí lỗi</string>
  <string name="DeviceTransferSetup__verify_code">Xác minh mã</string>
  <string name="DeviceTransferSetup__verify_that_the_code_below_matches_on_both_of_your_devices">Hãy xác nhận rằng mã bên dưới trùng khớp nhau trên hai thiết bị của bạn. Sau đó nhấn Tiếp tục.</string>
  <string name="DeviceTransferSetup__the_numbers_do_not_match">Hai mã số không khớp nhau</string>
  <string name="DeviceTransferSetup__continue">Tiếp tục</string>
  <string name="DeviceTransferSetup__number_is_not_the_same">Mã số không khớp nhau</string>
  <string name="DeviceTransferSetup__if_the_numbers_on_your_devices_do_not_match_its_possible_you_connected_to_the_wrong_device">Nếu mã số trên hai thiết bị không khớp nhau, có thể bạn đã kết nối nhầm với thiết bị khác. Để xử lí, hãy dừng quá trình chuyển và thử lại, đồng thời hãy giữ hai thiết bị ở gần nhau.</string>
  <string name="DeviceTransferSetup__stop_transfer">Dừng chuyển</string>
  <string name="DeviceTransferSetup__unable_to_discover_old_device">Không thể tìm thấy thiết bị cũ</string>
  <string name="DeviceTransferSetup__unable_to_discover_new_device">Không thể tìm thấy thiết bị mới</string>
  <string name="DeviceTransferSetup__wifi">Wi-Fi</string>
  <string name="DeviceTransferSetup__try_again">Thử lại</string>
  <!--NewDeviceTransferFragment-->
  <!--DeviceTransferFragment-->
  <string name="DeviceTransfer__cancel">Hủy</string>
  <string name="DeviceTransfer__try_again">Thử lại</string>
  <string name="DeviceTransfer__stop_transfer">Dừng chuyển</string>
  <!--OldDeviceTransferInstructionsFragment-->
  <string name="OldDeviceTransferInstructions__transfer_account">Chuyển Tài khoản</string>
  <string name="OldDeviceTransferInstructions__first_bullet">1.</string>
  <string name="OldDeviceTransferInstructions__second_bullet">2.</string>
  <string name="OldDeviceTransferInstructions__third_bullet">3.</string>
  <string name="OldDeviceTransferInstructions__continue">Tiếp tục</string>
  <!--OldDeviceTransferComplete-->
  <string name="OldDeviceTransferComplete__close">Đóng</string>
  <!--NewDeviceTransferComplete-->
  <!--DeviceToDeviceTransferService-->
  <!--OldDeviceTransferLockedDialog-->
  <string name="OldDeviceTransferLockedDialog__done">Xong</string>
  <!--RecipientBottomSheet-->
  <string name="RecipientBottomSheet_block">Chặn</string>
  <string name="RecipientBottomSheet_unblock">Bỏ chặn</string>
  <string name="RecipientBottomSheet_add_to_contacts">Thêm vào danh bạ</string>
  <string name="RecipientBottomSheet_add_to_a_group">Thêm vào một nhóm</string>
  <string name="RecipientBottomSheet_add_to_another_group">Thêm vào một nhóm khác</string>
  <string name="RecipientBottomSheet_view_safety_number">Xem số an toàn</string>
  <string name="RecipientBottomSheet_make_group_admin">Đặt làm quản trị viên</string>
  <string name="RecipientBottomSheet_remove_as_admin">Bỏ quyền quản trị</string>
  <string name="RecipientBottomSheet_remove_from_group">Xóa khỏi nhóm</string>
  <string name="RecipientBottomSheet_message_description">Tin nhắn</string>
  <string name="RecipientBottomSheet_voice_call_description">Gọi thoại</string>
  <string name="RecipientBottomSheet_insecure_voice_call_description">Gọi thoại không bảo mật</string>
  <string name="RecipientBottomSheet_video_call_description">Gọi video</string>
  <string name="RecipientBottomSheet_remove_s_as_group_admin">Loại bỏ quyền quản trị của %1$s?</string>
  <string name="RecipientBottomSheet_s_will_be_able_to_edit_group">\"%1$s\" sẽ có thể chỉnh sửa được nhóm này và các thành viên nhóm.</string>
  <string name="RecipientBottomSheet_remove_s_from_the_group">Xóa %1$s khỏi nhóm?</string>
  <string name="RecipientBottomSheet_remove">Xóa</string>
  <string name="RecipientBottomSheet_copied_to_clipboard">Đã sao chép vào clipboard</string>
  <string name="GroupRecipientListItem_admin">Quản trị viên</string>
  <string name="GroupRecipientListItem_approve_description">Đồng ý</string>
  <string name="GroupRecipientListItem_deny_description">Từ chôi</string>
  <!--GroupsLearnMoreBottomSheetDialogFragment-->
  <string name="GroupsLearnMore_legacy_vs_new_groups">Nhóm Mới và Nhóm Cũ</string>
  <string name="GroupsLearnMore_what_are_legacy_groups">Nhóm Cũ là gì?</string>
  <string name="GroupsLearnMore_paragraph_1">Nhóm Cũ là nhóm không tương thích với các tính năng mới như quản trị viên hay cập nhật cụ thể thông tin nhóm.</string>
  <string name="GroupsLearnMore_can_i_upgrade_a_legacy_group">Tôi có thể nâng cấp Nhóm Cũ được không?</string>
  <string name="GroupsLearnMore_paragraph_2">Nhóm Cũ chưa thể được nâng cấp thành Nhóm Mới, nhưng bạn có thể tạo Nhóm Mới với các thành viên như cũ nếu như họ đang dùng phiên bản mới nhất của Signal.</string>
  <string name="GroupsLearnMore_paragraph_3">Signal sẽ cung cấp cách để nâng cấp Nhóm Cũ trong tương lai.</string>
  <!--GroupLinkBottomSheetDialogFragment-->
<<<<<<< HEAD
  <string name="GroupLinkBottomSheet_share_via_signal">Chia sẻ qua Molly</string>
=======
  <string name="GroupLinkBottomSheet_share_hint_requiring_approval">Bất cứ ai với đường dẫn này có thể xem tên và ảnh nhóm và gửi yêu cầu tham gia. Chỉ chia sẻ với những người mà bạn tin tưởng.</string>
  <string name="GroupLinkBottomSheet_share_hint_not_requiring_approval">Bất cứ ai với đường dẫn này có thể xem tên và ảnh nhóm và tham gia nhóm. Chỉ chia sẻ với những người mà bạn tin tưởng.</string>
  <string name="GroupLinkBottomSheet_share_via_signal">Chia sẻ qua Signal</string>
>>>>>>> e3d3129e
  <string name="GroupLinkBottomSheet_copy">Sao chép</string>
  <string name="GroupLinkBottomSheet_qr_code">Mã QR</string>
  <string name="GroupLinkBottomSheet_share">Chia sẻ</string>
  <string name="GroupLinkBottomSheet_copied_to_clipboard">Đã sao chép vào clipboard</string>
  <string name="GroupLinkBottomSheet_the_link_is_not_currently_active">Đường dẫn không hoạt động</string>
  <!--VoiceNotePlaybackPreparer-->
  <!--VoiceNoteMediaDescriptionCompatFactory-->
  <string name="VoiceNoteMediaDescriptionCompatFactory__voice_message">Tin nhắn thoại · %1$s</string>
  <string name="VoiceNoteMediaDescriptionCompatFactory__s_to_s">%1$s đến %2$s</string>
  <!--StorageUtil-->
  <string name="StorageUtil__s_s">%1$s/%2$s</string>
  <string name="BlockedUsersActivity__s_has_been_blocked">\"%1$s\" đã bị chặn.</string>
  <string name="BlockedUsersActivity__failed_to_block_s">Không thể chặn \"%1$s\"</string>
  <string name="BlockedUsersActivity__s_has_been_unblocked">\"%1$s\" đã được bỏ chặn.</string>
  <!--ReviewCardDialogFragment-->
  <string name="ReviewCardDialogFragment__review_members">Xét duyệt Thành viên</string>
  <string name="ReviewCardDialogFragment__review_request">Xét duyệt Yêu cầu</string>
  <string name="ReviewCardDialogFragment__d_group_members_have_the_same_name">%1$d thành viên nhóm có cùng tên, hãy xem các thành viên dưới đây và chọn hành động.</string>
  <string name="ReviewCardDialogFragment__if_youre_not_sure">Nếu bạn không chắc yêu cầu từ người nào, xem các liên hệ bên dưới và chọn hành động.</string>
  <string name="ReviewCardDialogFragment__no_other_groups_in_common">Không có nhóm chung nào khác.</string>
  <string name="ReviewCardDialogFragment__no_groups_in_common">Không có nhóm chung.</string>
  <plurals name="ReviewCardDialogFragment__d_other_groups_in_common">
    <item quantity="other">%d nhóm chung</item>
  </plurals>
  <plurals name="ReviewCardDialogFragment__d_groups_in_common">
    <item quantity="other">%d nhóm chung</item>
  </plurals>
  <string name="ReviewCardDialogFragment__remove_s_from_group">Xóa %1$s khỏi nhóm?</string>
  <string name="ReviewCardDialogFragment__remove">Xóa</string>
  <string name="ReviewCardDialogFragment__failed_to_remove_group_member">Không thể xóa thành viên nhóm.</string>
  <!--ReviewCard-->
  <string name="ReviewCard__member">Thành viên</string>
  <string name="ReviewCard__request">Yêu cầu</string>
  <string name="ReviewCard__your_contact">Liên hệ của bạn</string>
  <string name="ReviewCard__remove_from_group">Xóa khỏi nhóm</string>
  <string name="ReviewCard__update_contact">Cập nhật liên hệ</string>
  <string name="ReviewCard__block">Chặn</string>
  <string name="ReviewCard__delete">Xóa</string>
  <string name="ReviewCard__recently_changed">Vừa thay đổi tên trên hồ sơ cá nhân từ %1$s sang %2$s</string>
  <!--CallParticipantsListUpdatePopupWindow-->
  <string name="CallParticipantsListUpdatePopupWindow__s_joined">%1$s đã tham gia</string>
  <string name="CallParticipantsListUpdatePopupWindow__s_and_s_joined">%1$s và %2$s đã tham gia</string>
  <string name="CallParticipantsListUpdatePopupWindow__s_s_and_s_joined">%1$s, %2$s và %3$s đã tham gia</string>
  <string name="CallParticipantsListUpdatePopupWindow__s_s_and_d_others_joined">%1$s, %2$s và %3$d người khác đã tham gia</string>
  <string name="CallParticipantsListUpdatePopupWindow__s_left">Còn lại %1$s</string>
  <string name="CallParticipantsListUpdatePopupWindow__s_and_s_left">Còn lại %1$s và %2$s</string>
  <string name="CallParticipantsListUpdatePopupWindow__s_s_and_s_left">Còn lại %1$s, %2$s và %3$s</string>
  <string name="CallParticipantsListUpdatePopupWindow__s_s_and_d_others_left">Còn lại %1$s, %2$s và %3$d người khác</string>
  <string name="CallParticipant__you">Bạn</string>
  <string name="CallParticipant__you_on_another_device">Bạn (trên một thiết bị khác)</string>
  <string name="CallParticipant__s_on_another_device">%1$s (trên một thiết bị khác)</string>
  <!--DeleteAccountFragment-->
  <string name="DeleteAccountFragment__deleting_your_account_will">Xoá tài khoản của bạn sẽ:</string>
  <string name="DeleteAccountFragment__enter_your_phone_number">Nhập số điện thoại của bạn</string>
  <string name="DeleteAccountFragment__delete_account">Xoá tài khoản</string>
  <string name="DeleteAccountFragment__delete_your_account_info_and_profile_photo">Xoá thông tin tài khoản của bạn và ảnh đại diện</string>
  <string name="DeleteAccountFragment__delete_all_your_messages">Xoá tất cả tin nhắn của bạn</string>
  <string name="DeleteAccountFragment__no_country_code">Mã quốc gia không xác định</string>
  <string name="DeleteAccountFragment__no_number">Số không xác định</string>
  <string name="DeleteAccountFragment__the_phone_number">Số điện thoại bạn nhập vào không khớp với số của tài khoản của bạn.</string>
  <string name="DeleteAccountFragment__are_you_sure">Bạn có chắc muốn xoá tài khoản?</string>
  <string name="DeleteAccountFragment__this_will_delete_your_signal_account">Việc này sẽ xoá tài khoản Signal của bạn và cài đặt lại ứng dụng. Ứng dụng sẽ đóng sau khi quá trình hoàn tất.</string>
  <string name="DeleteAccountFragment__failed_to_delete_account">Không thể xoá tài khoản. Bạn có kết nối mạng không?</string>
  <string name="DeleteAccountFragment__failed_to_delete_local_data">Không thể xoá dữ liệu cục bộ. Bạn có thể tự xoá trong cài đặt hệ thống ứng dụng.</string>
  <string name="DeleteAccountFragment__launch_app_settings">Mở Cài đặt Ứng dụng</string>
  <!--DeleteAccountCountryPickerFragment-->
  <string name="DeleteAccountCountryPickerFragment__search_countries">Tìm Quốc gia</string>
  <!--CreateGroupActivity-->
  <string name="CreateGroupActivity__skip">Bỏ qua</string>
  <!--ShareActivity-->
  <string name="ShareActivity__share">Chia sẻ</string>
  <string name="ShareActivity__send">Gửi</string>
  <string name="ShareActivity__s_comma">%1$s,</string>
  <string name="ShareActivity__sharing_to_multiple_chats_is">Chia sẻ cho nhiều cuộc trò chuyện chỉ được hỗ trợ cho tin nhắn Signal</string>
  <!--MultiShareDialogs-->
  <string name="MultiShareDialogs__failed_to_send_to_some_users">Không thể gửi cho một số người dùng</string>
  <string name="MultiShareDialogs__you_can_only_share_with_up_to">Bạn chỉ có thể chia sẻ tới tối đa %1$d cuộc trò chuyện</string>
  <!--ShareInterstitialActivity-->
  <string name="ShareInterstitialActivity__forward_message">Chuyển tiếp tin nhắn</string>
  <!--ChatWallpaperActivity-->
  <string name="ChatWallpaperActivity__chat_wallpaper">Ảnh nền cuộc trò chuyện</string>
  <!--ChatWallpaperFragment-->
  <string name="ChatWallpaperFragment__set_wallpaper">Chọn ảnh nền</string>
  <string name="ChatWallpaperFragment__dark_theme_dims_wallpaper">Chế độ tối làm tối ảnh nền</string>
  <string name="ChatWallpaperFragment__clear_wallpaper">Xoá ảnh nền</string>
  <string name="ChatWallpaperFragment__clear_wallpaper_for_this_chat">Xoá ảnh nền cuộc trò chuyện này?</string>
  <string name="ChatWallpaperFragment__clear_wallpaper_this_will_not">Xoá ảnh nền? Thao tác này sẽ không xoá các ảnh nền đã cài cho các cuộc trò chuyện khác của bạn.</string>
  <string name="ChatWallpaperFragment__reset_all_wallpapers">Đặt lại tất cả ảnh nền</string>
  <string name="ChatWallpaperFragment__reset_all_wallpapers_including_custom">Đặt lại tất cả ảnh nền, bao gồm ảnh nền tuỳ chọn mà bạn đã cài cho các cuộc trò chuyện?</string>
  <string name="ChatWallpaperFragment__contact_name">Tên liên hệ</string>
  <string name="ChatWallpaperFragment__reset">Đặt lại</string>
  <string name="ChatWallpaperFragment__clear">Xoá</string>
  <string name="ChatWallpaperFragment__wallpaper_preview_description">Xem trước ảnh nền</string>
  <!--ChatWallpaperSelectionFragment-->
  <string name="ChatWallpaperSelectionFragment__choose_from_photos">Chọn từ bộ sưu tập</string>
  <string name="ChatWallpaperSelectionFragment__presets">Bộ cài sẵn</string>
  <!--ChatWallpaperPreviewActivity-->
  <string name="ChatWallpaperPreviewActivity__preview">Xem trước</string>
  <string name="ChatWallpaperPreviewActivity__set_wallpaper">Cài ảnh nền</string>
  <string name="ChatWallpaperPreviewActivity__swipe_to_preview_more_wallpapers">Vuốt để xem trước thêm ảnh nền</string>
  <string name="ChatWallpaperPreviewActivity__set_wallpaper_for_all_chats">Cài ảnh nền cho tất cả cuộc trò chuyện</string>
  <string name="ChatWallpaperPreviewActivity__set_wallpaper_for_s">Cài ảnh nền cho %1$s</string>
  <string name="ChatWallpaperPreviewActivity__viewing_your_gallery_requires_the_storage_permission">Cần quyền truy cập bộ nhớ để xem bộ sưu tập.</string>
  <!--WallpaperImageSelectionActivity-->
  <string name="WallpaperImageSelectionActivity__choose_wallpaper_image">Chọn ảnh nền</string>
  <!--WallpaperCropActivity-->
  <string name="WallpaperCropActivity__pinch_to_zoom_drag_to_adjust">Dùng hai ngón để phóng to, kéo để tuỳ chỉnh.</string>
  <string name="WallpaperCropActivity__set_wallpaper_for_all_chats">Cài ảnh nền cho tất cả cuộc trò chuyện.</string>
  <string name="WallpaperCropActivity__set_wallpaper_for_s">Cài ảnh nền cho %s.</string>
  <string name="WallpaperCropActivity__error_setting_wallpaper">Lỗi cài ảnh nền.</string>
  <string name="WallpaperCropActivity__blur_photo">Mờ ảnh</string>
  <!--EOF-->
</resources><|MERGE_RESOLUTION|>--- conflicted
+++ resolved
@@ -2340,13 +2340,9 @@
   <string name="GroupsLearnMore_paragraph_2">Nhóm Cũ chưa thể được nâng cấp thành Nhóm Mới, nhưng bạn có thể tạo Nhóm Mới với các thành viên như cũ nếu như họ đang dùng phiên bản mới nhất của Signal.</string>
   <string name="GroupsLearnMore_paragraph_3">Signal sẽ cung cấp cách để nâng cấp Nhóm Cũ trong tương lai.</string>
   <!--GroupLinkBottomSheetDialogFragment-->
-<<<<<<< HEAD
-  <string name="GroupLinkBottomSheet_share_via_signal">Chia sẻ qua Molly</string>
-=======
   <string name="GroupLinkBottomSheet_share_hint_requiring_approval">Bất cứ ai với đường dẫn này có thể xem tên và ảnh nhóm và gửi yêu cầu tham gia. Chỉ chia sẻ với những người mà bạn tin tưởng.</string>
   <string name="GroupLinkBottomSheet_share_hint_not_requiring_approval">Bất cứ ai với đường dẫn này có thể xem tên và ảnh nhóm và tham gia nhóm. Chỉ chia sẻ với những người mà bạn tin tưởng.</string>
-  <string name="GroupLinkBottomSheet_share_via_signal">Chia sẻ qua Signal</string>
->>>>>>> e3d3129e
+  <string name="GroupLinkBottomSheet_share_via_signal">Chia sẻ qua Molly</string>
   <string name="GroupLinkBottomSheet_copy">Sao chép</string>
   <string name="GroupLinkBottomSheet_qr_code">Mã QR</string>
   <string name="GroupLinkBottomSheet_share">Chia sẻ</string>
