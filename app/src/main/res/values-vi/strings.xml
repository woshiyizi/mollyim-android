--- conflicted
+++ resolved
@@ -300,7 +300,7 @@
   <string name="ConversationFragment__d_group_members_have_the_same_name">%1$d thành viên nhóm có cùng tên.</string>
   <string name="ConversationFragment__tap_to_review">Nhấn để xem lại</string>
   <string name="ConversationFragment__review_requests_carefully">Kiểm tra yêu cầu một cách cẩn thận</string>
-  <string name="ConversationFragment__signal_found_another_contact_with_the_same_name">Signal tìm thấy một liên hệ cùng tên.</string>
+  <string name="ConversationFragment__signal_found_another_contact_with_the_same_name">Molly tìm thấy một liên hệ cùng tên.</string>
   <!--ConversationListActivity-->
   <string name="ConversationListActivity_there_is_no_browser_installed_on_your_device">Bạn chưa cài trình duyệt nào trên điện thoại.</string>
   <!--ConversationListFragment-->
@@ -358,15 +358,11 @@
   <string name="BackupsPreferenceFragment__test_your_backup_passphrase">Kiểm tra mật khẩu sao lưu của bạn xem có khớp không</string>
   <string name="BackupsPreferenceFragment__turn_on">Bật</string>
   <string name="BackupsPreferenceFragment__turn_off">Tắt</string>
-  <string name="BackupsPreferenceFragment__to_restore_a_backup">Để khôi phục bản sao lưu, hãy cài đặt phiên bản mới nhất của Signal. Sau đó, mở ứng dụng và nhấn vào \"Khôi phục bản sao lưu\" rồi chọn vị trí bản sao lưu. %1$s</string>
+  <string name="BackupsPreferenceFragment__to_restore_a_backup">Để khôi phục bản sao lưu, hãy cài đặt phiên bản mới nhất của Molly. Sau đó, mở ứng dụng và nhấn vào \"Khôi phục bản sao lưu\" rồi chọn vị trí bản sao lưu. %1$s</string>
   <string name="BackupsPreferenceFragment__learn_more">Tìm hiểu thêm</string>
-<<<<<<< HEAD
-  <string name="BackupsPreferenceFragment_signal_requires_external_storage_permission_in_order_to_create_backups">Molly cần quyền truy cập bộ nhớ để tạo bản sao lưu, nhưng đã bị từ chối vĩnh viễn. Vui lòng mở cài đặt ứng dụng, chọn \"Quyền\" và bật \"Bộ nhớ\".</string>
-=======
   <string name="BackupsPreferenceFragment__in_progress">Đang thực hiện…</string>
   <string name="BackupsPreferenceFragment__d_so_far">Đã được %1$d…</string>
-  <string name="BackupsPreferenceFragment_signal_requires_external_storage_permission_in_order_to_create_backups">Signal cần quyền truy cập bộ nhớ để tạo bản sao lưu, nhưng đã bị từ chối vĩnh viễn. Vui lòng mở cài đặt ứng dụng, chọn \"Quyền\" và bật \"Bộ nhớ\".</string>
->>>>>>> 796eb504
+  <string name="BackupsPreferenceFragment_signal_requires_external_storage_permission_in_order_to_create_backups">Molly cần quyền truy cập bộ nhớ để tạo bản sao lưu, nhưng đã bị từ chối vĩnh viễn. Vui lòng mở cài đặt ứng dụng, chọn \"Quyền\" và bật \"Bộ nhớ\".</string>
   <!--CustomDefaultPreference-->
   <string name="CustomDefaultPreference_using_custom">Dùng tùy chỉnh: %s</string>
   <string name="CustomDefaultPreference_using_default">Dùng mặc định: %s</string>
@@ -1252,7 +1248,7 @@
   <!--KeyCachingService-->
   <string name="KeyCachingService_signal_passphrase_cached">Chạm để mở.</string>
   <string name="KeyCachingService_signal_passphrase_cached_with_lock">Chạm để mở, hoặc chạm biểu tượng ổ khóa để đóng.</string>
-  <string name="KeyCachingService_passphrase_cached">Đã mở khóa Molly</string>
+  <string name="KeyCachingService_passphrase_cached">Đã mở khóa Molly </string>
   <string name="KeyCachingService_lock">Khoá Molly</string>
   <!--MediaPreviewActivity-->
   <string name="MediaPreviewActivity_you">Bạn</string>
