--- conflicted
+++ resolved
@@ -1169,7 +1169,7 @@
   <string name="ReactionsRecipientAdapter_you">آپ</string>
   <!--RecaptchaRequiredBottomSheetFragment-->
   <string name="RecaptchaRequiredBottomSheetFragment_verify_to_continue_messaging">پیغام رسانی جاری رکھنے کے لئے تصدیق کریں</string>
-  <string name="RecaptchaRequiredBottomSheetFragment_to_help_prevent_spam_on_signal">Signal پر اسپام کو روکنے میں مدد کے لئے ، براہ کرم تصدیق کریں۔</string>
+  <string name="RecaptchaRequiredBottomSheetFragment_to_help_prevent_spam_on_signal">Molly پر اسپام کو روکنے میں مدد کے لئے ، براہ کرم تصدیق کریں۔</string>
   <string name="RecaptchaRequiredBottomSheetFragment_after_verifying_you_can_continue_messaging">تصدیق کرنے کے بعد ، آپ پیغام رسانی جاری رکھ سکتے ہیں۔ کوئی موقوف پیغامات خودبخود بھیجے جائیں گے۔</string>
   <!--Recipient-->
   <string name="Recipient_you">آپ</string>
@@ -1462,7 +1462,7 @@
   <string name="MessageNotifier_failed_to_deliver_message">پیغام بھیجنے میں ناکامی۔</string>
   <string name="MessageNotifier_error_delivering_message">پیغام کی فراہمی میں خرابی ہو رہی ہے۔</string>
   <string name="MessageNotifier_message_delivery_paused">پیغام کی فراہمی رک گئی۔</string>
-  <string name="MessageNotifier_verify_to_continue_messaging_on_signal">Signal پر پیغام رسانی جاری رکھنے کے لئے توثیق کریں۔</string>
+  <string name="MessageNotifier_verify_to_continue_messaging_on_signal">Molly پر پیغام رسانی جاری رکھنے کے لئے توثیق کریں۔</string>
   <string name="MessageNotifier_mark_all_as_read">تمام پڑھنے کے طور پر نشان لگائیں</string>
   <string name="MessageNotifier_mark_read">پڑھے ہوئے پر نشان لگائیں</string>
   <string name="MessageNotifier_turn_off_these_notifications">ان اطلاعات کو آف کریں</string>
@@ -2070,7 +2070,7 @@
   <string name="PaymentsAllActivityFragment__sent">بھیجا گیا</string>
   <string name="PaymentsAllActivityFragment__received">وصول ہو گیا ہے</string>
   <string name="PaymentsHomeFragment__introducing_payments">متعارف کررہے ہیں \'ادائیگی (بیٹا)\'</string>
-  <string name="PaymentsHomeFragment__use_signal_to_send_and_receive">موبائل کوائن بھیجنے اور وصول کرنے کیلئے Signal کا استعمال کریں ، ایک نئی رازداری پر مبنی ڈیجیٹل کرنسی۔ شروع کرنے کے لئے چالو کریں۔</string>
+  <string name="PaymentsHomeFragment__use_signal_to_send_and_receive">موبائل کوائن بھیجنے اور وصول کرنے کیلئے Molly کا استعمال کریں ، ایک نئی رازداری پر مبنی ڈیجیٹل کرنسی۔ شروع کرنے کے لئے چالو کریں۔</string>
   <string name="PaymentsHomeFragment__activate_payments">ادائیگی چالو کریں</string>
   <string name="PaymentsHomeFragment__activating_payments">فعال ادائیگی…</string>
   <string name="PaymentsHomeFragment__restore_payments_account">ادائیگیوں کا اکاؤنٹ بحال کریں</string>
@@ -2097,17 +2097,17 @@
   <string name="PaymentsHomeFragment__payments_is_not_available_in_your_region">آپ کے علاقے میں ادائیگی دستیاب نہیں ہے۔</string>
   <string name="PaymentsHomeFragment__could_not_enable_payments">ادائیگیوں کو اہل نہیں کرسکے۔ بعد میں دوبارہ کوشش کریں۔</string>
   <string name="PaymentsHomeFragment__deactivate_payments_question">ادائیگیوں کو غیر فعال کریں؟</string>
-  <string name="PaymentsHomeFragment__you_will_not_be_able_to_send">اگر آپ ادائیگی غیر فعال کردیتے ہیں تو آپ Signal میں موبائل کوائن بھیجنے یا وصول کرنے کے اہل نہیں ہوں گے۔</string>
+  <string name="PaymentsHomeFragment__you_will_not_be_able_to_send">اگر آپ ادائیگی غیر فعال کردیتے ہیں تو آپ Molly میں موبائل کوائن بھیجنے یا وصول کرنے کے اہل نہیں ہوں گے۔</string>
   <string name="PaymentsHomeFragment__deactivate">غیر فعال کریں</string>
   <string name="PaymentsHomeFragment__continue">جاری رکھیں</string>
   <string name="PaymentsHomeFragment__balance_is_not_currently_available">بیلنس فی الحال دستیاب نہیں ہے۔</string>
   <string name="PaymentsHomeFragment__payments_deactivated">ادائیگی غیر فعال ہوگئی۔</string>
   <string name="PaymentsHomeFragment__payment_failed">ادائیگی ناکام ہوگئی</string>
   <string name="PaymentsHomeFragment__details">تفصیلات</string>
-  <string name="PaymentsHomeFragment__you_can_use_signal_to_send">آپ موبائل کوائن بھیجنے اور وصول کرنے کے لئے Signal کا استعمال کرسکتے ہیں۔ تمام ادائیگیاں موبائل کوائنز اور موبائل کوائن والیٹ کیلئے استعمال کی شرائط سے مشروط ہیں۔ یہ ایک بیٹا خصوصیت ہے لہذا آپ کو کچھ مسائل اور ادائیگیوں یا بیلنس کا سامنا کرنا پڑ سکتا ہے جو آپ کھو سکتے ہیں بازیافت نہیں ہوسکتے ہیں۔</string>
+  <string name="PaymentsHomeFragment__you_can_use_signal_to_send">آپ موبائل کوائن بھیجنے اور وصول کرنے کے لئے Molly کا استعمال کرسکتے ہیں۔ تمام ادائیگیاں موبائل کوائنز اور موبائل کوائن والیٹ کیلئے استعمال کی شرائط سے مشروط ہیں۔ یہ ایک بیٹا خصوصیت ہے لہذا آپ کو کچھ مسائل اور ادائیگیوں یا بیلنس کا سامنا کرنا پڑ سکتا ہے جو آپ کھو سکتے ہیں بازیافت نہیں ہوسکتے ہیں۔</string>
   <string name="PaymentsHomeFragment__activate">فعال</string>
   <string name="PaymentsHomeFragment__view_mobile_coin_terms">موبائل کوائن کی شرائط دیکھیں</string>
-  <string name="PaymentsHomeFragment__payments_not_available">Signal میں ادائیگی اب دستیاب نہیں ہے۔ آپ اب بھی ایکسچینج میں فنڈز کی منتقلی کرسکتے ہیں لیکن آپ اب ادائیگی بھیجنے اور وصول کرنے یا فنڈز شامل نہیں کرسکتے ہیں۔</string>
+  <string name="PaymentsHomeFragment__payments_not_available">Molly میں ادائیگی اب دستیاب نہیں ہے۔ آپ اب بھی ایکسچینج میں فنڈز کی منتقلی کرسکتے ہیں لیکن آپ اب ادائیگی بھیجنے اور وصول کرنے یا فنڈز شامل نہیں کرسکتے ہیں۔</string>
   <!--PaymentsAddMoneyFragment-->
   <string name="PaymentsAddMoneyFragment__add_funds">فنڈز شامل کریں</string>
   <string name="PaymentsAddMoneyFragment__your_wallet_address">آپ کا Wallet کا پتہ</string>
@@ -2144,10 +2144,10 @@
   <string name="PaymentsTransferFragment__next">اگلا</string>
   <string name="PaymentsTransferFragment__invalid_address">غلط پتہ</string>
   <string name="PaymentsTransferFragment__check_the_wallet_address">وہ پرس پتہ چیک کریں جس کی منتقلی کرنے کی آپ کوشش کر رہے ہیں اور دوبارہ کوشش کریں</string>
-  <string name="PaymentsTransferFragment__you_cant_transfer_to_your_own_signal_wallet_address">آپ اپنے Signal Wallet ایڈریس پر منتقل نہیں کرسکتے ہیں۔ معاون تبادلے میں اپنے اکاؤنٹ سے Wallet کا پتہ درج کریں۔</string>
-  <string name="PaymentsTransferFragment__to_scan_a_qr_code_signal_needs">QR کوڈ اسکین کرنے کے لئے ، Signal کو کیمرہ تک رسائی کی ضرورت ہے۔</string>
-  <string name="PaymentsTransferFragment__signal_needs_the_camera_permission_to_capture_qr_code_go_to_settings">Signal کو QR کوڈ پر قبضہ کرنے کے لئے کیمرے کی اجازت کی ضرورت ہے۔ ترتیبات پر جائیں ، \"اجازت\" کو منتخب کریں ، اور \"کیمرہ\" کو فعال کریں۔</string>
-  <string name="PaymentsTransferFragment__to_scan_a_qr_code_signal_needs_access_to_the_camera">QR کوڈ اسکین کرنے کے لئے ، Signal کو کیمرہ تک رسائی کی ضرورت ہے۔</string>
+  <string name="PaymentsTransferFragment__you_cant_transfer_to_your_own_signal_wallet_address">آپ اپنے Molly Wallet ایڈریس پر منتقل نہیں کرسکتے ہیں۔ معاون تبادلے میں اپنے اکاؤنٹ سے Wallet کا پتہ درج کریں۔</string>
+  <string name="PaymentsTransferFragment__to_scan_a_qr_code_signal_needs">QR کوڈ اسکین کرنے کے لئے ، Molly کو کیمرہ تک رسائی کی ضرورت ہے۔</string>
+  <string name="PaymentsTransferFragment__signal_needs_the_camera_permission_to_capture_qr_code_go_to_settings">Molly کو QR کوڈ پر قبضہ کرنے کے لئے کیمرے کی اجازت کی ضرورت ہے۔ ترتیبات پر جائیں ، \"اجازت\" کو منتخب کریں ، اور \"کیمرہ\" کو فعال کریں۔</string>
+  <string name="PaymentsTransferFragment__to_scan_a_qr_code_signal_needs_access_to_the_camera">QR کوڈ اسکین کرنے کے لئے ، Molly کو کیمرہ تک رسائی کی ضرورت ہے۔</string>
   <string name="PaymentsTransferFragment__settings">ترتیبات</string>
   <!--PaymentsTransferQrScanFragment-->
   <string name="PaymentsTransferQrScanFragment__scan_address_qr_code">ایڈریس QR کوڈ کو اسکین کریں</string>
@@ -2532,18 +2532,18 @@
   <string name="NewDeviceTransferSetup__preparing_to_connect_to_old_android_device">پرانے Android آلہ سے مربوط ہونے کی تیاری…</string>
   <string name="NewDeviceTransferSetup__take_a_moment_should_be_ready_soon">ایک لمحے کے بعد ، جلد ہی تیار ہونا چاہئے</string>
   <string name="NewDeviceTransferSetup__waiting_for_old_device_to_connect">پرانے Android آلہ سے رابطہ قائم ہونے کا انتظار ہے…</string>
-  <string name="NewDeviceTransferSetup__signal_needs_the_location_permission_to_discover_and_connect_with_your_old_device">Signal کو آپ کے پرانے Android آلہ کو دریافت کرنے اور ان سے مربوط ہونے کے لئے مقام کی اجازت درکار ہے۔</string>
-  <string name="NewDeviceTransferSetup__signal_needs_location_services_enabled_to_discover_and_connect_with_your_old_device">Signal کو آپ کے پرانے Android آلہ کو دریافت کرنے اور ان سے مربوط ہونے کے لئے مقام کی خدمات کو فعال کرنے کی ضرورت ہے۔</string>
-  <string name="NewDeviceTransferSetup__signal_needs_wifi_on_to_discover_and_connect_with_your_old_device">Signal کو آپ کے پرانے Android آلہ کو دریافت کرنے اور ان سے مربوط ہونے کیلئے Wi-Fi کی ضرورت ہے۔ Wi-Fi کو چلانے کی ضرورت ہے لیکن اسے Wi-Fi نیٹ ورک سے متصل ہونا ضروری نہیں ہے۔</string>
-  <string name="NewDeviceTransferSetup__sorry_it_appears_your_device_does_not_support_wifi_direct">معذرت ، ایسا لگتا ہے کہ یہ آلہ Wi-Fi Direct کی حمایت نہیں کرتا ہے۔ Signal آپ کے پرانے Android آلہ کو دریافت کرنے اور ان سے مربوط ہونے کیلئے Wi-Fi Direct کا استعمال کرتا ہے۔ آپ اب بھی اپنے پرانے Android آلہ سے اپنے اکاؤنٹ کو بحال کرنے کے لئے بیک اپ بحال کرسکتے ہیں۔</string>
+  <string name="NewDeviceTransferSetup__signal_needs_the_location_permission_to_discover_and_connect_with_your_old_device">Molly کو آپ کے پرانے Android آلہ کو دریافت کرنے اور ان سے مربوط ہونے کے لئے مقام کی اجازت درکار ہے۔</string>
+  <string name="NewDeviceTransferSetup__signal_needs_location_services_enabled_to_discover_and_connect_with_your_old_device">Molly کو آپ کے پرانے Android آلہ کو دریافت کرنے اور ان سے مربوط ہونے کے لئے مقام کی خدمات کو فعال کرنے کی ضرورت ہے۔</string>
+  <string name="NewDeviceTransferSetup__signal_needs_wifi_on_to_discover_and_connect_with_your_old_device">Molly کو آپ کے پرانے Android آلہ کو دریافت کرنے اور ان سے مربوط ہونے کیلئے Wi-Fi کی ضرورت ہے۔ Wi-Fi کو چلانے کی ضرورت ہے لیکن اسے Wi-Fi نیٹ ورک سے متصل ہونا ضروری نہیں ہے۔</string>
+  <string name="NewDeviceTransferSetup__sorry_it_appears_your_device_does_not_support_wifi_direct">معذرت ، ایسا لگتا ہے کہ یہ آلہ Wi-Fi Direct کی حمایت نہیں کرتا ہے۔ Molly آپ کے پرانے Android آلہ کو دریافت کرنے اور ان سے مربوط ہونے کیلئے Wi-Fi Direct کا استعمال کرتا ہے۔ آپ اب بھی اپنے پرانے Android آلہ سے اپنے اکاؤنٹ کو بحال کرنے کے لئے بیک اپ بحال کرسکتے ہیں۔</string>
   <string name="NewDeviceTransferSetup__restore_a_backup">بیک اپ بحال کریں</string>
   <string name="NewDeviceTransferSetup__an_unexpected_error_occurred_while_attempting_to_connect_to_your_old_device">آپ کے پرانے Android آلہ سے رابطہ قائم کرنے کی کوشش کے دوران ایک غیر متوقع خرابی پیش آگئی۔</string>
   <!--OldDeviceTransferSetupFragment-->
   <string name="OldDeviceTransferSetup__searching_for_new_android_device">نئے Android آلہ کی تلاش ہو رہی ہے…</string>
-  <string name="OldDeviceTransferSetup__signal_needs_the_location_permission_to_discover_and_connect_with_your_new_device">آپ کے نئے Android آلہ کو دریافت کرنے اور ان سے رابطہ کرنے کیلئے Signal کو مقام کی اجازت درکار ہے۔</string>
-  <string name="OldDeviceTransferSetup__signal_needs_location_services_enabled_to_discover_and_connect_with_your_new_device">آپ کے نئے Android آلہ کو دریافت کرنے اور ان سے مربوط ہونے کے لئے Signal کو مقام کی خدمات کی ضرورت ہوتی ہے۔</string>
-  <string name="OldDeviceTransferSetup__signal_needs_wifi_on_to_discover_and_connect_with_your_new_device">Signal کو آپ کے نئے Android آلہ کو دریافت کرنے اور ان سے مربوط ہونے کے لئے Wi-Fi کی ضرورت ہے۔ Wi-Fi کو چلانے کی ضرورت ہے لیکن اسے Wi-Fi نیٹ ورک سے متصل ہونا ضروری نہیں ہے۔</string>
-  <string name="OldDeviceTransferSetup__sorry_it_appears_your_device_does_not_support_wifi_direct">معذرت ، ایسا لگتا ہے کہ یہ آلہ Wi-Fi Direct کی حمایت نہیں کرتا ہے۔ Signal آپ کے نئے Android آلہ کو دریافت کرنے اور ان سے مربوط ہونے کیلئے Wi-Fi Direct کا استعمال کرتا ہے۔ آپ اب بھی اپنے نئے Android آلہ پر اپنے اکاؤنٹ کو بحال کرنے کے لئے بیک اپ تشکیل دے سکتے ہیں۔</string>
+  <string name="OldDeviceTransferSetup__signal_needs_the_location_permission_to_discover_and_connect_with_your_new_device">آپ کے نئے Android آلہ کو دریافت کرنے اور ان سے رابطہ کرنے کیلئے Molly کو مقام کی اجازت درکار ہے۔</string>
+  <string name="OldDeviceTransferSetup__signal_needs_location_services_enabled_to_discover_and_connect_with_your_new_device">آپ کے نئے Android آلہ کو دریافت کرنے اور ان سے مربوط ہونے کے لئے Molly کو مقام کی خدمات کی ضرورت ہوتی ہے۔</string>
+  <string name="OldDeviceTransferSetup__signal_needs_wifi_on_to_discover_and_connect_with_your_new_device">Molly کو آپ کے نئے Android آلہ کو دریافت کرنے اور ان سے مربوط ہونے کے لئے Wi-Fi کی ضرورت ہے۔ Wi-Fi کو چلانے کی ضرورت ہے لیکن اسے Wi-Fi نیٹ ورک سے متصل ہونا ضروری نہیں ہے۔</string>
+  <string name="OldDeviceTransferSetup__sorry_it_appears_your_device_does_not_support_wifi_direct">معذرت ، ایسا لگتا ہے کہ یہ آلہ Wi-Fi Direct کی حمایت نہیں کرتا ہے۔ Molly آپ کے نئے Android آلہ کو دریافت کرنے اور ان سے مربوط ہونے کیلئے Wi-Fi Direct کا استعمال کرتا ہے۔ آپ اب بھی اپنے نئے Android آلہ پر اپنے اکاؤنٹ کو بحال کرنے کے لئے بیک اپ تشکیل دے سکتے ہیں۔</string>
   <string name="OldDeviceTransferSetup__create_a_backup">بیک اپ بنائیں</string>
   <string name="OldDeviceTransferSetup__an_unexpected_error_occurred_while_attempting_to_connect_to_your_old_device">آپ کے نئے Android آلہ سے رابطہ قائم کرنے کی کوشش کے دوران ایک غیر متوقع نقص پیش آگیا۔</string>
   <!--DeviceTransferSetupFragment-->
@@ -2581,7 +2581,7 @@
   <string name="NewDeviceTransfer__cannot_transfer_from_a_newer_version_of_signal">Signal کے نئے ورژن سے منتقل نہیں ہوسکتا ہے</string>
   <!--DeviceTransferFragment-->
   <string name="DeviceTransfer__transferring_data">ڈیٹا کی منتقلی</string>
-  <string name="DeviceTransfer__keep_both_devices_near_each_other">دونوں آلات ایک دوسرے کے قریب رکھیں۔ آلات بند نہ کریں اور Signal کو کھلا رکھیں۔ منتقلی اختتام سے آخر تک انکرپٹ ہوتی ہیں۔</string>
+  <string name="DeviceTransfer__keep_both_devices_near_each_other">دونوں آلات ایک دوسرے کے قریب رکھیں۔ آلات بند نہ کریں اور Molly کو کھلا رکھیں۔ منتقلی اختتام سے آخر تک انکرپٹ ہوتی ہیں۔</string>
   <string name="DeviceTransfer__d_messages_so_far">اب تک %1$d پیغامات…</string>
   <string name="DeviceTransfer__cancel">منسوخ کریں</string>
   <string name="DeviceTransfer__try_again">دوبارہ کوشش کریں</string>
@@ -2594,7 +2594,7 @@
   <string name="OldDeviceTransferInstructions__transfer_account">اکاؤنٹ کی منتقلی</string>
   <string name="OldDeviceTransferInstructions__you_can_transfer_your_signal_account_when_setting_up_signal_on_a_new_android_device">جب آپ کسی نئے Android ڈیوائس پر Signal ترتیب دیتے ہیں تو آپ اپنا Signal اکاؤنٹ منتقل کر سکتے ہیں۔ جاری رکھنے سے پہلے:</string>
   <string name="OldDeviceTransferInstructions__first_bullet">1.</string>
-  <string name="OldDeviceTransferInstructions__download_signal_on_your_new_android_device">اپنے نئے Android آلہ پر Signal ڈاؤن لوڈ کریں</string>
+  <string name="OldDeviceTransferInstructions__download_signal_on_your_new_android_device">اپنے نئے Android آلہ پر Molly ڈاؤن لوڈ کریں</string>
   <string name="OldDeviceTransferInstructions__second_bullet">2.</string>
   <string name="OldDeviceTransferInstructions__tap_on_transfer_or_restore_account">\"اکاؤنٹ کی منتقلی یا بحالی\" پر ٹیپ کریں</string>
   <string name="OldDeviceTransferInstructions__third_bullet">3.</string>
@@ -2658,13 +2658,9 @@
   <string name="GroupsLearnMore_paragraph_2">لیگیسی گروپس کو ابھی نئے گروپس میں اپ گریڈ نہیں کیا جاسکتا ، لیکن اگر آپ Signal کے تازہ ترین ورژن پر ہوں تو آپ ان ہی ممبروں کے ساتھ نیا گروپ تشکیل دے سکتے ہیں۔</string>
   <string name="GroupsLearnMore_paragraph_3">Signal مستقبل میں لیگیسی گروپس کو اپ گریڈ کرنے کا ایک طریقہ پیش کرے گا۔</string>
   <!--GroupLinkBottomSheetDialogFragment-->
-<<<<<<< HEAD
-  <string name="GroupLinkBottomSheet_share_via_signal">Molly کے ذریعے شیئر کریں</string>
-=======
   <string name="GroupLinkBottomSheet_share_hint_requiring_approval">اس لنک کے ساتھ کوئی بھی گروپ کا نام اور تصویر دیکھ سکتا ہے اور اس میں شامل ہونے کی درخواست کرسکتا ہے۔ اس پر اپنے اعتماد والے لوگوں کے ساتھ اشتراک کریں۔</string>
   <string name="GroupLinkBottomSheet_share_hint_not_requiring_approval">اس لنک کے ساتھ کوئی بھی گروپ کا نام اور تصویر دیکھ سکتا ہے اور گروپ میں شامل ہوسکتا ہے۔ اس پر اپنے اعتماد والے لوگوں کے ساتھ اشتراک کریں۔</string>
-  <string name="GroupLinkBottomSheet_share_via_signal">Signal کے ذریعے شیئر کریں</string>
->>>>>>> e374f3af
+  <string name="GroupLinkBottomSheet_share_via_signal">Molly کے ذریعے شیئر کریں</string>
   <string name="GroupLinkBottomSheet_copy">کاپی کریں</string>
   <string name="GroupLinkBottomSheet_qr_code">QR کوڈ</string>
   <string name="GroupLinkBottomSheet_share">اشتراک کریں</string>
@@ -2796,7 +2792,7 @@
   <string name="payment_info_card_about_mobilecoin">موبائل کوائن کے بارے میں</string>
   <string name="payment_info_card_mobilecoin_is_a_new_privacy_focused_digital_currency">موبائل کوائن ایک نئی رازداری پر مبنی ڈیجیٹل کرنسی ہے۔</string>
   <string name="payment_info_card_adding_funds">فنڈز کا اضافہ</string>
-  <string name="payment_info_card_you_can_add_funds_for_use_in">آپ اپنے Wallet کے پتے پر موبائل کوائن بھیج کر Signal میں استعمال کے لئے فنڈز شامل کرسکتے ہیں۔</string>
+  <string name="payment_info_card_you_can_add_funds_for_use_in">آپ اپنے Wallet کے پتے پر موبائل کوائن بھیج کر Molly میں استعمال کے لئے فنڈز شامل کرسکتے ہیں۔</string>
   <string name="payment_info_card_cashing_out">کیش آؤٹ</string>
   <string name="payment_info_card_you_can_cash_out_mobilecoin">آپ کبھی بھی ایسے تبادلے پر موبائل کوائن کیش کر سکتے ہیں جو موبائل کوائن کو سپورٹ کرتا ہے۔ اس تبادلے میں صرف اپنے اکاؤنٹ میں ٹرانسفر کریں۔</string>
   <string name="payment_info_card_hide_this_card">یہ کارڈ چھپائیں؟</string>
@@ -2810,12 +2806,12 @@
   <!--DeactivateWalletFragment-->
   <string name="DeactivateWalletFragment__deactivate_wallet">Wallet کو غیر فعال کریں</string>
   <string name="DeactivateWalletFragment__your_balance">آپ کا بیلنس</string>
-  <string name="DeactivateWalletFragment__its_recommended_that_you">یہ تجویز کی جاتی ہے کہ ادائیگی غیر فعال کرنے سے پہلے آپ اپنے فنڈز کو دوسرے بٹوے کے پتے پر منتقل کریں۔ اگر آپ ابھی اپنے فنڈز کی منتقلی نہ کرنا چاہتے ہیں تو ، اگر آپ ادائیگیوں کو دوبارہ متحرک کرتے ہیں تو وہ Signal سے منسلک آپ کے پرس میں رہیں گے۔</string>
+  <string name="DeactivateWalletFragment__its_recommended_that_you">یہ تجویز کی جاتی ہے کہ ادائیگی غیر فعال کرنے سے پہلے آپ اپنے فنڈز کو دوسرے بٹوے کے پتے پر منتقل کریں۔ اگر آپ ابھی اپنے فنڈز کی منتقلی نہ کرنا چاہتے ہیں تو ، اگر آپ ادائیگیوں کو دوبارہ متحرک کرتے ہیں تو وہ Molly سے منسلک آپ کے پرس میں رہیں گے۔</string>
   <string name="DeactivateWalletFragment__transfer_remaining_balance">باقی بیلنس منتقل کریں</string>
   <string name="DeactivateWalletFragment__deactivate_without_transferring">منتقلی کے بغیر غیر فعال کریں</string>
   <string name="DeactivateWalletFragment__deactivate">غیر فعال کریں</string>
   <string name="DeactivateWalletFragment__deactivate_without_transferring_question">منتقلی کے بغیر غیر فعال کریں؟</string>
-  <string name="DeactivateWalletFragment__your_balance_will_remain">اگر آپ ادائیگیوں کو دوبارہ فعال کرنے کا انتخاب کرتے ہیں تو آپ کا بیلنس Signal سے منسلک آپ کے Wallet میں رہے گا۔</string>
+  <string name="DeactivateWalletFragment__your_balance_will_remain">اگر آپ ادائیگیوں کو دوبارہ فعال کرنے کا انتخاب کرتے ہیں تو آپ کا بیلنس Molly سے منسلک آپ کے Wallet میں رہے گا۔</string>
   <string name="DeactivateWalletFragment__error_deactivating_wallet">Wallet کو غیر فعال کرنے میں خرابی۔</string>
   <!--PaymentsRecoveryStartFragment-->
   <string name="PaymentsRecoveryStartFragment__recovery_phrase">بازیافت جملہ</string>
@@ -2939,7 +2935,7 @@
   <string name="HelpSettingsFragment__version">ورژن</string>
   <string name="HelpSettingsFragment__debug_log">ڈی بگ لاگ</string>
   <string name="HelpSettingsFragment__terms_amp_privacy_policy">شرائط &amp;amp:رازداری کی پالیسی</string>
-  <string name="HelpFragment__copyright_signal_messenger">کاپی رائٹ Signal میسنجر</string>
+  <string name="HelpFragment__copyright_signal_messenger">کاپی رائٹ Molly میسنجر</string>
   <string name="HelpFragment__licenced_under_the_gplv3">GPLv3 کے تحت لائسنس یافتہ</string>
   <!--DataAndStorageSettingsFragment-->
   <string name="DataAndStorageSettingsFragment__calls">کالز</string>
