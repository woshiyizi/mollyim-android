--- conflicted
+++ resolved
@@ -2817,13 +2817,13 @@
     <!-- Title for the confirmation dialog of changing the app icon. -->
     <string name="preferences__app_icon_dialog_title">ប្តូរឈ្មោះ និងរូបកម្មវិធីទៅជា \"%1$s\"</string>
     <!-- Description for the confirmation dialog of changing the app icon. -->
-    <string name="preferences__app_icon_dialog_description">ត្រូវបិទ Signal ដើម្បីប្តូរឈ្មោះ និងរូបកម្មវិធី។ ការជូនដំណឹងនឹងបង្ហាញឈ្មោះ និងរូបកម្មវិធី Signal លំនាំដើមជានិច្ច។</string>
+    <string name="preferences__app_icon_dialog_description">ត្រូវបិទ Molly ដើម្បីប្តូរឈ្មោះ និងរូបកម្មវិធី។ ការជូនដំណឹងនឹងបង្ហាញឈ្មោះ និងរូបកម្មវិធី Molly លំនាំដើមជានិច្ច។</string>
     <!-- Visible warning label for the limitations of changing the app icon with learn more call to action. -->
-    <string name="preferences__app_icon_warning_learn_more">ជ្រើសរើសឈ្មោះ និងរូបកម្មវិធីដែលនឹងអាចមើលឃើញបាននៅលើអេក្រង់ទំព័រដើម និងថតកម្មវិធីរបស់ទូរសព្ទអ្នក។ ការជូនដំណឹងនឹងបង្ហាញឈ្មោះ និងរូបកម្មវិធី Signal លំនាំដើមជានិច្ច។ ស្វែងយល់បន្ថែម</string>
+    <string name="preferences__app_icon_warning_learn_more">ជ្រើសរើសឈ្មោះ និងរូបកម្មវិធីដែលនឹងអាចមើលឃើញបាននៅលើអេក្រង់ទំព័រដើម និងថតកម្មវិធីរបស់ទូរសព្ទអ្នក។ ការជូនដំណឹងនឹងបង្ហាញឈ្មោះ និងរូបកម្មវិធី Molly លំនាំដើមជានិច្ច។ ស្វែងយល់បន្ថែម</string>
     <!-- Visible warning label for the limitations of changing the app icon. -->
     <string name="preferences__app_icon_warning">ឈ្មោះ និងរូបកម្មវិធីអាចមើលឃើញបាននៅលើអេក្រង់ទំព័រដើម និងថតកម្មវិធី។</string>
     <!-- Visible warning label explaining that changing the app icon and name does not affect notifications. -->
-    <string name="preferences__app_icon_notification_warning">ការជូនដំណឹងនឹងបង្ហាញឈ្មោះ និងរូបកម្មវិធី Signal លំនាំដើមជានិច្ច។</string>
+    <string name="preferences__app_icon_notification_warning">ការជូនដំណឹងនឹងបង្ហាញឈ្មោះ និងរូបកម្មវិធី Molly លំនាំដើមជានិច្ច។</string>
     <!--Call to action to get more information about the limitations of the change app icon functionality. -->
     <string name="preferences__app_icon_learn_more">ស្វែងយល់បន្ថែម</string>
     <!--Text description of the app icon option for visually impaired users. -->
@@ -4226,13 +4226,8 @@
     <string name="HelpSettingsFragment__version">ជំនាន់</string>
     <string name="HelpSettingsFragment__debug_log">កំណត់ត្រាបញ្ហា</string>
     <string name="HelpSettingsFragment__terms_amp_privacy_policy">លក្ខខណ្ឌ &amp; គោលនយោបាយឯកជនភាព</string>
-<<<<<<< HEAD
     <string name="HelpFragment__copyright_signal_messenger">កម្មសិទ្ធបញ្ញា Molly Messenger</string>
-  <!-- Removed by excludeNonTranslatables <string name="HelpFragment__licenced_under_the_gplv3">អាជ្ញាប័ណ្ណក្នុង GPLv3</string> -->
-=======
-    <string name="HelpFragment__copyright_signal_messenger">កម្មសិទ្ធបញ្ញា Signal Messenger</string>
     <string name="HelpFragment__licenced_under_the_agplv3">មានអាជ្ញាបណ្ណក្រោម GNU AGPLv3</string>
->>>>>>> 29ffed21
 
     <!-- DataAndStorageSettingsFragment -->
     <string name="DataAndStorageSettingsFragment__media_quality">គុណភាពមេឌៀ</string>
