<?xml version='1.0' encoding='UTF-8'?>
<resources>
  <string name="yes">Si</string>
  <string name="no">Non</string>
  <string name="delete">Borrar</string>
  <string name="please_wait">Por favor, agarda…</string>
  <string name="save">Gardar</string>
  <string name="note_to_self">Notificacións propias</string>
  <!--AbstractNotificationBuilder-->
  <string name="AbstractNotificationBuilder_new_message">Nova mensaxe</string>
  <!--AlbumThumbnailView-->
  <!--ApplicationMigrationActivity-->
  <string name="ApplicationMigrationActivity__signal_is_updating">Molly está actualizándose…</string>
  <!--ApplicationPreferencesActivity-->
  <string name="ApplicationPreferencesActivity_currently_s">Actualmente: %s</string>
  <string name="ApplicationPreferenceActivity_you_havent_set_a_passphrase_yet">Aínda non estableceches unha frase de acceso!</string>
  <string name="ApplicationPreferencesActivity_disable_passphrase">Desactivar frase de acceso?</string>
  <string name="ApplicationPreferencesActivity_this_will_permanently_unlock_signal_and_message_notifications">Isto desbloqueará de xeito permanente Molly e as notificacións de mensaxes.</string>
  <string name="ApplicationPreferencesActivity_disable">Desactivar</string>
  <string name="ApplicationPreferencesActivity_unregistering">Anulando o rexistro</string>
  <string name="ApplicationPreferencesActivity_unregistering_from_signal_messages_and_calls">Anulando o rexistro de mensaxes e chamadas de Molly…</string>
  <string name="ApplicationPreferencesActivity_disable_signal_messages_and_calls">Desactivar as mensaxes e chamadas en Molly?</string>
  <string name="ApplicationPreferencesActivity_disable_signal_messages_and_calls_by_unregistering">Desactiva as mensaxes e chamadas en Molly anulando o rexistro no servidor. Necesitarás volver rexistrar o teu número en caso de querer usalo de novo.</string>
  <string name="ApplicationPreferencesActivity_error_connecting_to_server">Erro ao se conectar ao servidor!</string>
  <string name="ApplicationPreferencesActivity_sms_enabled">SMS activadas</string>
  <string name="ApplicationPreferencesActivity_touch_to_change_your_default_sms_app">Toca para cambiar a túa aplicación predefinida de SMS</string>
  <string name="ApplicationPreferencesActivity_sms_disabled">SMS desactivadas</string>
  <string name="ApplicationPreferencesActivity_touch_to_make_signal_your_default_sms_app">Toca para facer de Signal a túa aplicación predefinida de MMS</string>
  <string name="ApplicationPreferencesActivity_on">activada</string>
  <string name="ApplicationPreferencesActivity_On">On</string>
  <string name="ApplicationPreferencesActivity_off">desactivada</string>
  <string name="ApplicationPreferencesActivity_Off">Off</string>
  <string name="ApplicationPreferencesActivity_sms_mms_summary">SMS %1$s, MMS %2$s</string>
  <string name="ApplicationPreferencesActivity_privacy_summary">Bloqueo da pantalla %1$s, bloqueo do rexistro %2$s</string>
  <string name="ApplicationPreferencesActivity_appearance_summary">Tema %1$s, Idioma %2$s</string>
  <string name="ApplicationPreferencesActivity_pins_are_required_for_registration_lock">PINs requírense para o bloqueo do rexistro. Para desactivar PINs, primeiro desactiva o bloqueo do rexistro.</string>
  <string name="ApplicationPreferencesActivity_pin_created">PIN establecido.</string>
  <string name="ApplicationPreferencesActivity_pin_disabled">PIN desactivado.</string>
  <string name="ApplicationPreferencesActivity_hide">Agochar</string>
  <string name="ApplicationPreferencesActivity_hide_reminder">Agochar o recordatorio?</string>
  <string name="ApplicationPreferencesActivity_record_payments_recovery_phrase">Gardar frase de recuperación de pagamento.</string>
  <string name="ApplicationPreferencesActivity_record_phrase">Gardar frase.</string>
  <string name="ApplicationPreferencesActivity_before_you_can_disable_your_pin">Antes de poder desactivar o PIN, tes que gardar a túa frase de recuperación de pagamentos para asegurarte de que podes recuperar a conta de pagamentos.</string>
  <!--NumericKeyboardView-->
  <!--Back button on numeric keyboard-->
  <string name="NumericKeyboardView__backspace">Retroceder</string>
  <!--AppProtectionPreferenceFragment-->
  <plurals name="AppProtectionPreferenceFragment_minutes">
    <item quantity="one">%d minuto</item>
    <item quantity="other">%d minutos</item>
  </plurals>
  <!--DraftDatabase-->
  <string name="DraftDatabase_Draft_image_snippet">(imaxe)</string>
  <string name="DraftDatabase_Draft_audio_snippet">(son)</string>
  <string name="DraftDatabase_Draft_video_snippet">(vídeo)</string>
  <string name="DraftDatabase_Draft_location_snippet">(localización)</string>
  <string name="DraftDatabase_Draft_quote_snippet">(resposta)</string>
  <string name="DraftDatabase_Draft_voice_note">(Mensaxe de voz)</string>
  <!--AttachmentKeyboard-->
  <string name="AttachmentKeyboard_gallery">Galería</string>
  <string name="AttachmentKeyboard_file">Ficheiro</string>
  <string name="AttachmentKeyboard_contact">Contacto</string>
  <string name="AttachmentKeyboard_location">Localización</string>
  <string name="AttachmentKeyboard_Signal_needs_permission_to_show_your_photos_and_videos">Molly necesita permiso para mostrar as túas fotografías e vídeos.</string>
  <string name="AttachmentKeyboard_give_access">Permitir</string>
  <string name="AttachmentKeyboard_payment">Pagamento</string>
  <!--AttachmentManager-->
  <string name="AttachmentManager_cant_open_media_selection">Non se atopa unha aplicación para seleccionar contido multimedia.</string>
  <string name="AttachmentManager_signal_requires_the_external_storage_permission_in_order_to_attach_photos_videos_or_audio">Molly require permiso de almacenamento para poder anexar fotografías, vídeos ou ficheiros de audio, pero este denegouse de forma permanente. Vai aos axustes da aplicación, selecciona «Permisos» e activa «Almacenamento».</string>
  <string name="AttachmentManager_signal_requires_contacts_permission_in_order_to_attach_contact_information">Molly require permiso para poder anexar información dos contactos, pero este denegouse de forma permanente. Vai a configuración da aplicación, selecciona «Permisos» e activa «Contactos».</string>
  <string name="AttachmentManager_signal_requires_location_information_in_order_to_attach_a_location">Molly require permiso para poder anexar a localización, pero este denegouse de forma permanente. Vai a configuración da aplicación, selecciona «Permisos» e activa «Localización».</string>
  <!--AttachmentUploadJob-->
  <string name="AttachmentUploadJob_uploading_media">Subindo contido multimedia…</string>
  <string name="AttachmentUploadJob_compressing_video_start">Comprimindo video…</string>
  <!--BackgroundMessageRetriever-->
  <string name="BackgroundMessageRetriever_checking_for_messages">Comprobando se hai mensaxes…</string>
  <!--BlockedUsersActivity-->
  <string name="BlockedUsersActivity__blocked_users">Usuarios bloqueados</string>
  <string name="BlockedUsersActivity__add_blocked_user">Engadir usuario bloqueado</string>
  <string name="BlockedUsersActivity__blocked_users_will">Os usuarios bloqueados non poderán chamarte nin enviarche mensaxes.</string>
  <string name="BlockedUsersActivity__no_blocked_users">Sen usuarios bloqueados</string>
  <string name="BlockedUsersActivity__block_user">Bloquear usuario?</string>
  <string name="BlockedUserActivity__s_will_not_be_able_to">«%1$s» non te poderá chamar nin enviar mensaxes.</string>
  <string name="BlockedUsersActivity__block">Bloquear</string>
  <string name="BlockedUsersActivity__unblock_user">Desbloquear usuario?</string>
  <string name="BlockedUsersActivity__do_you_want_to_unblock_s">Queres desbloquear a «%1$s»?</string>
  <string name="BlockedUsersActivity__unblock">Desbloquear</string>
  <!--BlockUnblockDialog-->
  <string name="BlockUnblockDialog_block_and_leave_s">Bloquear e abandonar %1$s?</string>
  <string name="BlockUnblockDialog_block_s">Bloquear a %1$s?</string>
  <string name="BlockUnblockDialog_you_will_no_longer_receive_messages_or_updates">Non recibirás máis mensaxes ou actualizacións deste grupo, e os membros non poderán engadirte novamente ao grupo.</string>
  <string name="BlockUnblockDialog_group_members_wont_be_able_to_add_you">Os membros do grupo non poderán engadirte novamente ao grupo.</string>
  <string name="BlockUnblockDialog_group_members_will_be_able_to_add_you">Os membros do grupo poderán engadirte de novo.</string>
  <!--Text that is shown when unblocking a Signal contact-->
  <string name="BlockUnblockDialog_you_will_be_able_to_call_and_message_each_other">Poderás enviar mensaxes e facer chamadas e o teu nome e foto compartirase con eles.</string>
  <!--Text that is shown when unblocking an SMS contact-->
  <string name="BlockUnblockDialog_you_will_be_able_to_message_each_other">Podedes mandarvos mensaxes.</string>
  <string name="BlockUnblockDialog_blocked_people_wont_be_able_to_call_you_or_send_you_messages">As persoas bloqueadas non poderán chamarte ou enviarche mensaxes.</string>
  <string name="BlockUnblockDialog_blocked_people_wont_be_able_to_send_you_messages">As persoas bloqueadas non poden mandarche mensaxes.</string>
  <!--Message shown on block dialog when blocking the Signal release notes recipient-->
  <string name="BlockUnblockDialog_block_getting_signal_updates_and_news">Desactiva as actualizacións e novidades de Signal.</string>
  <!--Message shown on unblock dialog when unblocking the Signal release notes recipient-->
  <string name="BlockUnblockDialog_resume_getting_signal_updates_and_news">Activa as actualizacións e novidades de Signal.</string>
  <string name="BlockUnblockDialog_unblock_s">Desbloquear a %1$s?</string>
  <string name="BlockUnblockDialog_block">Bloquear</string>
  <string name="BlockUnblockDialog_block_and_leave">Bloquear e saír</string>
  <string name="BlockUnblockDialog_report_spam_and_block">Denunciar correo lixo e bloquear</string>
  <!--BucketedThreadMedia-->
  <string name="BucketedThreadMedia_Today">Hoxe</string>
  <string name="BucketedThreadMedia_Yesterday">Onte</string>
  <string name="BucketedThreadMedia_This_week">Esta semana</string>
  <string name="BucketedThreadMedia_This_month">Este mes</string>
  <string name="BucketedThreadMedia_Large">Grande</string>
  <string name="BucketedThreadMedia_Medium">Mediano</string>
  <string name="BucketedThreadMedia_Small">Pequeno</string>
  <!--CameraXFragment-->
  <string name="CameraXFragment_tap_for_photo_hold_for_video">Tocar para fotografía, arrastrar para vídeo</string>
  <string name="CameraXFragment_capture_description">Capturar</string>
  <string name="CameraXFragment_change_camera_description">Cambiar cámara</string>
  <string name="CameraXFragment_open_gallery_description">Abrir galería</string>
  <!--CameraContacts-->
  <string name="CameraContacts_recent_contacts">Contactos recentes</string>
  <string name="CameraContacts_signal_contacts">Contactos de Signal</string>
  <string name="CameraContacts_signal_groups">Grupos de Signal</string>
  <string name="CameraContacts_you_can_share_with_a_maximum_of_n_conversations">Podes compartir cun máximo de %d conversas.</string>
  <string name="CameraContacts_select_signal_recipients">Seleccionar destinatarios de Signal</string>
  <string name="CameraContacts_no_signal_contacts">Sen contactos en Signal</string>
  <string name="CameraContacts_you_can_only_use_the_camera_button">Só podes usar o botón da cámara para enviar fotos a contactos de Signal.</string>
  <string name="CameraContacts_cant_find_who_youre_looking_for">Non atopas o que andas a buscar?</string>
  <string name="CameraContacts_invite_a_contact_to_join_signal">Convida a un contacto a se unir a Molly</string>
  <string name="CameraContacts__menu_search">Buscar</string>
  <!--Censorship Circumvention Megaphone-->
  <!--Title for an alert that shows at the bottom of the chat list letting people know that circumvention is no longer needed-->
  <string name="CensorshipCircumventionMegaphone_turn_off_censorship_circumvention">Desactivar a elusión de censura?</string>
  <!--Body for an alert that shows at the bottom of the chat list letting people know that circumvention is no longer needed-->
  <string name="CensorshipCircumventionMegaphone_you_can_now_connect_to_the_signal_service">Xa podes conectarte directamente cos servizos de Signal para obter unha mellor experiencia.</string>
  <!--Action to prompt the user to disable circumvention since it is no longer needed-->
  <string name="CensorshipCircumventionMegaphone_turn_off">Apagar</string>
  <!--Action to prompt the user to dismiss the alert at the bottom of the chat list-->
  <string name="CensorshipCircumventionMegaphone_no_thanks">Non, grazas</string>
  <!--ClearProfileActivity-->
  <string name="ClearProfileActivity_remove">Eliminar</string>
  <string name="ClearProfileActivity_remove_profile_photo">Eliminar a foto do perfil?</string>
  <string name="ClearProfileActivity_remove_group_photo">Eliminar foto do grupo?</string>
  <!--ClientDeprecatedActivity-->
  <string name="ClientDeprecatedActivity_update_signal">Actualizar Molly</string>
  <string name="ClientDeprecatedActivity_this_version_of_the_app_is_no_longer_supported">Esta versión da aplicación non é compatible. Para continuares a enviar e recibir mensaxes, actualiza á última versión.</string>
  <string name="ClientDeprecatedActivity_update">Actualizar</string>
  <string name="ClientDeprecatedActivity_dont_update">Non actualizar</string>
  <string name="ClientDeprecatedActivity_warning">Aviso</string>
  <string name="ClientDeprecatedActivity_your_version_of_signal_has_expired_you_can_view_your_message_history">A túa versión de Signal caducou. Podes ver o historial de mensaxes mais non poderás enviar ou recibir mensaxes ata que a actualices.</string>
  <!--CommunicationActions-->
  <string name="CommunicationActions_no_browser_found">Non se atopou ningún navegador web.</string>
  <string name="CommunicationActions_send_email">Enviar correo electrónico</string>
  <string name="CommunicationActions_a_cellular_call_is_already_in_progress">Xa está en curso unha chamada.</string>
  <string name="CommunicationActions_start_voice_call">Iniciar chamada de voz?</string>
  <string name="CommunicationActions_cancel">Cancelar</string>
  <string name="CommunicationActions_call">Chamar</string>
  <string name="CommunicationActions_insecure_call">Chamada insegura</string>
  <string name="CommunicationActions_carrier_charges_may_apply">Posibles custos da operadora. O número ao que chamas non está rexistrado en Signal. Esta chamada farase a través da rede móbil, non por Internet.</string>
  <!--ConfirmIdentityDialog-->
  <string name="ConfirmIdentityDialog_your_safety_number_with_s_has_changed">O teu número de seguranza con %1$s modificouse. Isto pode significar que alguén está a tentar interceptar a vosa comunicación ou simplemente que %2$s reinstalou Signal.</string>
  <string name="ConfirmIdentityDialog_you_may_wish_to_verify_your_safety_number_with_this_contact">Convén verificar o teu número de seguranza con este contacto.</string>
  <string name="ConfirmIdentityDialog_accept">Aceptar</string>
  <!--ContactsCursorLoader-->
  <string name="ContactsCursorLoader_recent_chats">Conversas recentes</string>
  <string name="ContactsCursorLoader_contacts">Contactos</string>
  <string name="ContactsCursorLoader_groups">Grupos</string>
  <string name="ContactsCursorLoader_phone_number_search">Buscar número de teléfono</string>
  <string name="ContactsCursorLoader_username_search">Buscar nome de usuario</string>
  <!--Label for my stories when selecting who to send media to-->
  <string name="ContactsCursorLoader_my_stories">As miñas historias</string>
  <!--Action for creating a new story-->
  <string name="ContactsCursorLoader_new_story">Nova historia</string>
  <!--ContactsDatabase-->
  <string name="ContactsDatabase_message_s">Mensaxe %s</string>
  <string name="ContactsDatabase_signal_call_s">Chamada Signal %s</string>
  <!--ContactNameEditActivity-->
  <!--Toolbar title for contact name edit activity-->
  <string name="ContactNameEditActivity__edit_name">Editar nome</string>
  <string name="ContactNameEditActivity_given_name">Nome propio</string>
  <string name="ContactNameEditActivity_family_name">Apelido</string>
  <string name="ContactNameEditActivity_prefix">Prefixo</string>
  <string name="ContactNameEditActivity_suffix">Sufixo</string>
  <string name="ContactNameEditActivity_middle_name">Segundo nome</string>
  <!--ContactShareEditActivity-->
  <!--ContactShareEditActivity toolbar title-->
  <string name="ContactShareEditActivity__send_contact">Enviar contacto</string>
  <string name="ContactShareEditActivity_type_home">Casa</string>
  <string name="ContactShareEditActivity_type_mobile">Móbil</string>
  <string name="ContactShareEditActivity_type_work">Traballo</string>
  <string name="ContactShareEditActivity_type_missing">Outra</string>
  <string name="ContactShareEditActivity_invalid_contact">O contacto seleccionado non foi válido</string>
  <!--Content descrption for name edit button on contact share edit activity-->
  <string name="ContactShareEditActivity__edit_name">Editar nome</string>
  <!--Content description for user avatar in edit activity-->
  <string name="ContactShareEditActivity__avatar">Avatar</string>
  <!--ConversationItem-->
  <string name="ConversationItem_error_not_sent_tap_for_details">Non enviado, toca para máis detalles</string>
  <string name="ConversationItem_error_partially_not_delivered">Enviado parcialmente, toca para máis detalles</string>
  <string name="ConversationItem_error_network_not_delivered">Erro ao enviar</string>
  <string name="ConversationItem_received_key_exchange_message_tap_to_process">Recibida a mensaxe de intercambio de chaves; toca para continuar.</string>
  <string name="ConversationItem_group_action_left">%1$s abandonou o grupo.</string>
  <string name="ConversationItem_send_paused">Envío en pausa</string>
  <string name="ConversationItem_click_to_approve_unencrypted">Erro ao enviar, toca para volver a un modo non seguro</string>
  <string name="ConversationItem_click_to_approve_unencrypted_sms_dialog_title">Volver a SMS sen cifrar?</string>
  <string name="ConversationItem_click_to_approve_unencrypted_mms_dialog_title">Volver a MMS sen cifrar?</string>
  <string name="ConversationItem_click_to_approve_unencrypted_dialog_message">Esta mensaxe <b>non</b> será cifrada porque o seu destinatario xa non é usuario de Signal.\n\nEnviar mensaxe insegura?</string>
  <string name="ConversationItem_unable_to_open_media">Non se atopa unha aplicación para abrir este contido multimedia.</string>
  <string name="ConversationItem_copied_text">Copiouse %s</string>
  <string name="ConversationItem_from_s">de %s</string>
  <string name="ConversationItem_to_s">a %s</string>
  <string name="ConversationItem_read_more">Ler máis</string>
  <string name="ConversationItem_download_more">Descargar máis</string>
  <string name="ConversationItem_pending">Pendente</string>
  <string name="ConversationItem_this_message_was_deleted">Eliminouse a mensaxe.</string>
  <string name="ConversationItem_you_deleted_this_message">Eliminaches esta mensaxe.</string>
  <!--ConversationActivity-->
  <string name="ConversationActivity_add_attachment">Engadir anexo</string>
  <string name="ConversationActivity_select_contact_info">Seleccionar información de contacto</string>
  <string name="ConversationActivity_compose_message">Redactar mensaxe</string>
  <string name="ConversationActivity_sorry_there_was_an_error_setting_your_attachment">Sentímolo, hai un erro na configuración do teu anexo.</string>
  <string name="ConversationActivity_recipient_is_not_a_valid_sms_or_email_address_exclamation">O destinatario non é un enderezo electrónico ou SMS válido!</string>
  <string name="ConversationActivity_message_is_empty_exclamation">A mensaxe está baleira!</string>
  <string name="ConversationActivity_group_members">Membros do grupo</string>
  <string name="ConversationActivity__tap_here_to_start_a_group_call">Toca aquí para iniciar unha chamada de grupo</string>
  <string name="ConversationActivity_invalid_recipient">Destinatario non válido!</string>
  <string name="ConversationActivity_added_to_home_screen">Engadido á pantalla de inicio</string>
  <string name="ConversationActivity_calls_not_supported">Chamadas non admitidas</string>
  <string name="ConversationActivity_this_device_does_not_appear_to_support_dial_actions">Este dispositivo semella non admitir as accións de marcado.</string>
  <string name="ConversationActivity_transport_insecure_sms">SMS insegura</string>
  <!--A title for the option to send an SMS with a placeholder to put the name of their SIM card-->
  <string name="ConversationActivity_transport_insecure_sms_with_sim">SMS non seguro (%1$s)</string>
  <string name="ConversationActivity_transport_insecure_mms">MMS insegura</string>
  <!--A title for the option to send an SMS with a placeholder to put the name of their SIM card-->
  <string name="ConversationActivity_transport_insecure_mms_with_sim">MMS non seguro (%1$s)</string>
  <string name="ConversationActivity_transport_signal">Mensaxe de Signal</string>
  <string name="ConversationActivity_lets_switch_to_signal">Conversa comigo en Molly %1$s</string>
  <string name="ConversationActivity_specify_recipient">Por favor, elixe un contacto</string>
  <string name="ConversationActivity_unblock">Desbloquear</string>
  <string name="ConversationActivity_attachment_exceeds_size_limits">O anexo excede o límite para o tipo de mensaxe que estás a enviar.</string>
  <string name="ConversationActivity_unable_to_record_audio">Non é posible gravar son!</string>
  <string name="ConversationActivity_you_cant_send_messages_to_this_group">Non podes enviar mensaxes ao grupo porque xa non formas parte del.</string>
  <string name="ConversationActivity_only_s_can_send_messages">Só %1$s pode enviar mensaxes.</string>
  <string name="ConversationActivity_admins">administradores</string>
  <string name="ConversationActivity_message_an_admin">Enviar mensaxe a un administrador</string>
  <string name="ConversationActivity_cant_start_group_call">Erro ao iniciar a chamada grupal</string>
  <string name="ConversationActivity_only_admins_of_this_group_can_start_a_call">Só os administradores deste grupo poden iniciar a chamada.</string>
  <string name="ConversationActivity_there_is_no_app_available_to_handle_this_link_on_your_device">Non hai ningunha aplicación dispoñible para tratar esta ligazón no teu dispositivo.</string>
  <string name="ConversationActivity_your_request_to_join_has_been_sent_to_the_group_admin">Enviouse a solicitude á administración do grupo. Recibirás unha notificación cando a resolvan.</string>
  <string name="ConversationActivity_cancel_request">Cancelar solicitude</string>
  <string name="ConversationActivity_to_send_audio_messages_allow_signal_access_to_your_microphone">Para enviar mensaxes de son, Molly necesita acceder ao teu micrófono.</string>
  <string name="ConversationActivity_signal_requires_the_microphone_permission_in_order_to_send_audio_messages">Molly require permiso para poder enviar mensaxes de son, pero este denegouse de forma permanente. Vai a configuración da aplicación, selecciona «Permisos» e activa «Micrófono».</string>
  <string name="ConversationActivity_signal_needs_the_microphone_and_camera_permissions_in_order_to_call_s">Molly necesita permisos para acceder ao micrófono e á cámara para poder chamar a %s, pero denegáronse de forma permanente. Vai a configuración da aplicación, selecciona «Permisos» e activa «Micrófono» e «Cámara».</string>
  <string name="ConversationActivity_to_capture_photos_and_video_allow_signal_access_to_the_camera">Para tirar fotografías e facer vídeos, Molly necesita acceder á cámara.</string>
  <string name="ConversationActivity_signal_needs_the_camera_permission_to_take_photos_or_video">Molly necesita permiso para acceder á cámara e poder tirar fotografías, pero denegouse de forma permanente. Vai a configuración da aplicación, selecciona «Permisos» e activa «Cámara».</string>
  <string name="ConversationActivity_signal_needs_camera_permissions_to_take_photos_or_video">Molly necesita permiso para acceder á cámara e tirar fotografías ou facer vídeos.</string>
  <string name="ConversationActivity_enable_the_microphone_permission_to_capture_videos_with_sound">Habilitar o permiso ao micrófono para gravar vídeos con son.</string>
  <string name="ConversationActivity_signal_needs_the_recording_permissions_to_capture_video">Molly necesita permiso para acceder ao micrófono e poder gravar vídeos, pero denegouse. Vai a configuración da aplicación, selecciona «Permisos» e activa «Micrófono» e «Cámara».</string>
  <string name="ConversationActivity_signal_needs_recording_permissions_to_capture_video">Molly necesita acceder ao micrófono para gravar vídeos.</string>
  <string name="ConversationActivity_quoted_contact_message">%1$s %2$s</string>
  <string name="ConversationActivity_signal_cannot_sent_sms_mms_messages_because_it_is_not_your_default_sms_app">Signal non pode enviar SMS nin MMS porque non é a túa aplicación predefinida de SMS. Gustaríache cambiar isto nos axustes de Android?</string>
  <string name="ConversationActivity_yes">Si</string>
  <string name="ConversationActivity_no">Non</string>
  <string name="ConversationActivity_search_position">%1$d de %2$d</string>
  <string name="ConversationActivity_no_results">Sen resultados</string>
  <string name="ConversationActivity_sticker_pack_installed">Paquete de stickers instalado</string>
  <string name="ConversationActivity_new_say_it_with_stickers">Novo! Dille ola con stickers</string>
  <string name="ConversationActivity_cancel">Cancelar</string>
  <string name="ConversationActivity_delete_conversation">Borrar conversa?</string>
  <string name="ConversationActivity_delete_and_leave_group">Eliminar e deixar o grupo?</string>
  <string name="ConversationActivity_this_conversation_will_be_deleted_from_all_of_your_devices">Esta conversa eliminarase de todos os teus dispositivos.</string>
  <string name="ConversationActivity_you_will_leave_this_group_and_it_will_be_deleted_from_all_of_your_devices">Abandonarás este grupo e eliminarase de todos os teus dispositivos.</string>
  <string name="ConversationActivity_delete">Eliminar</string>
  <string name="ConversationActivity_delete_and_leave">Eliminar e saír</string>
  <string name="ConversationActivity__to_call_s_signal_needs_access_to_your_microphone">Para chamar a %1$s, Molly necesita acceder ao teu micrófono.</string>
  <string name="ConversationActivity__more_options_now_in_group_settings">Máis opcións nos \"Axustes do Grupo\"</string>
  <string name="ConversationActivity_join">Unirse</string>
  <string name="ConversationActivity_full">Completo</string>
  <string name="ConversationActivity_error_sending_media">Erro ao enviar o multimedia</string>
  <string name="ConversationActivity__reported_as_spam_and_blocked">Denunciado como correo lixo e bloqueado.</string>
  <!--ConversationAdapter-->
  <plurals name="ConversationAdapter_n_unread_messages">
    <item quantity="one">%d mensaxe sen ler</item>
    <item quantity="other">%d mensaxes sen ler</item>
  </plurals>
  <!--ConversationFragment-->
  <!--Toast text when contacts activity is not found-->
  <string name="ConversationFragment__contacts_app_not_found">Non se atopa unha aplicación de contactos.</string>
  <plurals name="ConversationFragment_delete_selected_messages">
    <item quantity="one">Borrar a mensaxe seleccionada?</item>
    <item quantity="other">Borrar as mensaxes seleccionadas?</item>
  </plurals>
  <string name="ConversationFragment_save_to_sd_card">Gardar no almacenamento?</string>
  <plurals name="ConversationFragment_saving_n_media_to_storage_warning">
    <item quantity="one">Ao gardar este contido multimedia no almacenamento permitirás o acceso a el doutras aplicacións do teu dispositivo. \n\nDesexas continuar?</item>
    <item quantity="other">Ao gardar todos os %1$d elementos multimedia no almacenamento permitirás que outras aplicacións do teu dispositivo accedan a eles. \n\nDesexas continuar?</item>
  </plurals>
  <plurals name="ConversationFragment_error_while_saving_attachments_to_sd_card">
    <item quantity="one">Erro ao gardar o anexo no almacenamento!</item>
    <item quantity="other">Erro ao gardar os anexos no almacenamento!</item>
  </plurals>
  <string name="ConversationFragment_unable_to_write_to_sd_card_exclamation">Non é posible escribir no almacenamento!</string>
  <plurals name="ConversationFragment_saving_n_attachments">
    <item quantity="one">Gardando anexo</item>
    <item quantity="other">Gardando %1$d anexos</item>
  </plurals>
  <plurals name="ConversationFragment_saving_n_attachments_to_sd_card">
    <item quantity="one">Gardando anexo no almacenamento…</item>
    <item quantity="other">Gardando %1$d anexos no almacenamento…</item>
  </plurals>
  <string name="ConversationFragment_pending">Pendente…</string>
  <string name="ConversationFragment_push">Datos (Signal)</string>
  <string name="ConversationFragment_mms">MMS</string>
  <string name="ConversationFragment_sms">SMS</string>
  <string name="ConversationFragment_deleting">Borrando</string>
  <string name="ConversationFragment_deleting_messages">Borrando mensaxes…</string>
  <string name="ConversationFragment_delete_for_me">Eliminar para min</string>
  <string name="ConversationFragment_delete_for_everyone">Eliminar para todos</string>
  <string name="ConversationFragment_this_message_will_be_deleted_for_everyone_in_the_conversation">Esta mensaxe eliminarase para todos na conversa se están nunha versión recente de Signal. Poderán ver que eliminaches a mensaxe.</string>
  <string name="ConversationFragment_quoted_message_not_found">Non se atopou a mensaxe orixinal</string>
  <string name="ConversationFragment_quoted_message_no_longer_available">A mensaxe orixinal xa non está dispoñible</string>
  <string name="ConversationFragment_failed_to_open_message">Erro ao abrir a mensaxe</string>
  <string name="ConversationFragment_you_can_swipe_to_the_right_reply">Arrastra cara á dereita sobre calquera mensaxe para responder rapidamente</string>
  <string name="ConversationFragment_you_can_swipe_to_the_left_reply">Arrastra cara á esquerda sobre calquera mensaxe para responder rapidamente</string>
  <string name="ConversationFragment_outgoing_view_once_media_files_are_automatically_removed">Os ficheiros multimedia dunha soa visualización elimínanse automaticamente despois de envialos</string>
  <string name="ConversationFragment_you_already_viewed_this_message">Xa viches esta mensaxe</string>
  <string name="ConversationFragment__you_can_add_notes_for_yourself_in_this_conversation">Podes engadir notas para ti mesmo nesta conversa.\nAs notas estarán sincronizadas se a conta ten dispositivos conectados.</string>
  <string name="ConversationFragment__d_group_members_have_the_same_name">%1$d membros do grupo teñen o mesmo nome.</string>
  <string name="ConversationFragment__tap_to_review">Toca para revisar</string>
  <string name="ConversationFragment__review_requests_carefully">Revisa as solicitudes con atención</string>
  <string name="ConversationFragment__signal_found_another_contact_with_the_same_name">Molly atopou outro conctacto co mesmo nome.</string>
  <string name="ConversationFragment_contact_us">Contacto</string>
  <string name="ConversationFragment_verify">Comprobar</string>
  <string name="ConversationFragment_not_now">Agora non</string>
  <string name="ConversationFragment_your_safety_number_with_s_changed">O teu número de seguranza con %s cambiou</string>
  <string name="ConversationFragment_your_safety_number_with_s_changed_likey_because_they_reinstalled_signal">O teu número de seguranza con %s cambiou probablemente porque reinstalou Signal ou mudou de dispositivo. Toca Verificar para confirmar o novo número. Isto é opcional.</string>
  <!--Message shown to indicate which notification profile is on/active-->
  <string name="ConversationFragment__s_on">%1$sactivo</string>
  <!--Dialog title for block group link join requests-->
  <string name="ConversationFragment__block_request">Bloquear solicitude?</string>
  <!--Dialog message for block group link join requests-->
  <string name="ConversationFragment__s_will_not_be_able_to_join_or_request_to_join_this_group_via_the_group_link">%1$s non poderá unirse ou solicitar unirse a este grupo a través da ligazón do grupo. Pode engadirse xente manualmente.</string>
  <!--Dialog confirm block request button-->
  <string name="ConversationFragment__block_request_button">Bloquear solicitude</string>
  <!--Dialog cancel block request button-->
  <string name="ConversationFragment__cancel">Cancelar</string>
  <!--Message shown after successfully blocking join requests for a user-->
  <string name="ConversationFragment__blocked">Bloqueado</string>
  <plurals name="ConversationListFragment_delete_selected_conversations">
    <item quantity="one">Borrar a conversa seleccionada?</item>
    <item quantity="other">Borrar as conversas seleccionadas?</item>
  </plurals>
  <plurals name="ConversationListFragment_this_will_permanently_delete_all_n_selected_conversations">
    <item quantity="one">Isto borrará de xeito permanente a conversa seleccionada.</item>
    <item quantity="other">Isto borrará de xeito permanente as %1$d conversas selecciondas.</item>
  </plurals>
  <string name="ConversationListFragment_deleting">Borrando</string>
  <string name="ConversationListFragment_deleting_selected_conversations">Borrando as conversas seleccionadas…</string>
  <plurals name="ConversationListFragment_conversations_archived">
    <item quantity="one">Conversa arquivada</item>
    <item quantity="other">%d conversas arquivadas</item>
  </plurals>
  <string name="ConversationListFragment_undo">Desfacer</string>
  <plurals name="ConversationListFragment_moved_conversations_to_inbox">
    <item quantity="one">Conversa movida á caixa de entrada</item>
    <item quantity="other">%d conversas movidas á caixa de entrada</item>
  </plurals>
  <plurals name="ConversationListFragment_read_plural">
    <item quantity="one">Lidos</item>
    <item quantity="other">Lido</item>
  </plurals>
  <plurals name="ConversationListFragment_unread_plural">
    <item quantity="one">Sen ler</item>
    <item quantity="other">Sen ler</item>
  </plurals>
  <plurals name="ConversationListFragment_pin_plural">
    <item quantity="one">Ancorar</item>
    <item quantity="other">Ancorar</item>
  </plurals>
  <plurals name="ConversationListFragment_unpin_plural">
    <item quantity="one">Desancorar</item>
    <item quantity="other">Desancorar</item>
  </plurals>
  <plurals name="ConversationListFragment_mute_plural">
    <item quantity="one">Silenciar</item>
    <item quantity="other">Silenciar</item>
  </plurals>
  <plurals name="ConversationListFragment_unmute_plural">
    <item quantity="one">Desactivar silencio</item>
    <item quantity="other">Desactivar silencio</item>
  </plurals>
  <string name="ConversationListFragment_select">Seleccionar</string>
  <plurals name="ConversationListFragment_archive_plural">
    <item quantity="one">Arquivar</item>
    <item quantity="other">Arquivar</item>
  </plurals>
  <plurals name="ConversationListFragment_unarchive_plural">
    <item quantity="one">Desarquivar</item>
    <item quantity="other">Desarquivar</item>
  </plurals>
  <plurals name="ConversationListFragment_delete_plural">
    <item quantity="one">Borrar</item>
    <item quantity="other">Borrar</item>
  </plurals>
  <string name="ConversationListFragment_select_all">Seleccionar todo</string>
  <plurals name="ConversationListFragment_s_selected">
    <item quantity="one">%d seleccionado</item>
    <item quantity="other">%d seleccionados</item>
  </plurals>
  <!--Show in conversation list overflow menu to open selection bottom sheet-->
  <string name="ConversationListFragment__notification_profile">Perfil de notificacións</string>
  <!--Tooltip shown after you have created your first notification profile-->
  <string name="ConversationListFragment__turn_your_notification_profile_on_or_off_here">Activa ou desactiva o teu perfil de notificacións aquí.</string>
  <!--Message shown in top toast to indicate the named profile is on-->
  <string name="ConversationListFragment__s_on">%1$sactivo</string>
  <!--ConversationListItem-->
  <string name="ConversationListItem_key_exchange_message">Mensaxe de intercambio de chaves</string>
  <!--ConversationListItemAction-->
  <string name="ConversationListItemAction_archived_conversations_d">Conversas arquivadas (%d)</string>
  <!--ConversationTitleView-->
  <string name="ConversationTitleView_verified">Verificado</string>
  <string name="ConversationTitleView_you">Ti</string>
  <!--ConversationTypingView-->
  <string name="ConversationTypingView__plus_d">+%1$d</string>
  <!--CreateGroupActivity-->
  <string name="CreateGroupActivity__select_members">Elexir membros</string>
  <!--CreateProfileActivity-->
  <string name="CreateProfileActivity__profile">Perfil</string>
  <string name="CreateProfileActivity_error_setting_profile_photo">Erro ao establecer a fotografía do perfil</string>
  <string name="CreateProfileActivity_problem_setting_profile">Problemas ao establecer o perfil</string>
  <string name="CreateProfileActivity_set_up_your_profile">Establece o teu perfil</string>
  <string name="CreateProfileActivity_signal_profiles_are_end_to_end_encrypted">O teu perfil e os cambios que realices serán visibles para as persoas coas que falas por mensaxe, os teus contactos e grupos.</string>
  <string name="CreateProfileActivity_set_avatar_description">Establecer avatar</string>
  <!--ProfileCreateFragment-->
  <!--Displayed at the top of the screen and explains how profiles can be viewed.-->
  <string name="ProfileCreateFragment__profiles_are_visible_to_contacts_and_people_you_message">Os perfís son visibles para as persoas coas que falas por mensaxe, os teus contactos e grupos.</string>
  <!--Title of clickable row to select phone number privacy settings-->
  <string name="ProfileCreateFragment__who_can_find_me">Quen me pode atopar polo meu número?</string>
  <!--WhoCanSeeMyPhoneNumberFragment-->
  <!--Toolbar title for this screen-->
  <string name="WhoCanSeeMyPhoneNumberFragment__who_can_find_me_by_number">Quen me pode atopar polo meu número?</string>
  <!--Description for radio item stating anyone can see your phone number-->
  <string name="WhoCanSeeMyPhoneNumberFragment__anyone_who_has">Calquera que teña o teu número de teléfono na súa lista de contactos verate como contacto en Signal. O resto poderá atoparte buscando o teu número.</string>
  <!--Description for radio item stating no one will be able to see your phone number-->
  <string name="WhoCanSeeMyPhoneNumberFragment__nobody_on_signal">Ninguén en Signal poderá atoparte polo teu número de teléfono.</string>
  <!--ChooseBackupFragment-->
  <string name="ChooseBackupFragment__restore_from_backup">Restaurar desde a copia de seguranza?</string>
  <string name="ChooseBackupFragment__restore_your_messages_and_media">Restaura as túas mensaxes e contido multimedia desde unha copia local. Se non o fas agora, non poderás facelo máis tarde.</string>
  <string name="ChooseBackupFragment__icon_content_description">Restablece desde a icona da copia de seguranza</string>
  <string name="ChooseBackupFragment__choose_backup">Escolle copia de seguranza</string>
  <string name="ChooseBackupFragment__learn_more">Saber máis</string>
  <string name="ChooseBackupFragment__no_file_browser_available">Non hai un navegador dispoñible</string>
  <!--RestoreBackupFragment-->
  <string name="RestoreBackupFragment__restore_complete">Restablecemento completo</string>
  <string name="RestoreBackupFragment__to_continue_using_backups_please_choose_a_folder">Elixe un cartafol para seguir usando copias de seguranza. As novas copias gardaranse nese cartafol.</string>
  <string name="RestoreBackupFragment__choose_folder">Elixe un cartafol</string>
  <string name="RestoreBackupFragment__not_now">Agora non</string>
  <!--Couldn\'t find the selected backup-->
  <string name="RestoreBackupFragment__backup_not_found">Non se atopou a copia de seguranza.</string>
  <!--Couldn\'t read the selected backup-->
  <string name="RestoreBackupFragment__backup_could_not_be_read">Erro na lectura da copia de seguranza.</string>
  <!--Backup has an unsupported file extension-->
  <string name="RestoreBackupFragment__backup_has_a_bad_extension">A copia de seguranza ten unha extensión incorrecta.</string>
  <!--BackupsPreferenceFragment-->
  <string name="BackupsPreferenceFragment__chat_backups">Copias de seguranza das conversas</string>
  <string name="BackupsPreferenceFragment__backups_are_encrypted_with_a_passphrase">As copias de seguranza están cifradas cunha frase de seguridade e gárdanse no teu dispositivo.</string>
  <string name="BackupsPreferenceFragment__create_backup">Crear copia de seguranza</string>
  <string name="BackupsPreferenceFragment__last_backup">Última copia: %1$s</string>
  <string name="BackupsPreferenceFragment__backup_folder">Cartafol da copia</string>
  <string name="BackupsPreferenceFragment__verify_backup_passphrase">Verificar frase de seguridade</string>
  <string name="BackupsPreferenceFragment__test_your_backup_passphrase">Comproba a frase de seguridade da copia e verifica que concorda</string>
  <string name="BackupsPreferenceFragment__turn_on">Acender</string>
  <string name="BackupsPreferenceFragment__turn_off">Apagar</string>
  <string name="BackupsPreferenceFragment__to_restore_a_backup">Para restablecer a copia, instala de novo Molly. Abre a aplicación e toca en «Restablecer copia de seguranza» e despois busca o ficheiro da copia. %1$s</string>
  <string name="BackupsPreferenceFragment__learn_more">Saber máis</string>
  <string name="BackupsPreferenceFragment__in_progress">En progreso…</string>
  <!--Status text shown in backup preferences when verifying a backup-->
  <string name="BackupsPreferenceFragment__verifying_backup">Verificando copia de seguranza…</string>
  <string name="BackupsPreferenceFragment__d_so_far">%1$d por agora…</string>
  <!--Show percentage of completion of backup-->
  <string name="BackupsPreferenceFragment__s_so_far">%1$s%% por agora…</string>
  <string name="BackupsPreferenceFragment_signal_requires_external_storage_permission_in_order_to_create_backups">Molly require permiso de almacenamento para poder crear copias de seguranza, pero este denegouseo de forma permanente. Vai a configuración da aplicación, selecciona «Permisos» e activa «Almacenamento».</string>
  <!--CustomDefaultPreference-->
  <string name="CustomDefaultPreference_using_custom">Uso personalizado: %s</string>
  <string name="CustomDefaultPreference_using_default">Uso predefinido: %s</string>
  <string name="CustomDefaultPreference_none">Ningunha</string>
  <!--AvatarSelectionBottomSheetDialogFragment-->
  <string name="AvatarSelectionBottomSheetDialogFragment__choose_photo">Escolle fotografía</string>
  <string name="AvatarSelectionBottomSheetDialogFragment__take_photo">Fai unha foto</string>
  <string name="AvatarSelectionBottomSheetDialogFragment__choose_from_gallery">Escolle na galería</string>
  <string name="AvatarSelectionBottomSheetDialogFragment__remove_photo">Eliminar fotografía</string>
  <string name="AvatarSelectionBottomSheetDialogFragment__taking_a_photo_requires_the_camera_permission">Para facer unha foto precisas permiso para acceder á cámara.</string>
  <string name="AvatarSelectionBottomSheetDialogFragment__viewing_your_gallery_requires_the_storage_permission">Para ver a galería precisas permiso de almacenamento.</string>
  <!--DateUtils-->
  <string name="DateUtils_just_now">Agora</string>
  <string name="DateUtils_minutes_ago">%dm</string>
  <string name="DateUtils_today">Hoxe</string>
  <string name="DateUtils_yesterday">Onte</string>
  <!--DecryptionFailedDialog-->
  <string name="DecryptionFailedDialog_chat_session_refreshed">Sesión de conversa actualizada</string>
  <string name="DecryptionFailedDialog_signal_uses_end_to_end_encryption">Signal utiliza cifrado de extremo a extremo e podería ter que actualizar a sesión de conversa ocasionalmente. Isto non afecta á seguridade da conversa, pero poderías perder algunha mensaxe deste contacto, polo que igual ten que volver a enviarcho.</string>
  <!--DeviceListActivity-->
  <string name="DeviceListActivity_unlink_s">Desvincular \'%s\'?</string>
  <string name="DeviceListActivity_by_unlinking_this_device_it_will_no_longer_be_able_to_send_or_receive">Ao desvincular este dispositivo, non volverá estar dispoñible para enviar nin recibir mensaxes.</string>
  <string name="DeviceListActivity_network_connection_failed">Erro de conexión á rede</string>
  <string name="DeviceListActivity_try_again">Volver tentar</string>
  <string name="DeviceListActivity_unlinking_device">Desvinculando dispositivo…</string>
  <string name="DeviceListActivity_unlinking_device_no_ellipsis">Desvinculando dispositivo</string>
  <string name="DeviceListActivity_network_failed">Erro de rede!</string>
  <!--DeviceListItem-->
  <string name="DeviceListItem_unnamed_device">Dispositivo sen nome</string>
  <string name="DeviceListItem_linked_s">Vinculado %s</string>
  <string name="DeviceListItem_last_active_s">Última actividade %s</string>
  <string name="DeviceListItem_today">Hoxe</string>
  <!--DocumentView-->
  <string name="DocumentView_unnamed_file">Ficheiro sen nome</string>
  <!--DozeReminder-->
  <string name="DozeReminder_optimize_for_missing_play_services">Optimizar cando falte Servizos Play.</string>
  <string name="DozeReminder_this_device_does_not_support_play_services_tap_to_disable_system_battery">Este dispositivo non é compatible con Servizos Play. Toca para desactivar as optimizacións da batería do sistema que evitan que Molly recupere mensaxes mentres está inactivo.</string>
  <!--ExpiredBuildReminder-->
  <string name="ExpiredBuildReminder_this_version_of_signal_has_expired">Esta versión de Signal caducou. Actualiza para poder enviar e recibir mensaxes.</string>
  <string name="ExpiredBuildReminder_update_now">Actualiza</string>
  <!--PendingGroupJoinRequestsReminder-->
  <plurals name="PendingGroupJoinRequestsReminder_d_pending_member_requests">
    <item quantity="one">%d solicitude de membros pendente.</item>
    <item quantity="other">%d solicitudes de membros pendentes.</item>
  </plurals>
  <string name="PendingGroupJoinRequestsReminder_view">Ver</string>
  <!--GcmRefreshJob-->
  <string name="GcmRefreshJob_Permanent_Signal_communication_failure">Erro de comunicación permanente!</string>
  <string name="GcmRefreshJob_Signal_was_unable_to_register_with_Google_Play_Services">Non foi posible rexistrar Molly con Servizos de Google Play. As mensaxes e chamadas de Molly desactiváronse; tenta rexistrarte de novo en Configuración &gt; Avanzado.</string>
  <!--GiphyActivity-->
  <string name="GiphyActivity_error_while_retrieving_full_resolution_gif">Erro ao recuperar o GIF coa resolución completa</string>
  <!--GiphyFragmentPageAdapter-->
  <string name="GiphyFragmentPagerAdapter_gifs">GIF</string>
  <string name="GiphyFragmentPagerAdapter_stickers">Stickers</string>
  <!--AddToGroupActivity-->
  <string name="AddToGroupActivity_add_member">Engadir membro?</string>
  <string name="AddToGroupActivity_add_s_to_s">Engadir a «%1$s» a «%2$s»?</string>
  <string name="AddToGroupActivity_s_added_to_s">«%1$s» engadiuse a «%2$s».</string>
  <string name="AddToGroupActivity_add_to_group">Engadir ao grupo</string>
  <string name="AddToGroupActivity_add_to_groups">Engadir aos grupos</string>
  <string name="AddToGroupActivity_this_person_cant_be_added_to_legacy_groups">Esta persoa non se pode engadir aos grupos clásicos.</string>
  <string name="AddToGroupActivity_add">Engadir</string>
  <string name="AddToGroupActivity_add_to_a_group">Engadir ao grupo</string>
  <!--ChooseNewAdminActivity-->
  <string name="ChooseNewAdminActivity_choose_new_admin">Escolle novo administrador</string>
  <string name="ChooseNewAdminActivity_done">Feito</string>
  <string name="ChooseNewAdminActivity_you_left">Saíches de «%1$s».</string>
  <!--GroupMembersDialog-->
  <string name="GroupMembersDialog_you">Ti</string>
  <!--GV2 access levels-->
  <string name="GroupManagement_access_level_anyone">Calquera</string>
  <string name="GroupManagement_access_level_all_members">Todos os membros</string>
  <string name="GroupManagement_access_level_only_admins">Só administradores</string>
  <string name="GroupManagement_access_level_no_one">Ninguén</string>
  <!--GV2 invites sent-->
  <plurals name="GroupManagement_invitation_sent">
    <item quantity="one">Convite enviado</item>
    <item quantity="other">%d invitacións enviadas</item>
  </plurals>
  <string name="GroupManagement_invite_single_user">Non podes engadir a «%1$s» automaticamente a este grupo.\n\nRecibiron invitacións para participar e non verán ningunha mensaxe do grupo ata que acepten.</string>
  <string name="GroupManagement_invite_multiple_users">Estes usuarios non se poden engadir automaticamente a este grupo.\n\nRecibiron unha invitación para participar no grupo e non verán ningunha mensaxe do grupo ata que acepten.</string>
  <!--GroupsV1MigrationLearnMoreBottomSheetDialogFragment-->
  <string name="GroupsV1MigrationLearnMore_what_are_new_groups">Que son os Novos Grupos?</string>
  <string name="GroupsV1MigrationLearnMore_new_groups_have_features_like_mentions">Os Novos grupos teñen características como as @mencións e administradores do grupo, e no futuro terán aínda máis ferramentas.</string>
  <string name="GroupsV1MigrationLearnMore_all_message_history_and_media_has_been_kept">Todo o historial de mensaxes e multimedia gardouse antes da actualización.</string>
  <string name="GroupsV1MigrationLearnMore_you_will_need_to_accept_an_invite_to_join_this_group_again">Tes que aceptar a invitación para unirte outra vez a este grupo, e non recibirás mensaxes do grupo ate que aceptes.</string>
  <plurals name="GroupsV1MigrationLearnMore_these_members_will_need_to_accept_an_invite">
    <item quantity="one">Este membro ten que aceptar o convite para unirse ao grupo e non recibirá mensaxes do grupo ata que acepte:</item>
    <item quantity="other">Estes membros teñen que aceptar a invitación outra vez para unirse ao grupo e non recibirán mensaxes do grupo ata que acepten:</item>
  </plurals>
  <plurals name="GroupsV1MigrationLearnMore_these_members_were_removed_from_the_group">
    <item quantity="one">Este membro foi eliminado do grupo e non poderá volver a unirse ata que actualice:</item>
    <item quantity="other">Estes membros elimináronse do grupo e non poderán volver a unirse ata que actualicen:</item>
  </plurals>
  <!--GroupsV1MigrationInitiationBottomSheetDialogFragment-->
  <string name="GroupsV1MigrationInitiation_upgrade_to_new_group">Actualizar a Novo Grupo</string>
  <string name="GroupsV1MigrationInitiation_upgrade_this_group">Actualizar este grupo</string>
  <string name="GroupsV1MigrationInitiation_new_groups_have_features_like_mentions">Os Novos Grupos teñen características como as @mencións e administradores do grupo, e no futuro terán aínda máis ferramentas.</string>
  <string name="GroupsV1MigrationInitiation_all_message_history_and_media_will_be_kept">Todo o historial e multimedia gardarase antes de actualizar.</string>
  <string name="GroupsV1MigrationInitiation_encountered_a_network_error">Atopamos un erro na rede. Inténtao máis tarde.</string>
  <string name="GroupsV1MigrationInitiation_failed_to_upgrade">Erro ao actualizar.</string>
  <plurals name="GroupsV1MigrationInitiation_these_members_will_need_to_accept_an_invite">
    <item quantity="one">Este membro ten que aceptar o convite para unirse ao grupo outra vez e non recibirá mensaxes do grupo ata que acepte:</item>
    <item quantity="other">Estes membros teñen que aceptar a invitación para unirse novamente ao grupo e non recibirán mensaxes do grupo ata que acepten:</item>
  </plurals>
  <plurals name="GroupsV1MigrationInitiation_these_members_are_not_capable_of_joining_new_groups">
    <item quantity="one">Este membro non pode unirse aos Grupos Novos, e vai ser eliminado do grupo:</item>
    <item quantity="other">Estes membros non poden unirse aos Novos Grupos e eliminaranse do grupo:</item>
  </plurals>
  <!--GroupsV1MigrationSuggestionsReminder-->
  <plurals name="GroupsV1MigrationSuggestionsReminder_members_couldnt_be_added_to_the_new_group">
    <item quantity="one">%1$d membro non puido ser engadido ao Novo Grupo. Queres engadilo agora?</item>
    <item quantity="other">%1$d membros non se puideron engadir de novo ao Novo Grupo. Queres engadilos agora?</item>
  </plurals>
  <plurals name="GroupsV1MigrationSuggestionsReminder_add_members">
    <item quantity="one">Engadir un membro</item>
    <item quantity="other">Engadir membros</item>
  </plurals>
  <string name="GroupsV1MigrationSuggestionsReminder_no_thanks">Non, grazas</string>
  <!--GroupsV1MigrationSuggestionsDialog-->
  <plurals name="GroupsV1MigrationSuggestionsDialog_add_members_question">
    <item quantity="one">Engadir un membro?</item>
    <item quantity="other">Engadir membros?</item>
  </plurals>
  <plurals name="GroupsV1MigrationSuggestionsDialog_these_members_couldnt_be_automatically_added">
    <item quantity="one">Este membro non puido ser automáticamente engadido ó Novo Grupo cando foi actualizado:</item>
    <item quantity="other">Estes membros non se puideron engadir automaticamente ao Novo Grupo cando se actualizou:</item>
  </plurals>
  <plurals name="GroupsV1MigrationSuggestionsDialog_add_members">
    <item quantity="one">Engadir un membro</item>
    <item quantity="other">Engadir membros</item>
  </plurals>
  <plurals name="GroupsV1MigrationSuggestionsDialog_failed_to_add_members_try_again_later">
    <item quantity="one">Fallo ó engadir o membro, inténtao máis tarde.</item>
    <item quantity="other">Error ao engadir membros. Inténtao máis tarde.</item>
  </plurals>
  <plurals name="GroupsV1MigrationSuggestionsDialog_cannot_add_members">
    <item quantity="one">Non se engadiu o membro.</item>
    <item quantity="other">Non se engadiron membros</item>
  </plurals>
  <!--LeaveGroupDialog-->
  <string name="LeaveGroupDialog_leave_group">Abandonar o grupo?</string>
  <string name="LeaveGroupDialog_you_will_no_longer_be_able_to_send_or_receive_messages_in_this_group">Xa non poderás enviar ou recibir mensaxes neste grupo.</string>
  <string name="LeaveGroupDialog_leave">Abandonar</string>
  <string name="LeaveGroupDialog_choose_new_admin">Escolle novo admininistrador</string>
  <string name="LeaveGroupDialog_before_you_leave_you_must_choose_at_least_one_new_admin_for_this_group">Antes de saír, debes escoller polo menos un novo administrador para o grupo.</string>
  <string name="LeaveGroupDialog_choose_admin">Escolle administrador</string>
  <!--LinkPreviewView-->
  <string name="LinkPreviewView_no_link_preview_available">Vista previa non dispoñible</string>
  <string name="LinkPreviewView_this_group_link_is_not_active">A ligazón deste grupo non está activa</string>
  <string name="LinkPreviewView_domain_date">%1$s · %2$s</string>
  <!--LinkPreviewRepository-->
  <plurals name="LinkPreviewRepository_d_members">
    <item quantity="one">%1$d membro</item>
    <item quantity="other">%1$d membros</item>
  </plurals>
  <!--PendingMembersActivity-->
  <string name="PendingMembersActivity_pending_group_invites">Invitacións de grupo pendentes</string>
  <string name="PendingMembersActivity_requests">Solicitudes</string>
  <string name="PendingMembersActivity_invites">Invitacións</string>
  <string name="PendingMembersActivity_people_you_invited">Persoas que convidaches</string>
  <string name="PendingMembersActivity_you_have_no_pending_invites">Non tes invitacións pendentes.</string>
  <string name="PendingMembersActivity_invites_by_other_group_members">Invitacións doutros membros do grupo</string>
  <string name="PendingMembersActivity_no_pending_invites_by_other_group_members">Non hai invitacións pendentes doutros membros do grupo.</string>
  <string name="PendingMembersActivity_missing_detail_explanation">Non se amosan os detalles de xente convidada por outros membros do grupo. Se os convidados escollen participar, a súa información compartirase co grupo nese momento. Non verán ningunha mensaxe no grupo ata que se incorporen.</string>
  <string name="PendingMembersActivity_revoke_invite">Retirar invitación</string>
  <string name="PendingMembersActivity_revoke_invites">Retirar invitacións</string>
  <plurals name="PendingMembersActivity_revoke_d_invites">
    <item quantity="one">Revogar o convite</item>
    <item quantity="other">Retirar %1$d invitacións</item>
  </plurals>
  <plurals name="PendingMembersActivity_error_revoking_invite">
    <item quantity="one">Produciuse un erro ao revogar convite</item>
    <item quantity="other">Produciuse un erro ao retirar invitacións</item>
  </plurals>
  <!--RequestingMembersFragment-->
  <string name="RequestingMembersFragment_pending_member_requests">Solicitudes pendentes</string>
  <string name="RequestingMembersFragment_no_member_requests_to_show">Non hai solicitudes que mostrar.</string>
  <string name="RequestingMembersFragment_explanation">As persoas desta listaxe queren unirse a este grupo a través da ligazón ao grupo.</string>
  <string name="RequestingMembersFragment_added_s">Engadido «%1$s»</string>
  <string name="RequestingMembersFragment_denied_s">Rexeitado «%1$s»</string>
  <!--AddMembersActivity-->
  <string name="AddMembersActivity__done">Feito</string>
  <string name="AddMembersActivity__this_person_cant_be_added_to_legacy_groups">Esta persoa non pode se pode engadir aos grupos clásicos.</string>
  <string name="AddMembersActivity__this_person_cant_be_added_to_announcement_groups">Esta persoa non pode agregarse aos grupos de avisos.</string>
  <plurals name="AddMembersActivity__add_d_members_to_s">
    <item quantity="one">Engadir «%1$s» a «%2$s»?</item>
    <item quantity="other">Engadir %3$d membros a «%2$s»?</item>
  </plurals>
  <string name="AddMembersActivity__add">Engadir</string>
  <string name="AddMembersActivity__add_members">Engadir membros</string>
  <!--AddGroupDetailsFragment-->
  <string name="AddGroupDetailsFragment__name_this_group">Nomear este grupo</string>
  <string name="AddGroupDetailsFragment__create_group">Crear grupo</string>
  <string name="AddGroupDetailsFragment__create">Crear</string>
  <string name="AddGroupDetailsFragment__members">Membros</string>
  <string name="AddGroupDetailsFragment__you_can_add_or_invite_friends_after_creating_this_group">Podes engadir ou convidar as amizades tras crear o grupo.</string>
  <string name="AddGroupDetailsFragment__group_name_required">Nome do grupo (obrigatorio)</string>
  <string name="AddGroupDetailsFragment__group_name_optional">Nome do grupo (optativo)</string>
  <string name="AddGroupDetailsFragment__this_field_is_required">Este campo é obrigatorio.</string>
  <string name="AddGroupDetailsFragment__group_creation_failed">Erro ao crear o grupo.</string>
  <string name="AddGroupDetailsFragment__try_again_later">Volver tentar máis tarde.</string>
  <!--Displayed when adding group details to an MMS Group-->
  <string name="AddGroupDetailsFragment__youve_selected_a_contact_that_doesnt_support">Seleccionaches un contacto que non admite grupos de Signal, polo que este grupo será de MMS. Só ti poderás ver os nomes personalizados e as fotos dos grupos de MMS.</string>
  <string name="AddGroupDetailsFragment__remove">Eliminar</string>
  <string name="AddGroupDetailsFragment__sms_contact">Contacto SMS</string>
  <string name="AddGroupDetailsFragment__remove_s_from_this_group">Retirar %1$s deste grupo?</string>
  <!--ManageGroupActivity-->
  <string name="ManageGroupActivity_member_requests_and_invites">Solicitudes de membresía e invitacións</string>
  <string name="ManageGroupActivity_add_members">Engadir membros</string>
  <string name="ManageGroupActivity_edit_group_info">Editar a información do grupo</string>
  <string name="ManageGroupActivity_who_can_add_new_members">Quen pode engadir novos membros?</string>
  <string name="ManageGroupActivity_who_can_edit_this_groups_info">Quen pode editar a información deste grupo?</string>
  <string name="ManageGroupActivity_group_link">Ligazón do grupo</string>
  <string name="ManageGroupActivity_block_group">Bloquear un grupo</string>
  <string name="ManageGroupActivity_unblock_group">Desbloquear un grupo</string>
  <string name="ManageGroupActivity_leave_group">Abandonar grupo</string>
  <string name="ManageGroupActivity_mute_notifications">Silenciar notificacións</string>
  <string name="ManageGroupActivity_custom_notifications">Personalizar notificacións</string>
  <string name="ManageGroupActivity_mentions">Mencións</string>
  <string name="ManageGroupActivity_chat_color_and_wallpaper">Cor do chat e fondo da conversa</string>
  <string name="ManageGroupActivity_until_s">Ata %1$s</string>
  <string name="ManageGroupActivity_always">Sempre</string>
  <string name="ManageGroupActivity_off">Off</string>
  <string name="ManageGroupActivity_on">On</string>
  <string name="ManageGroupActivity_view_all_members">Ver todos os membros</string>
  <string name="ManageGroupActivity_see_all">Ver todo</string>
  <plurals name="ManageGroupActivity_added">
    <item quantity="one">%d membro engadido</item>
    <item quantity="other">%d membros engadidos</item>
  </plurals>
  <string name="ManageGroupActivity_only_admins_can_enable_or_disable_the_sharable_group_link">Só os administradores poden activar ou desactivar a ligazón ao grupo.</string>
  <string name="ManageGroupActivity_only_admins_can_enable_or_disable_the_option_to_approve_new_members">Só os administradores poden activar ou desactivar a opción de aprobar novos membros.</string>
  <string name="ManageGroupActivity_only_admins_can_reset_the_sharable_group_link">Só os administradores poden restablecer a ligazón ao grupo.</string>
  <string name="ManageGroupActivity_you_dont_have_the_rights_to_do_this">Non tes permiso para facer isto</string>
  <string name="ManageGroupActivity_not_capable">Alguén que engadiches non admite novos grupos e necesita actualizar Signal</string>
  <string name="ManageGroupActivity_not_announcement_capable">Alguén que agregaches non admite grupos de avisos ou necesita actualizar Signal.</string>
  <string name="ManageGroupActivity_failed_to_update_the_group">Erro ao actualizar o grupo</string>
  <string name="ManageGroupActivity_youre_not_a_member_of_the_group">Non es membro deste grupo</string>
  <string name="ManageGroupActivity_failed_to_update_the_group_please_retry_later">Erro ao actualizar o grupo; téntao máis tarde</string>
  <string name="ManageGroupActivity_failed_to_update_the_group_due_to_a_network_error_please_retry_later">Erro ao actualizar o grupo por un erro de rede; téntao máis tarde</string>
  <string name="ManageGroupActivity_edit_name_and_picture">Editar nome e imaxe</string>
  <string name="ManageGroupActivity_legacy_group">Grupo Clásico</string>
  <string name="ManageGroupActivity_legacy_group_learn_more">Este é un Grupo Clásico. Características como a administración de grupos só están dispoñibles nos Novos Grupos.</string>
  <string name="ManageGroupActivity_legacy_group_upgrade">Este é un Grupo Clásico. Para ter novas características como @mencións e adminitradores,</string>
  <string name="ManageGroupActivity_legacy_group_too_large">Este Grupo Clásico non pode actualizarse a Novos Grupos porque é demasiado grande. O tamaño máximo do grupo é %1$d.</string>
  <string name="ManageGroupActivity_upgrade_this_group">actualizar este grupo.</string>
  <string name="ManageGroupActivity_this_is_an_insecure_mms_group">Este é un Grupo MMS inseguro. Para conversar con privacidade, convida aos teus contactos a Signal.</string>
  <string name="ManageGroupActivity_invite_now">Convidar</string>
  <string name="ManageGroupActivity_more">máis</string>
  <string name="ManageGroupActivity_add_group_description">Engadir descrición do grupo…</string>
  <!--GroupMentionSettingDialog-->
  <string name="GroupMentionSettingDialog_notify_me_for_mentions">Notificarme as mencións</string>
  <string name="GroupMentionSettingDialog_receive_notifications_when_youre_mentioned_in_muted_chats">Recibir notificacións cando o mencionen en conversas silenciadas?</string>
  <string name="GroupMentionSettingDialog_always_notify_me">Notificarme sempre</string>
  <string name="GroupMentionSettingDialog_dont_notify_me">Non notificarme</string>
  <!--ManageProfileFragment-->
  <string name="ManageProfileFragment_profile_name">Nome de perfil</string>
  <string name="ManageProfileFragment_username">Nome de usuario</string>
  <string name="ManageProfileFragment_about">Acerca de</string>
  <string name="ManageProfileFragment_write_a_few_words_about_yourself">Escribe unhas palabras acerca de ti</string>
  <string name="ManageProfileFragment_your_name">O teu nome</string>
  <string name="ManageProfileFragment_your_username">O teu nome de usuario</string>
  <string name="ManageProfileFragment_failed_to_set_avatar">Erro ao configurar o avatar</string>
  <string name="ManageProfileFragment_badges">Insignias</string>
  <string name="ManageProfileFragment__edit_photo">Editar foto</string>
  <!--Snackbar message after creating username-->
  <string name="ManageProfileFragment__username_created">Nome de usuario creado</string>
  <!--Snackbar message after copying username-->
  <string name="ManageProfileFragment__username_copied">Nome de usuario copiado</string>
  <!--ManageRecipientActivity-->
  <string name="ManageRecipientActivity_no_groups_in_common">Ningún grupo en común</string>
  <plurals name="ManageRecipientActivity_d_groups_in_common">
    <item quantity="one">%d grupo en común</item>
    <item quantity="other">%d grupos en común</item>
  </plurals>
  <plurals name="GroupMemberList_invited">
    <item quantity="one">%1$s convidou a 1 persoa</item>
    <item quantity="other">%1$s invitou a %2$d persoas</item>
  </plurals>
  <!--CustomNotificationsDialogFragment-->
  <string name="CustomNotificationsDialogFragment__custom_notifications">Personalizar notificacións</string>
  <string name="CustomNotificationsDialogFragment__messages">Mensaxes</string>
  <string name="CustomNotificationsDialogFragment__use_custom_notifications">Utilizar notificacións personalizadas</string>
  <string name="CustomNotificationsDialogFragment__notification_sound">Son das notificacións</string>
  <string name="CustomNotificationsDialogFragment__vibrate">Vibrar</string>
  <!--Button text for customizing notification options-->
  <string name="CustomNotificationsDialogFragment__customize">Personalizar</string>
  <string name="CustomNotificationsDialogFragment__change_sound_and_vibration">Cambiar son e vibración</string>
  <string name="CustomNotificationsDialogFragment__call_settings">Axustes de chamada</string>
  <string name="CustomNotificationsDialogFragment__ringtone">Ton de chamada</string>
  <string name="CustomNotificationsDialogFragment__enabled">Activado</string>
  <string name="CustomNotificationsDialogFragment__disabled">Desactivado</string>
  <string name="CustomNotificationsDialogFragment__default">Por defecto</string>
  <string name="CustomNotificationsDialogFragment__unknown">Descoñecido</string>
  <!--ShareableGroupLinkDialogFragment-->
  <string name="ShareableGroupLinkDialogFragment__shareable_group_link">Ligazon ao grupo</string>
  <string name="ShareableGroupLinkDialogFragment__manage_and_share">Xestionar e compartir</string>
  <string name="ShareableGroupLinkDialogFragment__group_link">Ligazón do grupo</string>
  <string name="ShareableGroupLinkDialogFragment__share">Compartir</string>
  <string name="ShareableGroupLinkDialogFragment__reset_link">Restablecer ligazón</string>
  <string name="ShareableGroupLinkDialogFragment__member_requests">Solicitudes de membros</string>
  <string name="ShareableGroupLinkDialogFragment__approve_new_members">Aprobar novos membros</string>
  <string name="ShareableGroupLinkDialogFragment__require_an_admin_to_approve_new_members_joining_via_the_group_link">Un administrador ten que aprobar os novos membros que acceden desde a ligazón.</string>
  <string name="ShareableGroupLinkDialogFragment__are_you_sure_you_want_to_reset_the_group_link">Estás seguro de querer restablecer a ligazón ao grupo? A xente non poderán unirse ao grupo a través da ligazón actual.</string>
  <!--GroupLinkShareQrDialogFragment-->
  <string name="GroupLinkShareQrDialogFragment__qr_code">Código QR</string>
  <string name="GroupLinkShareQrDialogFragment__people_who_scan_this_code_will">As persoas que escaneen este código poderán unirse ao teu grupo. Os administradores terán que aprobar os novos membros se tes activada esta opción.</string>
  <string name="GroupLinkShareQrDialogFragment__share_code">Compartir código</string>
  <!--GV2 Invite Revoke confirmation dialog-->
  <string name="InviteRevokeConfirmationDialog_revoke_own_single_invite">Queres retirarlle a invitación que lle enviaches a %1$s?</string>
  <plurals name="InviteRevokeConfirmationDialog_revoke_others_invites">
    <item quantity="one">Quere revogar o convite enviado por %1$s?</item>
    <item quantity="other">Queres retirar %2$d invitacións que enviou %1$s?</item>
  </plurals>
  <!--GroupJoinBottomSheetDialogFragment-->
  <string name="GroupJoinBottomSheetDialogFragment_you_are_already_a_member">Xa es membro</string>
  <string name="GroupJoinBottomSheetDialogFragment_join">Unirse</string>
  <string name="GroupJoinBottomSheetDialogFragment_request_to_join">Solicitar participar</string>
  <string name="GroupJoinBottomSheetDialogFragment_unable_to_join_group_please_try_again_later">Non te puideches unir ao grupo, inténtao máis tarde</string>
  <string name="GroupJoinBottomSheetDialogFragment_encountered_a_network_error">Houbo un erro na rede.</string>
  <string name="GroupJoinBottomSheetDialogFragment_this_group_link_is_not_active">A ligazón deste grupo non está activa</string>
  <!--Title shown when there was an known issue getting group information from a group link-->
  <string name="GroupJoinBottomSheetDialogFragment_cant_join_group">Non podes unirte ao grupo</string>
  <!--Message shown when you try to get information for a group via link but an admin has removed you-->
  <string name="GroupJoinBottomSheetDialogFragment_you_cant_join_this_group_via_the_group_link_because_an_admin_removed_you">Non podes unirte ao grupo a través da ligazón porque te eliminou un administrador.</string>
  <!--Message shown when you try to get information for a group via link but the link is no longer valid-->
  <string name="GroupJoinBottomSheetDialogFragment_this_group_link_is_no_longer_valid">Esta ligazón de grupo xa non funciona.</string>
  <!--Title shown when there was an unknown issue getting group information from a group link-->
  <string name="GroupJoinBottomSheetDialogFragment_link_error">Erro na ligazón</string>
  <!--Message shown when you try to get information for a group via link but an unknown issue occurred-->
  <string name="GroupJoinBottomSheetDialogFragment_joining_via_this_link_failed_try_joining_again_later">Non te puideches unir mediante esta ligazón. Volve intentalo máis tarde.</string>
  <string name="GroupJoinBottomSheetDialogFragment_direct_join">Queres participar neste grupo e compartir o teu nome e foto cos seus membros?</string>
  <string name="GroupJoinBottomSheetDialogFragment_admin_approval_needed">Un administrador deste grupo debe aprobar atsúa petición antes de poder incorporarte. Cando solicites participar, o teu nome e foto compartiranse cos seus membros.</string>
  <plurals name="GroupJoinBottomSheetDialogFragment_group_dot_d_members">
    <item quantity="one">Grupo · %1$d membro</item>
    <item quantity="other">Grupo · %1$d membros</item>
  </plurals>
  <!--GroupJoinUpdateRequiredBottomSheetDialogFragment-->
  <string name="GroupJoinUpdateRequiredBottomSheetDialogFragment_update_signal_to_use_group_links">Actualizar Signal para utilizar ligazóns de grupos</string>
  <string name="GroupJoinUpdateRequiredBottomSheetDialogFragment_update_message">A versión de Signal que estás a utilizar non admite esta ligazón de grupo. Actualiza á última versión e únete ao grupo a través da ligazón.</string>
  <string name="GroupJoinUpdateRequiredBottomSheetDialogFragment_update_signal">Actualizar Signal</string>
  <string name="GroupJoinUpdateRequiredBottomSheetDialogFragment_update_linked_device_message">Un ou máis dos teus dispositivos utilizan unha versión de Signal que non admite ligazóns a grupos. Actualiza Signal nos teus dispositivos vinculados para unirte a este grupo.</string>
  <string name="GroupJoinUpdateRequiredBottomSheetDialogFragment_group_link_is_not_valid">A ligazón ao grupo non é válida</string>
  <!--GroupInviteLinkEnableAndShareBottomSheetDialogFragment-->
  <string name="GroupInviteLinkEnableAndShareBottomSheetDialogFragment_invite_friends">Convidar amizades</string>
  <string name="GroupInviteLinkEnableAndShareBottomSheetDialogFragment_share_a_link_with_friends_to_let_them_quickly_join_this_group">Comparte a ligazón coas amizades para que se unan facilmente ao grupo.</string>
  <string name="GroupInviteLinkEnableAndShareBottomSheetDialogFragment_enable_and_share_link">Activar e compartir ligazón</string>
  <string name="GroupInviteLinkEnableAndShareBottomSheetDialogFragment_share_link">Compartir ligazón</string>
  <string name="GroupInviteLinkEnableAndShareBottomSheetDialogFragment_unable_to_enable_group_link_please_try_again_later">Non se puido crear a ligazón. Inténtao máis tarde.</string>
  <string name="GroupInviteLinkEnableAndShareBottomSheetDialogFragment_encountered_a_network_error">Houbo un erro na rede.</string>
  <string name="GroupInviteLinkEnableAndShareBottomSheetDialogFragment_you_dont_have_the_right_to_enable_group_link">Non tes permiso para activar a ligazón ao grupo. Pídello a un administrador.</string>
  <string name="GroupInviteLinkEnableAndShareBottomSheetDialogFragment_you_are_not_currently_a_member_of_the_group">Actualmente non es membro do grupo.</string>
  <!--GV2 Request confirmation dialog-->
  <string name="RequestConfirmationDialog_add_s_to_the_group">Engadir a «%1$s» ao grupo?</string>
  <string name="RequestConfirmationDialog_deny_request_from_s">Rexeitar a solicitude de «%1$s»?</string>
  <!--Confirm dialog message shown when deny a group link join request and group link is enabled.-->
  <string name="RequestConfirmationDialog_deny_request_from_s_they_will_not_be_able_to_request">Denegar a solicitude de “%1$s”? Non poderá volver a solicitar unirse a través da ligazón de grupo.</string>
  <string name="RequestConfirmationDialog_add">Engadir</string>
  <string name="RequestConfirmationDialog_deny">Rexeitar</string>
  <!--ImageEditorHud-->
  <string name="ImageEditorHud_blur_faces">Difuminar caras</string>
  <string name="ImageEditorHud_new_blur_faces_or_draw_anywhere_to_blur">Novo: Difuminar caras ou debuxar por calquera parte para difuminar</string>
  <string name="ImageEditorHud_draw_anywhere_to_blur">Debuxar por calquera parte para difuminar</string>
  <string name="ImageEditorHud_draw_to_blur_additional_faces_or_areas">Debuxar para difuminar máis caras ou áreas</string>
  <!--InputPanel-->
  <string name="InputPanel_tap_and_hold_to_record_a_voice_message_release_to_send">Toca e mantén premido para gravar unha mensaxe de voz; solta para enviar</string>
  <!--InviteActivity-->
  <string name="InviteActivity_share">Compartir</string>
  <string name="InviteActivity_share_with_contacts">Compartir con contactos</string>
  <string name="InviteActivity_share_via">Comparte en…</string>
  <string name="InviteActivity_cancel">Cancelar</string>
  <string name="InviteActivity_sending">Enviando…</string>
  <string name="InviteActivity_invitations_sent">Invitacións enviadas!</string>
  <string name="InviteActivity_invite_to_signal">Convidar a Molly</string>
  <string name="InviteActivity_send_sms">Enviar SMS (%d)</string>
  <plurals name="InviteActivity_send_sms_invites">
    <item quantity="one">Enviar %d SMS de convite?</item>
    <item quantity="other">Enviar %d invitacións pro SMS?</item>
  </plurals>
  <string name="InviteActivity_lets_switch_to_signal">Conversa comigo en Molly: %1$s</string>
  <string name="InviteActivity_no_app_to_share_to">Semella que non hai ningunha aplicación coa que poidas compartir.</string>
  <!--LearnMoreTextView-->
  <string name="LearnMoreTextView_learn_more">Saber máis</string>
  <string name="SpanUtil__read_more">Máis información</string>
  <!--LongMessageActivity-->
  <string name="LongMessageActivity_unable_to_find_message">Non se puido atopar a mensaxe</string>
  <string name="LongMessageActivity_message_from_s">Mensaxe de %1$s</string>
  <string name="LongMessageActivity_your_message">A túa mensaxe</string>
  <!--MessageRetrievalService-->
  <string name="MessageRetrievalService_signal">Molly</string>
  <string name="MessageRetrievalService_background_connection_enabled">Activada conexión en segundo plano</string>
  <!--MmsDownloader-->
  <string name="MmsDownloader_error_reading_mms_settings">Erro ao ler os axustes do provedor sen fíos de MMS</string>
  <!--MediaOverviewActivity-->
  <string name="MediaOverviewActivity_Media">Ficheiros multimedia</string>
  <string name="MediaOverviewActivity_Files">Ficheiros</string>
  <string name="MediaOverviewActivity_Audio">Son</string>
  <string name="MediaOverviewActivity_All">Todo</string>
  <plurals name="MediaOverviewActivity_Media_delete_confirm_title">
    <item quantity="one">Eliminar o elemento seleccionado?</item>
    <item quantity="other">Eliminar os elementos seleccionados?</item>
  </plurals>
  <plurals name="MediaOverviewActivity_Media_delete_confirm_message">
    <item quantity="one">Isto eliminará permanentemente ficheiros seleccionados. Calquera mensaxe de texto asociado con este elemento tamén se eliminará.</item>
    <item quantity="other">Isto eliminará permanentemente todos os %1$d ficheiros seleccionados. Calquera mensaxe de texto asociada con estes elementos tamén se eliminará.</item>
  </plurals>
  <string name="MediaOverviewActivity_Media_delete_progress_title">Borrando</string>
  <string name="MediaOverviewActivity_Media_delete_progress_message">Borrando mensaxes…</string>
  <string name="MediaOverviewActivity_Select_all">Seleccionar todo</string>
  <string name="MediaOverviewActivity_collecting_attachments">Recompilando anexos…</string>
  <string name="MediaOverviewActivity_Sort_by">Ordenar por</string>
  <string name="MediaOverviewActivity_Newest">Novos</string>
  <string name="MediaOverviewActivity_Oldest">Vellos</string>
  <string name="MediaOverviewActivity_Storage_used">Almacenamento utilizado</string>
  <string name="MediaOverviewActivity_All_storage_use">Uso total do almacenamento</string>
  <string name="MediaOverviewActivity_Grid_view_description">Vista de grella</string>
  <string name="MediaOverviewActivity_List_view_description">Vista de lista</string>
  <string name="MediaOverviewActivity_Selected_description">Seleccionado</string>
  <string name="MediaOverviewActivity_select_all">Seleccionar todo</string>
  <plurals name="MediaOverviewActivity_save_plural">
    <item quantity="one">Gardar</item>
    <item quantity="other">Gardar</item>
  </plurals>
  <plurals name="MediaOverviewActivity_delete_plural">
    <item quantity="one">Borrar</item>
    <item quantity="other">Borrar</item>
  </plurals>
  <plurals name="MediaOverviewActivity_d_selected_s">
    <item quantity="one">%1$d seleccionados (%2$s)</item>
    <item quantity="other">%1$d seleccionado (%2$s)</item>
  </plurals>
  <string name="MediaOverviewActivity_file">Ficheiro</string>
  <string name="MediaOverviewActivity_audio">Son</string>
  <string name="MediaOverviewActivity_video">Vídeo</string>
  <string name="MediaOverviewActivity_image">Imaxe</string>
  <string name="MediaOverviewActivity_voice_message">Mensaxe de voz</string>
  <string name="MediaOverviewActivity_sent_by_s">Enviado por %1$s</string>
  <string name="MediaOverviewActivity_sent_by_you">Enviado por ti</string>
  <string name="MediaOverviewActivity_sent_by_s_to_s">Enviado por%1$s a %2$s</string>
  <string name="MediaOverviewActivity_sent_by_you_to_s">Enviado por ti a %1$s</string>
  <!--Megaphones-->
  <string name="Megaphones_remind_me_later">Lembrarmo máis tarde</string>
  <string name="Megaphones_verify_your_signal_pin">Verifica o teu PIN Signal</string>
  <string name="Megaphones_well_occasionally_ask_you_to_verify_your_pin">Ocasionalmente pedirémosche que verifiques o PIN para que o lembres.</string>
  <string name="Megaphones_verify_pin">Verificar PIN</string>
  <string name="Megaphones_get_started">Comezar</string>
  <string name="Megaphones_new_group">Novo grupo</string>
  <string name="Megaphones_invite_friends">Convidar amizades</string>
  <string name="Megaphones_use_sms">Utilizar SMS</string>
  <string name="Megaphones_appearance">Aparencia</string>
  <string name="Megaphones_add_photo">Engadir foto</string>
  <!--Title of a bottom sheet to render messages that all quote a specific message-->
  <string name="MessageQuotesBottomSheet_replies">Respostas</string>
  <!--NotificationBarManager-->
  <string name="NotificationBarManager_signal_call_in_progress">Chamada Signal en progreso</string>
  <string name="NotificationBarManager__establishing_signal_call">Establecendo chamada Signal</string>
  <string name="NotificationBarManager__incoming_signal_call">Chamada entrante Signal</string>
  <string name="NotificationBarManager__incoming_signal_group_call">Chamada grupal entrante</string>
  <!--Temporary notification shown when starting the calling service-->
  <string name="NotificationBarManager__starting_signal_call_service">Iniciando chamada</string>
  <string name="NotificationBarManager__stopping_signal_call_service">Colgar chamada</string>
  <string name="NotificationBarManager__decline_call">Rexeitar chamada</string>
  <string name="NotificationBarManager__answer_call">Responder chamada</string>
  <string name="NotificationBarManager__end_call">Finalizar chamada</string>
  <string name="NotificationBarManager__cancel_call">Cancelar chamada</string>
  <string name="NotificationBarManager__join_call">Unirse á chamada</string>
  <!--NotificationsMegaphone-->
  <string name="NotificationsMegaphone_turn_on_notifications">Activar notificacións?</string>
  <string name="NotificationsMegaphone_never_miss_a_message">Non perdas ningunha mensaxe dos teus contactos e grupos.</string>
  <string name="NotificationsMegaphone_turn_on">Activar</string>
  <string name="NotificationsMegaphone_not_now">Agora non</string>
  <!--NotificationMmsMessageRecord-->
  <string name="NotificationMmsMessageRecord_multimedia_message">Mensaxe multimedia</string>
  <string name="NotificationMmsMessageRecord_downloading_mms_message">Descargando mensaxe MMS</string>
  <string name="NotificationMmsMessageRecord_error_downloading_mms_message">Erro ao descargar a mensaxe MMS, toca para volver tentar</string>
  <!--MediaPickerActivity-->
  <string name="MediaPickerActivity_send_to">Enviar a %s</string>
  <string name="MediaPickerActivity__menu_open_camera">Abrir cámara</string>
  <!--MediaSendActivity-->
  <string name="MediaSendActivity_add_a_caption">Engadir un título…</string>
  <string name="MediaSendActivity_an_item_was_removed_because_it_exceeded_the_size_limit">Eliminouse un elemento porque o seu tamaño excede o límite</string>
  <string name="MediaSendActivity_an_item_was_removed_because_it_had_an_unknown_type">Eliminouse un elemento porque era de tipo descoñecido</string>
  <string name="MediaSendActivity_an_item_was_removed_because_it_exceeded_the_size_limit_or_had_an_unknown_type">Eliminouse un elemento porque excedía o tamaño máximo ou era de tipo descoñecido</string>
  <string name="MediaSendActivity_camera_unavailable">Cámara non dispoñible.</string>
  <string name="MediaSendActivity_message_to_s">Mensaxe para %s</string>
  <string name="MediaSendActivity_message">Mensaxe</string>
  <string name="MediaSendActivity_select_recipients">Seleccionar destinatarios</string>
  <string name="MediaSendActivity_signal_needs_access_to_your_contacts">Molly necesita acceder aos teus contactos para poder mostralos.</string>
  <string name="MediaSendActivity_signal_needs_contacts_permission_in_order_to_show_your_contacts_but_it_has_been_permanently_denied">Molly necesita permiso para acceder aos contactos e poder mostrarchos, pero denegouse de forma permanente. Vai á configuración da aplicación, selecciona «Permisos» e activa «Contactos».</string>
  <plurals name="MediaSendActivity_cant_share_more_than_n_items">
    <item quantity="one">Non podes compartir máis de %d elemento.</item>
    <item quantity="other">Non podes compartir máis de %d elementos.</item>
  </plurals>
  <string name="MediaSendActivity_select_recipients_description">Seleccionar destinatarios</string>
  <string name="MediaSendActivity_tap_here_to_make_this_message_disappear_after_it_is_viewed">Toca aquí para facer que esta mensaxe desapareza logo de vela.</string>
  <!--MediaRepository-->
  <string name="MediaRepository_all_media">Ficheiros multimedia</string>
  <string name="MediaRepository__camera">Cámara</string>
  <!--MessageDecryptionUtil-->
  <string name="MessageDecryptionUtil_failed_to_decrypt_message">Erro ao descrifrar a mensaxe</string>
  <string name="MessageDecryptionUtil_tap_to_send_a_debug_log">Toca para enviar o rexistro de depuración</string>
  <!--MessageRecord-->
  <string name="MessageRecord_unknown">Descoñecido</string>
  <string name="MessageRecord_message_encrypted_with_a_legacy_protocol_version_that_is_no_longer_supported">Recibiuse unha mensaxe cifrada a través dunha versión antiga de Signal que xa non se admite. Por favor, pídelle ao remitente que actualice a súa versión e volva enviar a mensaxe.</string>
  <string name="MessageRecord_left_group">Abandonaches o grupo.</string>
  <string name="MessageRecord_you_updated_group">Actualizaches o grupo.</string>
  <string name="MessageRecord_the_group_was_updated">Actualizouse o grupo.</string>
  <string name="MessageRecord_you_called_date">Chamaches · %1$s</string>
  <string name="MessageRecord_missed_audio_call_date">Chamada perdida de son · %1$s</string>
  <string name="MessageRecord_missed_video_call_date">Chamada perdida de vídeo · %1$s</string>
  <string name="MessageRecord_s_updated_group">%s actualizou o grupo.</string>
  <string name="MessageRecord_s_called_you_date">%1$s chamoute · %2$s</string>
  <string name="MessageRecord_s_joined_signal">%s está en Signal!</string>
  <string name="MessageRecord_you_disabled_disappearing_messages">Desactivaches as mensaxes temporais.</string>
  <string name="MessageRecord_s_disabled_disappearing_messages">%1$s desactivou as mensaxes temporais.</string>
  <string name="MessageRecord_you_set_disappearing_message_time_to_s">Estableciches a duración das mensaxes temporais en %1$s.</string>
  <string name="MessageRecord_s_set_disappearing_message_time_to_s">%1$s estableceu a duración das mensaxes temporais en %2$s.</string>
  <string name="MessageRecord_disappearing_message_time_set_to_s">Estableceuse a duración das mensaxes temporais en %1$s.</string>
  <string name="MessageRecord_this_group_was_updated_to_a_new_group">Actualizouse o grupo a Novo Grupo</string>
  <string name="MessageRecord_you_couldnt_be_added_to_the_new_group_and_have_been_invited_to_join">Non te puideron engadir ao Novo Grupo convidáronte a unirte.</string>
  <string name="MessageRecord_chat_session_refreshed">Sesión de conversa actualizada</string>
  <plurals name="MessageRecord_members_couldnt_be_added_to_the_new_group_and_have_been_invited">
    <item quantity="one">Un membro non puido ser engadido ao Novo Grupo e foi convidado a unirse.</item>
    <item quantity="other">%1$s membros non puideron engadirse ao Novo Grupo e envióuselles unha invitación para unirse</item>
  </plurals>
  <plurals name="MessageRecord_members_couldnt_be_added_to_the_new_group_and_have_been_removed">
    <item quantity="one">Un membro non puido ser engadido ao Novo grupo e foi eliminado.</item>
    <item quantity="other">%1$s membros non puideron ser engadidos ao Novo grupo e foron eliminados.</item>
  </plurals>
  <!--Profile change updates-->
  <string name="MessageRecord_changed_their_profile_name_to">%1$s cambiou o seu nome de perfil a %2$s.</string>
  <string name="MessageRecord_changed_their_profile_name_from_to">%1$s cambiaron o seu nome de perfil de %2$s a %3$s.</string>
  <string name="MessageRecord_changed_their_profile">%1$s cambiaron o seu perfil.</string>
  <!--GV2 specific-->
  <string name="MessageRecord_you_created_the_group">Creaches o grupo.</string>
  <string name="MessageRecord_group_updated">Grupo actualizado.</string>
  <string name="MessageRecord_invite_friends_to_this_group">Convida ás amizades a este grupo a través da ligazón ao grupo</string>
  <!--GV2 member additions-->
  <string name="MessageRecord_you_added_s">Engadiches a %1$s.</string>
  <string name="MessageRecord_s_added_s">%1$s engadiu a %2$s.</string>
  <string name="MessageRecord_s_added_you">%1$s engadiute ao grupo.</string>
  <string name="MessageRecord_you_joined_the_group">Unícheste ao grupo.</string>
  <string name="MessageRecord_s_joined_the_group">%1$s uníronse ao grupo.</string>
  <!--GV2 member removals-->
  <string name="MessageRecord_you_removed_s">Eliminaches a %1$s.</string>
  <string name="MessageRecord_s_removed_s">%1$s eliminou %2$s.</string>
  <string name="MessageRecord_s_removed_you_from_the_group">%1$s eliminoute do grupo.</string>
  <string name="MessageRecord_you_left_the_group">Abandonaches o grupo.</string>
  <string name="MessageRecord_s_left_the_group">%1$s abandonou o grupo.</string>
  <string name="MessageRecord_you_are_no_longer_in_the_group">Xa non estás no grupo.</string>
  <string name="MessageRecord_s_is_no_longer_in_the_group">%1$s xa non está no grupo.</string>
  <!--GV2 role change-->
  <string name="MessageRecord_you_made_s_an_admin">Fixeches a %1$s administrador.</string>
  <string name="MessageRecord_s_made_s_an_admin">%1$s fixo a %2$s administrador.</string>
  <string name="MessageRecord_s_made_you_an_admin">%1$s fíxote administrador.</string>
  <string name="MessageRecord_you_revoked_admin_privileges_from_s">Retiraches os privilexios de administrador a %1$s.</string>
  <string name="MessageRecord_s_revoked_your_admin_privileges">%1$s anulou os teus privilexios de administrador.</string>
  <string name="MessageRecord_s_revoked_admin_privileges_from_s">%1$s retiroulle os privilexios de administrador a %2$s.</string>
  <string name="MessageRecord_s_is_now_an_admin">%1$s é agora o administrador.</string>
  <string name="MessageRecord_you_are_now_an_admin">Agora es administrador.</string>
  <string name="MessageRecord_s_is_no_longer_an_admin">%1$s xa non é administrador.</string>
  <string name="MessageRecord_you_are_no_longer_an_admin">Xa non es administrador.</string>
  <!--GV2 invitations-->
  <string name="MessageRecord_you_invited_s_to_the_group">Convidaches a %1$s ao grupo.</string>
  <string name="MessageRecord_s_invited_you_to_the_group">%1$s convidoute ao grupo.</string>
  <plurals name="MessageRecord_s_invited_members">
    <item quantity="one">%1$s convidou a 1 persoa ao grupo.</item>
    <item quantity="other">%1$s convidou a %2$d persoas ao grupo.</item>
  </plurals>
  <string name="MessageRecord_you_were_invited_to_the_group">Convidáronte ao grupo.</string>
  <plurals name="MessageRecord_d_people_were_invited_to_the_group">
    <item quantity="one">1 persoa foi convidada ao grupo.</item>
    <item quantity="other">Invitáronse %1$d persoas ao grupo.</item>
  </plurals>
  <!--GV2 invitation revokes-->
  <plurals name="MessageRecord_you_revoked_invites">
    <item quantity="one">Revogaches un convite para o grupo.</item>
    <item quantity="other">Retiraches %1$d invitacións ao grupo. </item>
  </plurals>
  <plurals name="MessageRecord_s_revoked_invites">
    <item quantity="one">%1$s revogou un convite para o grupo.</item>
    <item quantity="other">%1$s retirou %2$d invitacións ao grupo.</item>
  </plurals>
  <string name="MessageRecord_someone_declined_an_invitation_to_the_group">Alguén rexeitou a invitación ao grupo.</string>
  <string name="MessageRecord_you_declined_the_invitation_to_the_group">Rexeitaches a invitación ao grupo.</string>
  <string name="MessageRecord_s_revoked_your_invitation_to_the_group">%1$s retirou a túa invitación ao grupo.</string>
  <string name="MessageRecord_an_admin_revoked_your_invitation_to_the_group">Un administrador retirou a túa invitación ao grupo.</string>
  <plurals name="MessageRecord_d_invitations_were_revoked">
    <item quantity="one">Revogouse un convite ao grupo.</item>
    <item quantity="other">Retiráronse %1$d invitacións ao grupo.</item>
  </plurals>
  <!--GV2 invitation acceptance-->
  <string name="MessageRecord_you_accepted_invite">Aceptaches a invitación ao grupo.</string>
  <string name="MessageRecord_s_accepted_invite">%1$s aceptou a invitación ao grupo.</string>
  <string name="MessageRecord_you_added_invited_member_s">Convidaches a %1$s.</string>
  <string name="MessageRecord_s_added_invited_member_s">%1$s engadiu ao membro convidado %2$s.</string>
  <!--GV2 title change-->
  <string name="MessageRecord_you_changed_the_group_name_to_s">Cambiaches o nome do grupo a «%1$s».</string>
  <string name="MessageRecord_s_changed_the_group_name_to_s">%1$s cambiou o nome do grupo a «%2$s».</string>
  <string name="MessageRecord_the_group_name_has_changed_to_s">Cambiouse o nome do grupo a «%1$s».</string>
  <!--GV2 description change-->
  <string name="MessageRecord_you_changed_the_group_description">Cambiaches a descrición do grupo</string>
  <string name="MessageRecord_s_changed_the_group_description">%1$s cambiou a descrición do grupo.</string>
  <string name="MessageRecord_the_group_description_has_changed">Cambiou a descrición do grupo.</string>
  <!--GV2 avatar change-->
  <string name="MessageRecord_you_changed_the_group_avatar">Cambiaches o avatar do grupo.</string>
  <string name="MessageRecord_s_changed_the_group_avatar">%1$s cambiou o avatar do grupo.</string>
  <string name="MessageRecord_the_group_group_avatar_has_been_changed">Cambiouse o avatar do grupo.</string>
  <!--GV2 attribute access level change-->
  <string name="MessageRecord_you_changed_who_can_edit_group_info_to_s">Cambiaches quen pode editar a información do grupo a «%1$s».</string>
  <string name="MessageRecord_s_changed_who_can_edit_group_info_to_s">%1$s cambiou quen pode editar a información do grupo a «%2$s».</string>
  <string name="MessageRecord_who_can_edit_group_info_has_been_changed_to_s">Cambiouse quen pode editar a información do grupo a «%1$s».</string>
  <!--GV2 membership access level change-->
  <string name="MessageRecord_you_changed_who_can_edit_group_membership_to_s">Cambiaches quen pode editar a membresía do grupo a «%1$s».</string>
  <string name="MessageRecord_s_changed_who_can_edit_group_membership_to_s">%1$s cambiou quen pode cambiar a membresía do grupo a «%2$s».</string>
  <string name="MessageRecord_who_can_edit_group_membership_has_been_changed_to_s">Cambiouse o permiso de edición da membresía do grupo a «%1$s».</string>
  <!--GV2 announcement group change-->
  <string name="MessageRecord_you_allow_all_members_to_send">Cambiaches a configuración do grupo para permitir que todos os membros envíen mensaxes.</string>
  <string name="MessageRecord_you_allow_only_admins_to_send">Cambiaches a configuración do grupo para que só os administradores envíen mensaxes.</string>
  <string name="MessageRecord_s_allow_all_members_to_send">%1$s cambiou a configuración do grupo para permitir que todos os membros envíen mensaxes.</string>
  <string name="MessageRecord_s_allow_only_admins_to_send">%1$s cambiou a configuración do grupo para que só os administradores envíen mensaxes.</string>
  <string name="MessageRecord_allow_all_members_to_send">Cambiouse a configuración do grupo para permitir que todos os membros envíen mensaxes.</string>
  <string name="MessageRecord_allow_only_admins_to_send">Cambiouse a configuración do grupo para permitir que só os administradores envíen mensaxes.</string>
  <!--GV2 group link invite access level change-->
  <string name="MessageRecord_you_turned_on_the_group_link_with_admin_approval_off">Activaches a ligazón do grupo coa aprobación dos administradores desactivada.</string>
  <string name="MessageRecord_you_turned_on_the_group_link_with_admin_approval_on">Activaches a ligazón do grupo coa aprobación dos administradores activada.</string>
  <string name="MessageRecord_you_turned_off_the_group_link">Desactivaches a ligazón do grupo.</string>
  <string name="MessageRecord_s_turned_on_the_group_link_with_admin_approval_off">%1$s activou a ligazón do grupo coa aprobación dos administradores desactivada.</string>
  <string name="MessageRecord_s_turned_on_the_group_link_with_admin_approval_on">%1$s activou a ligazón do grupo coa aprobación dos administradores activada.</string>
  <string name="MessageRecord_s_turned_off_the_group_link">%1$s retirou a ligazón do grupo.</string>
  <string name="MessageRecord_the_group_link_has_been_turned_on_with_admin_approval_off">A ligazón do grupo activouse coa aprobación dos administradores desactivada.</string>
  <string name="MessageRecord_the_group_link_has_been_turned_on_with_admin_approval_on">A ligazón do grupo desactivouse coa aprobación dos administradores activada.</string>
  <string name="MessageRecord_the_group_link_has_been_turned_off">A ligazón do grupo desactivouse.</string>
  <string name="MessageRecord_you_turned_off_admin_approval_for_the_group_link">Desactivaches a aprobación por admin da ligazón ao grupo.</string>
  <string name="MessageRecord_s_turned_off_admin_approval_for_the_group_link">%1$s desactivou a aprobación por admin para a ligazón ao grupo.</string>
  <string name="MessageRecord_the_admin_approval_for_the_group_link_has_been_turned_off">Desactivouse a aprobación por admin da ligazón ao grupo.</string>
  <string name="MessageRecord_you_turned_on_admin_approval_for_the_group_link">Desactivaches a aprobación por admin da ligazón ao grupo.</string>
  <string name="MessageRecord_s_turned_on_admin_approval_for_the_group_link">%1$s desactivou a aprobación por admin da ligazón ao grupo.</string>
  <string name="MessageRecord_the_admin_approval_for_the_group_link_has_been_turned_on">Activouse a aprobación por admin da ligazón ao grupo.</string>
  <!--GV2 group link reset-->
  <string name="MessageRecord_you_reset_the_group_link">Restableciches a ligazón ao grupo.</string>
  <string name="MessageRecord_s_reset_the_group_link">%1$s restableceu a ligazón ao grupo.</string>
  <string name="MessageRecord_the_group_link_has_been_reset">A ligazón ao grupo foi restablecida.</string>
  <!--GV2 group link joins-->
  <string name="MessageRecord_you_joined_the_group_via_the_group_link">Unícheste ao grupo a través da ligazón.</string>
  <string name="MessageRecord_s_joined_the_group_via_the_group_link">%1$s uniuse ao grupo a través da ligazón.</string>
  <!--GV2 group link requests-->
  <string name="MessageRecord_you_sent_a_request_to_join_the_group">Enviaches unha solicitude para te unires ao grupo.</string>
  <string name="MessageRecord_s_requested_to_join_via_the_group_link">%1$s solicitou unirse a través da ligazón ao grupo.</string>
  <!--Update message shown when someone requests to join via group link and cancels the request back to back-->
  <plurals name="MessageRecord_s_requested_and_cancelled_their_request_to_join_via_the_group_link">
    <item quantity="one">%1$s solicitou e cancelou a súa solicitude para unirse pola ligazón do grupo.</item>
    <item quantity="other">%1$s solicitou e cancelou%2$d solicitudes para unirse a través da ligazón de grupo.</item>
  </plurals>
  <!--GV2 group link approvals-->
  <string name="MessageRecord_s_approved_your_request_to_join_the_group">%1$s aprobou a túa solicitude para te unires ao grupo.</string>
  <string name="MessageRecord_s_approved_a_request_to_join_the_group_from_s">%1$s aprobou a solicitude para se unir ao grupo de %2$s.</string>
  <string name="MessageRecord_you_approved_a_request_to_join_the_group_from_s">Aprobaches a solicitude para se unir ao grupo de %1$s.</string>
  <string name="MessageRecord_your_request_to_join_the_group_has_been_approved">A túa solicitude para te unires ao grupo foi aprobada.</string>
  <string name="MessageRecord_a_request_to_join_the_group_from_s_has_been_approved">A solicitude para se unir ao grupo de %1$s foi aprobada.</string>
  <!--GV2 group link deny-->
  <string name="MessageRecord_your_request_to_join_the_group_has_been_denied_by_an_admin">A túa solicitude para te unires ao grupo foi denegada por un administrador.</string>
  <string name="MessageRecord_s_denied_a_request_to_join_the_group_from_s">%1$s denegou a solicitude para se unir ao grupo de %2$s.</string>
  <string name="MessageRecord_a_request_to_join_the_group_from_s_has_been_denied">A solicitude para se unir ao grupo de %1$s foi denegada.</string>
  <string name="MessageRecord_you_canceled_your_request_to_join_the_group">Cancelaches a túa solicitude para te unires ao grupo.</string>
  <string name="MessageRecord_s_canceled_their_request_to_join_the_group">%1$s cancelaron a súa solicitude para se unir ao grupo.</string>
  <!--End of GV2 specific update messages-->
  <string name="MessageRecord_your_safety_number_with_s_has_changed">O teu número de seguranza con %s cambiou.</string>
  <string name="MessageRecord_you_marked_your_safety_number_with_s_verified">Marcaches o teu número de seguranza con %s como verificado</string>
  <string name="MessageRecord_you_marked_your_safety_number_with_s_verified_from_another_device">Marcaches o teu número de seguranza con %s como verificado desde outro dispositivo</string>
  <string name="MessageRecord_you_marked_your_safety_number_with_s_unverified">Marcaches como sen verificar o teu número de seguranza con %s </string>
  <string name="MessageRecord_you_marked_your_safety_number_with_s_unverified_from_another_device">Marcaches como sen verificar o teu número de seguranza con %s desde outro dispositivo</string>
  <string name="MessageRecord_a_message_from_s_couldnt_be_delivered">Non se puido entregar a mensaxe de %s</string>
  <string name="MessageRecord_s_changed_their_phone_number">%1$s cambiou o seu número de teléfono.</string>
  <!--Update item message shown in the release channel when someone is already a sustainer so we ask them if they want to boost.-->
  <string name="MessageRecord_like_this_new_feature_help_support_signal_with_a_one_time_donation">Gústache esta nova función? Dálle as grazas a Signal cun donativo puntual.</string>
  <!--Group Calling update messages-->
  <string name="MessageRecord_s_started_a_group_call_s">%1$s iniciou unha chamada en grupo · %2$s</string>
  <string name="MessageRecord_s_is_in_the_group_call_s">%1$s está na chamada en grupo · %2$s</string>
  <string name="MessageRecord_you_are_in_the_group_call_s1">Estás na chamada en grupo - %1$s</string>
  <string name="MessageRecord_s_and_s_are_in_the_group_call_s1">%1$s e %2$s están na chamada en grupo · %3$s</string>
  <string name="MessageRecord_group_call_s">Chamada en grupo · %1$s</string>
  <string name="MessageRecord_s_started_a_group_call">%1$s iniciou unha chamada en grupo</string>
  <string name="MessageRecord_s_is_in_the_group_call">%1$s está na chamada en grupo</string>
  <string name="MessageRecord_you_are_in_the_group_call">Estás na chamada en grupo</string>
  <string name="MessageRecord_s_and_s_are_in_the_group_call">%1$s e %2$s están na chamada en grupo</string>
  <string name="MessageRecord_group_call">Chamada en grupo</string>
  <string name="MessageRecord_you">Ti</string>
  <plurals name="MessageRecord_s_s_and_d_others_are_in_the_group_call_s">
    <item quantity="one">%1$s, %2$s e %3$d máis están na chamada en grupo · %4$s</item>
    <item quantity="other">%1$s, %2$se %3$d máis están na chamada en grupo · %4$s</item>
  </plurals>
  <plurals name="MessageRecord_s_s_and_d_others_are_in_the_group_call">
    <item quantity="one">%1$s, %2$s e %3$d máis están na chamada en grupo</item>
    <item quantity="other">%1$s, %2$s e %3$d máis están na chamada en grupo</item>
  </plurals>
  <!--MessageRequestBottomView-->
  <string name="MessageRequestBottomView_accept">Aceptar</string>
  <string name="MessageRequestBottomView_continue">Continuar</string>
  <string name="MessageRequestBottomView_delete">Eliminar</string>
  <string name="MessageRequestBottomView_block">Bloquear</string>
  <string name="MessageRequestBottomView_unblock">Desbloquear</string>
  <string name="MessageRequestBottomView_do_you_want_to_let_s_message_you_they_wont_know_youve_seen_their_messages_until_you_accept">Queres permitir que %1$s che envíe mensaxes e comparta o teu nome e foto con eles? Non poderán saber que viches a súas mensaxes ata que aceptes.</string>
  <!--Shown in message request flow. Describes what will happen if you unblock a Signal user-->
  <string name="MessageRequestBottomView_do_you_want_to_let_s_message_you_wont_receive_any_messages_until_you_unblock_them">Queres permitir que %1$s che envíe mensaxes e compartir o teu nome e foto con eles? Non recibirás ningunha mensaxe ata que os desbloquees.</string>
  <!--Shown in message request flow. Describes what will happen if you unblock an SMS user-->
  <string name="MessageRequestBottomView_do_you_want_to_let_s_message_you_wont_receive_any_messages_until_you_unblock_them_SMS">Permitir que %1$s che envíe mensaxes? Non poderás recibir ningunha mensaxe ata que desbloquees o contacto.</string>
  <string name="MessageRequestBottomView_get_updates_and_news_from_s_you_wont_receive_any_updates_until_you_unblock_them">Queres recibir novidades de %1$s? Non recibirás ningunha noticia ata que desbloquees o contacto.</string>
  <string name="MessageRequestBottomView_continue_your_conversation_with_this_group_and_share_your_name_and_photo">Continuar a conversa con este grupo e compartir o teu nome e fotografía cos seus membros?</string>
  <string name="MessageRequestBottomView_upgrade_this_group_to_activate_new_features">Actualizar este grupo para activar novas funcionalidades como son as @mencións e os administradores. Aqueles membros que non compartiran o seu nome e fotografía co grupo serán convidados a unirse.</string>
  <string name="MessageRequestBottomView_this_legacy_group_can_no_longer_be_used">Este Grupo Clásico non pode seguir utilizándose porque é demasiado grande. O tamaño máximo do grupo é %1$d.</string>
  <string name="MessageRequestBottomView_continue_your_conversation_with_s_and_share_your_name_and_photo">Continuar a conversa con %1$s e compartir o teu nome e fotografía con eles?</string>
  <string name="MessageRequestBottomView_do_you_want_to_join_this_group_they_wont_know_youve_seen_their_messages_until_you_accept">Unirse a este grupo e compartir cos seus membros o teu nome e fotografía? Non saberán quen viu as súas mensaxes ata que aceptes. </string>
  <string name="MessageRequestBottomView_do_you_want_to_join_this_group_you_wont_see_their_messages">Queres unirte a este grupo e compartir o teu nome e a túa foto cos seus membros? Non verás as súas mensaxes ata que aceptes.</string>
  <string name="MessageRequestBottomView_join_this_group_they_wont_know_youve_seen_their_messages_until_you_accept">Unirse a este grupo? Non saberán quen viu as súas mensaxes ata que aceptes.</string>
  <string name="MessageRequestBottomView_unblock_this_group_and_share_your_name_and_photo_with_its_members">Desbloquear este grupo e compartir cos seus membros o teu nome e fotografía? Non recibirás ningunha mensaxe ata que desbloquees.</string>
  <string name="MessageRequestProfileView_view">Ver</string>
  <string name="MessageRequestProfileView_member_of_one_group">Membro de %1$s</string>
  <string name="MessageRequestProfileView_member_of_two_groups">Membro de %1$s e %2$s</string>
  <string name="MessageRequestProfileView_member_of_many_groups">Membro de %1$s, %2$s e %3$s</string>
  <plurals name="MessageRequestProfileView_members">
    <item quantity="one">%1$d membro</item>
    <item quantity="other">%1$d membros</item>
  </plurals>
  <!--Describes the number of members in a group. The string MessageRequestProfileView_invited is nested in the parentheses.-->
  <plurals name="MessageRequestProfileView_members_and_invited">
    <item quantity="one">%1$d membro (%2$s)</item>
    <item quantity="other">%1$d membros (%2$s)</item>
  </plurals>
  <!--Describes the number of people invited to a group. Nested inside of the string MessageRequestProfileView_members_and_invited-->
  <plurals name="MessageRequestProfileView_invited">
    <item quantity="one">+%1$d convidados</item>
    <item quantity="other">+%1$d convidado</item>
  </plurals>
  <plurals name="MessageRequestProfileView_member_of_d_additional_groups">
    <item quantity="one">%d grupo adicional</item>
    <item quantity="other">%d grupos adicionais</item>
  </plurals>
  <!--PassphraseChangeActivity-->
  <string name="PassphraseChangeActivity_passphrases_dont_match_exclamation">As frases de acceso non coinciden!</string>
  <string name="PassphraseChangeActivity_incorrect_old_passphrase_exclamation">Frase de acceso antiga incorrecta!</string>
  <string name="PassphraseChangeActivity_enter_new_passphrase_exclamation">Inserir nova frase de acceso!</string>
  <!--DeviceProvisioningActivity-->
  <string name="DeviceProvisioningActivity_link_this_device">Vincular este dispositivo?</string>
  <string name="DeviceProvisioningActivity_continue">CONTINUAR</string>
  <string name="DeviceProvisioningActivity_content_intro">Poderá</string>
  <string name="DeviceProvisioningActivity_content_bullets">
        • Ler todas as túas mensaxes
        \n• Enviar mensaxes no teu nome
    </string>
  <string name="DeviceProvisioningActivity_content_progress_title">Vinculando dispositivo</string>
  <string name="DeviceProvisioningActivity_content_progress_content">Vinculando novo dispositivo…</string>
  <string name="DeviceProvisioningActivity_content_progress_success">Dispositivo aprobado!</string>
  <string name="DeviceProvisioningActivity_content_progress_no_device">Ningún dispositivo atopado.</string>
  <string name="DeviceProvisioningActivity_content_progress_network_error">Erro de rede.</string>
  <string name="DeviceProvisioningActivity_content_progress_key_error">Código QR non válido.</string>
  <string name="DeviceProvisioningActivity_sorry_you_have_too_many_devices_linked_already">Sentímolo, mais xa tes moitos dispositivos vinculados. Proba a eliminar algún</string>
  <string name="DeviceActivity_sorry_this_is_not_a_valid_device_link_qr_code">Desculpa, este non é un código QR válido para vincular o dispositivo.</string>
  <string name="DeviceProvisioningActivity_link_a_signal_device">Vincular un dispositivo a Signal?</string>
  <string name="DeviceProvisioningActivity_it_looks_like_youre_trying_to_link_a_signal_device_using_a_3rd_party_scanner">Semella que estás tentando vincular un dispositivo a Signal usando un escáner de terceiros. Para a túa protección, escanea o código de novo desde Signal.</string>
  <string name="DeviceActivity_signal_needs_the_camera_permission_in_order_to_scan_a_qr_code">Molly necesita permiso para acceder á cámara e poder escanear un código QR, pero foi denegado de forma permanente. Vai aos axustes da aplicación, selecciona \"Permisos\" e activa \"Cámara\".</string>
  <string name="DeviceActivity_unable_to_scan_a_qr_code_without_the_camera_permission">Non é posible escanear o código QR sen permiso para acceder á cámara</string>
  <!--OutdatedBuildReminder-->
  <string name="OutdatedBuildReminder_update_now">Actualiza</string>
  <string name="OutdatedBuildReminder_your_version_of_signal_will_expire_today">Esta versión de Signal caduca hoxe. Actualízate á versión máis recente.</string>
  <plurals name="OutdatedBuildReminder_your_version_of_signal_will_expire_in_n_days">
    <item quantity="one">A túa versión de Signal caduca mañá. Actualízate á versión máis recente.</item>
    <item quantity="other">Esta versión de Signal caduca en %d días. Actualízate á versión máis recente.</item>
  </plurals>
  <!--PassphrasePromptActivity-->
  <string name="PassphrasePromptActivity_enter_passphrase">Inserir frase de acceso</string>
  <string name="PassphrasePromptActivity_watermark_content_description">Icona de Molly</string>
  <string name="PassphrasePromptActivity_ok_button_content_description">Enviar frase de acceso</string>
  <string name="PassphrasePromptActivity_invalid_passphrase_exclamation">Frase de acceso non válida!</string>
  <string name="PassphrasePromptActivity_unlock_signal">Desbloquear Molly</string>
  <string name="PassphrasePromptActivity_signal_android_lock_screen">Molly Android - Bloqueo de pantalla</string>
  <!--PlacePickerActivity-->
  <string name="PlacePickerActivity_title">Mapa</string>
  <string name="PlacePickerActivity_drop_pin">Engadir marcador</string>
  <string name="PlacePickerActivity_accept_address">Aceptar enderezo</string>
  <!--PlayServicesProblemFragment-->
  <string name="PlayServicesProblemFragment_the_version_of_google_play_services_you_have_installed_is_not_functioning">A versión de Servizos de Google Play que tes instalada non funciona correctamente. Volve instalala e proba de novo.</string>
  <!--PinRestoreEntryFragment-->
  <string name="PinRestoreEntryFragment_incorrect_pin">PIN incorrecto</string>
  <string name="PinRestoreEntryFragment_skip_pin_entry">Omitir o PIN?</string>
  <string name="PinRestoreEntryFragment_need_help">Necesitas axuda?</string>
  <string name="PinRestoreEntryFragment_your_pin_is_a_d_digit_code">O teu PIN é un código de  +%1$d díxitos creado por ti que pode ter letras e números.\n\nSe non lembras o PIN, podes crear un novo. Podes rexistrar e usar a túa conta pero perderás algúns axustes gardados como a información do perfil.</string>
  <string name="PinRestoreEntryFragment_if_you_cant_remember_your_pin">Se non lembras o PIN, podes crear un novo. Podes rexistrar e usar a túa conta pero perderás algúns axustes gardados como a información de perfil.</string>
  <string name="PinRestoreEntryFragment_create_new_pin">Crear novo PIN</string>
  <string name="PinRestoreEntryFragment_contact_support">Contactar coa Axuda</string>
  <string name="PinRestoreEntryFragment_cancel">Cancelar</string>
  <string name="PinRestoreEntryFragment_skip">Omitir</string>
  <plurals name="PinRestoreEntryFragment_you_have_d_attempt_remaining">
    <item quantity="one">Quédache %1$d intento. Se os esgotas, podes crear un novo PIN. Podes rexistrar e usar a túa conta pero perderás algúns axustes gardados como a información do perfil.</item>
    <item quantity="other">Quédache %1$d intentos. Se os esgotas, podes crear un novo PIN. Podes rexistrar e usar a túa conta pero perderás algúns axustes gardados como a información do perfil.</item>
  </plurals>
  <string name="PinRestoreEntryFragment_signal_registration_need_help_with_pin">Rexistro en Signal - Preciso Axuda co PIN para Android</string>
  <string name="PinRestoreEntryFragment_enter_alphanumeric_pin">Escribe PIN alfanumérico</string>
  <string name="PinRestoreEntryFragment_enter_numeric_pin">Escribe PIN numérico</string>
  <!--PinRestoreLockedFragment-->
  <string name="PinRestoreLockedFragment_create_your_pin">Crea o teu PIN</string>
  <string name="PinRestoreLockedFragment_youve_run_out_of_pin_guesses">Esgotaches os intentos, pero aínda podes acceder á conta Signal creando un novo PIN. Por privacidade e seguridade a conta será restablecida sen a información de perfil gardada ou axustes.</string>
  <string name="PinRestoreLockedFragment_create_new_pin">Crear novo PIN</string>
  <!--PinOptOutDialog-->
  <string name="PinOptOutDialog_warning">Aviso</string>
  <string name="PinOptOutDialog_if_you_disable_the_pin_you_will_lose_all_data">Se desactivas o PIN perderás todos os datos cando voltes a rexistrar Signal a menos que fagas unha copia de apoio e a restaures. Non podes activar Bloqueo do Rexistro se o PIN está desactivado.</string>
  <string name="PinOptOutDialog_disable_pin">Desactivar PIN</string>
  <!--RatingManager-->
  <string name="RatingManager_rate_this_app">Valorar esta aplicación</string>
  <string name="RatingManager_if_you_enjoy_using_this_app_please_take_a_moment">Se realmente che gusta esta aplicación, dedícalle, por favor, un intre a valorala.</string>
  <string name="RatingManager_rate_now">Valorar agora!</string>
  <string name="RatingManager_no_thanks">Non, grazas</string>
  <string name="RatingManager_later">Máis tarde</string>
  <!--ReactionsBottomSheetDialogFragment-->
  <string name="ReactionsBottomSheetDialogFragment_all">Todo - %1$d</string>
  <!--ReactionsConversationView-->
  <string name="ReactionsConversationView_plus">+%1$d</string>
  <!--ReactionsRecipientAdapter-->
  <string name="ReactionsRecipientAdapter_you">Ti</string>
  <!--RecaptchaRequiredBottomSheetFragment-->
  <string name="RecaptchaRequiredBottomSheetFragment_verify_to_continue_messaging">Verifica para seguir conversando</string>
  <string name="RecaptchaRequiredBottomSheetFragment_to_help_prevent_spam_on_signal">Axuda a previr o spam en Molly, por favor completa a verificación.</string>
  <string name="RecaptchaRequiredBottomSheetFragment_after_verifying_you_can_continue_messaging">Tras verificar poderás seguir conversando. Tódalas mensaxes en pausa serán enviadas automáticamente.</string>
  <!--Recipient-->
  <string name="Recipient_you">Ti</string>
  <!--Name of recipient representing user\'s \'My Story\'-->
  <string name="Recipient_my_story">A miña historia</string>
  <!--RecipientPreferencesActivity-->
  <string name="RecipientPreferenceActivity_block">Bloquear</string>
  <string name="RecipientPreferenceActivity_unblock">Desbloquear</string>
  <!--RecipientProvider-->
  <string name="RecipientProvider_unnamed_group">Grupo sen nome</string>
  <!--RedPhone-->
  <string name="RedPhone_answering">Respondendo…</string>
  <string name="RedPhone_ending_call">Rematando a chamada…</string>
  <string name="RedPhone_ringing">Soando…</string>
  <string name="RedPhone_busy">Ocupado</string>
  <string name="RedPhone_recipient_unavailable">Destinatario non dispoñible</string>
  <string name="RedPhone_network_failed">Erro de rede!</string>
  <string name="RedPhone_number_not_registered">Número non rexistrado!</string>
  <string name="RedPhone_the_number_you_dialed_does_not_support_secure_voice">O número que marcaches non admite chamadas de voz seguras!</string>
  <string name="RedPhone_got_it">Entendo</string>
  <!--Valentine\'s Day Megaphone-->
  <!--Title text for the Valentine\'s Day donation megaphone. The placeholder will always be a heart emoji. Needs to be a placeholder for Android reasons.-->
  <string name="ValentinesDayMegaphone_happy_heart_day">Feliz 💜 día!</string>
  <!--Body text for the Valentine\'s Day donation megaphone.-->
  <string name="ValentinesDayMegaphone_show_your_affection">Mostra o teu cariño e convértete en doante de Molly.</string>
  <!--WebRtcCallActivity-->
  <string name="WebRtcCallActivity__tap_here_to_turn_on_your_video">Toca aquí para activar o teu vídeo</string>
  <string name="WebRtcCallActivity__to_call_s_signal_needs_access_to_your_camera">Para chamar a %1$s, Molly necesita acceder á túa cámara</string>
  <string name="WebRtcCallActivity__signal_s">Molly %1$s</string>
  <string name="WebRtcCallActivity__calling">Chamando…</string>
  <string name="WebRtcCallActivity__group_is_too_large_to_ring_the_participants">O grupo é demasiado grande para chamar a todos os membros.</string>
  <!--Call status shown when an active call was disconnected (e.g., network hiccup) and is trying to reconnect-->
  <string name="WebRtcCallActivity__reconnecting">Volvendo conectar…</string>
  <!--Title for dialog warning about lacking bluetooth permissions during a call-->
  <string name="WebRtcCallActivity__bluetooth_permission_denied">Permiso de Bluetooth denegado</string>
  <!--Message for dialog warning about lacking bluetooth permissions during a call and references the permission needed by name-->
  <string name="WebRtcCallActivity__please_enable_the_nearby_devices_permission_to_use_bluetooth_during_a_call">Activa o permiso «Dispositivos próximos» para utilizar o Bluetooth durante a chamada.</string>
  <!--Positive action for bluetooth warning dialog to open settings-->
  <string name="WebRtcCallActivity__open_settings">Abrir configuración</string>
  <!--Negative aciton for bluetooth warning dialog to dismiss dialog-->
  <string name="WebRtcCallActivity__not_now">Agora non</string>
  <!--WebRtcCallView-->
  <string name="WebRtcCallView__signal_call">Chamada Signal</string>
  <string name="WebRtcCallView__signal_video_call">Comezar videochamada</string>
  <string name="WebRtcCallView__start_call">Iniciar chamada</string>
  <string name="WebRtcCallView__join_call">Unirse á chamada</string>
  <string name="WebRtcCallView__call_is_full">A chamada está completa</string>
  <string name="WebRtcCallView__the_maximum_number_of_d_participants_has_been_Reached_for_this_call">O número máximo é de %1$d participantes e xa se acadou nesta chamada. Inténtao máis tarde.</string>
  <string name="WebRtcCallView__view_participants_list">Ver participantes</string>
  <string name="WebRtcCallView__your_video_is_off">Vídeo desactivado</string>
  <string name="WebRtcCallView__reconnecting">Volvendo conectar…</string>
  <string name="WebRtcCallView__joining">Uníndose…</string>
  <string name="WebRtcCallView__disconnected">Desconectado</string>
  <string name="WebRtcCallView__signal_will_ring_s">Signal chamará a %1$s</string>
  <string name="WebRtcCallView__signal_will_ring_s_and_s">Signal chamará a %1$s e %2$s</string>
  <plurals name="WebRtcCallView__signal_will_ring_s_s_and_d_others">
    <item quantity="one">Signal chamará a %1$s, %2$s e %3$d máis</item>
    <item quantity="other">Signal chamará a %1$s, %2$s e %3$d máis</item>
  </plurals>
  <string name="WebRtcCallView__s_will_be_notified">%1$s recibirá unha notificación</string>
  <string name="WebRtcCallView__s_and_s_will_be_notified">%1$s e %2$s recibirán unha notificación</string>
  <plurals name="WebRtcCallView__s_s_and_d_others_will_be_notified">
    <item quantity="one">%1$s, %2$s e %3$dmáis recibirán unha notificación </item>
    <item quantity="other">%1$s, %2$s e %3$d máis recibirán unha notificación</item>
  </plurals>
  <string name="WebRtcCallView__ringing_s">Chamando a %1$s</string>
  <string name="WebRtcCallView__ringing_s_and_s">Chamando a %1$s e %2$s</string>
  <plurals name="WebRtcCallView__ringing_s_s_and_d_others">
    <item quantity="one">Chamando a %1$s, %2$s e %3$d máis</item>
    <item quantity="other">Chamando a %1$s, %2$s e %3$d máis</item>
  </plurals>
  <string name="WebRtcCallView__s_is_calling_you">Chámate %1$s </string>
  <string name="WebRtcCallView__s_is_calling_you_and_s">%1$s chámate a ti e a %2$s</string>
  <string name="WebRtcCallView__s_is_calling_you_s_and_s">%1$s chámate a ti, a %2$s e a %3$s</string>
  <plurals name="WebRtcCallView__s_is_calling_you_s_s_and_d_others">
    <item quantity="one">%1$s chámate a ti, a %2$s, a %3$s e a %4$d máis</item>
    <item quantity="other">%1$s chámate a ti, a %2$s, a %3$s e a %4$d máis</item>
  </plurals>
  <string name="WebRtcCallView__no_one_else_is_here">Ninguén máis aquí</string>
  <string name="WebRtcCallView__s_is_in_this_call">%1$s nesta chamada</string>
  <string name="WebRtcCallView__s_are_in_this_call">%1$s están na chamada</string>
  <string name="WebRtcCallView__s_and_s_are_in_this_call">%1$s e %2$s están nesta chamada</string>
  <string name="WebRtcCallView__s_is_presenting">%1$s está presentando</string>
  <plurals name="WebRtcCallView__s_s_and_d_others_are_in_this_call">
    <item quantity="one">%1$s, %2$s e %3$d máis están nesta chamada</item>
    <item quantity="other">%1$s, %2$s e %3$d máis están nesta chamada</item>
  </plurals>
  <string name="WebRtcCallView__flip">Cambiar</string>
  <string name="WebRtcCallView__speaker">Altofalante</string>
  <string name="WebRtcCallView__camera">Cámara</string>
  <string name="WebRtcCallView__unmute">Activar o son</string>
  <string name="WebRtcCallView__mute">Silenciar</string>
  <string name="WebRtcCallView__ring">Chamar</string>
  <string name="WebRtcCallView__end_call">Finalizar chamada</string>
  <!--CallParticipantsListDialog-->
  <plurals name="CallParticipantsListDialog_in_this_call_d_people">
    <item quantity="one">Nesta chamada · %1$d persoa</item>
    <item quantity="other">Nesta chamada · %1$d persoas</item>
  </plurals>
  <!--CallParticipantView-->
  <string name="CallParticipantView__s_is_blocked">%1$s está bloqueado</string>
  <string name="CallParticipantView__more_info">Máis información</string>
  <string name="CallParticipantView__you_wont_receive_their_audio_or_video">Non recibirás o seu audio ou vídeo nin eles o teu.</string>
  <string name="CallParticipantView__cant_receive_audio_video_from_s">Non se pode recibir o audio e vídeo de %1$s</string>
  <string name="CallParticipantView__cant_receive_audio_and_video_from_s">Non se pode recibir o audio e vídeo de %1$s</string>
  <string name="CallParticipantView__this_may_be_Because_they_have_not_verified_your_safety_number_change">Esto podería ser debido a que non verificaron o cambio no teu número de seguridade, hai un problema co seu dispositivo ou a que te bloquearon.</string>
  <!--CallToastPopupWindow-->
  <string name="CallToastPopupWindow__swipe_to_view_screen_share">Arrastra para ver a pantalla compartida</string>
  <!--ProxyBottomSheetFragment-->
  <string name="ProxyBottomSheetFragment_proxy_server">Servidor proxy</string>
  <string name="ProxyBottomSheetFragment_proxy_address">Enderezo do proxy</string>
  <string name="ProxyBottomSheetFragment_do_you_want_to_use_this_proxy_address">Queres utilizar este enderezo do proxy?</string>
  <string name="ProxyBottomSheetFragment_use_proxy">Usar proxy</string>
  <string name="ProxyBottomSheetFragment_successfully_connected_to_proxy">Conexión correcta ao proxy.</string>
  <!--RecaptchaProofActivity-->
  <string name="RecaptchaProofActivity_failed_to_submit">Fallou o envío</string>
  <string name="RecaptchaProofActivity_complete_verification">Completa a verificación</string>
  <!--RegistrationActivity-->
  <string name="RegistrationActivity_select_your_country">Elixe o teu país</string>
  <string name="RegistrationActivity_you_must_specify_your_country_code">Debes especificar o teu
        código de país
    </string>
  <string name="RegistrationActivity_you_must_specify_your_phone_number">Debes especificar o teu
        número de teléfono
    </string>
  <string name="RegistrationActivity_invalid_number">Número non válido</string>
  <string name="RegistrationActivity_the_number_you_specified_s_is_invalid">O número
        especifcado (%s) non é válido.
    </string>
  <string name="RegistrationActivity_a_verification_code_will_be_sent_to">Envióuseche un código de verificación a:</string>
  <string name="RegistrationActivity_you_will_receive_a_call_to_verify_this_number">Recibirás unha chamada para verificar este número.</string>
  <string name="RegistrationActivity_is_your_phone_number_above_correct">É correcto o teu número de teléfono?</string>
  <string name="RegistrationActivity_edit_number">Editar número</string>
  <string name="RegistrationActivity_missing_google_play_services">Falta Servizos de Google Play</string>
  <string name="RegistrationActivity_this_device_is_missing_google_play_services">Este dispositivo non dispón de Servizos de Google Play. Podes continuar a usar Molly, mais é posible que o seu rendemento ou fiabilidade se vexan reducidos.\n\nSe non es un usuario avanzado, se non estás a executar unha ROM de Android modificada ou pensas que isto é un erro, contacta con support@molly.im para che axudar a solucionalo.</string>
  <string name="RegistrationActivity_i_understand">Entendo</string>
  <string name="RegistrationActivity_play_services_error">Erro de Servizos Play</string>
  <string name="RegistrationActivity_google_play_services_is_updating_or_unavailable">Servizos de Google Play está actualizándose ou non está temporalmente dispoñible. Volve tentalo.</string>
  <string name="RegistrationActivity_terms_and_privacy">Termos e política de privacidade</string>
  <string name="RegistrationActivity_signal_needs_access_to_your_contacts_and_media_in_order_to_connect_with_friends">Signal necesita ter os permisos activos para acceder aos teus contactos e multimedia e así axudarche a conectar cos teus amigos e enviarlles mensaxes. Os teus contactos cargaranse a través do modo de detección privado de Signal, o que significa que están encriptados de extremo a extremo e Signal nunca poderá velos.</string>
  <string name="RegistrationActivity_signal_needs_access_to_your_contacts_in_order_to_connect_with_friends">Signal necesita ter o permiso activo para acceder aos teus contactos e axudarche a contectar cos teus amigos. Os teus contactos cargaranse a través do modo de detección privado de Signal, o que significa que están encriptados de extremo a extremo e Signal nunca poderá velos.</string>
  <string name="RegistrationActivity_rate_limited_to_service">Levas demasiados intentos para rexistrar este número. Téntao máis tarde.</string>
  <string name="RegistrationActivity_unable_to_connect_to_service">Non é posible contactar co servizo. Comproba a túa conexión de rede e téntao de novo.</string>
  <string name="RegistrationActivity_non_standard_number_format">Número con formato non-estándar</string>
  <string name="RegistrationActivity_the_number_you_entered_appears_to_be_a_non_standard">O número escrito (%1$s) non semella estar nun formato estándar.\n\nSerá máis ben %2$s?</string>
  <string name="RegistrationActivity_signal_android_phone_number_format">Molly para Android - Formato de número de teléfono</string>
  <string name="RegistrationActivity_call_requested">Chamada solicitada</string>
  <plurals name="RegistrationActivity_debug_log_hint">
    <item quantity="one">Estás a %d pasos de enviar un informe de depuración.</item>
    <item quantity="other">Estás a %d pasos de enviar un informe de depuración.</item>
  </plurals>
  <string name="RegistrationActivity_we_need_to_verify_that_youre_human">Necesitamos comprobar que es unha persoa.</string>
  <string name="RegistrationActivity_next">Seguinte</string>
  <string name="RegistrationActivity_continue">Continuar</string>
  <string name="RegistrationActivity_take_privacy_with_you_be_yourself_in_every_message">Leva a túa privacidade contigo.\nSé ti mesmo/a en cada mensaxe.</string>
  <string name="RegistrationActivity_enter_your_phone_number_to_get_started">Insire o teu número de teléfono para comezar</string>
  <string name="RegistrationActivity_enter_your_phone_number">Escribe o teu número de teléfono</string>
  <string name="RegistrationActivity_you_will_receive_a_verification_code">Recibirás un código de verificación. Pode supoñer algunha tarifa por parte do operador.</string>
  <string name="RegistrationActivity_enter_the_code_we_sent_to_s">Insire o código que che enviamos a %s</string>
  <string name="RegistrationActivity_make_sure_your_phone_has_a_cellular_signal">Comproba que tes cobertura da rede móbil para recibir o SMS ou chamada</string>
  <string name="RegistrationActivity_phone_number_description">Número de teléfono</string>
  <string name="RegistrationActivity_country_code_description">Código de país</string>
  <string name="RegistrationActivity_call">Chamar</string>
  <!--RegistrationLockV2Dialog-->
  <string name="RegistrationLockV2Dialog_turn_on_registration_lock">Activar o bloqueo de rexistro?</string>
  <string name="RegistrationLockV2Dialog_turn_off_registration_lock">Desactivar o bloqueo de rexistro?</string>
  <string name="RegistrationLockV2Dialog_if_you_forget_your_signal_pin_when_registering_again">Se non lembras o teu PIN Signal ao volver a rexistrar Signal, perderás o acceso á conta durante 7 días.</string>
  <string name="RegistrationLockV2Dialog_turn_on">Acender</string>
  <string name="RegistrationLockV2Dialog_turn_off">Apagar</string>
  <!--RevealableMessageView-->
  <string name="RevealableMessageView_view_photo">Ver fotografía</string>
  <string name="RevealableMessageView_view_video">Ver vídeo</string>
  <string name="RevealableMessageView_viewed">Vista</string>
  <string name="RevealableMessageView_media">Ficheiros multimedia</string>
  <!--Search-->
  <string name="SearchFragment_no_results">Ningún resultado atopado para \'%s\'</string>
  <string name="SearchFragment_header_conversations">Conversas</string>
  <string name="SearchFragment_header_contacts">Contactos</string>
  <string name="SearchFragment_header_messages">Mensaxes</string>
  <!--ShakeToReport-->
  <!--SharedContactDetailsActivity-->
  <string name="SharedContactDetailsActivity_add_to_contacts">Engadir a contactos</string>
  <string name="SharedContactDetailsActivity_invite_to_signal">Convidar a Molly</string>
  <string name="SharedContactDetailsActivity_signal_message">Mensaxe de Signal</string>
  <string name="SharedContactDetailsActivity_signal_call">Chamada Signal</string>
  <!--SharedContactView-->
  <string name="SharedContactView_add_to_contacts">Engadir a contactos</string>
  <string name="SharedContactView_invite_to_signal">Convidar a Molly</string>
  <string name="SharedContactView_message">Mensaxe de Signal</string>
  <!--SignalBottomActionBar-->
  <string name="SignalBottomActionBar_more">Máis</string>
  <!--SignalPinReminders-->
  <string name="SignalPinReminders_well_remind_you_again_later">PIN verificado con éxito. Lembrarémoscho de novo máis tarde.</string>
  <string name="SignalPinReminders_well_remind_you_again_tomorrow">PIN verificado con éxito. Lembrarémoscho de novo mañá.</string>
  <string name="SignalPinReminders_well_remind_you_again_in_a_few_days">PIN verificado con éxito. Lembrarémoscho de novo nuns días.</string>
  <string name="SignalPinReminders_well_remind_you_again_in_a_week">PIN verificado con éxito. Lembrarémoscho de novo nunha semana.</string>
  <string name="SignalPinReminders_well_remind_you_again_in_a_couple_weeks">PIN verificado con éxito. Lembrarémoscho de novo nun par de semanas.</string>
  <string name="SignalPinReminders_well_remind_you_again_in_a_month">PIN verificado con éxito. Lembrarémoscho de novo dentro dun mes.</string>
  <!--Slide-->
  <string name="Slide_image">Imaxe</string>
  <string name="Slide_sticker">Adhesivo</string>
  <string name="Slide_audio">Audio</string>
  <string name="Slide_video">Vídeo</string>
  <!--SmsMessageRecord-->
  <string name="SmsMessageRecord_received_corrupted_key_exchange_message">Recibida unha mensaxe de
        intercambio de chaves danada!
    </string>
  <string name="SmsMessageRecord_received_key_exchange_message_for_invalid_protocol_version">
        Recibida unha mensaxe de intercambio de chaves para unha versión de protocolo non válida.
    </string>
  <string name="SmsMessageRecord_received_message_with_new_safety_number_tap_to_process">Mensaxe recibida co novo número de seguranza. Toca para continuar e mostrar.</string>
  <string name="SmsMessageRecord_secure_session_reset">Restableciches a sesión segura.</string>
  <string name="SmsMessageRecord_secure_session_reset_s">%s restableceu a conexión segura.</string>
  <string name="SmsMessageRecord_duplicate_message">Mensaxe duplicada.</string>
  <string name="SmsMessageRecord_this_message_could_not_be_processed_because_it_was_sent_from_a_newer_version">Esta mensaxe non se puido procesar porque foi enviada desde unha versión máis recente de Signal. Logo de te actualizares, pídelle ao teu contacto que cha volva enviar.</string>
  <string name="SmsMessageRecord_error_handling_incoming_message">Erro ao xestionar a mensaxe recibida.</string>
  <!--StickerManagementActivity-->
  <string name="StickerManagementActivity_stickers">Adhesivos</string>
  <!--StickerManagementAdapter-->
  <string name="StickerManagementAdapter_installed_stickers">Adhesivos instalados</string>
  <string name="StickerManagementAdapter_stickers_you_received">Adhesivos que recibiches</string>
  <string name="StickerManagementAdapter_signal_artist_series">Serie de artistas de Signal</string>
  <string name="StickerManagementAdapter_no_stickers_installed">Sen adhesivos instalados</string>
  <string name="StickerManagementAdapter_stickers_from_incoming_messages_will_appear_here">Os adhesivos das mensaxes entrantes aparecerán aquí</string>
  <string name="StickerManagementAdapter_untitled">Sen título</string>
  <string name="StickerManagementAdapter_unknown">Descoñecido</string>
  <!--StickerPackPreviewActivity-->
  <string name="StickerPackPreviewActivity_untitled">Sen título</string>
  <string name="StickerPackPreviewActivity_unknown">Descoñecido</string>
  <string name="StickerPackPreviewActivity_install">Instalar</string>
  <string name="StickerPackPreviewActivity_remove">Eliminar</string>
  <string name="StickerPackPreviewActivity_stickers">Adhesivos</string>
  <string name="StickerPackPreviewActivity_failed_to_load_sticker_pack">Erro ao cargar o paquete de adhesivos</string>
  <!--SubmitDebugLogActivity-->
  <string name="SubmitDebugLogActivity_edit">Editar</string>
  <string name="SubmitDebugLogActivity_done">Feito</string>
  <!--Menu option to save a debug log file to disk.-->
  <string name="SubmitDebugLogActivity_save">Gardar</string>
  <!--Error that is show in a toast when we fail to save a debug log file to disk.-->
  <string name="SubmitDebugLogActivity_failed_to_save">Erro ao gardar</string>
  <!--Toast that is show to notify that we have saved the debug log file to disk.-->
  <string name="SubmitDebugLogActivity_save_complete">Gardado</string>
  <string name="SubmitDebugLogActivity_tap_a_line_to_delete_it">Toca unha liña para eliminala</string>
  <string name="SubmitDebugLogActivity_submit">Enviar</string>
  <string name="SubmitDebugLogActivity_failed_to_submit_logs">Fallo ao enviar o rexistro</string>
  <string name="SubmitDebugLogActivity_success">Correcto!</string>
  <string name="SubmitDebugLogActivity_copy_this_url_and_add_it_to_your_issue">Copia este URL e engádeo ao teu informe de problemas ou correo de asistencia:\n\n<b>%1$s</b></string>
  <string name="SubmitDebugLogActivity_share">Compartir</string>
  <string name="SubmitDebugLogActivity_this_log_will_be_posted_publicly_online_for_contributors">Este informe será publicado de xeito público para que os desenvolvedores poidan velo. Podes examinar o seu contido antes de subilo.</string>
  <!--SupportEmailUtil-->
  <string name="SupportEmailUtil_filter">Filtro:</string>
  <string name="SupportEmailUtil_device_info">Información do dispositivo:</string>
  <string name="SupportEmailUtil_android_version">Versión de Android:</string>
  <string name="SupportEmailUtil_signal_version">Versión de Molly:</string>
  <string name="SupportEmailUtil_signal_package">Paquete de Molly:</string>
  <string name="SupportEmailUtil_registration_lock">Bloqueo do rexistro:</string>
  <string name="SupportEmailUtil_locale">Idioma:</string>
  <!--ThreadRecord-->
  <string name="ThreadRecord_group_updated">Grupo actualizado</string>
  <string name="ThreadRecord_left_the_group">Abandonou o grupo</string>
  <string name="ThreadRecord_secure_session_reset">Restablecer sesión segura.</string>
  <string name="ThreadRecord_draft">Borrador:</string>
  <string name="ThreadRecord_called">Chamaches a</string>
  <string name="ThreadRecord_called_you">Chamoute</string>
  <string name="ThreadRecord_missed_audio_call">Chamada de audio perdida</string>
  <string name="ThreadRecord_missed_video_call">Chamada de voz perdida</string>
  <string name="ThreadRecord_media_message">Mensaxe multimedia</string>
  <string name="ThreadRecord_sticker">Adhesivo</string>
  <string name="ThreadRecord_view_once_photo">Foto dunha soa visualización</string>
  <string name="ThreadRecord_view_once_video">Vídeo dunha soa visualización</string>
  <string name="ThreadRecord_view_once_media">Multimedia dunha soa visualización</string>
  <string name="ThreadRecord_this_message_was_deleted">Eliminouse a mensaxe.</string>
  <string name="ThreadRecord_you_deleted_this_message">Eliminaches esta mensaxe.</string>
  <string name="ThreadRecord_s_is_on_signal">%s está en Signal!</string>
  <string name="ThreadRecord_disappearing_messages_disabled">Desaparición das mensaxes desactivada</string>
  <string name="ThreadRecord_disappearing_message_time_updated_to_s">Desaparición das mensaxes establecida en%s</string>
  <string name="ThreadRecord_safety_number_changed">O número de seguranza cambiou</string>
  <string name="ThreadRecord_your_safety_number_with_s_has_changed">O teu número de seguranza con %s cambiou.</string>
  <string name="ThreadRecord_you_marked_verified">Marcaches como verificado</string>
  <string name="ThreadRecord_you_marked_unverified">Marcaches como sen verificar</string>
  <string name="ThreadRecord_message_could_not_be_processed">A mensaxe non se puido procesar</string>
  <string name="ThreadRecord_delivery_issue">Problema co envío</string>
  <string name="ThreadRecord_message_request">Solicitude de mensaxe</string>
  <string name="ThreadRecord_photo">Fotografía</string>
  <string name="ThreadRecord_gif">GIF</string>
  <string name="ThreadRecord_voice_message">Mensaxe de voz</string>
  <string name="ThreadRecord_file">Ficheiro</string>
  <string name="ThreadRecord_video">Vídeo</string>
  <string name="ThreadRecord_chat_session_refreshed">Sesión de conversa actualizada</string>
  <!--Displayed in the notification when the user is sent a gift-->
  <string name="ThreadRecord__you_received_a_gift">Recibiches un regalo</string>
  <!--Displayed in the notification when the user sends a gift-->
  <string name="ThreadRecord__you_sent_a_gift">Enviaches un regalo</string>
  <!--Displayed in the notification when the user has opened a received gift-->
  <string name="ThreadRecord__you_redeemed_a_gift_badge">Trocaches unha insignia regalo</string>
  <!--Displayed in the conversation list when someone reacted to your story-->
  <string name="ThreadRecord__reacted_s_to_your_story">Reaccionou con %1$s á túa historia</string>
  <!--Displayed in the conversation list when you reacted to someone\'s story-->
  <string name="ThreadRecord__reacted_s_to_their_story">Reaccionou con %1$s á súa historia</string>
  <!--UpdateApkReadyListener-->
  <string name="UpdateApkReadyListener_Signal_update">Actualizar Molly</string>
  <string name="UpdateApkReadyListener_a_new_version_of_signal_is_available_tap_to_update">Hai dispoñible unha nova versión de Molly; toca para actualizar</string>
  <!--UntrustedSendDialog-->
  <string name="UntrustedSendDialog_send_message">Enviar mensaxe?</string>
  <string name="UntrustedSendDialog_send">Enviar</string>
  <!--UnverifiedSendDialog-->
  <string name="UnverifiedSendDialog_send_message">Enviar mensaxe?</string>
  <string name="UnverifiedSendDialog_send">Enviar</string>
  <!--UsernameEditFragment-->
  <!--Instructional text at the top of the username edit screen-->
  <string name="UsernameEditFragment__choose_your_username">Elixe un nome de usuario</string>
  <string name="UsernameEditFragment_username">Nome de usuario</string>
  <string name="UsernameEditFragment_delete">Eliminar</string>
  <string name="UsernameEditFragment_successfully_set_username">Nome de usuario establecido satisfactoriamente</string>
  <string name="UsernameEditFragment_successfully_removed_username">Nome de usuario eliminado satisfactoriamente.</string>
  <string name="UsernameEditFragment_encountered_a_network_error">Houbo un fallo na rede.</string>
  <string name="UsernameEditFragment_this_username_is_taken">Este nome de usuario xa está en uso.</string>
  <string name="UsernameEditFragment_this_username_is_available">Este nome de usuario está dispoñible.</string>
  <string name="UsernameEditFragment_usernames_can_only_include">Os nomes de usuario só poden incluír a-Z, 0-9 e guións baixos.</string>
  <string name="UsernameEditFragment_usernames_cannot_begin_with_a_number">Os nomes de usuario non poden comezar por un número.</string>
  <string name="UsernameEditFragment_username_is_invalid">Nome de usuario non válido.</string>
  <string name="UsernameEditFragment_usernames_must_be_between_a_and_b_characters">Os nomes de usuario deben ter entre %1$d e %2$d caracteres.</string>
  <!--Explanation about what usernames provide-->
  <string name="UsernameEditFragment__usernames_let_others_message">Un nome de usuario permite que outras persoas che manden mensaxes sen necesitar o teu número de teléfono. Combínanse cunha serie de cifras para manter a túa información privada.</string>
  <!--Dialog title for explanation about numbers at the end of the username-->
  <string name="UsernameEditFragment__what_is_this_number">Que é este número?</string>
  <string name="UsernameEditFragment__these_digits_help_keep">Estas cifras manteñen o teu nome de usuario privado para que non recibas mensaxes non desexadas. Comparte o teu usuario só coas persoas e grupos coas que queiras conversar. Se cambias o teu nome de usuario, terás unha nova serie de cifras.</string>
  <plurals name="UserNotificationMigrationJob_d_contacts_are_on_signal">
    <item quantity="one">%dcontacto está en Signal!</item>
    <item quantity="other">%d contactos están en Signal!</item>
  </plurals>
  <!--UsernameShareBottomSheet-->
  <!--Explanation of what the sheet enables the user to do-->
  <string name="UsernameShareBottomSheet__copy_or_share_a_username_link">Copia ou comparte unha ligazón de nome de usuario</string>
  <!--VerifyIdentityActivity-->
  <string name="VerifyIdentityActivity_your_contact_is_running_an_old_version_of_signal">O teu contacto ten unha versión antiga de Signal. Pídelle que a actualice antes de verificar o número de seguranza.</string>
  <string name="VerifyIdentityActivity_your_contact_is_running_a_newer_version_of_Signal">O teu contacto ten unha versión recente de Signal cun formato de código QR incompatible. Actualízate para poder comparalo.</string>
  <string name="VerifyIdentityActivity_the_scanned_qr_code_is_not_a_correctly_formatted_safety_number">O código QR escaneado non ten un código de verificación correctamente formatado. Volve escanealo de novo.</string>
  <string name="VerifyIdentityActivity_share_safety_number_via">Compartir número de seguranza vía…</string>
  <string name="VerifyIdentityActivity_our_signal_safety_number">O noso número de seguranza en Signal:</string>
  <string name="VerifyIdentityActivity_no_app_to_share_to">Semella que non hai ningunha que permita compartir.</string>
  <string name="VerifyIdentityActivity_no_safety_number_to_compare_was_found_in_the_clipboard">Non se atopou no portapapeis número de seguranza ningún para comparar</string>
  <string name="VerifyIdentityActivity_signal_needs_the_camera_permission_in_order_to_scan_a_qr_code_but_it_has_been_permanently_denied">Molly necesita permiso para acceder á cámara e poder escanear un código QR, pero foi denegado de forma permanente. Vai aos axustes da aplicación, selecciona \"Permisos\" e activa \"Cámara\".</string>
  <string name="VerifyIdentityActivity_unable_to_scan_qr_code_without_camera_permission">Non é posible escanear o código QR sen permiso para acceder á cámara</string>
  <string name="VerifyIdentityActivity_you_must_first_exchange_messages_in_order_to_view">Primeiramente debes intercambiar mensaxes para ver o número de seguranza de %1$s.</string>
  <!--ViewOnceMessageActivity-->
  <!--AudioView-->
  <!--MessageDisplayHelper-->
  <string name="MessageDisplayHelper_message_encrypted_for_non_existing_session">Mensaxe cifrada para unha sesión que non existe</string>
  <!--MmsMessageRecord-->
  <string name="MmsMessageRecord_bad_encrypted_mms_message">Mensaxe MMS mal cifrada</string>
  <string name="MmsMessageRecord_mms_message_encrypted_for_non_existing_session">Mensaxe MMS cifrada para unha sesión que non existe</string>
  <!--MuteDialog-->
  <string name="MuteDialog_mute_notifications">Silenciar notificacións</string>
  <!--ApplicationMigrationService-->
  <string name="ApplicationMigrationService_import_in_progress">Importación en marcha</string>
  <string name="ApplicationMigrationService_importing_text_messages">Importando mensaxes de texto</string>
  <string name="ApplicationMigrationService_import_complete">Importación completada</string>
  <string name="ApplicationMigrationService_system_database_import_is_complete">A importación da base de datos do sistema está completada.</string>
  <!--KeyCachingService-->
  <string name="KeyCachingService_signal_passphrase_cached">Toca para abrir</string>
  <string name="KeyCachingService_passphrase_cached">Molly está desbloqueado</string>
  <string name="KeyCachingService_lock">Bloquear Molly</string>
  <!--MediaPreviewActivity-->
  <string name="MediaPreviewActivity_you">Ti</string>
  <string name="MediaPreviewActivity_unssuported_media_type">Tipo multimedia non compatible</string>
  <string name="MediaPreviewActivity_draft">Borrador</string>
  <string name="MediaPreviewActivity_signal_needs_the_storage_permission_in_order_to_write_to_external_storage_but_it_has_been_permanently_denied">Molly necesita permiso para acceder ao almacenamento externo e poder gardar nel, pero foi denegado de forma permanente. Vai aos axustes da aplicación, selecciona \"Permisos\" e activa \"Almacenamento\".</string>
  <string name="MediaPreviewActivity_unable_to_write_to_external_storage_without_permission">Non é posible gardar no almacenamento externo sen permiso</string>
  <string name="MediaPreviewActivity_media_delete_confirmation_title">Borrar mensaxe?</string>
  <string name="MediaPreviewActivity_media_delete_confirmation_message">Isto borrará de xeito permanente esta mensaxe.</string>
  <string name="MediaPreviewActivity_s_to_s">%1$s a %2$s</string>
  <!--All media preview title when viewing media send by you to another recipient (allows changing of \'You\' based on context)-->
  <string name="MediaPreviewActivity_you_to_s">Ti a %1$s</string>
  <!--All media preview title when viewing media sent by another recipient to you (allows changing of \'You\' based on context)-->
  <string name="MediaPreviewActivity_s_to_you">%1$s a ti</string>
  <string name="MediaPreviewActivity_media_no_longer_available">Contido multimedia xa non dispoñible.</string>
  <string name="MediaPreviewActivity_cant_find_an_app_able_to_share_this_media">Non se atopa unha aplicación con que compartir este contido multimedia.</string>
  <!--MessageNotifier-->
  <string name="MessageNotifier_d_new_messages_in_d_conversations">%1$d novas mensaxes en %2$d conversas</string>
  <string name="MessageNotifier_most_recent_from_s">Máis recente de: %1$s</string>
  <string name="MessageNotifier_locked_message">Mensaxe bloqueada</string>
  <string name="MessageNotifier_message_delivery_failed">Erro na entrega da mensaxe.</string>
  <string name="MessageNotifier_failed_to_deliver_message">Erro ao entregar a mensaxe.</string>
  <string name="MessageNotifier_error_delivering_message">Erro entregando a mensaxe.</string>
  <string name="MessageNotifier_message_delivery_paused">Entrega da mensaxe en pausa</string>
  <string name="MessageNotifier_verify_to_continue_messaging_on_signal">Verifica para continuar utilizando Molly.</string>
  <string name="MessageNotifier_mark_all_as_read">Marcar todas como lidas</string>
  <string name="MessageNotifier_mark_read">Marcar como lida</string>
  <string name="MessageNotifier_turn_off_these_notifications">Desactivar estas notificacións</string>
  <string name="MessageNotifier_view_once_photo">Foto dunha soa visualización</string>
  <string name="MessageNotifier_view_once_video">Vídeo dunha soa visualización</string>
  <string name="MessageNotifier_reply">Responder</string>
  <string name="MessageNotifier_signal_message">Mensaxe de Signal</string>
  <string name="MessageNotifier_unsecured_sms">SMS insegura</string>
  <string name="MessageNotifier_you_may_have_new_messages">Pode que teñas mensaxes novas</string>
  <string name="MessageNotifier_open_signal_to_check_for_recent_notifications">Abre Molly para comprobar as notificacións recentes.</string>
  <string name="MessageNotifier_contact_message">%1$s %2$s</string>
  <string name="MessageNotifier_unknown_contact_message">Contacto</string>
  <string name="MessageNotifier_reacted_s_to_s">Reaccionou con %1$s a: \"%2$s\"</string>
  <string name="MessageNotifier_reacted_s_to_your_video">Reaccionou con %1$s ao teu vídeo.</string>
  <string name="MessageNotifier_reacted_s_to_your_image">Reaccionou con %1$s á túa imaxe.</string>
  <string name="MessageNotifier_reacted_s_to_your_gif">%1$s reaccionou ao teu GIF.</string>
  <string name="MessageNotifier_reacted_s_to_your_file">Reaccionou con %1$s ao teu ficheiro.</string>
  <string name="MessageNotifier_reacted_s_to_your_audio">Reaccionou con %1$s ao teu audio.</string>
  <string name="MessageNotifier_reacted_s_to_your_view_once_media">Reaccionou con %1$s ao teu multimedia dunha soa visualización</string>
  <string name="MessageNotifier_reacted_s_to_your_sticker">Reaccionou con %1$s ao teu adhesivo.</string>
  <string name="MessageNotifier_this_message_was_deleted">Eliminouse a mensaxe.</string>
  <string name="TurnOffContactJoinedNotificationsActivity__turn_off_contact_joined_signal">Desactivar as notificacións de quen se une a Signal? Poderás volver activalas en Signal&gt; Axustes &gt; Notificacións.</string>
  <!--Notification Channels-->
  <string name="NotificationChannel_channel_messages">Mensaxes</string>
  <string name="NotificationChannel_calls">Chamadas</string>
  <string name="NotificationChannel_failures">Erros</string>
  <string name="NotificationChannel_backups">Copias de seguranza</string>
  <string name="NotificationChannel_locked_status">Bloquear estado</string>
  <string name="NotificationChannel_app_updates">Actualizacións da app</string>
  <string name="NotificationChannel_other">Outra</string>
  <string name="NotificationChannel_group_chats">Conversas</string>
  <string name="NotificationChannel_missing_display_name">Descoñecido</string>
  <string name="NotificationChannel_voice_notes">Notas de voz</string>
  <string name="NotificationChannel_contact_joined_signal">Un contacto únese a Signal</string>
  <string name="NotificationChannels__no_activity_available_to_open_notification_channel_settings">Non hai actividade dispoñible para abrir a configuración de notificacións.</string>
  <!--Notification channel name for showing persistent background connection on devices without push notifications-->
  <string name="NotificationChannel_background_connection">Conexión en segundo plano</string>
  <!--Notification channel name for showing call status information (like connection, ongoing, etc.) Not ringing.-->
  <string name="NotificationChannel_call_status">Estado da chamada</string>
  <!--ProfileEditNameFragment-->
  <!--QuickResponseService-->
  <string name="QuickResponseService_quick_response_unavailable_when_Signal_is_locked">A resposta rápida non está dispoñible cando Molly está bloqueado!</string>
  <string name="QuickResponseService_problem_sending_message">Problema ao enviar a mensaxe!</string>
  <!--SaveAttachmentTask-->
  <string name="SaveAttachmentTask_saved_to">Gardado en %s</string>
  <string name="SaveAttachmentTask_saved">Gardado</string>
  <!--SearchToolbar-->
  <string name="SearchToolbar_search">Procurar</string>
  <string name="SearchToolbar_search_for_conversations_contacts_and_messages">Buscar nas conversas, contactos e mensaxes</string>
  <!--Material3 Search Toolbar-->
  <string name="Material3SearchToolbar__close">Pechar</string>
  <string name="Material3SearchToolbar__clear">Despexar</string>
  <!--ShortcutLauncherActivity-->
  <string name="ShortcutLauncherActivity_invalid_shortcut">Atallo non válido</string>
  <!--SingleRecipientNotificationBuilder-->
  <string name="SingleRecipientNotificationBuilder_signal">Molly</string>
  <string name="SingleRecipientNotificationBuilder_new_message">Nova mensaxe</string>
  <string name="SingleRecipientNotificationBuilder_message_request">Solicitude de mensaxe</string>
  <string name="SingleRecipientNotificationBuilder_you">Ti</string>
  <!--Notification subtext for group stories-->
  <string name="SingleRecipientNotificationBuilder__s_dot_story">%1$s • Historia</string>
  <!--ThumbnailView-->
  <string name="ThumbnailView_Play_video_description">Reproducir vídeo</string>
  <string name="ThumbnailView_Has_a_caption_description">Ten un título</string>
  <!--TransferControlView-->
  <plurals name="TransferControlView_n_items">
    <item quantity="one">%d elemento</item>
    <item quantity="other">%d elementos.</item>
  </plurals>
  <!--UnauthorizedReminder-->
  <string name="UnauthorizedReminder_device_no_longer_registered">Dispositivo xa non rexistrado</string>
  <string name="UnauthorizedReminder_this_is_likely_because_you_registered_your_phone_number_with_Signal_on_a_different_device">Probablemente isto é así porque rexistraches o teu número de teléfono en Signal nun dispositivo diferente. Toca para volver facer o rexistro.</string>
  <!--WebRtcCallActivity-->
  <string name="WebRtcCallActivity_to_answer_the_call_give_signal_access_to_your_microphone">Para responder a chamada, permite que Molly acceda ao teu micrófono.</string>
  <string name="WebRtcCallActivity_to_answer_the_call_from_s_give_signal_access_to_your_microphone">Para responder a chamada de %s, dálle permiso a Molly ao teu micrófono.</string>
  <string name="WebRtcCallActivity_signal_requires_microphone_and_camera_permissions_in_order_to_make_or_receive_calls">Molly require permiso para poder facer e recibir chamadas, pero este foi denegado de forma permanente. Vai aos axustes da aplicación, selecciona \"Permisos\" e activa \"Micrófono\" e \"Cámara\".</string>
  <string name="WebRtcCallActivity__answered_on_a_linked_device">Respondido nun dispositivo ligado.</string>
  <string name="WebRtcCallActivity__declined_on_a_linked_device">Rexeitado nun dispositivo ligado.</string>
  <string name="WebRtcCallActivity__busy_on_a_linked_device">Ocupado desde un dispositivo ligado.</string>
  <string name="GroupCallSafetyNumberChangeNotification__someone_has_joined_this_call_with_a_safety_number_that_has_changed">Alguén xuntouse nesta chamada cun número de seguridade que cambiou.</string>
  <!--WebRtcCallScreen-->
  <string name="WebRtcCallScreen_swipe_up_to_change_views">Arrastra cara a arriba para cambiar a vista</string>
  <!--WebRtcCallScreen V2-->
  <string name="WebRtcCallScreen__decline">Rexeitar</string>
  <string name="WebRtcCallScreen__answer">Responder</string>
  <string name="WebRtcCallScreen__answer_without_video">Responder sen vídeo</string>
  <!--WebRtcAudioOutputToggle-->
  <string name="WebRtcAudioOutputToggle__audio_output">Saída de audio</string>
  <string name="WebRtcAudioOutputToggle__phone_earpiece">Auriculares</string>
  <string name="WebRtcAudioOutputToggle__speaker">Altofalante</string>
  <string name="WebRtcAudioOutputToggle__bluetooth">Bluetooth</string>
  <string name="WebRtcCallControls_answer_call_description">Responder chamada</string>
  <string name="WebRtcCallControls_reject_call_description">Rexeitar chamada</string>
  <!--change_passphrase_activity-->
  <string name="change_passphrase_activity__old_passphrase">Frase de acceso antiga</string>
  <string name="change_passphrase_activity__new_passphrase">Nova frase de acceso</string>
  <string name="change_passphrase_activity__repeat_new_passphrase">Repetir nova frase de acceso</string>
  <!--contact_selection_activity-->
  <string name="contact_selection_activity__enter_name_or_number">Inserir nome ou número</string>
  <string name="contact_selection_activity__invite_to_signal">Convidar a Molly</string>
  <string name="contact_selection_activity__new_group">Novo grupo</string>
  <!--contact_filter_toolbar-->
  <string name="contact_filter_toolbar__clear_entered_text_description">Limpar o texto inserido</string>
  <string name="contact_filter_toolbar__show_keyboard_description">Mostrar teclado</string>
  <string name="contact_filter_toolbar__show_dial_pad_description">Mostrar teclado de marcación</string>
  <!--contact_selection_group_activity-->
  <string name="contact_selection_group_activity__no_contacts">Sen contactos.</string>
  <string name="contact_selection_group_activity__finding_contacts">Cargando contactos…</string>
  <!--single_contact_selection_activity-->
  <string name="SingleContactSelectionActivity_contact_photo">Foto do contacto</string>
  <!--ContactSelectionListFragment-->
  <string name="ContactSelectionListFragment_signal_requires_the_contacts_permission_in_order_to_display_your_contacts">Molly require permiso para poder mostrar os teus contactos, pero este foi denegado de forma permanente. Vai aos axustes da aplicación, selecciona \"Permisos\" e activa \"Contactos\".</string>
  <string name="ContactSelectionListFragment_error_retrieving_contacts_check_your_network_connection">Erro ao recuperar os contactos; comproba a túa conexión á rede</string>
  <string name="ContactSelectionListFragment_username_not_found">Nome de usuario non atopado</string>
  <string name="ContactSelectionListFragment_s_is_not_a_signal_user">\"%1$s\" non é usuario de Signal. Comproba o nome de usuario e téntao outra vez.</string>
  <string name="ContactSelectionListFragment_you_do_not_need_to_add_yourself_to_the_group">Non necesitas engadir a ti mesmo ao grupo</string>
  <string name="ContactSelectionListFragment_maximum_group_size_reached">Alcanzouse o tamaño máximo do grupo</string>
  <string name="ContactSelectionListFragment_signal_groups_can_have_a_maximum_of_d_members">Os grupos de Signal poden ter un máximo de %1$d membros.</string>
  <string name="ContactSelectionListFragment_recommended_member_limit_reached">Alcanzouse o límite de membros recomendado</string>
  <string name="ContactSelectionListFragment_signal_groups_perform_best_with_d_members_or_fewer">Os grupos de Signal funcionan ben con %1$d membros ou menos. Engadir máis membros pode provocar atrasos no envío e recepción das mensaxes.</string>
  <plurals name="ContactSelectionListFragment_d_members">
    <item quantity="one">%1$d membro</item>
    <item quantity="other">%1$d membros</item>
  </plurals>
  <!--contact_selection_list_fragment-->
  <string name="contact_selection_list_fragment__signal_needs_access_to_your_contacts_in_order_to_display_them">Molly necesita acceder aos teus contactos para poder mostralos.</string>
  <string name="contact_selection_list_fragment__show_contacts">Mostrar contactos</string>
  <!--contact_selection_list_item-->
  <plurals name="contact_selection_list_item__number_of_members">
    <item quantity="one">%1$d membro</item>
    <item quantity="other">%1$d membros</item>
  </plurals>
  <!--Displays number of viewers for a story-->
  <plurals name="contact_selection_list_item__number_of_viewers">
    <item quantity="one">%1$d espectador</item>
    <item quantity="other">%1$d espectadores</item>
  </plurals>
  <!--conversation_activity-->
  <string name="conversation_activity__type_message_push">Mensaxe de Signal</string>
  <string name="conversation_activity__type_message_sms_insecure">SMS insegura</string>
  <string name="conversation_activity__type_message_mms_insecure">MMS insegura</string>
  <string name="conversation_activity__from_sim_name">De %1$s</string>
  <string name="conversation_activity__sim_n">SIM %1$d</string>
  <string name="conversation_activity__send">Enviar</string>
  <string name="conversation_activity__compose_description">Redacción da mensaxe</string>
  <string name="conversation_activity__emoji_toggle_description">Cambiar a teclado emoji</string>
  <string name="conversation_activity__attachment_thumbnail">Miniatura do anexo</string>
  <string name="conversation_activity__quick_attachment_drawer_toggle_camera_description">Activar panel rápido de ficheiros da cámara</string>
  <string name="conversation_activity__quick_attachment_drawer_record_and_send_audio_description">Gravar e enviar un anexo de audio</string>
  <string name="conversation_activity__quick_attachment_drawer_lock_record_description">Bloquear a gravación dun ficheiro anexo de audio</string>
  <string name="conversation_activity__enable_signal_for_sms">Activar Signal para SMS</string>
  <string name="conversation_activity__message_could_not_be_sent">Non se puido enviar a mensaxe. Comproba a túa conexión á rede e vólveo tentar.</string>
  <!--conversation_input_panel-->
  <string name="conversation_input_panel__slide_to_cancel">Pasa o dedo para cancelar</string>
  <string name="conversation_input_panel__cancel">Cancelar</string>
  <!--conversation_item-->
  <string name="conversation_item__mms_image_description">Mensaxe multimedia</string>
  <string name="conversation_item__secure_message_description">Mensaxe segura</string>
  <!--conversation_item_sent-->
  <string name="conversation_item_sent__send_failed_indicator_description">Erro ao enviar</string>
  <string name="conversation_item_sent__pending_approval_description">Pendente de aprobación</string>
  <string name="conversation_item_sent__delivered_description">Entregado</string>
  <string name="conversation_item_sent__message_read">Mensaxe lida</string>
  <!--conversation_item_received-->
  <string name="conversation_item_received__contact_photo_description">Foto do contacto</string>
  <!--ConversationUpdateItem-->
  <string name="ConversationUpdateItem_loading">Cargando</string>
  <string name="ConversationUpdateItem_learn_more">Saber máis</string>
  <string name="ConversationUpdateItem_join_call">Unirse á chamada</string>
  <string name="ConversationUpdateItem_return_to_call">Volver chamar</string>
  <string name="ConversationUpdateItem_call_is_full">A chamada está completa</string>
  <string name="ConversationUpdateItem_invite_friends">Convidar amizades</string>
  <string name="ConversationUpdateItem_enable_call_notifications">Activar notificacións de chamadas</string>
  <string name="ConversationUpdateItem_update_contact">Actualizar contacto</string>
  <!--Update item button text to show to block a recipient from requesting to join via group link-->
  <string name="ConversationUpdateItem_block_request">Bloquear solicitude</string>
  <string name="ConversationUpdateItem_no_groups_in_common_review_requests_carefully">Non tes grupos en común. Revisa as solicitudes con atención.</string>
  <string name="ConversationUpdateItem_no_contacts_in_this_group_review_requests_carefully">Non tes contactos neste grupo. Revisa as solicitudes con atención.</string>
  <string name="ConversationUpdateItem_view">Ver</string>
  <string name="ConversationUpdateItem_the_disappearing_message_time_will_be_set_to_s_when_you_message_them">O tempo da mensaxe temporal fixarase en %1$s cando se envíe. </string>
  <!--Update item button text to show to boost a feature-->
  <string name="ConversationUpdateItem_donate">Doar</string>
  <!--audio_view-->
  <string name="audio_view__play_pause_accessibility_description">Reproducir … Deter</string>
  <string name="audio_view__download_accessibility_description">Descargar</string>
  <!--QuoteView-->
  <string name="QuoteView_audio">Audio</string>
  <string name="QuoteView_video">Vídeo</string>
  <string name="QuoteView_photo">Fotografía</string>
  <string name="QuoteView_gif">GIF</string>
  <string name="QuoteView_view_once_media">Multimedia dunha soa visualización</string>
  <string name="QuoteView_sticker">Adhesivo</string>
  <string name="QuoteView_you">Ti</string>
  <string name="QuoteView_original_missing">Non se atopou a mensaxe orixinal</string>
  <!--Author formatting for group stories-->
  <string name="QuoteView_s_story">%1$s · Historia</string>
  <!--Label indicating that a quote is for a reply to a story you created-->
  <string name="QuoteView_your_story">Ti · Historia</string>
  <!--Label indicating that the story being replied to no longer exists-->
  <string name="QuoteView_no_longer_available">Non dispoñible</string>
  <!--Label for quoted gift-->
  <string name="QuoteView__gift">Regalo</string>
  <!--conversation_fragment-->
  <string name="conversation_fragment__scroll_to_the_bottom_content_description">Desprazarse ata o final</string>
  <!--BubbleOptOutTooltip-->
  <!--Message to inform the user of what Android chat bubbles are-->
  <string name="BubbleOptOutTooltip__description">As burbullas son unha característica de Android que podes desactivar nas conversas de Molly.</string>
  <!--Button to dismiss the tooltip for opting out of using Android bubbles-->
  <string name="BubbleOptOutTooltip__not_now">Agora non</string>
  <!--Button to move to the system settings to control the use of Android bubbles-->
  <string name="BubbleOptOutTooltip__turn_off">Apagar</string>
  <!--safety_number_change_dialog-->
  <string name="safety_number_change_dialog__safety_number_changes">Cambios no número de seguranza</string>
  <string name="safety_number_change_dialog__accept">Aceptar</string>
  <string name="safety_number_change_dialog__send_anyway">Enviar igualmente</string>
  <string name="safety_number_change_dialog__call_anyway">Chamar igualmente</string>
  <string name="safety_number_change_dialog__join_call">Unirse á chamada</string>
  <string name="safety_number_change_dialog__continue_call">Continuar a chamada</string>
  <string name="safety_number_change_dialog__leave_call">Deixar a chamada</string>
  <string name="safety_number_change_dialog__the_following_people_may_have_reinstalled_or_changed_devices">As seguintes persoas pode que reinstalasen ou cambiasen de dispositivo. Comproba o número de seguranza con elas para garantir a privacidade.</string>
  <string name="safety_number_change_dialog__view">Ver</string>
  <string name="safety_number_change_dialog__previous_verified">Verificado previamente</string>
  <!--EnableCallNotificationSettingsDialog__call_notifications_checklist-->
  <string name="EnableCallNotificationSettingsDialog__call_notifications_enabled">Notificacións de chamada activadas.</string>
  <string name="EnableCallNotificationSettingsDialog__enable_call_notifications">Activar notificacións de chamada</string>
  <string name="EnableCallNotificationSettingsDialog__enable_background_activity">Activar actividade en segundo plano</string>
  <string name="EnableCallNotificationSettingsDialog__everything_looks_good_now">Semella que todo está ben!</string>
  <string name="EnableCallNotificationSettingsDialog__to_receive_call_notifications_tap_here_and_turn_on_show_notifications">Para recibir notificacións de chamada, toca aquí e activa \"Mostrar notificacións.\"</string>
  <string name="EnableCallNotificationSettingsDialog__to_receive_call_notifications_tap_here_and_turn_on_notifications">Para recibir notificacións de chamada, preme aquí e activa as notificacións. Asegúrate de que o son e as notificacións emerxentes están tamén activados.</string>
  <string name="EnableCallNotificationSettingsDialog__to_receive_call_notifications_tap_here_and_enable_background_activity_in_battery_settings">Para recibir notificacións de chamada, preme aquí e activa a actividade en segundo plano na configuración de «Batería».</string>
  <string name="EnableCallNotificationSettingsDialog__settings">Configuración</string>
  <string name="EnableCallNotificationSettingsDialog__to_receive_call_notifications_tap_settings_and_turn_on_show_notifications">Para recibir notificacións de chamada, preme en Configuración e activa «Mostrar notificacións».</string>
  <string name="EnableCallNotificationSettingsDialog__to_receive_call_notifications_tap_settings_and_turn_on_notifications">Para recibir notificacións de chamada, preme en Configuración e activa as notificacións. Asegúrate de que o son e as notificacións emerxentes están tamén activados.</string>
  <string name="EnableCallNotificationSettingsDialog__to_receive_call_notifications_tap_settings_and_enable_background_activity_in_battery_settings">Para recibir notificacións de chamada, preme en Configuración e activa a actividade en segundo plano na configuración de «Batería».</string>
  <!--country_selection_fragment-->
  <string name="country_selection_fragment__loading_countries">Cargando países…</string>
  <string name="country_selection_fragment__search">Procurar</string>
  <string name="country_selection_fragment__no_matching_countries">Sen países coincidentes</string>
  <!--device_add_fragment-->
  <string name="device_add_fragment__scan_the_qr_code_displayed_on_the_device_to_link">Escanear o código QR que se mostra no dispositivo para vincular</string>
  <!--device_link_fragment-->
  <string name="device_link_fragment__link_device">Vincular dispositivo</string>
  <!--device_list_fragment-->
  <string name="device_list_fragment__no_devices_linked">Ningún dispositivo vinculado</string>
  <string name="device_list_fragment__link_new_device">Vincular novo dispositivo</string>
  <!--expiration-->
  <string name="expiration_off">Off</string>
  <plurals name="expiration_seconds">
    <item quantity="one">%d segundo</item>
    <item quantity="other">%d segundos</item>
  </plurals>
  <string name="expiration_seconds_abbreviated">%ds</string>
  <plurals name="expiration_minutes">
    <item quantity="one">%d minuto</item>
    <item quantity="other">%d minutos</item>
  </plurals>
  <string name="expiration_minutes_abbreviated">%dm</string>
  <plurals name="expiration_hours">
    <item quantity="one">%d hora</item>
    <item quantity="other">%d horas</item>
  </plurals>
  <string name="expiration_hours_abbreviated">%dh</string>
  <plurals name="expiration_days">
    <item quantity="one">%d día</item>
    <item quantity="other">%d días</item>
  </plurals>
  <string name="expiration_days_abbreviated">%dd</string>
  <plurals name="expiration_weeks">
    <item quantity="one">%dsemana</item>
    <item quantity="other">%d semanas</item>
  </plurals>
  <string name="expiration_weeks_abbreviated">%dw</string>
  <string name="expiration_combined">%1$s %2$s</string>
  <!--unverified safety numbers-->
  <string name="IdentityUtil_unverified_banner_one">O teu número de seguranza con %s cambiou e xa non está verificado</string>
  <string name="IdentityUtil_unverified_banner_two">Os teus números de seguranza con %1$s e %2$s xa non están verificados</string>
  <string name="IdentityUtil_unverified_banner_many">Os teus números de seguranza con %1$s, %2$s e %3$s xa non están verificados</string>
  <string name="IdentityUtil_unverified_dialog_one">O teu número de seguranza con %1$s cambiou e xa non está verificado. Isto pode significar que alguén está tentando interceptar as túas comunicacións ou simplemente que  %1$s reinstalou Signal.</string>
  <string name="IdentityUtil_unverified_dialog_two">Os teus números de seguranza con%1$s e%2$s xa non están verificados. Isto pode significar que alguén está tentando interceptar as túas comunicacións ou simplemente que reinstalaron Signal.</string>
  <string name="IdentityUtil_unverified_dialog_many">Os teus números de seguranza con %1$s, %2$s e %3$s xa non están verificados. Isto pode significar que alguén está tentando interceptar as túas comunicacións ou simplemente que reinstalaron Signal.</string>
  <string name="IdentityUtil_untrusted_dialog_one">O teu número de seguranza con %s acaba de cambiar.</string>
  <string name="IdentityUtil_untrusted_dialog_two">Os teus números de seguranza con %1$s e %2$s acaban de cambiar.</string>
  <string name="IdentityUtil_untrusted_dialog_many">Os teus números de seguranza con %1$s, %2$s e %3$s acaban de cambiar.</string>
  <plurals name="identity_others">
    <item quantity="one">%d máis</item>
    <item quantity="other">%dmáis</item>
  </plurals>
  <!--giphy_activity-->
  <string name="giphy_activity_toolbar__search_gifs">Buscar GIF</string>
  <!--giphy_fragment-->
  <string name="giphy_fragment__nothing_found">Non se atopou nada</string>
  <!--database_migration_activity-->
  <string name="database_migration_activity__would_you_like_to_import_your_existing_text_messages">Gustaríache importar ás túas mensaxes de texto á base de datos cifrada de Signal?</string>
  <string name="database_migration_activity__the_default_system_database_will_not_be_modified">A base de datos predefinida do sistema non se modificará nin alterará de modo ningún.</string>
  <string name="database_migration_activity__skip">Omitir</string>
  <string name="database_migration_activity__import">Importar</string>
  <string name="database_migration_activity__this_could_take_a_moment_please_be_patient">Isto pode levar un pouco. Ten paciencia, por favor; avisarémoste cando remate a importación.</string>
  <string name="database_migration_activity__importing">IMPORTANDO</string>
  <!--load_more_header-->
  <string name="load_more_header__see_full_conversation">Ver conversa completa</string>
  <string name="load_more_header__loading">Cargando</string>
  <!--media_overview_activity-->
  <string name="media_overview_activity__no_media">Sen ficheiros multimedia</string>
  <!--message_recipients_list_item-->
  <string name="message_recipients_list_item__view">Ver</string>
  <string name="message_recipients_list_item__resend">Reenviar</string>
  <!--Displayed in a toast when user long presses an item in MyStories-->
  <string name="MyStoriesFragment__copied_sent_timestamp_to_clipboard">Marca de tempo enviada ao portapapeis.</string>
  <!--Displayed when there are no outgoing stories-->
  <string name="MyStoriesFragment__updates_to_your_story_will_show_up_here">As actualizacións nas túas historias aparecerán aquí.</string>
  <!--GroupUtil-->
  <plurals name="GroupUtil_joined_the_group">
    <item quantity="one">%1$s uniuse ao grupo.</item>
    <item quantity="other">%1$s uníronse ao grupo.</item>
  </plurals>
  <string name="GroupUtil_group_name_is_now">Agora o nome do grupo é \'%1$s\'.</string>
  <!--prompt_passphrase_activity-->
  <string name="prompt_passphrase_activity__unlock">Desbloquear</string>
  <!--prompt_mms_activity-->
  <string name="prompt_mms_activity__signal_requires_mms_settings_to_deliver_media_and_group_messages">Signal require configurar as MMS para enviar mensaxes a grupos e multimedia a través dos datos do teu provedor. O teu dispositivo non proporciona esta información, o cal en ocasións acontece con dispositivos bloqueados ou con configuracións moi restritivas.</string>
  <string name="prompt_mms_activity__to_send_media_and_group_messages_tap_ok">Para enviar ficheiros multimedia e mensaxes a grupos, toca Aceptar e completa a configuración solicitada. Os axustes das MMS do teu provedor xeralmente pódense atopar buscando polo seu APN. Só necesitas facelo unha vez.</string>
  <!--BadDecryptLearnMoreDialog-->
  <string name="BadDecryptLearnMoreDialog_delivery_issue">Problema co envío</string>
  <string name="BadDecryptLearnMoreDialog_couldnt_be_delivered_individual">Non se che puido entregar unha mensaxe, adhesivo, reacción ou informe de lectura de %s. Puido ser unha entrega directa ou desde un grupo.</string>
  <string name="BadDecryptLearnMoreDialog_couldnt_be_delivered_group">Non se che puido entregar unha mensaxe, adhesivo ou informe de lectura desde %s.</string>
  <!--profile_create_activity-->
  <string name="CreateProfileActivity_first_name_required">Nome (obrigatorio)</string>
  <string name="CreateProfileActivity_last_name_optional">Apelido (optativo)</string>
  <string name="CreateProfileActivity_next">Seguinte</string>
  <string name="CreateProfileActivity__username">Nome de usuario</string>
  <string name="CreateProfileActivity__create_a_username">Crear nome de usuario</string>
  <string name="CreateProfileActivity_custom_mms_group_names_and_photos_will_only_be_visible_to_you">Os nomes de grupos MMS personalizados e fotos só serán visibles para ti.</string>
  <string name="CreateProfileActivity_group_descriptions_will_be_visible_to_members_of_this_group_and_people_who_have_been_invited">As descricións do grupo serán visibles para os seus membros e as persoas invitadas.</string>
  <!--EditAboutFragment-->
  <string name="EditAboutFragment_about">Acerca de</string>
  <string name="EditAboutFragment_write_a_few_words_about_yourself">Escribe unhas palabras acerca de ti…</string>
  <string name="EditAboutFragment_count">%1$d/%2$d</string>
  <string name="EditAboutFragment_speak_freely">Fale libremente</string>
  <string name="EditAboutFragment_encrypted">Cifrado</string>
  <string name="EditAboutFragment_be_kind">Sexa considerado</string>
  <string name="EditAboutFragment_coffee_lover">Afeccionado ao café</string>
  <string name="EditAboutFragment_free_to_chat">Libre para conversar</string>
  <string name="EditAboutFragment_taking_a_break">Tomando un descanso</string>
  <string name="EditAboutFragment_working_on_something_new">Traballando en algo novo</string>
  <!--EditProfileFragment-->
  <string name="EditProfileFragment__edit_group">Editar grupo</string>
  <string name="EditProfileFragment__group_name">Nome do grupo</string>
  <string name="EditProfileFragment__group_description">Descrición do grupo</string>
  <!--EditProfileNameFragment-->
  <string name="EditProfileNameFragment_your_name">O teu nome</string>
  <string name="EditProfileNameFragment_first_name">Nome</string>
  <string name="EditProfileNameFragment_last_name_optional">Apelido (optativo)</string>
  <string name="EditProfileNameFragment_save">Gardar</string>
  <string name="EditProfileNameFragment_failed_to_save_due_to_network_issues_try_again_later">Produciuse un fallo ao gardar por problemas coa rede. Ténteo de novo.</string>
  <!--recipient_preferences_activity-->
  <string name="recipient_preference_activity__shared_media">Ficheiros multimedia compartidos</string>
  <!--recipients_panel-->
  <string name="recipients_panel__to"><small>Inserir un nome ou número</small></string>
  <!--verify_display_fragment-->
  <string name="verify_display_fragment__to_verify_the_security_of_your_end_to_end_encryption_with_s"><![CDATA[ Para verificar a seguridade da túa encriptación de extremo a extremo con %s, compara os números de arriba co seu dispositivo. Tamén podes escanear o código no seu teléfono. <a href="https://signal.org/redirect/safety-numbers">Máis información.</a>]]></string>
  <string name="verify_display_fragment__tap_to_scan">Toca para escanear</string>
  <string name="verify_display_fragment__successful_match">Emparellamento realizado con éxito</string>
  <string name="verify_display_fragment__failed_to_verify_safety_number">Erro na verificación do número de seguranza</string>
  <string name="verify_display_fragment__loading">Cargando…</string>
  <string name="verify_display_fragment__mark_as_verified">Marcar como verificado</string>
  <string name="verify_display_fragment__clear_verification">Borrar verificación</string>
  <!--verify_identity-->
  <string name="verify_identity__share_safety_number">Compartir número de seguranza</string>
  <!--verity_scan_fragment-->
  <string name="verify_scan_fragment__scan_the_qr_code_on_your_contact">Escanear o código QR no dispositivo do teu contacto.</string>
  <!--webrtc_answer_decline_button-->
  <string name="webrtc_answer_decline_button__swipe_up_to_answer">Arrastra cara a arriba para responder</string>
  <string name="webrtc_answer_decline_button__swipe_down_to_reject">Arrastra cara a abaixo para rexeitar</string>
  <!--message_details_header-->
  <string name="message_details_header__issues_need_your_attention">Algúns problemas requiren a túa atención.</string>
  <string name="message_details_header_sent">Enviada</string>
  <string name="message_details_header_received">Recibida</string>
  <string name="message_details_header_disappears">Desaparece</string>
  <string name="message_details_header_via">Vía</string>
  <!--message_details_recipient_header-->
  <string name="message_details_recipient_header__pending_send">Pendente</string>
  <string name="message_details_recipient_header__sent_to">Enviada a</string>
  <string name="message_details_recipient_header__sent_from">Enviada desde</string>
  <string name="message_details_recipient_header__delivered_to">Entregada a</string>
  <string name="message_details_recipient_header__read_by">Lida por</string>
  <string name="message_details_recipient_header__not_sent">Sen enviar</string>
  <string name="message_details_recipient_header__viewed">Visto por</string>
  <string name="message_details_recipient_header__skipped">Omitido</string>
  <!--message_Details_recipient-->
  <string name="message_details_recipient__failed_to_send">Erro ao enviar</string>
  <string name="message_details_recipient__new_safety_number">Novo número de seguranza</string>
  <!--AndroidManifest.xml-->
  <string name="AndroidManifest__create_passphrase">Crear frase de acceso</string>
  <string name="AndroidManifest__select_contacts">Seleccionar contactos</string>
  <string name="AndroidManifest__change_passphrase">Cambiar frase de acceso</string>
  <string name="AndroidManifest__verify_safety_number">Comprobar número de seguranza</string>
  <string name="AndroidManifest__log_submit">Enviar rexistro de depuración</string>
  <string name="AndroidManifest__media_preview">Previsualización multimedia</string>
  <string name="AndroidManifest__message_details">Detalles da mensaxe</string>
  <string name="AndroidManifest__linked_devices">Dispositivos vinculados</string>
  <string name="AndroidManifest__invite_friends">Convidar amizades</string>
  <string name="AndroidManifest_archived_conversations">Conversas arquivadas</string>
  <string name="AndroidManifest_remove_photo">Eliminar fotografía</string>
  <!--Message Requests Megaphone-->
  <string name="MessageRequestsMegaphone__message_requests">Solicitudes de mensaxe</string>
  <string name="MessageRequestsMegaphone__users_can_now_choose_to_accept">Agora os usuarios poden elixir aceptar ou non unha nova conversa. Os nomes de perfís permiten saber quen envía as mensaxes.</string>
  <string name="MessageRequestsMegaphone__add_profile_name">Engadir nome do perfil</string>
  <!--HelpFragment-->
  <string name="HelpFragment__have_you_read_our_faq_yet">Xa comprobaches as PMF?</string>
  <string name="HelpFragment__next">Seguinte</string>
  <string name="HelpFragment__contact_us">Contacto</string>
  <string name="HelpFragment__tell_us_whats_going_on">Envíanos o teu problema ou consulta</string>
  <string name="HelpFragment__include_debug_log">Incluír rexistro de depuración.</string>
  <string name="HelpFragment__whats_this">Que é isto?</string>
  <string name="HelpFragment__how_do_you_feel">Como te sintes? (Optativo)</string>
  <string name="HelpFragment__tell_us_why_youre_reaching_out">Cóntanos por que contactas con nós.</string>
  <string name="HelpFragment__support_info">Información de soporte</string>
  <string name="HelpFragment__signal_android_support_request">Solicitude de soporte para Signal Android</string>
  <string name="HelpFragment__debug_log">Rexistro de depuración:</string>
  <string name="HelpFragment__could_not_upload_logs">Non se puideron cargar os logs.</string>
  <string name="HelpFragment__please_be_as_descriptive_as_possible">Procura ser o máis descritivo posible para axudarnos a entender o problema.</string>
  <string-array name="HelpFragment__categories_4">
    <item>\-\- Selecciona unha opción \-\-</item>
    <item>Algo non funciona</item>
    <item>Solicitude de función</item>
    <item>Preguntas</item>
    <item>Comentarios </item>
    <item>Outros</item>
    <item>Pagamentos (MobileCoin)</item>
    <item>Donativos &amp; Insignias</item>
  </string-array>
  <!--ReactWithAnyEmojiBottomSheetDialogFragment-->
  <string name="ReactWithAnyEmojiBottomSheetDialogFragment__this_message">Esta mensaxe</string>
  <string name="ReactWithAnyEmojiBottomSheetDialogFragment__recently_used">Usados recentemente</string>
  <string name="ReactWithAnyEmojiBottomSheetDialogFragment__smileys_and_people">Riseiros &amp; Xente</string>
  <string name="ReactWithAnyEmojiBottomSheetDialogFragment__nature">Natureza</string>
  <string name="ReactWithAnyEmojiBottomSheetDialogFragment__food">Alimentación</string>
  <string name="ReactWithAnyEmojiBottomSheetDialogFragment__activities">Actividades</string>
  <string name="ReactWithAnyEmojiBottomSheetDialogFragment__places">Lugares</string>
  <string name="ReactWithAnyEmojiBottomSheetDialogFragment__objects">Obxectos</string>
  <string name="ReactWithAnyEmojiBottomSheetDialogFragment__symbols">Símbolos</string>
  <string name="ReactWithAnyEmojiBottomSheetDialogFragment__flags">Bandeiras</string>
  <string name="ReactWithAnyEmojiBottomSheetDialogFragment__emoticons">Emoticonas</string>
  <string name="ReactWithAnyEmojiBottomSheetDialogFragment__no_results_found">Sen resultados</string>
  <!--arrays.xml-->
  <string name="arrays__use_default">Utilizar o predeterminado</string>
  <string name="arrays__use_custom">Utilizar o personalizado</string>
  <string name="arrays__mute_for_one_hour">Silenciar durante 1 hora</string>
  <string name="arrays__mute_for_eight_hours">Acalar durante 8 horas</string>
  <string name="arrays__mute_for_one_day">Silenciar durante 1 día</string>
  <string name="arrays__mute_for_seven_days">Silenciar durante 7 días</string>
  <string name="arrays__always">Sempre</string>
  <string name="arrays__settings_default">Configuración predefinida</string>
  <string name="arrays__enabled">Activado</string>
  <string name="arrays__disabled">Desactivado</string>
  <string name="arrays__name_and_message">Nome e mensaxe</string>
  <string name="arrays__name_only">Só o nome</string>
  <string name="arrays__no_name_or_message">Nin o nome nin a mensaxe</string>
  <string name="arrays__images">Imaxes</string>
  <string name="arrays__audio">Audio</string>
  <string name="arrays__video">Vídeo</string>
  <string name="arrays__documents">Documentos</string>
  <string name="arrays__small">Pequeno</string>
  <string name="arrays__normal">Normal</string>
  <string name="arrays__large">Grande</string>
  <string name="arrays__extra_large">Moi grande</string>
  <string name="arrays__default">Por defecto</string>
  <string name="arrays__high">Alta</string>
  <string name="arrays__max">Máxima</string>
  <!--plurals.xml-->
  <plurals name="hours_ago">
    <item quantity="one">%dh</item>
    <item quantity="other">%dh</item>
  </plurals>
  <!--preferences.xml-->
  <string name="preferences_beta">Beta</string>
  <string name="preferences__sms_mms">SMS e MMS</string>
  <string name="preferences__pref_all_sms_title">Recibir todas as SMS</string>
  <string name="preferences__pref_all_mms_title">Recibir todas as MMS</string>
  <string name="preferences__use_signal_for_viewing_and_storing_all_incoming_text_messages">Utilizar Signal para todas as mensaxes de texto recibidas</string>
  <string name="preferences__use_signal_for_viewing_and_storing_all_incoming_multimedia_messages">Utilizar Signal para todas as mensaxes multimedia recibidas</string>
  <string name="preferences__pref_enter_sends_title">Tecla Intro para enviar</string>
  <string name="preferences__pressing_the_enter_key_will_send_text_messages">Ao tocar na tecla Intro enviaranse as mensaxes</string>
  <string name="preferences__pref_use_address_book_photos">Utilizar fotografías da axenda de enderezos</string>
  <string name="preferences__display_contact_photos_from_your_address_book_if_available">Mostra as fotografías dos contactos a partir da axenda, caso de estaren dispoñibles</string>
  <string name="preferences__generate_link_previews">Crear vista previa de ligazóns</string>
  <string name="preferences__retrieve_link_previews_from_websites_for_messages">Obter vistas previas das ligazóns directamente desde os sitios web para as mensaxes que envías.</string>
  <string name="preferences__choose_identity">Elixir identidade</string>
  <string name="preferences__choose_your_contact_entry_from_the_contacts_list">Elixe os contactos da túa listaxe.</string>
  <string name="preferences__change_passphrase">Cambiar frase de acceso</string>
  <string name="preferences__change_your_passphrase">Cambia a túa frase de acceso</string>
  <string name="preferences__enable_passphrase">Activar o bloqueo da pantalla cunha frase de acceso</string>
  <string name="preferences__lock_signal_and_message_notifications_with_a_passphrase">Bloquea a pantalla e as notificacións cunha frase de acceso</string>
  <string name="preferences__screen_security">Seguranza da pantalla</string>
  <string name="preferences__disable_screen_security_to_allow_screen_shots">Bloquea as capturas na listaxe de recentes e no interior da aplicación.</string>
  <string name="preferences__auto_lock_signal_after_a_specified_time_interval_of_inactivity">Bloqueo automático de Signal após un período especificado de inactividade</string>
  <string name="preferences__inactivity_timeout_passphrase">Tempo de espera da frase de acceso</string>
  <string name="preferences__inactivity_timeout_interval">Intervalo de inactividade</string>
  <string name="preferences__notifications">Notificacións</string>
  <string name="preferences__led_color">Cor LED</string>
  <string name="preferences__led_color_unknown">Descoñecido</string>
  <string name="preferences__pref_led_blink_title">Intermitencia do LED</string>
  <string name="preferences__customize">Personalizar</string>
  <string name="preferences__change_sound_and_vibration">Cambiar son e vibración</string>
  <string name="preferences__sound">Son</string>
  <string name="preferences__silent">En silencio</string>
  <string name="preferences__default">Por defecto</string>
  <string name="preferences__repeat_alerts">Repetir alertas</string>
  <string name="preferences__never">Nunca</string>
  <string name="preferences__one_time">Unha vez</string>
  <string name="preferences__two_times">Dúas veces</string>
  <string name="preferences__three_times">Tres veces</string>
  <string name="preferences__five_times">Cinco veces</string>
  <string name="preferences__ten_times">Dez veces</string>
  <string name="preferences__vibrate">Vibrar</string>
  <string name="preferences__green">Verde</string>
  <string name="preferences__red">Vermello</string>
  <string name="preferences__blue">Azul</string>
  <string name="preferences__orange">Laranxa</string>
  <string name="preferences__cyan">Ciano</string>
  <string name="preferences__magenta">Maxenta</string>
  <string name="preferences__white">Branco</string>
  <string name="preferences__none">Ningunha</string>
  <string name="preferences__fast">Rápida</string>
  <string name="preferences__normal">Normal</string>
  <string name="preferences__slow">Lenta</string>
  <string name="preferences__help">Axuda</string>
  <string name="preferences__advanced">Avanzado</string>
  <string name="preferences__donate_to_signal">Doar a Molly</string>
  <!--Preference label for making one-time donations to Signal-->
  <string name="preferences__one_time_donation">Donativo puntual</string>
  <string name="preferences__privacy">Privacidade</string>
  <!--Preference label for stories-->
  <string name="preferences__stories">Historias</string>
  <string name="preferences__mms_user_agent">Axente de usuario MMS</string>
  <string name="preferences__advanced_mms_access_point_names">Configuración manual de MMS</string>
  <string name="preferences__mmsc_url">URL de MMSC</string>
  <string name="preferences__mms_proxy_host">Servidor de proxy MMS</string>
  <string name="preferences__mms_proxy_port">Porto de proxy MMS</string>
  <string name="preferences__mmsc_username">Nome de usuario de MMSC</string>
  <string name="preferences__mmsc_password">Contrasinal de MMSC</string>
  <string name="preferences__sms_delivery_reports">Informes de entrega de SMS</string>
  <string name="preferences__request_a_delivery_report_for_each_sms_message_you_send">Solicita un informe de entrega para cada SMS que envías</string>
  <string name="preferences__data_and_storage">Datos e almacenamento</string>
  <string name="preferences__storage">Almacenamento</string>
  <string name="preferences__payments">Pagamentos</string>
  <!--Privacy settings payments section description-->
  <string name="preferences__payment_lock">Bloqueo de pagamento</string>
  <string name="preferences__payments_beta">Pagamentos (Beta)</string>
  <string name="preferences__conversation_length_limit">Lonxitude máxima das conversas</string>
  <string name="preferences__keep_messages">Manter as mensaxes</string>
  <string name="preferences__clear_message_history">Baleirar historial de mensaxes</string>
  <string name="preferences__linked_devices">Dispositivos vinculados</string>
  <string name="preferences__light_theme">Claro</string>
  <string name="preferences__dark_theme">Escuro</string>
  <string name="preferences__appearance">Aparencia</string>
  <string name="preferences__theme">Tema</string>
  <string name="preferences__chat_wallpaper">Fondo de pantalla do chat</string>
  <string name="preferences__chat_color_and_wallpaper">Cor do chat e fondo da conversa</string>
  <string name="preferences__disable_pin">Desactivar PIN</string>
  <string name="preferences__enable_pin">Activar PIN</string>
  <string name="preferences__if_you_disable_the_pin_you_will_lose_all_data">Se desactivas o PIN perderás todos os datos cando voltes a rexistrar Signal a menos que fagas unha copia de apoio e a restaures. Non podes activar Bloqueo do Rexistro se o PIN está desactivado.</string>
  <string name="preferences__pins_keep_information_stored_with_signal_encrypted_so_only_you_can_access_it">O PIN mantén a información gardada con Signal cifrada para que só ti poidas acceder a ela. O teu perfil, axustes e contactos serán restablecidos cando reinstales. Non precisas o PIN para abrir a app.</string>
  <string name="preferences__system_default">Predefinido polo sistema</string>
  <string name="preferences__language">Idioma</string>
  <string name="preferences__signal_messages_and_calls">Mensaxes e chamadas Signal</string>
  <string name="preferences__advanced_pin_settings">Axustes avanzados do PIN</string>
  <string name="preferences__free_private_messages_and_calls">Mensaxes e chamadas privadas e de balde para usuarios de Signal</string>
  <string name="preferences__submit_debug_log">Enviar rexistro de depuración</string>
  <string name="preferences__delete_account">Eliminar conta</string>
  <string name="preferences__support_wifi_calling">Modo de compatibilidade \'Chamadas por wifi\'</string>
  <string name="preferences__enable_if_your_device_supports_sms_mms_delivery_over_wifi">Actívao se o teu dispositivo envía SMS/MMS vía wifi (só cando as chamadas por wifi estean tamén activadas)</string>
  <string name="preferences__incognito_keyboard">Teclado de incógnito</string>
  <string name="preferences__read_receipts">Confirmacións de lectura</string>
  <string name="preferences__if_read_receipts_are_disabled_you_wont_be_able_to_see_read_receipts">Se desactivas as confirmacións de lectura, non poderás ver as confirmacións dos demais.</string>
  <string name="preferences__typing_indicators">Indicador de escritura</string>
  <string name="preferences__if_typing_indicators_are_disabled_you_wont_be_able_to_see_typing_indicators">Se os indicadores de escritura están desactivados non verás cando outras persoas está a escribir.</string>
  <string name="preferences__request_keyboard_to_disable">Pedirlle ao teclado que desactive a aprendizaxe personalizada.</string>
  <string name="preferences__this_setting_is_not_a_guarantee">Este axuste non é garantía ningunha e o teclado podería ignoralo.</string>
  <string name="preferences_app_protection__blocked_users">Usuarios bloqueados</string>
  <string name="preferences_chats__when_using_mobile_data">Usando datos móbiles</string>
  <string name="preferences_chats__when_using_wifi">Usando conexión wifi</string>
  <string name="preferences_chats__when_roaming">En itinerancia</string>
  <string name="preferences_chats__media_auto_download">Descarga automática multimedia</string>
  <string name="preferences_chats__message_history">Historial das mensaxes</string>
  <string name="preferences_storage__storage_usage">Uso do almacenamento</string>
  <string name="preferences_storage__photos">Fotografías</string>
  <string name="preferences_storage__videos">Vídeos</string>
  <string name="preferences_storage__files">Ficheiros</string>
  <string name="preferences_storage__audio">Audio</string>
  <string name="preferences_storage__review_storage">Revisar o almacenamento</string>
  <string name="preferences_storage__delete_older_messages">Eliminar mensaxes antigas?</string>
  <string name="preferences_storage__clear_message_history">Baleirar o historial de mensaxes?</string>
  <string name="preferences_storage__this_will_permanently_delete_all_message_history_and_media">Esto eliminará permanentemente todo o historial de mensaxes e ficheiros de medios do teu dispositivo que sexan anteriores a %1$s.</string>
  <string name="preferences_storage__this_will_permanently_trim_all_conversations_to_the_d_most_recent_messages">Esto fará que só se conserven as %1$s mensaxes máis recentes nas conversas.</string>
  <string name="preferences_storage__this_will_delete_all_message_history_and_media_from_your_device">Esto eliminará permanentemente todo o historial de mensaxes e ficheiros de medios do teu dispositivo.</string>
  <string name="preferences_storage__are_you_sure_you_want_to_delete_all_message_history">Tes a certeza de querer eliminar todo o historial de mensaxes?</string>
  <string name="preferences_storage__all_message_history_will_be_permanently_removed_this_action_cannot_be_undone">Vai ser eliminado todo o historial de mensaxes. Esta acción non ten volta.</string>
  <string name="preferences_storage__delete_all_now">Borrar todo agora</string>
  <string name="preferences_storage__forever">Para sempre</string>
  <string name="preferences_storage__one_year">1 ano</string>
  <string name="preferences_storage__six_months">6 meses</string>
  <string name="preferences_storage__thirty_days">30 días</string>
  <string name="preferences_storage__none">Ningún</string>
  <string name="preferences_storage__s_messages">%1$s mensaxes</string>
  <string name="preferences_storage__custom">Personalizar</string>
  <string name="preferences_advanced__use_system_emoji">Utilizar sistema emoji</string>
  <string name="preferences_advanced__disable_signal_built_in_emoji_support">Desactiva o soporte emoji integrado en Signal</string>
  <string name="preferences_advanced__relay_all_calls_through_the_signal_server_to_avoid_revealing_your_ip_address">Redirecciona todas as chamadas a través do servidor de Signal para evitar revelar o teu enderezo IP aos teus contactos. Ao activar esta opción, reducirase a calidade da chamada.</string>
  <string name="preferences_advanced__always_relay_calls">Redireccionar chamadas sempre</string>
  <string name="preferences_app_protection__who_can">Quen pode…</string>
  <string name="preferences_app_protection__app_access">Acceso á aplicación</string>
  <string name="preferences_app_protection__communication">Comunicacións</string>
  <!--Privacy settings payments section title-->
  <string name="preferences_app_protection__payments">Pagamentos</string>
  <string name="preferences_chats__chats">Conversas</string>
  <string name="preferences_data_and_storage__manage_storage">Administrar almacenamento</string>
  <string name="preferences_data_and_storage__calls">Chamadas</string>
  <string name="preferences_data_and_storage__use_less_data_for_calls">Utilizar menos datos durante as chamadas</string>
  <string name="preferences_data_and_storage__never">Nunca</string>
  <string name="preferences_data_and_storage__wifi_and_mobile_data">WiFi e datos móbiles</string>
  <string name="preferences_data_and_storage__mobile_data_only">Só datos móbiles</string>
  <string name="preference_data_and_storage__using_less_data_may_improve_calls_on_bad_networks">Usar menos datos pode mellorar as chamadas naquelas redes deficientes</string>
  <string name="preferences_notifications__messages">Mensaxes</string>
  <string name="preferences_notifications__events">Eventos</string>
  <string name="preferences_notifications__in_chat_sounds">Sons durante a conversa</string>
  <string name="preferences_notifications__show">Mostrar</string>
  <string name="preferences_notifications__calls">Chamadas</string>
  <string name="preferences_notifications__ringtone">Ton de chamada</string>
  <string name="preferences_chats__show_invitation_prompts">Mostrar avisos dos convites</string>
  <string name="preferences_chats__display_invitation_prompts_for_contacts_without_signal">Mostra os avisos dos convites para os contactos sen Signal</string>
  <string name="preferences_chats__message_text_size">Tamaño da fonte</string>
  <string name="preferences_events__contact_joined_signal">Un contacto únese a Signal</string>
  <string name="preferences_notifications__priority">Prioridade</string>
  <!--Heading for the \'censorship circumvention\' section of privacy preferences-->
  <string name="preferences_communication__category_censorship_circumvention">Eludir censura</string>
  <!--Title of the \'censorship circumvention\' toggle switch-->
  <string name="preferences_communication__censorship_circumvention">Eludir censura</string>
  <string name="preferences_communication__censorship_circumvention_if_enabled_signal_will_attempt_to_circumvent_censorship">Se se activa, Signal intentará eludir a censura. Non activar esta función se non estás nun país no que Signal está censurada.</string>
  <!--Summary text for \'censorship circumvention\' toggle. Indicates that we automatically enabled it because we believe you\'re in a censored country-->
  <string name="preferences_communication__censorship_circumvention_has_been_activated_based_on_your_accounts_phone_number">Activouse a función Eludir censura debido ao número de teléfono da túa conta.</string>
  <!--Summary text for \'censorship circumvention\' toggle. Indicates that you disabled it even though we believe you\'re in a censored country-->
  <string name="preferences_communication__censorship_circumvention_you_have_manually_disabled">Desactivaches manualmente a función Eludir censura.</string>
  <!--Summary text for \'censorship circumvention\' toggle. Indicates that you cannot use it because you\'re already connected to the Signal service-->
  <string name="preferences_communication__censorship_circumvention_is_not_necessary_you_are_already_connected">A función Eludir censura non é necesaria, xa podes contectarte a Signal.</string>
  <!--Summary text for \'censorship circumvention\' toggle. Indicates that you cannot use it because you\'re not connected to the internet-->
  <string name="preferences_communication__censorship_circumvention_can_only_be_activated_when_connected_to_the_internet">A función Eludir censura só pode activarse cunha conexión activa a Internet.</string>
  <string name="preferences_communication__category_sealed_sender">Remitente selado</string>
  <string name="preferences_communication__sealed_sender_display_indicators">Indicadores na pantalla</string>
  <string name="preferences_communication__sealed_sender_display_indicators_description">Mostra unha icona de estado cando seleccionas \"Detalles da mensaxe\" nas mensaxes que foron entregadas utilizando o remitente selado.</string>
  <string name="preferences_communication__sealed_sender_allow_from_anyone">Permitir de calquera</string>
  <string name="preferences_communication__sealed_sender_allow_from_anyone_description">Activa o remitente selado para as mensaxes entrantes de persoas que non estean nos teus contactos ou con aquelas coas que non compartiras o teu perfil.</string>
  <string name="preferences_communication__sealed_sender_learn_more">Saber máis</string>
  <string name="preferences_setup_a_username">Establecer un nome de usuario</string>
  <string name="preferences_proxy">Proxy</string>
  <string name="preferences_use_proxy">Usar proxy</string>
  <string name="preferences_off">Off</string>
  <string name="preferences_on">On</string>
  <string name="preferences_proxy_address">Enderezo do proxy</string>
  <string name="preferences_only_use_a_proxy_if">Utiliza un proxy só se non es quen de conectar a Signal con datos móbiles ou WiFi.</string>
  <string name="preferences_share">Compartir</string>
  <string name="preferences_save">Gardar</string>
  <string name="preferences_connecting_to_proxy">Conectando ao proxy…</string>
  <string name="preferences_connected_to_proxy">Conectado ao proxy</string>
  <string name="preferences_connection_failed">Fallou a conexión</string>
  <string name="preferences_couldnt_connect_to_the_proxy">Non se puido conectar co proxy. Comproba o enderezo e inténtao outra vez.</string>
  <string name="preferences_you_are_connected_to_the_proxy">Estás conectado ao proxy. Podes apagar o proxy en calquera momento desde os Axustes.</string>
  <string name="preferences_success">Conectado</string>
  <string name="preferences_failed_to_connect">Fallou a conexión</string>
  <string name="preferences_enter_proxy_address">Escribe o enderezo do proxy</string>
  <string name="configurable_single_select__customize_option">Personalizar opción</string>
  <!--Internal only preferences-->
  <!--Payments-->
  <string name="PaymentsActivityFragment__all_activity">Toda a actividade</string>
  <string name="PaymentsAllActivityFragment__all">Todo</string>
  <string name="PaymentsAllActivityFragment__sent">Enviada</string>
  <string name="PaymentsAllActivityFragment__received">Recibida</string>
  <string name="PaymentsHomeFragment__introducing_payments">Presentámosche pagamentos (Beta)</string>
  <string name="PaymentsHomeFragment__use_signal_to_send_and_receive">Empregar Molly para enviar e recibir MobileCoin, unha nova moeda dixital que se centra na privacidade. Activar para comezar.</string>
  <string name="PaymentsHomeFragment__activate_payments">Activar Pagamentos</string>
  <string name="PaymentsHomeFragment__activating_payments">Activando pagamentos…</string>
  <string name="PaymentsHomeFragment__restore_payments_account">Restablecer conta de pagamentos</string>
  <string name="PaymentsHomeFragment__no_recent_activity_yet">Sen actividade recente</string>
  <string name="PaymentsHomeFragment__pending_requests">Solicitudes pendentes</string>
  <string name="PaymentsHomeFragment__recent_activity">Actividade recente</string>
  <string name="PaymentsHomeFragment__see_all">Ver todo</string>
  <string name="PaymentsHomeFragment__add_funds">Engadir fondos</string>
  <string name="PaymentsHomeFragment__send">Enviar</string>
  <string name="PaymentsHomeFragment__sent_s">%1$s enviado</string>
  <string name="PaymentsHomeFragment__received_s">%1$s recibido</string>
  <string name="PaymentsHomeFragment__transfer_to_exchange">Transferir para trocar</string>
  <string name="PaymentsHomeFragment__currency_conversion">Conversión de moeda</string>
  <string name="PaymentsHomeFragment__deactivate_payments">Desactivar pagamentos</string>
  <string name="PaymentsHomeFragment__recovery_phrase">Frase de recuperación</string>
  <string name="PaymentsHomeFragment__help">Axuda</string>
  <string name="PaymentsHomeFragment__coin_cleanup_fee">Taxa de unificación de moeda</string>
  <string name="PaymentsHomeFragment__sent_payment">Pagamento enviado</string>
  <string name="PaymentsHomeFragment__received_payment">Pagamento recibido</string>
  <string name="PaymentsHomeFragment__processing_payment">Procesando pagamento</string>
  <string name="PaymentsHomeFragment__unknown_amount">---</string>
  <string name="PaymentsHomeFragment__currency_conversion_not_available">Conversión de moeda non dispoñible</string>
  <string name="PaymentsHomeFragment__cant_display_currency_conversion">Non se pode mostrar a conversión de moeda. Comproba a túa conexión a Internet e proba de novo.</string>
  <string name="PaymentsHomeFragment__payments_is_not_available_in_your_region">O servizo de pagamentos non está dispoñible na túa rexión.</string>
  <string name="PaymentsHomeFragment__could_not_enable_payments">Non se activou pagamentos. Inténtao máis tarde.</string>
  <string name="PaymentsHomeFragment__deactivate_payments_question">Desactivar os pagamentos?</string>
  <string name="PaymentsHomeFragment__you_will_not_be_able_to_send">Se desactivas esta opción, non poderás enviar e recibir pagamentos de MobileCoin.</string>
  <string name="PaymentsHomeFragment__deactivate">Desactivar</string>
  <string name="PaymentsHomeFragment__continue">Continuar</string>
  <string name="PaymentsHomeFragment__balance_is_not_currently_available">O teu saldo non está dispoñible.</string>
  <string name="PaymentsHomeFragment__payments_deactivated">Os pagamentos están desactivados.</string>
  <string name="PaymentsHomeFragment__payment_failed">Erro no pagamento</string>
  <string name="PaymentsHomeFragment__details">Detalles</string>
  <string name="PaymentsHomeFragment__you_can_use_signal_to_send">Podes empregar Molly para enviar e recibir MobileCoin. Todos os pagamentos están suxeitos aos Termos e condicións de MobileCoin e MobileCoin Wallet. Esta é unha versión beta, polo que pode haber algúns erros e é posible que non poidas recuperar os pagamentos e o saldo que perdas.</string>
  <string name="PaymentsHomeFragment__activate">Activar</string>
  <string name="PaymentsHomeFragment__view_mobile_coin_terms">Ver as condicións de MobileCoin</string>
<<<<<<< HEAD
  <string name="PaymentsHomeFragment__payments_not_available">Os pagamentos en Molly xa non están dispoñibles. Podes seguir transferindo fondos para intercambiar pero non podes enviar e recibir pagamentos nin engadir fondos.</string>
=======
  <string name="PaymentsHomeFragment__payments_not_available">Os pagamentos en Signal xa non están dispoñibles. Podes seguir transferindo fondos para intercambiar pero non podes enviar e recibir pagamentos nin engadir fondos.</string>
  <!--Alert dialog title which shows up after a payment to turn on payment lock-->
  <string name="PaymentsHomeFragment__turn_on">Activar o Bloqueo de pagamento para envíos futuros?</string>
  <!--Alert dialog description for why payment lock should be enabled before sending payments-->
  <string name="PaymentsHomeFragment__add_an_additional_layer">Engade seguridade extra e solicita o uso do bloqueo de pantalla de Android ou da impresión dixital para transferir fondos.</string>
  <!--Alert dialog button to enable payment lock-->
  <string name="PaymentsHomeFragment__enable">Activar</string>
  <!--Alert dialog button to not enable payment lock for now-->
  <string name="PaymentsHomeFragment__not_now">Agora non</string>
>>>>>>> e379cf61
  <!--PaymentsAddMoneyFragment-->
  <string name="PaymentsAddMoneyFragment__add_funds">Engadir fondos</string>
  <string name="PaymentsAddMoneyFragment__your_wallet_address">Enderezo da túa carteira</string>
  <string name="PaymentsAddMoneyFragment__copy">Copiar</string>
  <string name="PaymentsAddMoneyFragment__copied_to_clipboard">Copiado ao portapapeis</string>
  <string name="PaymentsAddMoneyFragment__to_add_funds">Para engadir fondos envía MobileCoin ao enderezo da túa carteira. Comeza unha transacción desde a túa conta nun intercambio que soporte MobileCoin, despois escanea o código QR ou copia o endereo da túa carteira.</string>
  <!--PaymentsDetailsFragment-->
  <string name="PaymentsDetailsFragment__details">Detalles</string>
  <string name="PaymentsDetailsFragment__status">Estado</string>
  <string name="PaymentsDetailsFragment__submitting_payment">Enviando pagamento…</string>
  <string name="PaymentsDetailsFragment__processing_payment">Procesando pagamento…</string>
  <string name="PaymentsDetailsFragment__payment_complete">Pagamento completado</string>
  <string name="PaymentsDetailsFragment__payment_failed">Erro no pagamento</string>
  <string name="PaymentsDetailsFragment__network_fee">Taxa de rede</string>
  <string name="PaymentsDetailsFragment__sent_by">Enviado por</string>
  <string name="PaymentsDetailsFragment__sent_to_s">Enviado a %1$s</string>
  <string name="PaymentsDetailsFragment__you_on_s_at_s">Ti o %1$s ás %2$s</string>
  <string name="PaymentsDetailsFragment__s_on_s_at_s">%1$s o %2$s ás %3$s</string>
  <string name="PaymentsDetailsFragment__to">Para</string>
  <string name="PaymentsDetailsFragment__from">De</string>
  <string name="PaymentsDetailsFragment__information">Os detalles da transacción, nos que se inclúen a cantidade que se paga e a hora, forman parte do Libro de contas de MobileCoin.</string>
  <string name="PaymentsDetailsFragment__coin_cleanup_fee">Taxa de unificación de moeda</string>
  <string name="PaymentsDetailsFragment__coin_cleanup_information">A «taxa de unificación de moeda» aplícase cando as moedas que posúes non se poden combinar para completar a transacción. A unificación permite que poidas seguir enviando pagamentos.</string>
  <string name="PaymentsDetailsFragment__no_details_available">Non hai máis información desta transacción</string>
  <string name="PaymentsDetailsFragment__sent_payment">Pagamento enviado</string>
  <string name="PaymentsDetailsFragment__received_payment">Pagamento recibido</string>
  <string name="PaymentsDeatilsFragment__payment_completed_s">Pagamento completado ás %1$s</string>
  <string name="PaymentsDetailsFragment__block_number">Bloquear número</string>
  <!--PaymentsTransferFragment-->
  <string name="PaymentsTransferFragment__transfer">Transferir</string>
  <string name="PaymentsTransferFragment__scan_qr_code">Escanear código QR</string>
  <string name="PaymentsTransferFragment__to_scan_or_enter_wallet_address">Para: escanea ou engade o enderezo da carteira</string>
  <string name="PaymentsTransferFragment__you_can_transfer">Podes transferir MobileCoin ao completar unha transferencia ao enderezo da carteira proporcionado pola bolsa. O enderezo da carteira é a serie de números e letras que adoita atoparse debaixo do código QR.</string>
  <string name="PaymentsTransferFragment__next">Seguinte</string>
  <string name="PaymentsTransferFragment__invalid_address">Enderezo incorrecto</string>
  <string name="PaymentsTransferFragment__check_the_wallet_address">Comproba o enderezo da carteira ao que intentas transferir e proba de novo.</string>
  <string name="PaymentsTransferFragment__you_cant_transfer_to_your_own_signal_wallet_address">Non podes transferir ao teu propio enderezo da carteira de Molly. Introduce o enderezo da carteira da túa conta nunha plataforma compatible.</string>
  <string name="PaymentsTransferFragment__to_scan_a_qr_code_signal_needs">Molly necesita acceso á cámara para escanear un código QR.</string>
  <string name="PaymentsTransferFragment__signal_needs_the_camera_permission_to_capture_qr_code_go_to_settings">Molly necesita acceder á cámara para capturar o código QR. Vai a «Configuración», logo a «Permisos» e activa «Cámara».</string>
  <string name="PaymentsTransferFragment__to_scan_a_qr_code_signal_needs_access_to_the_camera">Molly necesita acceso á cámara para escanear un código QR.</string>
  <string name="PaymentsTransferFragment__settings">Configuración</string>
  <!--PaymentsTransferQrScanFragment-->
  <string name="PaymentsTransferQrScanFragment__scan_address_qr_code">Escanea o código QR do enderezo</string>
  <string name="PaymentsTransferQrScanFragment__scan_the_address_qr_code_of_the_payee">Escanea o código QR do enderezo do destinatario</string>
  <!--CreatePaymentFragment-->
  <string name="CreatePaymentFragment__request">Solicitude</string>
  <string name="CreatePaymentFragment__pay">Pagar</string>
  <string name="CreatePaymentFragment__available_balance_s">Saldo dispoñible: %1$s</string>
  <string name="CreatePaymentFragment__toggle_content_description">Cambiar</string>
  <string name="CreatePaymentFragment__1">1</string>
  <string name="CreatePaymentFragment__2">2</string>
  <string name="CreatePaymentFragment__3">3</string>
  <string name="CreatePaymentFragment__4">4</string>
  <string name="CreatePaymentFragment__5">5</string>
  <string name="CreatePaymentFragment__6">6</string>
  <string name="CreatePaymentFragment__7">7</string>
  <string name="CreatePaymentFragment__8">8</string>
  <string name="CreatePaymentFragment__9">9</string>
  <string name="CreatePaymentFragment__decimal">,</string>
  <string name="CreatePaymentFragment__0">0</string>
  <string name="CreatePaymentFragment__lt">&lt;</string>
  <string name="CreatePaymentFragment__backspace">Retroceder</string>
  <string name="CreatePaymentFragment__add_note">Engadir nota</string>
  <string name="CreatePaymentFragment__conversions_are_just_estimates">As conversións son só estimacións e poden ser incorrectas.</string>
  <!--EditNoteFragment-->
  <string name="EditNoteFragment_note">Nota</string>
  <!--ConfirmPaymentFragment-->
  <string name="ConfirmPayment__confirm_payment">Confirmar pagamento</string>
  <string name="ConfirmPayment__network_fee">Taxa de rede</string>
  <string name="ConfirmPayment__error_getting_fee">Erro ao cargar a taxa</string>
  <string name="ConfirmPayment__estimated_s">Estimación: %1$s</string>
  <string name="ConfirmPayment__to">Para</string>
  <string name="ConfirmPayment__total_amount">Contía total</string>
  <string name="ConfirmPayment__balance_s">Saldo: %1$s</string>
  <string name="ConfirmPayment__submitting_payment">Enviando pagamento…</string>
  <string name="ConfirmPayment__processing_payment">Procesando pagamento…</string>
  <string name="ConfirmPayment__payment_complete">Pagamento completado</string>
  <string name="ConfirmPayment__payment_failed">Erro no pagamento</string>
  <string name="ConfirmPayment__payment_will_continue_processing">O pagamento continúa en proceso</string>
  <string name="ConfirmPaymentFragment__invalid_recipient">Destinatario incorrecto</string>
  <!--Biometric/Device authentication prompt title which comes up before sending a payment-->
  <string name="ConfirmPaymentFragment__unlock_to_send_payment">Desbloquear para enviar pagamento</string>
  <!--Title of a dialog show when we were unable to present the user\'s screenlock before sending a payment-->
  <string name="ConfirmPaymentFragment__failed_to_show_payment_lock">Erro ao mostrar o bloqueo de pagamento</string>
  <!--Body of a dialog show when we were unable to present the user\'s screenlock before sending a payment-->
  <string name="ConfirmPaymentFragment__you_enabled_payment_lock_in_the_settings">Activaches o bloqueo de pagamento na Configuración, pero non se pode mostrar.</string>
  <!--Button in a dialog that will take the user to the privacy settings-->
  <string name="ConfirmPaymentFragment__go_to_settings">Ir a Configuración</string>
  <string name="ConfirmPaymentFragment__this_person_has_not_activated_payments">Esta persoa non ten activados os pagamentos</string>
  <string name="ConfirmPaymentFragment__unable_to_request_a_network_fee">Erro ao solicitar a taxa de rede. Para continuar co pagamento, preme «De acordo» para intentalo de novo.</string>
  <!--CurrencyAmountFormatter_s_at_s-->
  <string name="CurrencyAmountFormatter_s_at_s">%1$s a %2$s</string>
  <!--SetCurrencyFragment-->
  <string name="SetCurrencyFragment__set_currency">Elixir moeda</string>
  <string name="SetCurrencyFragment__all_currencies">Todas as moedas</string>
  <!--****************************************-->
  <!--menus-->
  <!--****************************************-->
  <!--contact_selection_list-->
  <string name="contact_selection_list__unknown_contact">Nova mensaxe a…</string>
  <string name="contact_selection_list__unknown_contact_block">Bloquear usuario</string>
  <string name="contact_selection_list__unknown_contact_add_to_group">Engadir ao grupo</string>
  <!--conversation_callable_insecure-->
  <string name="conversation_callable_insecure__menu_call">Chamar</string>
  <!--conversation_callable_secure-->
  <string name="conversation_callable_secure__menu_call">Chamada de Signal</string>
  <string name="conversation_callable_secure__menu_video">Videochamada Signal</string>
  <!--conversation_context-->
  <!--Heading which shows how many messages are currently selected-->
  <plurals name="conversation_context__s_selected">
    <item quantity="one">%d seleccionadas</item>
    <item quantity="other">%d seleccionada</item>
  </plurals>
  <!--conversation_context_image-->
  <!--Button to save a message attachment (image, file etc.)-->
  <string name="conversation_context_image__save_attachment">Gardar</string>
  <!--conversation_expiring_off-->
  <string name="conversation_expiring_off__disappearing_messages">Desaparición das mensaxes</string>
  <!--conversation_selection-->
  <!--Button to view detailed information for a message-->
  <string name="conversation_selection__menu_message_details">Información</string>
  <!--Button to copy a message\'s text to the clipboard-->
  <string name="conversation_selection__menu_copy">Copiar</string>
  <!--Button to delete a message-->
  <string name="conversation_selection__menu_delete">Eliminar</string>
  <!--Button to forward a message to another person or group chat-->
  <string name="conversation_selection__menu_forward">Reenviar</string>
  <!--Button to reply to a message-->
  <string name="conversation_selection__menu_reply">Responder</string>
  <!--Button to save a message attachment (image, file etc.)-->
  <string name="conversation_selection__menu_save">Gardar</string>
  <!--Button to retry sending a message-->
  <string name="conversation_selection__menu_resend_message">Reenviar</string>
  <!--Button to select a message and enter selection mode-->
  <string name="conversation_selection__menu_multi_select">Seleccionar</string>
  <!--conversation_expiring_on-->
  <!--conversation_insecure-->
  <string name="conversation_insecure__invite">Convidar</string>
  <!--conversation_list_batch-->
  <string name="conversation_list_batch__menu_delete_selected">Eliminar selección</string>
  <string name="conversation_list_batch__menu_pin_selected">Fixar selección</string>
  <string name="conversation_list_batch__menu_unpin_selected">Soltar selección</string>
  <string name="conversation_list_batch__menu_select_all">Seleccionar todo</string>
  <string name="conversation_list_batch_archive__menu_archive_selected">Arquivar selección</string>
  <string name="conversation_list_batch_unarchive__menu_unarchive_selected">Desarquivar selección</string>
  <string name="conversation_list_batch__menu_mark_as_read">Marcar como lida</string>
  <string name="conversation_list_batch__menu_mark_as_unread">Marcar como non lida</string>
  <!--conversation_list-->
  <string name="conversation_list_settings_shortcut">Axustes do atallo</string>
  <string name="conversation_list_search_description">Buscar</string>
  <string name="conversation_list__pinned">Fixada</string>
  <string name="conversation_list__chats">Conversas</string>
  <string name="conversation_list__you_can_only_pin_up_to_d_chats">Só podes fixar %1$d conversas</string>
  <!--conversation_list_item_view-->
  <string name="conversation_list_item_view__contact_photo_image">Foto do contacto</string>
  <string name="conversation_list_item_view__archived">No arquivo</string>
  <!--conversation_list_fragment-->
  <string name="conversation_list_fragment__fab_content_description">Nova conversa</string>
  <string name="conversation_list_fragment__open_camera_description">Abrir cámara</string>
  <string name="conversation_list_fragment__no_chats_yet_get_started_by_messaging_a_friend">Aínda non hai chats.\nInicia unha conversa cunha amizade.</string>
  <!--conversation_secure_verified-->
  <string name="conversation_secure_verified__menu_reset_secure_session">Restablecer sesión segura</string>
  <!--conversation_muted-->
  <string name="conversation_muted__unmute">Activar o son</string>
  <!--conversation_unmuted-->
  <string name="conversation_unmuted__mute_notifications">Silenciar notificacións</string>
  <!--conversation-->
  <string name="conversation__menu_group_settings">Axustes do grupo</string>
  <string name="conversation__menu_leave_group">Abandonar grupo</string>
  <string name="conversation__menu_view_all_media">Ficheiros multimedia</string>
  <string name="conversation__menu_conversation_settings">Axustes da conversa</string>
  <string name="conversation__menu_add_shortcut">Engadir á pantalla de inicio</string>
  <string name="conversation__menu_create_bubble">Crear burbulla</string>
  <!--conversation_popup-->
  <string name="conversation_popup__menu_expand_popup">Expandir xanela emerxente</string>
  <!--conversation_callable_insecure-->
  <string name="conversation_add_to_contacts__menu_add_to_contacts">Engadir a contactos</string>
  <!--conversation_group_options-->
  <string name="convesation_group_options__recipients_list">Listaxe de destinatarios</string>
  <string name="conversation_group_options__delivery">Entrega</string>
  <string name="conversation_group_options__conversation">Conversa</string>
  <string name="conversation_group_options__broadcast">Difusión</string>
  <!--text_secure_normal-->
  <string name="text_secure_normal__menu_new_group">Novo grupo</string>
  <string name="text_secure_normal__menu_settings">Axustes</string>
  <string name="text_secure_normal__menu_clear_passphrase">Bloquear</string>
  <string name="text_secure_normal__mark_all_as_read">Marcar todas  como lidas</string>
  <string name="text_secure_normal__invite_friends">Convidar amizades</string>
  <!--verify_display_fragment-->
  <string name="verify_display_fragment_context_menu__copy_to_clipboard">Copiar ao portapapeis</string>
  <string name="verify_display_fragment_context_menu__compare_with_clipboard">Comparar co portapapeis</string>
  <!--reminder_header-->
  <string name="reminder_header_sms_import_title">Importar SMS do sistema</string>
  <string name="reminder_header_sms_import_text">Toca para copiar as mensaxes SMS do teu teléfono na base de datos cifrada de Signal.</string>
  <string name="reminder_header_push_title">Activar as mensaxes e chamadas de Signal</string>
  <string name="reminder_header_push_text">Mellora a túa experiencia comunicativa.</string>
  <string name="reminder_header_service_outage_text">Signal está experimentando problemas técnicos. Estamos a traballar arreo para restaurar o servizo o máis axiña posible.</string>
  <string name="reminder_header_progress">%1$d%%</string>
  <!--media_preview-->
  <string name="media_preview__save_title">Gardar</string>
  <string name="media_preview__forward_title">Reenviar</string>
  <string name="media_preview__share_title">Compartir</string>
  <string name="media_preview__all_media_title">Ficheiros multimedia</string>
  <!--media_preview_activity-->
  <string name="media_preview_activity__media_content_description">Previsualización multimedia</string>
  <!--new_conversation_activity-->
  <string name="new_conversation_activity__refresh">Actualizar</string>
  <!--redphone_audio_popup_menu-->
  <!--Insights-->
  <string name="Insights__percent">%</string>
  <string name="Insights__title">Estatísticas</string>
  <string name="InsightsDashboardFragment__title">Estatísticas</string>
  <string name="InsightsDashboardFragment__signal_protocol_automatically_protected">O Protocolo Signal protexeu de xeito automático o %1$d%% das túas mensaxes enviadas nos últimos %2$d días. As conversas entre usuarios Signal están sempre cifradas de extremo-a-extremo.</string>
  <string name="InsightsDashboardFragment__spread_the_word">Compárteo con alguén</string>
  <string name="InsightsDashboardFragment__not_enough_data">Non hai suficientes datos</string>
  <string name="InsightsDashboardFragment__your_insights_percentage_is_calculated_based_on">O teu porcentaxe Insights calcúlase en función das mensaxes enviadas nos últimos %1$d días e que non desapareceron ou foron eliminados.</string>
  <string name="InsightsDashboardFragment__start_a_conversation">Iniciar unha conversa</string>
  <string name="InsightsDashboardFragment__invite_your_contacts">Comunícate de xeito seguro e activa novas características que van máis alá das limitacións das mensaxes SMS sen cifrar. Convida ós teus contactos a que utilicen Signal.</string>
  <string name="InsightsDashboardFragment__this_stat_was_generated_locally">Estas estatísticas créanse localmente no teu dispositivo e só as ves ti. Non son transmitidas a ningún lugar.</string>
  <string name="InsightsDashboardFragment__encrypted_messages">Mensaxes cifradas</string>
  <string name="InsightsDashboardFragment__cancel">Cancelar</string>
  <string name="InsightsDashboardFragment__send">Enviar</string>
  <string name="InsightsModalFragment__title">Introdución ás Estatísticas</string>
  <string name="InsightsModalFragment__description">Descubre  cantas das túas mensaxes saíntes se enviaron de forma segura. Despois, convida dun xeito rápido a novos contactos para aumentar a túa porcentaxe en Signal.</string>
  <string name="InsightsModalFragment__view_insights">Ver Estatísticas</string>
  <string name="FirstInviteReminder__title">Convidar a Signal</string>
  <string name="FirstInviteReminder__description">Podes aumentar o número de mensaxes cifradas que envías por %1$d %%</string>
  <string name="SecondInviteReminder__title">Pular polo seu Signal</string>
  <string name="SecondInviteReminder__description">Convidar a %1$s</string>
  <string name="InsightsReminder__view_insights">Ver Estatísticas</string>
  <string name="InsightsReminder__invite">Convidar</string>
  <!--Edit KBS Pin-->
  <!--BaseKbsPinFragment-->
  <string name="BaseKbsPinFragment__next">Seguinte</string>
  <string name="BaseKbsPinFragment__create_alphanumeric_pin">Crear PIN alfanumérico</string>
  <string name="BaseKbsPinFragment__create_numeric_pin">Crear PIN numérico</string>
  <!--CreateKbsPinFragment-->
  <plurals name="CreateKbsPinFragment__pin_must_be_at_least_characters">
    <item quantity="one">O PIN debe ter %1$d carácter como mínimo</item>
    <item quantity="other">O PIN debe ter %1$d caracteres como mínimo</item>
  </plurals>
  <plurals name="CreateKbsPinFragment__pin_must_be_at_least_digits">
    <item quantity="one">O PIN debe ter %1$d díxito como mínimo</item>
    <item quantity="other">O PIN debe ter %1$d díxitos como mínimo</item>
  </plurals>
  <string name="CreateKbsPinFragment__create_a_new_pin">Crear un novo PIN</string>
  <string name="CreateKbsPinFragment__you_can_choose_a_new_pin_as_long_as_this_device_is_registered">Podes cambiar o PIN en tanto este dispositivo estea rexistrado.</string>
  <string name="CreateKbsPinFragment__create_your_pin">Crea o teu PIN</string>
  <string name="CreateKbsPinFragment__pins_keep_information_stored_with_signal_encrypted">O PIN mantén a información gardada con Signal cifrada para que só ti poidas acceder a ela. O teu perfil, axustes e contactos serán restablecidos cando reinstales. Non precisas o PIN para abrir a app.</string>
  <string name="CreateKbsPinFragment__choose_a_stronger_pin">Escolle un PIN máis forte</string>
  <!--ConfirmKbsPinFragment-->
  <string name="ConfirmKbsPinFragment__pins_dont_match">Os PIN non concordan, inténtao outra vez.</string>
  <string name="ConfirmKbsPinFragment__confirm_your_pin">Confirma o teu PIN.</string>
  <string name="ConfirmKbsPinFragment__pin_creation_failed">Fallou a creación do PIN</string>
  <string name="ConfirmKbsPinFragment__your_pin_was_not_saved">Non se gardou o PIN. Pedirémosche máis tarde que o crees.</string>
  <string name="ConfirmKbsPinFragment__pin_created">PIN establecido.</string>
  <string name="ConfirmKbsPinFragment__re_enter_your_pin">Volve a escribir o PIN</string>
  <string name="ConfirmKbsPinFragment__creating_pin">Creando PIN…</string>
  <!--KbsSplashFragment-->
  <string name="KbsSplashFragment__introducing_pins">Introdución aos PIN</string>
  <string name="KbsSplashFragment__pins_keep_information_stored_with_signal_encrypted">O PIN mantén a información gardada con Signal cifrada para que só ti poidas acceder a ela. O teu perfil, axustes e contactos serán restablecidos cando reinstales. Non precisas o PIN para abrir a app.</string>
  <string name="KbsSplashFragment__learn_more">Saber máis</string>
  <string name="KbsSplashFragment__registration_lock_equals_pin">Bloqueo do rexistro = PIN</string>
  <string name="KbsSplashFragment__your_registration_lock_is_now_called_a_pin">O Bloqueo de Rexistro agora chámase PIN, e serve para máis. Actualiza agora.</string>
  <string name="KbsSplashFragment__update_pin">Actualizar PIN</string>
  <string name="KbsSplashFragment__create_your_pin">Crea o teu PIN</string>
  <string name="KbsSplashFragment__learn_more_about_pins">Saber máis sobre os PIN</string>
  <string name="KbsSplashFragment__disable_pin">Desactivar PIN</string>
  <!--KBS Reminder Dialog-->
  <string name="KbsReminderDialog__enter_your_signal_pin">Escribe o teu PIN de Signal</string>
  <string name="KbsReminderDialog__to_help_you_memorize_your_pin">Para axudarche a lembrar o PIN, cada certo tempo pedirémosche que o escribas, cada vez con menos frecuencia.</string>
  <string name="KbsReminderDialog__skip">Omitir</string>
  <string name="KbsReminderDialog__submit">Enviar</string>
  <string name="KbsReminderDialog__forgot_pin">Esqueciches o PIN?</string>
  <string name="KbsReminderDialog__incorrect_pin_try_again">PIN incorrecto. Inténtao outra vez.</string>
  <!--AccountLockedFragment-->
  <string name="AccountLockedFragment__account_locked">Conta bloqueada</string>
  <string name="AccountLockedFragment__your_account_has_been_locked_to_protect_your_privacy">A túa conta foi bloqueada para protexer a túa privacidade e seguridade. Após %1$d días de inactividade na conta poderás volver a rexistrar este número sen precisar dun PIN. Todo o contido será eliminado.</string>
  <string name="AccountLockedFragment__next">Seguinte</string>
  <string name="AccountLockedFragment__learn_more">Saber máis</string>
  <!--KbsLockFragment-->
  <string name="RegistrationLockFragment__enter_your_pin">Escribe o teu PIN</string>
  <string name="RegistrationLockFragment__enter_the_pin_you_created">Escribe o PIN creado para a túa conta. Non é o mesmo que o código de verificación por SMS.</string>
  <string name="RegistrationLockFragment__enter_alphanumeric_pin">Escribe PIN alfanumérico</string>
  <string name="RegistrationLockFragment__enter_numeric_pin">Escribe PIN numérico</string>
  <string name="RegistrationLockFragment__incorrect_pin_try_again">PIN incorrecto. Inténtao outra vez.</string>
  <string name="RegistrationLockFragment__forgot_pin">Esqueciches o PIN?</string>
  <string name="RegistrationLockFragment__incorrect_pin">PIN incorrecto</string>
  <string name="RegistrationLockFragment__forgot_your_pin">Esqueciches o PIN?</string>
  <string name="RegistrationLockFragment__not_many_tries_left">Non quedan moitas tentativas!</string>
  <string name="RegistrationLockFragment__signal_registration_need_help_with_pin_for_android_v1_pin">Rexistro Signal - Preciso axuda co PIN para Android (v1 PIN)</string>
  <string name="RegistrationLockFragment__signal_registration_need_help_with_pin_for_android_v2_pin">Rexstro Signal - Preciso axudo co PIN para Android (v2 PIN)</string>
  <plurals name="RegistrationLockFragment__for_your_privacy_and_security_there_is_no_way_to_recover">
    <item quantity="one">Non hai xeito de recuperar o PIN, por seguridade e privacidade. Se non lembras o PIN, podes volver a verificar a conta cun SMS tras %1$d día de inactividade. Neste caso, a conta será eliminada e o contido borrado.</item>
    <item quantity="other">Non hai xeito de recuperar o teu PIN, por privacidade e seguridade. Se non podes lembrar o PIN, podes volver a verificar a conta cun SMS tras %1$d días de inactividade. Neste caso, a conta será eliminada e todo o contido borrado.</item>
  </plurals>
  <plurals name="RegistrationLockFragment__incorrect_pin_d_attempts_remaining">
    <item quantity="one">PIN incorrecto. %1$d intento restante.</item>
    <item quantity="other">PIN incorrecto. %1$d intentos restantes.</item>
  </plurals>
  <plurals name="RegistrationLockFragment__if_you_run_out_of_attempts_your_account_will_be_locked_for_d_days">
    <item quantity="one">Se esgotas os intentos a conta quedará bloqueada durante %1$d día. Após %1$d día de inactividade, poderás volver a rexistrala sen precisar PIN. A conta será eliminada e o contido borrado.</item>
    <item quantity="other">Se esgotas os intentos a conta será bloqueada durante %1$d días. Tras %1$d días de inactividade, podes volver a rexistrala sen precisar PIN. A conta será eliminada e todo o contido borrado.</item>
  </plurals>
  <plurals name="RegistrationLockFragment__you_have_d_attempts_remaining">
    <item quantity="one">Quédache%1$d intento.</item>
    <item quantity="other">Quédanche %1$d intentos.</item>
  </plurals>
  <plurals name="RegistrationLockFragment__d_attempts_remaining">
    <item quantity="one">%1$d intento pendente.</item>
    <item quantity="other">%1$d intentos pendentes.</item>
  </plurals>
  <!--CalleeMustAcceptMessageRequestDialogFragment-->
  <string name="CalleeMustAcceptMessageRequestDialogFragment__s_will_get_a_message_request_from_you">%1$s recibirá de ti unha solicitude de mensaxe.  Podes chamar unha vez a túa solicitude de mensaxe sexa aceptada.</string>
  <!--KBS Megaphone-->
  <string name="KbsMegaphone__create_a_pin">Crea un PIN</string>
  <string name="KbsMegaphone__pins_keep_information_thats_stored_with_signal_encrytped">Os números PIN cifran a información que gardas con Signal.</string>
  <string name="KbsMegaphone__create_pin">Crear PIN</string>
  <!--transport_selection_list_item-->
  <string name="transport_selection_list_item__transport_icon">Icona do tráfico</string>
  <string name="ConversationListFragment_loading">Cargando…</string>
  <string name="CallNotificationBuilder_connecting">Conectando…</string>
  <string name="Permissions_permission_required">Permiso obrigatorio</string>
  <string name="ConversationActivity_signal_needs_sms_permission_in_order_to_send_an_sms">Signal necesita permiso para acceder ás mensaxes SMS e poder enviar unha, pero foi denegado de forma permanente. Vai aos axustes da aplicación, selecciona \"Permisos\" e activa \"SMS\".</string>
  <string name="Permissions_continue">Continuar</string>
  <string name="Permissions_not_now">Agora non</string>
  <string name="conversation_activity__enable_signal_messages">ACTIVAR MENSAXES DE SIGNAL</string>
  <string name="SQLCipherMigrationHelper_migrating_signal_database">Migrando a base de datos de Signal</string>
  <string name="PushDecryptJob_new_locked_message">Nova mensaxe bloqueada</string>
  <string name="PushDecryptJob_unlock_to_view_pending_messages">Desbloquear para ver as mensaxes pendentes</string>
  <string name="enter_backup_passphrase_dialog__backup_passphrase">Frase de acceso da copia de seguranza</string>
  <string name="backup_enable_dialog__backups_will_be_saved_to_external_storage_and_encrypted_with_the_passphrase_below_you_must_have_this_passphrase_in_order_to_restore_a_backup">As copias de seguranza gardaranse no almacenamento externo e cifraranse cunha frase de acceso. A devandita frase é necesaria para restaurar unha copia de seguranza.</string>
  <string name="backup_enable_dialog__you_must_have_this_passphrase">Debes ter esta frase de acceso para restaurar unha copia de seguranza.</string>
  <string name="backup_enable_dialog__folder">Cartafol</string>
  <string name="backup_enable_dialog__i_have_written_down_this_passphrase">Escribín esta frase de acceso. Sen ela non poderei restaurar unha copia de seguranza.</string>
  <string name="registration_activity__restore_backup">Restaurar copia de seguranza</string>
  <string name="registration_activity__transfer_or_restore_account">Transferir ou restaurar a conta</string>
  <string name="registration_activity__transfer_account">Transferir conta</string>
  <string name="registration_activity__skip">Omitir</string>
  <string name="preferences_chats__chat_backups">Copias de seguranza das conversas</string>
  <string name="preferences_chats__backup_chats_to_external_storage">Copia de seguranza das conversas no almacenamento externo</string>
  <string name="preferences_chats__transfer_account">Transferir conta</string>
  <string name="preferences_chats__transfer_account_to_a_new_android_device">Transferir a conta un novo dispositivo Android</string>
  <string name="RegistrationActivity_enter_backup_passphrase">Inserir frase de acceso para a copia de seguranza</string>
  <string name="RegistrationActivity_restore">Restaurar</string>
  <string name="RegistrationActivity_backup_failure_downgrade">Non se pode importar copias de seguranza a partir de versións de Signal máis recentes</string>
  <string name="RegistrationActivity_incorrect_backup_passphrase">Frase de acceso de copia de seguranza incorrecta</string>
  <string name="RegistrationActivity_checking">Comprobando</string>
  <string name="RegistrationActivity_d_messages_so_far">%d mensaxes ata agora…</string>
  <string name="RegistrationActivity_restore_from_backup">Restaurar desde a copia de seguranza?</string>
  <string name="RegistrationActivity_restore_your_messages_and_media_from_a_local_backup">Restaura as túas mensaxes e contido multimedia desde unha copia local. Se non o fas agora, non poderás facelo máis tarde.</string>
  <string name="RegistrationActivity_backup_size_s">Tamaño da copia de seguranza: %s</string>
  <string name="RegistrationActivity_backup_timestamp_s">Marca horaria na copia de seguranza: %s</string>
  <string name="BackupDialog_enable_local_backups">Activar copias de seguranza locais?</string>
  <string name="BackupDialog_enable_backups">Activar copias de seguranza</string>
  <string name="BackupDialog_please_acknowledge_your_understanding_by_marking_the_confirmation_check_box">Por favor, recoñece que o entendes marcando a caixa de verificación.</string>
  <string name="BackupDialog_delete_backups">Borrar copias de seguranza?</string>
  <string name="BackupDialog_disable_and_delete_all_local_backups">Desactivar e borrar todas as copias de seguranza locais?</string>
  <string name="BackupDialog_delete_backups_statement">Borrar copias de seguranza</string>
  <string name="BackupDialog_to_enable_backups_choose_a_folder">Para activar as copias de seguranza, elixe un cartafol; estas gardaranse nesta localización.</string>
  <string name="BackupDialog_choose_folder">Elixe un cartafol</string>
  <string name="BackupDialog_copied_to_clipboard">Copiado ao portapapeis</string>
  <string name="BackupDialog_no_file_picker_available">Non se dispón dun selector de ficheiros.</string>
  <string name="BackupDialog_enter_backup_passphrase_to_verify">Escribe a frase de paso da copia para verificala</string>
  <string name="BackupDialog_verify">Comprobar</string>
  <string name="BackupDialog_you_successfully_entered_your_backup_passphrase">Inseriches satisfactoriamente a túa frase de acceso</string>
  <string name="BackupDialog_passphrase_was_not_correct">Frase de acceso incorrecta</string>
<<<<<<< HEAD
  <string name="LocalBackupJob_creating_signal_backup">Creando unha copia de seguranza de Molly</string>
=======
  <string name="LocalBackupJob_creating_signal_backup">Creando unha copia de seguranza de Signal</string>
  <!--Title for progress notification shown in a system notification while verifying a recent backup.-->
  <string name="LocalBackupJob_verifying_signal_backup">Verificando copia de seguranza de Signal…</string>
>>>>>>> e379cf61
  <string name="LocalBackupJobApi29_backup_failed">Erro na copia de seguranza</string>
  <string name="LocalBackupJobApi29_your_backup_directory_has_been_deleted_or_moved">O directorio da túa copia de seguranza foi eliminado ou movido.</string>
  <string name="LocalBackupJobApi29_your_backup_file_is_too_large">O ficheiro da túa copia de seguranza é demasiado grande para almacenalo neste volume.</string>
  <string name="LocalBackupJobApi29_there_is_not_enough_space">Non hai suficiente espazo para almacenar a túa copia de seguranza.</string>
  <!--Error message shown if a newly created backup could not be verified as accurate-->
  <string name="LocalBackupJobApi29_your_backup_could_not_be_verified">Non se puido crear e verificar a última copia de seguranza. Crea unha de novo.</string>
  <!--Error message shown if a very large attachment is encountered during the backup creation and causes the backup to fail-->
  <string name="LocalBackupJobApi29_your_backup_contains_a_very_large_file">A túa copia de seguranza contén un arquivo moi grande que non se pode gardar. Elimínao e crea unha nova copia.</string>
  <string name="LocalBackupJobApi29_tap_to_manage_backups">Toca para administrar as copias de seguranza.</string>
  <string name="ProgressPreference_d_messages_so_far">%d mensaxes ata o momento</string>
  <string name="RegistrationActivity_wrong_number">Número incorrecto</string>
  <string name="RegistrationActivity_call_me_instead_available_in">Chámame mellor \n (Dispoñible en%1$02d:%2$02d)</string>
  <string name="RegistrationActivity_contact_signal_support">Contacta co Centro de Axuda de Signal</string>
  <string name="RegistrationActivity_code_support_subject">Rexistrarse en Signal - Código de verificación para Android</string>
  <string name="RegistrationActivity_incorrect_code">Código incorrecto</string>
  <string name="BackupUtil_never">Nunca</string>
  <string name="BackupUtil_unknown">Descoñecido</string>
  <string name="preferences_app_protection__see_my_phone_number">Ver o meu número de teléfono</string>
  <string name="preferences_app_protection__find_me_by_phone_number">Atoparme polo número de teléfono</string>
  <string name="PhoneNumberPrivacy_everyone">Todos</string>
  <string name="PhoneNumberPrivacy_my_contacts">Os meus contactos</string>
  <string name="PhoneNumberPrivacy_nobody">Ninguén</string>
  <string name="PhoneNumberPrivacy_everyone_see_description">O teu número de teléfono será visible para todas as persoas e grupos a quen envias mensaxes.</string>
  <string name="PhoneNumberPrivacy_everyone_find_description">Calquera que teña o teu número de teléfono nos seus  contactos te verá como un contacto en Signal. O resto poderá atoparte buscando.</string>
  <string name="preferences_app_protection__screen_lock">Bloqueo da pantalla</string>
  <string name="preferences_app_protection__lock_signal_access_with_android_screen_lock_or_fingerprint">Bloquea o acceso a Signal co bloqueo de pantalla de Android ou coa impresión dixital</string>
  <string name="preferences_app_protection__screen_lock_inactivity_timeout">Tempo de inactividade para o bloqueo de pantalla</string>
  <string name="preferences_app_protection__signal_pin">PIN Signal</string>
  <string name="preferences_app_protection__create_a_pin">Crea un PIN</string>
  <string name="preferences_app_protection__change_your_pin">Cambiar o PIN</string>
  <string name="preferences_app_protection__pin_reminders">Recordatorios do PIN</string>
  <string name="preferences_app_protection__pins_keep_information_stored_with_signal_encrypted">O PIN cifra a información gardada con Signal para que só ti poidas acceder a ela. O perfil, axustes e contactos restablécense ao reinstalar Signal.</string>
  <string name="preferences_app_protection__add_extra_security_by_requiring_your_signal_pin_to_register">Engadimos seguridade extra ao solicitar o teu PIN Signal para rexistrar o teu número de teléfono en Signal outra vez.</string>
  <string name="preferences_app_protection__reminders_help_you_remember_your_pin">Estos avisos axúdanche a lembrar o PIN xa que non pode ser recuperado. Os avisos serán cada vez menos frecuentes.</string>
  <string name="preferences_app_protection__turn_off">Apagar</string>
  <string name="preferences_app_protection__confirm_pin">Confirmar PIN</string>
  <string name="preferences_app_protection__confirm_your_signal_pin">Confirma o teu PIN en Signal</string>
  <string name="preferences_app_protection__make_sure_you_memorize_or_securely_store_your_pin">Asegúrate de memorizar ou gardar nun lugar seguro o teu PIN, xa que non se pode recuperar. Se o esqueces, pode que perdas datos cando volvas rexistrar a túa conta en Signal.</string>
  <string name="preferences_app_protection__incorrect_pin_try_again">PIN incorrecto. Inténtao outra vez.</string>
  <string name="preferences_app_protection__failed_to_enable_registration_lock">Erro ao activar o bloqueo de rexistro.</string>
  <string name="preferences_app_protection__failed_to_disable_registration_lock">Erro ao desactivar o bloqueo de rexistro.</string>
  <string name="AppProtectionPreferenceFragment_none">Ningunha</string>
  <string name="preferences_app_protection__registration_lock">Bloqueo do rexistro</string>
  <string name="RegistrationActivity_you_must_enter_your_registration_lock_PIN">Debes inserir o PIN de bloqueo do rexistro</string>
  <string name="RegistrationActivity_your_pin_has_at_least_d_digits_or_characters">O teu PIN ten %d díxitos ou caracteres como mínimo</string>
  <string name="RegistrationActivity_too_many_attempts">Demasiados intentos</string>
  <string name="RegistrationActivity_you_have_made_too_many_incorrect_registration_lock_pin_attempts_please_try_again_in_a_day">Inseriches incorrectamente o PIN de bloqueo do rexistro demasiadas veces. Téntao outra vez así que pase un día.</string>
  <string name="RegistrationActivity_you_have_made_too_many_attempts_please_try_again_later">Levas demasiados intentos. Téntao máis tarde.</string>
  <string name="RegistrationActivity_error_connecting_to_service">Erro ao conectarse ao servizo</string>
  <string name="preferences_chats__backups">Copias de seguranza</string>
  <string name="prompt_passphrase_activity__signal_is_locked">Molly está bloqueado</string>
  <string name="prompt_passphrase_activity__tap_to_unlock">TOCA PARA DESBLOQUEAR</string>
  <string name="Recipient_unknown">Descoñecido</string>
  <!--TransferOrRestoreFragment-->
  <string name="TransferOrRestoreFragment__transfer_or_restore_account">Transferir ou restaurar a conta</string>
  <string name="TransferOrRestoreFragment__if_you_have_previously_registered_a_signal_account">Se xa tiñas rexistrada unha conta Signal, podes transferir ou restaurar a conta e as mensaxes</string>
  <string name="TransferOrRestoreFragment__transfer_from_android_device">Transferir desde dispositivo Android</string>
  <string name="TransferOrRestoreFragment__transfer_your_account_and_messages_from_your_old_android_device">Traspasa a túa conta e mensaxes desde o teu antigo dispositivo Android. Debes ter acceso ao antigo dispositivo.</string>
  <string name="TransferOrRestoreFragment__you_need_access_to_your_old_device">Debes ter acceso ao teu dispositivo antigo.</string>
  <string name="TransferOrRestoreFragment__restore_from_backup">Restaurar desde copia de apoio</string>
  <string name="TransferOrRestoreFragment__restore_your_messages_from_a_local_backup">Restaura as mensaxes desde a copia de apoio local. Se non o fas agora non poderás restaurala posteriormente.</string>
  <!--NewDeviceTransferInstructionsFragment-->
  <string name="NewDeviceTransferInstructions__open_signal_on_your_old_android_phone">Abre Signal no teu dispositivo Android anterior</string>
  <string name="NewDeviceTransferInstructions__continue">Continuar</string>
  <string name="NewDeviceTransferInstructions__first_bullet">1.</string>
  <string name="NewDeviceTransferInstructions__tap_on_your_profile_photo_in_the_top_left_to_open_settings">Toca na foto de perfil arriba á esquerda para abrir os Axustes</string>
  <string name="NewDeviceTransferInstructions__second_bullet">2.</string>
  <string name="NewDeviceTransferInstructions__tap_on_account">Preme «Conta»</string>
  <string name="NewDeviceTransferInstructions__third_bullet">3.</string>
  <string name="NewDeviceTransferInstructions__tap_transfer_account_and_then_continue_on_both_devices">En ambos dispositivos, toca en \"Transferir Conta\" e após en \"Continuar\" </string>
  <!--NewDeviceTransferSetupFragment-->
  <string name="NewDeviceTransferSetup__preparing_to_connect_to_old_android_device">Preparándose para conectar co antigo dispositivo Android…</string>
  <string name="NewDeviceTransferSetup__take_a_moment_should_be_ready_soon">Agarda un intre, axiña estará listo</string>
  <string name="NewDeviceTransferSetup__waiting_for_old_device_to_connect">Agardando a que o antigo dispositivo Android conecte…</string>
  <string name="NewDeviceTransferSetup__signal_needs_the_location_permission_to_discover_and_connect_with_your_old_device">Molly precisa o permiso de localización para descubrir e conectar co teu antigo dispositivo Android.</string>
  <string name="NewDeviceTransferSetup__signal_needs_location_services_enabled_to_discover_and_connect_with_your_old_device">Molly precisa que actives os servizos de localización para descubrir e conectar co teu antigo dispositivo Android.</string>
  <string name="NewDeviceTransferSetup__signal_needs_wifi_on_to_discover_and_connect_with_your_old_device">Molly precisa Wi-Fi para descubrir e conectar co teu antigo dispositivo Android. A Wi-Fi debe estar acesa pero non precisa estar conectada a unha rede Wi-Fi.</string>
  <string name="NewDeviceTransferSetup__sorry_it_appears_your_device_does_not_support_wifi_direct">Lamentámolo, mais semella que este dispositivo non soporta Wi-Fi Direct. Molly usa Wi-Fi Direct para descubrir e conectar co teu antigo dispositivo Android. Porén podes restaurar a copia de apoio da túa conta desde o teu antigo dispositivo Android.</string>
  <string name="NewDeviceTransferSetup__restore_a_backup">Restaurar Copia de apoio</string>
  <string name="NewDeviceTransferSetup__an_unexpected_error_occurred_while_attempting_to_connect_to_your_old_device">Houbo un fallo non agardado ao intentar conectar co teu dispositivo Android antigo.</string>
  <!--OldDeviceTransferSetupFragment-->
  <string name="OldDeviceTransferSetup__searching_for_new_android_device">Buscando o novo dispositivo Android…</string>
  <string name="OldDeviceTransferSetup__signal_needs_the_location_permission_to_discover_and_connect_with_your_new_device">Molly precisa o permiso de localización para descubrir e conectar co teu novo dispositivo Android.</string>
  <string name="OldDeviceTransferSetup__signal_needs_location_services_enabled_to_discover_and_connect_with_your_new_device">Molly precisa que os servizos de localización estén activos para descubrir e conectar co teu novo dispositivo Android.</string>
  <string name="OldDeviceTransferSetup__signal_needs_wifi_on_to_discover_and_connect_with_your_new_device">Molly precisa Wi-Fi para descubrir e conectar co teu novo dispositivo Android. A Wi-Fi ten que estar acesa, mais non precisa estar conectada a unha rede Wi-Fi.</string>
  <string name="OldDeviceTransferSetup__sorry_it_appears_your_device_does_not_support_wifi_direct">Lamentámolo, semella que este dispositivo non soporta Wi-Fi Direct. Molly usa Wi-Fi Direct para descubrir e conectar co teu novo dispositivo Android. Porén aínda podes crear unha copia de apoio para restaurar a túa conta no novo dispositivo Android.</string>
  <string name="OldDeviceTransferSetup__create_a_backup">Crear copia de apoio</string>
  <string name="OldDeviceTransferSetup__an_unexpected_error_occurred_while_attempting_to_connect_to_your_old_device">Houbo un erro non agardado ao intentar conectar co teu novo dispositivo Android.</string>
  <!--DeviceTransferSetupFragment-->
  <string name="DeviceTransferSetup__unable_to_open_wifi_settings">Non se puido abrir o axuste Wi-Fi. Activa a Wi-Fi de xeito manual.</string>
  <string name="DeviceTransferSetup__grant_location_permission">Conceder permiso de localización</string>
  <string name="DeviceTransferSetup__turn_on_location_services">Activar servizos de localización</string>
  <string name="DeviceTransferSetup__unable_to_open_location_settings">Non se puideron abrir os axustes de localización.</string>
  <string name="DeviceTransferSetup__turn_on_wifi">Activar Wi-Fi</string>
  <string name="DeviceTransferSetup__error_connecting">Erro ao conectar</string>
  <string name="DeviceTransferSetup__retry">Tentar de novo</string>
  <string name="DeviceTransferSetup__submit_debug_logs">Enviar rexistro de depuración</string>
  <string name="DeviceTransferSetup__verify_code">Verificar código</string>
  <string name="DeviceTransferSetup__verify_that_the_code_below_matches_on_both_of_your_devices">Verifica que o código inferior coincide en ambos dispositivos. Despois toca en continuar.</string>
  <string name="DeviceTransferSetup__the_numbers_do_not_match">Os números non concordan</string>
  <string name="DeviceTransferSetup__continue">Continuar</string>
  <string name="DeviceTransferSetup__number_is_not_the_same">O número non é o mesmo</string>
  <string name="DeviceTransferSetup__if_the_numbers_on_your_devices_do_not_match_its_possible_you_connected_to_the_wrong_device">Se os números en ambos dispositivos non concordan, é posible que conectases co dispositivo equivocado. Para arranxar isto, detén a transferencia e inténtao outra vez, e mantén próximos ambos dispositivos.</string>
  <string name="DeviceTransferSetup__stop_transfer">Deter transferencia</string>
  <string name="DeviceTransferSetup__unable_to_discover_old_device">Non se atopou o dispositivo antigo</string>
  <string name="DeviceTransferSetup__unable_to_discover_new_device">Non se atopa o novo dispositivo</string>
  <string name="DeviceTransferSetup__make_sure_the_following_permissions_are_enabled">Asegúrate de que os seguintes servizos e permisos están activos:</string>
  <string name="DeviceTransferSetup__location_permission">Permiso de localización</string>
  <string name="DeviceTransferSetup__location_services">Servizos de localización</string>
  <string name="DeviceTransferSetup__wifi">Wi-Fi</string>
  <string name="DeviceTransferSetup__on_the_wifi_direct_screen_remove_all_remembered_groups_and_unlink_any_invited_or_connected_devices">Na pantalla de WiFi Direct, elimina tódolos grupos rexistrados e desliga calquera dispositivo convidado ou conectado.</string>
  <string name="DeviceTransferSetup__wifi_direct_screen">Pantalla WiFi Direct</string>
  <string name="DeviceTransferSetup__try_turning_wifi_off_and_on_on_both_devices">Intenta apagar e reconectar a Wi-Fi, en ambos dispositivos.</string>
  <string name="DeviceTransferSetup__make_sure_both_devices_are_in_transfer_mode">Asegúrate de que os dous dispositivos están en modo transferencia.</string>
  <string name="DeviceTransferSetup__go_to_support_page">Ir á páxina de axuda</string>
  <string name="DeviceTransferSetup__try_again">Volver tentar</string>
  <string name="DeviceTransferSetup__waiting_for_other_device">Agardando polo outro dispositivo</string>
  <string name="DeviceTransferSetup__tap_continue_on_your_other_device_to_start_the_transfer">Toca en Continuar no outro dispositivo para iniciar a transferencia.</string>
  <string name="DeviceTransferSetup__tap_continue_on_your_other_device">Toca en Continuar no teu outro dispositivo…</string>
  <!--NewDeviceTransferFragment-->
  <string name="NewDeviceTransfer__cannot_transfer_from_a_newer_version_of_signal">Non se pode transferir desde unha versión máis recente de Signal</string>
  <!--DeviceTransferFragment-->
  <string name="DeviceTransfer__transferring_data">Transferindo datos</string>
  <string name="DeviceTransfer__keep_both_devices_near_each_other">Mantén ambos dispositivos preto un do outro. Non apagues os dispositivos e mantén Molly aberta. As transferencias están cifradas de extremo-a-extremo.</string>
  <string name="DeviceTransfer__d_messages_so_far">%1$d das mensaxes ata agora…</string>
  <!--Filled in with total percentage of messages transferred-->
  <string name="DeviceTransfer__s_of_messages_so_far">%1$s%% de mensaxes por agora…</string>
  <string name="DeviceTransfer__cancel">Cancelar</string>
  <string name="DeviceTransfer__try_again">Volver tentar</string>
  <string name="DeviceTransfer__stop_transfer_question">Deter transferencia?</string>
  <string name="DeviceTransfer__stop_transfer">Deter transferencia</string>
  <string name="DeviceTransfer__all_transfer_progress_will_be_lost">Perderase todo o transferido.</string>
  <string name="DeviceTransfer__transfer_failed">Fallou a transferencia</string>
  <string name="DeviceTransfer__unable_to_transfer">Non se puido transferir</string>
  <!--OldDeviceTransferInstructionsFragment-->
  <string name="OldDeviceTransferInstructions__transfer_account">Traspasar Conta</string>
  <string name="OldDeviceTransferInstructions__you_can_transfer_your_signal_account_when_setting_up_signal_on_a_new_android_device">Podes traspasar a túa conta Signal cando configuras Signal nun novo dispositivo Android. Antes de continuar:</string>
  <string name="OldDeviceTransferInstructions__first_bullet">1.</string>
  <string name="OldDeviceTransferInstructions__download_signal_on_your_new_android_device">Descarga Molly no teu novo dispositivo Android</string>
  <string name="OldDeviceTransferInstructions__second_bullet">2.</string>
  <string name="OldDeviceTransferInstructions__tap_on_transfer_or_restore_account">Toca en \"Transferir ou restaurar conta\"</string>
  <string name="OldDeviceTransferInstructions__third_bullet">3.</string>
  <string name="OldDeviceTransferInstructions__select_transfer_from_android_device_when_prompted_and_then_continue">Elixe \"Transferir desde dispositivo Android\" cando che pregunte e \"Continuar\". Mantén próximos ambos dispositivos.</string>
  <string name="OldDeviceTransferInstructions__continue">Continuar</string>
  <!--OldDeviceTransferComplete-->
  <string name="OldDeviceTransferComplete__transfer_complete">Traspaso completo</string>
  <string name="OldDeviceTransferComplete__go_to_your_new_device">Vai ao novo dispositivo</string>
  <string name="OldDeviceTransferComplete__your_signal_data_has_Been_transferred_to_your_new_device">Os teus datos en Signal foron traspasados ao novo dispositivo. Para completar o proceso de transferencia debes continuar co rexistro no novo dispositivo.</string>
  <string name="OldDeviceTransferComplete__close">Pechar</string>
  <!--NewDeviceTransferComplete-->
  <string name="NewDeviceTransferComplete__transfer_successful">Transferencia correcta</string>
  <string name="NewDeviceTransferComplete__transfer_complete">Traspaso completo</string>
  <string name="NewDeviceTransferComplete__to_complete_the_transfer_process_you_must_continue_registration">Para completar o proceso de traspaso, debes continuar co rexistro.</string>
  <string name="NewDeviceTransferComplete__continue_registration">Continuar co rexistro</string>
  <!--DeviceToDeviceTransferService-->
  <string name="DeviceToDeviceTransferService_content_title">Traspaso da conta</string>
  <string name="DeviceToDeviceTransferService_status_ready">Preparándose para conectar co teu outro dispositivo Android…</string>
  <string name="DeviceToDeviceTransferService_status_starting_up">Preparándose para conectar co teu outro dispositivo Android…</string>
  <string name="DeviceToDeviceTransferService_status_discovery">Buscando o teu outro dispositivo Android…</string>
  <string name="DeviceToDeviceTransferService_status_network_connected">Conectando co teu outro dispositivo Android…</string>
  <string name="DeviceToDeviceTransferService_status_verification_required">Require verificación</string>
  <string name="DeviceToDeviceTransferService_status_service_connected">Transferindo a conta…</string>
  <!--OldDeviceTransferLockedDialog-->
  <string name="OldDeviceTransferLockedDialog__complete_registration_on_your_new_device">Completa o rexistro no novo dispositivo</string>
  <string name="OldDeviceTransferLockedDialog__your_signal_account_has_been_transferred_to_your_new_device">A túa conta Signal foi transferida ao novo dispositivo, pero debes completar o rexistro nel para continuar. Signal quedará inactiva neste dispositivo.</string>
  <string name="OldDeviceTransferLockedDialog__done">Feito</string>
  <string name="OldDeviceTransferLockedDialog__cancel_and_activate_this_device">Cancelar e activar neste dispositivo</string>
  <!--AdvancedPreferenceFragment-->
  <string name="AdvancedPreferenceFragment__transfer_mob_balance">Transferir saldo MOB?</string>
  <string name="AdvancedPreferenceFragment__you_have_a_balance_of_s">Tes un saldo de %1$s. Se non transfires os teus fondos a outra carteira antes de eliminar a túa conta, non poderás recuperalos.</string>
  <string name="AdvancedPreferenceFragment__dont_transfer">Non transferir</string>
  <string name="AdvancedPreferenceFragment__transfer">Transferir</string>
  <!--RecipientBottomSheet-->
  <string name="RecipientBottomSheet_block">Bloquear</string>
  <string name="RecipientBottomSheet_unblock">Desbloquear</string>
  <string name="RecipientBottomSheet_add_to_contacts">Engadir a contactos</string>
  <!--Error message that displays when a user tries to tap to view system contact details but has no app that supports it-->
  <string name="RecipientBottomSheet_unable_to_open_contacts">Non se encontrou unha aplicación que poida ler os contactos.</string>
  <string name="RecipientBottomSheet_add_to_a_group">Engadir ao grupo</string>
  <string name="RecipientBottomSheet_add_to_another_group">Engadir a outro grupo</string>
  <string name="RecipientBottomSheet_view_safety_number">Ver número de seguranza</string>
  <string name="RecipientBottomSheet_make_admin">Facer admin</string>
  <string name="RecipientBottomSheet_remove_as_admin">Eliminar de administrador</string>
  <string name="RecipientBottomSheet_remove_from_group">Eliminar do grupo</string>
  <string name="RecipientBottomSheet_message_description">Mensaxe</string>
  <string name="RecipientBottomSheet_voice_call_description">Chamada de voz</string>
  <string name="RecipientBottomSheet_insecure_voice_call_description">Chamada de voz insegura</string>
  <string name="RecipientBottomSheet_video_call_description">Videochamada</string>
  <string name="RecipientBottomSheet_remove_s_as_group_admin">Eliminar a %1$s de administrador do grupo?</string>
  <string name="RecipientBottomSheet_s_will_be_able_to_edit_group">\"%1$s\" pode editar este grupo e os seus membros.</string>
  <string name="RecipientBottomSheet_remove_s_from_the_group">Eliminar a %1$s do grupo?</string>
  <!--Dialog message shown when removing someone from a group with group link being active to indicate they will not be able to rejoin-->
  <string name="RecipientBottomSheet_remove_s_from_the_group_they_will_not_be_able_to_rejoin">Eliminar a %1$s do grupo? Non poderá unirse de novo a través ligazón de grupo.</string>
  <string name="RecipientBottomSheet_remove">Eliminar</string>
  <string name="RecipientBottomSheet_copied_to_clipboard">Copiado ao portapapeis</string>
  <string name="GroupRecipientListItem_admin">Administrador</string>
  <string name="GroupRecipientListItem_approve_description">Aprobar</string>
  <string name="GroupRecipientListItem_deny_description">Rexeitar</string>
  <!--GroupsLearnMoreBottomSheetDialogFragment-->
  <string name="GroupsLearnMore_legacy_vs_new_groups">Clásicos vs. Novos Grupos</string>
  <string name="GroupsLearnMore_what_are_legacy_groups">Que son os Grupos Clásicos?</string>
  <string name="GroupsLearnMore_paragraph_1">Os Grupos Clásicos son grupos incompatibles coas novas características dos Grupos Novos como administradores e actualizacións máis descritivas do grupo.</string>
  <string name="GroupsLearnMore_can_i_upgrade_a_legacy_group">Podo actualizar un Grupo Clásico?</string>
  <string name="GroupsLearnMore_paragraph_2">Os Grupos Clásicos aínda non poden actualizarse a Grupos Novos, mais podes crear un Grupo Novo cos mesmos membros se están usando a última versión de Signal.</string>
  <string name="GroupsLearnMore_paragraph_3">Signal fornecerá próximamente un xeito de actualizar os Grupos Clásicos.</string>
  <!--GroupLinkBottomSheetDialogFragment-->
  <string name="GroupLinkBottomSheet_share_hint_requiring_approval">Calquera que con esta ligazón pode ver o nome e foto do grupo e solicitar unirse. Compártea coas persoas da túa confianza.</string>
  <string name="GroupLinkBottomSheet_share_hint_not_requiring_approval">Calquera con esta ligazón pode ver o nome e foto do grupo e unirse a el. Compártea con persoas da túa confianza.</string>
  <string name="GroupLinkBottomSheet_share_via_signal">Compartir vía Molly</string>
  <string name="GroupLinkBottomSheet_copy">Copiar</string>
  <string name="GroupLinkBottomSheet_qr_code">Código QR</string>
  <string name="GroupLinkBottomSheet_share">Compartir</string>
  <string name="GroupLinkBottomSheet_copied_to_clipboard">Copiado ao portapapeis</string>
  <string name="GroupLinkBottomSheet_the_link_is_not_currently_active">Actualmente a ligazón non está activa</string>
  <!--VoiceNotePlaybackPreparer-->
  <string name="VoiceNotePlaybackPreparer__failed_to_play_voice_message">Fallou a reprodución da mensaxe</string>
  <!--VoiceNoteMediaDescriptionCompatFactory-->
  <string name="VoiceNoteMediaItemFactory__voice_message">Mensaxe de voz · %1$s</string>
  <string name="VoiceNoteMediaItemFactory__s_to_s">%1$s a %2$s</string>
  <!--StorageUtil-->
  <string name="StorageUtil__s_s">%1$s/%2$s</string>
  <string name="BlockedUsersActivity__s_has_been_blocked">\"%1$s\" foi bloqueado.</string>
  <string name="BlockedUsersActivity__failed_to_block_s">Erro ao bloquear a \"%1$s\"</string>
  <string name="BlockedUsersActivity__s_has_been_unblocked">\"%1$s\" foi desbloqueado.</string>
  <!--ReviewCardDialogFragment-->
  <string name="ReviewCardDialogFragment__review_members">Revisar membros</string>
  <string name="ReviewCardDialogFragment__review_request">Revisar solicitude</string>
  <string name="ReviewCardDialogFragment__d_group_members_have_the_same_name">%1$d membros do grupo teñen o mesmo nome; revísaos e elixe unha acción.</string>
  <string name="ReviewCardDialogFragment__if_youre_not_sure">Se non estás seguro de quen é a solicitude, revisa os contactos e elixe unha acción.</string>
  <string name="ReviewCardDialogFragment__no_other_groups_in_common">Ningún outro grupo en común.</string>
  <string name="ReviewCardDialogFragment__no_groups_in_common">Ningún grupo en común.</string>
  <plurals name="ReviewCardDialogFragment__d_other_groups_in_common">
    <item quantity="one">%d grupo en común</item>
    <item quantity="other">%d grupos en común</item>
  </plurals>
  <plurals name="ReviewCardDialogFragment__d_groups_in_common">
    <item quantity="one">%d grupo en común</item>
    <item quantity="other">%d grupos en común</item>
  </plurals>
  <string name="ReviewCardDialogFragment__remove_s_from_group">Eliminar a %1$s do grupo?</string>
  <string name="ReviewCardDialogFragment__remove">Eliminar</string>
  <string name="ReviewCardDialogFragment__failed_to_remove_group_member">Erro ao eliminar un membro do grupo.</string>
  <!--ReviewCard-->
  <string name="ReviewCard__member">Membro</string>
  <string name="ReviewCard__request">Solicitude</string>
  <string name="ReviewCard__your_contact">O teu contacto</string>
  <string name="ReviewCard__remove_from_group">Eliminar do grupo</string>
  <string name="ReviewCard__update_contact">Actualizar contacto</string>
  <string name="ReviewCard__block">Bloquear</string>
  <string name="ReviewCard__delete">Eliminar</string>
  <string name="ReviewCard__recently_changed">Cambiou recentemente o seu nome de perfil de %1$s a %2$s</string>
  <!--CallParticipantsListUpdatePopupWindow-->
  <string name="CallParticipantsListUpdatePopupWindow__s_joined">%1$suniuse</string>
  <string name="CallParticipantsListUpdatePopupWindow__s_and_s_joined">%1$s e %2$s uníronse</string>
  <string name="CallParticipantsListUpdatePopupWindow__s_s_and_s_joined">%1$s, %2$s e %3$s uníronse</string>
  <string name="CallParticipantsListUpdatePopupWindow__s_s_and_d_others_joined">%1$s, %2$s e outros %3$d uníronse</string>
  <string name="CallParticipantsListUpdatePopupWindow__s_left">%1$s saíu</string>
  <string name="CallParticipantsListUpdatePopupWindow__s_and_s_left">%1$s e %2$s saíron</string>
  <string name="CallParticipantsListUpdatePopupWindow__s_s_and_s_left">%1$s, %2$s e %3$s saíron</string>
  <string name="CallParticipantsListUpdatePopupWindow__s_s_and_d_others_left">%1$s, %2$s e outros %3$d saíron</string>
  <string name="CallParticipant__you">Ti</string>
  <string name="CallParticipant__you_on_another_device">Ti (noutro dispositivo)</string>
  <string name="CallParticipant__s_on_another_device">%1$s (noutro dispositivo)</string>
  <!--WifiToCellularPopupWindow-->
  <!--Message shown during a call when the WiFi network is unusable, and cellular data starts to be used for the call instead.-->
  <string name="WifiToCellularPopupWindow__weak_wifi_switched_to_cellular">Mala conexión de wifi, cambiouse a datos móbiles.</string>
  <!--DeleteAccountFragment-->
  <string name="DeleteAccountFragment__deleting_your_account_will">Ao eliminar a conta:</string>
  <string name="DeleteAccountFragment__enter_your_phone_number">Escribe o teu número de teléfono</string>
  <string name="DeleteAccountFragment__delete_account">Eliminar conta</string>
  <string name="DeleteAccountFragment__delete_your_account_info_and_profile_photo">Eliminar a info da conta e foto de perfil</string>
  <string name="DeleteAccountFragment__delete_all_your_messages">Eliminar todas as túas mensaxes</string>
  <string name="DeleteAccountFragment__delete_s_in_your_payments_account">Eliminar %1$s na túa conta de pagamentos</string>
  <string name="DeleteAccountFragment__no_country_code">Non está indicado o código do país</string>
  <string name="DeleteAccountFragment__no_number">Non hai número establecido</string>
  <string name="DeleteAccountFragment__the_phone_number">O número de teléfono escrito non concorda co da túa conta.</string>
  <string name="DeleteAccountFragment__are_you_sure">Tes a certeza de querer eliminar a túa conta?</string>
  <string name="DeleteAccountFragment__this_will_delete_your_signal_account">Así eliminarás a túa conta en Signal e restablecerás a aplicación. A aplicación pechará ao rematar o proceso.</string>
  <string name="DeleteAccountFragment__failed_to_delete_account">Fallou a eliminación da conta. Tes conexión á rede?</string>
  <string name="DeleteAccountFragment__failed_to_delete_local_data">Fallou a eliminación dos datos locais. Podes eliminalos manualmente nos axustes de aplicacións do dispositivo.</string>
  <string name="DeleteAccountFragment__launch_app_settings">Abrir Axustes da App</string>
  <!--Title of progress dialog shown when a user deletes their account and the process is leaving all groups-->
  <string name="DeleteAccountFragment__leaving_groups">Abandonando grupos…</string>
  <!--Title of progress dialog shown when a user deletes their account and the process has left all groups-->
  <string name="DeleteAccountFragment__deleting_account">Borrando conta…</string>
  <!--Message of progress dialog shown when a user deletes their account and the process is canceling their subscription-->
  <string name="DeleteAccountFragment__canceling_your_subscription">Cancelando a túa subscrición…</string>
  <!--Message of progress dialog shown when a user deletes their account and the process is leaving groups-->
  <string name="DeleteAccountFragment__depending_on_the_number_of_groups">Dependendo do número de grupos dos que formas parte, este proceso pode tardar uns minutos</string>
  <!--Message of progress dialog shown when a user deletes their account and the process has left all groups-->
  <string name="DeleteAccountFragment__deleting_all_user_data_and_resetting">Eliminando a información de usuario e restablecendo a aplicación</string>
  <!--Title of error dialog shown when a network error occurs during account deletion-->
  <string name="DeleteAccountFragment__account_not_deleted">Conta non eliminada</string>
  <!--Message of error dialog shown when a network error occurs during account deletion-->
  <string name="DeleteAccountFragment__there_was_a_problem">Erro ao completar o proceso de eliminación. Comproba a túa conexión a Internet e inténtao de novo.</string>
  <!--DeleteAccountCountryPickerFragment-->
  <string name="DeleteAccountCountryPickerFragment__search_countries">Buscar paises</string>
  <!--CreateGroupActivity-->
  <string name="CreateGroupActivity__skip">Omitir</string>
  <plurals name="CreateGroupActivity__d_members">
    <item quantity="one">%1$d membro</item>
    <item quantity="other">%1$d membros</item>
  </plurals>
  <!--ShareActivity-->
  <string name="ShareActivity__share">Compartir</string>
  <string name="ShareActivity__send">Enviar</string>
  <string name="ShareActivity__comma_s">, %1$s</string>
  <string name="ShareActivity__sharing_to_multiple_chats_is">Compartir con múltiplos chats é algo que só se pode facer coas mensaxes do Signal</string>
  <!--Toast when the incoming intent is invalid-->
  <string name="ShareActivity__could_not_get_share_data_from_intent">Erro ao compartir os datos.</string>
  <!--MultiShareDialogs-->
  <string name="MultiShareDialogs__failed_to_send_to_some_users">Fallou o envío a algúns usuarios</string>
  <string name="MultiShareDialogs__you_can_only_share_with_up_to">Soamente pode compartila con %1$d chat</string>
  <!--ChatWallpaperActivity-->
  <string name="ChatWallpaperActivity__chat_wallpaper">Fondo de pantalla do chat</string>
  <!--ChatWallpaperFragment-->
  <string name="ChatWallpaperFragment__chat_color">Cor do chat</string>
  <string name="ChatWallpaperFragment__reset_chat_colors">Restablecer cores do chat</string>
  <string name="ChatWallpaperFragment__reset_chat_color">Restablecer cor da conversa</string>
  <string name="ChatWallpaperFragment__reset_chat_color_question">Restablecer cor da conversa?</string>
  <string name="ChatWallpaperFragment__set_wallpaper">Estabelecer o fondo de pantalla</string>
  <string name="ChatWallpaperFragment__dark_mode_dims_wallpaper">O modo escuro atenúa o fondo</string>
  <string name="ChatWallpaperFragment__contact_name">Nome de contacto</string>
  <string name="ChatWallpaperFragment__reset">Restablecer</string>
  <string name="ChatWallpaperFragment__clear">Despexar</string>
  <string name="ChatWallpaperFragment__wallpaper_preview_description">Visualización do fondo de pantalla</string>
  <string name="ChatWallpaperFragment__would_you_like_to_override_all_chat_colors">Queres borrar todas as cores das conversas?</string>
  <string name="ChatWallpaperFragment__would_you_like_to_override_all_wallpapers">Queres borrar todos os fondos de pantalla?</string>
  <string name="ChatWallpaperFragment__reset_default_colors">Restablecer cores por defecto</string>
  <string name="ChatWallpaperFragment__reset_all_colors">Restablecer todas as cores</string>
  <string name="ChatWallpaperFragment__reset_default_wallpaper">Fondo de pantalla por defecto</string>
  <string name="ChatWallpaperFragment__reset_all_wallpapers">Reestabelecer todos os fondos de pantalla</string>
  <string name="ChatWallpaperFragment__reset_wallpapers">Restablecer fondos de pantalla</string>
  <string name="ChatWallpaperFragment__reset_wallpaper">Restablecer fondo de pantalla</string>
  <string name="ChatWallpaperFragment__reset_wallpaper_question">Restablecer fondo?</string>
  <!--ChatWallpaperSelectionFragment-->
  <string name="ChatWallpaperSelectionFragment__choose_from_photos">Escoller de entre as fotos</string>
  <string name="ChatWallpaperSelectionFragment__presets">Preestabelecidos</string>
  <!--ChatWallpaperPreviewActivity-->
  <string name="ChatWallpaperPreviewActivity__preview">Visualización</string>
  <string name="ChatWallpaperPreviewActivity__set_wallpaper">Estabelecer o fondo de pantalla</string>
  <string name="ChatWallpaperPreviewActivity__swipe_to_preview_more_wallpapers">Arrastrar para visualizar máis fondos de pantalla</string>
  <string name="ChatWallpaperPreviewActivity__set_wallpaper_for_all_chats">Estabelecer fondo de pantalla para todos os chats</string>
  <string name="ChatWallpaperPreviewActivity__set_wallpaper_for_s">Estabelecer fondo de pantalla para %1$s</string>
  <string name="ChatWallpaperPreviewActivity__viewing_your_gallery_requires_the_storage_permission">Para ver a galería precisas permiso de almacenaxe.</string>
  <!--WallpaperImageSelectionActivity-->
  <string name="WallpaperImageSelectionActivity__choose_wallpaper_image">Escoller imaxe de fondo de pantalla</string>
  <!--WallpaperCropActivity-->
  <string name="WallpaperCropActivity__pinch_to_zoom_drag_to_adjust">Picar para aumentar, arrastrar para axustar.</string>
  <string name="WallpaperCropActivity__set_wallpaper_for_all_chats">Estabelecer fondo de pantalla para todos os chats.</string>
  <string name="WallpaperCropActivity__set_wallpaper_for_s">Estabelecer fondo de pantalla para %s.</string>
  <string name="WallpaperCropActivity__error_setting_wallpaper">Produciuse un erro ao estabelecer o fondo de pantalla</string>
  <string name="WallpaperCropActivity__blur_photo">Esvaer foto</string>
  <!--InfoCard-->
  <string name="payment_info_card_about_mobilecoin">Información de MobileCoin</string>
  <string name="payment_info_card_mobilecoin_is_a_new_privacy_focused_digital_currency">MobileCoin é unha nova moeda dixital que se centra na privacidade.</string>
  <string name="payment_info_card_adding_funds">Engadir fondos</string>
  <string name="payment_info_card_you_can_add_funds_for_use_in">Podes engadir fondos para usar en Molly ao mandar MobileCoin á túa carteira.</string>
  <string name="payment_info_card_cashing_out">Retirar</string>
  <string name="payment_info_card_you_can_cash_out_mobilecoin">Podes retirar MobileCoin en calquera momento nunha plataforma que soporte MobileCoin. Só necesitas facer unha transferencia a esa plataforma.</string>
  <string name="payment_info_card_hide_this_card">Ocultar esta tarxeta?</string>
  <string name="payment_info_card_hide">Agochar</string>
  <string name="payment_info_card_record_recovery_phrase">Gardar frase de recuperación</string>
  <string name="payment_info_card_your_recovery_phrase_gives_you">A frase de recuperación ofrece outra maneira de recuperar a túa conta de pagamento.</string>
  <string name="payment_info_card_record_your_phrase">Garda a túa frase</string>
  <string name="payment_info_card_update_your_pin">Actualiza o teu PIN</string>
  <string name="payment_info_card_with_a_high_balance">Cun saldo elevado, pode que queiras empregar un código PIN alfanumérico para mellorar a protección da túa conta.</string>
  <string name="payment_info_card_update_pin">Actualizar PIN</string>
  <!--DeactivateWalletFragment-->
  <string name="DeactivateWalletFragment__deactivate_wallet">Desactivar carteira</string>
  <string name="DeactivateWalletFragment__your_balance">O teu saldo</string>
  <string name="DeactivateWalletFragment__its_recommended_that_you">Recomendámosche que transfiras os teus fondos a outra carteira antes de desactivar os pagamentos. Se decides non transferir os teus fondos agora, permanecerán na túa carteira vinculada a Molly por se volves activar os pagamentos.</string>
  <string name="DeactivateWalletFragment__transfer_remaining_balance">Transferir saldo restante</string>
  <string name="DeactivateWalletFragment__deactivate_without_transferring">Desactivar sen transferir</string>
  <string name="DeactivateWalletFragment__deactivate">Desactivar</string>
  <string name="DeactivateWalletFragment__deactivate_without_transferring_question">Desactivar sen transferir?</string>
  <string name="DeactivateWalletFragment__your_balance_will_remain">O teu saldo permanecerá na túa carteira vinculada a Molly se elixes volver activar os pagamentos.</string>
  <string name="DeactivateWalletFragment__error_deactivating_wallet">Erro ao desactivar a carteira.</string>
  <!--PaymentsRecoveryStartFragment-->
  <string name="PaymentsRecoveryStartFragment__recovery_phrase">Frase de recuperación</string>
  <string name="PaymentsRecoveryStartFragment__view_recovery_phrase">Ver a frase de recuperación</string>
  <string name="PaymentsRecoveryStartFragment__enter_recovery_phrase">Inserir frase de recuperación</string>
  <string name="PaymentsRecoveryStartFragment__your_balance_will_automatically_restore">O teu saldo restablecerase automaticamente cando volvas instalar Signal se confirmas o teu código PIN de Signal. Tamén podes recuperar o teu saldo empregando unha frase de recuperación, que é unha frase de %1$d palabras única para ti. Escríbea e gárdaa nun lugar seguro.</string>
  <string name="PaymentsRecoveryStartFragment__your_recovery_phrase_is_a">A túa frase de recuperación é unha frase de %1$d palabras única para ti. Emprégaa para recuperar o teu saldo.</string>
  <string name="PaymentsRecoveryStartFragment__start">Comezar</string>
  <string name="PaymentsRecoveryStartFragment__enter_manually">Inserir manualmente</string>
  <string name="PaymentsRecoveryStartFragment__paste_from_clipboard">Pegar dende o portapapeis</string>
  <!--PaymentsRecoveryPasteFragment-->
  <string name="PaymentsRecoveryPasteFragment__paste_recovery_phrase">Pegar frase de recuperación</string>
  <string name="PaymentsRecoveryPasteFragment__recovery_phrase">Frase de recuperación</string>
  <string name="PaymentsRecoveryPasteFragment__next">Seguinte</string>
  <string name="PaymentsRecoveryPasteFragment__invalid_recovery_phrase">Frase de recuperación incorrecta</string>
  <string name="PaymentsRecoveryPasteFragment__make_sure">Asegúrate de que introduciches %1$d palabras e inténtao de novo.</string>
  <!--PaymentsRecoveryPhraseFragment-->
  <string name="PaymentsRecoveryPhraseFragment__next">Seguinte</string>
  <string name="PaymentsRecoveryPhraseFragment__edit">Editar</string>
  <string name="PaymentsRecoveryPhraseFragment__previous">Anterior</string>
  <string name="PaymentsRecoveryPhraseFragment__your_recovery_phrase">A túa frase de recuperación</string>
  <string name="PaymentsRecoveryPhraseFragment__write_down_the_following_d_words">Escribe as seguintes %1$d palabras en orde. Garda esta lista nun lugar seguro.</string>
  <string name="PaymentsRecoveryPhraseFragment__make_sure_youve_entered">Asegúrate de que escribiches a frase correctamente.</string>
  <string name="PaymentsRecoveryPhraseFragment__do_not_screenshot_or_send_by_email">Non fagas unha captura de pantalla nin a envíes por correo electrónico.</string>
  <string name="PaymentsRecoveryPhraseFragment__payments_account_restored">Conta de pagamentos recuperada.</string>
  <string name="PaymentsRecoveryPhraseFragment__invalid_recovery_phrase">Frase de recuperación incorrecta</string>
  <string name="PaymentsRecoveryPhraseFragment__make_sure_youve_entered_your_phrase_correctly_and_try_again">Asegúrate de que escribiches a frase correctamente e inténtao de novo.</string>
  <string name="PaymentsRecoveryPhraseFragment__copy_to_clipboard">Copiar no portapapeis?</string>
  <string name="PaymentsRecoveryPhraseFragment__if_you_choose_to_store">Se elixes gardar a túa frase de recuperación de maneira dixital, asegúrate de que a gardas ben e nun lugar seguro.</string>
  <string name="PaymentsRecoveryPhraseFragment__copy">Copiar</string>
  <!--PaymentsRecoveryPhraseConfirmFragment-->
  <string name="PaymentRecoveryPhraseConfirmFragment__confirm_recovery_phrase">Confirmar frase de recuperación</string>
  <string name="PaymentRecoveryPhraseConfirmFragment__enter_the_following_words">Escribe as seguintes palabras da túa frase de recuperación.</string>
  <string name="PaymentRecoveryPhraseConfirmFragment__word_d">Palabra: %1$d</string>
  <string name="PaymentRecoveryPhraseConfirmFragment__see_phrase_again">Ver frase de novo</string>
  <string name="PaymentRecoveryPhraseConfirmFragment__done">Feito</string>
  <string name="PaymentRecoveryPhraseConfirmFragment__recovery_phrase_confirmed">Frase de recuperación confirmada</string>
  <!--PaymentsRecoveryEntryFragment-->
  <string name="PaymentsRecoveryEntryFragment__enter_recovery_phrase">Inserir frase de recuperación</string>
  <string name="PaymentsRecoveryEntryFragment__enter_word_d">Inserir palabra: %1$d</string>
  <string name="PaymentsRecoveryEntryFragment__word_d">Palabra: %1$d</string>
  <string name="PaymentsRecoveryEntryFragment__next">Seguinte</string>
  <string name="PaymentsRecoveryEntryFragment__invalid_word">Palabra incorrecta</string>
  <!--ClearClipboardAlarmReceiver-->
  <string name="ClearClipboardAlarmReceiver__clipboard_cleared">Portapapeis en branco.</string>
  <!--PaymentNotificationsView-->
  <string name="PaymentNotificationsView__view">Ver</string>
  <!--UnreadPayments-->
  <string name="UnreadPayments__s_sent_you_s">%1$s enviouche %2$s</string>
  <string name="UnreadPayments__d_new_payment_notifications">%1$d notificacións de pagamentos novas</string>
  <!--CanNotSendPaymentDialog-->
  <string name="CanNotSendPaymentDialog__cant_send_payment">Non se pode enviar o pagamento</string>
  <string name="CanNotSendPaymentDialog__to_send_a_payment_to_this_user">Para enviar un pagamento a este usuario primeiro debe aceptar a túa solicitude de mensaxe. Envía unha mensaxe para crear unha solicitude de mensaxe.</string>
  <string name="CanNotSendPaymentDialog__send_a_message">Enviar unha mensaxe</string>
  <!--GroupsInCommonMessageRequest-->
  <string name="GroupsInCommonMessageRequest__you_have_no_groups_in_common_with_this_person">Non compartes ningún grupo con esta persoa. Revisa as solicitudes atentamente antes de aceptalas para non recibir mensaxes non desexadas.</string>
  <string name="GroupsInCommonMessageRequest__none_of_your_contacts_or_people_you_chat_with_are_in_this_group">Ningún dos teus contactos ou persoas coas que falas están neste grupo. Revisa as solicitudes atentamente antes de aceptalas para non recibir mensaxes non desexadas.</string>
  <string name="GroupsInCommonMessageRequest__about_message_requests">Información das solicitudes de mensaxes</string>
  <string name="GroupsInCommonMessageRequest__okay">De acordo</string>
  <string name="ChatColorSelectionFragment__heres_a_preview_of_the_chat_color">Aquí vai unha mostra da cor da conversa.</string>
  <string name="ChatColorSelectionFragment__the_color_is_visible_to_only_you">Esta cor só é visible para ti.</string>
  <!--GroupDescriptionDialog-->
  <string name="GroupDescriptionDialog__group_description">Descrición do grupo</string>
  <!--QualitySelectorBottomSheetDialog-->
  <string name="QualitySelectorBottomSheetDialog__standard">Estándar</string>
  <string name="QualitySelectorBottomSheetDialog__faster_less_data">Máis rápido pero menos datos</string>
  <string name="QualitySelectorBottomSheetDialog__high">Alta</string>
  <string name="QualitySelectorBottomSheetDialog__slower_more_data">Máis lento pero máis datos</string>
  <string name="QualitySelectorBottomSheetDialog__photo_quality">Calidade das fotos</string>
  <!--AppSettingsFragment-->
  <string name="AppSettingsFragment__invite_your_friends">Convida ás túas amizades</string>
  <string name="AppSettingsFragment__copied_subscriber_id_to_clipboard">ID de subscrición copiada no portapapeis</string>
  <!--AccountSettingsFragment-->
  <string name="AccountSettingsFragment__account">Conta</string>
  <string name="AccountSettingsFragment__youll_be_asked_less_frequently">Preguntaremos menos co paso do tempo</string>
  <string name="AccountSettingsFragment__require_your_signal_pin">Necesitas o teu PIN de Signal para rexistrar de novo o teu número de teléfono con Signal</string>
  <string name="AccountSettingsFragment__change_phone_number">Cambiar número de teléfono</string>
  <!--ChangeNumberFragment-->
  <string name="ChangeNumberFragment__use_this_to_change_your_current_phone_number_to_a_new_phone_number">Emprega esta función para cambiar o teu número de teléfono actual por un novo. Non podes desfacer este cambio.\n\nAntes de continuar, asegúrate de que o teu novo número pode recibir SMS ou chamadas.</string>
  <string name="ChangeNumberFragment__continue">Continuar</string>
  <!--Message shown on dialog after your number has been changed successfully.-->
  <string name="ChangeNumber__your_phone_number_has_changed_to_s">O teu número de teléfono cambiou a: %1$s</string>
  <!--Confirmation button to dismiss number changed dialog-->
  <string name="ChangeNumber__okay">De acordo</string>
  <!--ChangeNumberEnterPhoneNumberFragment-->
  <string name="ChangeNumberEnterPhoneNumberFragment__change_number">Cambiar número</string>
  <string name="ChangeNumberEnterPhoneNumberFragment__your_old_number">O teu número antigo</string>
  <string name="ChangeNumberEnterPhoneNumberFragment__old_phone_number">Número de teléfono antigo</string>
  <string name="ChangeNumberEnterPhoneNumberFragment__your_new_number">O teu número novo</string>
  <string name="ChangeNumberEnterPhoneNumberFragment__new_phone_number">Número de teléfono novo</string>
  <string name="ChangeNumberEnterPhoneNumberFragment__the_phone_number_you_entered_doesnt_match_your_accounts">O número de teléfono escrito non concorda co da túa conta.</string>
  <string name="ChangeNumberEnterPhoneNumberFragment__you_must_specify_your_old_number_country_code">Debes especificar o teu antigo prefixo do país</string>
  <string name="ChangeNumberEnterPhoneNumberFragment__you_must_specify_your_old_phone_number">Debes especificar o teu número de teléfono antigo</string>
  <string name="ChangeNumberEnterPhoneNumberFragment__you_must_specify_your_new_number_country_code">Debes especificar o teu novo prefixo do país</string>
  <string name="ChangeNumberEnterPhoneNumberFragment__you_must_specify_your_new_phone_number">Debes especificar o teu número de teléfono novo</string>
  <!--ChangeNumberVerifyFragment-->
  <string name="ChangeNumberVerifyFragment__change_number">Cambiar número</string>
  <string name="ChangeNumberVerifyFragment__verifying_s">Verificando %1$s</string>
  <string name="ChangeNumberVerifyFragment__captcha_required">Captcha obrigatorio</string>
  <!--ChangeNumberConfirmFragment-->
  <string name="ChangeNumberConfirmFragment__change_number">Cambiar número</string>
  <string name="ChangeNumberConfirmFragment__you_are_about_to_change_your_phone_number_from_s_to_s">Vas cambiar o teu número de teléfono de %1$s a %2$s.\n\nAntes de seguir, comproba que o número inferior é correcto.</string>
  <string name="ChangeNumberConfirmFragment__edit_number">Editar número</string>
  <!--ChangeNumberRegistrationLockFragment-->
  <string name="ChangeNumberRegistrationLockFragment__signal_change_number_need_help_with_pin_for_android_v2_pin">Cambiar número en Signal - Axuda co PIN para Android (v2 PIN)</string>
  <!--ChangeNumberPinDiffersFragment-->
  <string name="ChangeNumberPinDiffersFragment__pins_do_not_match">O número PIN non coincide</string>
  <string name="ChangeNumberPinDiffersFragment__the_pin_associated_with_your_new_number_is_different_from_the_pin_associated_with_your_old_one">O PIN asociado co teu novo número de teléfono é diferente do PIN asociado co teu antigo número. Queres manter o teu antigo PIN ou actualizalo?</string>
  <string name="ChangeNumberPinDiffersFragment__keep_old_pin">Manter PIN antigo</string>
  <string name="ChangeNumberPinDiffersFragment__update_pin">Actualizar PIN</string>
  <string name="ChangeNumberPinDiffersFragment__keep_old_pin_question">Manter PIN antigo?</string>
  <!--ChangeNumberLockActivity-->
  <!--Info message shown to user if something crashed the app during the change number attempt and we were unable to confirm the change so we force them into this screen to check before letting them use the app-->
  <string name="ChangeNumberLockActivity__it_looks_like_you_tried_to_change_your_number_but_we_were_unable_to_determine_if_it_was_successful_rechecking_now">Parece ser que intentaches cambiar o teu número pero non puidemos determinar se se realizou con éxito.\n\nVolvendo comprobar…</string>
  <!--Dialog title shown if we were able to confirm your change number status (meaning we now know what the server thinks our number is) after a crash during the regular flow-->
  <string name="ChangeNumberLockActivity__change_status_confirmed">Cambio confirmado</string>
  <!--Dialog message shown if we were able to confirm your change number status (meaning we now know what the server thinks our number is) after a crash during the regular flow-->
  <string name="ChangeNumberLockActivity__your_number_has_been_confirmed_as_s">O teu número confirmouse como: %1$s. Se este non é o teu número, volve iniciar o proceso de cambio de número.</string>
  <!--Dialog title shown if we were not able to confirm your phone number with the server and thus cannot let leave the change flow yet after a crash during the regular flow-->
  <string name="ChangeNumberLockActivity__change_status_unconfirmed">Cambio confirmado</string>
  <!--Dialog message shown when we can\'t verify the phone number on the server, only shown if there was a network error communicating with the server after a crash during the regular flow-->
  <string name="ChangeNumberLockActivity__we_could_not_determine_the_status_of_your_change_number_request">Non podemos determinar o estado da túa solicitude de cambio de número.\n\n(Erro: %1$s)</string>
  <!--Dialog button to retry confirming the number on the server-->
  <string name="ChangeNumberLockActivity__retry">Tentar de novo</string>
  <!--Dialog button shown to leave the app when in the unconfirmed change status after a crash in the regular flow-->
  <string name="ChangeNumberLockActivity__leave">Abandonar</string>
  <string name="ChangeNumberLockActivity__submit_debug_log">Enviar rexistro de depuración</string>
  <!--ChatsSettingsFragment-->
  <string name="ChatsSettingsFragment__keyboard">Teclado</string>
  <string name="ChatsSettingsFragment__enter_key_sends">Tecla Intro para enviar</string>
  <!--SmsSettingsFragment-->
  <string name="SmsSettingsFragment__use_as_default_sms_app">Aplicación predefinida das SMS</string>
  <!--NotificationsSettingsFragment-->
  <string name="NotificationsSettingsFragment__messages">Mensaxes</string>
  <string name="NotificationsSettingsFragment__calls">Chamadas</string>
  <string name="NotificationsSettingsFragment__notify_when">Notificar cando…</string>
  <string name="NotificationsSettingsFragment__contact_joins_signal">Contacto únese a Signal</string>
  <!--Notification preference header-->
  <string name="NotificationsSettingsFragment__notification_profiles">Perfís de notificacións</string>
  <!--Notification preference option header-->
  <string name="NotificationsSettingsFragment__profiles">Perfís</string>
  <!--Notification preference summary text-->
  <string name="NotificationsSettingsFragment__create_a_profile_to_receive_notifications_only_from_people_and_groups_you_choose">Crear un perfil para recibir notificación só de persoas e grupos que ti elixas.</string>
  <!--NotificationProfilesFragment-->
  <!--Title for notification profiles screen that shows all existing profiles-->
  <string name="NotificationProfilesFragment__notification_profiles">Perfís de notificacións</string>
  <!--Button text to create a notification profile-->
  <string name="NotificationProfilesFragment__create_profile">Crear perfil</string>
  <!--PrivacySettingsFragment-->
  <string name="PrivacySettingsFragment__blocked">Bloqueado</string>
  <string name="PrivacySettingsFragment__d_contacts">%1$d contactos</string>
  <string name="PrivacySettingsFragment__messaging">Mensaxería</string>
  <string name="PrivacySettingsFragment__disappearing_messages">Desaparición das mensaxes</string>
  <string name="PrivacySettingsFragment__app_security">Seguranza da app</string>
  <string name="PrivacySettingsFragment__block_screenshots_in_the_recents_list_and_inside_the_app">Bloquea as capturas na listaxe de recentes e no interior da aplicación.</string>
  <string name="PrivacySettingsFragment__signal_message_and_calls">Mensaxes e chamadas Signal, redirección de chamadas e remitente selado</string>
  <string name="PrivacySettingsFragment__default_timer_for_new_changes">Establecer duración das novas conversas</string>
  <string name="PrivacySettingsFragment__set_a_default_disappearing_message_timer_for_all_new_chats_started_by_you">Establece a duración das mensaxes temporais nas novas conversas que ti inicies.</string>
  <!--Summary for stories preference to launch into story privacy settings-->
  <string name="PrivacySettingsFragment__manage_your_stories">Xestiona as túas historias e quen pode velas</string>
  <string name="PrivacySettingsFragment__payment_lock_require_lock">Necesítase o bloqueo de pantalla de Android ou a impresión dixital para transferir fondos</string>
  <!--Alert dialog title when payment lock cannot be enabled-->
  <string name="PrivacySettingsFragment__cant_enable_title">Non se pode activar o bloqueo de pagamento</string>
  <!--Alert dialog description to setup screen lock or fingerprint in phone settings-->
  <string name="PrivacySettingsFragment__cant_enable_description">Para empregar o Bloqueo de pagamento debes activar primeiro o bloqueo de pantalla ou a identificación coa impresión dixital na configuración do teu teléfono.</string>
  <!--Shown in a toast when we can\'t navigate to the user\'s system fingerprint settings-->
  <string name="PrivacySettingsFragment__failed_to_navigate_to_system_settings">Erro ao acceder ao sistema de configuración</string>
  <!--Alert dialog button to go to phone settings-->
  <string name="PrivacySettingsFragment__go_to_settings">Ir a Configuración</string>
  <!--Alert dialog button to cancel the dialog-->
  <string name="PrivacySettingsFragment__cancel">Cancelar</string>
  <!--AdvancedPrivacySettingsFragment-->
  <string name="AdvancedPrivacySettingsFragment__show_status_icon">Mostrar icona de estado</string>
  <string name="AdvancedPrivacySettingsFragment__show_an_icon">Mostrar unha icona nos detalles das mensaxes cando se entreguen empregando o remitente oculto.</string>
  <!--ExpireTimerSettingsFragment-->
  <string name="ExpireTimerSettingsFragment__when_enabled_new_messages_sent_and_received_in_new_chats_started_by_you_will_disappear_after_they_have_been_seen">Cando se activa, as novas mensaxes enviadas e recibidas en novas conversas que ti comeces desaparecerán unha vez as lean.</string>
  <string name="ExpireTimerSettingsFragment__when_enabled_new_messages_sent_and_received_in_this_chat_will_disappear_after_they_have_been_seen">Cando se activa, as novas mensaxes enviadas e recibidas nesta conversa desaparecerán despois de que as lean.</string>
  <string name="ExpireTimerSettingsFragment__off">Off</string>
  <string name="ExpireTimerSettingsFragment__4_weeks">4 semanas</string>
  <string name="ExpireTimerSettingsFragment__1_week">1 semana</string>
  <string name="ExpireTimerSettingsFragment__1_day">1 día</string>
  <string name="ExpireTimerSettingsFragment__8_hours">8 horas</string>
  <string name="ExpireTimerSettingsFragment__1_hour">1 hora</string>
  <string name="ExpireTimerSettingsFragment__5_minutes">5 minutos</string>
  <string name="ExpireTimerSettingsFragment__30_seconds">30 segundos</string>
  <string name="ExpireTimerSettingsFragment__custom_time">Personalizar tempo</string>
  <string name="ExpireTimerSettingsFragment__set">Fixar</string>
  <string name="ExpireTimerSettingsFragment__save">Gardar</string>
  <string name="CustomExpireTimerSelectorView__seconds">segundos</string>
  <string name="CustomExpireTimerSelectorView__minutes">minutos</string>
  <string name="CustomExpireTimerSelectorView__hours">horas</string>
  <string name="CustomExpireTimerSelectorView__days">días</string>
  <string name="CustomExpireTimerSelectorView__weeks">semanas</string>
  <!--HelpSettingsFragment-->
  <string name="HelpSettingsFragment__support_center">Centro de axuda</string>
  <string name="HelpSettingsFragment__contact_us">Contacto</string>
  <string name="HelpSettingsFragment__version">Versión</string>
  <string name="HelpSettingsFragment__debug_log">Rexistro de depuración</string>
  <string name="HelpSettingsFragment__terms_amp_privacy_policy">Termos e política de privacidade</string>
  <string name="HelpFragment__copyright_signal_messenger">Dereitos de autor de Molly Messenger</string>
  <string name="HelpFragment__licenced_under_the_gplv3">Baixo licenza da GPLv3</string>
  <!--DataAndStorageSettingsFragment-->
  <string name="DataAndStorageSettingsFragment__media_quality">Calidade multimedia</string>
  <string name="DataAndStorageSettingsFragment__sent_media_quality">Calidade dos envíos</string>
  <string name="DataAndStorageSettingsFragment__sending_high_quality_media_will_use_more_data">Enviando multimedia con alta calidade usarás máis datos</string>
  <string name="DataAndStorageSettingsFragment__high">Alta</string>
  <string name="DataAndStorageSettingsFragment__standard">Estándar</string>
  <string name="DataAndStorageSettingsFragment__calls">Chamadas</string>
  <!--ChatColorSelectionFragment-->
  <string name="ChatColorSelectionFragment__auto">Auto</string>
  <string name="ChatColorSelectionFragment__use_custom_colors">Empregar cores personalizadas</string>
  <string name="ChatColorSelectionFragment__chat_color">Cor do chat</string>
  <string name="ChatColorSelectionFragment__edit">Editar</string>
  <string name="ChatColorSelectionFragment__duplicate">Duplicar</string>
  <string name="ChatColorSelectionFragment__delete">Eliminar</string>
  <string name="ChatColorSelectionFragment__delete_color">Borrar cor</string>
  <plurals name="ChatColorSelectionFragment__this_custom_color_is_used">
    <item quantity="one">Esta cor personalizada emprégase en %1$d conversa. Queres eliminala de todas as conversas?</item>
    <item quantity="other">Esta cor personalizada emprégase en %1$d conversas. Queres eliminala de todas as conversas?</item>
  </plurals>
  <string name="ChatColorSelectionFragment__delete_chat_color">Eliminar cor do chat?</string>
  <!--CustomChatColorCreatorFragment-->
  <string name="CustomChatColorCreatorFragment__solid">Uniforme</string>
  <string name="CustomChatColorCreatorFragment__gradient">Degradada</string>
  <string name="CustomChatColorCreatorFragment__hue">Ton</string>
  <string name="CustomChatColorCreatorFragment__saturation">Saturación</string>
  <!--CustomChatColorCreatorFragmentPage-->
  <string name="CustomChatColorCreatorFragmentPage__save">Gardar</string>
  <string name="CustomChatColorCreatorFragmentPage__edit_color">Editar cor</string>
  <plurals name="CustomChatColorCreatorFragmentPage__this_color_is_used">
    <item quantity="one">Esta cor emprégase en %1$d conversa. Queres gardar os cambios para todas as conversas?</item>
    <item quantity="other">Esta cor emprégase en %1$d conversas. Queres gardar os cambios para todas as conversas?</item>
  </plurals>
  <!--ChatColorGradientTool-->
  <string name="ChatColorGradientTool_top_edge_selector">Selector bordo superior</string>
  <string name="ChatColorGradientTool_bottom_edge_selector">Selector bordo inferior</string>
  <!--Title text for prompt to donate. Shown in a popup at the bottom of the chat list.-->
  <string name="Donate2022Q2Megaphone_donate_to_signal">Doar a Signal</string>
  <!--Body text for prompt to donate. Shown in a popup at the bottom of the chat list.-->
  <string name="Donate2022Q2Megaphone_signal_is_powered_by_people_like_you">Signal existe grazas a persoas coma ti. Doa cada mes e recibe unha insignia. </string>
  <!--Button label that brings a user to the donate screen. Shown in a popup at the bottom of the chat list.-->
  <string name="Donate2022Q2Megaphone_donate">Doar</string>
  <!--Button label that dismissed a prompt to donate. Shown in a popup at the bottom of the chat list.-->
  <string name="Donate2022Q2Megaphone_not_now">Agora non</string>
  <!--EditReactionsFragment-->
  <string name="EditReactionsFragment__customize_reactions">Personalizar as reaccións</string>
  <string name="EditReactionsFragment__tap_to_replace_an_emoji">Preme para cambiar unha emoticona</string>
  <string name="EditReactionsFragment__reset">Restablecer</string>
  <string name="EditReactionsFragment_save">Gardar</string>
  <string name="ChatColorSelectionFragment__auto_matches_the_color_to_the_wallpaper">Segue automáticamente a cor do fondo</string>
  <string name="CustomChatColorCreatorFragment__drag_to_change_the_direction_of_the_gradient">Arrastra para cambiar a dirección do gradiente</string>
  <!--AddAProfilePhotoMegaphone-->
  <string name="AddAProfilePhotoMegaphone__add_a_profile_photo">Engadir unha foto de perfil</string>
  <string name="AddAProfilePhotoMegaphone__choose_a_look_and_color">Elixe o aspecto e cor ou personaliza as túas iniciais.</string>
  <string name="AddAProfilePhotoMegaphone__not_now">Agora non</string>
  <string name="AddAProfilePhotoMegaphone__add_photo">Engadir foto</string>
  <!--BecomeASustainerMegaphone-->
  <string name="BecomeASustainerMegaphone__become_a_sustainer">Forma parte do noso plan de doantes</string>
  <!--Displayed in the Become a Sustainer megaphone-->
  <string name="BecomeASustainerMegaphone__signal_is_powered_by">Signal existe gracias a persoas coma ti. Doa e recibe unha insignia.</string>
  <string name="BecomeASustainerMegaphone__not_now">Agora non</string>
  <string name="BecomeASustainerMegaphone__donate">Doar</string>
  <!--KeyboardPagerFragment-->
  <string name="KeyboardPagerFragment_emoji">Emoji</string>
  <string name="KeyboardPagerFragment_open_emoji_search">Abrir busca de emojis</string>
  <string name="KeyboardPagerFragment_open_sticker_search">Abrir busca de adhesivos</string>
  <string name="KeyboardPagerFragment_open_gif_search">Abrir busca de gif</string>
  <string name="KeyboardPagerFragment_stickers">Adhesivos</string>
  <string name="KeyboardPagerFragment_backspace">Retroceder</string>
  <string name="KeyboardPagerFragment_gifs">Gifs</string>
  <string name="KeyboardPagerFragment_search_emoji">Buscar emoji</string>
  <string name="KeyboardPagerfragment_back_to_emoji">Volver a emoji</string>
  <string name="KeyboardPagerfragment_clear_search_entry">Limpar campo de busca</string>
  <string name="KeyboardPagerFragment_search_giphy">Buscar en GIPHY</string>
  <!--StickerSearchDialogFragment-->
  <string name="StickerSearchDialogFragment_search_stickers">Buscar adhesivos</string>
  <string name="StickerSearchDialogFragment_no_results_found">Sen resultados</string>
  <string name="EmojiSearchFragment__no_results_found">Sen resultados</string>
  <string name="NotificationsSettingsFragment__unknown_ringtone">Ton de chamada descoñecido</string>
  <!--ConversationSettingsFragment-->
  <!--Error toasted when no activity can handle the add contact intent-->
  <string name="ConversationSettingsFragment__contacts_app_not_found">Non se atopou unha aplicación de contactos</string>
  <string name="ConversationSettingsFragment__send_message">Enviar mensaxe</string>
  <string name="ConversationSettingsFragment__start_video_call">Iniciar chamada de vídeo</string>
  <string name="ConversationSettingsFragment__start_audio_call">Iniciar chamada de audio</string>
  <string name="ConversationSettingsFragment__message">Mensaxe</string>
  <string name="ConversationSettingsFragment__video">Vídeo</string>
  <string name="ConversationSettingsFragment__audio">Audio</string>
  <string name="ConversationSettingsFragment__call">Chamar</string>
  <string name="ConversationSettingsFragment__mute">Silenciar</string>
  <string name="ConversationSettingsFragment__muted">Acalado</string>
  <string name="ConversationSettingsFragment__search">Buscar</string>
  <string name="ConversationSettingsFragment__disappearing_messages">Desaparición das mensaxes</string>
  <string name="ConversationSettingsFragment__sounds_and_notifications">Sons e Notificacións</string>
  <string name="ConversationSettingsFragment__contact_details">Detalles do contacto</string>
  <string name="ConversationSettingsFragment__view_safety_number">Ver número de seguranza</string>
  <string name="ConversationSettingsFragment__block">Bloquear</string>
  <string name="ConversationSettingsFragment__block_group">Bloquear un grupo</string>
  <string name="ConversationSettingsFragment__unblock">Desbloquear</string>
  <string name="ConversationSettingsFragment__unblock_group">Desbloquear un grupo</string>
  <string name="ConversationSettingsFragment__add_to_a_group">Engadir ao grupo</string>
  <string name="ConversationSettingsFragment__see_all">Ver todo</string>
  <string name="ConversationSettingsFragment__add_members">Engadir membros</string>
  <string name="ConversationSettingsFragment__permissions">Permisos</string>
  <string name="ConversationSettingsFragment__requests_and_invites">Solicitudes e convites</string>
  <string name="ConversationSettingsFragment__group_link">Ligazón do grupo</string>
  <string name="ConversationSettingsFragment__add_as_a_contact">Engadir como contacto</string>
  <string name="ConversationSettingsFragment__unmute">Activar o son</string>
  <string name="ConversationSettingsFragment__conversation_muted_until_s">Conversa acalada ata %1$s</string>
  <string name="ConversationSettingsFragment__conversation_muted_forever">Conversa silenciada para sempre</string>
  <string name="ConversationSettingsFragment__copied_phone_number_to_clipboard"> Número de teléfono copiado no portapapeis.</string>
  <string name="ConversationSettingsFragment__phone_number">Número de teléfono</string>
  <string name="ConversationSettingsFragment__get_badges">Consegue insignias para o teu perfil ao apoiar a Signal. Preme na insignia para obter máis información.</string>
  <!--PermissionsSettingsFragment-->
  <string name="PermissionsSettingsFragment__add_members">Engadir membros</string>
  <string name="PermissionsSettingsFragment__edit_group_info">Editar a info do grupo</string>
  <string name="PermissionsSettingsFragment__send_messages">Enviar mensaxes</string>
  <string name="PermissionsSettingsFragment__all_members">Todos os membros</string>
  <string name="PermissionsSettingsFragment__only_admins">Só administradores</string>
  <string name="PermissionsSettingsFragment__who_can_add_new_members">Quen pode engadir novos membros?</string>
  <string name="PermissionsSettingsFragment__who_can_edit_this_groups_info">Quen pode editar a info deste grupo?</string>
  <string name="PermissionsSettingsFragment__who_can_send_messages">Quen pode enviar mensaxes?</string>
  <!--SoundsAndNotificationsSettingsFragment-->
  <string name="SoundsAndNotificationsSettingsFragment__mute_notifications">Silenciar notificacións</string>
  <string name="SoundsAndNotificationsSettingsFragment__not_muted">Sen silenciar</string>
  <string name="SoundsAndNotificationsSettingsFragment__muted_until_s">Silenciada ata: %1$s</string>
  <string name="SoundsAndNotificationsSettingsFragment__mentions">Mencións</string>
  <string name="SoundsAndNotificationsSettingsFragment__always_notify">Notificar sempre</string>
  <string name="SoundsAndNotificationsSettingsFragment__do_not_notify">Non notificar</string>
  <string name="SoundsAndNotificationsSettingsFragment__custom_notifications">Personalizar notificacións</string>
  <!--StickerKeyboard-->
  <string name="StickerKeyboard__recently_used">Empregados recentemente</string>
  <!--PlaybackSpeedToggleTextView-->
  <string name="PlaybackSpeedToggleTextView__p5x">.5x</string>
  <string name="PlaybackSpeedToggleTextView__1x">1x</string>
  <string name="PlaybackSpeedToggleTextView__1p5x">1.5x</string>
  <string name="PlaybackSpeedToggleTextView__2x">2x</string>
  <!--PaymentRecipientSelectionFragment-->
  <string name="PaymentRecipientSelectionFragment__new_payment">Novo pagamento</string>
  <!--NewConversationActivity-->
  <string name="NewConversationActivity__new_message">Nova mensaxe</string>
  <!--ContactFilterView-->
  <string name="ContactFilterView__search_name_or_number">Buscar nome ou número</string>
  <!--VoiceNotePlayerView-->
  <string name="VoiceNotePlayerView__dot_s">· %1$s</string>
  <string name="VoiceNotePlayerView__stop_voice_message">Parar mensaxe de voz</string>
  <string name="VoiceNotePlayerView__change_voice_message_speed">Cambiar velocidade da mensaxe de voz</string>
  <string name="VoiceNotePlayerView__pause_voice_message">Pausar mensaxe de voz</string>
  <string name="VoiceNotePlayerView__play_voice_message">Reproducir mensaxe de voz</string>
  <string name="VoiceNotePlayerView__navigate_to_voice_message">Navegar á mensaxe de voz</string>
  <!--AvatarPickerFragment-->
  <string name="AvatarPickerFragment__avatar_preview">Visualización do avatar</string>
  <string name="AvatarPickerFragment__camera">Cámara</string>
  <string name="AvatarPickerFragment__take_a_picture">Sacar foto</string>
  <string name="AvatarPickerFragment__choose_a_photo">Escoller unha foto</string>
  <string name="AvatarPickerFragment__photo">Fotografía</string>
  <string name="AvatarPickerFragment__text">Texto</string>
  <string name="AvatarPickerFragment__save">Gardar</string>
  <string name="AvatarPickerFragment__select_an_avatar">Selecciona un avatar</string>
  <string name="AvatarPickerFragment__clear_avatar">Desbotar avatar</string>
  <string name="AvatarPickerFragment__edit">Editar</string>
  <string name="AvatarPickerRepository__failed_to_save_avatar">Erro ao gardar o avatar</string>
  <!--TextAvatarCreationFragment-->
  <string name="TextAvatarCreationFragment__preview">Visualización</string>
  <string name="TextAvatarCreationFragment__done">Feito</string>
  <string name="TextAvatarCreationFragment__text">Texto</string>
  <string name="TextAvatarCreationFragment__color">Cor</string>
  <!--VectorAvatarCreationFragment-->
  <string name="VectorAvatarCreationFragment__select_a_color">Seleccionar unha cor</string>
  <!--ContactSelectionListItem-->
  <string name="ContactSelectionListItem__sms">SMS</string>
  <string name="ContactSelectionListItem__dot_s">· %1$s</string>
  <!--Displayed in the toolbar when externally sharing text to multiple recipients-->
  <string name="ShareInterstitialActivity__share">Compartir</string>
  <!--DSLSettingsToolbar-->
  <string name="DSLSettingsToolbar__navigate_up">Navegar ata</string>
  <string name="MultiselectForwardFragment__forward_to">Reenviar a</string>
  <!--Displayed when sharing content via the fragment-->
  <string name="MultiselectForwardFragment__share_with">Compartir con</string>
  <string name="MultiselectForwardFragment__add_a_message">Engadir mensaxe</string>
  <string name="MultiselectForwardFragment__faster_forwards">Reenvíos rápidos</string>
  <!--Displayed when user selects a video that will be clipped before sharing to a story-->
  <string name="MultiselectForwardFragment__videos_will_be_trimmed">Os vídeos recortaranse en fragmentos de 30 segundos e enviaranse como varias historias.</string>
  <!--Displayed when user selects a video that cannot be sent as a story-->
  <string name="MultiselectForwardFragment__videos_sent_to_stories_cant">Os vídeos enviados a Historias non poden ter unha duración de máis de 30 segundos.</string>
  <string name="MultiselectForwardFragment__forwarded_messages_are_now">As mensaxes reenviadas agora envíanse de inmediato.</string>
  <plurals name="MultiselectForwardFragment_send_d_messages">
    <item quantity="one">Enviar %1$d mensaxe</item>
    <item quantity="other">Enviar %1$d mensaxes</item>
  </plurals>
  <plurals name="MultiselectForwardFragment_messages_sent">
    <item quantity="one">Mensaxe enviada</item>
    <item quantity="other">Mensaxes enviadas</item>
  </plurals>
  <plurals name="MultiselectForwardFragment_messages_failed_to_send">
    <item quantity="one">Erro ao enviar a mensaxe</item>
    <item quantity="other">Erro ao enviar as mensaxes</item>
  </plurals>
  <plurals name="MultiselectForwardFragment__couldnt_forward_messages">
    <item quantity="one">Non se pode reenviar a mensaxe porque xa non está dispoñible.</item>
    <item quantity="other">Non se poden reenviar as mensaxes porque xa non están dispoñibles.</item>
  </plurals>
  <!--Error message shown when attempting to select a group to forward/share but it\'s announcement only and you are not an admin-->
  <string name="MultiselectForwardFragment__only_admins_can_send_messages_to_this_group">Só os administradores poden enviar mensaxes neste grupo.</string>
  <string name="MultiselectForwardFragment__limit_reached">Límite alcanzado</string>
  <!--Media V2-->
  <string name="MediaReviewFragment__add_a_message">Engadir mensaxe</string>
  <string name="MediaReviewFragment__add_a_reply">Engadir unha resposta</string>
  <string name="MediaReviewFragment__send_to">Enviar a</string>
  <string name="MediaReviewFragment__view_once_message">Mensaxe para ver unha vez</string>
  <string name="MediaReviewFragment__one_or_more_items_were_too_large">Un ou máis elementos son demasiado grandes</string>
  <string name="MediaReviewFragment__one_or_more_items_were_invalid">Un ou máis elementos son incorrectos</string>
  <string name="MediaReviewFragment__too_many_items_selected">Demasiados elementos seleccionados</string>
  <string name="ImageEditorHud__cancel">Cancelar</string>
  <string name="ImageEditorHud__draw">Debuxar</string>
  <string name="ImageEditorHud__write_text">Escribir texto</string>
  <string name="ImageEditorHud__add_a_sticker">Engadir unha emoticona</string>
  <string name="ImageEditorHud__blur">Desenfocar</string>
  <string name="ImageEditorHud__done_editing">Acabar edición</string>
  <string name="ImageEditorHud__clear_all">Borrar todo</string>
  <string name="ImageEditorHud__undo">Desfacer</string>
  <string name="ImageEditorHud__toggle_between_marker_and_highlighter">Cambiar entre rotulador e rotulador fluorescente</string>
  <string name="ImageEditorHud__delete">Eliminar</string>
  <string name="ImageEditorHud__toggle_between_text_styles">Cambiar entre estilos de texto</string>
  <string name="MediaCountIndicatorButton__send">Enviar</string>
  <string name="MediaReviewSelectedItem__tap_to_remove">Preme para eliminar</string>
  <string name="MediaReviewSelectedItem__tap_to_select">Toca para seleccionar</string>
  <string name="MediaReviewImagePageFragment__discard">Descartar</string>
  <string name="MediaReviewImagePageFragment__discard_changes">Eliminar cambios?</string>
  <string name="MediaReviewImagePageFragment__youll_lose_any_changes">Perderás todos os cambios que fixeches nesta foto.</string>
  <string name="CameraFragment__failed_to_open_camera">Erro ao abrir a cámara</string>
  <string name="BadgesOverviewFragment__my_badges">As miñas insignias</string>
  <string name="BadgesOverviewFragment__featured_badge">Insignia actual</string>
  <string name="BadgesOverviewFragment__display_badges_on_profile">Mostrar insignias no perfil</string>
  <string name="BadgesOverviewFragment__failed_to_update_profile">Erro ao actualizar o perfil</string>
  <string name="BadgeSelectionFragment__select_badges">Seleccionar insignias</string>
  <string name="SelectFeaturedBadgeFragment__preview">Visualización</string>
  <string name="SelectFeaturedBadgeFragment__select_a_badge">Selecciona unha insignia</string>
  <string name="SelectFeaturedBadgeFragment__you_must_select_a_badge">Debes seleccionar unha insignia</string>
  <string name="SelectFeaturedBadgeFragment__failed_to_update_profile">Erro ao actualizar o perfil</string>
  <string name="ViewBadgeBottomSheetDialogFragment__become_a_sustainer">Convértete en doante</string>
  <string name="ImageView__badge">Insignia</string>
  <string name="SubscribeFragment__signal_is_powered_by_people_like_you">Signal existe gracias a persoas coma ti.</string>
  <string name="SubscribeFragment__support_technology_that_is_built_for_you">Únete a unha comunidade de persoas que apoian as tecnoloxías que se centran en ti, non na túa información. </string>
  <string name="SubscribeFragment__support_technology_that_is_built_for_you_not">Únete a unha comunidade que axuda a Signal e apoia as tecnoloxías que se centran en ti, non na túa información. </string>
  <string name="SubscribeFragment__make_a_recurring_monthly_donation">Doa mensualmente a Signal para apoiar as tecnoloxías que se centran en ti, non na túa información.</string>
  <string name="SubscribeFragment__currency">Moeda</string>
  <string name="SubscribeFragment__more_payment_options">Máis opcións de pagamento</string>
  <string name="SubscribeFragment__cancel_subscription">Cancelar subscrición</string>
  <string name="SubscribeFragment__confirm_cancellation">Confirmar cancelación?</string>
  <string name="SubscribeFragment__you_wont_be_charged_again">Non se che cobrará de novo. A túa insignia desaparecerá do teu perfil ao final do teu período de facturación.</string>
  <string name="SubscribeFragment__not_now">Agora non</string>
  <string name="SubscribeFragment__confirm">Confirmar</string>
  <string name="SubscribeFragment__update_subscription">Actualizar subscrición</string>
  <string name="SubscribeFragment__your_subscription_has_been_cancelled">A túa subscrición cancelouse</string>
  <string name="SubscribeFragment__update_subscription_question">Actualizar subscrición?</string>
  <string name="SubscribeFragment__update">Actualizar</string>
  <string name="SubscribeFragment__you_will_be_charged_the_full_amount_s_of">Cobraráseche a cantidade total (%1$s) da nova subscrición hoxe mesmo. A túa subscrición renovarase cada mes.</string>
  <string name="Subscription__s_per_month">%s/mes</string>
  <string name="Subscription__s_per_month_dot_renews_s">%1$s/mes · Renóvase o %2$s</string>
  <string name="Subscription__s_per_month_dot_expires_s">%1$s/mes · Vence o %2$s</string>
  <!--First small text blurb on learn more sheet-->
  <string name="SubscribeLearnMoreBottomSheetDialogFragment__signal_is_a_nonprofit_with_no">Signal é unha organización sen fins de lucro que non conta con anunciantes ou investidores. Só contamos con persoas que a utilizan e a valoran. Envía un donativo mensual  para compartir o teu apoio e recibe unha insignia no teu perfil.</string>
  <string name="SubscribeLearnMoreBottomSheetDialogFragment__why_donate">Por que facer unha doazón?</string>
  <string name="SubscribeLearnMoreBottomSheetDialogFragment__signal_is_committed_to_developing">Signal comprometeuse a desenvolver tecnoloxías con alta protección da privacidade e de código aberto que protexa a liberdade de expresión e permita unha comunicación global segura.</string>
  <string name="SubscribeLearnMoreBottomSheetDialogFragment__your_donation">O teu donativo apoia esta causa e permite o desenvolvemento e operacións dunha aplicación que usan millóns de persoas para comunicarse de maneira privada. Sen anuncios, sen rastreadores, sen mentiras.</string>
  <string name="SubscribeThanksForYourSupportBottomSheetDialogFragment__thanks_for_your_support">Grazas pola túa axuda!</string>
  <string name="SubscribeThanksForYourSupportBottomSheetDialogFragment__thanks_for_the_boost">Grazas polo Empurrón!</string>
  <string name="SubscribeThanksForYourSupportBottomSheetDialogFragment__youve_earned_s_badge_display">Gañaches a insignia %s! Mostra esta insignia no teu perfil para fomentar a concienciación e apoiar a Signal mediante donativos.</string>
  <string name="SubscribeThanksForYourSupportBottomSheetDialogFragment__youve_earned_a_boost_badge_display">Gañaches unha insignia de Empurrón! Mostra esta insignia no teu perfil para fomentar a concienciación e apoiar a Signal mediante donativos.</string>
  <string name="SubscribeThanksForYourSupportBottomSheetDialogFragment__you_can_also">Tamén podes</string>
  <string name="SubscribeThanksForYourSupportBottomSheetDialogFragment__become_a_montly_sustainer">formar parte do plan de doantes mensuais.</string>
  <string name="SubscribeThanksForYourSupportBottomSheetDialogFragment__display_on_profile">Mostrar no perfil</string>
  <string name="SubscribeThanksForYourSupportBottomSheetDialogFragment__make_featured_badge">Seleccionar como insigna para mostrar</string>
  <string name="SubscribeThanksForYourSupportBottomSheetDialogFragment__done">Feito</string>
  <string name="ThanksForYourSupportBottomSheetFragment__when_you_have_more">Cando reúnas máis dunha insignia, poderás elixir unha para mostrar no teu perfil.</string>
  <string name="BecomeASustainerFragment__get_badges">Consegue insignias para o teu perfil ao apoiar a Signal.</string>
  <string name="BecomeASustainerFragment__signal_is_a_non_profit">Signal é unha organización sen ánimo de lucro que non conta con anunciantes ou investidores. Por iso dependemos de persoas coma ti.</string>
  <!--Button label for creating a monthly donation-->
  <string name="ManageDonationsFragment__make_a_monthly_donation">Doar cada mes</string>
  <!--Heading for more area of manage subscriptions page-->
  <string name="ManageDonationsFragment__more">Máis</string>
  <!--Heading for receipts area of manage subscriptions page-->
  <string name="ManageDonationsFragment__receipts">Comprobantes</string>
  <!--Heading for my subscription area of manage subscriptions page-->
  <string name="ManageDonationsFragment__my_subscription">A miña subscrición</string>
  <string name="ManageDonationsFragment__manage_subscription">Xestionar subscrición</string>
  <!--Label for Donation Receipts button-->
  <string name="ManageDonationsFragment__donation_receipts">Comprobantes dos donativos</string>
  <string name="ManageDonationsFragment__badges">Insignias</string>
  <string name="ManageDonationsFragment__subscription_faq">Preguntas frecuentes sobre a subscrición</string>
  <string name="ManageDonationsFragment__error_getting_subscription">Erro ao subscribirse</string>
  <!--Preference heading for other ways to donate-->
  <string name="ManageDonationsFragment__other_ways_to_give">Apoiar doutra maneira</string>
  <!--Preference label to launch badge gifting-->
  <string name="ManageDonationsFragment__gift_a_badge">Regalar insignia</string>
  <string name="BoostFragment__give_signal_a_boost">Dálle un Empurrón a Signal</string>
  <!--Description text in boost sheet-->
  <string name="BoostFragment__make_a_one_time">Fai un donativo puntual e consegue unha insignia de Empurrón durante %1$d días.</string>
  <string name="Boost__enter_custom_amount">Inserir cantidade personalizada</string>
  <string name="Boost__one_time_contribution">Doazón puntual</string>
  <string name="MySupportPreference__add_a_signal_boost">Engade un Empurrón a Signal</string>
  <string name="MySupportPreference__s_per_month">%1$s/mes</string>
  <string name="MySupportPreference__renews_s">Renóvase o %1$s</string>
  <string name="MySupportPreference__processing_transaction">Procesando transacción…</string>
  <!--Displayed on "My Support" screen when user badge failed to be added to their account-->
  <string name="MySupportPreference__couldnt_add_badge_s">Erro ao engadir a insignia. %1$s</string>
  <string name="MySupportPreference__please_contact_support">Contacta co centro de axuda.</string>
  <!--Title of expiry sheet when boost badge falls off profile unexpectedly.-->
  <string name="ExpiredBadgeBottomSheetDialogFragment__boost_badge_expired">Insignia de Empurrón caducada</string>
  <!--Displayed in the bottom sheet if a monthly donation badge unexpectedly falls off the user\'s profile-->
  <string name="ExpiredBadgeBottomSheetDialogFragment__monthly_donation_cancelled">Cancelar donativo mensual</string>
  <!--Displayed in the bottom sheet when a boost badge expires-->
  <string name="ExpiredBadgeBottomSheetDialogFragment__your_boost_badge_has_expired_and">A túa insignia de Empurrón venceu e xa non aparece no teu perfil.</string>
  <string name="ExpiredBadgeBottomSheetDialogFragment__you_can_reactivate">Podes reactivar a túa insignia de Empurrón durante 30 días máis cun donativo puntual.</string>
  <!--Displayed when we do not think the user is a subscriber when their boost expires-->
  <string name="ExpiredBadgeBottomSheetDialogFragment__you_can_keep">Podes seguir empregando Signal. pero para apoiar as tecnoloxías que se centran en ti, considera formar parte do noso plan de doantes mensuais.</string>
  <string name="ExpiredBadgeBottomSheetDialogFragment__become_a_sustainer">Forma parte do noso plan de doantes</string>
  <string name="ExpiredBadgeBottomSheetDialogFragment__add_a_boost">Engadir Empurrón</string>
  <string name="ExpiredBadgeBottomSheetDialogFragment__not_now">Agora non</string>
  <!--Copy displayed when badge expires after user inactivity-->
  <string name="ExpiredBadgeBottomSheetDialogFragment__your_recurring_monthly_donation_was_automatically">Cancelouse o teu donativo mensual automaticamente debido á inactividade prolongada. A túa insignia %1$s xa non aparece no teu perfil.</string>
  <!--Copy displayed when badge expires after payment failure-->
  <string name="ExpiredBadgeBottomSheetDialogFragment__your_recurring_monthly_donation_was_canceled">Cancelouse o teu donativo mensual porque non puidemos procesar o teu pagamento. A túa insignia xa non aparece no teu perfil.</string>
  <!--Copy displayed when badge expires after a payment failure and we have a displayable charge failure reason-->
  <string name="ExpiredBadgeBottomSheetDialogFragment__your_recurring_monthly_donation_was_canceled_s">Cancelouse o teu donativo mensual. %1$s A túa insignia %2$s xa non aparece no teu perfil.</string>
  <string name="ExpiredBadgeBottomSheetDialogFragment__you_can">Podes seguir empregando Signal, pero para apoiar a aplicación e reactivar a túa insignia, renova o donativo.</string>
  <string name="ExpiredBadgeBottomSheetDialogFragment__renew_subscription">Renovar subscrición</string>
  <!--Button label to send user to Google Pay website-->
  <string name="ExpiredBadgeBottomSheetDialogFragment__go_to_google_pay">Ir a Google Pay</string>
  <string name="CantProcessSubscriptionPaymentBottomSheetDialogFragment__cant_process_subscription_payment">Erro no proceso de pagamento da subscrición</string>
  <string name="CantProcessSubscriptionPaymentBottomSheetDialogFragment__were_having_trouble">Algo pasou! Non podemos recadar o teu pagamento de doante. Asegúrate de que o teu método de pago está actualizado. Se non o está, actualízao mediante Google Pay. Signal tentará procesar o pagamento de novo nuns días.</string>
  <string name="CantProcessSubscriptionPaymentBottomSheetDialogFragment__dont_show_this_again">Non volver amosar</string>
  <string name="Subscription__please_contact_support_for_more_information">Contacta co centro de axuda para obter máis información.</string>
  <string name="Subscription__contact_support">Contactar coa Axuda</string>
  <string name="Subscription__earn_a_s_badge">Consegue a insignia %1$s</string>
  <string name="SubscribeFragment__processing_payment">Procesando pagamento…</string>
  <!--Displayed in notification when user payment fails to process on Stripe-->
  <string name="DonationsErrors__error_processing_payment">Erro ao procesar o pagamento</string>
  <!--Displayed on "My Support" screen when user subscription payment method failed.-->
  <string name="DonationsErrors__error_processing_payment_s">Erro ao procesar o pagamento. %1$s</string>
  <string name="DonationsErrors__your_badge_could_not_be_added">A túa insignia non puido engadirse á túa conta, pero pode que se realizara o cobro. Contacta co centro de axuda. </string>
  <string name="DonationsErrors__your_payment">O teu pagamento non se procesou e non se realizou o cobro. Inténtao de novo.</string>
  <string name="DonationsErrors__still_processing">Procesando</string>
  <string name="DonationsErrors__couldnt_add_badge">Non se puido engadir a insignia</string>
  <!--Displayed when badge credential couldn\'t be verified-->
  <string name="DonationsErrors__failed_to_validate_badge">Erro ao validar a insignia</string>
  <!--Displayed when badge credential couldn\'t be verified-->
  <string name="DonationsErrors__could_not_validate">Non se puido validar a resposta do servidor. Contacta co centro de axuda.</string>
  <!--Displayed as title when some generic error happens during gift badge sending-->
  <string name="DonationsErrors__failed_to_send_gift_badge">Erro ao enviar a insignia de regalo</string>
  <!--Displayed as message when some generic error happens during gift badge sending-->
  <string name="DonationsErrors__could_not_send_gift_badge">Non se puido enviar a insignia de regalo. Contacta co centro de axuda.</string>
  <string name="DonationsErrors__your_badge_could_not">A túa insignia non puido engadirse á túa conta, pero pode que se realizara o cobro. Contacta co centro de axuda. </string>
  <string name="DonationsErrors__your_payment_is_still">O teu pagamento segue procesándose. Dependendo da túa conexión, pode tardar uns minutos.</string>
  <string name="DonationsErrors__google_pay_unavailable">Google Pay non dispoñible</string>
  <string name="DonationsErrors__you_have_to_set_up_google_pay_to_donate_in_app">Tes que configurar Google Pay para doar dentro da aplicación.</string>
  <string name="DonationsErrors__failed_to_cancel_subscription">Erro ao cancelar a subscrición</string>
  <string name="DonationsErrors__subscription_cancellation_requires_an_internet_connection">Para cancelar a subscrición é necesaria unha conexión á Internet.</string>
  <string name="ViewBadgeBottomSheetDialogFragment__your_device_doesn_t_support_google_pay_so_you_can_t_subscribe_to_earn_a_badge_you_can_still_support_signal_by_making_a_donation_on_our_website">O teu dispositivo non admite Google Pay, polo que non te podes subscribir para gañar unha insignia. Podes apoiar a Signal doando na nosa páxina web.</string>
  <string name="NetworkFailure__network_error_check_your_connection_and_try_again">Erro de rede. Comproba a túa conexión e inténtao de novo.</string>
  <string name="NetworkFailure__retry">Tentar de novo</string>
  <!--Displayed as a dialog title when the selected recipient for a gift doesn\'t support gifting-->
  <string name="DonationsErrors__cant_send_gift">Non se pode enviar o regalo</string>
  <!--Displayed as a dialog message when the selected recipient for a gift doesn\'t support gifting-->
  <string name="DonationsErrors__target_does_not_support_gifting">O destinatario está a utilizar unha versión de Signal que non pode recibir insignias de regalo. Poderá recibilas cando actualice a última versión da aplicación.</string>
  <!--Displayed as a dialog title when the user\'s profile could not be fetched, likely due to lack of internet-->
  <string name="DonationsErrors__couldnt_send_gift">Erro ao enviar o regalo</string>
  <!--Displayed as a dialog message when the user\'s profile could not be fetched, likely due to lack of internet-->
  <string name="DonationsErrors__please_check_your_network_connection">O teu regalo non se enviou por un erro de rede. Comproba a túa conexión e volve intentalo.</string>
  <!--Gift message view title-->
  <string name="GiftMessageView__gift_badge">Regalar insignia</string>
  <!--Gift message view expiry information-->
  <plurals name="GiftMessageView__lasts_for_d_months">
    <item quantity="one">Duración de %1$d mes</item>
    <item quantity="other">Duración de %1$d meses</item>
  </plurals>
  <!--Gift badge redeem action label-->
  <string name="GiftMessageView__redeem">Trocar</string>
  <!--Gift badge view action label-->
  <string name="GiftMessageView__view">Ver</string>
  <!--Gift badge redeeming action label-->
  <string name="GiftMessageView__redeeming">Trocando…</string>
  <!--Gift badge redeemed label-->
  <string name="GiftMessageView__redeemed">Troco realizado con éxito</string>
  <!--Stripe decline code generic_failure-->
  <string name="DeclineCode__try_another_payment_method_or_contact_your_bank">Proba outro método de pagamento ou contacta co teu banco para obter máis información.</string>
  <!--Stripe decline code verify on Google Pay and try again-->
  <string name="DeclineCode__verify_your_payment_method_is_up_to_date_in_google_pay_and_try_again">Comproba que o teu método de pagamento está actualizado en Google Pay e inténtao de novo.</string>
  <!--Stripe decline code learn more action label-->
  <string name="DeclineCode__learn_more">Saber máis</string>
  <!--Stripe decline code contact issuer-->
  <string name="DeclineCode__verify_your_payment_method_is_up_to_date_in_google_pay_and_try_again_if_the_problem">Comproba que o teu método de pagamento está actualizado en Google Pay e inténtado de novo. Se o problema persiste, contacta co teu banco.</string>
  <!--Stripe decline code purchase not supported-->
  <string name="DeclineCode__your_card_does_not_support_this_type_of_purchase">A túa tarxeta non admite este tipo de compras. Proba con outro método de pagamento.</string>
  <!--Stripe decline code your card has expired-->
  <string name="DeclineCode__your_card_has_expired">A túa tarxeta caducou. Actualiza o teu método de pagamento en Google Pay e proba de novo.</string>
  <!--Stripe decline code go to google pay action label-->
  <string name="DeclineCode__go_to_google_pay">Ir a Google Pay</string>
  <!--Stripe decline code incorrect card number-->
  <string name="DeclineCode__your_card_number_is_incorrect">O número da tarxeta é incorrecto. Actualízao en Google Pay e inténtao de novo.</string>
  <!--Stripe decline code incorrect cvc-->
  <string name="DeclineCode__your_cards_cvc_number_is_incorrect">O código CVC da tarxeta é incorrecto. Actualízao en Google Pay e inténtao de novo.</string>
  <!--Stripe decline code insufficient funds-->
  <string name="DeclineCode__your_card_does_not_have_sufficient_funds">A túa tarxeta non ten suficientes fondos para completar a compra. Proba con outro método de pagamento.</string>
  <!--Stripe decline code incorrect expiration month-->
  <string name="DeclineCode__the_expiration_month">O mes de caducidade no teu método de pagamento é incorrecto. Actualízao en Google Pay e inténtao de novo.</string>
  <!--Stripe decline code incorrect expiration year-->
  <string name="DeclineCode__the_expiration_year">O ano de caducidade do teu método de pagamento é incorrecto. Actualízao en Google Pay e inténtao de novo.</string>
  <!--Stripe decline code issuer not available-->
  <string name="DeclineCode__try_completing_the_payment_again">Intenta completar o pagamento de novo ou contacta co teu banco para obter máis información.</string>
  <!--Stripe decline code processing error-->
  <string name="DeclineCode__try_again">Inténtao de novo ou contacta co teu banco para obter máis información.</string>
  <!--Title of create notification profile screen-->
  <string name="EditNotificationProfileFragment__name_your_profile">Nome do teu perfil</string>
  <!--Hint text for create/edit notification profile name-->
  <string name="EditNotificationProfileFragment__profile_name">Nome do perfil</string>
  <!--Name has a max length, this shows how many characters are used out of the max-->
  <string name="EditNotificationProfileFragment__count">%1$d/%2$d</string>
  <!--Call to action button to continue to the next step-->
  <string name="EditNotificationProfileFragment__next">Seguinte</string>
  <!--Call to action button once the profile is named to create the profile and continue to the customization steps-->
  <string name="EditNotificationProfileFragment__create">Crear</string>
  <!--Call to action button once the profile name is edited-->
  <string name="EditNotificationProfileFragment__save">Gardar</string>
  <!--Title of edit notification profile screen-->
  <string name="EditNotificationProfileFragment__edit_this_profile">Editar este perfil</string>
  <!--Error message shown when attempting to create or edit a profile name to an existing profile name-->
  <string name="EditNotificationProfileFragment__a_profile_with_this_name_already_exists">Xa existe un perfil con este nome</string>
  <!--Preset selectable name for a profile name, shown as list in edit/create screen-->
  <string name="EditNotificationProfileFragment__work">Traballo</string>
  <!--Preset selectable name for a profile name, shown as list in edit/create screen-->
  <string name="EditNotificationProfileFragment__sleep">Durmindo</string>
  <!--Preset selectable name for a profile name, shown as list in edit/create screen-->
  <string name="EditNotificationProfileFragment__driving">Conducindo</string>
  <!--Preset selectable name for a profile name, shown as list in edit/create screen-->
  <string name="EditNotificationProfileFragment__downtime">Desconectando</string>
  <!--Preset selectable name for a profile name, shown as list in edit/create screen-->
  <string name="EditNotificationProfileFragment__focus">Ocupado</string>
  <!--Error message shown when attempting to next/save without a profile name-->
  <string name="EditNotificationProfileFragment__profile_must_have_a_name">Necesítase un nome</string>
  <!--Title for add recipients to notification profile screen in create flow-->
  <string name="AddAllowedMembers__allowed_notifications">Permitir notificacións</string>
  <!--Description of what the user should be doing with this screen-->
  <string name="AddAllowedMembers__add_people_and_groups_you_want_notifications_and_calls_from_when_this_profile_is_on">Engade persoas e grupos dos que queiras recibir notificacións e chamadas cando este perfil estea activo</string>
  <!--Button text that launches the contact picker to select from-->
  <string name="AddAllowedMembers__add_people_or_groups">Engadir persoas ou grupos</string>
  <!--Call to action button on contact picker for adding to profile-->
  <string name="SelectRecipientsFragment__add">Engadir</string>
  <!--Notification profiles home fragment, shown when no profiles have been created yet-->
  <string name="NotificationProfilesFragment__create_a_profile_to_receive_notifications_and_calls_only_from_the_people_and_groups_you_want_to_hear_from">Crea un perfil para recibir notificacións e chamadas só das persoas e grupos que ti queiras.</string>
  <!--Header shown above list of all notification profiles-->
  <string name="NotificationProfilesFragment__profiles">Perfís</string>
  <!--Button that starts the create new notification profile flow-->
  <string name="NotificationProfilesFragment__new_profile">Novo perfil</string>
  <!--Profile active status, indicating the current profile is on for an unknown amount of time-->
  <string name="NotificationProfilesFragment__on">On</string>
  <!--Button use to permanently delete a notification profile-->
  <string name="NotificationProfileDetails__delete_profile">Borrar perfil</string>
  <!--Snakbar message shown when removing a recipient from a profile-->
  <string name="NotificationProfileDetails__s_removed">«%1$s» eliminado.</string>
  <!--Snackbar button text that will undo the recipient remove-->
  <string name="NotificationProfileDetails__undo">Desfacer</string>
  <!--Dialog message shown to confirm deleting a profile-->
  <string name="NotificationProfileDetails__permanently_delete_profile">Eliminar perfil de maneira permanente?</string>
  <!--Dialog button to delete profile-->
  <string name="NotificationProfileDetails__delete">Eliminar</string>
  <!--Title/accessibility text for edit icon to edit profile emoji/name-->
  <string name="NotificationProfileDetails__edit_notification_profile">Editar perfil de notificacións</string>
  <!--Schedule description if all days are selected-->
  <string name="NotificationProfileDetails__everyday">Todos os días</string>
  <!--Profile status on if it is the active profile-->
  <string name="NotificationProfileDetails__on">On</string>
  <!--Profile status on if it is not the active profile-->
  <string name="NotificationProfileDetails__off">Off</string>
  <!--Description of hours for schedule (start to end) times-->
  <string name="NotificationProfileDetails__s_to_s">%1$s a %2$s</string>
  <!--Section header for exceptions to the notification profile-->
  <string name="NotificationProfileDetails__exceptions">Agás</string>
  <!--Profile exception to allow all calls through the profile restrictions-->
  <string name="NotificationProfileDetails__allow_all_calls">Permitir todas as chamadas</string>
  <!--Profile exception to allow all @mentions through the profile restrictions-->
  <string name="NotificationProfileDetails__notify_for_all_mentions">Notificar todas as mencións</string>
  <!--Section header for showing schedule information-->
  <string name="NotificationProfileDetails__schedule">Horario</string>
  <!--If member list is long, will truncate the list and show an option to then see all when tapped-->
  <string name="NotificationProfileDetails__see_all">Ver todo</string>
  <!--Title for add schedule to profile in create flow-->
  <string name="EditNotificationProfileSchedule__add_a_schedule">Engadir horario</string>
  <!--Descriptor text indicating what the user can do with this screen-->
  <string name="EditNotificationProfileSchedule__set_up_a_schedule_to_enable_this_notification_profile_automatically">Progamar horario para activar este perfil automaticamente.</string>
  <!--Text shown next to toggle switch to enable/disable schedule-->
  <string name="EditNotificationProfileSchedule__schedule">Horario</string>
  <!--Label for showing the start time for the schedule-->
  <string name="EditNotificationProfileSchedule__start">Comezar</string>
  <!--Label for showing the end time for the schedule-->
  <string name="EditNotificationProfileSchedule__end">Finalizar</string>
  <!--First letter of Sunday-->
  <string name="EditNotificationProfileSchedule__sunday_first_letter">D.</string>
  <!--First letter of Monday-->
  <string name="EditNotificationProfileSchedule__monday_first_letter">L.</string>
  <!--First letter of Tuesday-->
  <string name="EditNotificationProfileSchedule__tuesday_first_letter">M.</string>
  <!--First letter of Wednesday-->
  <string name="EditNotificationProfileSchedule__wednesday_first_letter">MC.</string>
  <!--First letter of Thursday-->
  <string name="EditNotificationProfileSchedule__thursday_first_letter">X.</string>
  <!--First letter of Friday-->
  <string name="EditNotificationProfileSchedule__friday_first_letter">V.</string>
  <!--First letter of Saturday-->
  <string name="EditNotificationProfileSchedule__saturday_first_letter">S.</string>
  <!--Title of select time dialog shown when setting start time for schedule-->
  <string name="EditNotificationProfileSchedule__set_start_time">Fixar hora de inicio</string>
  <!--Title of select time dialog shown when setting end time for schedule-->
  <string name="EditNotificationProfileSchedule__set_end_time">Fixar hora de remate</string>
  <!--If in edit mode, call to action button text show to save schedule to profile-->
  <string name="EditNotificationProfileSchedule__save">Gardar</string>
  <!--If in create mode, call to action button text to show to skip enabling a schedule-->
  <string name="EditNotificationProfileSchedule__skip">Omitir</string>
  <!--If in create mode, call to action button text to show to use the enabled schedule and move to the next screen-->
  <string name="EditNotificationProfileSchedule__next">Seguinte</string>
  <!--Error message shown if trying to save/use a schedule with no days selected-->
  <string name="EditNotificationProfileSchedule__schedule_must_have_at_least_one_day">O horario debe contar cun día polo menos</string>
  <!--Title for final screen shown after completing a profile creation-->
  <string name="NotificationProfileCreated__profile_created">Perfil creado</string>
  <!--Call to action button to press to close the created screen and move to the profile details screen-->
  <string name="NotificationProfileCreated__done">Feito</string>
  <!--Descriptor text shown to indicate how to manually turn a profile on/off-->
  <string name="NotificationProfileCreated__you_can_turn_your_profile_on_or_off_manually_via_the_menu_on_the_chat_list">Podes activar ou desactivar o teu perfil manualmente no menú da lista de conversas.</string>
  <!--Descriptor text shown to indicate you can add a schedule later since you did not add one during create flow-->
  <string name="NotificationProfileCreated__add_a_schedule_in_settings_to_automate_your_profile">Engade un horario na configuración para automatizar o teu perfil.</string>
  <!--Descriptor text shown to indicate your profile will follow the schedule set during create flow-->
  <string name="NotificationProfileCreated__your_profile_will_turn_on_and_off_automatically_according_to_your_schedule">O teu perfil activarase e desactivarase automaticamente seguindo o teu horario.</string>
  <!--Button text shown in profile selection bottom sheet to create a new profile-->
  <string name="NotificationProfileSelection__new_profile">Novo perfil</string>
  <!--Manual enable option to manually enable a profile for 1 hour-->
  <string name="NotificationProfileSelection__for_1_hour">Durante 1 hora</string>
  <!--Manual enable option to manually enable a profile until a set time (currently 6pm or 8am depending on what is next)-->
  <string name="NotificationProfileSelection__until_s">Ata %1$s</string>
  <!--Option to view profile details-->
  <string name="NotificationProfileSelection__view_settings">Ver configuración</string>
  <!--Descriptor text indicating how long a profile will be on when there is a time component associated with it-->
  <string name="NotificationProfileSelection__on_until_s">Activado ata %1$s</string>
  <!--Displayed in a toast when we fail to open the ringtone picker-->
  <string name="NotificationSettingsFragment__failed_to_open_picker">Erro ao abrir o selector.</string>
  <!--Description shown for the Signal Release Notes channel-->
  <string name="ReleaseNotes__signal_release_notes_and_news">Novas &amp; notas de lanzamento de Signal</string>
  <!--Donation receipts activity title-->
  <string name="DonationReceiptListFragment__all_activity">Toda a actividade</string>
  <!--Donation receipts all tab label-->
  <string name="DonationReceiptListFragment__all">Todo</string>
  <!--Donation receipts recurring tab label-->
  <string name="DonationReceiptListFragment__recurring">Mensual</string>
  <!--Donation receipts one-time tab label-->
  <string name="DonationReceiptListFragment__one_time">Puntual</string>
  <!--Donation receipts gift tab label-->
  <string name="DonationReceiptListFragment__gift">Regalo</string>
  <!--Donation receipts boost row label-->
  <string name="DonationReceiptListFragment__boost">Empurrón</string>
  <!--Donation receipts details title-->
  <string name="DonationReceiptDetailsFragment__details">Detalles</string>
  <!--Donation receipts donation type heading-->
  <string name="DonationReceiptDetailsFragment__donation_type">Tipo de donativo</string>
  <!--Donation receipts date paid heading-->
  <string name="DonationReceiptDetailsFragment__date_paid">Data de pagamento</string>
  <!--Donation receipts share PNG-->
  <string name="DonationReceiptDetailsFragment__share_receipt">Compartir comprobante</string>
  <!--Donation receipts list end note-->
  <string name="DonationReceiptListFragment__if_you_have">Se volviches a instalar Signal, os comprobantes de donativos anteriores non estarán dispoñibles.</string>
  <!--Donation receipts document title-->
  <string name="DonationReceiptDetailsFragment__donation_receipt">Comprobante de donativo</string>
  <!--Donation receipts amount title-->
  <string name="DonationReceiptDetailsFragment__amount">Cantidade</string>
  <!--Donation receipts thanks-->
  <string name="DonationReceiptDetailsFragment__thank_you_for_supporting">Gracias por apoiar a Signal. A túa contribución impulsa a nosa misión de desenvolver unha tecnoloxía que se centra na privacidade e con código aberto que protexe a liberdade de expresión e asegura a comunicación global para millóns de persoas arredor do mundo. Se resides nos Estados Unidos de América, garda este comprobante para a túa declaración de impostos. Signal Technology Foundation é unha organización sen fins de lucro exenta de impostos nos Estados Unidos de América na sección 501c3 do código tributario Internal Revenue Code. O noso número de identificación fiscal é 82–4506840.</string>
  <!--Donation receipt type-->
  <string name="DonationReceiptDetailsFragment__s_dash_s">%1$s - %2$s</string>
  <!--Donation reciepts screen empty state title-->
  <string name="DonationReceiptListFragment__no_receipts">Sen comprobantes</string>
  <!--region "Stories Tab"-->
  <!--Label for Chats tab in home app screen-->
  <string name="ConversationListTabs__chats">Conversas</string>
  <!--Label for Stories tab in home app screen-->
  <string name="ConversationListTabs__stories">Historias</string>
  <!--String for counts above 99 in conversation list tabs-->
  <string name="ConversationListTabs__99p">99+</string>
  <!--Menu item on stories landing page-->
  <string name="StoriesLandingFragment__story_privacy">Privacidade da historia</string>
  <!--Title for "My Stories" row item in Stories landing page-->
  <string name="StoriesLandingFragment__my_stories">As miñas historias</string>
  <!--Subtitle for "My Stories" row item when user has not added stories-->
  <string name="StoriesLandingFragment__tap_to_add_a_story">Premer para engadir unha historia</string>
  <!--Displayed when there are no stories to display-->
  <string name="StoriesLandingFragment__no_recent_updates_to_show_right_now_tap_plus_to_add_to_your_story">Non hai actualizacións recentes. Preme + para engadir unha historia.</string>
  <!--Context menu option to hide a story-->
  <string name="StoriesLandingItem__hide_story">Ocultar historia</string>
  <!--Context menu option to unhide a story-->
  <string name="StoriesLandingItem__unhide_story">Facer visible a historia</string>
  <!--Context menu option to forward a story-->
  <string name="StoriesLandingItem__forward">Reenviar</string>
  <!--Context menu option to share a story-->
  <string name="StoriesLandingItem__share">Compartir…</string>
  <!--Context menu option to go to story chat-->
  <string name="StoriesLandingItem__go_to_chat">Ir á conversa</string>
  <!--Context menu option to go to story info-->
  <string name="StoriesLandingItem__info">Información</string>
  <!--Label when a story is pending sending-->
  <string name="StoriesLandingItem__sending">A enviar…</string>
  <!--Label when multiple stories are pending sending-->
  <string name="StoriesLandingItem__sending_d">Enviando %1$d…</string>
  <!--Label when a story fails to send due to networking-->
  <string name="StoriesLandingItem__send_failed">Fallou o envío</string>
  <!--Label when a story fails to send due to identity mismatch-->
  <string name="StoriesLandingItem__partially_sent">Enviada parcialmente</string>
  <!--Status label when a story fails to send indicating user action to retry-->
  <string name="StoriesLandingItem__tap_to_retry">Premer para volver intentar</string>
  <!--Title of dialog confirming decision to hide a story-->
  <string name="StoriesLandingFragment__hide_story">Ocultar historia?</string>
  <!--Message of dialog confirming decision to hide a story-->
  <string name="StoriesLandingFragment__new_story_updates">As novas historias de %1$s non aparecerán máis nas primeiras posicións da lista de historias.</string>
  <!--Positive action of dialog confirming decision to hide a story-->
  <string name="StoriesLandingFragment__hide">Agochar</string>
  <!--Displayed in Snackbar after story is hidden-->
  <string name="StoriesLandingFragment__story_hidden">Historia oculta</string>
  <!--Section header for hidden stories-->
  <string name="StoriesLandingFragment__hidden_stories">Historias ocultas</string>
  <!--Displayed on each sent story under My Stories-->
  <plurals name="MyStories__d_views">
    <item quantity="one">%1$d visualización</item>
    <item quantity="other">%1$d visualuzacións</item>
  </plurals>
  <!--Forward story label, displayed in My Stories context menu-->
  <string name="MyStories_forward">Reenviar</string>
  <!--Label for stories for a single user. Format is {given name}\'s Story-->
  <string name="MyStories__ss_story">Historia de %1$s</string>
  <!--Title of dialog to confirm deletion of story-->
  <string name="MyStories__delete_story">Borrar historia?</string>
  <!--Message of dialog to confirm deletion of story-->
  <string name="MyStories__this_story_will_be_deleted">Esta historia desaparecerá tanto para ti como para aqueles que a recibiron.</string>
  <!--Toast shown when story media cannot be saved-->
  <string name="MyStories__unable_to_save">Erro ao gardar</string>
  <!--Displayed at bottom of story viewer when current item has views-->
  <plurals name="StoryViewerFragment__d_views">
    <item quantity="one">%1$d visualización</item>
    <item quantity="other">%1$d visualizacións</item>
  </plurals>
  <!--Displayed at bottom of story viewer when current item has replies-->
  <plurals name="StoryViewerFragment__d_replies">
    <item quantity="one">%1$d resposta</item>
    <item quantity="other">%1$d respostas</item>
  </plurals>
  <!--Used when view receipts are disabled-->
  <string name="StoryViewerPageFragment__views_off">Visualizacións desactivadas</string>
  <!--Used to join views and replies when both exist on a story item-->
  <string name="StoryViewerFragment__s_s">%1$s %2$s</string>
  <!--Displayed when viewing a post you sent-->
  <string name="StoryViewerPageFragment__you">Ti</string>
  <!--Displayed when viewing a post displayed to a group-->
  <string name="StoryViewerPageFragment__s_to_s">%1$s a %2$s</string>
  <!--Displayed when viewing a post from another user with no replies-->
  <string name="StoryViewerPageFragment__reply">Responder</string>
  <!--Label for the reply button in story viewer, which will launch the group story replies bottom sheet.-->
  <string name="StoryViewerPageFragment__reply_to_group">Contestar ao grupo</string>
  <!--Displayed when a story has no views-->
  <string name="StoryViewsFragment__no_views_yet">Sen visualizacións</string>
  <!--Displayed when user has disabled receipts-->
  <string name="StoryViewsFragment__enable_read_receipts_to_see_whos_viewed_your_story">Activar confirmacións de lectura para ver quen viu as túas historias.</string>
  <!--Button label displayed when user has disabled receipts-->
  <string name="StoryViewsFragment__go_to_settings">Ir a Configuración</string>
  <!--Dialog action to remove viewer from a story-->
  <string name="StoryViewsFragment__remove">Eliminar</string>
  <!--Dialog title when removing a viewer from a story-->
  <string name="StoryViewsFragment__remove_viewer">Eliminar espectador?</string>
  <!--Dialog message when removing a viewer from a story-->
  <string name="StoryViewsFragment__s_will_still_be_able">%1$s poderá seguir vendo esta publicación, mais non verá as seguintes publicacións que compartas en %2$s.</string>
  <!--Story View context menu action to remove them from a story-->
  <string name="StoryViewItem__remove_viewer">Eliminar espectador</string>
  <!--Displayed when a story has no replies yet-->
  <string name="StoryGroupReplyFragment__no_replies_yet">Sen respostas</string>
  <!--Displayed for each user that reacted to a story when viewing replies-->
  <string name="StoryGroupReactionReplyItem__reacted_to_the_story">Reaccionou á túa historia</string>
  <!--Label for story views tab-->
  <string name="StoryViewsAndRepliesDialogFragment__views">Visualizacións</string>
  <!--Label for story replies tab-->
  <string name="StoryViewsAndRepliesDialogFragment__replies">Respostas</string>
  <!--Description of action for reaction button-->
  <string name="StoryReplyComposer__react_to_this_story">Reaccionar á historia</string>
  <!--Displayed when the user is replying privately to someone who replied to one of their stories-->
  <string name="StoryReplyComposer__replying_privately_to_s">Responder por privado a %1$s</string>
  <!--Context menu item to privately reply to a story response-->
  <string name="StoryGroupReplyItem__private_reply">Resposta privada</string>
  <!--Context menu item to copy a story response-->
  <string name="StoryGroupReplyItem__copy">Copiar</string>
  <!--Context menu item to delete a story response-->
  <string name="StoryGroupReplyItem__delete">Eliminar</string>
  <!--Page title for My Story options-->
  <string name="MyStorySettingsFragment__my_story">A miña historia</string>
  <!--Section heading for story visibility-->
  <string name="MyStorySettingsFragment__who_can_see_this_story">Quen pode ver esta historia</string>
  <!--Clickable option for selecting people to hide your story from-->
  <string name="MyStorySettingsFragment__hide_story_from">Ocultar historia a</string>
  <!--Privacy setting title for sending stories to all your signal connections-->
  <string name="MyStorySettingsFragment__all_signal_connections">Todas as conexións de Signal</string>
  <!--Privacy setting description for sending stories to all your signal connections-->
  <string name="MyStorySettingsFragment__share_with_all_connections">Compartir con todas as conexións</string>
  <!--Privacy setting title for sending stories to all except the specified connections-->
  <string name="MyStorySettingsFragment__all_signal_connections_except">Todas as conexións de Signal agás…</string>
  <!--Privacy setting description for sending stories to all except the specified connections-->
  <string name="MyStorySettingsFragment__hide_your_story_from_specific_people">Ocultar a túa historia a persoas específicas</string>
  <!--Summary of clickable option displaying how many people you have excluded from your story-->
  <plurals name="MyStorySettingsFragment__d_people_excluded">
    <item quantity="one">%1$d persoa excluída</item>
    <item quantity="other">%1$d persoas excluídas</item>
  </plurals>
  <!--Privacy setting title for only sharing your story with specified connections-->
  <string name="MyStorySettingsFragment__only_share_with">Compartir só con…</string>
  <!--Privacy setting description for only sharing your story with specified connections-->
  <string name="MyStorySettingsFragment__only_share_with_selected_people">Compartir só coas persoas seleccionadas</string>
  <!--Summary of clickable option displaying how many people you have included to send to in your story-->
  <plurals name="MyStorySettingsFragment__d_people">
    <item quantity="one">%1$dpersoa</item>
    <item quantity="other">%1$d persoas</item>
  </plurals>
  <!--My story privacy fine print about what the privacy settings are for-->
  <string name="MyStorySettingsFragment__choose_who_can_view_your_story">Elixe quen pode ver a túa historia. Os cambios non afectarán as historias que xa compartiches.</string>
  <!--Section header for options related to replies and reactions-->
  <string name="MyStorySettingsFragment__replies_amp_reactions">Respostas &amp; reaccións</string>
  <!--Switchable option for allowing replies and reactions on your stories-->
  <string name="MyStorySettingsFragment__allow_replies_amp_reactions">Permitir respostas &amp; reaccións</string>
  <!--Summary for switchable option allowing replies and reactions on your story-->
  <string name="MyStorySettingsFragment__let_people_who_can_view_your_story_react_and_reply">Permitir ás persoas que ven a túa historia reaccionar e responder</string>
  <!--Note about default sharing-->
  <string name="MyStorySettingsFragment__hide_your_story_from">Ocutar a túa historia a persoas específicas. Por defecto, a túa historia compartirase coas tuas %1$s</string>
  <!--Signal connections bolded text in the Signal Connections sheet-->
  <string name="SignalConnectionsBottomSheet___signal_connections">Conexións de Signal</string>
  <!--Displayed at the top of the signal connections sheet. Please remember to insert strong tag as required.-->
  <string name="SignalConnectionsBottomSheet__signal_connections_are_people">As conexións de Signal son persoas nas que confiaches ao:</string>
  <!--Signal connections sheet bullet point 1-->
  <string name="SignalConnectionsBottomSheet__starting_a_conversation">Empezar unha conversa</string>
  <!--Signal connections sheet bullet point 2-->
  <string name="SignalConnectionsBottomSheet__accepting_a_message_request">Aceptar unha solicitude de mensaxe</string>
  <!--Signal connections sheet bullet point 3-->
  <string name="SignalConnectionsBottomSheet__having_them_in_your_system_contacts">Pertencen á túa lista de contactos</string>
  <!--Note at the bottom of the Signal connections sheet-->
  <string name="SignalConnectionsBottomSheet__your_connections_can_see_your_name">As túas conexións poden ver o teu nome e a túa foto, ademais das publicacións en «A miña historia» se non llelas ocultas.</string>
  <!--Clickable option to add a viewer to a private story-->
  <string name="PrivateStorySettingsFragment__add_viewer">Engadir espectadores</string>
  <!--Clickable option to delete a custom story-->
  <string name="PrivateStorySettingsFragment__delete_private_story">Borrar historia privada</string>
  <!--Dialog title when attempting to remove someone from a private story-->
  <string name="PrivateStorySettingsFragment__remove_s">Eliminar %1$s?</string>
  <!--Dialog message when attempting to remove someone from a private story-->
  <string name="PrivateStorySettingsFragment__this_person_will_no_longer">Esta persoa xa non pode ver a túa historia.</string>
  <!--Positive action label when attempting to remove someone from a private story-->
  <string name="PrivateStorySettingsFragment__remove">Eliminar</string>
  <!--Dialog title when deleting a private story-->
  <string name="PrivateStorySettingsFragment__are_you_sure">Seguro?</string>
  <!--Dialog message when deleting a private story-->
  <string name="PrivateStorySettingsFragment__this_action_cannot">Esta acción non se pode desfacer.</string>
  <!--Page title for editing a private story name-->
  <string name="EditPrivateStoryNameFragment__edit_story_name">Editar nome da historia</string>
  <!--Input field hint when editing a private story name-->
  <string name="EditPrivateStoryNameFragment__story_name">Nome da historia</string>
  <!--Save button label when editing a private story name-->
  <string name="EditPrivateStoryNameFragment__save">Gardar</string>
  <!--Displayed in text post creator before user enters text-->
  <string name="TextStoryPostCreationFragment__tap_to_add_text">Premer para engadir texto</string>
  <!--Button label for changing font when creating a text post-->
  <string name="TextStoryPostTextEntryFragment__aa">Aa</string>
  <!--Displayed in text post creator when prompting user to enter text-->
  <string name="TextStoryPostTextEntryFragment__add_text">Engadir texto</string>
  <!--Content description for \'done\' button when adding text to a story post-->
  <string name="TextStoryPostTextEntryFragment__done_adding_text">Finalizar engadir texto</string>
  <!--Text label for media selection toggle-->
  <string name="MediaSelectionActivity__text">Texto</string>
  <!--Camera label for media selection toggle-->
  <string name="MediaSelectionActivity__camera">Cámara</string>
  <!--Hint for entering a URL for a text post-->
  <string name="TextStoryPostLinkEntryFragment__type_or_paste_a_url">Escribe ou pega unha URL</string>
  <!--Displayed prior to the user entering a URL for a text post-->
  <string name="TextStoryPostLinkEntryFragment__share_a_link_with_viewers_of_your_story">Compartir ligazón cos espectadores da túa historia</string>
  <!--Hint text for searching for a story text post recipient.-->
  <string name="TextStoryPostSendFragment__search">Buscar</string>
  <!--Toast shown when an unexpected error occurs while sending a text story-->
  <string name="TextStoryPostSendFragment__an_unexpected_error_occurred_try_again">Algo saíu mal!</string>
  <!--Title for screen allowing user to exclude "My Story" entries from specific people-->
  <string name="ChangeMyStoryMembershipFragment__all_except">Todos agás…</string>
  <!--Title for screen allowing user to only share "My Story" entries with specific people-->
  <string name="ChangeMyStoryMembershipFragment__only_share_with">Compartir só con…</string>
  <!--Done button label for hide story from screen-->
  <string name="HideStoryFromFragment__done">Feito</string>
  <!--Dialog title for first time adding something to a story-->
  <string name="StoryDialogs__add_to_story_q">Engadir á historia?</string>
  <!--Dialog message for first time adding something to a story-->
  <string name="StoryDialogs__adding_content">Engadir contido a túa historia permite que as túas conexións de Signal poidan vela durante 24 horas. Podes cambiar quen ve a túa historia en Configuración.</string>
  <!--First time share to story dialog: Positive action to go ahead and add to story-->
  <string name="StoryDialogs__add_to_story">Engadir á historia</string>
  <!--First time share to story dialog: Neutral action to edit who can view "My Story"-->
  <string name="StoryDialogs__edit_viewers">Editar espectadores</string>
  <!--Error message shown when a failure occurs during story send-->
  <string name="StoryDialogs__story_could_not_be_sent">Erro ao enviar a historia. Comproba a túa conexión e inténtao de novo.</string>
  <!--Error message dialog button to resend a previously failed story send-->
  <string name="StoryDialogs__send">Enviar</string>
  <!--Privacy Settings toggle title for stories-->
  <string name="PrivacySettingsFragment__share_and_view_stories">Compartir &amp; Ver historias</string>
  <!--Privacy Settings toggle summary for stories-->
  <string name="PrivacySettingsFragment__you_will_no_longer_be_able">Non poderás compartir ou ver historias cando esta opción estea desactivada.</string>
  <!--New story viewer selection screen title-->
  <string name="CreateStoryViewerSelectionFragment__choose_viewers">Escoller espectadores</string>
  <!--New story viewer selection action button label-->
  <string name="CreateStoryViewerSelectionFragment__next">Seguinte</string>
  <!--New story viewer selection screen title as recipients are selected-->
  <plurals name="SelectViewersFragment__d_viewers">
    <item quantity="one">%1$d espectador</item>
    <item quantity="other">%1$d espectadores</item>
  </plurals>
  <!--Name story screen title-->
  <string name="CreateStoryWithViewersFragment__name_story">Nome da historia</string>
  <!--Name story screen label hint-->
  <string name="CreateStoryWithViewersFragment__story_name_required">Nome da historia (necesario)</string>
  <!--Name story screen viewers subheading-->
  <string name="CreateStoryWithViewersFragment__viewers">Espectadores</string>
  <!--Name story screen create button label-->
  <string name="CreateStoryWithViewersFragment__create">Crear</string>
  <!--Name story screen error when save attempted with no label-->
  <string name="CreateStoryWithViewersFragment__this_field_is_required">Este campo é obrigatorio.</string>
  <!--Name story screen error when save attempted but label is duplicate-->
  <string name="CreateStoryWithViewersFragment__there_is_already_a_story_with_this_name">Xa tes unha historia con este nome</string>
  <!--Text for select all action when editing recipients for a story-->
  <string name="BaseStoryRecipientSelectionFragment__select_all">Seleccionar todo</string>
  <!--Choose story type bottom sheet title-->
  <string name="ChooseStoryTypeBottomSheet__choose_your_story_type">Elixe o tipo de historia</string>
  <!--Choose story type bottom sheet new story row title-->
  <string name="ChooseStoryTypeBottomSheet__new_private_story">Nova historia privada</string>
  <!--Choose story type bottom sheet new story row summary-->
  <string name="ChooseStoryTypeBottomSheet__visible_only_to">Visible só para xente específica</string>
  <!--Choose story type bottom sheet group story title-->
  <string name="ChooseStoryTypeBottomSheet__group_story">Historia de grupo</string>
  <!--Choose story type bottom sheet group story summary-->
  <string name="ChooseStoryTypeBottomSheet__share_to_an_existing_group">Compartir nun grupo existente</string>
  <!--Choose groups bottom sheet title-->
  <string name="ChooseGroupStoryBottomSheet__choose_groups">Elixir grupos</string>
  <!--Displayed when copying group story reply text to clipboard-->
  <string name="StoryGroupReplyFragment__copied_to_clipboard">Copiado ao portapapeis</string>
  <!--Displayed in story caption when content is longer than 5 lines-->
  <string name="StoryViewerPageFragment__see_more">… Ver máis</string>
  <!--Displayed in toast after sending a direct reply-->
  <string name="StoryDirectReplyDialogFragment__sending_reply">Enviando resposta…</string>
  <!--Displayed in the viewer when a story is no longer available-->
  <string name="StorySlateView__this_story_is_no_longer_available">Esta historia xa non está dispoñible.</string>
  <!--Displayed in the viewer when the network is not available-->
  <string name="StorySlateView__no_internet_connection">Sen conexión a Internet</string>
  <!--Displayed in the viewer when network is available but content could not be downloaded-->
  <string name="StorySlateView__couldnt_load_content">Erro ao cargar o contido</string>
  <!--Toasted when the user externally shares to a text story successfully-->
  <string name="TextStoryPostCreationFragment__sent_story">Historia enviada</string>
  <!--Toasted when the user external share to a text story fails-->
  <string name="TextStoryPostCreationFragment__failed_to_send_story">Erro ao enviar a historia</string>
  <!--Displayed in a dialog to let the user select a given users story-->
  <string name="StoryDialogs__view_story">Ver historia</string>
  <!--Displayed in a dialog to let the user select a given users profile photo-->
  <string name="StoryDialogs__view_profile_photo">Ver foto de perfil</string>
  <!--Title for a notification at the bottom of the chat list suggesting that the user disable censorship circumvention because the service has become reachable-->
  <string name="TurnOffCircumventionMegaphone_turn_off_censorship_circumvention">Desactivar a elusión de censura?</string>
  <!--Body for a notification at the bottom of the chat list suggesting that the user disable censorship circumvention because the service has become reachable-->
  <string name="TurnOffCircumventionMegaphone_you_can_now_connect_to_the_signal_service_directly">Xa podes conectarte directamente cos servizos de Signal para obter unha mellor experiencia.</string>
  <!--Label for a button to dismiss a notification at the bottom of the chat list suggesting that the user disable censorship circumvention because the service has become reachable-->
  <string name="TurnOffCircumventionMegaphone_no_thanks">Non, grazas</string>
  <!--Label for a button in a notification at the bottom of the chat list to turn off censorship circumvention-->
  <string name="TurnOffCircumventionMegaphone_turn_off">Apagar</string>
  <!--Conversation Item label for when you react to someone else\'s story-->
  <string name="ConversationItem__you_reacted_to_s_story">Reaccionaches á historia de %1$s</string>
  <!--Conversation Item label for reactions to your story-->
  <string name="ConversationItem__reacted_to_your_story">Reaccionou a túa historia</string>
  <!--Conversation Item label for reactions to an unavailable story-->
  <string name="ConversationItem__reacted_to_a_story">Reaccionou a unha historia</string>
  <!--endregion-->
  <!--Content description for expand contacts chevron-->
  <string name="ExpandModel__view_more">Ver máis</string>
  <string name="StoriesLinkPopup__visit_link">Visitar ligazón</string>
  <!--Gift price and duration, formatted as: {price} dot {n} day duration-->
  <plurals name="GiftRowItem_s_dot_d_day_duration">
    <item quantity="one">%1$s · %2$d día de duración</item>
    <item quantity="other">%1$s · %2$d días de duración </item>
  </plurals>
  <!--Tagline for gift row items-->
  <string name="GiftRowItem__send_a_gift_badge">Enviar unha insignia de regalo</string>
  <!--Headline text on start fragment for gifting a badge-->
  <string name="GiftFlowStartFragment__gift_a_badge">Regalar unha insignia</string>
  <!--Description text on start fragment for gifting a badge-->
  <string name="GiftFlowStartFragment__gift_someone_a_badge">Regala unha insignia a alguén por facer un donativo a Signal no seu nome. Conseguirán unha insignia para mostrar na súa foto de perfil.</string>
  <!--Action button label for start fragment for gifting a badge-->
  <string name="GiftFlowStartFragment__next">Seguinte</string>
  <!--Title text on choose recipient page for badge gifting-->
  <string name="GiftFlowRecipientSelectionFragment__choose_recipient">Elixir destinatario</string>
  <!--Title text on confirm gift page-->
  <string name="GiftFlowConfirmationFragment__confirm_gift">Confirmar regalo</string>
  <!--Heading text specifying who the gift will be sent to-->
  <string name="GiftFlowConfirmationFragment__send_to">Enviar a</string>
  <!--Text explaining that gift will be sent to the chosen recipient-->
  <string name="GiftFlowConfirmationFragment__your_gift_will_be_sent_in">O teu regalo enviarase ao destinatario nunha mensaxe privada. Engade a túa propia mensaxe máis abaixo.</string>
  <!--Text explaining that this gift is a one time donation-->
  <string name="GiftFlowConfirmationFragment__one_time_donation">Donativo puntual</string>
  <!--Hint for add message input-->
  <string name="GiftFlowConfirmationFragment__add_a_message">Engadir mensaxe</string>
  <!--Displayed in the dialog while verifying the chosen recipient-->
  <string name="GiftFlowConfirmationFragment__verifying_recipient">Verificando destinatario…</string>
  <!--Title for sheet shown when opening a redeemed gift-->
  <string name="ViewReceivedGiftBottomSheet__s_sent_you_a_gift">%1$s enviouche un regalo</string>
  <!--Title for sheet shown when opening a sent gift-->
  <string name="ViewSentGiftBottomSheet__thanks_for_your_support">Gracias polo teu apoio!</string>
  <!--Description for sheet shown when opening a redeemed gift-->
  <string name="ViewReceivedGiftBottomSheet__youve_received_a_gift_badge">Recibiches unha insignia de regalo de %1$s! Axuda a Signal a concienciar ás persoas ao mostrar esta insignia no teu perfil.</string>
  <!--Description for sheet shown when opening a sent gift-->
  <string name="ViewSentGiftBottomSheet__youve_gifted_a_badge">Regalácheslle unha insignia a %1$s! Cando a acepte, poderá escoller se quere amosala ou ocultala.</string>
  <!--Primary action for pending gift sheet to redeem badge now-->
  <string name="ViewReceivedGiftSheet__redeem">Trocar</string>
  <!--Primary action for pending gift sheet to redeem badge later-->
  <string name="ViewReceivedGiftSheet__not_now">Agora non</string>
  <!--Dialog text while redeeming a gift-->
  <string name="ViewReceivedGiftSheet__redeeming_gift">Trocando regalo…</string>
  <!--Snackbar text when user presses "not now" on redemption sheet-->
  <string name="ConversationFragment__you_can_redeem_your_badge_later">Podes trocar a túa insignia de regalo máis tarde.</string>
  <!--Description text in gift thanks sheet-->
  <string name="GiftThanksSheet__youve_gifted_a_badge_to_s">Regalácheslle unha insignia a %1$s! Cando a acepte, poderá escoller se quere amosala ou ocultala.</string>
  <!--Expired gift sheet title-->
  <string name="ExpiredGiftSheetConfiguration__your_gift_badge_has_expired">A túa insignia de regalo caducou</string>
  <!--Expired gift sheet top description text-->
  <string name="ExpiredGiftSheetConfiguration__your_gift_badge_has_expired_and_is">A túa insignia de regalo caducou e xa non a podes ver no teu perfil.</string>
  <!--Expired gift sheet bottom description text-->
  <string name="ExpiredGiftSheetConfiguration__to_continue">Para continuar apoiando unha tecnoloxía que se centra en ti, pensa en formar parte do noso plan de doantes mensuais.</string>
  <!--Expired gift sheet make a monthly donation button-->
  <string name="ExpiredGiftSheetConfiguration__make_a_monthly_donation">Doar mensualmente</string>
  <!--Expired gift sheet not now button-->
  <string name="ExpiredGiftSheetConfiguration__not_now">Agora non</string>
  <!--Label under name for private stories-->
  <!--Label under name for group stories-->
  <!--Label under name for my story-->
  <plurals name="ContactSearchItems__my_story_s_dot_d_viewers">
    <item quantity="one">%1$s · %2$d espectador</item>
    <item quantity="other">%1$s · %2$d espectadores</item>
  </plurals>
  <!--Label under name for My Story when first sending to my story-->
  <string name="ContactSearchItems__tap_to_choose_your_viewers">Premer para elixir os teus espectadores</string>
  <!--Label for context menu item to open story settings-->
  <string name="ContactSearchItems__story_settings">Configuración das historias</string>
  <!--Label for context menu item to remove a group story from contact results-->
  <string name="ContactSearchItems__remove_story">Eliminar historia</string>
  <!--Label for context menu item to delete a private story-->
  <string name="ContactSearchItems__delete_story">Borrar historia</string>
  <!--Dialog title for removing a group story-->
  <string name="ContactSearchMediator__remove_group_story">Eliminar historia do grupo?</string>
  <!--Dialog message for removing a group story-->
  <string name="ContactSearchMediator__this_will_remove">Eliminarase a historia desta lista, mais seguirás vendo as historias deste grupo.</string>
  <!--Dialog action item for removing a group story-->
  <string name="ContactSearchMediator__remove">Eliminar</string>
  <!--Dialog title for deleting a private story-->
  <string name="ContactSearchMediator__delete_story">Borrar historia?</string>
  <!--Dialog message for deleting a private story-->
  <string name="ContactSearchMediator__delete_the_private">Borrar a historia privada «%1$s»?</string>
  <!--Dialog action item for deleting a private story-->
  <string name="ContactSearchMediator__delete">Borrar</string>
  <!--Gift expiry days remaining-->
  <plurals name="Gifts__d_days_remaining">
    <item quantity="one">%1$d día restante</item>
    <item quantity="other">%1$d días restantes</item>
  </plurals>
  <!--Gift expiry hours remaining-->
  <plurals name="Gifts__d_hours_remaining">
    <item quantity="one">%1$d hora restante</item>
    <item quantity="other">%1$d horas restantes</item>
  </plurals>
  <!--Gift expiry minutes remaining-->
  <plurals name="Gifts__d_minutes_remaining">
    <item quantity="one">%1$d minuto restante</item>
    <item quantity="other">%1$d minutos restantes</item>
  </plurals>
  <!--Gift expiry expired-->
  <string name="Gifts__expired">Caducado</string>
  <!--Label indicating that a user can tap to advance to the next post in a story-->
  <string name="StoryFirstTimeNavigationView__tap_to_advance">Preme para avanzar</string>
  <!--Label indicating swipe direction to skip current story-->
  <string name="StoryFirstTimeNavigationView__swipe_up_to_skip">Arrastra cara a arriba para omitir</string>
  <!--Label indicating swipe direction to exit story viewer-->
  <string name="StoryFirstTimeNavigationView__swipe_right_to_exit">Arrastra cara á dereita para saír</string>
  <!--Button label to confirm understanding of story navigation-->
  <string name="StoryFirstTimeNagivationView__got_it">Entendo</string>
  <!--Content description for vertical context menu button in safety number sheet rows-->
  <string name="SafetyNumberRecipientRowItem__open_context_menu">Abrir menú emerxente</string>
  <!--Sub-line when a user is verified.-->
  <string name="SafetyNumberRecipientRowItem__s_dot_verified">%1$s · Verificado</string>
  <!--Sub-line when a user is verified.-->
  <string name="SafetyNumberRecipientRowItem__verified">Verificado</string>
  <!--Title of safety number changes bottom sheet when showing individual records-->
  <string name="SafetyNumberBottomSheetFragment__safety_number_changes">Cambios do número de seguranza</string>
  <!--Message of safety number changes bottom sheet when showing individual records-->
  <string name="SafetyNumberBottomSheetFragment__the_following_people">As persoas que aparecen a continuación pode que volvesen instalar Signal ou que cambiasen de dispositivos. Preme nun destinatario para confirmar o número de seguranza novo. Isto é opcional.</string>
  <!--Title of safety number changes bottom sheet when not showing individual records-->
  <string name="SafetyNumberBottomSheetFragment__safety_number_checkup">Revisión do número de seguranza</string>
  <!--Title of safety number changes bottom sheet when not showing individual records and user has seen review screen-->
  <string name="SafetyNumberBottomSheetFragment__safety_number_checkup_complete">Revisión do número de seguranza completada</string>
  <!--Message of safety number changes bottom sheet when not showing individual records and user has seen review screen-->
  <string name="SafetyNumberBottomSheetFragment__all_connections_have_been_reviewed">Revisáronse todas as conexións, preme «Enviar» para continuar.</string>
  <!--Message of safety number changes bottom sheet when not showing individual records-->
  <string name="SafetyNumberBottomSheetFragment__you_have_d_connections">Tes %1$d conexións que pode que volvesen instalar Signal ou que cambiasen de dispositivos. Antes de compartir nada con estas persoas, revisa o número de seguranza e considera eliminalos da túa historia.</string>
  <!--Menu action to launch safety number verification screen-->
  <string name="SafetyNumberBottomSheetFragment__verify_safety_number">Comprobar número de seguranza</string>
  <!--Menu action to remove user from story-->
  <string name="SafetyNumberBottomSheetFragment__remove_from_story">Eliminar da historia</string>
  <!--Action button at bottom of SafetyNumberBottomSheetFragment to send anyway-->
  <string name="SafetyNumberBottomSheetFragment__send_anyway">Enviar igualmente</string>
  <!--Action button at bottom of SafetyNumberBottomSheetFragment to review connections-->
  <string name="SafetyNumberBottomSheetFragment__review_connections">Revisar conexións</string>
  <!--Empty state copy for SafetyNumberBottomSheetFragment-->
  <string name="SafetyNumberBottomSheetFragment__no_more_recipients_to_show">Non hai máis destinatarios por amosar</string>
  <!--Done button on safety number review fragment-->
  <string name="SafetyNumberReviewConnectionsFragment__done">Feito</string>
  <!--Title of safety number review fragment-->
  <string name="SafetyNumberReviewConnectionsFragment__safety_number_changes">Cambios do número de seguranza</string>
  <!--Message of safety number review fragment-->
  <plurals name="SafetyNumberReviewConnectionsFragment__d_recipients_may_have">
    <item quantity="one">%1$d destinatario volveu instalar Signal ou cambiou de dispositivo. Preme no destinatario para confirmar o novo número de seguranza. Isto é opcional.</item>
    <item quantity="other">%1$d destinatarios volveron instalar Signal ou cambiaron de dispositivo. Preme no destinatario para confirmar o novo número de seguranza. Isto é opcional.</item>
  </plurals>
  <!--Section header for 1:1 contacts in review fragment-->
  <string name="SafetyNumberBucketRowItem__contacts">Contactos</string>
  <!--Context menu label for distribution list headers in review fragment-->
  <string name="SafetyNumberReviewConnectionsFragment__remove_all">Eliminar todos</string>
  <!--Context menu label for 1:1 contacts to remove from send-->
  <string name="SafetyNumberReviewConnectionsFragment__remove">Eliminar</string>
  <!--Title of initial My Story settings configuration shown when sending to My Story for the first time-->
  <string name="ChooseInitialMyStoryMembershipFragment__my_story_privacy">Privacidade da miña historia</string>
  <!--Subtitle of initial My Story settings configuration shown when sending to My Story for the first time-->
  <string name="ChooseInitialMyStoryMembershipFragment__choose_who_can_see_posts_to_my_story_you_can_always_make_changes_in_settings">Elixe quen pode ver as publicacións en A miña historia. Sempre podes cambialo en Configuración.</string>
  <!--All connections option for initial My Story settings configuration shown when sending to My Story for the first time-->
  <string name="ChooseInitialMyStoryMembershipFragment__all_signal_connections">Todas as conexións de Signal</string>
  <!--All connections except option for initial My Story settings configuration shown when sending to My Story for the first time-->
  <string name="ChooseInitialMyStoryMembershipFragment__all_signal_connections_except">Todas as conexións de Signal agás…</string>
  <!--Only with selected connections option for initial My Story settings configuration shown when sending to My Story for the first time-->
  <string name="ChooseInitialMyStoryMembershipFragment__only_share_with">Compartir só con…</string>
  <!--Story info header sent heading-->
  <string name="StoryInfoHeader__sent">Enviada</string>
  <!--Story info header received heading-->
  <string name="StoryInfoHeader__received">Recibida</string>
  <!--Story info header file size heading-->
  <string name="StoryInfoHeader__file_size">Tamaño do arquivo</string>
  <!--Story info "Sent to" header-->
  <string name="StoryInfoBottomSheetDialogFragment__sent_to">Enviada a</string>
  <!--Story info "Sent from" header-->
  <string name="StoryInfoBottomSheetDialogFragment__sent_from">Enviada desde</string>
  <!--Story Info context menu label-->
  <string name="StoryInfoBottomSheetDialogFragment__info">Información</string>
  <!--StoriesPrivacySettingsFragment-->
  <!--Explanation about how stories are deleted and managed-->
  <string name="StoriesPrivacySettingsFragment__stories_automatically_disappear">As historias desaparecen automaticamente despois de 24 horas. Elixe quen pode ver as túas historias ou crea novas historias para persoas ou grupos específicos.</string>
  <!--Preference title to turn off stories-->
  <string name="StoriesPrivacySettingsFragment__turn_off_stories">Desactivar historias</string>
  <!--Preference summary to turn off stories-->
  <string name="StoriesPrivacySettingsFragment__if_you_opt_out">Se desactivas as historias non poderás velas nin compartilas.</string>
  <!--Preference title to turn on stories-->
  <string name="StoriesPrivacySettingsFragment__turn_on_stories">Activar historias</string>
  <!--Preference summary to turn on stories-->
  <string name="StoriesPrivacySettingsFragment__share_and_view">Comparte e goza das historias dos demais. Desaparecen automaticamente despois de 24 horas.</string>
  <!--Dialog title to turn off stories-->
  <string name="StoriesPrivacySettingsFragment__turn_off_stories_question">Desactivar historias?</string>
  <!--Dialog message to turn off stories-->
  <string name="StoriesPrivacySettingsFragment__you_will_no_longer_be_able_to">Non poderás ver nin compartir as historias. Calquera historia que enviases recentemente seguirá a ser visible ata que caduque.</string>
  <!--Page title when launched from stories landing screen-->
  <string name="StoriesPrivacySettingsFragment__story_privacy">Privacidade da historia</string>
  <!--GroupStorySettingsFragment-->
  <!--Section header for who can view a group story-->
  <string name="GroupStorySettingsFragment__who_can_view_this_story">Quen pode ver esta historia</string>
  <!--Explanation of who can view a group story-->
  <string name="GroupStorySettingsFragment__members_of_the_group_s">Os membros do grupo «%1$s» poden ver e responder a esta historia. Podes actualizar a lista de membros desta conversa no grupo.</string>
  <!--Preference label for removing this group story-->
  <string name="GroupStorySettingsFragment__remove_group_story">Eliminar historia de grupo</string>
  <!--Generic title for overflow menus-->
  <string name="OverflowMenu__overflow_menu">Menú emerxente</string>
  <!--EOF-->
</resources><|MERGE_RESOLUTION|>--- conflicted
+++ resolved
@@ -2406,10 +2406,7 @@
   <string name="PaymentsHomeFragment__you_can_use_signal_to_send">Podes empregar Molly para enviar e recibir MobileCoin. Todos os pagamentos están suxeitos aos Termos e condicións de MobileCoin e MobileCoin Wallet. Esta é unha versión beta, polo que pode haber algúns erros e é posible que non poidas recuperar os pagamentos e o saldo que perdas.</string>
   <string name="PaymentsHomeFragment__activate">Activar</string>
   <string name="PaymentsHomeFragment__view_mobile_coin_terms">Ver as condicións de MobileCoin</string>
-<<<<<<< HEAD
   <string name="PaymentsHomeFragment__payments_not_available">Os pagamentos en Molly xa non están dispoñibles. Podes seguir transferindo fondos para intercambiar pero non podes enviar e recibir pagamentos nin engadir fondos.</string>
-=======
-  <string name="PaymentsHomeFragment__payments_not_available">Os pagamentos en Signal xa non están dispoñibles. Podes seguir transferindo fondos para intercambiar pero non podes enviar e recibir pagamentos nin engadir fondos.</string>
   <!--Alert dialog title which shows up after a payment to turn on payment lock-->
   <string name="PaymentsHomeFragment__turn_on">Activar o Bloqueo de pagamento para envíos futuros?</string>
   <!--Alert dialog description for why payment lock should be enabled before sending payments-->
@@ -2418,7 +2415,6 @@
   <string name="PaymentsHomeFragment__enable">Activar</string>
   <!--Alert dialog button to not enable payment lock for now-->
   <string name="PaymentsHomeFragment__not_now">Agora non</string>
->>>>>>> e379cf61
   <!--PaymentsAddMoneyFragment-->
   <string name="PaymentsAddMoneyFragment__add_funds">Engadir fondos</string>
   <string name="PaymentsAddMoneyFragment__your_wallet_address">Enderezo da túa carteira</string>
@@ -2786,13 +2782,9 @@
   <string name="BackupDialog_verify">Comprobar</string>
   <string name="BackupDialog_you_successfully_entered_your_backup_passphrase">Inseriches satisfactoriamente a túa frase de acceso</string>
   <string name="BackupDialog_passphrase_was_not_correct">Frase de acceso incorrecta</string>
-<<<<<<< HEAD
   <string name="LocalBackupJob_creating_signal_backup">Creando unha copia de seguranza de Molly</string>
-=======
-  <string name="LocalBackupJob_creating_signal_backup">Creando unha copia de seguranza de Signal</string>
   <!--Title for progress notification shown in a system notification while verifying a recent backup.-->
-  <string name="LocalBackupJob_verifying_signal_backup">Verificando copia de seguranza de Signal…</string>
->>>>>>> e379cf61
+  <string name="LocalBackupJob_verifying_signal_backup">Verificando copia de seguranza de Molly…</string>
   <string name="LocalBackupJobApi29_backup_failed">Erro na copia de seguranza</string>
   <string name="LocalBackupJobApi29_your_backup_directory_has_been_deleted_or_moved">O directorio da túa copia de seguranza foi eliminado ou movido.</string>
   <string name="LocalBackupJobApi29_your_backup_file_is_too_large">O ficheiro da túa copia de seguranza é demasiado grande para almacenalo neste volume.</string>
