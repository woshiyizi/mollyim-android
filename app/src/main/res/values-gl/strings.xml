--- conflicted
+++ resolved
@@ -740,15 +740,7 @@
   <string name="InviteActivity_cancel">Cancelar</string>
   <string name="InviteActivity_sending">A enviar…</string>
   <string name="InviteActivity_invitations_sent">Convites enviados!</string>
-<<<<<<< HEAD
   <string name="InviteActivity_invite_to_signal">Convidar a Molly</string>
-  <plurals name="InviteActivity_send_sms_to_friends">
-    <item quantity="one">ENVIAR SMS A %d AMIZADE</item>
-    <item quantity="other">ENVIAR SMS A %d AMIZADES</item>
-  </plurals>
-=======
-  <string name="InviteActivity_invite_to_signal">Convidar a Signal</string>
->>>>>>> 520fe481
   <plurals name="InviteActivity_send_sms_invites">
     <item quantity="one">Enviar %d SMS de convite?</item>
     <item quantity="other">Enviar %d SMS de convite?</item>
