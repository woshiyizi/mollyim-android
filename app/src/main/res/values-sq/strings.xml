--- conflicted
+++ resolved
@@ -1255,11 +1255,7 @@
   <!--Title text for the Valentine\'s Day donation megaphone. The placeholder will always be a heart emoji. Needs to be a placeholder for Android reasons.-->
   <string name="ValentinesDayMegaphone_happy_heart_day">Gëzuar Ditën e 💜!</string>
   <!--Body text for the Valentine\'s Day donation megaphone.-->
-<<<<<<< HEAD
   <string name="ValentinesDayMegaphone_show_your_affection">Shpalosni dhembshurinë tuaj duke u bërë një përkrahës i Molly-it.</string>
-=======
-  <string name="ValentinesDayMegaphone_show_your_affection">Shpalosni dhembshurinë tuaj duke u bërë një përkrahës i Signal-it.</string>
->>>>>>> d80722db
   <!--WebRtcCallActivity-->
   <string name="WebRtcCallActivity__tap_here_to_turn_on_your_video">Prekeni këtu që të ktheni te videoja juaj</string>
   <string name="WebRtcCallActivity__to_call_s_signal_needs_access_to_your_camera">Për të thirrur %1$s, Molly-i lyp leje përdorimi të kamerës tuaj</string>
