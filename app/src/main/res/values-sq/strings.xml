<?xml version='1.0' encoding='UTF-8'?>
<resources>
  <string name="yes">Po</string>
  <string name="no">Jo</string>
  <string name="delete">Fshije</string>
  <string name="please_wait">Ju lutemi, pritni…</string>
  <string name="save">Ruaje</string>
  <string name="note_to_self">Shënim për Veten</string>
  <!--AbstractNotificationBuilder-->
  <string name="AbstractNotificationBuilder_new_message">Mesazh i ri</string>
  <!--AlbumThumbnailView-->
  <!--ApplicationMigrationActivity-->
  <string name="ApplicationMigrationActivity__signal_is_updating">Molly-i po përditësohet…</string>
  <!--ApplicationPreferencesActivity-->
  <string name="ApplicationPreferencesActivity_currently_s">I tanishmi: %s</string>
  <string name="ApplicationPreferenceActivity_you_havent_set_a_passphrase_yet">S\’keni caktuar ende frazëkalim!</string>
  <string name="ApplicationPreferencesActivity_disable_passphrase">Të çaktivizohet frazëkalimi?</string>
  <string name="ApplicationPreferencesActivity_this_will_permanently_unlock_signal_and_message_notifications">Kjo do të shkyçë në mënyrë të përhershme njoftime Molly-i dhe mesazhesh.</string>
  <string name="ApplicationPreferencesActivity_disable">Çaktivizoje</string>
  <string name="ApplicationPreferencesActivity_unregistering">Po çregjistrohet</string>
  <string name="ApplicationPreferencesActivity_unregistering_from_signal_messages_and_calls">Po çregjistrohet nga mesazhe dhe thirrje Molly-i…</string>
  <string name="ApplicationPreferencesActivity_disable_signal_messages_and_calls">Të çaktivizohen mesazhe dhe thirrje Molly?</string>
  <string name="ApplicationPreferencesActivity_disable_signal_messages_and_calls_by_unregistering">Çaktivizo mesazhe dhe thirrje përmes Molly-it duke u çregjistruar nga shërbyesi. Për t\’i ripërdorur në të ardhmen, do t\’ju duhet të riregjistroni numrin tuaj të telefonit.</string>
  <string name="ApplicationPreferencesActivity_error_connecting_to_server">Gabim gjatë lidhjes me shërbyesin!</string>
  <string name="ApplicationPreferencesActivity_sms_enabled">Me SMS të aktivizuara</string>
  <string name="ApplicationPreferencesActivity_touch_to_change_your_default_sms_app">Prekeni që të ndryshoni aplikacionin tuaj parazgjedhje për SMS</string>
  <string name="ApplicationPreferencesActivity_sms_disabled">Me SMS të çaktivizuara</string>
  <string name="ApplicationPreferencesActivity_touch_to_make_signal_your_default_sms_app">Prekeni për ta bërë Signal-in aplikacionin tuaj parazgjedhje për SMS-të</string>
  <string name="ApplicationPreferencesActivity_on">on</string>
  <string name="ApplicationPreferencesActivity_On">On</string>
  <string name="ApplicationPreferencesActivity_off">off</string>
  <string name="ApplicationPreferencesActivity_Off">Off</string>
  <string name="ApplicationPreferencesActivity_sms_mms_summary">SMS %1$s, MMS %2$s</string>
  <string name="ApplicationPreferencesActivity_privacy_summary">Kyçje ekrani %1$s, kyçje Regjistrimi %2$s</string>
  <string name="ApplicationPreferencesActivity_appearance_summary">Temë %1$s, Gjuhë %2$s</string>
  <string name="ApplicationPreferencesActivity_pins_are_required_for_registration_lock">PIN-et janë të domosdoshëm për kyçje regjistrimi. Për të çaktivizuar PIN-e, ju lutemi, së pari çaktivizoni kyçjeje regjistrimi.</string>
  <string name="ApplicationPreferencesActivity_pin_created">PIN-i u krijua.</string>
  <string name="ApplicationPreferencesActivity_pin_disabled">PIN-i u çaktivizua.</string>
  <string name="ApplicationPreferencesActivity_hide">Fshihe</string>
  <string name="ApplicationPreferencesActivity_hide_reminder">Të fshihet kujtuesi?</string>
  <string name="ApplicationPreferencesActivity_record_payments_recovery_phrase">Regjistroni frazë rikthimi pagesash</string>
  <string name="ApplicationPreferencesActivity_record_phrase">Regjistroni frazën</string>
  <string name="ApplicationPreferencesActivity_before_you_can_disable_your_pin">Përpara se të mund të çaktivizoni PIN-in tuaj, duhet të regjistroni frazën tuaj të rikthimit të pagesave, për të garantuar se mund të riktheni llogarinë tuaj të pagesave.</string>
  <!--AppProtectionPreferenceFragment-->
  <plurals name="AppProtectionPreferenceFragment_minutes">
    <item quantity="one">%d minutë</item>
    <item quantity="other">%d minuta</item>
  </plurals>
  <!--DraftDatabase-->
  <string name="DraftDatabase_Draft_image_snippet">(figurë)</string>
  <string name="DraftDatabase_Draft_audio_snippet">(audio)</string>
  <string name="DraftDatabase_Draft_video_snippet">(video)</string>
  <string name="DraftDatabase_Draft_location_snippet">(vendndodhje)</string>
  <string name="DraftDatabase_Draft_quote_snippet">(përgjigju)</string>
  <string name="DraftDatabase_Draft_voice_note">(Mesazh zanor)</string>
  <!--AttachmentKeyboard-->
  <string name="AttachmentKeyboard_gallery">Galeri</string>
  <string name="AttachmentKeyboard_file">Kartelë</string>
  <string name="AttachmentKeyboard_contact">Kontakt</string>
  <string name="AttachmentKeyboard_location">Vendndodhje</string>
  <string name="AttachmentKeyboard_Signal_needs_permission_to_show_your_photos_and_videos">Molly-i lyp leje të shfaqë fotot dhe videot tuaja.</string>
  <string name="AttachmentKeyboard_give_access">Lejo Hyrje</string>
  <string name="AttachmentKeyboard_payment">Pagesë</string>
  <!--AttachmentManager-->
  <string name="AttachmentManager_cant_open_media_selection">S\’gjendet dot aplikacion për përzgjedhje mediash.</string>
  <string name="AttachmentManager_signal_requires_the_external_storage_permission_in_order_to_attach_photos_videos_or_audio">Që të mund të bashkëngjisë foto, video, ose audio, Molly-i lyp leje Depozitimi, por kjo i është mohuar. Ju lutemi, vazhdoni për te menuja e rregullimeve të aplikacionit, përzgjidhni \"Leje\", dhe aktivizoni \"Depozitim\".</string>
  <string name="AttachmentManager_signal_requires_contacts_permission_in_order_to_attach_contact_information">Që të mund të bashkëngjisë të dhëna kontakti, Molly-i lyp leje përdorimi Kontaktesh, por kjo i është mohuar. Ju lutemi, vazhdoni për te menuja e rregullimeve të aplikacionit, përzgjidhni \"Leje\", dhe aktivizoni \"Kontakte\".</string>
  <string name="AttachmentManager_signal_requires_location_information_in_order_to_attach_a_location">Që të mund të bashkëngjisë një vendndodhje, Molly-i lyp leje përdorimi Vendodhjesh, por kjo i është mohuar. Ju lutemi, vazhdoni për te menuja e rregullimeve të aplikacionit, përzgjidhni \"Leje\", dhe aktivizoni \"Vendndodhje\".</string>
  <!--AttachmentUploadJob-->
  <string name="AttachmentUploadJob_uploading_media">Po ngarkohet media…</string>
  <string name="AttachmentUploadJob_compressing_video_start">Po ngjeshet video…</string>
  <!--BackgroundMessageRetriever-->
  <string name="BackgroundMessageRetriever_checking_for_messages">Po kontrollohet për mesazhe…</string>
  <!--BlockedUsersActivity-->
  <string name="BlockedUsersActivity__blocked_users">Përdorues të bllokuar</string>
  <string name="BlockedUsersActivity__add_blocked_user">Shtoni përdorues të bllokuar</string>
  <string name="BlockedUsersActivity__blocked_users_will">Përdoruesit e bllokuar s\’do të jenë në gjendje t\’ju thërrasin apo t\’ju dërgojnë mesazhe.</string>
  <string name="BlockedUsersActivity__no_blocked_users">S\’ka përdorues të bllokuar</string>
  <string name="BlockedUsersActivity__block_user">Të bllokohet përdoruesi?</string>
  <string name="BlockedUserActivity__s_will_not_be_able_to">\"%1$s\" s\do të jetë në gjendje t\’ju telefonojë apo t\’ju dërgojë mesazhe.</string>
  <string name="BlockedUsersActivity__block">Bllokoje</string>
  <string name="BlockedUsersActivity__unblock_user">Të zhbllokohet përdoruesi?</string>
  <string name="BlockedUsersActivity__do_you_want_to_unblock_s">Doni të zhbllokohet \"%1$s\"?</string>
  <string name="BlockedUsersActivity__unblock">Zhbllokoje</string>
  <!--BlockUnblockDialog-->
  <string name="BlockUnblockDialog_block_and_leave_s">Të bllokohet dhe braktiset %1$s?</string>
  <string name="BlockUnblockDialog_block_s">Të bllokohet %1$s?</string>
  <string name="BlockUnblockDialog_you_will_no_longer_receive_messages_or_updates">S\’do të merrni më mesazhe apo përditësime nga ky grup, dhe anëtarët e tij s\’do të jenë në gjendje t\’ju shtojnë sërish te ky grup.</string>
  <string name="BlockUnblockDialog_group_members_wont_be_able_to_add_you">Anëtarët e grupit s\’do të jenë në gjendje t\’ju rishtojnë te ky grup.</string>
  <string name="BlockUnblockDialog_group_members_will_be_able_to_add_you">Anëtarë të grupit do të jenë në gjendje t\’ju rishtojnë te ky grup.</string>
  <string name="BlockUnblockDialog_you_will_be_able_to_call_and_message_each_other">Do të jeni në gjendje t\’i dërgoni mesazhe dhe t\’i bëni thirrje njëri-tjetrit, dhe emri juaj dhe fotoja do të jenë të dukshëm për të.</string>
  <string name="BlockUnblockDialog_blocked_people_wont_be_able_to_call_you_or_send_you_messages">Personat e bllokuar s\’do të jenë në gjendje t\’ju bëjnë thirrje apo t\’ju dërgojnë mesazhe.</string>
  <string name="BlockUnblockDialog_unblock_s">Të zhbllokohet %1$s?</string>
  <string name="BlockUnblockDialog_block">Bllokoje</string>
  <string name="BlockUnblockDialog_block_and_leave">Bllokoje dhe Braktise</string>
  <string name="BlockUnblockDialog_report_spam_and_block">Njoftoni mesazh të padëshiruar dhe bllokojeni</string>
  <!--BucketedThreadMedia-->
  <string name="BucketedThreadMedia_Today">Sot</string>
  <string name="BucketedThreadMedia_Yesterday">Dje</string>
  <string name="BucketedThreadMedia_This_week">Këtë javë</string>
  <string name="BucketedThreadMedia_This_month">Këtë muaj</string>
  <string name="BucketedThreadMedia_Large">Të mëdha</string>
  <string name="BucketedThreadMedia_Medium">Mesatare</string>
  <string name="BucketedThreadMedia_Small">Të vogla</string>
  <!--CameraXFragment-->
  <string name="CameraXFragment_tap_for_photo_hold_for_video">Për foto, prekeni, për video mbajeni të prekur</string>
  <string name="CameraXFragment_capture_description">Regjistro</string>
  <string name="CameraXFragment_change_camera_description">Ndërroni kamera</string>
  <string name="CameraXFragment_open_gallery_description">Hap galerinë</string>
  <!--CameraContacts-->
  <string name="CameraContacts_recent_contacts">Kontakte së fundi</string>
  <string name="CameraContacts_signal_contacts">Grupe Signal</string>
  <string name="CameraContacts_signal_groups">Grupe Signal</string>
  <string name="CameraContacts_you_can_share_with_a_maximum_of_n_conversations">Mund të ndani gjëra me e shumta %d biseda.</string>
  <string name="CameraContacts_select_signal_recipients">Përzgjidhni marrës Signal</string>
  <string name="CameraContacts_no_signal_contacts">S\’ka kontakte Signal</string>
  <string name="CameraContacts_you_can_only_use_the_camera_button">Butonin e kamerës mund ta përdorni vetëm për të dërguar foto te kontakte Signal. </string>
<<<<<<< HEAD
  <string name="CameraContacts_cant_find_who_youre_looking_for">S’gjeni dot atë që po kërkoni?</string>
  <string name="CameraContacts_invite_a_contact_to_join_signal">Ftoni një kontakt të bëhet pjesë e Molly-it</string>
=======
  <string name="CameraContacts_cant_find_who_youre_looking_for">S\’gjeni dot atë që po kërkoni?</string>
  <string name="CameraContacts_invite_a_contact_to_join_signal">Ftoni një kontakt të bëhet pjesë e Signal-it</string>
>>>>>>> c6d0ef21
  <string name="CameraContacts__menu_search">Kërko</string>
  <!--ClearProfileActivity-->
  <string name="ClearProfileActivity_remove">Hiqe</string>
  <string name="ClearProfileActivity_remove_profile_photo">Të hiqet foto profili?</string>
  <string name="ClearProfileActivity_remove_group_photo">Të hiqet foto grupi?</string>
  <!--ClientDeprecatedActivity-->
  <string name="ClientDeprecatedActivity_update_signal">Përditësoni Molly-in</string>
  <string name="ClientDeprecatedActivity_this_version_of_the_app_is_no_longer_supported">Ky version i aplikacionit nuk mbulohet më. Që të vazhdoni të dërgoni dhe merrni mesazhe, përditësojeni me versionin më të ri.</string>
  <string name="ClientDeprecatedActivity_update">Përditësoje</string>
  <string name="ClientDeprecatedActivity_dont_update">Mos e Përditëso</string>
  <string name="ClientDeprecatedActivity_warning">Paralajmërim</string>
  <string name="ClientDeprecatedActivity_your_version_of_signal_has_expired_you_can_view_your_message_history">Versioni juaj i Signal-it ka skaduar. Mund të shihni historikun e mesazheve tuaj, por s\’do të jeni në gjendje të dërgoni apo merrni mesazhe, para se ta përditësoni.</string>
  <!--CommunicationActions-->
  <string name="CommunicationActions_no_browser_found">S\’u gjet shfletues.</string>
  <string name="CommunicationActions_send_email">Dërgoni email</string>
  <string name="CommunicationActions_a_cellular_call_is_already_in_progress">Ka në kryerje e sipër një thirrje në celular.</string>
  <string name="CommunicationActions_start_voice_call">Të niset thirrje zanore?</string>
  <string name="CommunicationActions_cancel">Anuloje</string>
  <string name="CommunicationActions_call">Thirrje</string>
  <string name="CommunicationActions_insecure_call">Thirrje jo e sigurt</string>
  <string name="CommunicationActions_carrier_charges_may_apply">Mund të aplikohen tarifa operatori. Numri që po thirrni s\’është i regjistruar për Signal-in. Kjo thirrje do të vendoset përmes operatorit tuaj celular, jo nëpër internet.</string>
  <!--ConfirmIdentityDialog-->
  <string name="ConfirmIdentityDialog_your_safety_number_with_s_has_changed">Numri juaj i sigurisë me %1$s është ndryshuar. Kjo mund të jetë shenjë se ose dikush po rreket të përgjojë komunikimin tuaj, ose se %2$s thjesht ka riinstaluar Signal-in.</string>
  <string name="ConfirmIdentityDialog_you_may_wish_to_verify_your_safety_number_with_this_contact">Mund të doni të verifikoni numrin tuaj të sigurisë me këtë kontakt.</string>
  <string name="ConfirmIdentityDialog_accept">Pranoje</string>
  <!--ContactsCursorLoader-->
  <string name="ContactsCursorLoader_recent_chats">Fjalosje së fundi</string>
  <string name="ContactsCursorLoader_contacts">Kontakte</string>
  <string name="ContactsCursorLoader_groups">Grupe</string>
  <string name="ContactsCursorLoader_phone_number_search">Kërkim numri telefoni</string>
  <string name="ContactsCursorLoader_username_search">Kërkim emri përdoruesit</string>
  <!--ContactsDatabase-->
  <string name="ContactsDatabase_message_s">%s mesazhi</string>
  <string name="ContactsDatabase_signal_call_s">Thirrje Signal me %s</string>
  <!--ContactNameEditActivity-->
  <string name="ContactNameEditActivity_given_name">Emër</string>
  <string name="ContactNameEditActivity_family_name">Mbiemër</string>
  <string name="ContactNameEditActivity_prefix">Prefiks</string>
  <string name="ContactNameEditActivity_suffix">Sufiks</string>
  <string name="ContactNameEditActivity_middle_name">Emër i dytë</string>
  <!--ContactShareEditActivity-->
  <string name="ContactShareEditActivity_type_home">Kreu</string>
  <string name="ContactShareEditActivity_type_mobile">Celular</string>
  <string name="ContactShareEditActivity_type_work">Pune</string>
  <string name="ContactShareEditActivity_type_missing">Tjetër</string>
  <string name="ContactShareEditActivity_invalid_contact">Kontakti i përzgjedhur qe i pavlefshëm</string>
  <!--ConversationItem-->
  <string name="ConversationItem_error_not_sent_tap_for_details">S\’u dërgua, prekeni për hollësi</string>
  <string name="ConversationItem_error_partially_not_delivered">Dërguar pjesërisht, prekeni për hollësi</string>
  <string name="ConversationItem_error_network_not_delivered">Dërgimi dështoi</string>
  <string name="ConversationItem_received_key_exchange_message_tap_to_process">U mor mesazh shkëmbimi kyçesh, prekeni që të bëhet.</string>
  <string name="ConversationItem_group_action_left">%1$s e la grupin.</string>
  <string name="ConversationItem_send_paused">Dërgimi i ndal</string>
  <string name="ConversationItem_click_to_approve_unencrypted">Dërgimi dështoi, prekeni për dërgim të pasigurt</string>
  <string name="ConversationItem_click_to_approve_unencrypted_sms_dialog_title">Të përdoren SMS të pafshehtëzuara?</string>
  <string name="ConversationItem_click_to_approve_unencrypted_mms_dialog_title">Të përdoren MMS të pafshehtëzuara?</string>
  <string name="ConversationItem_click_to_approve_unencrypted_dialog_message">Kjo mesazh <b>nuk</b> s\’do të fshehtëzohet, ngaqë marrësi s\’është më përdorues i Signal-it.\n\nTë dërgohet mesazh i pasiguruar?</string>
  <string name="ConversationItem_unable_to_open_media">S\’gjendet dot një aplikacion i aftë për hapjen e kësaj medie.</string>
  <string name="ConversationItem_copied_text">U kopjua %s</string>
  <string name="ConversationItem_from_s">prej %s</string>
  <string name="ConversationItem_to_s">për %s</string>
  <string name="ConversationItem_read_more">  Lexoni Më Tepër</string>
  <string name="ConversationItem_download_more">  Shkarkoni Më Tepër</string>
  <string name="ConversationItem_pending">  Pezull</string>
  <string name="ConversationItem_this_message_was_deleted">Ky mesazh u fshi.</string>
  <string name="ConversationItem_you_deleted_this_message">E fshitë këtë mesazh.</string>
  <!--ConversationActivity-->
  <string name="ConversationActivity_add_attachment">Shtoni bashkëngjitje</string>
  <string name="ConversationActivity_select_contact_info">Përzgjidhni të dhëna kontakti</string>
  <string name="ConversationActivity_compose_message">Hartoni mesazh</string>
  <string name="ConversationActivity_sorry_there_was_an_error_setting_your_attachment">Na ndjeni, pati një gabim në caktimin e bashkëngjitjes tuaj.</string>
  <string name="ConversationActivity_recipient_is_not_a_valid_sms_or_email_address_exclamation">Marrësi s\’është adresë SMS ose email e vlefshme!</string>
  <string name="ConversationActivity_message_is_empty_exclamation">Mesazhi është i zbrazët!</string>
  <string name="ConversationActivity_group_members">Anëtarë grupi</string>
  <string name="ConversationActivity__tap_here_to_start_a_group_call">Prekni këtu që të nisë një thirrje grupi</string>
  <string name="ConversationActivity_invalid_recipient">Marrës i pavlefshëm!</string>
  <string name="ConversationActivity_added_to_home_screen">U shtua te skena e kreut</string>
  <string name="ConversationActivity_calls_not_supported">Thirrjet nuk mbulohen</string>
  <string name="ConversationActivity_this_device_does_not_appear_to_support_dial_actions">Kjo pajisje s\’duket se mbulon veprime formimi numrash.</string>
  <string name="ConversationActivity_transport_insecure_sms">SMS i pasigurt</string>
  <string name="ConversationActivity_transport_insecure_mms">MMS i pasigurt</string>
  <string name="ConversationActivity_transport_signal">Signal</string>
  <string name="ConversationActivity_lets_switch_to_signal">Le të kalojmë në Molly %1$s</string>
  <string name="ConversationActivity_specify_recipient">Ju lutem, zgjidhni një kontakt</string>
  <string name="ConversationActivity_unblock">Zhbllokoje</string>
  <string name="ConversationActivity_attachment_exceeds_size_limits">Bashkëngjitja tejkalon kufij madhësie për llojin e mesazhit që po dërgoni.</string>
  <string name="ConversationActivity_unable_to_record_audio">S\’arrihet të incizohet audio!</string>
  <string name="ConversationActivity_you_cant_send_messages_to_this_group">S\’mund të dërgoni mesazhe te ky grup, ngaqë s\’jeni më anëtar.</string>
  <string name="ConversationActivity_only_s_can_send_messages">Vetëm %1$s mund të dërgojë mesazhe.</string>
  <string name="ConversationActivity_admins">përgjegjësit</string>
  <string name="ConversationActivity_message_an_admin">Dërgojini mesazh një përgjegjësi</string>
  <string name="ConversationActivity_cant_start_group_call">S\’mund të niset thirrje grupi</string>
  <string name="ConversationActivity_only_admins_of_this_group_can_start_a_call">Vetëm përgjegjësit e këtij grupi mund të fillojnë një thirrje.</string>
  <string name="ConversationActivity_there_is_no_app_available_to_handle_this_link_on_your_device">S\’ka aplikacion të gatshëm në celularin tuaj për trajtim të kësaj në pajisjen tuaj.</string>
  <string name="ConversationActivity_your_request_to_join_has_been_sent_to_the_group_admin">Kërkesa juaj për t\’u bërë pjesë e grupit i është dërguar përgjegjësit të grupit. Kur të veprohet prej tij, do të njoftoheni.</string>
  <string name="ConversationActivity_cancel_request">Anuloje Kërkesën</string>
  <string name="ConversationActivity_to_send_audio_messages_allow_signal_access_to_your_microphone">Për të dërguar mesazhe zanorë, lejojeni Molly-in të përdorë mikrofonin tuaj.</string>
  <string name="ConversationActivity_signal_requires_the_microphone_permission_in_order_to_send_audio_messages">Që të mund të dërgojë mesazhe audio, Molly-i lyp leje përdorimi të Mikrofonit, por kjo i është mohuar. Ju lutemi, kaloni te rregullimet e aplikacionit, përzgjidhni \"Leje\", dhe aktivizoni \"Mikrofonin\".</string>
  <string name="ConversationActivity_signal_needs_the_microphone_and_camera_permissions_in_order_to_call_s">Që të bëjë thirrje me %s, Molly-i lyp leje përdorimi të Mikrofonit dhe Kamerës, por kjo i është mohuar. Ju lutemi, kaloni te rregullimet e aplikacionit, përzgjidhni \"Leje\", dhe aktivizoni \"Mikrofonin\" dhe \"Kamerën\".</string>
  <string name="ConversationActivity_to_capture_photos_and_video_allow_signal_access_to_the_camera">Për të bërë foto dhe dhe video, lejojini Molly-it të përdorë kamerën.</string>
  <string name="ConversationActivity_signal_needs_the_camera_permission_to_take_photos_or_video">Që të bëjë foto ose video, Molly-i lyp leje përdorimi të Kamerës, por kjo i është mohuar. Ju lutemi, kaloni te rregullimet e aplikacionit, përzgjidhni \"Leje\", dhe aktivizoni \"Kamerën\".</string>
  <string name="ConversationActivity_signal_needs_camera_permissions_to_take_photos_or_video">Që të bëjë foto ose video, Molly-i lyp leje përdorimi të Kamerës</string>
  <string name="ConversationActivity_enable_the_microphone_permission_to_capture_videos_with_sound">Për regjistrim videosh me zë, aktivizoni leje mbi mikrofonin.</string>
  <string name="ConversationActivity_signal_needs_the_recording_permissions_to_capture_video">Për regjistrim videosh, Molly-i lyp leje mbi mikrofonin, por këto janë mohuar. Ju lutemi, vazhdoni te rregullime aplikacioni, përzgjidhni \"Leje\", dhe aktivizoni \"Mikrofon\" dhe \"Kamera\".</string>
  <string name="ConversationActivity_signal_needs_recording_permissions_to_capture_video">Që të bëjë regjistrojë video, Molly-i lyp leje përdorimi të mikrofonit.</string>
  <string name="ConversationActivity_quoted_contact_message">%1$s %2$s</string>
  <string name="ConversationActivity_signal_cannot_sent_sms_mms_messages_because_it_is_not_your_default_sms_app">Signal-i s\’mund të dërgojë mesazhe SMS/MMS, ngaqë s\’është aplikacioni juaj parazgjedhje për SMS. Doni ta ndryshoni këtë te rregullimet tuaja për Android-in?</string>
  <string name="ConversationActivity_yes">Po</string>
  <string name="ConversationActivity_no">Jo</string>
  <string name="ConversationActivity_search_position">%1$d nga %2$d</string>
  <string name="ConversationActivity_no_results">S\’ka përfundime</string>
  <string name="ConversationActivity_sticker_pack_installed">Paketa e ngjitësve u instalua</string>
  <string name="ConversationActivity_new_say_it_with_stickers">E re! Shprehuni me ngjitës</string>
  <string name="ConversationActivity_cancel">Anuloje</string>
  <string name="ConversationActivity_delete_conversation">Të fshihet biseda?</string>
  <string name="ConversationActivity_delete_and_leave_group">Të fshihet dhe braktiset grupi?</string>
  <string name="ConversationActivity_this_conversation_will_be_deleted_from_all_of_your_devices">Kjo bisedë do të fshihet prej krejt pajisjeve tuaja.</string>
  <string name="ConversationActivity_you_will_leave_this_group_and_it_will_be_deleted_from_all_of_your_devices">Do ta braktisni këtë grup dhe do të fshihet prej krejt pajisjeve tuaja.</string>
  <string name="ConversationActivity_delete">Fshije</string>
  <string name="ConversationActivity_delete_and_leave">Fshije dhe braktise</string>
  <string name="ConversationActivity__to_call_s_signal_needs_access_to_your_microphone">Për të thirrur %1$s, Molly-i lyp leje përdorimi të mikrofonit tuaj</string>
  <string name="ConversationActivity__more_options_now_in_group_settings">Tanimë më tepër mundësi te “Rregullime grupi”</string>
  <string name="ConversationActivity_join">Merrni pjesë</string>
  <string name="ConversationActivity_full">Plot</string>
  <string name="ConversationActivity_error_sending_media">Gabim në dërgim mediash</string>
  <string name="ConversationActivity__reported_as_spam_and_blocked">Raportuar si mesazh i padëshiruar dhe bllokuar.</string>
  <!--ConversationAdapter-->
  <plurals name="ConversationAdapter_n_unread_messages">
    <item quantity="one">%d mesazh i palexuar</item>
    <item quantity="other">%d mesazhe të palexuara</item>
  </plurals>
  <!--ConversationFragment-->
  <plurals name="ConversationFragment_delete_selected_messages">
    <item quantity="one">Të fshihet mesazhi i përzgjedhur?</item>
    <item quantity="other">Të fshihen mesazhet e përzgjedhur?</item>
  </plurals>
  <string name="ConversationFragment_save_to_sd_card">Të ruhet në depozitë?</string>
  <plurals name="ConversationFragment_saving_n_media_to_storage_warning">
    <item quantity="one">Ruajtja e kësaj medieje në depozitë do t\’i lejojë përdorimin e tij cilitdo aplikacioni tjetër në pajisjen tuaj.\n\nTë vazhdohet?</item>
    <item quantity="other">Ruajtja e %1$d medieve në depozitë do t\’i lejojë përdorimin e tyre cilitdo aplikacioni tjetër në pajisjen tuaj.\n\nTë vazhdohet?</item>
  </plurals>
  <plurals name="ConversationFragment_error_while_saving_attachments_to_sd_card">
    <item quantity="one">Gabim gjatë ruajtjes së bashkëngjitjes në depozitë!</item>
    <item quantity="other">Gabim gjatë ruajtjes së bashkëngjitjeve në depozitë!</item>
  </plurals>
  <string name="ConversationFragment_unable_to_write_to_sd_card_exclamation">S\’arrihet të shkruhet në depozitë!</string>
  <plurals name="ConversationFragment_saving_n_attachments">
    <item quantity="one">Po ruhet bashkëngjitja</item>
    <item quantity="other">Po ruhen %1$d bashkëngjitje</item>
  </plurals>
  <plurals name="ConversationFragment_saving_n_attachments_to_sd_card">
    <item quantity="one">Po ruhet bashkëngjitje në depozitë…</item>
    <item quantity="other">Po ruhen %1$d bashkëngjitje në depozitë…</item>
  </plurals>
  <string name="ConversationFragment_pending">Pezull…</string>
  <string name="ConversationFragment_push">Të dhëna (Signal)</string>
  <string name="ConversationFragment_mms">MMS</string>
  <string name="ConversationFragment_sms">SMS</string>
  <string name="ConversationFragment_deleting">Po fshihet</string>
  <string name="ConversationFragment_deleting_messages">Po fshihen mesazhet…</string>
  <string name="ConversationFragment_delete_for_me">Fshije për mua</string>
  <string name="ConversationFragment_delete_for_everyone">Fshije për këdo</string>
  <string name="ConversationFragment_this_message_will_be_deleted_for_everyone_in_the_conversation">Ky mesazh do të fshihet për këdo te biseda, nëse gjenden në një version të freskët të Signal-it. Ata do të jenë në gjendje të shohin se fshitë një mesazh.</string>
  <string name="ConversationFragment_quoted_message_not_found">S\’u gjet mesazhi origjinal</string>
  <string name="ConversationFragment_quoted_message_no_longer_available">Mesazhi origjinal s\’gjendet më</string>
  <string name="ConversationFragment_failed_to_open_message">S\’u arrit të hapet mesazhe</string>
  <string name="ConversationFragment_you_can_swipe_to_the_right_reply">Për t\’u përgjigjur shpejt e shpejt, mund të fërkoni ekranin për djathtas</string>
  <string name="ConversationFragment_you_can_swipe_to_the_left_reply">Për t\’u përgjigjur shpejt e shpejt, mund të fërkoni ekranin për majtas</string>
  <string name="ConversationFragment_outgoing_view_once_media_files_are_automatically_removed">Kartela media për parje vetëm një herë, që duhen dërguar, hiqen automatikisht pasi të jenë dërguar</string>
  <string name="ConversationFragment_you_already_viewed_this_message">E patë tashmë këtë mesazh</string>
  <string name="ConversationFragment__you_can_add_notes_for_yourself_in_this_conversation">Në këtë bisedë mund të shtoni shënime për veten.\nNëse llogaria juaj ka ndonjë pajisje të lidhur, shënimet e reja do të njëkohësohen.</string>
  <string name="ConversationFragment__d_group_members_have_the_same_name">%1$d anëtarë grupi kanë të njëjtin emër.</string>
  <string name="ConversationFragment__tap_to_review">Prekeni që ta shqyrtoni</string>
  <string name="ConversationFragment__review_requests_carefully">Shqyrtojini me kujdes kërkesat</string>
  <string name="ConversationFragment__signal_found_another_contact_with_the_same_name">Molly-i gjeti një tjetër kontakt me të njëjtin emër.</string>
  <string name="ConversationFragment_contact_us">Lidhuni me ne</string>
  <string name="ConversationFragment_verify">Verifikoje</string>
  <string name="ConversationFragment_not_now">Jo tani</string>
  <string name="ConversationFragment_your_safety_number_with_s_changed">Numri juaj i sigurisë me %s ndryshoi</string>
  <string name="ConversationFragment_your_safety_number_with_s_changed_likey_because_they_reinstalled_signal">Numri juaj i aigurisë me %s ndryshoi, gjasat janë ngaqë ai riinstaloi Signal-in ose ndërroi pajisjet. Prekni mbi Verifikoje që të ripohoni numrin e ri të sigurisë. Kjo është opsionale.</string>
  <!--Message shown to indicate which notification profile is on/active-->
  <string name="ConversationFragment__s_on">%1$s aktiv</string>
  <plurals name="ConversationListFragment_delete_selected_conversations">
    <item quantity="one">Të fshihet biseda e përzgjedhur?</item>
    <item quantity="other">Të fshihen bisedat e përzgjedhura?</item>
  </plurals>
  <plurals name="ConversationListFragment_this_will_permanently_delete_all_n_selected_conversations">
    <item quantity="one">Kjo do të fshijë përgjithmonë bisedën e përzgjedhur.</item>
    <item quantity="other">Kjo do të fshijë përgjithmonë krejt %1$d bisedat e përzgjedhura.</item>
  </plurals>
  <string name="ConversationListFragment_deleting">Po fshihet</string>
  <string name="ConversationListFragment_deleting_selected_conversations">Po fshihen bisedat e përzgjedhura…</string>
  <plurals name="ConversationListFragment_conversations_archived">
    <item quantity="one">Biseda u arkivua</item>
    <item quantity="other">U arkivuan %d biseda</item>
  </plurals>
  <string name="ConversationListFragment_undo">ZHBËJE</string>
  <plurals name="ConversationListFragment_moved_conversations_to_inbox">
    <item quantity="one">Biseda u shpu te të marrat</item>
    <item quantity="other">%d biseda u shpunë te të marrat</item>
  </plurals>
  <plurals name="ConversationListFragment_read_plural">
    <item quantity="one">Lexojeni</item>
    <item quantity="other">Lexojini</item>
  </plurals>
  <plurals name="ConversationListFragment_unread_plural">
    <item quantity="one">Çlexojeni</item>
    <item quantity="other">Çlexojini</item>
  </plurals>
  <plurals name="ConversationListFragment_pin_plural">
    <item quantity="one">Fiksoje</item>
    <item quantity="other">Fiksoji</item>
  </plurals>
  <plurals name="ConversationListFragment_unpin_plural">
    <item quantity="one">Çfiksoje</item>
    <item quantity="other">Çfiksoji</item>
  </plurals>
  <plurals name="ConversationListFragment_mute_plural">
    <item quantity="one">Heshtoje</item>
    <item quantity="other">Heshtoji</item>
  </plurals>
  <plurals name="ConversationListFragment_unmute_plural">
    <item quantity="one">Çheshtoje</item>
    <item quantity="other">Çheshtoji</item>
  </plurals>
  <string name="ConversationListFragment_select">Përzgjidhni</string>
  <plurals name="ConversationListFragment_archive_plural">
    <item quantity="one">Arkivoje</item>
    <item quantity="other">Arkivoji</item>
  </plurals>
  <plurals name="ConversationListFragment_unarchive_plural">
    <item quantity="one">Çarkivoje</item>
    <item quantity="other">Çarkivoji</item>
  </plurals>
  <plurals name="ConversationListFragment_delete_plural">
    <item quantity="one">Fshije</item>
    <item quantity="other">Fshiji</item>
  </plurals>
  <string name="ConversationListFragment_select_all">Përzgjidhi krejt</string>
  <plurals name="ConversationListFragment_s_selected">
    <item quantity="one">%d i përzgjedhur</item>
    <item quantity="other">%d të përzgjedhur</item>
  </plurals>
  <!--Show in conversation list overflow menu to open selection bottom sheet-->
  <string name="ConversationListFragment__notification_profile">Profil njoftimesh</string>
  <!--Tooltip shown after you have created your first notification profile-->
  <string name="ConversationListFragment__turn_your_notification_profile_on_or_off_here">Aktivizoni ose çaktivizoni nga këtu profilin tuaj të njoftimeve</string>
  <!--Message shown in top toast to indicate the named profile is on-->
  <string name="ConversationListFragment__s_on">%1$s aktiv</string>
  <!--ConversationListItem-->
  <string name="ConversationListItem_key_exchange_message">Mesazh shkëmbimi kyçesh</string>
  <!--ConversationListItemAction-->
  <string name="ConversationListItemAction_archived_conversations_d">Biseda të arkivuara (%d)</string>
  <!--ConversationTitleView-->
  <string name="ConversationTitleView_verified">U verifikua</string>
  <string name="ConversationTitleView_you">Ju</string>
  <!--ConversationTypingView-->
  <string name="ConversationTypingView__plus_d">+%1$d</string>
  <!--CreateGroupActivity-->
  <string name="CreateGroupActivity_some_contacts_cannot_be_in_legacy_groups">Disa kontakte s\’mund të jenë në grupe të dikurshëm.</string>
  <string name="CreateGroupActivity__select_members">Përzgjidhni anëtarë</string>
  <!--CreateProfileActivity-->
  <string name="CreateProfileActivity__profile">Profil</string>
  <string name="CreateProfileActivity_error_setting_profile_photo">Gabim në caktim fotoje profili</string>
  <string name="CreateProfileActivity_problem_setting_profile">Problem në rregullim profili</string>
  <string name="CreateProfileActivity_set_up_your_profile">Ujdisni profilin tuaj</string>
  <string name="CreateProfileActivity_signal_profiles_are_end_to_end_encrypted">Profili juaj është i fshehtëzuar skaj-më-skaj. Profili juaj dhe ndryshime në të do të jenë të dukshme për kontaktet tuaj, kur nisni ose pranoni biseda të reja, dhe kur merrni pjesë në grupe të rinj.</string>
  <string name="CreateProfileActivity_set_avatar_description">Caktoni avatar</string>
  <!--ChooseBackupFragment-->
  <string name="ChooseBackupFragment__restore_from_backup">Të rikthehet prej kopjeruajtjeje?</string>
  <string name="ChooseBackupFragment__restore_your_messages_and_media">Riktheni mesazhet dhe mediat tuaja që prej një kopjeruajtjeje vendore. Nëse s\’i riktheni tani, s\’do të jeni në gjendje t\’i riktheni më vonë.</string>
  <string name="ChooseBackupFragment__icon_content_description">Ikonë rikthe prej kopjeruajtjeje</string>
  <string name="ChooseBackupFragment__choose_backup">Zgjidhni kopjeruajtje</string>
  <string name="ChooseBackupFragment__learn_more">Mësoni më tepër</string>
  <string name="ChooseBackupFragment__no_file_browser_available">S\’ka shfletues kartelash</string>
  <!--RestoreBackupFragment-->
  <string name="RestoreBackupFragment__restore_complete">Rikthim i plotësuar</string>
  <string name="RestoreBackupFragment__to_continue_using_backups_please_choose_a_folder">Që të vazhdoni të përdorni kopjeruajtje, ju lutemi, zgjidhni një dosje. Kopjeruajtjet e reja do të ruhen te kjo vendndodhje.</string>
  <string name="RestoreBackupFragment__choose_folder">Zgjidhni dosje</string>
  <string name="RestoreBackupFragment__not_now">Jo tani</string>
  <!--BackupsPreferenceFragment-->
  <string name="BackupsPreferenceFragment__chat_backups">Kopjeruajtje fjalosjesh</string>
  <string name="BackupsPreferenceFragment__backups_are_encrypted_with_a_passphrase">Kopjeruajtjet fshehtëzohen me një frazëkalim dhe depozitohe te pajisja juaj.</string>
  <string name="BackupsPreferenceFragment__create_backup">Krijo kopjeruajtje</string>
  <string name="BackupsPreferenceFragment__last_backup">Kopjeruajtja e fundit: %1$s</string>
  <string name="BackupsPreferenceFragment__backup_folder">Dosje kopjeruajtjesh</string>
  <string name="BackupsPreferenceFragment__verify_backup_passphrase">Verifikoni frazëkalim kopjeruajtjeje</string>
  <string name="BackupsPreferenceFragment__test_your_backup_passphrase">Testoni frazëkalimin tuaj për kopjeruajtjen dhe verifikoni që përputhet</string>
  <string name="BackupsPreferenceFragment__turn_on">Aktivizoje</string>
  <string name="BackupsPreferenceFragment__turn_off">Çaktivizoje</string>
  <string name="BackupsPreferenceFragment__to_restore_a_backup">Që të riktheni një kopjeruajtje, instaloni një kopje të re të Molly-it. Hapni aplikacionin dhe prekni “Riktheni kopjeruajtje”, mandej lokalizoni një kartelë kopjeruajtjeje. %1$s</string>
  <string name="BackupsPreferenceFragment__learn_more">Mësoni më tepër</string>
  <string name="BackupsPreferenceFragment__in_progress">Në ecuri e sipër…</string>
  <string name="BackupsPreferenceFragment__d_so_far">%1$d deri këtu…</string>
  <string name="BackupsPreferenceFragment_signal_requires_external_storage_permission_in_order_to_create_backups">Që të mund të krijohen kopjeruajtje, Molly-i lyp leje mbi depozitë të jashtme, por kjo i është mohuar. Ju lutemi, kaloni te rregullime aplikacioni, përzgjidhni \"Leje\" dhe aktivizoni \"Depozitim\".</string>
  <!--CustomDefaultPreference-->
  <string name="CustomDefaultPreference_using_custom">Me përdorim të një të përshtaturi: %s</string>
  <string name="CustomDefaultPreference_using_default">Me përdorim parazgjedhjeje: %s</string>
  <string name="CustomDefaultPreference_none">Asnjë</string>
  <!--AvatarSelectionBottomSheetDialogFragment-->
  <string name="AvatarSelectionBottomSheetDialogFragment__choose_photo">Zgjidhni foto</string>
  <string name="AvatarSelectionBottomSheetDialogFragment__take_photo">Bëni foto</string>
  <string name="AvatarSelectionBottomSheetDialogFragment__choose_from_gallery">Zgjidhni prej galerie</string>
  <string name="AvatarSelectionBottomSheetDialogFragment__remove_photo">Hiqe foton</string>
  <string name="AvatarSelectionBottomSheetDialogFragment__taking_a_photo_requires_the_camera_permission">Bërja e një fotografie lyp leje mbi kamerën.</string>
  <string name="AvatarSelectionBottomSheetDialogFragment__viewing_your_gallery_requires_the_storage_permission">Parja e galerisë suaj lyp lejen për depozitim.</string>
  <!--DateUtils-->
  <string name="DateUtils_just_now">Tani</string>
  <string name="DateUtils_minutes_ago">%dm</string>
  <string name="DateUtils_today">Sot</string>
  <string name="DateUtils_yesterday">Dje</string>
  <!--DecryptionFailedDialog-->
  <string name="DecryptionFailedDialog_chat_session_refreshed">Sesioni i fjalosjes u rifreskua</string>
  <string name="DecryptionFailedDialog_signal_uses_end_to_end_encryption">Signal-i përdor fshehtëzim skaj-më-skaj dhe ndonjëherë mund të jetë e nevojshme të rifreskoni sesionin e fjalosjes tuaj. Kjo nuk prek sigurinë e fjalosjes tuaj, por mund të keni humbur një mesazh prej këtij kontakti dhe mund t\’i kërkoni ta ridërgojë.</string>
  <!--DeviceListActivity-->
  <string name="DeviceListActivity_unlink_s">Të shkëputet \'%s\'?</string>
  <string name="DeviceListActivity_by_unlinking_this_device_it_will_no_longer_be_able_to_send_or_receive">Duke e shkëputur këtë pajisje, s\’do të jetë më në gjendje të dërgojë ose marrë mesazhe.</string>
  <string name="DeviceListActivity_network_connection_failed">Dështoi lidhja me rrjetin</string>
  <string name="DeviceListActivity_try_again">Riprovo</string>
  <string name="DeviceListActivity_unlinking_device">Po shkëputet pajisja…</string>
  <string name="DeviceListActivity_unlinking_device_no_ellipsis">Po shkëputet pajisja</string>
  <string name="DeviceListActivity_network_failed">Rrjeti dështoi!</string>
  <!--DeviceListItem-->
  <string name="DeviceListItem_unnamed_device">Pajisje e paemër</string>
  <string name="DeviceListItem_linked_s">U lidh %s</string>
  <string name="DeviceListItem_last_active_s">Aktiv së fundi %s</string>
  <string name="DeviceListItem_today">Sot</string>
  <!--DocumentView-->
  <string name="DocumentView_unnamed_file">Kartelë e paemërtuar</string>
  <!--GroupCallingMegaphone-->
  <string name="GroupCallingMegaphone__introducing_group_calls">Ju paraqesim Thirrje Grupi</string>
  <string name="GroupCallingMegaphone__open_a_new_group_to_start">Që të nisni një thirrje të lirë, të fshehtëzuar, në grup, hapni një Grup të Ri</string>
  <!--DozeReminder-->
  <string name="DozeReminder_optimize_for_missing_play_services">Optimizoje për Shërbime Play që mungojnë</string>
  <string name="DozeReminder_this_device_does_not_support_play_services_tap_to_disable_system_battery">Kjo pajisje nuk mbulon Shërbime Play. Prekeni që të çaktivizohen optimizime baterie sistemi të cilat e pengojnë Molly-in të marrë mesazhe teksa është joaktiv.</string>
  <!--ExpiredBuildReminder-->
  <string name="ExpiredBuildReminder_this_version_of_signal_has_expired">Ky version i Signal-it ka skaduar. Që të dërgoni dhe merrni mesazhe, përditësojeni që tani.</string>
  <string name="ExpiredBuildReminder_update_now">Përditësoje tani</string>
  <!--PendingGroupJoinRequestsReminder-->
  <plurals name="PendingGroupJoinRequestsReminder_d_pending_member_requests">
    <item quantity="one">%d kërkesë anëtarësimi pezull.</item>
    <item quantity="other">%d kërkesa anëtarësimi pezull.</item>
  </plurals>
  <string name="PendingGroupJoinRequestsReminder_view">Shihni</string>
  <!--ShareActivity-->
  <string name="ShareActivity_share_with">Ndaje me</string>
  <string name="ShareActivity_multiple_attachments_are_only_supported">Disa bashkëngjitje njëherësh mbulohen vetëm për figura dhe video</string>
  <string name="ShareActivity_you_do_not_have_permission_to_send_to_this_group">S\’keni leje të dërgoni në këtë grup</string>
  <!--GcmRefreshJob-->
  <string name="GcmRefreshJob_Permanent_Signal_communication_failure">Dështim i përhershëm komunikimi nga Signal!</string>
  <string name="GcmRefreshJob_Signal_was_unable_to_register_with_Google_Play_Services">Molly-i s\’arriti të bëjë regjistrimin me Google Play Services. Mesashet dhe thirrjet Molly janë çaktivizuar, ju lutemi, provoni riregjistrimin që nga Rregullime &gt; Të mëtejshme.</string>
  <!--GiphyActivity-->
  <string name="GiphyActivity_error_while_retrieving_full_resolution_gif">Gabim gjatë marrjes së GIF-it me qartësi të plotë</string>
  <!--GiphyFragmentPageAdapter-->
  <string name="GiphyFragmentPagerAdapter_gifs">GIFe</string>
  <string name="GiphyFragmentPagerAdapter_stickers">Ngjitëse</string>
  <!--AddToGroupActivity-->
  <string name="AddToGroupActivity_add_member">Të shtohet anëtar?</string>
  <string name="AddToGroupActivity_add_s_to_s">Të shtohet \"%1$s\" te \"%2$s\"?</string>
  <string name="AddToGroupActivity_s_added_to_s">\"%1$s\" u shtua te \"%2$s\".</string>
  <string name="AddToGroupActivity_add_to_group">Shtoje te grupi</string>
  <string name="AddToGroupActivity_add_to_groups">Shtoni te grupe</string>
  <string name="AddToGroupActivity_this_person_cant_be_added_to_legacy_groups">Ky person s\’mund të shtohet te grupe të dikurshëm.</string>
  <string name="AddToGroupActivity_add">Shtoje</string>
  <string name="AddToGroupActivity_add_to_a_group">Shtoje te grup</string>
  <!--ChooseNewAdminActivity-->
  <string name="ChooseNewAdminActivity_choose_new_admin">Zgjidhni përgjegjës të ri</string>
  <string name="ChooseNewAdminActivity_done">U bë</string>
  <string name="ChooseNewAdminActivity_you_left">E braktisët \"%1$s.\"</string>
  <!--GroupMembersDialog-->
  <string name="GroupMembersDialog_you">Ju</string>
  <!--GV2 access levels-->
  <string name="GroupManagement_access_level_anyone">Këdo</string>
  <string name="GroupManagement_access_level_all_members">Krejt anëtarët</string>
  <string name="GroupManagement_access_level_only_admins">Vetëm përgjegjësit</string>
  <string name="GroupManagement_access_level_no_one">Asnjë</string>
  <!--GV2 invites sent-->
  <plurals name="GroupManagement_invitation_sent">
    <item quantity="one">Ftesa u dërgua</item>
    <item quantity="other">U dërguan %d ftesa</item>
  </plurals>
  <string name="GroupManagement_invite_single_user">“%1$s” s\’mund të shtohet automatikisht te ky grup nga ju.\n\nËshtë ftuar të marrë pjesë, dhe s\’do të shohë ndonjë mesazh grupi, para se të pranojnë ftesën.</string>
  <string name="GroupManagement_invite_multiple_users">Këta përdorues s\’mund të shtohen automatikisht te ky grup nga ju.\n\n Janë ftuar të marrin pjesë te grupi, dhe s\’do të shohin ndonjë mesazh grupi, përpara se të pranojnë ftesat.</string>
  <!--GroupsV1MigrationLearnMoreBottomSheetDialogFragment-->
  <string name="GroupsV1MigrationLearnMore_what_are_new_groups">Ç\’janë Grupet e Reja?</string>
  <string name="GroupsV1MigrationLearnMore_new_groups_have_features_like_mentions">Grupet e Reja kanë veçori të tilla si @përmendje dhe përgjegjës grupi, dhe në të ardhmen do të mbulojnë më tepër veçori.</string>
  <string name="GroupsV1MigrationLearnMore_all_message_history_and_media_has_been_kept">Krejt historiku i mesazhe dhe mediat janë mbajtur prej kohës para përmirësimit.</string>
  <string name="GroupsV1MigrationLearnMore_you_will_need_to_accept_an_invite_to_join_this_group_again">Do t\’ju duhet të pranoni një ftesë, ta të ribëheni pjesë e këtij grupi, dhe s\’do të merrni mesazhe grupi, pa e pranuar.</string>
  <plurals name="GroupsV1MigrationLearnMore_these_members_will_need_to_accept_an_invite">
    <item quantity="one">Ky anëtar do të duhet të pranojë një ftesë për t\’u bërë pjesë e 
grupit dhe s\’do të marrë mesazhe grupi përpara se ta pranojë:</item>
    <item quantity="other">Këta anëtarë do të duhet të pranojnë një ftesë për t\’u bërë pjesë e grupit dhe s\’do të marrin mesazhe grupi përpara se ta pranojnë:</item>
  </plurals>
  <plurals name="GroupsV1MigrationLearnMore_these_members_were_removed_from_the_group">
    <item quantity="one">Ky anëtar u hoq prej grupit dhe s\’do të jetë në gjendje të ribëhet pjesë e grupit, pa përmirësuar versionin:</item>
    <item quantity="other">Këta anëtarë u hoqën prej grupit dhe s\’do të jenë në gjendje të ribëhen pjesë e grupit, pa përmirësuar versionin:</item>
  </plurals>
  <!--GroupsV1MigrationInitiationBottomSheetDialogFragment-->
  <string name="GroupsV1MigrationInitiation_upgrade_to_new_group">Përmirësoje si Grup të Ri</string>
  <string name="GroupsV1MigrationInitiation_upgrade_this_group">Përpunojeni këtë grup</string>
  <string name="GroupsV1MigrationInitiation_new_groups_have_features_like_mentions">Grupet e Reja kanë veçori të tilla si @përmendje dhe përgjegjës grupi, dhe në të ardhmen do të mbulojnë më tepër veçori.</string>
  <string name="GroupsV1MigrationInitiation_all_message_history_and_media_will_be_kept">Krejt historiku i mesazheve dhe mediat do të mbahen prej kohës para përmirësimit.</string>
  <string name="GroupsV1MigrationInitiation_encountered_a_network_error">U has një gabim rrjeti. Riprovoni më vonë.</string>
  <string name="GroupsV1MigrationInitiation_failed_to_upgrade">S\’u arrit të përmirësohej.</string>
  <plurals name="GroupsV1MigrationInitiation_these_members_will_need_to_accept_an_invite">
    <item quantity="one">Ky anëtar do të duhet të pranojë një ftesë, për t\’u bërë sërish pjesë e këtij grupi dhe s\’do të marrë mesazhe grupi, pa pranuar ftesën:</item>
    <item quantity="other">Këta anëtarë do të duhet të pranojnë një ftesë, për t\’u bërë sërish pjesë e këtij grupi dhe s\’do të marrin mesazhe grupi, pa pranuar ftesën:</item>
  </plurals>
  <plurals name="GroupsV1MigrationInitiation_these_members_are_not_capable_of_joining_new_groups">
    <item quantity="one">Ky anëtar s\’është i aftë të bëhet pjesë Grupesh të Rinj, dhe do të hiqet prej grupit:</item>
    <item quantity="other">Këta anëtarë s\’janë të aftë të bëhen pjesë Grupesh të Rinj, dhe do të hiqen prej grupit:</item>
  </plurals>
  <!--GroupsV1MigrationSuggestionsReminder-->
  <plurals name="GroupsV1MigrationSuggestionsReminder_members_couldnt_be_added_to_the_new_group">
    <item quantity="one">%1$d anëtar s\’u rishtua dot te Grupi i Ri. Doni të shtohet tani?</item>
    <item quantity="other">%1$d anëtarë s\’u rishtuan dot te Grupi i Ri. Doni të shtohen tani?</item>
  </plurals>
  <plurals name="GroupsV1MigrationSuggestionsReminder_add_members">
    <item quantity="one">Shtoni anëtar</item>
    <item quantity="other">Shtoni anëtarë</item>
  </plurals>
  <string name="GroupsV1MigrationSuggestionsReminder_no_thanks">Jo, faleminderit</string>
  <!--GroupsV1MigrationSuggestionsDialog-->
  <plurals name="GroupsV1MigrationSuggestionsDialog_add_members_question">
    <item quantity="one">Të shtohet anëtari?</item>
    <item quantity="other">Të shtohen anëtarët?</item>
  </plurals>
  <plurals name="GroupsV1MigrationSuggestionsDialog_these_members_couldnt_be_automatically_added">
    <item quantity="one">Ky anëtar s\’u shtua dot automatikisht te Grupi i Ri, kur u përmirësua grupi:</item>
    <item quantity="other">Këta anëtarë s\’u shtuan dot automatikisht te Grupi i Ri, kur u përmirësua grupi:</item>
  </plurals>
  <plurals name="GroupsV1MigrationSuggestionsDialog_add_members">
    <item quantity="one">Shtoni anëtar</item>
    <item quantity="other">Shtoni anëtarë</item>
  </plurals>
  <plurals name="GroupsV1MigrationSuggestionsDialog_failed_to_add_members_try_again_later">
    <item quantity="one">S\’u arrit të shtohet anëtar. Riprovoni më vonë.</item>
    <item quantity="other">S\’u arrit të shtohen anëtarë. Riprovoni më vonë.</item>
  </plurals>
  <plurals name="GroupsV1MigrationSuggestionsDialog_cannot_add_members">
    <item quantity="one">S\’shtohet dot anëtar.</item>
    <item quantity="other">S\’shtohen dot anëtarë.</item>
  </plurals>
  <!--LeaveGroupDialog-->
  <string name="LeaveGroupDialog_leave_group">Të braktiset grupi?</string>
  <string name="LeaveGroupDialog_you_will_no_longer_be_able_to_send_or_receive_messages_in_this_group">S\’do të jeni më në gjendje të dërgoni ose merrni mesazhe në këtë grup.</string>
  <string name="LeaveGroupDialog_leave">Braktise</string>
  <string name="LeaveGroupDialog_choose_new_admin">Zgjidhni përgjegjës të ri</string>
  <string name="LeaveGroupDialog_before_you_leave_you_must_choose_at_least_one_new_admin_for_this_group">Përpara se të largoheni, duhet të zgjidhni të paktën një përgjegjës të ri për këtë grup.</string>
  <string name="LeaveGroupDialog_choose_admin">Zgjidhni përgjegjës</string>
  <!--LinkPreviewsMegaphone-->
  <string name="LinkPreviewsMegaphone_disable">Çaktivizoje</string>
  <string name="LinkPreviewsMegaphone_preview_any_link">Bëni paraparje të çfarëdo lidhjeje</string>
  <string name="LinkPreviewsMegaphone_you_can_now_retrieve_link_previews_directly_from_any_website">Tanimë, për mesazhet që dërgoni, mund të bëni paraparje lidhjesh drejt e nga çfarëdo sajti.</string>
  <!--LinkPreviewView-->
  <string name="LinkPreviewView_no_link_preview_available">S\’ka lidhje për paraparje</string>
  <string name="LinkPreviewView_this_group_link_is_not_active">Kjo lidhje grupi s\’është aktive</string>
  <string name="LinkPreviewView_domain_date">%1$s · %2$s</string>
  <!--LinkPreviewRepository-->
  <plurals name="LinkPreviewRepository_d_members">
    <item quantity="one">%1$d anëtar</item>
    <item quantity="other">%1$d anëtarë</item>
  </plurals>
  <!--PendingMembersActivity-->
  <string name="PendingMembersActivity_pending_group_invites">Ftesa për në grupe pezull</string>
  <string name="PendingMembersActivity_requests">Kërkesa</string>
  <string name="PendingMembersActivity_invites">Ftesa</string>
  <string name="PendingMembersActivity_people_you_invited">Persona që keni ftuar</string>
  <string name="PendingMembersActivity_you_have_no_pending_invites">S\’keni ftesa pezull.</string>
  <string name="PendingMembersActivity_invites_by_other_group_members">Ftesa nga anëtarë të tjerë të grupit</string>
  <string name="PendingMembersActivity_no_pending_invites_by_other_group_members">S\’ka ftesa pezull nga anëtarë të tjerë grupi.</string>
  <string name="PendingMembersActivity_missing_detail_explanation">Nuk shfaqen hollësi të personave të ftuar nga anëtarë të tjerë të grupit. Nëse të ftuarit zgjedhin të marrin pjesë, të dhënat e tyre do të do t\’u shfaqen grupit në atë kohë.S\’do të shohin ndonjë mesazh te grupi, para se të marrin pjesë në të.</string>
  <string name="PendingMembersActivity_revoke_invite">Shfuqizoje ftesën</string>
  <string name="PendingMembersActivity_revoke_invites">Shfuqizoji ftesat</string>
  <plurals name="PendingMembersActivity_revoke_d_invites">
    <item quantity="one">Shfuqizoje ftesën</item>
    <item quantity="other">Shfuqizo %1$d ftesa</item>
  </plurals>
  <plurals name="PendingMembersActivity_error_revoking_invite">
    <item quantity="one">Gabim gjatë shfuqizimit të ftesës</item>
    <item quantity="other">Gabim gjatë shfuqizimit të ftesave</item>
  </plurals>
  <!--RequestingMembersFragment-->
  <string name="RequestingMembersFragment_pending_member_requests">Kërkesa anëtarësie pezull</string>
  <string name="RequestingMembersFragment_no_member_requests_to_show">S\’ka kërkesa anëtarësie për t\’u shfaqur.</string>
  <string name="RequestingMembersFragment_explanation">Persona në këtë listë po rreken të bëhen pjesë e këtij grupi përmes lidhjes së grupit.</string>
  <string name="RequestingMembersFragment_added_s">U shtua \"%1$s\"</string>
  <string name="RequestingMembersFragment_denied_s">U hodh poshtë \"%1$s\"</string>
  <!--AddMembersActivity-->
  <string name="AddMembersActivity__done">U bë</string>
  <string name="AddMembersActivity__this_person_cant_be_added_to_legacy_groups">Ky përdorues s\’mund të shtohet te grupe të dikurshëm.</string>
  <string name="AddMembersActivity__this_person_cant_be_added_to_announcement_groups">Ky person s\’mund të shtohet te grupe njoftimesh.</string>
  <plurals name="AddMembersActivity__add_d_members_to_s">
    <item quantity="one">Të shtohet \"%1$s\" te \"%2$s\"?</item>
    <item quantity="other">Të shtohen %3$d anëtarë te \"%2$s\"?</item>
  </plurals>
  <string name="AddMembersActivity__add">Shtoje</string>
  <string name="AddMembersActivity__add_members">Shtoni anëtarë</string>
  <!--AddGroupDetailsFragment-->
  <string name="AddGroupDetailsFragment__name_this_group">Emërtojeni këtë grup</string>
  <string name="AddGroupDetailsFragment__create_group">Krijo grup</string>
  <string name="AddGroupDetailsFragment__create">Krijoje</string>
  <string name="AddGroupDetailsFragment__members">Anëtarë</string>
  <string name="AddGroupDetailsFragment__you_can_add_or_invite_friends_after_creating_this_group">Mund të shtoni ose ftoni shokë pas krijimit të këtij grupi.</string>
  <string name="AddGroupDetailsFragment__group_name_required">Emër grupi (e domosdoshme)</string>
  <string name="AddGroupDetailsFragment__group_name_optional">Emër grupi (i domosdoshëm)</string>
  <string name="AddGroupDetailsFragment__this_field_is_required">Kjo fushë është e domosdoshme.</string>
  <string name="AddGroupDetailsFragment__group_creation_failed">Krijimi i grupit dështoi.</string>
  <string name="AddGroupDetailsFragment__try_again_later">Riprovoni më vonë.</string>
  <string name="AddGroupDetailsFragment__youve_selected_a_contact_that_doesnt">Keni përzgjedhur një kontakt që nuk mbulon grupe Signal, kështu që ky grup do të jetë MMS.</string>
  <string name="AddGroupDetailsFragment_custom_mms_group_names_and_photos_will_only_be_visible_to_you">Emra dhe foto vetjake grupesh MMS do të jenë të dukshme vetëm për ju.</string>
  <string name="AddGroupDetailsFragment__remove">Hiqe</string>
  <string name="AddGroupDetailsFragment__sms_contact">Kontakt SMS</string>
  <string name="AddGroupDetailsFragment__remove_s_from_this_group">Të hiqet %1$s prej këtij grupi?</string>
  <plurals name="AddGroupDetailsFragment__d_members_do_not_support_new_groups">
    <item quantity="one">%d anëtar nuk mbulon Grupe të Rinj, ndaj ky do të jetë Grup i Dikurshëm.</item>
    <item quantity="other">%d anëtarë nuk mbulojnë Grupe të Rinj, ndaj ky grup do të jetë Grup i Dikurshëm.</item>
  </plurals>
  <plurals name="AddGroupDetailsFragment__d_members_do_not_support_new_groups_so_this_group_cannot_be_created">
    <item quantity="one">%d anëtar nuk mbulon Grupe të Rinj, ndaj ky grup s\’mund të krijohet.</item>
    <item quantity="other">%d anëtarë nuk mbulojnë Grupe të Rinj, ndaj ky grup s\’mund të krijohet.</item>
  </plurals>
  <!--NonGv2MemberDialog-->
  <string name="NonGv2MemberDialog_single_users_are_non_gv2_capable">Do të krijohet një Grup i Dikurshëm, ngaqë “%1$s” po përdor një version të vjetër të Signal-it. Mund të krijoni një Grup në Stil të Ri me të pasi të përditësojë Signal-in, ose ta hiqni para krijimit të grupit.</string>
  <plurals name="NonGv2MemberDialog_d_users_are_non_gv2_capable">
    <item quantity="one">Do të krijohet një Grup i Dikurshëm, ngaqë %1$d anëtar po përdor një
 version të vjetër të Signal-it. Mund të krijoni një Grup në Stil të Ri 
me të pasi të përditësojë Signal-in, ose ta hiqni para krijimit të grupit.</item>
    <item quantity="other">Do të krijohet një Grup i Dikurshëm, ngaqë %1$d anëtarë po përdorin një version të vjetër të Signal-it. Mund të krijoni një Grup në Stil të Ri me ta, pasi 
të përditësojnë Signal-in, ose t\’i hiqni para krijimit të grupit.</item>
  </plurals>
  <string name="NonGv2MemberDialog_single_users_are_non_gv2_capable_forced_migration">Ky grup s\’mund të krijohet, ngaqë “%1$s” po përdor një version të vjetër të Signal-it. Duhet ta hiqni para krijimit të grupit.</string>
  <plurals name="NonGv2MemberDialog_d_users_are_non_gv2_capable_forced_migration">
    <item quantity="one">Ky grup s\’mund të krijohet, ngaqë %1$d anëtar i grupit po përdor një version të vjetër të Signal-it. Duhet ta hiqni, para krijimit të grupit.</item>
    <item quantity="other">Ky grup s\’mund të krijohet, ngaqë %1$d anëtarë të grupit po përdorin një version të vjetër të Signal-it. Duhet t\’i hiqni, para krijimit të grupit.</item>
  </plurals>
  <!--ManageGroupActivity-->
  <string name="ManageGroupActivity_member_requests_and_invites">Kërkesa &amp; ftesa anëtarësie</string>
  <string name="ManageGroupActivity_add_members">Shtoni anëtarë</string>
  <string name="ManageGroupActivity_edit_group_info">Përpunoni të dhëna grupi</string>
  <string name="ManageGroupActivity_who_can_add_new_members">Cilët mund të shtojnë anëtarë të rinj?</string>
  <string name="ManageGroupActivity_who_can_edit_this_groups_info">Cilët mund të përpunojnë të dhënat mbi këtë grup?</string>
  <string name="ManageGroupActivity_group_link">Lidhje grupi</string>
  <string name="ManageGroupActivity_block_group">Blloko grup</string>
  <string name="ManageGroupActivity_unblock_group">Zhbllokoje grupin</string>
  <string name="ManageGroupActivity_leave_group">Braktise grupin</string>
  <string name="ManageGroupActivity_mute_notifications">Heshtoji njoftimet</string>
  <string name="ManageGroupActivity_custom_notifications">Njoftime vetjake</string>
  <string name="ManageGroupActivity_mentions">Përmendje</string>
  <string name="ManageGroupActivity_chat_color_and_wallpaper">Ngjyrë &amp; sfond fjalosjeje</string>
  <string name="ManageGroupActivity_until_s">Deri më %1$s</string>
  <string name="ManageGroupActivity_always">Përherë</string>
  <string name="ManageGroupActivity_off">Off</string>
  <string name="ManageGroupActivity_on">On</string>
  <string name="ManageGroupActivity_view_all_members">Shihni krejt anëtarët</string>
  <string name="ManageGroupActivity_see_all">Shihini krejt</string>
  <plurals name="ManageGroupActivity_added">
    <item quantity="one">U shtua %d anëtar.</item>
    <item quantity="other">U shtuan %d anëtarë.</item>
  </plurals>
  <string name="ManageGroupActivity_only_admins_can_enable_or_disable_the_sharable_group_link">Lidhjen e ndashme të grupit mund ta aktivizojnë ose çaktivizojnë vetëm përgjegjësit.</string>
  <string name="ManageGroupActivity_only_admins_can_enable_or_disable_the_option_to_approve_new_members">Mundësitë për të miratuar anëtarë të rinj mund ta aktivizojnë ose çaktivizojnë vetëm përgjegjësit.</string>
  <string name="ManageGroupActivity_only_admins_can_reset_the_sharable_group_link">Lidhjen e ndashme të grupit mund ta ricaktojnë vetëm përgjegjësit.</string>
  <string name="ManageGroupActivity_you_dont_have_the_rights_to_do_this">S\’keni të drejta për ta bërë këtë</string>
  <string name="ManageGroupActivity_not_capable">Dikush që shtuat, nuk mbulon grupe të reja dhe lypset të përditësojë Signal-in</string>
  <string name="ManageGroupActivity_not_announcement_capable">Dikush, të cilin e shtuat ju, nuk mbulon grupe njoftimesh dhe duhet të përditësojë Signal-in</string>
  <string name="ManageGroupActivity_failed_to_update_the_group">S\’u arrit të përditësohej grupi</string>
  <string name="ManageGroupActivity_youre_not_a_member_of_the_group">S\’jeni anëtar i grupit</string>
  <string name="ManageGroupActivity_failed_to_update_the_group_please_retry_later">S\’u arrit të përditësohet grupi, ju lutemi, riprovoni më vonë</string>
  <string name="ManageGroupActivity_failed_to_update_the_group_due_to_a_network_error_please_retry_later">S\’u arrit të përditësohet grupi, për shkak të një gabimi rrjeti, ju lutemi, riprovoni më vonë</string>
  <string name="ManageGroupActivity_edit_name_and_picture">Përpunoni emër dhe foto</string>
  <string name="ManageGroupActivity_legacy_group">Grup i Dikurshëm</string>
  <string name="ManageGroupActivity_legacy_group_learn_more">Ky është një Grup i Dikurshëm. Veçori të tilla, bie fjala, përgjegjës grupi mund të kihen vetëm për Grupe të Rinj.</string>
  <string name="ManageGroupActivity_legacy_group_upgrade">Ky është një Grup i Dikurshëm. Që të përdorni veçori të reja, të tilla si @përmendje dhe përgjegjës,</string>
  <string name="ManageGroupActivity_legacy_group_too_large">Ky Grup i Dikurshëm s\’mund të përmirësohet si Grup i Ri, ngaqë është shumë i madh. Madhësia maksimum për grupet është %1$d.</string>
  <string name="ManageGroupActivity_upgrade_this_group">përmirësoni këtë grup.</string>
  <string name="ManageGroupActivity_this_is_an_insecure_mms_group">Ky është një grup MMS i pasigurt. Që të fjaloseni privatisht, ftojini kontaktet tuaj te Signal-i.</string>
  <string name="ManageGroupActivity_invite_now">Ftojini tani</string>
  <string name="ManageGroupActivity_more">më tepër</string>
  <string name="ManageGroupActivity_add_group_description">Shtoni përshkrim grupi…</string>
  <!--GroupMentionSettingDialog-->
  <string name="GroupMentionSettingDialog_notify_me_for_mentions">Njoftomë për Përmendje</string>
  <string name="GroupMentionSettingDialog_receive_notifications_when_youre_mentioned_in_muted_chats">Të merren njoftime, kur jeni përmendur në fjalosje të heshtuara?</string>
  <string name="GroupMentionSettingDialog_always_notify_me">Njoftomë përherë</string>
  <string name="GroupMentionSettingDialog_dont_notify_me">Mos më njofto</string>
  <!--ManageProfileFragment-->
  <string name="ManageProfileFragment_profile_name">Emër profili</string>
  <string name="ManageProfileFragment_username">Emër përdoruesi</string>
  <string name="ManageProfileFragment_about">Mbi</string>
  <string name="ManageProfileFragment_write_a_few_words_about_yourself">Shkruani dy rreshta rreth vetes</string>
  <string name="ManageProfileFragment_your_name">Emri juaj</string>
  <string name="ManageProfileFragment_your_username">Emri juaj i përdoruesit</string>
  <string name="ManageProfileFragment_failed_to_set_avatar">S\’u arrit të caktohej avatar</string>
  <string name="ManageProfileFragment_badges">Stema</string>
  <string name="ManageProfileFragment__edit_photo">Përpunoni foto</string>
  <!--ManageRecipientActivity-->
  <string name="ManageRecipientActivity_no_groups_in_common">S\’ka grupe të përbashkët</string>
  <plurals name="ManageRecipientActivity_d_groups_in_common">
    <item quantity="one">%d grup i përbashkët</item>
    <item quantity="other">%d grupe të përbashkët</item>
  </plurals>
  <plurals name="GroupMemberList_invited">
    <item quantity="one">%1$s ftoi 1 person</item>
    <item quantity="other">%1$s ftoi %2$d vetë</item>
  </plurals>
  <!--CustomNotificationsDialogFragment-->
  <string name="CustomNotificationsDialogFragment__custom_notifications">Njoftime vetjake</string>
  <string name="CustomNotificationsDialogFragment__messages">Mesazhe</string>
  <string name="CustomNotificationsDialogFragment__use_custom_notifications">Përdor njoftime vetjake</string>
  <string name="CustomNotificationsDialogFragment__notification_sound">Tingull njoftimesh</string>
  <string name="CustomNotificationsDialogFragment__vibrate">Dridhu</string>
  <string name="CustomNotificationsDialogFragment__call_settings">Rregullime thirrjeje</string>
  <string name="CustomNotificationsDialogFragment__ringtone">Zile</string>
  <string name="CustomNotificationsDialogFragment__enabled">E aktivizuar</string>
  <string name="CustomNotificationsDialogFragment__disabled">E çaktivizuar</string>
  <string name="CustomNotificationsDialogFragment__default">Parazgjedhje</string>
  <string name="CustomNotificationsDialogFragment__unknown">I panjohur</string>
  <!--ShareableGroupLinkDialogFragment-->
  <string name="ShareableGroupLinkDialogFragment__shareable_group_link">Lidhje grupi e ndashme</string>
  <string name="ShareableGroupLinkDialogFragment__manage_and_share">Administroni &amp; ndani me të tjerë</string>
  <string name="ShareableGroupLinkDialogFragment__group_link">Lidhje grupi</string>
  <string name="ShareableGroupLinkDialogFragment__share">Ndajeni Me të Tjerë</string>
  <string name="ShareableGroupLinkDialogFragment__reset_link">Ricaktoni lidhje</string>
  <string name="ShareableGroupLinkDialogFragment__member_requests">Kërkesa anëtarësie</string>
  <string name="ShareableGroupLinkDialogFragment__approve_new_members">Miratoni anëtarë të rinj</string>
  <string name="ShareableGroupLinkDialogFragment__require_an_admin_to_approve_new_members_joining_via_the_group_link">Kërko doemos që një përgjegjës të miratojë anëtarë të rinj që vijnë prej një lidhjeje grupi.</string>
  <string name="ShareableGroupLinkDialogFragment__are_you_sure_you_want_to_reset_the_group_link">Jeni i sigurt se doni të ricaktohet lidhja e grupit? Njerëzit s\’do të jenë më në gjendje të bëhen pjesë e grupit duke përdorur lidhjen e tanishme.</string>
  <!--GroupLinkShareQrDialogFragment-->
  <string name="GroupLinkShareQrDialogFragment__qr_code">Kod QR</string>
  <string name="GroupLinkShareQrDialogFragment__people_who_scan_this_code_will">Njerëzit që skanojnë këtë kod, do të jenë në gjendje të bëhen pjesë e grupit tuaj. Përgjegjësve prapë do t\’ju duhet të miratojnë anëtarë të rinj, nëse e keni të aktivizuar këtë mundësi.</string>
  <string name="GroupLinkShareQrDialogFragment__share_code">Ndaj kod me të tjerë</string>
  <!--GV2 Invite Revoke confirmation dialog-->
  <string name="InviteRevokeConfirmationDialog_revoke_own_single_invite">Doni të shfuqizohet ftesa që u dërgua te %1$s?</string>
  <plurals name="InviteRevokeConfirmationDialog_revoke_others_invites">
    <item quantity="one">Doni të shfuqizohet ftesa dërguar nga %1$s?</item>
    <item quantity="other">Doni të shfuqizohen %2$d ftesa dërguar nga %1$s?</item>
  </plurals>
  <!--GroupJoinBottomSheetDialogFragment-->
  <string name="GroupJoinBottomSheetDialogFragment_you_are_already_a_member">Jeni tashmë anëtar</string>
  <string name="GroupJoinBottomSheetDialogFragment_join">Merrni pjesë</string>
  <string name="GroupJoinBottomSheetDialogFragment_request_to_join">Kërkoni të bëheni pjesë</string>
  <string name="GroupJoinBottomSheetDialogFragment_unable_to_join_group_please_try_again_later">S\’arrihet të bëhet pjesë e grupit. Ju lutemi, riprovoni më vonë</string>
  <string name="GroupJoinBottomSheetDialogFragment_encountered_a_network_error">U has një gabim rrjeti.</string>
  <string name="GroupJoinBottomSheetDialogFragment_this_group_link_is_not_active">Kjo lidhje grupi s\’është aktive</string>
  <string name="GroupJoinBottomSheetDialogFragment_unable_to_get_group_information_please_try_again_later">S\’arrihet të merren të dhëna grupi, ju lutemi, riprovoni më vonë</string>
  <string name="GroupJoinBottomSheetDialogFragment_direct_join">Doni të bëheni pjesë e këtij grupi dhe të ndani me anëtarët e tij emrin dhe foton tuaj?</string>
  <string name="GroupJoinBottomSheetDialogFragment_admin_approval_needed">Përpara se të bëheni pjesë e këtij grupi, kërkesën tuaj duhet ta miratojë një përgjegjës i grupit. Kur kërkoni të bëheni pjesë, emri dhe fotoja juaj do të ndahet me anëtarët e tij.</string>
  <plurals name="GroupJoinBottomSheetDialogFragment_group_dot_d_members">
    <item quantity="one">Grup · %1$d anëtar</item>
    <item quantity="other">Grup · %1$d anëtarë</item>
  </plurals>
  <!--GroupJoinUpdateRequiredBottomSheetDialogFragment-->
  <string name="GroupJoinUpdateRequiredBottomSheetDialogFragment_update_signal_to_use_group_links">Që të përdorni lidhje grupi, përditësoni Signal-in</string>
  <string name="GroupJoinUpdateRequiredBottomSheetDialogFragment_update_message">Versioni i Signal-it që po përdorni nuk e mbulon këtë lidhje grupesh. Që të bëheni pjesë e një grupi përmes një lidhjeje, përditësojeni me versionin më të ri.</string>
  <string name="GroupJoinUpdateRequiredBottomSheetDialogFragment_update_signal">Përditësoni Signal-in</string>
  <string name="GroupJoinUpdateRequiredBottomSheetDialogFragment_update_linked_device_message">Një ose më tepër prej pajisjeve tuaja të lidhura po xhirojnë një version të Signal-it që nuk mbulon lidhje grupesh. Që të bëheni pjesë e këtij grupi, përditësojeni Signal-in te pajisja(et) tuaj të lidhur.</string>
  <string name="GroupJoinUpdateRequiredBottomSheetDialogFragment_group_link_is_not_valid">Lidhja e grupit s\’është e vlefshme</string>
  <!--GroupInviteLinkEnableAndShareBottomSheetDialogFragment-->
  <string name="GroupInviteLinkEnableAndShareBottomSheetDialogFragment_invite_friends">Ftoni shokë</string>
  <string name="GroupInviteLinkEnableAndShareBottomSheetDialogFragment_share_a_link_with_friends_to_let_them_quickly_join_this_group">Jepuni shokëve një lidhje, që të mund të bëhen shpejt e shpejt pjesë e këtij grupi.</string>
  <string name="GroupInviteLinkEnableAndShareBottomSheetDialogFragment_enable_and_share_link">Aktivizojeni dhe jepuni lidhjen</string>
  <string name="GroupInviteLinkEnableAndShareBottomSheetDialogFragment_share_link">Jepuni lidhjen</string>
  <string name="GroupInviteLinkEnableAndShareBottomSheetDialogFragment_unable_to_enable_group_link_please_try_again_later">S\’arrihet të aktivizohet lidhje grupi. Ju lutemi, riprovoni më vonë</string>
  <string name="GroupInviteLinkEnableAndShareBottomSheetDialogFragment_encountered_a_network_error">U has një gabim rrjeti.</string>
  <string name="GroupInviteLinkEnableAndShareBottomSheetDialogFragment_you_dont_have_the_right_to_enable_group_link">S\’keni të drejtën të aktivizoni lidhjen e grupit. Ju lutemi, kërkojani një përgjegjësi.</string>
  <string name="GroupInviteLinkEnableAndShareBottomSheetDialogFragment_you_are_not_currently_a_member_of_the_group">Aktualisht s\’jeni anëtar i grupit.</string>
  <!--GV2 Request confirmation dialog-->
  <string name="RequestConfirmationDialog_add_s_to_the_group">Të shtohet “%1$s” te grupi?</string>
  <string name="RequestConfirmationDialog_deny_request_from_s">Të hidhet poshtë kërkesa prej “%1$s”?</string>
  <string name="RequestConfirmationDialog_add">Shtoje</string>
  <string name="RequestConfirmationDialog_deny">Hidhe poshtë</string>
  <!--ImageEditorHud-->
  <string name="ImageEditorHud_blur_faces">Turbulloni fytyra</string>
  <string name="ImageEditorHud_new_blur_faces_or_draw_anywhere_to_blur">E re: Turbulloni fytyra ose vizatoni kudo qoftë, që të turbullohet</string>
  <string name="ImageEditorHud_draw_anywhere_to_blur">Vizatoni kudoqoftë që të turbullohet</string>
  <string name="ImageEditorHud_draw_to_blur_additional_faces_or_areas">Vizatoni që të turbullohen fytyra ose fusha shtesë</string>
  <!--InputPanel-->
  <string name="InputPanel_tap_and_hold_to_record_a_voice_message_release_to_send">Që të incizoni një mesazh zanor, prekeni dhe mbajeni të prekur, për ta dërguar, lëshojeni</string>
  <!--InviteActivity-->
  <string name="InviteActivity_share">Ndaje</string>
  <string name="InviteActivity_share_with_contacts">Ndajeni me kontaktet</string>
  <string name="InviteActivity_share_via">Ndajeni me të tjerë përmes…</string>
  <string name="InviteActivity_cancel">Anuloje</string>
  <string name="InviteActivity_sending">Po dërgohet…</string>
  <string name="InviteActivity_invitations_sent">Ftesat u dërguan!</string>
  <string name="InviteActivity_invite_to_signal">Ftojeni në Molly</string>
  <string name="InviteActivity_send_sms">Dërgo SMS (%d)</string>
  <plurals name="InviteActivity_send_sms_invites">
    <item quantity="one">Të dërgohet %d ftesë SMS?</item>
    <item quantity="other">Të dërgohen %d ftesa SMS?</item>
  </plurals>
  <string name="InviteActivity_lets_switch_to_signal">Le të kalojmë në Molly: %1$s</string>
  <string name="InviteActivity_no_app_to_share_to">Duket sikur s\’keni aplikacione me të cilat të ndani.</string>
  <!--LearnMoreTextView-->
  <string name="LearnMoreTextView_learn_more">Mësoni më tepër</string>
  <string name="SpanUtil__read_more">Lexoni më tepër</string>
  <!--LongMessageActivity-->
  <string name="LongMessageActivity_unable_to_find_message">S\’arrihet të gjendet mesazh</string>
  <string name="LongMessageActivity_message_from_s">Mesazh prej %1$s</string>
  <string name="LongMessageActivity_your_message">Mesazhi Juaj</string>
  <!--MessageRetrievalService-->
  <string name="MessageRetrievalService_signal">Molly</string>
  <string name="MessageRetrievalService_background_connection_enabled">U aktivizua lidhja në prapaskenë</string>
  <!--MmsDownloader-->
  <string name="MmsDownloader_error_reading_mms_settings">Gabim në leximin e rregullimeve për MMS të furnizuesit të rrjetit pa fill</string>
  <!--MediaOverviewActivity-->
  <string name="MediaOverviewActivity_Media">Media</string>
  <string name="MediaOverviewActivity_Files">Kartela</string>
  <string name="MediaOverviewActivity_Audio">Audio</string>
  <string name="MediaOverviewActivity_All">Krejt</string>
  <plurals name="MediaOverviewActivity_Media_delete_confirm_title">
    <item quantity="one">Të fshihet objekti i përzgjedhur?</item>
    <item quantity="other">Të fshihen objektet e përzgjedhur?</item>
  </plurals>
  <plurals name="MediaOverviewActivity_Media_delete_confirm_message">
    <item quantity="one">Kjo do të fshijë përgjithnjë kartelën e përzgjedhur. Do të fshihet gjithashtu çfarëdo teksti mesazhi i përshoqëruar me këtë objekt.</item>
    <item quantity="other">Kjo do të fshijë përgjithnjë krejt %1$d kartelat e përzgjedhura. Do të fshihet gjithashtu çfarëdo teksti mesazhi i përshoqëruar me këto objekte.</item>
  </plurals>
  <string name="MediaOverviewActivity_Media_delete_progress_title">Po fshihet</string>
  <string name="MediaOverviewActivity_Media_delete_progress_message">Po fshihen mesazhet…</string>
  <string name="MediaOverviewActivity_Select_all">Përzgjidhi krejt</string>
  <string name="MediaOverviewActivity_collecting_attachments">Po mblidhen bashkëngjitje…</string>
  <string name="MediaOverviewActivity_Sort_by">Renditi sipas</string>
  <string name="MediaOverviewActivity_Newest">Më të rejave</string>
  <string name="MediaOverviewActivity_Oldest">Më të vjetrave</string>
  <string name="MediaOverviewActivity_Storage_used">Hapësirës së përdorur</string>
  <string name="MediaOverviewActivity_All_storage_use">Krejt hapësira e përdorur</string>
  <string name="MediaOverviewActivity_Grid_view_description">Pamje rrjetë</string>
  <string name="MediaOverviewActivity_List_view_description">Pamje listë</string>
  <string name="MediaOverviewActivity_Selected_description">Të përzgjedhura</string>
  <string name="MediaOverviewActivity_select_all">Përzgjidhi krejt</string>
  <plurals name="MediaOverviewActivity_save_plural">
    <item quantity="one">Ruaje</item>
    <item quantity="other">Ruaji</item>
  </plurals>
  <plurals name="MediaOverviewActivity_delete_plural">
    <item quantity="one">Fshije</item>
    <item quantity="other">Fshiji</item>
  </plurals>
  <plurals name="MediaOverviewActivity_d_selected_s">
    <item quantity="one">%1$d i përzgjedhur (%2$s)</item>
    <item quantity="other">%1$d të përzgjedhur (%2$s)</item>
  </plurals>
  <string name="MediaOverviewActivity_file">Kartelë</string>
  <string name="MediaOverviewActivity_audio">Audio</string>
  <string name="MediaOverviewActivity_video">Video</string>
  <string name="MediaOverviewActivity_image">Figurë</string>
  <string name="MediaOverviewActivity_voice_message">Mesazh zanor</string>
  <string name="MediaOverviewActivity_sent_by_s">Dërguar nga %1$s</string>
  <string name="MediaOverviewActivity_sent_by_you">Dërguar nga ju</string>
  <string name="MediaOverviewActivity_sent_by_s_to_s">Dërguar nga %1$s për %2$s</string>
  <string name="MediaOverviewActivity_sent_by_you_to_s">Dërguar nga ju për %1$s</string>
  <!--Megaphones-->
  <string name="Megaphones_introducing_reactions">Ju Prezantojmë Reagimet</string>
  <string name="Megaphones_tap_and_hold_any_message_to_quicky_share_how_you_feel">Prekeni dhe mbajeni të prekur cilindo mesazh që të ndani me të tjerët se si ndjeheni prej tij.</string>
  <string name="Megaphones_remind_me_later">Kujtomë më vonë</string>
  <string name="Megaphones_verify_your_signal_pin">Verifikoni PIN-in tuaj të Signal-it</string>
  <string name="Megaphones_well_occasionally_ask_you_to_verify_your_pin">Me raste, do t\’ju kërkojmë të verifikoni PIN-in tuaj, që kështu të mund ta mbani mend.</string>
  <string name="Megaphones_verify_pin">Verifikoje PIN-in</string>
  <string name="Megaphones_get_started">Fillojani</string>
  <string name="Megaphones_new_group">Grup i ri</string>
  <string name="Megaphones_invite_friends">Ftoni shokë</string>
  <string name="Megaphones_use_sms">Use SMS</string>
  <string name="Megaphones_appearance">Dukje</string>
  <string name="Megaphones_add_photo">Shtoni foto</string>
  <!--NotificationBarManager-->
  <string name="NotificationBarManager_signal_call_in_progress">Thirrje Signal në zhvillim e sipër</string>
  <string name="NotificationBarManager__establishing_signal_call">Po bëhet thirrje Signal</string>
  <string name="NotificationBarManager__incoming_signal_call">Thirrje ardhëse Signal</string>
  <string name="NotificationBarManager__incoming_signal_group_call">Thirrje ardhëse për grup Signal</string>
  <string name="NotificationBarManager__stopping_signal_call_service">Po ndalet shërbimi Signal i thirrjeve</string>
  <string name="NotificationBarManager__decline_call">Hidhe poshtë thirrjen</string>
  <string name="NotificationBarManager__answer_call">Përgjigju thirrjes</string>
  <string name="NotificationBarManager__end_call">Përfundoje thirrjen</string>
  <string name="NotificationBarManager__cancel_call">Anuloje thirrjen</string>
  <string name="NotificationBarManager__join_call">Hyni në thirrje</string>
  <!--NotificationsMegaphone-->
  <string name="NotificationsMegaphone_turn_on_notifications">Të aktivizohen Njoftimet?</string>
  <string name="NotificationsMegaphone_never_miss_a_message">Mos humbni kurrë një mesazh nga kontakte dhe grupe tuajt.</string>
  <string name="NotificationsMegaphone_turn_on">Aktivizoje</string>
  <string name="NotificationsMegaphone_not_now">Jo tani</string>
  <!--NotificationMmsMessageRecord-->
  <string name="NotificationMmsMessageRecord_multimedia_message">Mesazh multimedia</string>
  <string name="NotificationMmsMessageRecord_downloading_mms_message">Po shkarkohet mesazh MMS</string>
  <string name="NotificationMmsMessageRecord_error_downloading_mms_message">Gabim në shkarkim mesazhi MMS, prekeni që të riprovohet</string>
  <!--MediaPickerActivity-->
  <string name="MediaPickerActivity_send_to">Dërgoje te %s</string>
  <string name="MediaPickerActivity__menu_open_camera">Hapni kamerën</string>
  <!--MediaSendActivity-->
  <string name="MediaSendActivity_add_a_caption">Shtoni një përshkrim…</string>
  <string name="MediaSendActivity_an_item_was_removed_because_it_exceeded_the_size_limit">U hoq një objekt, ngaqë tejkalonte kufirin për madhësitë</string>
  <string name="MediaSendActivity_an_item_was_removed_because_it_had_an_unknown_type">U hoq një objekt, ngaqë ishte i një lloji të panjohur</string>
  <string name="MediaSendActivity_an_item_was_removed_because_it_exceeded_the_size_limit_or_had_an_unknown_type">U hoq një objekt, ngaqë tejkalonte kufirin për madhësinë, ose ishte i një lloji të panjohur</string>
  <string name="MediaSendActivity_camera_unavailable">Kamera jo gati.</string>
  <string name="MediaSendActivity_message_to_s">Mesazh për %s</string>
  <string name="MediaSendActivity_message">Mesazh</string>
  <string name="MediaSendActivity_select_recipients">Përzgjidhni marrës</string>
  <string name="MediaSendActivity_signal_needs_access_to_your_contacts">Që të mund t\’i shfaqë, Molly-i lyp leje përdorimi të kontakteve.</string>
  <string name="MediaSendActivity_signal_needs_contacts_permission_in_order_to_show_your_contacts_but_it_has_been_permanently_denied">Molly-i lyp leje mbi Kontaktet që të mund të shfaqë kontaktet tuaja, por kjo i është mohuar përgjithmonë. Ju lutemi, kaloni te rregullimet e aplikacionit, përzgjidhni \"Leje\", dhe aktivizoni \"Kontakte\".</string>
  <plurals name="MediaSendActivity_cant_share_more_than_n_items">
    <item quantity="one">S\’mund të ndani me të tjerët më shumë se %d objekte.</item>
    <item quantity="other">S\’mund të ndani me të tjerët më shumë se %d objekte.</item>
  </plurals>
  <string name="MediaSendActivity_select_recipients_description">Përzgjidhni marrës</string>
  <string name="MediaSendActivity_tap_here_to_make_this_message_disappear_after_it_is_viewed">Prekni këtu që të zhduket ky mesazh pasi të jetë parë.</string>
  <!--MediaRepository-->
  <string name="MediaRepository_all_media">Krejt mediat</string>
  <string name="MediaRepository__camera">Kamerë</string>
  <!--MessageDecryptionUtil-->
  <string name="MessageDecryptionUtil_failed_to_decrypt_message">S\’u arrit të shfshehtëzohet mesazhi</string>
  <string name="MessageDecryptionUtil_tap_to_send_a_debug_log">Prekeni që të dërgoni një regjistër diagnostikimesh</string>
  <!--MessageRecord-->
  <string name="MessageRecord_unknown">I panjohur</string>
  <string name="MessageRecord_message_encrypted_with_a_legacy_protocol_version_that_is_no_longer_supported">Morët një mesazh të fshehtëzuar duke përdorur një version të vjetër të Signal-it, që nuk mirëmbahet më. Ju lutemi, kërkojini dërguesit ta përditësojë me versionin më të ri dhe ta ridërgojë mesazhin.</string>
  <string name="MessageRecord_left_group">E keni lënë grupin.</string>
  <string name="MessageRecord_you_updated_group">E përditësuat grupin.</string>
  <string name="MessageRecord_the_group_was_updated">Grupi u përditësua.</string>
  <string name="MessageRecord_you_called_date">Thirrët · %1$s</string>
  <string name="MessageRecord_missed_audio_call_date">Thirrje audio e humbur · %1$s</string>
  <string name="MessageRecord_missed_video_call_date">Thirrje video e humbur · %1$s</string>
  <string name="MessageRecord_s_updated_group">%s përditësoi grupin.</string>
  <string name="MessageRecord_s_called_you_date">%1$s ju thirri · %2$s</string>
  <string name="MessageRecord_s_joined_signal">%s është në Signal!</string>
  <string name="MessageRecord_you_disabled_disappearing_messages">Çaktivizuat zhdukje mesazhesh.</string>
  <string name="MessageRecord_s_disabled_disappearing_messages">%1$s çaktivizoi zhdukje mesazhesh.</string>
  <string name="MessageRecord_you_set_disappearing_message_time_to_s">E vutë kohëmatësin e zhdukjes së mesazheve për %1$s.</string>
  <string name="MessageRecord_s_set_disappearing_message_time_to_s">%1$s e vuri kohëmatësin e tretjes së mesazheve në %2$s.</string>
  <string name="MessageRecord_disappearing_message_time_set_to_s">Koha për zhdukje mesazhesh është vënë %1$s.</string>
  <string name="MessageRecord_this_group_was_updated_to_a_new_group">Ky grup u përditësua si një Grup i Ri.</string>
  <string name="MessageRecord_you_couldnt_be_added_to_the_new_group_and_have_been_invited_to_join">S\’u shtuat dot te Grupi i Ri dhe u ftuat të bëheni pjesë.</string>
  <string name="MessageRecord_chat_session_refreshed">Sesioni i fjalosjes u rifreskua</string>
  <plurals name="MessageRecord_members_couldnt_be_added_to_the_new_group_and_have_been_invited">
    <item quantity="one">Një anëtar s\’u shtua dot te Grupi i Ri dhe është ftuar të bëhet pjesë e tij.</item>
    <item quantity="other">%1$s anëtarë s\’u shtuan dot te Grupi i Ri dhe janë ftuar të bëhen pjesë e tij.</item>
  </plurals>
  <plurals name="MessageRecord_members_couldnt_be_added_to_the_new_group_and_have_been_removed">
    <item quantity="one">Një anëtar s\’u shtua dot te Grupi i Ri dhe është ftuar të bëhet pjesë e tij.</item>
    <item quantity="other">%1$s anëtarë s\’u shtuan dot te Grupi i Ri dhe u hoqën prej grupit.</item>
  </plurals>
  <!--Profile change updates-->
  <string name="MessageRecord_changed_their_profile_name_to">%1$s ndryshoi emrin e tij te profili si %2$s.</string>
  <string name="MessageRecord_changed_their_profile_name_from_to">%1$s ndryshoi emrin e tij të profilit nga %2$s në %3$s.</string>
  <string name="MessageRecord_changed_their_profile">%1$s ndryshoi profilin e tij.</string>
  <!--GV2 specific-->
  <string name="MessageRecord_you_created_the_group">E krijuat grupin.</string>
  <string name="MessageRecord_group_updated">Grupi u përditësua.</string>
  <string name="MessageRecord_invite_friends_to_this_group">Ftoni shokë te ky grup përmes një lidhjeje grupi</string>
  <!--GV2 member additions-->
  <string name="MessageRecord_you_added_s">Shtuat %1$s.</string>
  <string name="MessageRecord_s_added_s">%1$s shtoi %2$s.</string>
  <string name="MessageRecord_s_added_you">%1$s ju shtoi te grupi.</string>
  <string name="MessageRecord_you_joined_the_group">U bëtë pjesë e grupit.</string>
  <string name="MessageRecord_s_joined_the_group">%1$s u bënë pjesë e grupit.</string>
  <!--GV2 member removals-->
  <string name="MessageRecord_you_removed_s">Hoqët %1$s.</string>
  <string name="MessageRecord_s_removed_s">%1$s hoqi %2$s.</string>
  <string name="MessageRecord_s_removed_you_from_the_group">%1$s ju hoqi nga grupi.</string>
  <string name="MessageRecord_you_left_the_group">E braktisët grupin.</string>
  <string name="MessageRecord_s_left_the_group">%1$s e la grupin.</string>
  <string name="MessageRecord_you_are_no_longer_in_the_group">S\’jeni më te grupi.</string>
  <string name="MessageRecord_s_is_no_longer_in_the_group">%1$s s\’është më te grupi.</string>
  <!--GV2 role change-->
  <string name="MessageRecord_you_made_s_an_admin">E bëtë %1$s përgjegjës.</string>
  <string name="MessageRecord_s_made_s_an_admin">%1$s bëri %2$s përgjegjës.</string>
  <string name="MessageRecord_s_made_you_an_admin">%1$s ju bëri përgjegjës.</string>
  <string name="MessageRecord_you_revoked_admin_privileges_from_s">I shfuqizuat %1$s privilegje përgjegjësi.</string>
  <string name="MessageRecord_s_revoked_your_admin_privileges">%1$s shfuqizoi privilegjet tuaja prej përgjegjësi.</string>
  <string name="MessageRecord_s_revoked_admin_privileges_from_s">%1$s i shfuqizoi %2$s privilegje përgjegjësi.</string>
  <string name="MessageRecord_s_is_now_an_admin">%1$s tani është përgjegjës.</string>
  <string name="MessageRecord_you_are_now_an_admin">Tani jeni një përgjegjës.</string>
  <string name="MessageRecord_s_is_no_longer_an_admin">%1$s s\’është më përgjegjës.</string>
  <string name="MessageRecord_you_are_no_longer_an_admin">S\’jeni më përgjegjës.</string>
  <!--GV2 invitations-->
  <string name="MessageRecord_you_invited_s_to_the_group">Ftuat %1$s te grupi.</string>
  <string name="MessageRecord_s_invited_you_to_the_group">%1$s ju ftoi te grupi.</string>
  <plurals name="MessageRecord_s_invited_members">
    <item quantity="one">%1$s ftoi 1 person te grupi.</item>
    <item quantity="other">%1$s ftoi %2$d vetë te grupi.</item>
  </plurals>
  <string name="MessageRecord_you_were_invited_to_the_group">U ftuat te grupi.</string>
  <plurals name="MessageRecord_d_people_were_invited_to_the_group">
    <item quantity="one">1 person u ftua te grupi.</item>
    <item quantity="other">%1$d vetë u ftuan te grupi.</item>
  </plurals>
  <!--GV2 invitation revokes-->
  <plurals name="MessageRecord_you_revoked_invites">
    <item quantity="one">Shfuqizuat një ftese për te grupi.</item>
    <item quantity="other">Shfuqizuat %1$d ftesa për te grupi.</item>
  </plurals>
  <plurals name="MessageRecord_s_revoked_invites">
    <item quantity="one">%1$s shfuqizoi një ftesë për te grupi.</item>
    <item quantity="other">%1$s shfuqizoi %2$d ftesa për te grupi.</item>
  </plurals>
  <string name="MessageRecord_someone_declined_an_invitation_to_the_group">Dikush hodhi poshtë një ftesë për te grupi.</string>
  <string name="MessageRecord_you_declined_the_invitation_to_the_group">Hodhët poshtë ftesën për te grupi.</string>
  <string name="MessageRecord_s_revoked_your_invitation_to_the_group">%1$s shfuqizoi ftesën tuaj ndaj grupit.</string>
  <string name="MessageRecord_an_admin_revoked_your_invitation_to_the_group">Një përgjegjës shfuqizoi ftesën tuaj ndaj grupit.</string>
  <plurals name="MessageRecord_d_invitations_were_revoked">
    <item quantity="one">U shfuqizua një ftesë për te grupi.</item>
    <item quantity="other">U shfuqizuan %1$d ftesa për te grupi.</item>
  </plurals>
  <!--GV2 invitation acceptance-->
  <string name="MessageRecord_you_accepted_invite">Pranuat ftesën për te grupi.</string>
  <string name="MessageRecord_s_accepted_invite">%1$s pranoi një ftesë për te grupi.</string>
  <string name="MessageRecord_you_added_invited_member_s">Shtuat anëtarët e ftuar %1$s.</string>
  <string name="MessageRecord_s_added_invited_member_s">%1$s shtoi anëtarin e ftuar %2$s.</string>
  <!--GV2 title change-->
  <string name="MessageRecord_you_changed_the_group_name_to_s">Ndryshuat emrin e grupit në \"%1$s\".</string>
  <string name="MessageRecord_s_changed_the_group_name_to_s">%1$s ndryshoi emrin e grupit në \"%2$s\".</string>
  <string name="MessageRecord_the_group_name_has_changed_to_s">Emri i grupit u ndryshua në \"%1$s\".</string>
  <!--GV2 description change-->
  <string name="MessageRecord_you_changed_the_group_description">Ndryshuat përshkrimin e grupit.</string>
  <string name="MessageRecord_s_changed_the_group_description">%1$s ndryshoi përshkrimin e grupit.</string>
  <string name="MessageRecord_the_group_description_has_changed">Përshkrimi i grupit ndryshoi.</string>
  <!--GV2 avatar change-->
  <string name="MessageRecord_you_changed_the_group_avatar">Ndryshuat avatarin e grupit.</string>
  <string name="MessageRecord_s_changed_the_group_avatar">%1$s ndryshoi avatarin e grupit.</string>
  <string name="MessageRecord_the_group_group_avatar_has_been_changed">Avatari i grupit u ndryshua.</string>
  <!--GV2 attribute access level change-->
  <string name="MessageRecord_you_changed_who_can_edit_group_info_to_s">Ndryshuat cili mund të përpunojë të dhëna grupi te \"%1$s\".</string>
  <string name="MessageRecord_s_changed_who_can_edit_group_info_to_s">%1$s ndryshoi se cilët mund të përpunojnë të dhëna grupi te \"%2$s\".</string>
  <string name="MessageRecord_who_can_edit_group_info_has_been_changed_to_s">Te \"%1$s\" është ndryshuar se kush mund të përpunojë të dhëna grupi.</string>
  <!--GV2 membership access level change-->
  <string name="MessageRecord_you_changed_who_can_edit_group_membership_to_s">Ndryshuat cilët mund të përpunojnë anëtarësi grupi te \"%1$s\".</string>
  <string name="MessageRecord_s_changed_who_can_edit_group_membership_to_s">%1$s ndryshoi se cilët mund të përpunojnë anëtarësi grupi te \"%2$s\".</string>
  <string name="MessageRecord_who_can_edit_group_membership_has_been_changed_to_s">Te \"%1$s\" është ndryshuas se kush mund të përpunojë anëtarësi te grupi.</string>
  <!--GV2 announcement group change-->
  <string name="MessageRecord_you_allow_all_members_to_send">Ndryshuat rregullimet e grupit për të lejuar krejt anëtarët të dërgojnë mesazhe.</string>
  <string name="MessageRecord_you_allow_only_admins_to_send">Ndryshuat rregullimet e grupit për të lejuar vetëm përgjegjësit të dërgojnë mesazhe.</string>
  <string name="MessageRecord_s_allow_all_members_to_send">%1$s ndryshoi rregullimet e grupit për të lejuar krejt anëtarët të dërgojnë mesazhe.</string>
  <string name="MessageRecord_s_allow_only_admins_to_send">%1$s ndryshoi rregullimet e grupit për të lejuar vetëm përgjegjësit të dërgojnë mesazhe.</string>
  <string name="MessageRecord_allow_all_members_to_send">Rregullimet e grupit u ndryshuan për të lejuar krejt anëtarët të dërgojnë mesazhe.</string>
  <string name="MessageRecord_allow_only_admins_to_send">Rregullimet e grupit u ndryshuan për të lejuar vetëm përgjegjësit të dërgojnë mesazhe.</string>
  <!--GV2 group link invite access level change-->
  <string name="MessageRecord_you_turned_on_the_group_link_with_admin_approval_off">Aktivizuat lidhjen e grupit me miratim nga përgjegjësi të çaktivizuar.</string>
  <string name="MessageRecord_you_turned_on_the_group_link_with_admin_approval_on">Aktivizuat lidhjen e grupit me miratim nga përgjegjësi të aktivizuar.</string>
  <string name="MessageRecord_you_turned_off_the_group_link">Çaktivizuat lidhjen e grupit.</string>
  <string name="MessageRecord_s_turned_on_the_group_link_with_admin_approval_off">%1$s aktivizoi lidhjen e grupit me miratim nga përgjegjësi të çaktivizuar.</string>
  <string name="MessageRecord_s_turned_on_the_group_link_with_admin_approval_on">%1$s aktivizoi lidhjen e grupit me miratim nga përgjegjësi të aktivizuar.</string>
  <string name="MessageRecord_s_turned_off_the_group_link">%1$s çaktivizoi lidhjen e grupit.</string>
  <string name="MessageRecord_the_group_link_has_been_turned_on_with_admin_approval_off">Lidhja e grupit është aktivizuar me miratim nga përgjegjësi të çaktivizuar.</string>
  <string name="MessageRecord_the_group_link_has_been_turned_on_with_admin_approval_on">Lidhja e grupit është aktivizuar me miratim nga përgjegjësi të aktivizuar.</string>
  <string name="MessageRecord_the_group_link_has_been_turned_off">Lidhja e grupit është çaktivizuar.</string>
  <string name="MessageRecord_you_turned_off_admin_approval_for_the_group_link">Çaktivizuat miratim përgjegjësi për lidhjen e grupit.</string>
  <string name="MessageRecord_s_turned_off_admin_approval_for_the_group_link">%1$s çaktivizoi miratim nga përgjegjësi për lidhjen e grupit.</string>
  <string name="MessageRecord_the_admin_approval_for_the_group_link_has_been_turned_off">Miratimi nga përgjegjësi për lidhjen e grupit është çaktivizuar.</string>
  <string name="MessageRecord_you_turned_on_admin_approval_for_the_group_link">Aktivizuat miratim përgjegjësi për lidhjen e grupit.</string>
  <string name="MessageRecord_s_turned_on_admin_approval_for_the_group_link">%1$s aktivizoi miratim nga përgjegjësi për lidhjen e grupit.</string>
  <string name="MessageRecord_the_admin_approval_for_the_group_link_has_been_turned_on">Miratimi nga përgjegjësi për lidhjen e grupit është aktivizuar.</string>
  <!--GV2 group link reset-->
  <string name="MessageRecord_you_reset_the_group_link">Ricaktuat lidhjen e grupit.</string>
  <string name="MessageRecord_s_reset_the_group_link">%1$s ricaktoi lidhjen e grupit.</string>
  <string name="MessageRecord_the_group_link_has_been_reset">Lidhja e grupit është ricaktuar.</string>
  <!--GV2 group link joins-->
  <string name="MessageRecord_you_joined_the_group_via_the_group_link">U bëtë pjesë e grupit përmes lidhjes së grupit.</string>
  <string name="MessageRecord_s_joined_the_group_via_the_group_link">%1$s u bë pjesë e grupit përmes lidhjes së grupit.</string>
  <!--GV2 group link requests-->
  <string name="MessageRecord_you_sent_a_request_to_join_the_group">Dërguat një kërkesë të bëheni pjesë e grupit.</string>
  <string name="MessageRecord_s_requested_to_join_via_the_group_link">%1$s kërkoi të bëhet pjesë e grupit përmes lidhjes së grupit.</string>
  <!--GV2 group link approvals-->
  <string name="MessageRecord_s_approved_your_request_to_join_the_group">%1$s miratoi kërkesën tuaj për t\’u bërë pjesë e grupit.</string>
  <string name="MessageRecord_s_approved_a_request_to_join_the_group_from_s">%1$s miratoi një kërkesë për t\’u bërë pjesë e grupit nga %2$s.</string>
  <string name="MessageRecord_you_approved_a_request_to_join_the_group_from_s">Miratuat një kërkesë nga %1$s për t\’u bërë pjesë e grupit.</string>
  <string name="MessageRecord_your_request_to_join_the_group_has_been_approved">Kërkesa jua për t\’u bërë pjesë e grupit u miratua.</string>
  <string name="MessageRecord_a_request_to_join_the_group_from_s_has_been_approved">U miratua një kërkesë për t\’u bërë pjesë e grupit nga %1$s.</string>
  <!--GV2 group link deny-->
  <string name="MessageRecord_your_request_to_join_the_group_has_been_denied_by_an_admin">Kërkesa juaj për t\’u bërë pjesë e grupit është hedhur poshtë nga një përgjegjës.</string>
  <string name="MessageRecord_s_denied_a_request_to_join_the_group_from_s">%1$s hodhi poshtë një kërkesë për t\’u bërë pjesë e grupit nga %2$s.</string>
  <string name="MessageRecord_a_request_to_join_the_group_from_s_has_been_denied">U hodh poshtë një kërkesë për t\’u bërë pjesë e grupit nga %1$s.</string>
  <string name="MessageRecord_you_canceled_your_request_to_join_the_group">Anuluat kërkesën tuaj për t\’u bërë pjesë e grupit.</string>
  <string name="MessageRecord_s_canceled_their_request_to_join_the_group">%1$s anuloi kërkesën e tij për t\’u bërë pjesë e grupit.</string>
  <!--End of GV2 specific update messages-->
  <string name="MessageRecord_your_safety_number_with_s_has_changed">Numri juaj i sigurisë me %s është ndryshuar.</string>
  <string name="MessageRecord_you_marked_your_safety_number_with_s_verified">E shënuat numrin tuaj të sigurisë me %s si të verifikuar</string>
  <string name="MessageRecord_you_marked_your_safety_number_with_s_verified_from_another_device">E shënuat numrin tuaj të sigurisë me %s si të verifikuar nga një tjetër pajisje</string>
  <string name="MessageRecord_you_marked_your_safety_number_with_s_unverified">E shënuat numrin tuaj të sigurisë me %s si të paverifikuar</string>
  <string name="MessageRecord_you_marked_your_safety_number_with_s_unverified_from_another_device">E shënuat numrin tuaj të sigurisë me %s si të paverifikuar nga një tjetër pajisje</string>
  <string name="MessageRecord_a_message_from_s_couldnt_be_delivered">S\’u dërgua dot një mesazh prej %s</string>
  <string name="MessageRecord_s_changed_their_number_to_a_new_number">%1$s e ndryshoi numrin e vet me një numër të ri.</string>
  <!--Group Calling update messages-->
  <string name="MessageRecord_s_started_a_group_call_s">%1$s nisi një thirrje grupi · %2$s</string>
  <string name="MessageRecord_s_is_in_the_group_call_s">%1$s gjendet te thirrja e grupit · %2$s</string>
  <string name="MessageRecord_you_are_in_the_group_call_s1">Gjendeni te thirrja e grupit · %1$s</string>
  <string name="MessageRecord_s_and_s_are_in_the_group_call_s1">%1$s dhe %2$s gjenden te thirrja e grupit · %3$s</string>
  <string name="MessageRecord_group_call_s">Thirrje grupi · %1$s</string>
  <string name="MessageRecord_s_started_a_group_call">%1$s nisi një thirrje grupi</string>
  <string name="MessageRecord_s_is_in_the_group_call">%1$s gjendet te thirrja e grupit</string>
  <string name="MessageRecord_you_are_in_the_group_call">Gjendeni te thirrja e grupit</string>
  <string name="MessageRecord_s_and_s_are_in_the_group_call">%1$s dhe %2$s gjenden te thirrja e grupit</string>
  <string name="MessageRecord_group_call">Thirrje grupi</string>
  <string name="MessageRecord_you">Ju</string>
  <plurals name="MessageRecord_s_s_and_d_others_are_in_the_group_call_s">
    <item quantity="one">%1$s, %2$s, dhe %3$d tjetër gjenden te thirrja e grupit · %4$s</item>
    <item quantity="other">%1$s, %2$s, dhe %3$d të tjerë gjenden te thirrja e grupit · %4$s</item>
  </plurals>
  <plurals name="MessageRecord_s_s_and_d_others_are_in_the_group_call">
    <item quantity="one">%1$s, %2$s, dhe %3$d tjetër gjenden te thirrja e grupit</item>
    <item quantity="other">%1$s, %2$s, dhe %3$d të tjerë gjenden te thirrja e grupit</item>
  </plurals>
  <!--MessageRequestBottomView-->
  <string name="MessageRequestBottomView_accept">Pranoje</string>
  <string name="MessageRequestBottomView_continue">Vazhdo</string>
  <string name="MessageRequestBottomView_delete">Fshije</string>
  <string name="MessageRequestBottomView_block">Bllokoje</string>
  <string name="MessageRequestBottomView_unblock">Zhbllokoje</string>
  <string name="MessageRequestBottomView_do_you_want_to_let_s_message_you_they_wont_know_youve_seen_their_messages_until_you_accept">Të lejohet %1$s t\’ju dërgojë mesazh dhe të ndajë emrin dhe foton tuaj me të tjerë? S\’do ta dijë se e keni parë mesazhin e tij, para se të pranoni këtë.</string>
  <string name="MessageRequestBottomView_do_you_want_to_let_s_message_you_wont_receive_any_messages_until_you_unblock_them">Të lejohet %1$s t\’ju dërgojë mesazh dhe të ndajë emrin dhe foton tuaj me të tjerë? S\’do të merrni ndonjë mesazh, para se ta zhbllokoni.</string>
  <string name="MessageRequestBottomView_continue_your_conversation_with_this_group_and_share_your_name_and_photo">Të vazhdohet biseda juaj me këtë grup dhe t\’u jepet emri dhe fotoja juaj anëtarëve të tij?</string>
  <string name="MessageRequestBottomView_upgrade_this_group_to_activate_new_features">Përmirësojeni këtë grup, që të aktivizohen veçori të reja, të tilla si @përmendje dhe përgjegjës. Anëtarët që nuk kanë dhënë emrin ose foton e tyre te ky grup, do të ftohen të bëhen pjesë.</string>
  <string name="MessageRequestBottomView_this_legacy_group_can_no_longer_be_used">Ky Grup i Dikurshëm s\’mund të përdoret më, ngaqë është shumë i madh. Madhësia maksimum për grupet është %1$d.</string>
  <string name="MessageRequestBottomView_continue_your_conversation_with_s_and_share_your_name_and_photo">Të vazhdohet biseda juaj me %1$s dhe t\’i jepet emri dhe fotoja juaj?</string>
  <string name="MessageRequestBottomView_do_you_want_to_join_this_group_they_wont_know_youve_seen_their_messages_until_you_accept">Të bëhet anëtarësim në këtë grup dhe të ndahet emri dhe fotoja juaj me anëtarët e tij? S\’do ta dinë se i keni parë mesazhet e tyre, para se të pranoni këtë.</string>
  <string name="MessageRequestBottomView_join_this_group_they_wont_know_youve_seen_their_messages_until_you_accept">Doni të bëheni pjesë e këtij grupi? S\’do ta dinë se i keni parë mesazhet e tyre, deri sa të pranoni.</string>
  <string name="MessageRequestBottomView_unblock_this_group_and_share_your_name_and_photo_with_its_members">Të zhbllokohet ky grup dhe të lejohet të ndajë emrin dhe foton tuaj me anëtarët e tij? S\’do të merrni ndonjë mesazh, para se ta zhbllokoni.</string>
  <string name="MessageRequestProfileView_view">Shihni</string>
  <string name="MessageRequestProfileView_member_of_one_group">Anëtar i %1$s</string>
  <string name="MessageRequestProfileView_member_of_two_groups">Anëtar i %1$s dhe %2$s</string>
  <string name="MessageRequestProfileView_member_of_many_groups">Anëtar i %1$s, %2$s, dhe %3$s</string>
  <plurals name="MessageRequestProfileView_members">
    <item quantity="one">%1$d anëtar</item>
    <item quantity="other">%1$d anëtarë</item>
  </plurals>
  <plurals name="MessageRequestProfileView_members_and_invited">
    <item quantity="one">%1$d anëtar (+%2$d të ftuar)</item>
    <item quantity="other">%1$d anëtarë (+%2$d të ftuar)</item>
  </plurals>
  <plurals name="MessageRequestProfileView_member_of_d_additional_groups">
    <item quantity="one">%d grup shtesë</item>
    <item quantity="other">%d grupe shtesë</item>
  </plurals>
  <!--PassphraseChangeActivity-->
  <string name="PassphraseChangeActivity_passphrases_dont_match_exclamation">Frazëkalimet nuk përputhen!</string>
  <string name="PassphraseChangeActivity_incorrect_old_passphrase_exclamation">Frazëkalim i vjetër i pasaktë!</string>
  <string name="PassphraseChangeActivity_enter_new_passphrase_exclamation">Jepni frazëkalim të ri!</string>
  <!--DeviceProvisioningActivity-->
  <string name="DeviceProvisioningActivity_link_this_device">Të lidhet kjo pajisje?</string>
  <string name="DeviceProvisioningActivity_continue">VAZHDO</string>
  <string name="DeviceProvisioningActivity_content_intro">Do të jetë në gjendje të</string>
  <string name="DeviceProvisioningActivity_content_bullets">
        • Lexojë krejt mesazhet tuaja.
        \n• Të dërgojë mesazhe në emrin tuaj
    </string>
  <string name="DeviceProvisioningActivity_content_progress_title">Lidhje pajisjeje</string>
  <string name="DeviceProvisioningActivity_content_progress_content">Po lidhet pajisje e re…</string>
  <string name="DeviceProvisioningActivity_content_progress_success">Pajisja u miratua!</string>
  <string name="DeviceProvisioningActivity_content_progress_no_device">S\’u gjet pajisje.</string>
  <string name="DeviceProvisioningActivity_content_progress_network_error">Gabim rrjeti.</string>
  <string name="DeviceProvisioningActivity_content_progress_key_error">Kod QR i pavlefshëm.</string>
  <string name="DeviceProvisioningActivity_sorry_you_have_too_many_devices_linked_already">Na ndjeni, keni tashmë shumë pajisje të lidhura, provoni të hiqni disa</string>
  <string name="DeviceActivity_sorry_this_is_not_a_valid_device_link_qr_code">Na ndjeni, ky s\’është kod QR lidhjeje pajisjeje i vlefshëm.</string>
  <string name="DeviceProvisioningActivity_link_a_signal_device">Të lidhet një pajisje Signal?</string>
  <string name="DeviceProvisioningActivity_it_looks_like_youre_trying_to_link_a_signal_device_using_a_3rd_party_scanner">Duket sikur po provoni të lidhni një pajisje Signal duke përdorur skaner të një pale të tretë. Si masë mbrojtëse, ju lutemi, riskanojeni kodin që nga brenda Signal-it.</string>
  <string name="DeviceActivity_signal_needs_the_camera_permission_in_order_to_scan_a_qr_code">Që të mund të skanojë një kod QR, Molly lyp leje përdorimi të Kamerës, por kjo i është mohuar. Ju lutemi, kaloni te rregullimet e aplikacionit, përzgjidhni \"Leje\", dhe aktivizoni \"Kamerën\".</string>
  <string name="DeviceActivity_unable_to_scan_a_qr_code_without_the_camera_permission">S\’arrihet të skanohet kod QR pa leje mbi Kamerën</string>
  <!--OutdatedBuildReminder-->
  <string name="OutdatedBuildReminder_update_now">Përditësoje tani</string>
  <string name="OutdatedBuildReminder_your_version_of_signal_will_expire_today">Ky version i Signal-it do të skadojë sot. Përditësojeni me versionin më të freskët.</string>
  <plurals name="OutdatedBuildReminder_your_version_of_signal_will_expire_in_n_days">
    <item quantity="one">Ky version i Signal-it do të skadojë nesër. Përditësojeni me versionin më të freskët.</item>
    <item quantity="other">Ky version i Signal-it do të skadojë për %d ditë. Përditësojeni me versionin më të freskët.</item>
  </plurals>
  <!--PassphrasePromptActivity-->
  <string name="PassphrasePromptActivity_enter_passphrase">Jepni frazëkalimin</string>
  <string name="PassphrasePromptActivity_watermark_content_description">Ikona e Molly-it</string>
  <string name="PassphrasePromptActivity_ok_button_content_description">Parashtroje frazëkalimin</string>
  <string name="PassphrasePromptActivity_invalid_passphrase_exclamation">Frazëkalim i pavlefshëm!</string>
  <string name="PassphrasePromptActivity_unlock_signal">Shkyçe Molly-in</string>
  <string name="PassphrasePromptActivity_signal_android_lock_screen">Signal Android - Kyçje Ekrani</string>
  <!--PlacePickerActivity-->
  <string name="PlacePickerActivity_title">Hartë</string>
  <string name="PlacePickerActivity_drop_pin">Lini pin</string>
  <string name="PlacePickerActivity_accept_address">Pranoje adresën</string>
  <!--PlayServicesProblemFragment-->
  <string name="PlayServicesProblemFragment_the_version_of_google_play_services_you_have_installed_is_not_functioning">Versioni i Google Play Services që keni instaluar nuk funksionon saktë. Ju lutemi. riinstaloni Google Play Services dhe riprovoni.</string>
  <!--PinRestoreEntryFragment-->
  <string name="PinRestoreEntryFragment_incorrect_pin">PIN i pasaktë</string>
  <string name="PinRestoreEntryFragment_skip_pin_entry">Të anashkalohet dhënie PIN-i?</string>
  <string name="PinRestoreEntryFragment_need_help">Ju duhet ndihmë?</string>
  <string name="PinRestoreEntryFragment_your_pin_is_a_d_digit_code">PIN-i juaj është një kod me %1$d ose më tepër shifra që krijuat dhe që mund të jetë numerik ose alfanumerik.\n\nNëse s\’mbani mend PIN-in tuaj, mund të krijoni një të ri. Mund të regjistroni dhe përdorni llogarinë tuaj, por do të humbni disa nga rregullimet e ruajtura, bie fjala, të dhënat e profilit tuaj.</string>
  <string name="PinRestoreEntryFragment_if_you_cant_remember_your_pin">Nëse s\’mbani mend PIN-in tuaj, mund të krijoni një të ri. Mund të regjistroni dhe përdorni llogarinë tuaj, por do të humbni disa nga rregullimet e ruajtura, bie fjala, të dhëna të profilit tuaj.</string>
  <string name="PinRestoreEntryFragment_create_new_pin">Krijoni PIN të Ri</string>
  <string name="PinRestoreEntryFragment_contact_support">Lidhuni Me Asistencën</string>
  <string name="PinRestoreEntryFragment_cancel">Anuloje</string>
  <string name="PinRestoreEntryFragment_skip">Anashkaloje</string>
  <plurals name="PinRestoreEntryFragment_you_have_d_attempt_remaining">
    <item quantity="one">Keni edhe %1$d provë. Nëse ju mbarohen provat, mund të krijoni një PIN të ri. Mund të regjistroni dhe përdorni llogarinë tuaj, por do të humbni disa nga rregullimet e ruajtura, bie fjala, të dhënat e profilit tuaj.</item>
    <item quantity="other">Keni edhe %1$d prova. Nëse ju mbarohen provat, mund të krijoni një PIN të ri. Mund të regjistroni dhe përdorni llogarinë tuaj, por do të humbni disa nga rregullimet e ruajtura, bie fjala, të dhënat e profilit tuaj.</item>
  </plurals>
  <string name="PinRestoreEntryFragment_signal_registration_need_help_with_pin">Regjistrim Signal-i - Ju Duhet Ndihmë me PIN-in për Android</string>
  <string name="PinRestoreEntryFragment_enter_alphanumeric_pin">Jepni PIN alfanumerik</string>
  <string name="PinRestoreEntryFragment_enter_numeric_pin">Jepni PIN numerik</string>
  <!--PinRestoreLockedFragment-->
  <string name="PinRestoreLockedFragment_create_your_pin">Krijoni PIN-in tuaj</string>
  <string name="PinRestoreLockedFragment_youve_run_out_of_pin_guesses">Ju janë mbaruar hamendësimet e PIN-it, por prapë mundë të hyni në llogarinë tuaj Signal duke krijuar një PIN të ri. Për hir të privatësisë dhe sigurisë tuaj, llogaria juaj do të rikthehet pa ndonjë të dhënë profili apo rregullime të ruajtura.</string>
  <string name="PinRestoreLockedFragment_create_new_pin">Krijoni PIN të ri</string>
  <!--PinOptOutDialog-->
  <string name="PinOptOutDialog_warning">Paralajmërim</string>
  <string name="PinOptOutDialog_if_you_disable_the_pin_you_will_lose_all_data">Nëse çaktivizoni PIN-in, do të humbni krejt të dhënat, kur riregjistroni Signal-in, veç në i kopjeruajtshi dhe rikthefshi dorazi. S\’mund të aktivizoni Kyçje Regjistrimi, teksa PIN-i është i çaktivizuar.</string>
  <string name="PinOptOutDialog_disable_pin">Çaktivizoje PIN-in</string>
  <!--RatingManager-->
  <string name="RatingManager_rate_this_app">Vlerësojeni këtë aplikacion</string>
  <string name="RatingManager_if_you_enjoy_using_this_app_please_take_a_moment">Nëse ju pëlqen ta përdorni këtë aplikacion, ju lutemi, ndaluni një çast të na ndihmoni duke e vlerësuar atë.</string>
  <string name="RatingManager_rate_now">Vlerësojeni që tani!</string>
  <string name="RatingManager_no_thanks">Jo, faleminderit</string>
  <string name="RatingManager_later">Më vonë</string>
  <!--ReactionsBottomSheetDialogFragment-->
  <string name="ReactionsBottomSheetDialogFragment_all">Krejt · %1$d</string>
  <!--ReactionsConversationView-->
  <string name="ReactionsConversationView_plus">+%1$d</string>
  <!--ReactionsRecipientAdapter-->
  <string name="ReactionsRecipientAdapter_you">Ju</string>
  <!--RecaptchaRequiredBottomSheetFragment-->
  <string name="RecaptchaRequiredBottomSheetFragment_verify_to_continue_messaging">Verifikojeni, që të vazhdoni shkëmbim mesazhesh</string>
  <string name="RecaptchaRequiredBottomSheetFragment_to_help_prevent_spam_on_signal">Që të ndihmoni të pengohen në Molly mesazhe të padëshiruar, ju lutemi, plotësoni verifikimin.</string>
  <string name="RecaptchaRequiredBottomSheetFragment_after_verifying_you_can_continue_messaging">Pas verifikimit, mund të vazhdoni të shkëmbeni mesazhe. Çfarëdo mesazhesh të ndalur do të dërgohen automatikisht.</string>
  <!--Recipient-->
  <string name="Recipient_you">Ju</string>
  <!--RecipientPreferencesActivity-->
  <string name="RecipientPreferenceActivity_block">Bllokoje</string>
  <string name="RecipientPreferenceActivity_unblock">Zhbllokoje</string>
  <!--RecipientProvider-->
  <string name="RecipientProvider_unnamed_group">Grup i paemër</string>
  <!--RedPhone-->
  <string name="RedPhone_answering">Po përgjigjeni…</string>
  <string name="RedPhone_ending_call">Po përfundohet thirrja…</string>
  <string name="RedPhone_ringing">Po i bihet ziles…</string>
  <string name="RedPhone_busy">I zënë</string>
  <string name="RedPhone_recipient_unavailable">Marrësi s\'është në gjendje</string>
  <string name="RedPhone_network_failed">Dështoi rrjeti!</string>
  <string name="RedPhone_number_not_registered">Numër i paregjistruar!</string>
  <string name="RedPhone_the_number_you_dialed_does_not_support_secure_voice">Numri që thirrët nuk mbulon thirrje me zë të sigurta!</string>
  <string name="RedPhone_got_it">E mora</string>
  <!--WebRtcCallActivity-->
  <string name="WebRtcCallActivity__tap_here_to_turn_on_your_video">Prekeni këtu që të ktheni te videoja juaj</string>
  <string name="WebRtcCallActivity__to_call_s_signal_needs_access_to_your_camera">Për të thirrur %1$s, Molly-i lyp leje përdorimi të kamerës tuaj</string>
  <string name="WebRtcCallActivity__signal_s">Molly %1$s</string>
  <string name="WebRtcCallActivity__calling">Po thirret…</string>
  <string name="WebRtcCallActivity__group_is_too_large_to_ring_the_participants">Grupi është shumë i madh për t\’u rënë ziles së pjesëmarrësve.</string>
  <!--WebRtcCallView-->
  <string name="WebRtcCallView__signal_call">Thirrje Signal</string>
  <string name="WebRtcCallView__signal_video_call">Thirrje Signal Me Video</string>
  <string name="WebRtcCallView__start_call">Nise Thirrjen</string>
  <string name="WebRtcCallView__join_call">Hyni në Thirrje</string>
  <string name="WebRtcCallView__call_is_full">Thirrja është plot</string>
  <string name="WebRtcCallView__the_maximum_number_of_d_participants_has_been_Reached_for_this_call">Për këtë thirrje është mbërritur në numrin maksimum prej %1$dpjesëmarrësish. Riprovoni më vonë.</string>
  <string name="WebRtcCallView__view_participants_list">Shihni pjesëmarrësit</string>
  <string name="WebRtcCallView__your_video_is_off">Videoja juaj është e fikur</string>
  <string name="WebRtcCallView__reconnecting">Po rilidhet…</string>
  <string name="WebRtcCallView__joining">Po hyhet…</string>
  <string name="WebRtcCallView__disconnected">I shkëputur</string>
  <string name="WebRtcCallView__signal_will_ring_s">Signal-i do t\’i bjerë ziles për %1$s</string>
  <string name="WebRtcCallView__signal_will_ring_s_and_s">Signal-i do t\’i bjerë ziles për %1$s dhe %2$s</string>
  <plurals name="WebRtcCallView__signal_will_ring_s_s_and_d_others">
    <item quantity="one">Signal-i do t\’i bjerë ziles për %1$s, %2$s, dhe %3$d tjetër</item>
    <item quantity="other">Signal-i do t\’i bjerë ziles për %1$s, %2$s, dhe %3$d të tjerë</item>
  </plurals>
  <string name="WebRtcCallView__s_will_be_notified">%1$s do të njoftohet</string>
  <string name="WebRtcCallView__s_and_s_will_be_notified">%1$s dhe %2$sdo të njoftohen</string>
  <plurals name="WebRtcCallView__s_s_and_d_others_will_be_notified">
    <item quantity="one">%1$s, %2$s, dhe %3$d tjetër do të njoftohen</item>
    <item quantity="other">%1$s, %2$s, dhe %3$d të tjerë do të njoftohen</item>
  </plurals>
  <string name="WebRtcCallView__ringing_s">Po i bihet ziles për %1$s</string>
  <string name="WebRtcCallView__ringing_s_and_s">Po i bihet ziles për %1$s dhe %2$s</string>
  <plurals name="WebRtcCallView__ringing_s_s_and_d_others">
    <item quantity="one">Po i bihet ziles për %1$s, %2$s, dhe %3$d tjetër</item>
    <item quantity="other">Po i bihet ziles për %1$s, %2$s, dhe %3$d të tjerë</item>
  </plurals>
  <string name="WebRtcCallView__s_is_calling_you">%1$s po ju thërret</string>
  <string name="WebRtcCallView__s_is_calling_you_and_s">%1$s po thërret ju dhe %2$s</string>
  <string name="WebRtcCallView__s_is_calling_you_s_and_s">%1$s po thërret ju, %2$s, dhe %3$s</string>
  <plurals name="WebRtcCallView__s_is_calling_you_s_s_and_d_others">
    <item quantity="one">%1$s po thërret ju, %2$s, %3$s, dhe %4$d tjetër</item>
    <item quantity="other">%1$s po thërret ju, %2$s, %3$s, dhe %4$d të tjerë</item>
  </plurals>
  <string name="WebRtcCallView__no_one_else_is_here">S\’ka tjetër këtu</string>
  <string name="WebRtcCallView__s_is_in_this_call">%1$s është në këtë thirrje</string>
  <string name="WebRtcCallView__s_are_in_this_call">Në këtë thirrje gjenden %1$s</string>
  <string name="WebRtcCallView__s_and_s_are_in_this_call">%1$s dhe %2$s janë në këtë thirrje</string>
  <string name="WebRtcCallView__s_is_presenting">%1$s po paraqet</string>
  <plurals name="WebRtcCallView__s_s_and_d_others_are_in_this_call">
    <item quantity="one">%1$s, %2$s, dhe %3$d tjetër janë në në këtë thirrje</item>
    <item quantity="other">%1$s, %2$s, dhe %3$d të tjerë janë në këtë thirrje</item>
  </plurals>
  <string name="WebRtcCallView__flip">Ktheje më anë tjetër</string>
  <string name="WebRtcCallView__speaker">Altoparlant</string>
  <string name="WebRtcCallView__camera">Kamerë</string>
  <string name="WebRtcCallView__mute">Heshtoje</string>
  <string name="WebRtcCallView__ring">Bjeri ziles</string>
  <string name="WebRtcCallView__end_call">Përfundoje thirrjen</string>
  <!--CallParticipantsListDialog-->
  <plurals name="CallParticipantsListDialog_in_this_call_d_people">
    <item quantity="one">Në këtë thirrje · %1$d person</item>
    <item quantity="other">Në këtë thirrje · %1$d vetë</item>
  </plurals>
  <!--CallParticipantView-->
  <string name="CallParticipantView__s_is_blocked">%1$s është bllokuar</string>
  <string name="CallParticipantView__more_info">Më Tepër të Dhëna</string>
  <string name="CallParticipantView__you_wont_receive_their_audio_or_video">S\’do të merrni audio ose video prej tyre dhe as ata prej jush.</string>
  <string name="CallParticipantView__cant_receive_audio_video_from_s">S\’mund të merret audio &amp; video prej %1$s</string>
  <string name="CallParticipantView__cant_receive_audio_and_video_from_s">S\’mund të merret audio dhe video prej %1$s</string>
  <string name="CallParticipantView__this_may_be_Because_they_have_not_verified_your_safety_number_change">Kjo mund të vijë ngaqë s\’kanë verifikuar ndryshimin e numrit tuaj të sigurisë, ka një problem me pajisjen e tyre, ose ju kanë bllokuar.</string>
  <!--CallToastPopupWindow-->
  <string name="CallToastPopupWindow__swipe_to_view_screen_share">Fërkojeni që të shihni ndarje ekrani</string>
  <!--ProxyBottomSheetFragment-->
  <string name="ProxyBottomSheetFragment_proxy_server">Shërbyes ndërmjetës</string>
  <string name="ProxyBottomSheetFragment_proxy_address">Adresë ndërmjetësi</string>
  <string name="ProxyBottomSheetFragment_do_you_want_to_use_this_proxy_address">Doni të përdoret kjo adresë ndërmjetësi?</string>
  <string name="ProxyBottomSheetFragment_use_proxy">Përdor ndërmjetës</string>
  <string name="ProxyBottomSheetFragment_successfully_connected_to_proxy">U lidh me sukses te ndërmjetësi.</string>
  <!--RecaptchaProofActivity-->
  <string name="RecaptchaProofActivity_failed_to_submit">S\’u arrit të parashtrohej</string>
  <string name="RecaptchaProofActivity_complete_verification">Plotësoni verifikimin</string>
  <!--RegistrationActivity-->
  <string name="RegistrationActivity_select_your_country">Përzgjidhni vendin tuaj</string>
  <string name="RegistrationActivity_you_must_specify_your_country_code">Duhet të specifikoni
        kodin e vendit tuaj
    </string>
  <string name="RegistrationActivity_you_must_specify_your_phone_number">Duhet të specifikoni
        numrin tuaj të telefonit
    </string>
  <string name="RegistrationActivity_invalid_number">Numër i pavlefshëm</string>
  <string name="RegistrationActivity_the_number_you_specified_s_is_invalid">Numri që specifikuat
         (%s) është i pavlefshëm.
    </string>
  <string name="RegistrationActivity_a_verification_code_will_be_sent_to">Do të dërgohet një kod verifikimi te:</string>
  <string name="RegistrationActivity_you_will_receive_a_call_to_verify_this_number">Do t\’ju vijë një thirrje për të verifikuar këtë numër.</string>
  <string name="RegistrationActivity_is_your_phone_number_above_correct">A është i saktë numri juaj i telefonit më sipër?</string>
  <string name="RegistrationActivity_edit_number">Modifiko numrin</string>
  <string name="RegistrationActivity_missing_google_play_services">Mungojnë Shërbimet Google Play</string>
  <string name="RegistrationActivity_this_device_is_missing_google_play_services">Në këtë pajisje mungojnë Shërbimet Google Play. Mundeni prapëseprapë ta përdorni Molly-in, por ky formësim mund të sjellë qëndrueshmëri ose funksionim të reduktuar.\n\nNëse s\’jeni përdorues i përparuar, s\’po përdorni një ROM Android të modifikuar, ose besoni se po  e shihni gabimisht këtë, ju lutemi, lidhuni me support@molly.im për ndihmë në diagnostikikim.</string>
  <string name="RegistrationActivity_i_understand">E kuptoj</string>
  <string name="RegistrationActivity_play_services_error">Gabim nga Shërbime Play</string>
  <string name="RegistrationActivity_google_play_services_is_updating_or_unavailable">Shërbimet Google Play po përditësohen ose janë përkohësisht jashtë funksionimi. Ju lutemi, riprovoni.</string>
  <string name="RegistrationActivity_terms_and_privacy">Kushte &amp; Rregulla Privatësie</string>
  <string name="RegistrationActivity_signal_needs_access_to_your_contacts_and_media_in_order_to_connect_with_friends">Për t\’ju ndihmuar të lidheni me shokët tuaj dhe dërgoni mesazhe, Signal-i lyp leje mbi kontaktet dhe median. Kontaktet tuaja ngarkohen duke përdorur pikasje private kontaktesh të Signal-it, që do të thotë se janë të fshehtëzuara skaj-më-skaj dhe kurrë të dukshme për shërbimin Signal.</string>
  <string name="RegistrationActivity_signal_needs_access_to_your_contacts_in_order_to_connect_with_friends">Për t\’ju ndihmuar të lidheni me shokët tuaj, Signal-i lyp leje mbi kontaktet. Kontaktet tuaja ngarkohen duke përdorur pikasje private kontaktesh të Signal-it, që do të thotë se janë të fshehtëzuara skaj-më-skaj dhe kurrë të dukshme për shërbimin Signal.</string>
  <string name="RegistrationActivity_rate_limited_to_service">Keni bërë shumë përpjekje për të regjistruar këtë numër. Ju lutemi, riprovoni më vonë.</string>
  <string name="RegistrationActivity_unable_to_connect_to_service">S\’arrihet të bëhet lidhja te shërbimi. Ju lutemi, kontrolloni lidhjen me rrjetin dhe riprovoni.</string>
  <string name="RegistrationActivity_non_standard_number_format">Format jostandard numrash</string>
  <string name="RegistrationActivity_the_number_you_entered_appears_to_be_a_non_standard">Numri që dhatë (%1$s) duket të jetë në një format jo standard.\n\nKishit ndërmend %2$s?</string>
  <string name="RegistrationActivity_signal_android_phone_number_format">Molly për Android - Format Numrash Telefoni</string>
  <string name="RegistrationActivity_call_requested">U kërkua thirrje</string>
  <plurals name="RegistrationActivity_debug_log_hint">
    <item quantity="one">Ju ndan %d hap nga parashtrimi i një regjistri diagnostikimesh.</item>
    <item quantity="other">Ju ndajnë %d hapa nga parashtrimi i një regjistri diagnostikimesh.</item>
  </plurals>
  <string name="RegistrationActivity_we_need_to_verify_that_youre_human">Na duhet të verifikojmë se jeni qenie njerëzore.</string>
  <string name="RegistrationActivity_next">Pasuesi</string>
  <string name="RegistrationActivity_continue">Vazhdo</string>
  <string name="RegistrationActivity_take_privacy_with_you_be_yourself_in_every_message">Merreni privatësinë me vete.\nJini ju vetë, në çdo mesazh.</string>
  <string name="RegistrationActivity_enter_your_phone_number_to_get_started">Që t\’ia filloni, jepni numrin tuaj të telefonit</string>
  <string name="RegistrationActivity_enter_your_phone_number">Jepni numrin e telefonit tuaj</string>
  <string name="RegistrationActivity_you_will_receive_a_verification_code">Do të merrni një kod verifikimi. Mund të ketë tarifa operatori.</string>
  <string name="RegistrationActivity_enter_the_code_we_sent_to_s">Jepni kodin që dërguam te %s</string>
  <string name="RegistrationActivity_make_sure_your_phone_has_a_cellular_signal">Sigurohuni se telefoni juaj ka sinjal celulari për të marrë SMS-në ose thirrjen tuaj</string>
  <string name="RegistrationActivity_phone_number_description">Numër telefoni</string>
  <string name="RegistrationActivity_country_code_description">Kod vendi</string>
  <string name="RegistrationActivity_call">Thirrje</string>
  <!--RegistrationLockV2Dialog-->
  <string name="RegistrationLockV2Dialog_turn_on_registration_lock">Të aktivizohet Kyçja e Regjistrimeve?</string>
  <string name="RegistrationLockV2Dialog_turn_off_registration_lock">Të çaktivizohet Kyçja e Regjistrimeve?</string>
  <string name="RegistrationLockV2Dialog_if_you_forget_your_signal_pin_when_registering_again">Nëse harroni PIN-in tuaj të Signal-it, kur riregjistroheni në Signal, do të liheni jashtë llogarisë tuaj për 7 ditë.</string>
  <string name="RegistrationLockV2Dialog_turn_on">Aktivizoje</string>
  <string name="RegistrationLockV2Dialog_turn_off">Çaktivizoje</string>
  <!--RevealableMessageView-->
  <string name="RevealableMessageView_view_photo">Shihni Foton</string>
  <string name="RevealableMessageView_view_video">Shiheni Videon</string>
  <string name="RevealableMessageView_viewed">Parë</string>
  <string name="RevealableMessageView_media">Media</string>
  <!--Search-->
  <string name="SearchFragment_no_results">S\’u gjetën përfundime për \'%s\'</string>
  <string name="SearchFragment_header_conversations">Biseda</string>
  <string name="SearchFragment_header_contacts">Kontakte</string>
  <string name="SearchFragment_header_messages">Mesazhe</string>
  <!--ShakeToReport-->
  <!--SharedContactDetailsActivity-->
  <string name="SharedContactDetailsActivity_add_to_contacts">Shtoje te Kontaktet</string>
  <string name="SharedContactDetailsActivity_invite_to_signal">Ftoje në Molly</string>
  <string name="SharedContactDetailsActivity_signal_message">Mesazhe Signal</string>
  <string name="SharedContactDetailsActivity_signal_call">Thirrje përmes Signal-i</string>
  <!--SharedContactView-->
  <string name="SharedContactView_add_to_contacts">Shtoje te Kontakte</string>
  <string name="SharedContactView_invite_to_signal">Ftoje në Molly</string>
  <string name="SharedContactView_message">Mesazhe Signal</string>
  <!--SignalBottomActionBar-->
  <string name="SignalBottomActionBar_more">Më tepër</string>
  <!--SignalPinReminders-->
  <string name="SignalPinReminders_well_remind_you_again_later">Do t\’jua kujtojmë më vonë.</string>
  <string name="SignalPinReminders_well_remind_you_again_tomorrow">Do t\’jua kujtojmë prapë nesër.</string>
  <string name="SignalPinReminders_well_remind_you_again_in_a_few_days">Do t\’jua kujtojmë prapë pas pak ditësh.</string>
  <string name="SignalPinReminders_well_remind_you_again_in_a_week">Do t\’jua kujtojmë prapë pas një jave.</string>
  <string name="SignalPinReminders_well_remind_you_again_in_a_couple_weeks">Do t\’jua kujtojmë prapë pas dy javësh.</string>
  <string name="SignalPinReminders_well_remind_you_again_in_a_month">Do t\’jua kujtojmë sërish pas një muaji.</string>
  <!--Slide-->
  <string name="Slide_image">Figurë</string>
  <string name="Slide_sticker">Ngjitës</string>
  <string name="Slide_audio">Audio</string>
  <string name="Slide_video">Video</string>
  <!--SmsMessageRecord-->
  <string name="SmsMessageRecord_received_corrupted_key_exchange_message">U mor mesazh dëmtuar
        shkëmbimi kyçesh!
    </string>
  <string name="SmsMessageRecord_received_key_exchange_message_for_invalid_protocol_version">
        U mor mesazh shkëmbimi kyçesh për version të pavlefshëm protokolli.
    </string>
  <string name="SmsMessageRecord_received_message_with_new_safety_number_tap_to_process">U mor mesazh me numër të ri sigurie. Prekeni që të vazhdohet dhe shfaqet.</string>
  <string name="SmsMessageRecord_secure_session_reset">E kthyet te parazgjedhjet sesionin e sigurt.</string>
  <string name="SmsMessageRecord_secure_session_reset_s">%s e ktheu te parazgjedhjet sesionin e sigurt.</string>
  <string name="SmsMessageRecord_duplicate_message">Mesazh i përsëdytur.</string>
  <string name="SmsMessageRecord_this_message_could_not_be_processed_because_it_was_sent_from_a_newer_version">Ky mesazh s\’u përpunua dot, ngaqë qe dërguar prej një versioni më të ri Signal-i. Mund t\’i kërkoni kontaktit tuaj ta ridërgojë këtë mesazh, pasi ta përditësoni.</string>
  <string name="SmsMessageRecord_error_handling_incoming_message">Gabim në trajtimin e mesazhit ardhës.</string>
  <!--StickerManagementActivity-->
  <string name="StickerManagementActivity_stickers">Ngjitëse</string>
  <!--StickerManagementAdapter-->
  <string name="StickerManagementAdapter_installed_stickers">Ngjitës të Instaluar</string>
  <string name="StickerManagementAdapter_stickers_you_received">Ngjitës Që Keni Marrë</string>
  <string name="StickerManagementAdapter_signal_artist_series">Seritë Artis Signal-i</string>
  <string name="StickerManagementAdapter_no_stickers_installed">S\’ka ngjitës të instaluar</string>
  <string name="StickerManagementAdapter_stickers_from_incoming_messages_will_appear_here">Këtu do të shfaqen ngjitësit prej mesazhesh të marrë</string>
  <string name="StickerManagementAdapter_untitled">Pa titull</string>
  <string name="StickerManagementAdapter_unknown">I panjohur</string>
  <!--StickerPackPreviewActivity-->
  <string name="StickerPackPreviewActivity_untitled">Pa titull</string>
  <string name="StickerPackPreviewActivity_unknown">I panjohur</string>
  <string name="StickerPackPreviewActivity_install">Instaloje</string>
  <string name="StickerPackPreviewActivity_remove">Hiqe</string>
  <string name="StickerPackPreviewActivity_stickers">Ngjitëse</string>
  <string name="StickerPackPreviewActivity_failed_to_load_sticker_pack">S\’u arrit të ngarkohej paketë ngjitësish</string>
  <!--SubmitDebugLogActivity-->
  <string name="SubmitDebugLogActivity_edit">Përpunojeni</string>
  <string name="SubmitDebugLogActivity_done">U bë</string>
  <string name="SubmitDebugLogActivity_tap_a_line_to_delete_it">Prekeni një rresht që të fshihet</string>
  <string name="SubmitDebugLogActivity_submit">Parashtroje</string>
  <string name="SubmitDebugLogActivity_failed_to_submit_logs">S\’u arrit të parashtrohen regjistra</string>
  <string name="SubmitDebugLogActivity_success">Sukses!</string>
  <string name="SubmitDebugLogActivity_copy_this_url_and_add_it_to_your_issue">Kopjojeni këtë URL dhe shtojeni te njoftimi i problemit tuaj ose email-i për asistencën:\n\n<b>%1$s</b></string>
  <string name="SubmitDebugLogActivity_share">Ndajeni Me të Tjerë</string>
  <string name="SubmitDebugLogActivity_this_log_will_be_posted_publicly_online_for_contributors">Ky regjistër do të postohet publikisht në internet që ta shohin kontribuesit. Para se ta ngarkoni, mund ta shqyrtoni.</string>
  <!--SupportEmailUtil-->
  <string name="SupportEmailUtil_filter">Filtër:</string>
  <string name="SupportEmailUtil_device_info">Të dhëna pajisjeje:</string>
  <string name="SupportEmailUtil_android_version">Version Android:</string>
  <string name="SupportEmailUtil_signal_version">Version Molly-i:</string>
  <string name="SupportEmailUtil_signal_package">Paketë Molly:</string>
  <string name="SupportEmailUtil_registration_lock">Kyçje regjistrimi:</string>
  <string name="SupportEmailUtil_locale">Vendore:</string>
  <!--ThreadRecord-->
  <string name="ThreadRecord_group_updated">Grupi u përditësua</string>
  <string name="ThreadRecord_left_the_group">Iku nga grupi</string>
  <string name="ThreadRecord_secure_session_reset">Sesioni i sigurt u kthye te parazgjedhjet.</string>
  <string name="ThreadRecord_draft">Skicë:</string>
  <string name="ThreadRecord_called">Ju thirrët</string>
  <string name="ThreadRecord_called_you">Ju thirri</string>
  <string name="ThreadRecord_missed_audio_call">Humbët thirrje audio</string>
  <string name="ThreadRecord_missed_video_call">Humbët thirrje video</string>
  <string name="ThreadRecord_media_message">Mesazh media</string>
  <string name="ThreadRecord_sticker">Ngjitës</string>
  <string name="ThreadRecord_view_once_photo">Foto për t\’u parë vetëm një herë</string>
  <string name="ThreadRecord_view_once_video">Video për t\’u parë vetëm një herë</string>
  <string name="ThreadRecord_view_once_media">Media për t\’u parë vetëm një herë</string>
  <string name="ThreadRecord_this_message_was_deleted">Ky mesazh u fshi.</string>
  <string name="ThreadRecord_you_deleted_this_message">E fshitë këtë mesazh.</string>
  <string name="ThreadRecord_s_is_on_signal">%s është në Signal!</string>
  <string name="ThreadRecord_disappearing_messages_disabled">Zhdukja e mesazheve është e çaktivizuar</string>
  <string name="ThreadRecord_disappearing_message_time_updated_to_s">Koha për zhdukje mesazhesh është vënë %s</string>
  <string name="ThreadRecord_safety_number_changed">Numri i sigurisë ndryshoi</string>
  <string name="ThreadRecord_your_safety_number_with_s_has_changed">Numri juaj i sigurisë me %s është ndryshuar.</string>
  <string name="ThreadRecord_you_marked_verified">E shënuat si të verifikuar</string>
  <string name="ThreadRecord_you_marked_unverified">E shënuat si të paverifikuar</string>
  <string name="ThreadRecord_message_could_not_be_processed">Mesazhi s\’u përpunua dot</string>
  <string name="ThreadRecord_delivery_issue">Problem dërgimi</string>
  <string name="ThreadRecord_message_request">Kërkesë Mesazhi</string>
  <string name="ThreadRecord_photo">Foto</string>
  <string name="ThreadRecord_gif">GIF</string>
  <string name="ThreadRecord_voice_message">Mesazh Zanor</string>
  <string name="ThreadRecord_file">Kartelë</string>
  <string name="ThreadRecord_video">Video</string>
  <string name="ThreadRecord_chat_session_refreshed">Sesioni i fjalosjes u rifreskua</string>
  <!--UpdateApkReadyListener-->
  <string name="UpdateApkReadyListener_Signal_update">Përditësim i Molly-it</string>
  <string name="UpdateApkReadyListener_a_new_version_of_signal_is_available_tap_to_update">Është gati një version i ri i Molly-it, prekeni që të përditësohet</string>
  <!--UntrustedSendDialog-->
  <string name="UntrustedSendDialog_send_message">Të dërgohet mesazhi?</string>
  <string name="UntrustedSendDialog_send">Dërgoje</string>
  <!--UnverifiedSendDialog-->
  <string name="UnverifiedSendDialog_send_message">Të dërgohet mesazhi?</string>
  <string name="UnverifiedSendDialog_send">Dërgoje</string>
  <!--UsernameEditFragment-->
  <string name="UsernameEditFragment_username">Emër përdoruesi</string>
  <string name="UsernameEditFragment_delete">Fshije</string>
  <string name="UsernameEditFragment_successfully_set_username">Emri i përdoruesit u caktua me sukses.</string>
  <string name="UsernameEditFragment_successfully_removed_username">Emri i përdoruesit u hoq me sukses.</string>
  <string name="UsernameEditFragment_encountered_a_network_error">U has një gabim rrjeti.</string>
  <string name="UsernameEditFragment_this_username_is_taken">Ky emër përdoruesi është i zënë.</string>
  <string name="UsernameEditFragment_this_username_is_available">Ky emër përdoruesi është i pazënë.</string>
  <string name="UsernameEditFragment_usernames_can_only_include">Emrat e përdoruesve mund të përmbajnë vetëm a-Z, 0-9, dhe nënvija.</string>
  <string name="UsernameEditFragment_usernames_cannot_begin_with_a_number">Emrat e përdoruesve s\’mund të fillojnë me një numër.</string>
  <string name="UsernameEditFragment_username_is_invalid">Emri i përdoruesit është i pavlefshëm.</string>
  <string name="UsernameEditFragment_usernames_must_be_between_a_and_b_characters">Emrat e përdoruesit duhet të jenë mes %1$d dhe %2$d shenjash.</string>
  <string name="UsernameEditFragment_usernames_on_signal_are_optional">Emrat e përdoruesve në Signal janë opsionalë. Nëse vendosni të krijoni një emër përdoruesi, përdorues të tjerë të Signal-it do të jenë në gjendje t\’ju gjejnë me këtë emër përdoruesi dhe të lidhen me ju pa ditur numrin tuaj të telefonit.</string>
  <plurals name="UserNotificationMigrationJob_d_contacts_are_on_signal">
    <item quantity="one">%d kontakt është në Signal!</item>
    <item quantity="other">%d kontakte janë në Signal!</item>
  </plurals>
  <!--VerifyIdentityActivity-->
  <string name="VerifyIdentityActivity_your_contact_is_running_an_old_version_of_signal">Kontakti juaj xhiron një version të vjetër të Signal-it. Ju lutemi, kërkojini ta përditësojë, para se të verifikohet numri juaj i sigurisë.</string>
  <string name="VerifyIdentityActivity_your_contact_is_running_a_newer_version_of_Signal">Kontakti juaj xhiron një version më të ri të Signal-it, me një format kodi QR të papërputhshëm. Ju lutemi, që të krahasohen, përditësojeni.</string>
  <string name="VerifyIdentityActivity_the_scanned_qr_code_is_not_a_correctly_formatted_safety_number">Kodi QR i skanuar s\’është kod verifikimi numri siguries i formatuar saktë. Ju lutemi, riprovoni skanimin.</string>
  <string name="VerifyIdentityActivity_share_safety_number_via">Ndajeni numrin e sigurisë me të tjerët përmes…</string>
  <string name="VerifyIdentityActivity_our_signal_safety_number">Numri ynë i sigurisë për Signal:</string>
  <string name="VerifyIdentityActivity_no_app_to_share_to">Duket se s\’keni ndonjë aplikacion me të cilin të ndahet.</string>
  <string name="VerifyIdentityActivity_no_safety_number_to_compare_was_found_in_the_clipboard">Në të papastër s\’u gjet numër sigurie për krahasim</string>
  <string name="VerifyIdentityActivity_signal_needs_the_camera_permission_in_order_to_scan_a_qr_code_but_it_has_been_permanently_denied">Që të mund të skanojë një kod QR, Molly-i lyp leje përdorimi të Kamerës, por kjo i është mohuar. Ju lutemi, kaloni te rregullimet e aplikacionit, përzgjidhni \"Leje\", dhe aktivizoni \"Kamera\".</string>
  <string name="VerifyIdentityActivity_unable_to_scan_qr_code_without_camera_permission">S\’arrihet të skanohet kodi QR pa lejim të kamerës</string>
  <string name="VerifyIdentityActivity_you_must_first_exchange_messages_in_order_to_view">You must first exchange messages Që të mund të shihni numrin e sigurisë për %1$s, së pari duhet të shkëmbeni mesazhe.</string>
  <!--ViewOnceMessageActivity-->
  <!--AudioView-->
  <!--MessageDisplayHelper-->
  <string name="MessageDisplayHelper_message_encrypted_for_non_existing_session">Mesazh i fshehtëzuar për sesion që s\’ekziston</string>
  <!--MmsMessageRecord-->
  <string name="MmsMessageRecord_bad_encrypted_mms_message">Mesazh MMS i fshehtëzuar keq</string>
  <string name="MmsMessageRecord_mms_message_encrypted_for_non_existing_session">Mesazh MMS i fshehtëzuar për sesion që s\’ekziston</string>
  <!--MuteDialog-->
  <string name="MuteDialog_mute_notifications">Heshtoji njoftimet</string>
  <!--ApplicationMigrationService-->
  <string name="ApplicationMigrationService_import_in_progress">Importim në ecuri e sipër</string>
  <string name="ApplicationMigrationService_importing_text_messages">Po importohen mesazhe tekst</string>
  <string name="ApplicationMigrationService_import_complete">Importimi u përfundua</string>
  <string name="ApplicationMigrationService_system_database_import_is_complete">Importimi i bazës së të dhënave të sistemit u plotësua.</string>
  <!--KeyCachingService-->
  <string name="KeyCachingService_signal_passphrase_cached">Prekeni për ta hapur.</string>
  <string name="KeyCachingService_passphrase_cached">Molly-i u shkyç</string>
  <string name="KeyCachingService_lock">Kyçe Molly-in</string>
  <!--MediaPreviewActivity-->
  <string name="MediaPreviewActivity_you">Ju</string>
  <string name="MediaPreviewActivity_unssuported_media_type">Lloj media i pambuluar</string>
  <string name="MediaPreviewActivity_draft">Skicë</string>
  <string name="MediaPreviewActivity_signal_needs_the_storage_permission_in_order_to_write_to_external_storage_but_it_has_been_permanently_denied">Për të ruajtur gjëra në depozitë të jashtme, Molly-i lyp leje Depozitimi, por kjo i është mohuar. Ju lutemi, kaloni te rregullimet e aplikacionit, përzgjidhni \"Leje\", dhe aktivizoni \"Depozitim\".</string>
  <string name="MediaPreviewActivity_unable_to_write_to_external_storage_without_permission">S\’bëhet dot ruajtje në depozitë të jashtme pa leje</string>
  <string name="MediaPreviewActivity_media_delete_confirmation_title">Të fshihet mesazhi?</string>
  <string name="MediaPreviewActivity_media_delete_confirmation_message">Kjo do ta fshijë përgjithmonë këtë mesazh.</string>
  <string name="MediaPreviewActivity_s_to_s">%1$s për %2$s</string>
  <string name="MediaPreviewActivity_media_no_longer_available">Media s\’është më e passhme.</string>
  <string name="MediaPreviewActivity_cant_find_an_app_able_to_share_this_media">S\’gjendet dot një aplikacion për të ndarë me të tjerët këtë media.</string>
  <!--MessageNotifier-->
  <string name="MessageNotifier_d_new_messages_in_d_conversations">%1$d mesazhe të reja në %2$d biseda</string>
  <string name="MessageNotifier_most_recent_from_s">Më të rejat nga: %1$s</string>
  <string name="MessageNotifier_locked_message">Mesazh i kyçur</string>
  <string name="MessageNotifier_message_delivery_failed">Dërgimi i mesazhit dështoi.</string>
  <string name="MessageNotifier_failed_to_deliver_message">S\’u arrit të dërgohej mesazhi.</string>
  <string name="MessageNotifier_error_delivering_message">Gabim në dërgimin e mesazhit.</string>
  <string name="MessageNotifier_message_delivery_paused">U ndal dërgimi i mesazheve.</string>
  <string name="MessageNotifier_verify_to_continue_messaging_on_signal">Që të vazhdoni të shkëmbeni mesazhe në Molly, verifikojeni.</string>
  <string name="MessageNotifier_mark_all_as_read">Vëru shenjë të gjithëve si të lexuar</string>
  <string name="MessageNotifier_mark_read">Vëri shenjë si të lexuar</string>
  <string name="MessageNotifier_turn_off_these_notifications">Çaktivizoji këto njoftime</string>
  <string name="MessageNotifier_view_once_photo">Foto për t\’u parë vetëm një herë</string>
  <string name="MessageNotifier_view_once_video">Video për t\’u parë vetëm një herë</string>
  <string name="MessageNotifier_reply">Përgjigju</string>
  <string name="MessageNotifier_signal_message">Mesazhe Signal</string>
  <string name="MessageNotifier_unsecured_sms">SMS e pasiguruar</string>
  <string name="MessageNotifier_you_may_have_new_messages">Mund të keni mesazhe të rinj</string>
  <string name="MessageNotifier_open_signal_to_check_for_recent_notifications">Që të shihni për njoftime së fundi, hapni Molly-in.</string>
  <string name="MessageNotifier_contact_message">%1$s %2$s</string>
  <string name="MessageNotifier_unknown_contact_message">Kontakt</string>
  <string name="MessageNotifier_reacted_s_to_s">Reagoi me %1$s ndaj: \"%2$s\".</string>
  <string name="MessageNotifier_reacted_s_to_your_video">Reagoi me %1$s ndaj videos tuaj.</string>
  <string name="MessageNotifier_reacted_s_to_your_image">Reagoi me %1$s ndaj figurës tuaj.</string>
  <string name="MessageNotifier_reacted_s_to_your_gif">Reagoi me %1$s ndaj GIF-it tuaj.</string>
  <string name="MessageNotifier_reacted_s_to_your_file">Reagoi me %1$s ndaj kartelës tuaj.</string>
  <string name="MessageNotifier_reacted_s_to_your_audio">Reagoi me %1$s ndaj audios tuaj.</string>
  <string name="MessageNotifier_reacted_s_to_your_view_once_media">Reagoi me %1$s te media juaj për një parje të vetme.</string>
  <string name="MessageNotifier_reacted_s_to_your_sticker">Reagoi me %1$s ndaj ngjitësit tuaj.</string>
  <string name="MessageNotifier_this_message_was_deleted">Ky mesazh u fshi.</string>
  <string name="TurnOffContactJoinedNotificationsActivity__turn_off_contact_joined_signal">Të çaktivizohen njoftime Signal për kontakte të sapoardhur? Mund t\’i aktivizoni sërish që nga Signal &gt; Rregullime &gt; Njoftime.</string>
  <!--Notification Channels-->
  <string name="NotificationChannel_channel_messages">Mesazhe</string>
  <string name="NotificationChannel_calls">Thirrje</string>
  <string name="NotificationChannel_failures">Dështime</string>
  <string name="NotificationChannel_backups">Kopjeruajtje</string>
  <string name="NotificationChannel_locked_status">Gjendje kyçjeje</string>
  <string name="NotificationChannel_app_updates">Përditësime aplikacioni</string>
  <string name="NotificationChannel_other">Tjetër</string>
  <string name="NotificationChannel_group_chats">Fjalosje</string>
  <string name="NotificationChannel_missing_display_name">I panjohur</string>
  <string name="NotificationChannel_voice_notes">Shënime Zanore</string>
  <string name="NotificationChannel_contact_joined_signal">Kontakti zuri të përdorë Signal-in</string>
  <string name="NotificationChannels__no_activity_available_to_open_notification_channel_settings">S\’ka veprimtari për hapje rregullimesh kanali njoftimesh.</string>
  <!--ProfileEditNameFragment-->
  <!--QuickResponseService-->
  <string name="QuickResponseService_quick_response_unavailable_when_Signal_is_locked">S\’bëhet dot përgjigje e shpejtë, kur Molly-i është i kyçur!</string>
  <string name="QuickResponseService_problem_sending_message">Problem në dërgim mesazhi!</string>
  <!--SaveAttachmentTask-->
  <string name="SaveAttachmentTask_saved_to">U ruajt te %s</string>
  <string name="SaveAttachmentTask_saved">U ruajt</string>
  <!--SearchToolbar-->
  <string name="SearchToolbar_search">Kërko</string>
  <string name="SearchToolbar_search_for_conversations_contacts_and_messages">Kërkoni për biseda, kontakte dhe mesazhe</string>
  <!--ShortcutLauncherActivity-->
  <string name="ShortcutLauncherActivity_invalid_shortcut">Shkurtore e pavlefshme</string>
  <!--SingleRecipientNotificationBuilder-->
  <string name="SingleRecipientNotificationBuilder_signal">Molly</string>
  <string name="SingleRecipientNotificationBuilder_new_message">Mesazh i ri</string>
  <string name="SingleRecipientNotificationBuilder_message_request">Kërkesë mesazhi</string>
  <string name="SingleRecipientNotificationBuilder_you">Ju</string>
  <!--ThumbnailView-->
  <string name="ThumbnailView_Play_video_description">Luaje videon</string>
  <string name="ThumbnailView_Has_a_caption_description">Ka përshkrim</string>
  <!--TransferControlView-->
  <plurals name="TransferControlView_n_items">
    <item quantity="one">%d Objekt</item>
    <item quantity="other">%d Objekte</item>
  </plurals>
  <!--UnauthorizedReminder-->
  <string name="UnauthorizedReminder_device_no_longer_registered">Pajisje jo më e regjistruar</string>
  <string name="UnauthorizedReminder_this_is_likely_because_you_registered_your_phone_number_with_Signal_on_a_different_device">Ka gjasa që kjo të rrjedhë ngaqë numrin tuaj të telefonit e regjistruat me Signal-in në një pajisje tjetër. Prekeni që të riregjistrohet.</string>
  <!--WebRtcCallActivity-->
  <string name="WebRtcCallActivity_to_answer_the_call_from_s_give_signal_access_to_your_microphone">Për t\’iu përgjigjur thirrjes prej %s, lejojini Molly-it të përdorë mikrofonin tuaj.</string>
  <string name="WebRtcCallActivity_signal_requires_microphone_and_camera_permissions_in_order_to_make_or_receive_calls">Që të bëjë ose pranojë thirrje, Molly-i lyp leje mbi Mikrofonin dhe Kamerën, por këto i janë mohuar. Ju lutemi, kaloni te rregullimet e aplikacionit, përzgjidhni \"Leje\", dhe aktivizoni \"Mikrofonin\" dhe \"Kamerën\".</string>
  <string name="WebRtcCallActivity__answered_on_a_linked_device">U përgjigj në një pajisje të lidhur.</string>
  <string name="WebRtcCallActivity__declined_on_a_linked_device">Hedhur tej në një pajisje të lidhur.</string>
  <string name="WebRtcCallActivity__busy_on_a_linked_device">I zënë në një pajisje të lidhur.</string>
  <string name="GroupCallSafetyNumberChangeNotification__someone_has_joined_this_call_with_a_safety_number_that_has_changed">Dikush ka hyrë në këtë thirrje me një numër sigurie që ka ndryshuar.</string>
  <!--WebRtcCallScreen-->
  <string name="WebRtcCallScreen_swipe_up_to_change_views">Fërkojeni për sipër që të ndryshoni parjet</string>
  <!--WebRtcCallScreen V2-->
  <string name="WebRtcCallScreen__decline">Hidhet tej</string>
  <string name="WebRtcCallScreen__answer">Përgjigjuni</string>
  <string name="WebRtcCallScreen__answer_without_video">Përgjigjuni pa video</string>
  <!--WebRtcAudioOutputToggle-->
  <string name="WebRtcAudioOutputToggle__audio_output">Zë në dalje</string>
  <string name="WebRtcAudioOutputToggle__phone_earpiece">Kufje telefoni</string>
  <string name="WebRtcAudioOutputToggle__speaker">Altoparlant</string>
  <string name="WebRtcAudioOutputToggle__bluetooth">Bluetooth</string>
  <string name="WebRtcCallControls_answer_call_description">Përgjigju thirrjes</string>
  <string name="WebRtcCallControls_reject_call_description">Mos e prano thirrjen</string>
  <!--change_passphrase_activity-->
  <string name="change_passphrase_activity__old_passphrase">Frazëkalimi i vjetër</string>
  <string name="change_passphrase_activity__new_passphrase">Frazëkalimi i ri</string>
  <string name="change_passphrase_activity__repeat_new_passphrase">Përsëritni frazëkalimin e ri</string>
  <!--contact_selection_activity-->
  <string name="contact_selection_activity__enter_name_or_number">Jepni emër ose numër</string>
  <string name="contact_selection_activity__invite_to_signal">Ftojeni në Molly</string>
  <string name="contact_selection_activity__new_group">Grup i ri</string>
  <!--contact_filter_toolbar-->
  <string name="contact_filter_toolbar__clear_entered_text_description">Spastro tekstin e dhënë</string>
  <string name="contact_filter_toolbar__show_keyboard_description">Shfaq tastierën</string>
  <string name="contact_filter_toolbar__show_dial_pad_description">Shfaq dialpad-in</string>
  <!--contact_selection_group_activity-->
  <string name="contact_selection_group_activity__no_contacts">S\’ka kontakte.</string>
  <string name="contact_selection_group_activity__finding_contacts">Po ngarkohen kontakte…</string>
  <!--single_contact_selection_activity-->
  <string name="SingleContactSelectionActivity_contact_photo">Foto Kontakti</string>
  <!--ContactSelectionListFragment-->
  <string name="ContactSelectionListFragment_signal_requires_the_contacts_permission_in_order_to_display_your_contacts">Që të mund të shfaqë kontaktet tuaja, Molly-i lyp leje mbi Kontaktet, por këto i janë mohuar. Ju lutemi, kaloni te menuja e rregullimeve të aplikacionit, përzgjidhni \"Leje\", dhe aktivizoni \"Kontakte\".</string>
  <string name="ContactSelectionListFragment_error_retrieving_contacts_check_your_network_connection">Gabim në marrje kontaktesh, kontrolloni lidhjen tuaj në rrjet</string>
  <string name="ContactSelectionListFragment_username_not_found">Emri i përdoruesit s\’u gjet</string>
  <string name="ContactSelectionListFragment_s_is_not_a_signal_user">\"%1$s\" s\’është përdorues Signal-i. Ju lutemi, kontrolloni emrin e përdoruesit dhe riprovoni.</string>
  <string name="ContactSelectionListFragment_you_do_not_need_to_add_yourself_to_the_group">S\’ju duhet të shtoni veten te grupi</string>
  <string name="ContactSelectionListFragment_maximum_group_size_reached">U mbërrit në kufi madhësie grupesh</string>
  <string name="ContactSelectionListFragment_signal_groups_can_have_a_maximum_of_d_members">Grupet Signal mund të keni një maksimum prej %1$d anëtarësh.</string>
  <string name="ContactSelectionListFragment_recommended_member_limit_reached">U mbërrit në kufi të rekomanduar anëtaarësh</string>
  <string name="ContactSelectionListFragment_signal_groups_perform_best_with_d_members_or_fewer">Grupet Signal punimin më të mirë e kanë me %1$d ose më pak anëtarë. Shtimi i më shumë anëtarëve do të shkaktojë vonesa në dërgim dhe shkëmbim mesazhesh.</string>
  <plurals name="ContactSelectionListFragment_d_members">
    <item quantity="one">%1$d anëtar</item>
    <item quantity="other">%1$d anëtarë</item>
  </plurals>
  <!--contact_selection_list_fragment-->
  <string name="contact_selection_list_fragment__signal_needs_access_to_your_contacts_in_order_to_display_them">Që të mund t\’i shfaqë, Molly-i lyp leje përdorimi të kontakteve.</string>
  <string name="contact_selection_list_fragment__show_contacts">Shfaq Kontaktet</string>
  <!--contact_selection_list_item-->
  <plurals name="contact_selection_list_item__number_of_members">
    <item quantity="one">%1$d anëtar</item>
    <item quantity="other">%1$d anëtarë</item>
  </plurals>
  <!--conversation_activity-->
  <string name="conversation_activity__type_message_push">Mesazh Signal</string>
  <string name="conversation_activity__type_message_sms_insecure">SMS e pasiguruar</string>
  <string name="conversation_activity__type_message_mms_insecure">MMS e pasiguruar</string>
  <string name="conversation_activity__from_sim_name">Nga %1$s</string>
  <string name="conversation_activity__sim_n">SIM %1$d</string>
  <string name="conversation_activity__send">Dërgoje</string>
  <string name="conversation_activity__compose_description">Hartim mesazhi</string>
  <string name="conversation_activity__emoji_toggle_description">Shfaq/fshih tastierë emoji</string>
  <string name="conversation_activity__attachment_thumbnail">Miniaturë Bashkëngjitjeje</string>
  <string name="conversation_activity__quick_attachment_drawer_toggle_camera_description">Hap/mbyll sirtar të shpejtë bashkëngjitjesh nga kamera</string>
  <string name="conversation_activity__quick_attachment_drawer_record_and_send_audio_description">Incizoni dhe dërgoni bashkëngjitje zanore</string>
  <string name="conversation_activity__quick_attachment_drawer_lock_record_description">Blloko incizim bashkëngjitjeje audio</string>
  <string name="conversation_activity__enable_signal_for_sms">Aktivizo Signal për SMS</string>
  <string name="conversation_activity__message_could_not_be_sent">Mesazhi s\’u dërgua dot. Kontrolloni lidhjen tuaj dhe riprovoni.</string>
  <!--conversation_input_panel-->
  <string name="conversation_input_panel__slide_to_cancel">Rrëshqiteni që të anulohet</string>
  <string name="conversation_input_panel__cancel">Anuloje</string>
  <!--conversation_item-->
  <string name="conversation_item__mms_image_description">Mesazh media</string>
  <string name="conversation_item__secure_message_description">Mesazh i siguruar</string>
  <!--conversation_item_sent-->
  <string name="conversation_item_sent__send_failed_indicator_description">Dërgimi Dështoi</string>
  <string name="conversation_item_sent__pending_approval_description">Në Pritje të Miratimit</string>
  <string name="conversation_item_sent__delivered_description">U dorëzua</string>
  <string name="conversation_item_sent__message_read">Mesazhi u lexua</string>
  <!--conversation_item_received-->
  <string name="conversation_item_received__contact_photo_description">Foto kontakti</string>
  <!--ConversationUpdateItem-->
  <string name="ConversationUpdateItem_loading">Po ngarkohet</string>
  <string name="ConversationUpdateItem_learn_more">Mësoni më tepër</string>
  <string name="ConversationUpdateItem_join_call">Hyni në thirrje</string>
  <string name="ConversationUpdateItem_return_to_call">Kthehuni te thirrja</string>
  <string name="ConversationUpdateItem_call_is_full">Thirrja është plot</string>
  <string name="ConversationUpdateItem_invite_friends">Ftoni shokë</string>
  <string name="ConversationUpdateItem_enable_call_notifications">Aktivizo Njoftime Thirrjesh</string>
  <string name="ConversationUpdateItem_update_contact">Përditësoni kontaktin</string>
  <string name="ConversationUpdateItem_no_groups_in_common_review_requests_carefully">Pa grupe të përbashkët. Shqyrtojini me kujdes kërkesat.</string>
  <string name="ConversationUpdateItem_no_contacts_in_this_group_review_requests_carefully">Pa kontakte në këtë grup. Shqyrtojini me kujdes kërkesat.</string>
  <string name="ConversationUpdateItem_view">Shihni</string>
  <string name="ConversationUpdateItem_the_disappearing_message_time_will_be_set_to_s_when_you_message_them">Koha për mesazhe që treten do të caktohet si %1$s, kur u dërgoni mesazhe.</string>
  <!--audio_view-->
  <string name="audio_view__play_pause_accessibility_description">Luaje … Pauzë</string>
  <string name="audio_view__download_accessibility_description">Shkarkoje</string>
  <!--QuoteView-->
  <string name="QuoteView_audio">Audio</string>
  <string name="QuoteView_video">Video</string>
  <string name="QuoteView_photo">Foto</string>
  <string name="QuoteView_gif">GIF</string>
  <string name="QuoteView_view_once_media">Media për t\’u parë vetëm një herë</string>
  <string name="QuoteView_sticker">Ngjitës</string>
  <string name="QuoteView_you">Ju</string>
  <string name="QuoteView_original_missing">S\’u gjet mesazhi origjinal</string>
  <!--conversation_fragment-->
  <string name="conversation_fragment__scroll_to_the_bottom_content_description">Rrëshqit drejt fundit</string>
  <!--BubbleOptOutTooltip-->
  <!--Message to inform the user of what Android chat bubbles are-->
  <string name="BubbleOptOutTooltip__description">Flluskat janë një veçori e Android-it që për fjalosje Signal mund t\’i çaktivizoni.</string>
  <!--Button to dismiss the tooltip for opting out of using Android bubbles-->
  <string name="BubbleOptOutTooltip__not_now">Jo tani</string>
  <!--Button to move to the system settings to control the use of Android bubbles-->
  <string name="BubbleOptOutTooltip__turn_off">Çaktivizoje</string>
  <!--safety_number_change_dialog-->
  <string name="safety_number_change_dialog__safety_number_changes">Ndryshime Numri Sigurie</string>
  <string name="safety_number_change_dialog__accept">Pranoje</string>
  <string name="safety_number_change_dialog__send_anyway">Dërgoje, sido qoftë</string>
  <string name="safety_number_change_dialog__call_anyway">Thirre, sido qoftë</string>
  <string name="safety_number_change_dialog__join_call">Hyni në thirrje</string>
  <string name="safety_number_change_dialog__continue_call">Vazhdoje thirrjen</string>
  <string name="safety_number_change_dialog__leave_call">Dilni nga thirrja</string>
  <string name="safety_number_change_dialog__the_following_people_may_have_reinstalled_or_changed_devices">Personat vijues mund të kenë riinstaluar ose ndryshuar pajisjet. Për të siguruar privatësi, verifikoni me ta numrin tuaj të sigurisë.</string>
  <string name="safety_number_change_dialog__view">Shihni</string>
  <string name="safety_number_change_dialog__previous_verified">Verifikuar më herët</string>
  <!--EnableCallNotificationSettingsDialog__call_notifications_checklist-->
  <string name="EnableCallNotificationSettingsDialog__call_notifications_enabled">Njoftimet e thirrjeve u aktivizuan.</string>
  <string name="EnableCallNotificationSettingsDialog__enable_call_notifications">Aktivizo njoftime thirrjesh</string>
  <string name="EnableCallNotificationSettingsDialog__enable_background_activity">Aktivizo veprimtari në prapaskenë</string>
  <string name="EnableCallNotificationSettingsDialog__everything_looks_good_now">Tani gjithçka duket në rregull!</string>
  <string name="EnableCallNotificationSettingsDialog__to_receive_call_notifications_tap_here_and_turn_on_show_notifications">Për të marrë njoftime thirrjesh, prekeni këtu dhe aktivizoni “Shfaq njoftime”.</string>
  <string name="EnableCallNotificationSettingsDialog__to_receive_call_notifications_tap_here_and_turn_on_notifications">Për të marrë njoftime thirrjes, prekeni këtu dhe aktivizoni njoftimet dhe sigurohuni se Tinguj dhe Flluska janë të aktivizuara.</string>
  <string name="EnableCallNotificationSettingsDialog__to_receive_call_notifications_tap_here_and_enable_background_activity_in_battery_settings">Për të marrë njoftime thirrjesh, prekeni këtu dhe aktivizoni veprimtari në prapaskenë, te rregullimet e “Baterisë”. </string>
  <string name="EnableCallNotificationSettingsDialog__settings">Rregullime</string>
  <string name="EnableCallNotificationSettingsDialog__to_receive_call_notifications_tap_settings_and_turn_on_show_notifications">Për të marrë njoftime thirrjesh, prekni Rregullime dhe aktivizoni “Shfaq njoftime”.</string>
  <string name="EnableCallNotificationSettingsDialog__to_receive_call_notifications_tap_settings_and_turn_on_notifications">Për të marrë njoftime thirrjes, prekni Rregullime dhe aktivizoni njoftimet dhe sigurohuni se Tinguj dhe Flluska janë të aktivizuara.</string>
  <string name="EnableCallNotificationSettingsDialog__to_receive_call_notifications_tap_settings_and_enable_background_activity_in_battery_settings">Për të marrë njoftime thirrjesh, prekni Rregullime dhe aktivizoni veprimtari në prapaskenë, te rregullimet e “Baterisë”.</string>
  <!--country_selection_fragment-->
  <string name="country_selection_fragment__loading_countries">Po ngarkohen vende…</string>
  <string name="country_selection_fragment__search">Kërko</string>
  <string name="country_selection_fragment__no_matching_countries">Pa vende me përputhje</string>
  <!--device_add_fragment-->
  <string name="device_add_fragment__scan_the_qr_code_displayed_on_the_device_to_link">Skanoni kodin QR të shfaqur te pajisja që do lidhur</string>
  <!--device_link_fragment-->
  <string name="device_link_fragment__link_device">Lidhe pajisjen</string>
  <!--device_list_fragment-->
  <string name="device_list_fragment__no_devices_linked">S\’ka pajisje të lidhur</string>
  <string name="device_list_fragment__link_new_device">Lidhni pajisje të re</string>
  <!--expiration-->
  <string name="expiration_off">Off</string>
  <plurals name="expiration_seconds">
    <item quantity="one">%d sekondë</item>
    <item quantity="other">%d sekonda</item>
  </plurals>
  <string name="expiration_seconds_abbreviated">%ds</string>
  <plurals name="expiration_minutes">
    <item quantity="one">%d minutë</item>
    <item quantity="other">%d minuta</item>
  </plurals>
  <string name="expiration_minutes_abbreviated">%dm</string>
  <plurals name="expiration_hours">
    <item quantity="one">%d orë</item>
    <item quantity="other">%d orë</item>
  </plurals>
  <string name="expiration_hours_abbreviated">%dh</string>
  <plurals name="expiration_days">
    <item quantity="one">%d ditë</item>
    <item quantity="other">%d ditë</item>
  </plurals>
  <string name="expiration_days_abbreviated">%dd</string>
  <plurals name="expiration_weeks">
    <item quantity="one">%d javë</item>
    <item quantity="other">%d javë</item>
  </plurals>
  <string name="expiration_weeks_abbreviated">%dw</string>
  <string name="expiration_combined">%1$s %2$s</string>
  <!--unverified safety numbers-->
  <string name="IdentityUtil_unverified_banner_one">Numri juaj i sigurisë me %s ka ndryshuar dhe s\’është më i verifikuar</string>
  <string name="IdentityUtil_unverified_banner_two">Numrat tuaj të sigurisë me %1$s dhe %2$s s\’janë më të verifikuar</string>
  <string name="IdentityUtil_unverified_banner_many">Numrat tuaj të sigurisë me %1$s, %2$s dhe %3$s s\’janë më të verifikuar</string>
  <string name="IdentityUtil_unverified_dialog_one">Numri juaj i sigurisë me %1$s ka ndryshuar dhe s\’është më i verifikuar. Kjo do të thotë ose dikush po provon të përgjojë komunikimin tuaj, ose se %1$s thjesht ka riinstaluar Signal-in.</string>
  <string name="IdentityUtil_unverified_dialog_two">Numrat tuaj të sigurisë me %1$s dhe %2$s s\’janë më të verifikuar. Kjo do të thotë ose dikush po provon të përgjojë komunikimin tuaj, ose se thjesht ka riinstaluar Signal-in.</string>
  <string name="IdentityUtil_unverified_dialog_many">Numrat tuaj të sigurisë me %1$s,  %2$s dhe %3$s s\’janë më të verifikuar. Kjo do të thotë ose dikush po provon të përgjojë komunikimin tuaj, ose se thjesht ka riinstaluar Signal-in.</string>
  <string name="IdentityUtil_untrusted_dialog_one">Numri juaj i sigurisë me %s sapo ndryshoi.</string>
  <string name="IdentityUtil_untrusted_dialog_two">Numrat tuaj të sigurisë me %1$s dhe %2$s sapo ndryshuan.</string>
  <string name="IdentityUtil_untrusted_dialog_many">Numrat tuaj të sigurisë me %1$s, %2$s dhe %3$s sapo ndryshuan.</string>
  <plurals name="identity_others">
    <item quantity="one">%d tjetër</item>
    <item quantity="other">%d të tjerë</item>
  </plurals>
  <!--giphy_activity-->
  <string name="giphy_activity_toolbar__search_gifs">Kërko për GIF-e</string>
  <!--giphy_fragment-->
  <string name="giphy_fragment__nothing_found">S\’u gjet gjë</string>
  <!--database_migration_activity-->
  <string name="database_migration_activity__would_you_like_to_import_your_existing_text_messages">Doni të importohen mesazhet tuaj tekst te baza e fshehtëzuar e të dhënave të Signal-it?</string>
  <string name="database_migration_activity__the_default_system_database_will_not_be_modified">Baza parazgjedhje e sistemit për të dhënat nuk do modifikohet apo tjetërsohet në ndonjë mënyrë.</string>
  <string name="database_migration_activity__skip">Anashkaloje</string>
  <string name="database_migration_activity__import">Importoji</string>
  <string name="database_migration_activity__this_could_take_a_moment_please_be_patient">Kjo do të marrë pak kohë. Ju lutemi, bëni durim, do t\’ju njoftojmë sapo të jetë plotësuar importimi.</string>
  <string name="database_migration_activity__importing">IMPORTIM</string>
  <!--load_more_header-->
  <string name="load_more_header__see_full_conversation">Shihni bisedën e plotë</string>
  <string name="load_more_header__loading">Po ngarkohet</string>
  <!--media_overview_activity-->
  <string name="media_overview_activity__no_media">S\’ka media</string>
  <!--message_recipients_list_item-->
  <string name="message_recipients_list_item__view">SHIHENI</string>
  <string name="message_recipients_list_item__resend">RIDËRGOJE</string>
  <!--GroupUtil-->
  <plurals name="GroupUtil_joined_the_group">
    <item quantity="one">%1$s u bë pjesë e grupit.</item>
    <item quantity="other">%1$s u bënë pjesë e grupit.</item>
  </plurals>
  <string name="GroupUtil_group_name_is_now">Emri i grupit tani është \'%1$s\'.</string>
  <!--prompt_passphrase_activity-->
  <string name="prompt_passphrase_activity__unlock">Zhbllokoje</string>
  <!--prompt_mms_activity-->
  <string name="prompt_mms_activity__signal_requires_mms_settings_to_deliver_media_and_group_messages">Që të shpërndajë media dhe mesazhe grupi përmes shërbimit tuaj celular, Signal-i lyp rregullime për MMS-në. Pajisja juaj celulare nuk ofron të dhëna të tilla, çka ndodh, me raste, për pajisje të kyçura ose formësimeve të tjera kufizuese.</string>
  <string name="prompt_mms_activity__to_send_media_and_group_messages_tap_ok">Për të dërgua media dhe mesazhe grupi, prekni \'OK\' dhe plotësoni rregullimet e domosdoshme. Rregullimet MMS për operatorin tuaj zakonisht mund të gjenden duke kërkuar për \'APN-në e operatorit tuaj\'. Këtë do t\’ju duhet ta bëni vetëm një herë.</string>
  <!--BadDecryptLearnMoreDialog-->
  <string name="BadDecryptLearnMoreDialog_delivery_issue">Problem Dërgimi</string>
  <string name="BadDecryptLearnMoreDialog_couldnt_be_delivered_individual">S\’u dërgua dot te ju një mesazh, ngjitës, reagim, ose dëftesë leximi nga %s. Mund të ketë provuar ta dërgojë drejtpërsëdrejti për ju, ose në një grup.</string>
  <string name="BadDecryptLearnMoreDialog_couldnt_be_delivered_group">S\’u dërgua dot te ju një mesazh, ngjitës, reagim, ose dëftesë leximi nga %s.</string>
  <!--profile_create_activity-->
  <string name="CreateProfileActivity_first_name_required">Emër (i domosdoshëm)</string>
  <string name="CreateProfileActivity_last_name_optional">Mbiemër (i domosdoshëm)</string>
  <string name="CreateProfileActivity_next">Pasuesi</string>
  <string name="CreateProfileActivity__username">Emër përdoruesi</string>
  <string name="CreateProfileActivity__create_a_username">Krijoni emër përdoruesi</string>
  <string name="CreateProfileActivity_custom_mms_group_names_and_photos_will_only_be_visible_to_you">Emra dhe foto vetjake grupesh MMS do të jenë të dukshme vetëm për ju.</string>
  <string name="CreateProfileActivity_group_descriptions_will_be_visible_to_members_of_this_group_and_people_who_have_been_invited">Përshkrimet e grupeve do të jenë të dukshëm për anëtarë të këtij grupi dhe për persona që janë ftuar.</string>
  <!--EditAboutFragment-->
  <string name="EditAboutFragment_about">Mbi</string>
  <string name="EditAboutFragment_write_a_few_words_about_yourself">Shkruani dy rreshta rreth vetes…</string>
  <string name="EditAboutFragment_count">%1$d/%2$d</string>
  <string name="EditAboutFragment_speak_freely">Flisni lirisht</string>
  <string name="EditAboutFragment_encrypted">I fshehtëzuar</string>
  <string name="EditAboutFragment_be_kind">Jini i sjellshëm</string>
  <string name="EditAboutFragment_coffee_lover">Dashnor i kafesë</string>
  <string name="EditAboutFragment_free_to_chat">I lirshëm në muhabete</string>
  <string name="EditAboutFragment_taking_a_break">Pushoni ca</string>
  <string name="EditAboutFragment_working_on_something_new">Po merrem me diçka të re</string>
  <!--EditProfileFragment-->
  <string name="EditProfileFragment__edit_group">Përpunoni grup</string>
  <string name="EditProfileFragment__group_name">Emër grupi</string>
  <string name="EditProfileFragment__group_description">Përshkrim grupi</string>
  <!--EditProfileNameFragment-->
  <string name="EditProfileNameFragment_your_name">Emri juaj</string>
  <string name="EditProfileNameFragment_first_name">Emër</string>
  <string name="EditProfileNameFragment_last_name_optional">Mbiemër (i domosdoshëm)</string>
  <string name="EditProfileNameFragment_save">Ruaje</string>
  <string name="EditProfileNameFragment_failed_to_save_due_to_network_issues_try_again_later">S\’u bë dot ruajtja, për shkak problemesh rrjeti. Riprovoni më vonë.</string>
  <!--recipient_preferences_activity-->
  <string name="recipient_preference_activity__shared_media">Media e ndarë me të tjerët</string>
  <!--recipients_panel-->
  <string name="recipients_panel__to"><small>Jepni një emër ose një numër</small></string>
  <!--verify_display_fragment-->
  <string name="verify_display_fragment__to_verify_the_security_of_your_end_to_end_encryption_with_s"><![CDATA[Që të verifikoni sigurinë e fshehtëzimit tuaj skaj-më-skaj me %s, krahasoni numrat më sipër me pajisjen e tij. Mundeni edhe të skanoni kodin në telefonin e tij. <a href="https://signal.org/redirect/safety-numbers">Mësoni më tepër.</a>]]></string>
  <string name="verify_display_fragment__tap_to_scan">Prekeni që të skanohet</string>
  <string name="verify_display_fragment__successful_match">Përputhje e suksesshme</string>
  <string name="verify_display_fragment__failed_to_verify_safety_number">S\’u arri të verifikohet numër sigurie</string>
  <string name="verify_display_fragment__loading">Po ngarkohet…</string>
  <string name="verify_display_fragment__mark_as_verified">Vëri shenjë si i verifikuar</string>
  <string name="verify_display_fragment__clear_verification">Spastroje verifikimin</string>
  <!--verify_identity-->
  <string name="verify_identity__share_safety_number">Ndajeni me të tjerët numrin tuaj të sigurisë</string>
  <!--verity_scan_fragment-->
  <string name="verify_scan_fragment__scan_the_qr_code_on_your_contact">Skanoni kodin QR te pajisja e kontaktit tuaj.</string>
  <!--webrtc_answer_decline_button-->
  <string name="webrtc_answer_decline_button__swipe_up_to_answer">Për t\’u përgjigjur, fërkojeni për sipër</string>
  <string name="webrtc_answer_decline_button__swipe_down_to_reject">Për ta hedhur tej, fërkojeni për poshtë</string>
  <!--message_details_header-->
  <string name="message_details_header__issues_need_your_attention">Disa çështje lypin vëmendjen tuaj.</string>
  <string name="message_details_header__sent">U dërgua:</string>
  <string name="message_details_header__received">U mor:</string>
  <string name="message_details_header__disappears">Zhduket më:</string>
  <string name="message_details_header__via">Përmes:</string>
  <!--message_details_recipient_header-->
  <string name="message_details_recipient_header__pending_send">Pezull</string>
  <string name="message_details_recipient_header__sent_to">Dërguar te</string>
  <string name="message_details_recipient_header__sent_from">Dërguar nga</string>
  <string name="message_details_recipient_header__delivered_to">Dorëzuar te</string>
  <string name="message_details_recipient_header__read_by">Lexuar nga</string>
  <string name="message_details_recipient_header__not_sent">S\’u dërgua</string>
  <string name="message_details_recipient_header__viewed">Parë nga</string>
  <!--message_Details_recipient-->
  <string name="message_details_recipient__failed_to_send">Dështoi dërgimi</string>
  <string name="message_details_recipient__new_safety_number">Numër i ri sigurie</string>
  <!--AndroidManifest.xml-->
  <string name="AndroidManifest__create_passphrase">Krijo frazëkalim</string>
  <string name="AndroidManifest__select_contacts">Përzgjidhni kontakt</string>
  <string name="AndroidManifest__change_passphrase">Ndryshoni frazëkalimin</string>
  <string name="AndroidManifest__verify_safety_number">Verifiko numër siguri</string>
  <string name="AndroidManifest__log_submit">Parashtro regjistër diagnostikimi</string>
  <string name="AndroidManifest__media_preview">Paraparje e medias</string>
  <string name="AndroidManifest__message_details">Hollësi mesazhi</string>
  <string name="AndroidManifest__linked_devices">Pajisje të lidhura</string>
  <string name="AndroidManifest__invite_friends">Ftoni shokë</string>
  <string name="AndroidManifest_archived_conversations">Biseda të arkivuara</string>
  <string name="AndroidManifest_remove_photo">Hiqe foton</string>
  <!--Message Requests Megaphone-->
  <string name="MessageRequestsMegaphone__message_requests">Kërkesa mesazhesh</string>
  <string name="MessageRequestsMegaphone__users_can_now_choose_to_accept">Përdoruesit tanimë mund të zgjedhin të pranojnë një bisedë të re. Emrat e profileve u lejojnë njerëzve të dinë se cilët po u dërgojnë mesazhe.</string>
  <string name="MessageRequestsMegaphone__add_profile_name">Shtoni emër profili</string>
  <!--HelpFragment-->
  <string name="HelpFragment__have_you_read_our_faq_yet">A i keni lexuar PBR tonat?</string>
  <string name="HelpFragment__next">Pasuesi</string>
  <string name="HelpFragment__contact_us">Lidhuni me ne</string>
  <string name="HelpFragment__tell_us_whats_going_on">Tregonani ç\’po ndodh</string>
  <string name="HelpFragment__include_debug_log">Përfshi regjistër diagnostikimi.</string>
  <string name="HelpFragment__whats_this">Po kjo, ç\’është?</string>
  <string name="HelpFragment__how_do_you_feel">Si ndiheni? (Opsionale)</string>
  <string name="HelpFragment__tell_us_why_youre_reaching_out">Tregonani se përse po lidheni me ne.</string>
  <string name="HelpFragment__support_info">Të dhëna Asistence</string>
  <string name="HelpFragment__signal_android_support_request">Kërkesë Për Asistencë për Signal Android</string>
  <string name="HelpFragment__debug_log">Regjistër Diagnostikimesh:</string>
  <string name="HelpFragment__could_not_upload_logs">S\’u ngarkuan dot regjistra</string>
  <string name="HelpFragment__please_be_as_descriptive_as_possible">Ju lutemi, që të na ndihmoni të kuptojmë problemin, jini sa më përshkrues që të jetë e mundur.</string>
  <string-array name="HelpFragment__categories_3">
    <item>\-\- Ju lutemi, përzgjidhni një mundësi \-\-</item>
    <item>Diçka S\’Funksionon</item>
    <item>Kërkesë Për Veçori të Re</item>
    <item>Pyetje</item>
    <item>Përshtypje</item>
    <item>Tjetër</item>
    <item>Pagesa (MobileCoin)</item>
    <item>Mbështetës &amp; Përforcim Signal-i</item>
  </string-array>
  <!--ReactWithAnyEmojiBottomSheetDialogFragment-->
  <string name="ReactWithAnyEmojiBottomSheetDialogFragment__this_message">Këtë Mesazh</string>
  <string name="ReactWithAnyEmojiBottomSheetDialogFragment__recently_used">Përdorur Së Fundi</string>
  <string name="ReactWithAnyEmojiBottomSheetDialogFragment__smileys_and_people">Emotikone &amp; Persona</string>
  <string name="ReactWithAnyEmojiBottomSheetDialogFragment__nature">Natyrë</string>
  <string name="ReactWithAnyEmojiBottomSheetDialogFragment__food">Ushqim</string>
  <string name="ReactWithAnyEmojiBottomSheetDialogFragment__activities">Veprimtari</string>
  <string name="ReactWithAnyEmojiBottomSheetDialogFragment__places">Vende</string>
  <string name="ReactWithAnyEmojiBottomSheetDialogFragment__objects">Objekte</string>
  <string name="ReactWithAnyEmojiBottomSheetDialogFragment__symbols">Simbole</string>
  <string name="ReactWithAnyEmojiBottomSheetDialogFragment__flags">Flamuj</string>
  <string name="ReactWithAnyEmojiBottomSheetDialogFragment__emoticons">Emotikone</string>
  <string name="ReactWithAnyEmojiBottomSheetDialogFragment__no_results_found">S\’u gjet përfundim</string>
  <!--arrays.xml-->
  <string name="arrays__use_default">Përdor parazgjedhje</string>
  <string name="arrays__use_custom">Përdor vetjake</string>
  <string name="arrays__mute_for_one_hour">Heshtoje për 1 orë</string>
  <string name="arrays__mute_for_eight_hours">Heshtoji për 8 orë</string>
  <string name="arrays__mute_for_one_day">Heshtoje për 1 ditë</string>
  <string name="arrays__mute_for_seven_days">Heshtoje për 7 ditë</string>
  <string name="arrays__always">Përherë</string>
  <string name="arrays__settings_default">Rregullime parazgjedhje</string>
  <string name="arrays__enabled">E aktivizuar</string>
  <string name="arrays__disabled">E çaktivizuar</string>
  <string name="arrays__name_and_message">Emër dhe mesazh</string>
  <string name="arrays__name_only">Vetëm emrin</string>
  <string name="arrays__no_name_or_message">Pa emër ose mesazh</string>
  <string name="arrays__images">Figura</string>
  <string name="arrays__audio">Audio</string>
  <string name="arrays__video">Video</string>
  <string name="arrays__documents">Dokumente</string>
  <string name="arrays__small">Të vogla</string>
  <string name="arrays__normal">Normale</string>
  <string name="arrays__large">Të mëdha</string>
  <string name="arrays__extra_large">Shumë të mëdha</string>
  <string name="arrays__default">Parazgjedhje</string>
  <string name="arrays__high">Lartësi</string>
  <string name="arrays__max">Maks.</string>
  <!--plurals.xml-->
  <plurals name="hours_ago">
    <item quantity="one">%dh</item>
    <item quantity="other">%dh</item>
  </plurals>
  <!--preferences.xml-->
  <string name="preferences_beta">Beta</string>
  <string name="preferences__sms_mms">SMS dhe MMS</string>
  <string name="preferences__pref_all_sms_title">Merri krejt SMS-të</string>
  <string name="preferences__pref_all_mms_title">Merri krejt MMS-të</string>
  <string name="preferences__use_signal_for_viewing_and_storing_all_incoming_text_messages">Përdore Signal-in për krejt mesazhet tekst</string>
  <string name="preferences__use_signal_for_viewing_and_storing_all_incoming_multimedia_messages">Përdore Signal për krejt mesazhet multimedia ardhëse</string>
  <string name="preferences__pref_enter_sends_title">Tasti Enter dërgon</string>
  <string name="preferences__pressing_the_enter_key_will_send_text_messages">Shtypja e tastit Enter do të sjellë dërgim mesazhesh tekst</string>
  <string name="preferences__pref_use_address_book_photos">Përdor foto libri adresash</string>
  <string name="preferences__display_contact_photos_from_your_address_book_if_available">Shfaqni foto kontaktesh prej librit tuaj të adresave, në pastë</string>
  <string name="preferences__generate_link_previews">Prodho lidhje për paraparje</string>
  <string name="preferences__retrieve_link_previews_from_websites_for_messages">Merrni, për mesazhet që dërgoni, paraparje lidhjesh drejt e nga sajtet.</string>
  <string name="preferences__choose_identity">Zgjidhni identitet</string>
  <string name="preferences__choose_your_contact_entry_from_the_contacts_list">Zgjidhni kontaktin tuaj nga lista e kontakteve.</string>
  <string name="preferences__change_passphrase">Ndryshoje frazëkalimin</string>
  <string name="preferences__change_your_passphrase">Ndryshoni frazëkalimin tuaj</string>
  <string name="preferences__enable_passphrase">Aktivizoni kyçje ekrani me frazëkalim</string>
  <string name="preferences__lock_signal_and_message_notifications_with_a_passphrase">Kyçje ekrani dhe njoftime me frazëkalim</string>
  <string name="preferences__screen_security">Siguri ekrani</string>
  <string name="preferences__disable_screen_security_to_allow_screen_shots">Blloko foto ekrani te lista e të rejave dhe brenda aplikacionit</string>
  <string name="preferences__auto_lock_signal_after_a_specified_time_interval_of_inactivity">Kyçe vetvetiu Signal-in pas një itervali kohor të caktuar plogështie</string>
  <string name="preferences__inactivity_timeout_passphrase">Frazëkalim mbarimi kohe plogështie</string>
  <string name="preferences__inactivity_timeout_interval">Interval mbarimi kohe plogështie</string>
  <string name="preferences__notifications">Njoftime</string>
  <string name="preferences__led_color">Ngjyrë LED-i</string>
  <string name="preferences__led_color_unknown">E panjohur</string>
  <string name="preferences__pref_led_blink_title">Rregullsi xixëllimi LED-i</string>
  <string name="preferences__sound">Tingull</string>
  <string name="preferences__silent">Heshtazi</string>
  <string name="preferences__default">Parazgjedhje</string>
  <string name="preferences__repeat_alerts">Alarme të përsëritur</string>
  <string name="preferences__never">Kurrë</string>
  <string name="preferences__one_time">Një herë</string>
  <string name="preferences__two_times">Dy herë</string>
  <string name="preferences__three_times">Tri herë</string>
  <string name="preferences__five_times">Pesë herë</string>
  <string name="preferences__ten_times">Dhjetë herë</string>
  <string name="preferences__vibrate">Dridhu</string>
  <string name="preferences__green">E gjelbër</string>
  <string name="preferences__red">E kuqe</string>
  <string name="preferences__blue">E kaltër</string>
  <string name="preferences__orange">Portokalli</string>
  <string name="preferences__cyan">Gurkali</string>
  <string name="preferences__magenta">E purpurt</string>
  <string name="preferences__white">E bardhë</string>
  <string name="preferences__none">Asnjë</string>
  <string name="preferences__fast">I shpejtë</string>
  <string name="preferences__normal">Normal</string>
  <string name="preferences__slow">I ngadaltë</string>
  <string name="preferences__help">Ndihmë</string>
  <string name="preferences__advanced">Të mëtejshme</string>
  <string name="preferences__donate_to_signal">Dhuroni për Molly-in</string>
  <string name="preferences__subscription">Pajtim</string>
  <string name="preferences__become_a_signal_sustainer">Bëhuni një Mbështetës Signal-i</string>
  <string name="preferences__signal_boost">Fuqizim Signal-i</string>
  <string name="preferences__privacy">Privatësi</string>
  <string name="preferences__mms_user_agent">Agjent Përdoruesi MMS</string>
  <string name="preferences__advanced_mms_access_point_names">Rregullime dorazi për MMS-në</string>
  <string name="preferences__mmsc_url">URL MMSC</string>
  <string name="preferences__mms_proxy_host">Strehë Ndërmjetësi MMS</string>
  <string name="preferences__mms_proxy_port">Portë Ndërmjetësi MMS</string>
  <string name="preferences__mmsc_username">Emër përdoruesi MMSC</string>
  <string name="preferences__mmsc_password">Fjalëkalim MMSC</string>
  <string name="preferences__sms_delivery_reports">Raporte dërgimi SMS-sh</string>
  <string name="preferences__request_a_delivery_report_for_each_sms_message_you_send">Kërko raport dorëzimi për çdo mesazh SMS që dërgoni</string>
  <string name="preferences__data_and_storage">Të dhëna dhe depozitim</string>
  <string name="preferences__storage">Hapësirë</string>
  <string name="preferences__payments">Pagesa</string>
  <string name="preferences__payments_beta">Pagesa (Beta)</string>
  <string name="preferences__conversation_length_limit">Kufi gjatësie bisedash</string>
  <string name="preferences__keep_messages">Mbaji mesazhet</string>
  <string name="preferences__clear_message_history">Spastro historik mesazhesh</string>
  <string name="preferences__linked_devices">Pajisje të lidhura</string>
  <string name="preferences__light_theme">E çelët</string>
  <string name="preferences__dark_theme">E errët</string>
  <string name="preferences__appearance">Dukje</string>
  <string name="preferences__theme">Temë</string>
  <string name="preferences__chat_wallpaper">Sfond fjalosjesh</string>
  <string name="preferences__chat_color_and_wallpaper">Ngjyrë &amp; sfond fjalosjeje</string>
  <string name="preferences__disable_pin">Çaktivizoje PIN-in</string>
  <string name="preferences__enable_pin">Aktivizoje PIN-in</string>
  <string name="preferences__if_you_disable_the_pin_you_will_lose_all_data">Nëse çaktivizoni PIN-in, do të humbni krejt të dhënat, kur riregjistroni
 Signal-in, veç në i kopjeruajtshi dhe rikthefshi dorazi. S\’mund të 
aktivizoni Kyçje Regjistrimi, teksa PIN-i është i çaktivizuar.</string>
  <string name="preferences__pins_keep_information_stored_with_signal_encrypted_so_only_you_can_access_it">PIN-et i mbajnë të fshehtëzuara të dhëna e depozituara me Signal, që kështu të mund t\’i përdorni. Profili, rregullimet dhe kontaktet tuaja do të rikthehen, kur të riinstaloni Signal-in. S\’do t\’ju duhet PIN-i për të hapur aplikacionin.</string>
  <string name="preferences__system_default">Parazgjedhje sistemi</string>
  <string name="preferences__language">Gjuhë</string>
  <string name="preferences__signal_messages_and_calls">Mesazhe dhe thirrje Signal</string>
  <string name="preferences__advanced_pin_settings">Rregullimet të mëtejshme PIN-i</string>
  <string name="preferences__free_private_messages_and_calls">Mesazhe dhe thirrje falas drejt përdoruesish të Signal-it</string>
  <string name="preferences__submit_debug_log">Parashtro regjistër diagnostikimi</string>
  <string name="preferences__delete_account">Fshije llogarinë</string>
  <string name="preferences__support_wifi_calling">Mënyrë përputhshmëri me \'Thirrje Wifi\'</string>
  <string name="preferences__enable_if_your_device_supports_sms_mms_delivery_over_wifi">Aktivizojeni nëse pajisja juaj përdor dërgim SMS/MMS-sh përmes WiFi (aktivizojeni vetëm kur \'Thirrje Wifi\' janë të aktivizuara në pajisjen tuaj).</string>
  <string name="preferences__incognito_keyboard">Tastiera inkonjito</string>
  <string name="preferences__read_receipts">Dëftesa leximi</string>
  <string name="preferences__if_read_receipts_are_disabled_you_wont_be_able_to_see_read_receipts">Nëse dëftesat e leximit janë të çaktivizuara, s\’do të jeni në gjendje të shihni dëftesa leximi nga të tjerët.</string>
  <string name="preferences__typing_indicators">Tregues shtypjeje</string>
  <string name="preferences__if_typing_indicators_are_disabled_you_wont_be_able_to_see_typing_indicators">Nëse treguesit e shtypjeve janë të çaktivizuar, s\’do të jeni në gjendje të shihni tregues shtypjesh nga të tjerët.</string>
  <string name="preferences__request_keyboard_to_disable">Kërkoji tastierës të çaktivizojë nxënie të personalizuar.</string>
  <string name="preferences__this_setting_is_not_a_guarantee">Ky rregullim s\’është garanci dhe tastiera juaj mund ta shpërfillë.</string>
  <string name="preferences_app_protection__blocked_users">Përdorues të bllokuar</string>
  <string name="preferences_chats__when_using_mobile_data">Kur përdoret rrjet celular</string>
  <string name="preferences_chats__when_using_wifi">Kur përdoret Wi-Fi</string>
  <string name="preferences_chats__when_roaming">Nën roaming</string>
  <string name="preferences_chats__media_auto_download">Vetëshkarkim mediash</string>
  <string name="preferences_chats__message_history">Historik mesazhesh</string>
  <string name="preferences_storage__storage_usage">Përdorim hapësire</string>
  <string name="preferences_storage__photos">Foto</string>
  <string name="preferences_storage__videos">Video</string>
  <string name="preferences_storage__files">Kartela</string>
  <string name="preferences_storage__audio">Audio</string>
  <string name="preferences_storage__review_storage">Shqyrtoni hapësirën</string>
  <string name="preferences_storage__delete_older_messages">Të fshihen mesazhet e vjetër?</string>
  <string name="preferences_storage__clear_message_history">Të spastrohet historiku i mesazheve?</string>
  <string name="preferences_storage__this_will_permanently_delete_all_message_history_and_media">Kjo do të sjellë fshirjen përgjithmonë nga pajisja juaj të krejt historikut dhe mediave të mesazheve që janë më të vjetër se %1$s.</string>
  <string name="preferences_storage__this_will_permanently_trim_all_conversations_to_the_d_most_recent_messages">Kjo do të qethë përgjithnjë krejt bisedat sa %1$s mesazhet më të freskët.</string>
  <string name="preferences_storage__this_will_delete_all_message_history_and_media_from_your_device">Kjo do të sjellë fshirjen përgjithmonë nga pajisja juaj të krejt historikut dhe mediave të mesazheve.</string>
  <string name="preferences_storage__are_you_sure_you_want_to_delete_all_message_history">Jeni i sigurt se doni të fshihet krejt historiku i mesazheve?</string>
  <string name="preferences_storage__all_message_history_will_be_permanently_removed_this_action_cannot_be_undone">Do të hiqet përgjithnjë krejt historiku i mesazheve. Ky veprim s\’mund të zhbëhet.</string>
  <string name="preferences_storage__delete_all_now">Fshije krejt tani</string>
  <string name="preferences_storage__forever">Përgjithmonë</string>
  <string name="preferences_storage__one_year">1 vit</string>
  <string name="preferences_storage__six_months">6 muaj</string>
  <string name="preferences_storage__thirty_days">30 ditë</string>
  <string name="preferences_storage__none">Asnjë</string>
  <string name="preferences_storage__s_messages">%1$s mesazhe</string>
  <string name="preferences_storage__custom">Rregullo</string>
  <string name="preferences_advanced__use_system_emoji">Përdor emoji të sistemit</string>
  <string name="preferences_advanced__disable_signal_built_in_emoji_support">Çaktivizo mbulimin e brendshëm të Signal-it për emoji-t</string>
  <string name="preferences_advanced__relay_all_calls_through_the_signal_server_to_avoid_revealing_your_ip_address">Kaloji krejt thirrjet përmes shërbyesit Signal për të shmangur zbulimin e adresës tuaj IP nga kontakti juaj. Aktivizimi do të ulë cilësinë e thirrjes.</string>
  <string name="preferences_advanced__always_relay_calls">Kaloji përherë thirrjet përmes releje</string>
  <string name="preferences_app_protection__who_can">Cili mund të…</string>
  <string name="preferences_app_protection__app_access">Hyrje aplikacioni</string>
  <string name="preferences_app_protection__communication">Komunikim</string>
  <string name="preferences_chats__chats">Fjalosje</string>
  <string name="preferences_data_and_storage__manage_storage">Administroni depozitim</string>
  <string name="preferences_data_and_storage__calls">Thirrje</string>
  <string name="preferences_data_and_storage__use_less_data_for_calls">Përdor më pak të dhënë për thirrjet</string>
  <string name="preferences_data_and_storage__never">Kurrë</string>
  <string name="preferences_data_and_storage__wifi_and_mobile_data">Të dhëna WiFi dhe celulare</string>
  <string name="preferences_data_and_storage__mobile_data_only">Vetëm të dhëna celulare</string>
  <string name="preference_data_and_storage__using_less_data_may_improve_calls_on_bad_networks">Përdorim i më pak të dhënave mund të përmirësojë thirrjet në rrjete të dobët</string>
  <string name="preferences_notifications__messages">Mesazhe</string>
  <string name="preferences_notifications__events">Veprimtari</string>
  <string name="preferences_notifications__in_chat_sounds">Tinguj në fjalosje</string>
  <string name="preferences_notifications__show">Shfaq</string>
  <string name="preferences_notifications__calls">Thirrje</string>
  <string name="preferences_notifications__ringtone">Zile</string>
  <string name="preferences_chats__show_invitation_prompts">Shfaq mekanizëm ftesash</string>
  <string name="preferences_chats__display_invitation_prompts_for_contacts_without_signal">Shfaq mekanizëm ftesash për kontakte pa Signal</string>
  <string name="preferences_chats__message_text_size">Madhësi shkronjash mesazhi</string>
  <string name="preferences_events__contact_joined_signal">Kontakti zuri të përdorë Signal-in</string>
  <string name="preferences_notifications__priority">Përparësi</string>
  <string name="preferences_communication__category_sealed_sender">Dërgues i Vulosur</string>
  <string name="preferences_communication__sealed_sender_display_indicators">Shfaq tregues</string>
  <string name="preferences_communication__sealed_sender_display_indicators_description">Shfaq një ikonë gjendjesh, kur përzgjidhni \"Hollësi mesazhi\" për mesazhe që qenë dërguar duke përdorur dërgues të vulosur.</string>
  <string name="preferences_communication__sealed_sender_allow_from_anyone">Lejoji prej kujtdo</string>
  <string name="preferences_communication__sealed_sender_allow_from_anyone_description">Aktivizoni dërgues të vulosur për mesazhe ardhës nga persona që s\’i keni në kontaktet dhe persona të cilëve s\’u keni dhënë profilin tuaj.</string>
  <string name="preferences_communication__sealed_sender_learn_more">Mësoni më tepër</string>
  <string name="preferences_setup_a_username">Ujdisë një emër përdoruesi</string>
  <string name="preferences_proxy">Ndërmjetës</string>
  <string name="preferences_use_proxy">Përdor ndërmjetës</string>
  <string name="preferences_off">Off</string>
  <string name="preferences_on">On</string>
  <string name="preferences_proxy_address">Adresë ndërmjetësi</string>
  <string name="preferences_only_use_a_proxy_if">Përdorni një ndërmjetës vetëm nëse s\’jeni në gjendje të lidheni me Signal-in në celular ose Wi-Fi.</string>
  <string name="preferences_share">Ndajeni Me të Tjerë</string>
  <string name="preferences_save">Ruaje</string>
  <string name="preferences_connecting_to_proxy">Po lidhet te ndërmjetës…</string>
  <string name="preferences_connected_to_proxy">U lidh te ndërmjetësi</string>
  <string name="preferences_connection_failed">Lidhja dështoi</string>
  <string name="preferences_couldnt_connect_to_the_proxy">S\’u lidh dot te ndërmjetësi. Kontrolloni adresën e ndërmjetësit dhe riprovoni.</string>
  <string name="preferences_you_are_connected_to_the_proxy">Jeni i lidhur te ndërmjetësi. Ndërmjetësin mund ta çaktivizoni në çfarëdo kohe, që nga Rregullimet.</string>
  <string name="preferences_success">Sukses</string>
  <string name="preferences_failed_to_connect">S\’u arrit të lidhej</string>
  <string name="preferences_enter_proxy_address">Jepni adresë ndërmjetësi</string>
  <string name="configurable_single_select__customize_option">Përshtatë një mundësi</string>
  <!--Internal only preferences-->
  <!--Payments-->
  <string name="PaymentsActivityFragment__all_activity">Krejt veprimtaria</string>
  <string name="PaymentsAllActivityFragment__all">Krejt</string>
  <string name="PaymentsAllActivityFragment__sent">Dërguar më</string>
  <string name="PaymentsAllActivityFragment__received">Marrë më</string>
  <string name="PaymentsHomeFragment__introducing_payments">Ju paraqesim pagesa (Beta)</string>
<<<<<<< HEAD
  <string name="PaymentsHomeFragment__use_signal_to_send_and_receive">Përdorni Molly-in për të dërguar dhe marrë MobileCoin, një monedhë e re dixhitale e fokusuar te privatësia. Që t’ia filloni, aktivizojeni.</string>
=======
  <string name="PaymentsHomeFragment__use_signal_to_send_and_receive">Përdorni Signal-in për të dërguar dhe marrë MobileCoin, një monedhë e re dixhitale e fokusuar te privatësia. Që t\’ia filloni, aktivizojeni.</string>
>>>>>>> c6d0ef21
  <string name="PaymentsHomeFragment__activate_payments">Pagesa</string>
  <string name="PaymentsHomeFragment__activating_payments">Po aktivizohen pagesa…</string>
  <string name="PaymentsHomeFragment__restore_payments_account">Riktheni llogari pagesash</string>
  <string name="PaymentsHomeFragment__no_recent_activity_yet">Ende pa veprimtari së fundi</string>
  <string name="PaymentsHomeFragment__pending_requests">Kërkesa pezull</string>
  <string name="PaymentsHomeFragment__recent_activity">Veprimtari së fundi</string>
  <string name="PaymentsHomeFragment__see_all">Shihini krejt</string>
  <string name="PaymentsHomeFragment__add_funds">Shtoni fonde</string>
  <string name="PaymentsHomeFragment__send">Dërgoje</string>
  <string name="PaymentsHomeFragment__sent_s">Dërguar %1$s</string>
  <string name="PaymentsHomeFragment__received_s">Marrë %1$s</string>
  <string name="PaymentsHomeFragment__transfer_to_exchange">Shpërngulni në një platformë</string>
  <string name="PaymentsHomeFragment__currency_conversion">Kurs këmbimi</string>
  <string name="PaymentsHomeFragment__deactivate_payments">Çaktivizo pagesa</string>
  <string name="PaymentsHomeFragment__recovery_phrase">Frazë rimarrjeje</string>
  <string name="PaymentsHomeFragment__help">Ndihmë</string>
  <string name="PaymentsHomeFragment__coin_cleanup_fee">Tarifë Coin Cleanup</string>
  <string name="PaymentsHomeFragment__sent_payment">U dërgua pagesë</string>
  <string name="PaymentsHomeFragment__received_payment">U mor pagesë</string>
  <string name="PaymentsHomeFragment__processing_payment">Po kryhet pagesa</string>
  <string name="PaymentsHomeFragment__unknown_amount">---</string>
  <string name="PaymentsHomeFragment__currency_conversion_not_available">Kurs këmbimi jo gati</string>
  <string name="PaymentsHomeFragment__cant_display_currency_conversion">S\’shfaqet dot kurs këmbimi. Kontrolloni lidhjen e telefonit tuaj dhe riprovoni.</string>
  <string name="PaymentsHomeFragment__payments_is_not_available_in_your_region">Pagesat s\’janë të përdorshme në rajonin tuaj.</string>
  <string name="PaymentsHomeFragment__could_not_enable_payments">S\’u aktivizuan dot pagesat. Riprovoni më vonë.</string>
  <string name="PaymentsHomeFragment__deactivate_payments_question">Të çaktivizohen Pagesa?</string>
<<<<<<< HEAD
  <string name="PaymentsHomeFragment__you_will_not_be_able_to_send">S’do të jeni në gjendje të dërgoni ose merrni Mobilecoin në Molly, nëse çaktivizoni pagesat.</string>
=======
  <string name="PaymentsHomeFragment__you_will_not_be_able_to_send">S\’do të jeni në gjendje të dërgoni ose merrni Mobilecoin në Signal, nëse çaktivizoni pagesat.</string>
>>>>>>> c6d0ef21
  <string name="PaymentsHomeFragment__deactivate">Çaktivizoje</string>
  <string name="PaymentsHomeFragment__continue">Vazhdo</string>
  <string name="PaymentsHomeFragment__balance_is_not_currently_available">Depozitë aktualisht jo e përdorshme.</string>
  <string name="PaymentsHomeFragment__payments_deactivated">Pagesa të çaktivizuara.</string>
  <string name="PaymentsHomeFragment__payment_failed">Pagesa dështoi</string>
  <string name="PaymentsHomeFragment__details">Hollësi</string>
<<<<<<< HEAD
  <string name="PaymentsHomeFragment__you_can_use_signal_to_send">Mund të përdorni Molly-in për të dërguar dhe marrë MobileCoin. Krejt pagesat tuaja janë subjekt i Kushteve të Përdorimit të MobileCoins dhe MobileCoin Wallet. Kjo është një veçori beta, ndaj mundet të hasni probleme dhe pagesat apo depozitat që mund të humbni, s’mund të rikthehen.</string>
  <string name="PaymentsHomeFragment__activate">Aktivizoje</string>
  <string name="PaymentsHomeFragment__view_mobile_coin_terms">Shihni kushte MobileCoin-i</string>
  <string name="PaymentsHomeFragment__payments_not_available">Pagesat në Molly s’janë më të përdorshme. Mundeni ende të shpërngulni fonde në një platformë, por s’mund të dërgoni apo merrni më pagesa, apo të shtoni fonde.</string>
=======
  <string name="PaymentsHomeFragment__you_can_use_signal_to_send">Mund të përdorni Signal-in për të dërguar dhe marrë MobileCoin. Krejt pagesat tuaja janë subjekt i Kushteve të Përdorimit të MobileCoins dhe MobileCoin Wallet. Kjo është një veçori beta, ndaj mundet të hasni probleme dhe pagesat apo depozitat që mund të humbni, s\’mund të rikthehen. </string>
  <string name="PaymentsHomeFragment__activate">Aktivizoje</string>
  <string name="PaymentsHomeFragment__view_mobile_coin_terms">Shihni kushte MobileCoin-i</string>
  <string name="PaymentsHomeFragment__payments_not_available">Pagesat në Signal s\’janë më të përdorshme. Mundeni ende të shpërngulni fonde në një platformë, por s\’mund të dërgoni apo merrni më pagesa, apo të shtoni fonde.</string>
>>>>>>> c6d0ef21
  <!--PaymentsAddMoneyFragment-->
  <string name="PaymentsAddMoneyFragment__add_funds">Shtoni fonde</string>
  <string name="PaymentsAddMoneyFragment__your_wallet_address">Portofol</string>
  <string name="PaymentsAddMoneyFragment__copy">Kopjoje</string>
  <string name="PaymentsAddMoneyFragment__copied_to_clipboard">U kopjua në të papastër</string>
  <string name="PaymentsAddMoneyFragment__to_add_funds">Për të shtuar fonde, dërgoni MobileCoin te adresa e portofolit tuaj. Fillon një transaksion që nga llogaria juaj në një platformë që mbulon MobileCoin, mandej skanoni kodin QR ose kopjoni adresën e portofolit tuaj.</string>
  <!--PaymentsDetailsFragment-->
  <string name="PaymentsDetailsFragment__details">Hollësi</string>
  <string name="PaymentsDetailsFragment__status">Gjendje</string>
  <string name="PaymentsDetailsFragment__submitting_payment">Po parashtrohet pagesa…</string>
  <string name="PaymentsDetailsFragment__processing_payment">Po kryhet pagesa…</string>
  <string name="PaymentsDetailsFragment__payment_complete">Pagesë e plotësuar</string>
  <string name="PaymentsDetailsFragment__payment_failed">Pagesa dështoi</string>
  <string name="PaymentsDetailsFragment__network_fee">Tarifë rrjeti</string>
  <string name="PaymentsDetailsFragment__sent_by">Dërguar nga</string>
  <string name="PaymentsDetailsFragment__sent_to_s">Dërguar te %1$s</string>
  <string name="PaymentsDetailsFragment__you_on_s_at_s">Ju, në %1$s më %2$s</string>
  <string name="PaymentsDetailsFragment__s_on_s_at_s">%1$s në %2$s më %3$s</string>
  <string name="PaymentsDetailsFragment__to">Për</string>
  <string name="PaymentsDetailsFragment__from">Nga</string>
  <string name="PaymentsDetailsFragment__information">Hollësi transaksioni, përfshi llogari pagesash dhe kohë transaksioni, janë pjesë e MobileCoin Ledger.</string>
  <string name="PaymentsDetailsFragment__coin_cleanup_fee">Tarifë Coin Cleanup</string>
  <string name="PaymentsDetailsFragment__coin_cleanup_information">Një “tarifë pastrimi monedhash” aplikohet kur monedhat në pronësinë tuaj s\’mund të ndërthuren për të plotësuar një transaksion. Pastrimi do t\’ju lejojë të vazhdoni dërgim pagesash.</string>
  <string name="PaymentsDetailsFragment__no_details_available">S\’ka hollësi të mëtejshme për këtë transaksion</string>
  <string name="PaymentsDetailsFragment__sent_payment">Pagesë e dërguar</string>
  <string name="PaymentsDetailsFragment__received_payment">Pagesë e marrë</string>
  <string name="PaymentsDeatilsFragment__payment_completed_s">Pagesë e plotësuar %1$s</string>
  <string name="PaymentsDetailsFragment__block_number">Numër blloku</string>
  <!--PaymentsTransferFragment-->
  <string name="PaymentsTransferFragment__transfer">Shpërngule</string>
  <string name="PaymentsTransferFragment__scan_qr_code">Skanoni kodin QR</string>
  <string name="PaymentsTransferFragment__to_scan_or_enter_wallet_address">Adresë portofoli Bitcoin (kyç publik)</string>
  <string name="PaymentsTransferFragment__you_can_transfer">Mund të shpërngulni MobileCoin duke plotësuar një shpërngulje drejt adresës së portofolit të dhënë nga platforma. Adresa e portofolit është një varg numrash dhe shkronjash, në më të shumtën e rasteve nën kodin QR.</string>
  <string name="PaymentsTransferFragment__next">Pasuesi</string>
  <string name="PaymentsTransferFragment__invalid_address">Adresë e pavlefshme</string>
  <string name="PaymentsTransferFragment__check_the_wallet_address">Kontrolloni adresën e portofolit që po përpiqeni të shpërngulni dhe riprovoni.</string>
<<<<<<< HEAD
  <string name="PaymentsTransferFragment__you_cant_transfer_to_your_own_signal_wallet_address">S’mund të shpërngulni te adresa e portofolit tuaj Molly. Jepni adresën e portofolit prej llogarisë tuaj në një platformë që mbulohet.</string>
  <string name="PaymentsTransferFragment__to_scan_a_qr_code_signal_needs">Që të skanohet një kod QR, Molly-i ka nevojë të përdorë kamerën.</string>
  <string name="PaymentsTransferFragment__signal_needs_the_camera_permission_to_capture_qr_code_go_to_settings">Molly-it i duhen leje përdorimi Kamere për të marrë një kod QR. Kaloni te rregullimet, përzgjidhni “Leje”, dhe aktivizoni “Kamera”.</string>
  <string name="PaymentsTransferFragment__to_scan_a_qr_code_signal_needs_access_to_the_camera">Që të skanohet një kod QR, Molly-i ka nevojë të përdorë kamerën.</string>
=======
  <string name="PaymentsTransferFragment__you_cant_transfer_to_your_own_signal_wallet_address">S\’mund të shpërngulni te adresa e portofolit tuaj Signal. Jepni adresën e portofolit prej llogarisë tuaj në një platformë që mbulohet.</string>
  <string name="PaymentsTransferFragment__to_scan_a_qr_code_signal_needs">Që të skanohet një kod QR, Signal-i ka nevojë të përdorë kamerën.</string>
  <string name="PaymentsTransferFragment__signal_needs_the_camera_permission_to_capture_qr_code_go_to_settings">Signal-it i duhen leje përdorimi Kamere për të marrë një kod QR. Kaloni te rregullimet, përzgjidhni “Leje”, dhe aktivizoni “Kamera”.</string>
  <string name="PaymentsTransferFragment__to_scan_a_qr_code_signal_needs_access_to_the_camera">Që të skanohet një kod QR, Signal-i ka nevojë të përdorë kamerën.</string>
>>>>>>> c6d0ef21
  <string name="PaymentsTransferFragment__settings">Rregullime</string>
  <!--PaymentsTransferQrScanFragment-->
  <string name="PaymentsTransferQrScanFragment__scan_address_qr_code">Skanoni Kod QR Adrese</string>
  <string name="PaymentsTransferQrScanFragment__scan_the_address_qr_code_of_the_payee">Skanoni adresën kod QR të të paguarit</string>
  <!--CreatePaymentFragment-->
  <string name="CreatePaymentFragment__request">Kërkesë</string>
  <string name="CreatePaymentFragment__pay">Paguani</string>
  <string name="CreatePaymentFragment__available_balance_s">Depozitë e përdorshme: %1$s</string>
  <string name="CreatePaymentFragment__toggle_content_description">Shfaqe/Fshihe</string>
  <string name="CreatePaymentFragment__1">1</string>
  <string name="CreatePaymentFragment__2">2</string>
  <string name="CreatePaymentFragment__3">3</string>
  <string name="CreatePaymentFragment__4">4</string>
  <string name="CreatePaymentFragment__5">5</string>
  <string name="CreatePaymentFragment__6">6</string>
  <string name="CreatePaymentFragment__7">7</string>
  <string name="CreatePaymentFragment__8">8</string>
  <string name="CreatePaymentFragment__9">9</string>
  <string name="CreatePaymentFragment__decimal">.</string>
  <string name="CreatePaymentFragment__0">0</string>
  <string name="CreatePaymentFragment__lt">&lt;</string>
  <string name="CreatePaymentFragment__backspace">Backspace</string>
  <string name="CreatePaymentFragment__add_note">Shtoni shënim</string>
  <string name="CreatePaymentFragment__conversions_are_just_estimates">Kurset e këmbimit janë thjesht të përafërt dhe mund të mos jenë të përpiktë.</string>
  <!--EditNoteFragment-->
  <string name="EditNoteFragment_note">Shënim</string>
  <!--ConfirmPaymentFragment-->
  <string name="ConfirmPayment__confirm_payment">Ripohoni pagesën</string>
  <string name="ConfirmPayment__network_fee">Tarifë rrjeti</string>
  <string name="ConfirmPayment__error_getting_fee">Gabim në marrje tarife</string>
  <string name="ConfirmPayment__estimated_s">Afërsisht %1$s</string>
  <string name="ConfirmPayment__to">Për</string>
  <string name="ConfirmPayment__total_amount">Sasi gjithsej</string>
  <string name="ConfirmPayment__balance_s">Depozitë	: %1$s</string>
  <string name="ConfirmPayment__submitting_payment">Po parashtrohet pagesa…</string>
  <string name="ConfirmPayment__processing_payment">Po kryhet pagesa…</string>
  <string name="ConfirmPayment__payment_complete">Pagesë e plotësuar</string>
  <string name="ConfirmPayment__payment_failed">Pagesa dështoi</string>
  <string name="ConfirmPayment__payment_will_continue_processing">Pagesa do të vazhdojë të përpunohet</string>
  <string name="ConfirmPaymentFragment__invalid_recipient">Marrës i pavlefshëm</string>
  <string name="ConfirmPaymentFragment__this_person_has_not_activated_payments">Ky person s\’ka aktivizuar pagesa</string>
  <string name="ConfirmPaymentFragment__unable_to_request_a_network_fee">S\’arrihet të kërkohet një tarifë rrjeti. Për të vazhduar këtë pagesë, prekni OK, që të riprovohet.</string>
  <!--CurrencyAmountFormatter_s_at_s-->
  <string name="CurrencyAmountFormatter_s_at_s">%1$s më %2$s</string>
  <!--SetCurrencyFragment-->
  <string name="SetCurrencyFragment__set_currency">Caktoni Monedhë</string>
  <string name="SetCurrencyFragment__all_currencies">Krejt Monedhat</string>
  <!--****************************************-->
  <!--menus-->
  <!--****************************************-->
  <!--contact_selection_list-->
  <string name="contact_selection_list__unknown_contact">Mesazh i ri për…</string>
  <string name="contact_selection_list__unknown_contact_block">Bllokoje përdoruesin</string>
  <string name="contact_selection_list__unknown_contact_add_to_group">Shtoje te grupi</string>
  <!--conversation_callable_insecure-->
  <string name="conversation_callable_insecure__menu_call">Thirrje</string>
  <!--conversation_callable_secure-->
  <string name="conversation_callable_secure__menu_call">Thirrje përmes Signal-i</string>
  <string name="conversation_callable_secure__menu_video">Thirrje video Signal</string>
  <!--conversation_context-->
  <string name="conversation_context__menu_message_details">Hollësi mesazhi</string>
  <string name="conversation_context__menu_copy_text">Kopjo tekstin</string>
  <string name="conversation_context__menu_delete_message">Fshije mesazhin</string>
  <string name="conversation_context__menu_forward_message">Përcille mesazhin</string>
  <string name="conversation_context__menu_resend_message">Ridërgoje mesazhin</string>
  <string name="conversation_context__menu_reply_to_message">Përgjigjuni mesazhin</string>
  <!--conversation_context_reacction-->
  <string name="conversation_context__reaction_multi_select">Përzgjidhni disa</string>
  <!--conversation_context_image-->
  <string name="conversation_context_image__save_attachment">Ruaje bashkëngjitjen</string>
  <!--conversation_expiring_off-->
  <string name="conversation_expiring_off__disappearing_messages">Tretje mesazhesh</string>
  <!--conversation_expiring_on-->
  <!--conversation_insecure-->
  <string name="conversation_insecure__invite">Fto</string>
  <!--conversation_list_batch-->
  <string name="conversation_list_batch__menu_delete_selected">Fshi të përzgjedhurit</string>
  <string name="conversation_list_batch__menu_pin_selected">U përzgjodh fiksim</string>
  <string name="conversation_list_batch__menu_unpin_selected">U përzgjodh shfiksim</string>
  <string name="conversation_list_batch__menu_select_all">Përzgjidhi krejt</string>
  <string name="conversation_list_batch_archive__menu_archive_selected">Arkivo të përzgjedhurit</string>
  <string name="conversation_list_batch_unarchive__menu_unarchive_selected">Çarkivo të përzgjedhurit</string>
  <string name="conversation_list_batch__menu_mark_as_read">Shëno si të lexuar</string>
  <string name="conversation_list_batch__menu_mark_as_unread">Vëri shenjë si i lexuar</string>
  <!--conversation_list-->
  <string name="conversation_list_settings_shortcut">Shkurtore rregullimesh</string>
  <string name="conversation_list_search_description">Kërko</string>
  <string name="conversation_list__pinned">E fiksuar</string>
  <string name="conversation_list__chats">Fjalosje</string>
  <string name="conversation_list__you_can_only_pin_up_to_d_chats">Mund të fiksoni deri në %1$d fjalosje</string>
  <!--conversation_list_item_view-->
  <string name="conversation_list_item_view__contact_photo_image">Foto Kontakti</string>
  <string name="conversation_list_item_view__archived">Të arkivuar</string>
  <!--conversation_list_fragment-->
  <string name="conversation_list_fragment__fab_content_description">Bisedë e re</string>
  <string name="conversation_list_fragment__open_camera_description">Hape Kamerën</string>
  <string name="conversation_list_fragment__no_chats_yet_get_started_by_messaging_a_friend">Ende pa fjalosje.\nFillojani duke i dërguar një mesazh një shoku.</string>
  <!--conversation_secure_verified-->
  <string name="conversation_secure_verified__menu_reset_secure_session">Rikthe te parazgjedhjen sesionin e sigurt</string>
  <!--conversation_muted-->
  <string name="conversation_muted__unmute">Çheshtoji</string>
  <!--conversation_unmuted-->
  <string name="conversation_unmuted__mute_notifications">Heshtoji njoftimet</string>
  <!--conversation-->
  <string name="conversation__menu_group_settings">Rregullime grupi</string>
  <string name="conversation__menu_leave_group">Braktise grupin</string>
  <string name="conversation__menu_view_all_media">Krejt mediat</string>
  <string name="conversation__menu_conversation_settings">Rregullime bisedash</string>
  <string name="conversation__menu_add_shortcut">Shtoje te skena e kreut</string>
  <string name="conversation__menu_create_bubble">Krijo flluskë</string>
  <!--conversation_popup-->
  <string name="conversation_popup__menu_expand_popup">Zgjero flluskën</string>
  <!--conversation_callable_insecure-->
  <string name="conversation_add_to_contacts__menu_add_to_contacts">Shtoje te kontaktet</string>
  <!--conversation_group_options-->
  <string name="convesation_group_options__recipients_list">Listë marrësish</string>
  <string name="conversation_group_options__delivery">Dërgim</string>
  <string name="conversation_group_options__conversation">Bisedë</string>
  <string name="conversation_group_options__broadcast">Transmetim</string>
  <!--text_secure_normal-->
  <string name="text_secure_normal__menu_new_group">Grup i ri</string>
  <string name="text_secure_normal__menu_settings">Rregullime</string>
  <string name="text_secure_normal__menu_clear_passphrase">Kyçe</string>
  <string name="text_secure_normal__mark_all_as_read">Shënoji krejt si të lexuar</string>
  <string name="text_secure_normal__invite_friends">Ftoni shokë</string>
  <!--verify_display_fragment-->
  <string name="verify_display_fragment_context_menu__copy_to_clipboard">Kopjoje në të papastër</string>
  <string name="verify_display_fragment_context_menu__compare_with_clipboard">Krahasoje me lëndën në të papastër</string>
  <!--reminder_header-->
  <string name="reminder_header_sms_import_title">Importo SMS sistemi</string>
  <string name="reminder_header_sms_import_text">Prekeni që të kopjohen mesazhet SMS të telefonit tuaj te baza e fshehtëzuar e të dhënave të Signal-it.</string>
  <string name="reminder_header_push_title">Aktivizo mesazhe dhe thirrje Signal</string>
  <string name="reminder_header_push_text">Përmirësoni komunikimin tuaj.</string>
  <string name="reminder_header_service_outage_text">Signal-i po kalon vështirësi teknike. Po punojmë fort të rikthejmë shërbimin sa më shpejt që të mundet.</string>
  <string name="reminder_header_progress">%1$d%%</string>
  <!--media_preview-->
  <string name="media_preview__save_title">Ruaje</string>
  <string name="media_preview__forward_title">Përcilleni</string>
  <string name="media_preview__share_title">Ndajeni Me të Tjerë</string>
  <string name="media_preview__all_media_title">Krejt mediat</string>
  <!--media_preview_activity-->
  <string name="media_preview_activity__media_content_description">Paraparje medie</string>
  <!--new_conversation_activity-->
  <string name="new_conversation_activity__refresh">Rifreskoje</string>
  <!--redphone_audio_popup_menu-->
  <!--Insights-->
  <string name="Insights__percent">%</string>
  <string name="Insights__title">Prirje</string>
  <string name="InsightsDashboardFragment__title">Prirje</string>
  <string name="InsightsDashboardFragment__signal_protocol_automatically_protected">Protokolli Signal mbrojti automatikisht %1$d%% të mesazheve tuaj ikës gjatë %2$d ditëve të kaluara. Bisedat mes përdoruesve të Signal-it fshehtëzohen përherë skaj-më-skaj.</string>
  <string name="InsightsDashboardFragment__spread_the_word">Përhapni fjalën</string>
  <string name="InsightsDashboardFragment__not_enough_data">Pa të dhëna të mjaftueshme</string>
  <string name="InsightsDashboardFragment__your_insights_percentage_is_calculated_based_on">Përqindja juaj për Prirjet llogaritet bazuar në mesazhet ikës brenda %1$d ditëve të kaluara që nuk janë zhdukur apo fshirë.</string>
  <string name="InsightsDashboardFragment__start_a_conversation">Nisni një bisedë</string>
  <string name="InsightsDashboardFragment__invite_your_contacts">Filloni të komunikoni në mënyrë të parrezik dhe aktivizoni veçorit të reja që shkojnë tej kufizimeve të mesazheve SMS të pafshehtëzuar, duke ftuar më tepër kontakte të bëhen pjesë e Signal-it.</string>
  <string name="InsightsDashboardFragment__this_stat_was_generated_locally">Këto statistika u prodhuan lokalisht në pajisjen tuaj dhe mund të shihen vetëm nga ju. Nuk transmetohen kurrë diku.</string>
  <string name="InsightsDashboardFragment__encrypted_messages">Mesazhe të fshehtëzuar</string>
  <string name="InsightsDashboardFragment__cancel">Anuloje</string>
  <string name="InsightsDashboardFragment__send">Dërgoje</string>
  <string name="InsightsModalFragment__title">Ju Paraqesim Prirje</string>
  <string name="InsightsModalFragment__description">Shihni se sa nga mesazhet tuaja ikës u dërguan në mënyrë të parrezik, mandej ftoni pa humbur kohë kontakte të rinj, për të fuqizuar përqindjen tuaj Signal.</string>
  <string name="InsightsModalFragment__view_insights">Shihni Prirje</string>
  <string name="FirstInviteReminder__title">Ftojeni në Signal</string>
  <string name="FirstInviteReminder__description">Mund ta rritnit numrin e mesazheve të fshehtëzuar që dërgoni me %1$d%%</string>
  <string name="SecondInviteReminder__title">Fuqizoni Signal-in tuaj</string>
  <string name="SecondInviteReminder__description">Ftojeni %1$s</string>
  <string name="InsightsReminder__view_insights">Shihni Prirje</string>
  <string name="InsightsReminder__invite">Ftoni</string>
  <!--Edit KBS Pin-->
  <!--BaseKbsPinFragment-->
  <string name="BaseKbsPinFragment__next">Pasuesi</string>
  <string name="BaseKbsPinFragment__create_alphanumeric_pin">Krijo PIN alfanumerik</string>
  <string name="BaseKbsPinFragment__create_numeric_pin">Krijo PIN numerik</string>
  <!--CreateKbsPinFragment-->
  <plurals name="CreateKbsPinFragment__pin_must_be_at_least_characters">
    <item quantity="one">PIN-i duhet të jetë të paktën %1$d shenjë</item>
    <item quantity="other">PIN-i duhet të jetë të paktën %1$d shenja</item>
  </plurals>
  <plurals name="CreateKbsPinFragment__pin_must_be_at_least_digits">
    <item quantity="one">PIN-i duhet të jetë të paktën %1$d shifër</item>
    <item quantity="other">PIN-i duhet të jetë të paktën %1$d shifra</item>
  </plurals>
  <string name="CreateKbsPinFragment__create_a_new_pin">Krijoni një PIN të ri</string>
  <string name="CreateKbsPinFragment__you_can_choose_a_new_pin_as_long_as_this_device_is_registered">Mundeni ta ndryshoni PIN-in tuaj, sa kohë që kjo pajisje është e regjistruar.</string>
  <string name="CreateKbsPinFragment__create_your_pin">Krijoni PIN-in tuaj</string>
  <string name="CreateKbsPinFragment__pins_keep_information_stored_with_signal_encrypted">PIN-et i mbajnë të fshehtëzuara të dhëna e depozituara me Signal, që kështu të mund t\’i përdorni vetëm ju. Profili, rregullimet dhe kontaktet tuaja do të rikthehen, kur të riinstaloni Signal-in. S\’do t\’ju duhet PIN-i për të hapur aplikacionin.</string>
  <string name="CreateKbsPinFragment__choose_a_stronger_pin">Zgjidhni një PIN më të fuqishëm</string>
  <!--ConfirmKbsPinFragment-->
  <string name="ConfirmKbsPinFragment__pins_dont_match">PIN-et s\’përputhen. Riprovoni.</string>
  <string name="ConfirmKbsPinFragment__confirm_your_pin">Ripohoni PIN-in tuaj.</string>
  <string name="ConfirmKbsPinFragment__pin_creation_failed">Krijimi i PIN-it dështoi</string>
  <string name="ConfirmKbsPinFragment__your_pin_was_not_saved">PIN-i juaj s\’u ruajt.Do t\’ju kujtojmë më vonë të krijoni një PIN.</string>
  <string name="ConfirmKbsPinFragment__pin_created">PIN-i u krijua.</string>
  <string name="ConfirmKbsPinFragment__re_enter_your_pin">Rijepni PIN-in tuaj</string>
  <string name="ConfirmKbsPinFragment__creating_pin">Po krijohet PIN-i…</string>
  <!--KbsSplashFragment-->
  <string name="KbsSplashFragment__introducing_pins">Ju paraqesim PIN-et</string>
  <string name="KbsSplashFragment__pins_keep_information_stored_with_signal_encrypted">PIN-et i mbajnë të fshehtëzuara të dhëna e depozituara me Signal, që kështu të mund t\’i përdorni vetëm ju. Profili, rregullimet dhe kontaktet tuaja do të rikthehen, kur të riinstaloni Signal-in. S\’do t\’ju duhet PIN-i për të hapur aplikacionin.</string>
  <string name="KbsSplashFragment__learn_more">Mësoni Më Tepër</string>
  <string name="KbsSplashFragment__registration_lock_equals_pin">Kyçje Regjistrimi = PIN</string>
  <string name="KbsSplashFragment__your_registration_lock_is_now_called_a_pin">Kyçi juaj i Regjistrimit tani quhet PIN, dhe bën edhe më tepër se aq. Përditësojeni që tani.</string>
  <string name="KbsSplashFragment__update_pin">Përditësoni PIN-in</string>
  <string name="KbsSplashFragment__create_your_pin">Krijoni PIN-in tuaj</string>
  <string name="KbsSplashFragment__learn_more_about_pins">Mësoni më tepër rreth PIN-ësh</string>
  <string name="KbsSplashFragment__disable_pin">Çaktivizoje PIN-in</string>
  <!--KBS Reminder Dialog-->
  <string name="KbsReminderDialog__enter_your_signal_pin">Jepni PIN-in tuaj për Signal-in</string>
  <string name="KbsReminderDialog__to_help_you_memorize_your_pin">Për t\’ju ndihmuar të fiksoni në kujtesë PIN,-in tuaj, do t\’ju kërkojmë në mënyrë periodike ta jepni. Me kalimin e kohës do t\’jua kërkojmë më rrallë.</string>
  <string name="KbsReminderDialog__skip">Anashkaloje</string>
  <string name="KbsReminderDialog__submit">Parashtroje</string>
  <string name="KbsReminderDialog__forgot_pin">Harruat PIN-in?</string>
  <string name="KbsReminderDialog__incorrect_pin_try_again">PIN i pasaktë. Riprovoni.</string>
  <!--AccountLockedFragment-->
  <string name="AccountLockedFragment__account_locked">LLogari e kyçur</string>
  <string name="AccountLockedFragment__your_account_has_been_locked_to_protect_your_privacy">Llogaria juaj është kyçur për të mbrojtur privatësinë dhe sigurinë. Pas %1$d ditësh mosveprimtarie në llogarinë tuaj, do të jeni në gjendje të riregjistroni këtë numër telefoni pa u dashur PIN. Krejt lënda do të fshihet.</string>
  <string name="AccountLockedFragment__next">Pasuesi</string>
  <string name="AccountLockedFragment__learn_more">Mësoni Më Tepër</string>
  <!--KbsLockFragment-->
  <string name="RegistrationLockFragment__enter_your_pin">Jepni PIN-in tuaj</string>
  <string name="RegistrationLockFragment__enter_the_pin_you_created">Jepni PIN-in që krijuar për llogarinë tuaj. Ky është tjetër gjë nga kodi juaj i verifikimit me SMS.</string>
  <string name="RegistrationLockFragment__enter_alphanumeric_pin">Jepni PIN alfanumerik</string>
  <string name="RegistrationLockFragment__enter_numeric_pin">Jepni PIN numerik</string>
  <string name="RegistrationLockFragment__incorrect_pin_try_again">PIN i pasaktë. Riprovoni.</string>
  <string name="RegistrationLockFragment__forgot_pin">Harruat PIN-in?</string>
  <string name="RegistrationLockFragment__incorrect_pin">PIN i pasaktë</string>
  <string name="RegistrationLockFragment__forgot_your_pin">Harruat PIN-in tuaj?</string>
  <string name="RegistrationLockFragment__not_many_tries_left">S\’ka edhe shumë prova!</string>
  <string name="RegistrationLockFragment__signal_registration_need_help_with_pin_for_android_v1_pin">Regjistrim Signal-i - Duhet Ndihmë me PIN për Android (v1 PIN)</string>
  <string name="RegistrationLockFragment__signal_registration_need_help_with_pin_for_android_v2_pin">Regjistrim Signal-i - Duhet Ndihmë me PIN për Android (v2 PIN)</string>
  <plurals name="RegistrationLockFragment__for_your_privacy_and_security_there_is_no_way_to_recover">
    <item quantity="one">Për privatësinë dhe sigurinë tuaj, s\’ka mënyrë për të rimarrë PIN-in 
tuaj. Nëse s\’mbani mend PIN-in tuaj, mund  të ribëni verifikimin me SMS pas %1$d dite pa veprimtari. Në këtë rast, llogaria juaj do të 
spastrohet dhe krejt lënda do të fshihet.</item>
    <item quantity="other">Për privatësinë dhe sigurinë tuaj, s\’ka mënyrë për të rimarrë PIN-in tuaj. Nëse s\’mbani mend PIN-in tuaj, mund  të ribëni verifikimin me SMS pas %1$d ditësh pa veprimtari. Në këtë rast, llogaria juaj do të spastrohet dhe krejt lënda do të fshihet.</item>
  </plurals>
  <plurals name="RegistrationLockFragment__incorrect_pin_d_attempts_remaining">
    <item quantity="one">PIN i pasaktë. Edhe  %1$d provë.</item>
    <item quantity="other">PIN i pasaktë. Edhe %1$d prova.</item>
  </plurals>
  <plurals name="RegistrationLockFragment__if_you_run_out_of_attempts_your_account_will_be_locked_for_d_days">
    <item quantity="one">Nëse ju mbarohen provat, llogaria juaj do të kyçet për %1$d ditë. Pas %1$d dite pa veprimtari, mund ta riregjistroni pa u dashur PIN juaj. Llogaria juaj do të spastrohet dhe krejt lënda do të fshihet.</item>
    <item quantity="other">Nëse ju mbarohen provat, llogaria juaj do të kyçet për %1$d ditë. Pas %1$d ditësh pa veprimtari, mund ta riregjistroni pa u dashur PIN-i juaj. Llogaria juaj do të spastrohet dhe krejt lënda do të fshihet.</item>
  </plurals>
  <plurals name="RegistrationLockFragment__you_have_d_attempts_remaining">
    <item quantity="one">Ju mbetet edhe %1$d provë.</item>
    <item quantity="other">Ju mbeten edhe %1$d prova.</item>
  </plurals>
  <plurals name="RegistrationLockFragment__d_attempts_remaining">
    <item quantity="one">Edhe %1$d provë.</item>
    <item quantity="other">Edhe %1$d prova.</item>
  </plurals>
  <!--CalleeMustAcceptMessageRequestDialogFragment-->
  <string name="CalleeMustAcceptMessageRequestDialogFragment__s_will_get_a_message_request_from_you">%1$s do të marrë një kërkesë mesazhi nga ju. Mund të bëni thirrje sapo të pranohet kërkesa juaj e mesazhit.</string>
  <!--KBS Megaphone-->
  <string name="KbsMegaphone__create_a_pin">Krijoni PIN</string>
  <string name="KbsMegaphone__pins_keep_information_thats_stored_with_signal_encrytped">PIN-et i mbajnë të fshehtëzuara të dhënat që depozitohen me Signal-in.</string>
  <string name="KbsMegaphone__create_pin">Krijoni PIN</string>
  <!--Research Megaphone-->
  <string name="ResearchMegaphone_tell_signal_what_you_think">Tregojini Signal-it se çfarë mendoni</string>
  <string name="ResearchMegaphone_to_make_signal_the_best_messaging_app_on_the_planet">Për ta bërë Signal-in aplikacionin më të mirë në planet për shkëmbim mesazhesh, do të na pëlqente fort të dëgjonim mendimin tuaj.</string>
  <string name="ResearchMegaphone_learn_more">Mësoni më tepër</string>
  <string name="ResearchMegaphone_dismiss">Hidhe tej</string>
  <string name="ResearchMegaphoneDialog_signal_research">Kërkime rreth Signal-it</string>
  <string name="ResearchMegaphoneDialog_we_believe_in_privacy"><![CDATA[<p><b>Besojmë në privatësinë.</b></p><p>Signal-i nuk ju ndjek, as grumbullon të dhëna tuajat. Që Signal-i të përmirësohet për këdo, bazohemi në mendimet e përdoruesve, <b>dhe do ta donim edhe tuajin.</b></p><p>Po kryejmë një pyetësor për të kuptuar se si e përdorni Signal-in. Pyetësori ynë s\’grumbullon ndonjë të dhënë që lejon identifikimin tuaj. Nëse ju intereson të jepni përshtypje shtesë, keni mundësinë të jepni të dhëna kontakti.</p><p>Nëse keni ndoca minuta dhe përshtypje për të dhënë, do të donim fort t\’i dëgjonim.</p>]]></string>
  <string name="ResearchMegaphoneDialog_take_the_survey">Plotësoni pyetësorin</string>
  <string name="ResearchMegaphoneDialog_no_thanks">Jo, faleminderit</string>
  <string name="ResearchMegaphoneDialog_the_survey_is_hosted_by_alchemer_at_the_secure_domain">Pyetësori strehohet nga Alchemer, në përkatësinë e sigurt surveys.signalusers.org</string>
  <!--transport_selection_list_item-->
  <string name="transport_selection_list_item__transport_icon">Ikonë bartjesh</string>
  <string name="ConversationListFragment_loading">Po ngarkohet…</string>
  <string name="CallNotificationBuilder_connecting">Po lidhet…</string>
  <string name="Permissions_permission_required">Lyp leje</string>
  <string name="ConversationActivity_signal_needs_sms_permission_in_order_to_send_an_sms">Që të mund të dërgohet një SMS, Signal-i lyp leje SMS-sh, por kjo i është mohuar. Ju lutemi, kaloni te rregullime aplikacioni, përzgjidhni \"Leje\" dhe aktivizoni \"SMS\".</string>
  <string name="Permissions_continue">Vazhdo</string>
  <string name="Permissions_not_now">Jo tani</string>
  <string name="conversation_activity__enable_signal_messages">AKTIVIZO MESAZHE SIGNAL</string>
  <string name="SQLCipherMigrationHelper_migrating_signal_database">Po migrohet baza e të dhënave Signal</string>
  <string name="PushDecryptJob_new_locked_message">Mesazhe të rinj të kyçur</string>
  <string name="PushDecryptJob_unlock_to_view_pending_messages">Shkyçeni që të shihni mesazhet pezull</string>
  <string name="enter_backup_passphrase_dialog__backup_passphrase">Frazëkalim kopjeruajtjesh</string>
  <string name="backup_enable_dialog__backups_will_be_saved_to_external_storage_and_encrypted_with_the_passphrase_below_you_must_have_this_passphrase_in_order_to_restore_a_backup">Kopjeruajtjet do të ruhen te depozitë e jashtme dhe fshehtëzohen me frazëkalimin më poshtë. Duhet të keni këtë frazëkalim, pa të mundeni të riktheni një kopjeruajtje.</string>
  <string name="backup_enable_dialog__you_must_have_this_passphrase">Që të mund të ktheni një kopjeruajtje, duhet të keni këtë frazëkalim.</string>
  <string name="backup_enable_dialog__folder">Dosje</string>
  <string name="backup_enable_dialog__i_have_written_down_this_passphrase">E kam shkruar diku këtë frazëkalim. Pa të, s\’do të jem në gjendje të rikthej një kopjeruajtje.</string>
  <string name="registration_activity__restore_backup">Riktheje kopjeruajtjen</string>
  <string name="registration_activity__transfer_or_restore_account">Shpërngulni ose riktheni llogari</string>
  <string name="registration_activity__transfer_account">Shpërngulni llogari</string>
  <string name="registration_activity__skip">Anashkaloje</string>
  <string name="preferences_chats__chat_backups">Kopjeruajtje fjalosjesh</string>
  <string name="preferences_chats__backup_chats_to_external_storage">Kopjeruaji fjalosje te depozitë e jashtme</string>
  <string name="preferences_chats__transfer_account">Shpërngulni llogari</string>
  <string name="preferences_chats__transfer_account_to_a_new_android_device">Shpërngulni llogari te një pajisje Android e re</string>
  <string name="RegistrationActivity_enter_backup_passphrase">Jepni frazëkalim kopjeruajtjeje</string>
  <string name="RegistrationActivity_restore">Riktheje</string>
  <string name="RegistrationActivity_backup_failure_downgrade">S\’mund të importohen kopjeruajtje prej versionesh më të rinj të Signal-it</string>
  <string name="RegistrationActivity_incorrect_backup_passphrase">Jepni frazëkalim kopjeruajtjeje</string>
  <string name="RegistrationActivity_checking">Po kontrollohet…</string>
  <string name="RegistrationActivity_d_messages_so_far">%d mesazhe deri këtu…</string>
  <string name="RegistrationActivity_restore_from_backup">Të rikthehet prej kopjeruajtjeje?</string>
  <string name="RegistrationActivity_restore_your_messages_and_media_from_a_local_backup">Riktheni mesazhet dhe mediat tuaja që prej një kopjeruajtjeje vendore. Nëse s\’i riktheni tani, s\’do të jeni në gjendje t\’i riktheni më vonë.</string>
  <string name="RegistrationActivity_backup_size_s">Madhësi kopjeruajtjeje: %s</string>
  <string name="RegistrationActivity_backup_timestamp_s">Vulë kohore kopjeruajtjeje: %s</string>
  <string name="BackupDialog_enable_local_backups">Të aktivizohen kopjeruajtjet vendore?</string>
  <string name="BackupDialog_enable_backups">Aktivizoji kopjeruajtjet</string>
  <string name="BackupDialog_please_acknowledge_your_understanding_by_marking_the_confirmation_check_box">Ju lutemi, na bëni të ditur se e keni kuptuar, duke i vënë shenjë kutizës së ripohimit.</string>
  <string name="BackupDialog_delete_backups">Të fshihen kopjeruajtjet?</string>
  <string name="BackupDialog_disable_and_delete_all_local_backups">Të çaktivizohen dhe fshihen krejt kopjeruajtjet vendore?</string>
  <string name="BackupDialog_delete_backups_statement">Fshiji kopjeruajtjet</string>
  <string name="BackupDialog_to_enable_backups_choose_a_folder">Që të aktivizohen kopjeruajtje, zgjidhni një dosje. Kopjeruajtjet do të ruhen te kjo vendndodhje.</string>
  <string name="BackupDialog_choose_folder">Zgjidhni dosje</string>
  <string name="BackupDialog_copied_to_clipboard">U kopjua në të papastër</string>
  <string name="BackupDialog_no_file_picker_available">S\’ka zgjedhës kartelash.</string>
  <string name="BackupDialog_enter_backup_passphrase_to_verify">Jepni frazëkalimin tuaj të kopjeruajtjes që duhet verifikuar</string>
  <string name="BackupDialog_verify">Verifikoje</string>
  <string name="BackupDialog_you_successfully_entered_your_backup_passphrase">E dhatë me sukses frazëkalimin tuaj të kopjeruajtjes</string>
  <string name="BackupDialog_passphrase_was_not_correct">Frazëkalimi s\’qe i saktë</string>
  <string name="LocalBackupJob_creating_backup">Po krijohet kopjeruajtje…</string>
  <string name="LocalBackupJobApi29_backup_failed">Kopjeruajtja dështoi</string>
  <string name="LocalBackupJobApi29_your_backup_directory_has_been_deleted_or_moved">Drejtoria juaj e kopjeruajtjeve është fshirë ose lëvizur.</string>
  <string name="LocalBackupJobApi29_your_backup_file_is_too_large">Kartela e kopjeruajtjes tuaj është shumë e madhe për t\’u depozituar në këtë vëllim.</string>
  <string name="LocalBackupJobApi29_there_is_not_enough_space">S\’ka hapësirë të mjaftueshme për të depozituar kopjeruajtjen tuaj.</string>
  <string name="LocalBackupJobApi29_tap_to_manage_backups">Prekeni që të administroni kopjeruajtje.</string>
  <string name="ProgressPreference_d_messages_so_far">%d mesazhe deri këtu</string>
  <string name="RegistrationActivity_wrong_number">Numër i gabuar</string>
  <string name="RegistrationActivity_call_me_instead_available_in">Telefonomëni, më mirë \n (E përdorshme në %1$02d:%2$02d)</string>
  <string name="RegistrationActivity_contact_signal_support">Lidhuni Me Asistencën e Signal-it</string>
  <string name="RegistrationActivity_code_support_subject">Regjistrim Signal-i - Kod Verifikimi për Android</string>
  <string name="RegistrationActivity_incorrect_code">Kod i gabuar</string>
  <string name="BackupUtil_never">Kurrë</string>
  <string name="BackupUtil_unknown">E panjohur</string>
  <string name="preferences_app_protection__see_my_phone_number">Shohë numrin tim të telefonit</string>
  <string name="preferences_app_protection__find_me_by_phone_number">Të më gjejë përmes numrit të telefonit</string>
  <string name="PhoneNumberPrivacy_everyone">Cilido</string>
  <string name="PhoneNumberPrivacy_my_contacts">Kontaktet e mia</string>
  <string name="PhoneNumberPrivacy_nobody">Askush</string>
  <string name="PhoneNumberPrivacy_everyone_see_description">Numri juaj i telefonit do të jetë i dukshëm për krejt personat dhe grupet të cilëve u dërgoni mesazh.</string>
  <string name="PhoneNumberPrivacy_everyone_find_description">Cilido që ka numrin tuaj të telefonit në kontaktet e tij, do t\’ju shohë si një kontakt në Signal. Të tjerët do të jenë në gjendje t\’ju gjejnë përmes kërkimi.</string>
  <string name="preferences_app_protection__screen_lock">Kyçje ekrani</string>
  <string name="preferences_app_protection__lock_signal_access_with_android_screen_lock_or_fingerprint">Kyçni hyrjen në Signal përmes kyçjeje ekrani ose shenjash gishtash Android</string>
  <string name="preferences_app_protection__screen_lock_inactivity_timeout">Kohë mbarimi plogështie për kyçje ekrani</string>
  <string name="preferences_app_protection__signal_pin">PIN Signal-i</string>
  <string name="preferences_app_protection__create_a_pin">Krijoni PIN</string>
  <string name="preferences_app_protection__change_your_pin">Ndryshoni PIN-in tuaj</string>
  <string name="preferences_app_protection__pin_reminders">Kujtues PIN-i</string>
  <string name="preferences_app_protection__pins_keep_information_stored_with_signal_encrypted">PIN-et i mbajnë të fshehtëzuara të dhëna e depozituara me Signal, që kështu të mund t\’i përdorni. Profili, rregullimet dhe kontaktet tuaja do të rikthehen, kur të riinstaloni Signal-in.</string>
  <string name="preferences_app_protection__add_extra_security_by_requiring_your_signal_pin_to_register">Shtoni siguri ekstra duke kërkuar doemos që për PIN-in tuaj Signal të regjistrohet sërish numri juaj i telefonit me Signal.</string>
  <string name="preferences_app_protection__reminders_help_you_remember_your_pin">Kujtuesit ju ndihmojnë të mbani mend PIN-in tuaj, ngaqë ky s\’mund të rimerret. Me kalimin e kohës, do t\’ju kërkohet më rrallë.</string>
  <string name="preferences_app_protection__turn_off">Çaktivizoje</string>
  <string name="preferences_app_protection__confirm_pin">Ripohoni PIN-in</string>
  <string name="preferences_app_protection__confirm_your_signal_pin">Ripohoni PIN-in tuaj për Signal</string>
  <string name="preferences_app_protection__make_sure_you_memorize_or_securely_store_your_pin">Sigurohuni që e mbani mend ose e depozitoni diku në mënyrë të sigurt PIN-in tuaj, ngaqë s\’mund të rimerret. Nëse harroni PIN-in tuaj, mund të humbni të dhëna, kur riregjistroni llogarinë tuaj Signal.</string>
  <string name="preferences_app_protection__incorrect_pin_try_again">PIN i pasaktë. Riprovoni.</string>
  <string name="preferences_app_protection__failed_to_enable_registration_lock">S\’u arrit të aktivizohej kyçje regjistrimesh.</string>
  <string name="preferences_app_protection__failed_to_disable_registration_lock">S\’u arrit të çaktivizohej kyçje regjistrimesh.</string>
  <string name="AppProtectionPreferenceFragment_none">Asnjë</string>
  <string name="preferences_app_protection__registration_lock">Kyçje Regjistrimi</string>
  <string name="RegistrationActivity_you_must_enter_your_registration_lock_PIN">Duhet të jepni PIN-in tuaj të Kyçjes së Regjistrimit</string>
  <string name="RegistrationActivity_your_pin_has_at_least_d_digits_or_characters">PIN-i juaj ka të paktën %d shifra ose shenja</string>
  <string name="RegistrationActivity_too_many_attempts">Shumë përpjekje</string>
  <string name="RegistrationActivity_you_have_made_too_many_incorrect_registration_lock_pin_attempts_please_try_again_in_a_day">Keni bërë shumë përpjekje të pasakta dhënieje PIN-i Kyçjeje Regjistrimi. Ju lutemi, riprovoni pas një dite.</string>
  <string name="RegistrationActivity_you_have_made_too_many_attempts_please_try_again_later">Keni bërë shumë përpjekje. Ju lutemi, riprovoni më vonë.</string>
  <string name="RegistrationActivity_error_connecting_to_service">Gabim në lidhjen me shërbimin</string>
  <string name="preferences_chats__backups">Kopjeruajtje</string>
  <string name="prompt_passphrase_activity__signal_is_locked">Molly-i është i kyçur</string>
  <string name="prompt_passphrase_activity__tap_to_unlock">PREKENI QË TË SHKYÇET</string>
  <string name="Recipient_unknown">I panjohur</string>
  <!--TransferOrRestoreFragment-->
  <string name="TransferOrRestoreFragment__transfer_or_restore_account">Shpërngulni ose riktheni llogari</string>
  <string name="TransferOrRestoreFragment__if_you_have_previously_registered_a_signal_account">Nëse keni regjistruar më herët një llogari Signal, mund të shpërngulni ose riktheni llogarinë dhe mesazhet tuaja</string>
  <string name="TransferOrRestoreFragment__transfer_from_android_device">Shpërngulni prej pajisjeje Android</string>
  <string name="TransferOrRestoreFragment__transfer_your_account_and_messages_from_your_old_android_device">Shpërngulni llogarinë dhe mesazhet tuaj nga pajisja juaj e vjetër Android. Duhet të keni hyrje te pajisja juaj e vjetër.</string>
  <string name="TransferOrRestoreFragment__you_need_access_to_your_old_device">Ju duhet hyrje te pajisja juaj e vjetër.</string>
  <string name="TransferOrRestoreFragment__restore_from_backup">Riktheni prej kopjeruajtje</string>
  <string name="TransferOrRestoreFragment__restore_your_messages_from_a_local_backup">Riktheni mesazhet tuaja që prej një kopjeruajtjeje vendore. Nëse s\’i riktheni tani, s\’do të jeni në gjendje t\’i riktheni më vonë.</string>
  <!--NewDeviceTransferInstructionsFragment-->
  <string name="NewDeviceTransferInstructions__open_signal_on_your_old_android_phone">Hapni Signal-in në telefonin tuaj të vjetër Android</string>
  <string name="NewDeviceTransferInstructions__continue">Vazhdo</string>
  <string name="NewDeviceTransferInstructions__first_bullet">1.</string>
  <string name="NewDeviceTransferInstructions__tap_on_your_profile_photo_in_the_top_left_to_open_settings">Prekni mbi foton e profilit tuaj në cepin e majtë sipër, që të hapen Rregullimet</string>
  <string name="NewDeviceTransferInstructions__second_bullet">2.</string>
  <string name="NewDeviceTransferInstructions__tap_on_account">Prekni mbi “Llogari”</string>
  <string name="NewDeviceTransferInstructions__third_bullet">3.</string>
  <string name="NewDeviceTransferInstructions__tap_transfer_account_and_then_continue_on_both_devices">Prekni “Shpërngulni Llogari” dhe mandej “Vazhdoni” në të dyjat e pajisjeve</string>
  <!--NewDeviceTransferSetupFragment-->
  <string name="NewDeviceTransferSetup__preparing_to_connect_to_old_android_device">Po gatitet të lidhet me një pajisje Android të vjetër…</string>
  <string name="NewDeviceTransferSetup__take_a_moment_should_be_ready_soon">Po ha një çast, duhet të jetë gati së shpejti</string>
  <string name="NewDeviceTransferSetup__waiting_for_old_device_to_connect">Po pritet që të lidhet pajisje e vjetër Android…</string>
<<<<<<< HEAD
  <string name="NewDeviceTransferSetup__signal_needs_the_location_permission_to_discover_and_connect_with_your_old_device">Molly-i lyp leje vendndodhjesh që të pikasë dhe lidhet me pajisjen tuaj të vjetër Android.</string>
  <string name="NewDeviceTransferSetup__signal_needs_location_services_enabled_to_discover_and_connect_with_your_old_device">Molly-i lyp aktivizim shërbimesh vendndodhjesh që të pikasë dhe lidhet me pajisjen tuaj të vjetër Android.</string>
  <string name="NewDeviceTransferSetup__signal_needs_wifi_on_to_discover_and_connect_with_your_old_device">Molly-i lyp Wi-Fi të hapur që të pikasë dhe lidhet me pajisjen tuaj të vjetër Android. Wi-Fi duhet të jetë i hapur, por jo edhe të jetë i lidhur në një rrjet Wi-Fi.</string>
  <string name="NewDeviceTransferSetup__sorry_it_appears_your_device_does_not_support_wifi_direct">Na ndjeni, duket se kjo pajisje s’mbulon Wi-Fi Direct. Molly-i e përdor Wi-Fi Direct që të pikasë dhe lidhet me pajisjen tuaj të vjetër Android. Mundeni ende të riktheni një kopjeruajtje, që të riktheni llogarinë tuaj nga pajisja juaj e vjetër Android.</string>
=======
  <string name="NewDeviceTransferSetup__signal_needs_the_location_permission_to_discover_and_connect_with_your_old_device">Signal-i lyp leje vendndodhjesh që të pikasë dhe lidhet me pajisjen tuaj të vjetër Android.</string>
  <string name="NewDeviceTransferSetup__signal_needs_location_services_enabled_to_discover_and_connect_with_your_old_device">Signal-i lyp aktivizim shërbimesh vendndodhjesh që të pikasë dhe lidhet me pajisjen tuaj të vjetër Android.</string>
  <string name="NewDeviceTransferSetup__signal_needs_wifi_on_to_discover_and_connect_with_your_old_device">Signal-i lyp Wi-Fi të hapur që të pikasë dhe lidhet me pajisjen tuaj të vjetër Android. Wi-Fi duhet të jetë i hapur, por jo edhe të jetë i lidhur në një rrjet Wi-Fi.</string>
  <string name="NewDeviceTransferSetup__sorry_it_appears_your_device_does_not_support_wifi_direct">Na ndjeni, duket se kjo pajisje s\’mbulon Wi-Fi Direct. Signal-i e përdor Wi-Fi Direct që të pikasë dhe lidhet me pajisjen tuaj të vjetër Android. Mundeni ende të riktheni një kopjeruajtje, që të riktheni llogarinë tuaj nga pajisja juaj e vjetër Android.</string>
>>>>>>> c6d0ef21
  <string name="NewDeviceTransferSetup__restore_a_backup">Riktheni një kopjeruajtje</string>
  <string name="NewDeviceTransferSetup__an_unexpected_error_occurred_while_attempting_to_connect_to_your_old_device">Ndodhi një gabim i papritur teksa provohej të lidhej me pajisjen tuaj të vjetër Android.</string>
  <!--OldDeviceTransferSetupFragment-->
  <string name="OldDeviceTransferSetup__searching_for_new_android_device">Po kërkohet për pajisje të re Android…</string>
<<<<<<< HEAD
  <string name="OldDeviceTransferSetup__signal_needs_the_location_permission_to_discover_and_connect_with_your_new_device">Molly-i lyp leje vendndodhjesh që të pikasë dhe lidhet me pajisjen tuaj të re Android.</string>
  <string name="OldDeviceTransferSetup__signal_needs_location_services_enabled_to_discover_and_connect_with_your_new_device">Molly-i lyp aktivizim shërbimesh vendndodhjesh, për të pikasur dhe për t’u lidhur me pajisjen tuaj të re Android.</string>
  <string name="OldDeviceTransferSetup__signal_needs_wifi_on_to_discover_and_connect_with_your_new_device">Molly-i lyp Wi-Fi të hapur që të pikasë dhe lidhet me pajisjen tuaj të re Android. Wi-Fi duhet të jetë i hapur, por jo edhe të jetë i lidhur në një rrjet Wi-Fi.</string>
  <string name="OldDeviceTransferSetup__sorry_it_appears_your_device_does_not_support_wifi_direct">Na ndjeni, duket se kjo pajisje s’mbulon Wi-Fi Direct. Molly-i e përdor Wi-Fi Direct që të pikasë dhe lidhet me pajisjen tuaj të re Android. Mundeni ende të krijoni një kopjeruajtje, që të riktheni llogarinë tuaj nga pajisja juaj e re Android.</string>
=======
  <string name="OldDeviceTransferSetup__signal_needs_the_location_permission_to_discover_and_connect_with_your_new_device">Signal-i lyp leje vendndodhjesh që të pikasë dhe lidhet me pajisjen tuaj të re Android.</string>
  <string name="OldDeviceTransferSetup__signal_needs_location_services_enabled_to_discover_and_connect_with_your_new_device">Signal-i lyp aktivizim shërbimesh vendndodhjesh, për të pikasur dhe për t\’u lidhur me pajisjen tuaj të re Android.</string>
  <string name="OldDeviceTransferSetup__signal_needs_wifi_on_to_discover_and_connect_with_your_new_device">Signal-i lyp Wi-Fi të hapur që të pikasë dhe lidhet me pajisjen tuaj të re Android. Wi-Fi duhet të jetë i hapur, por jo edhe të jetë i lidhur në një rrjet Wi-Fi.</string>
  <string name="OldDeviceTransferSetup__sorry_it_appears_your_device_does_not_support_wifi_direct">Na ndjeni, duket se kjo pajisje s\’mbulon Wi-Fi Direct. Signal-i e përdor Wi-Fi Direct që të pikasë dhe lidhet me pajisjen tuaj të re Android. Mundeni ende të krijoni një kopjeruajtje, që të riktheni llogarinë tuaj nga pajisja juaj e re Android.</string>
>>>>>>> c6d0ef21
  <string name="OldDeviceTransferSetup__create_a_backup">Krijoni kopjeruajtje</string>
  <string name="OldDeviceTransferSetup__an_unexpected_error_occurred_while_attempting_to_connect_to_your_old_device">Ndodhi një gabim i papritur teksa provohej të lidhej me pajisjen tuaj të re Android.</string>
  <!--DeviceTransferSetupFragment-->
  <string name="DeviceTransferSetup__unable_to_open_wifi_settings">S\’arrihet të hapen Rregullime Wi-Fi. Ju lutemi, hapeni dorazi Wi-Fi-n.</string>
  <string name="DeviceTransferSetup__grant_location_permission">Akordoni leje vendndodhjesh</string>
  <string name="DeviceTransferSetup__turn_on_location_services">Aktivizoni shërbime vendndodhjesh</string>
  <string name="DeviceTransferSetup__unable_to_open_location_settings">S\’arrihet të hapen rregullime vendndodhjesh.</string>
  <string name="DeviceTransferSetup__turn_on_wifi">Hapni Wi-Fi</string>
  <string name="DeviceTransferSetup__error_connecting">Gabim Gjatë Lidhjes</string>
  <string name="DeviceTransferSetup__retry">Riprovo</string>
  <string name="DeviceTransferSetup__submit_debug_logs">Parashtroni regjistra diagnostikimi</string>
  <string name="DeviceTransferSetup__verify_code">Verifikoni kodin</string>
  <string name="DeviceTransferSetup__verify_that_the_code_below_matches_on_both_of_your_devices">Verifikoni se kodi më poshtë përputhet në të dy pajisjet. Mandej prekeni që të vazhdohet.</string>
  <string name="DeviceTransferSetup__the_numbers_do_not_match">Numrat s\’përputhen</string>
  <string name="DeviceTransferSetup__continue">Vazhdo</string>
  <string name="DeviceTransferSetup__number_is_not_the_same">Numri s\’është po ai</string>
  <string name="DeviceTransferSetup__if_the_numbers_on_your_devices_do_not_match_its_possible_you_connected_to_the_wrong_device">Nëse numrat në pajisjet tuaja nuk përputhen, mundet që të keni lidhur pajisje të gabuar. Për ta ndrequr këtë, ndaleni shpërnguljen dhe riprovoni, dhe mbajini të mbyllura të dyja pajisjet tuaja.</string>
  <string name="DeviceTransferSetup__stop_transfer">Ndale shpërnguljen</string>
  <string name="DeviceTransferSetup__unable_to_discover_old_device">S\’arrihet të pikaset pajisje e vjetër</string>
  <string name="DeviceTransferSetup__unable_to_discover_new_device">S\’arrihet të pikaset pajisje e re</string>
  <string name="DeviceTransferSetup__make_sure_the_following_permissions_are_enabled">Sigurohuni se janë akorduar lejet vijuese dhe aktivizuar shërbimet vijuese:</string>
  <string name="DeviceTransferSetup__location_permission">Leje vendndodhjesh</string>
  <string name="DeviceTransferSetup__location_services">Shërbime vendndodhjesh</string>
  <string name="DeviceTransferSetup__wifi">Wi-Fi</string>
  <string name="DeviceTransferSetup__on_the_wifi_direct_screen_remove_all_remembered_groups_and_unlink_any_invited_or_connected_devices">Te skena për WiFi Direct, hiqni krejt grupet e mbajtur mend dhe hiqni lidhjet për çfarëdo pajisje të ftua ose të lidhur.</string>
  <string name="DeviceTransferSetup__wifi_direct_screen">Skenë për WiFi Direct</string>
  <string name="DeviceTransferSetup__try_turning_wifi_off_and_on_on_both_devices">Provoni të mbyllni dhe hapni Wi-Fi-n, në të dyja pajisjet.</string>
  <string name="DeviceTransferSetup__make_sure_both_devices_are_in_transfer_mode">Sigurohuni se që të dyja pajisjet janë nën mënyrën shpërngulje.</string>
  <string name="DeviceTransferSetup__go_to_support_page">Kaloni te faqja e asistencës</string>
  <string name="DeviceTransferSetup__try_again">Riprovo</string>
  <string name="DeviceTransferSetup__waiting_for_other_device">Po pritet për pajisjen tjetër</string>
  <string name="DeviceTransferSetup__tap_continue_on_your_other_device_to_start_the_transfer">Prekni Vazhdo, te pajisja tjetër e juaj, që të nisë shpërngulja.</string>
  <string name="DeviceTransferSetup__tap_continue_on_your_other_device">Prekni Vazhdo, te pajisja juaj tjetër…</string>
  <!--NewDeviceTransferFragment-->
  <string name="NewDeviceTransfer__cannot_transfer_from_a_newer_version_of_signal">S\’mund të shpërngulet prej një versioni më të ri të Signal-it</string>
  <!--DeviceTransferFragment-->
  <string name="DeviceTransfer__transferring_data">Shpërngulje të dhënash</string>
  <string name="DeviceTransfer__keep_both_devices_near_each_other">Mbajini të dyja pajisjet afër njëra-tjetrës. Mos fikni pajisjet dhe mbajeni hapur Molly-in. Shpërnguljet janë të fshehtëzuara skaj-më-skaj.</string>
  <string name="DeviceTransfer__d_messages_so_far">%1$d mesazhe deri këtu…</string>
  <string name="DeviceTransfer__cancel">Anuloje</string>
  <string name="DeviceTransfer__try_again">Riprovo</string>
  <string name="DeviceTransfer__stop_transfer_question">Të ndalet shpërngulja?</string>
  <string name="DeviceTransfer__stop_transfer">Ndale shpërnguljen</string>
  <string name="DeviceTransfer__all_transfer_progress_will_be_lost">Krejt ecuria e shpërnguljes do të humbë.</string>
  <string name="DeviceTransfer__transfer_failed">Shpërngulja dështoi</string>
  <string name="DeviceTransfer__unable_to_transfer">S\’arrihet të shpërngulet</string>
  <!--OldDeviceTransferInstructionsFragment-->
  <string name="OldDeviceTransferInstructions__transfer_account">Shpërngul Llogari</string>
  <string name="OldDeviceTransferInstructions__you_can_transfer_your_signal_account_when_setting_up_signal_on_a_new_android_device">Mund të shpërngulni llogarinë tuaj Signal, kur ujdiset Signal-i në një pajisje të re Android. Para se të vazhdohet:</string>
  <string name="OldDeviceTransferInstructions__first_bullet">1.</string>
  <string name="OldDeviceTransferInstructions__download_signal_on_your_new_android_device">Shkarkojeni Molly-in në pajisjen tuaj të re Android</string>
  <string name="OldDeviceTransferInstructions__second_bullet">2.</string>
  <string name="OldDeviceTransferInstructions__tap_on_transfer_or_restore_account">Prekni mbi “Shpërngulni ose riktheni llogari”</string>
  <string name="OldDeviceTransferInstructions__third_bullet">3.</string>
  <string name="OldDeviceTransferInstructions__select_transfer_from_android_device_when_prompted_and_then_continue">Përzgjidhni “Shpërngulni nga pajisje Android” kur të pyeteni dhe mandej “Vazhdoni”. Mbajini pranë dy pajisjet.</string>
  <string name="OldDeviceTransferInstructions__continue">Vazhdo</string>
  <!--OldDeviceTransferComplete-->
  <string name="OldDeviceTransferComplete__transfer_complete">Shpërngulje e plotë</string>
  <string name="OldDeviceTransferComplete__go_to_your_new_device">Kaloni te pajisja juaj e re</string>
  <string name="OldDeviceTransferComplete__your_signal_data_has_Been_transferred_to_your_new_device">Të dhënat tuaja Signal u shpërngulën te pajisja juaj e re. Që të plotësohet procesi i shpërnguljes, duhet të vazhdoni regjistrimin te pajisja juaj e re.</string>
  <string name="OldDeviceTransferComplete__close">Mbylle</string>
  <!--NewDeviceTransferComplete-->
  <string name="NewDeviceTransferComplete__transfer_successful">Shpërngulje e suksesshme</string>
  <string name="NewDeviceTransferComplete__transfer_complete">Shpërngulje e plotë</string>
  <string name="NewDeviceTransferComplete__to_complete_the_transfer_process_you_must_continue_registration">Që të plotësoni procesin e shpërnguljes, duhet të vazhdoni regjistrimin.</string>
  <string name="NewDeviceTransferComplete__continue_registration">Vazhdoni regjistrimin</string>
  <!--DeviceToDeviceTransferService-->
  <string name="DeviceToDeviceTransferService_content_title">Shpërngulje llogarie</string>
  <string name="DeviceToDeviceTransferService_status_ready">Po bëhet gati të lidhet me pajisjen tuaj tjetër Android…</string>
  <string name="DeviceToDeviceTransferService_status_starting_up">Po bëhet gati të lidhet me pajisjen tuaj tjetër Android…</string>
  <string name="DeviceToDeviceTransferService_status_discovery">Po kërkohet për pajisjen tuaj tjetër Android…</string>
  <string name="DeviceToDeviceTransferService_status_network_connected">Po lidhet me pajisjen tuaj tjetër Android…</string>
  <string name="DeviceToDeviceTransferService_status_verification_required">Lyp verifikim</string>
  <string name="DeviceToDeviceTransferService_status_service_connected">Po shpërngulet llogari…</string>
  <!--OldDeviceTransferLockedDialog-->
  <string name="OldDeviceTransferLockedDialog__complete_registration_on_your_new_device">Plotësoni regjistrimin në pajisjen tuaj të re</string>
  <string name="OldDeviceTransferLockedDialog__your_signal_account_has_been_transferred_to_your_new_device">Llogaria juaj Signal u shpërngul te pajisja juaj e re, por duhet të plotësoni regjistrimin, që të vazhdohet. Signal-i do të jetë joaktiv në këtë pajisje.</string>
  <string name="OldDeviceTransferLockedDialog__done">U bë</string>
  <string name="OldDeviceTransferLockedDialog__cancel_and_activate_this_device">Anulojeni dhe aktivizoni këtë pajisje</string>
  <!--AdvancedPreferenceFragment-->
  <string name="AdvancedPreferenceFragment__transfer_mob_balance">Të shpërngulet depozitë MOB?</string>
  <string name="AdvancedPreferenceFragment__you_have_a_balance_of_s">Keni në depozitë %1$s. Nëse nuk i shpërngulni fondet tuaja në një adresë tjetër portofoli, përpara fshirjes së llogarisë tuaj, do ta humbni përgjithmonë.</string>
  <string name="AdvancedPreferenceFragment__dont_transfer">Mos shpërngul</string>
  <string name="AdvancedPreferenceFragment__transfer">Shpërngule</string>
  <!--RecipientBottomSheet-->
  <string name="RecipientBottomSheet_block">Bllokoje</string>
  <string name="RecipientBottomSheet_unblock">Zhbllokoje</string>
  <string name="RecipientBottomSheet_add_to_contacts">Shtoje te kontaktet</string>
  <!--Error message that displays when a user tries to tap to view system contact details but has no app that supports it-->
  <string name="RecipientBottomSheet_unable_to_open_contacts">S\’gjendet dot një aplikacion i aftë për hapje kontaktesh.</string>
  <string name="RecipientBottomSheet_add_to_a_group">Shtoje te grup</string>
  <string name="RecipientBottomSheet_add_to_another_group">Shtojeni në grup tjetër</string>
  <string name="RecipientBottomSheet_view_safety_number">Shihni numër sigurie</string>
  <string name="RecipientBottomSheet_make_admin">Bëje përgjegjës</string>
  <string name="RecipientBottomSheet_remove_as_admin">Hiqe nga përgjegjës</string>
  <string name="RecipientBottomSheet_remove_from_group">Hiqe nga grup</string>
  <string name="RecipientBottomSheet_message_description">Mesazh</string>
  <string name="RecipientBottomSheet_voice_call_description">Thirrje zanore</string>
  <string name="RecipientBottomSheet_insecure_voice_call_description">Thirrje zanore jo e sigurt</string>
  <string name="RecipientBottomSheet_video_call_description">Thirrje video</string>
  <string name="RecipientBottomSheet_remove_s_as_group_admin">Të hiqet %1$s nga përgjegjës grupi?</string>
  <string name="RecipientBottomSheet_s_will_be_able_to_edit_group">\"%1$s\" do të jetë në gjendje të përpunojë këtë grup dhe anëtarët e tij.</string>
  <string name="RecipientBottomSheet_remove_s_from_the_group">Të hiqet \"%1$s\" prej grupit?</string>
  <string name="RecipientBottomSheet_remove">Hiqe</string>
  <string name="RecipientBottomSheet_copied_to_clipboard">U kopjua në të papastër</string>
  <string name="GroupRecipientListItem_admin">Përgjegjës</string>
  <string name="GroupRecipientListItem_approve_description">Miratoje</string>
  <string name="GroupRecipientListItem_deny_description">Hidhe poshtë</string>
  <!--GroupsLearnMoreBottomSheetDialogFragment-->
  <string name="GroupsLearnMore_legacy_vs_new_groups">Grupe të Dikurshëm vs. Grupesh të Rinj</string>
  <string name="GroupsLearnMore_what_are_legacy_groups">Ç\’janë Grupet e Dikurshëm?</string>
  <string name="GroupsLearnMore_paragraph_1">Grupet e dikurshëm janë grupe që nuk janë të përputhshëm me veçori Grupesh të Rinj, bie fjala, përgjegjës dhe përditësime grupi më përshkruese.</string>
  <string name="GroupsLearnMore_can_i_upgrade_a_legacy_group">A mund të përmirësoj një Grup të Dikurshëm?</string>
  <string name="GroupsLearnMore_paragraph_2">Grupet e Dikurshme s\’mund të përmirësohen në Grupe të Rinj, por mundeni të krijoni një Grup të Ri me të njëjtët anëtarë, nëse gjenden nën versionin më të ri të Signal-it.</string>
  <string name="GroupsLearnMore_paragraph_3">Në të ardhmen, Signal-i do të ofrojë një rrugë për përmirësim Grupesh të Dikurshëm.</string>
  <!--GroupLinkBottomSheetDialogFragment-->
  <string name="GroupLinkBottomSheet_share_hint_requiring_approval">Cilido me këtë lidhje mund të shohë emrin dhe foton e këtij grupi dhe mund të kërkojë të bëhet pjesë e tij. Jepuani njerëzve të cilëve u besoni.</string>
  <string name="GroupLinkBottomSheet_share_hint_not_requiring_approval">Cilido me këtë lidhje mund të shohë emrin dhe foton e këtij grupi dhe mund të bëhet pjesë e tij. Jepuani njerëzve të cilëve u besoni.</string>
  <string name="GroupLinkBottomSheet_share_via_signal">Ndajeni përmes Molly-i</string>
  <string name="GroupLinkBottomSheet_copy">Kopjoje</string>
  <string name="GroupLinkBottomSheet_qr_code">Kod QR</string>
  <string name="GroupLinkBottomSheet_share">Ndajeni Me të Tjerë</string>
  <string name="GroupLinkBottomSheet_copied_to_clipboard">U kopjua në të papastër</string>
  <string name="GroupLinkBottomSheet_the_link_is_not_currently_active">Lidhja hëpërhë s\’është aktive</string>
  <!--VoiceNotePlaybackPreparer-->
  <string name="VoiceNotePlaybackPreparer__failed_to_play_voice_message">S\’u arrit të luhej mesazh zanor</string>
  <!--VoiceNoteMediaDescriptionCompatFactory-->
  <string name="VoiceNoteMediaItemFactory__voice_message">Mesazh zanor · %1$s</string>
  <string name="VoiceNoteMediaItemFactory__s_to_s">%1$s për %2$s</string>
  <!--StorageUtil-->
  <string name="StorageUtil__s_s">%1$s/%2$s</string>
  <string name="BlockedUsersActivity__s_has_been_blocked">\"%1$s\" u bllokua.</string>
  <string name="BlockedUsersActivity__failed_to_block_s">S\’u arrit të bllokohej \"%1$s\"</string>
  <string name="BlockedUsersActivity__s_has_been_unblocked">\"%1$s\" u zhbllokua.</string>
  <!--ReviewCardDialogFragment-->
  <string name="ReviewCardDialogFragment__review_members">Shqyrtoni Anëtarë</string>
  <string name="ReviewCardDialogFragment__review_request">Shqyrtoni Kërkesë</string>
  <string name="ReviewCardDialogFragment__d_group_members_have_the_same_name">%1$d anëtarë grupi kanë të njëjtin emër, shqyrtoni anëtarët më poshtë dhe zgjidhni kryerjen e një veprimi.</string>
  <string name="ReviewCardDialogFragment__if_youre_not_sure">Nëse s\’jeni i sigurt se prej kujt është kërkesa, shqyrtoni kontaktet më poshtë dhe kryeni një veprim.</string>
  <string name="ReviewCardDialogFragment__no_other_groups_in_common">S\’ka grupe të tjerë të përbashkët.</string>
  <string name="ReviewCardDialogFragment__no_groups_in_common">S\’ka grupe të përbashkët.</string>
  <plurals name="ReviewCardDialogFragment__d_other_groups_in_common">
    <item quantity="one">%d grup i përbashkët</item>
    <item quantity="other">%d grupe të përbashkët</item>
  </plurals>
  <plurals name="ReviewCardDialogFragment__d_groups_in_common">
    <item quantity="one">%d grup i përbashkët</item>
    <item quantity="other">%d grupe të përbashkët</item>
  </plurals>
  <string name="ReviewCardDialogFragment__remove_s_from_group">Të hiqet %1$s prej grupit?</string>
  <string name="ReviewCardDialogFragment__remove">Hiqe</string>
  <string name="ReviewCardDialogFragment__failed_to_remove_group_member">S\’u arrit të hiqet anëtar grupi.</string>
  <!--ReviewCard-->
  <string name="ReviewCard__member">Anëtar</string>
  <string name="ReviewCard__request">Kërkesë</string>
  <string name="ReviewCard__your_contact">Kontakti juaj</string>
  <string name="ReviewCard__remove_from_group">Hiqe nga grup</string>
  <string name="ReviewCard__update_contact">Përditësoni kontaktin</string>
  <string name="ReviewCard__block">Bllokoje</string>
  <string name="ReviewCard__delete">Fshije</string>
  <string name="ReviewCard__recently_changed">Ndryshoi së fundi emrin e vet të profilit nga %1$s në %2$s</string>
  <!--CallParticipantsListUpdatePopupWindow-->
  <string name="CallParticipantsListUpdatePopupWindow__s_joined">Erdhi %1$s</string>
  <string name="CallParticipantsListUpdatePopupWindow__s_and_s_joined">Erdhën %1$s dhe %2$s</string>
  <string name="CallParticipantsListUpdatePopupWindow__s_s_and_s_joined">Erdhën %1$s, %2$s dhe %3$s</string>
  <string name="CallParticipantsListUpdatePopupWindow__s_s_and_d_others_joined">Erdhën %1$s, %2$s dhe %3$d të tjerë</string>
  <string name="CallParticipantsListUpdatePopupWindow__s_left">%1$s iku</string>
  <string name="CallParticipantsListUpdatePopupWindow__s_and_s_left">%1$s dhe %2$s ikën</string>
  <string name="CallParticipantsListUpdatePopupWindow__s_s_and_s_left">%1$s, %2$s dhe %3$s ikën</string>
  <string name="CallParticipantsListUpdatePopupWindow__s_s_and_d_others_left">%1$s, %2$s dhe %3$d të tjerë ikën</string>
  <string name="CallParticipant__you">Ju</string>
  <string name="CallParticipant__you_on_another_device">Ju (në një tjetër pajisje)</string>
  <string name="CallParticipant__s_on_another_device">%1$s (në tjetër pajisje)</string>
  <!--DeleteAccountFragment-->
  <string name="DeleteAccountFragment__deleting_your_account_will">Fshirja e llogarisë tuaj do të:</string>
  <string name="DeleteAccountFragment__enter_your_phone_number">Jepni numrin e telefonit tuaj</string>
  <string name="DeleteAccountFragment__delete_account">Fshijë llogarinë</string>
  <string name="DeleteAccountFragment__delete_your_account_info_and_profile_photo">Fshijë të dhënat e llogarisë tuaj dhe foton e profilit tuaj</string>
  <string name="DeleteAccountFragment__delete_all_your_messages">Fshijë krejt mesazhet tuaj</string>
  <string name="DeleteAccountFragment__delete_s_in_your_payments_account">Fshini %1$s te llogaria juaj e pagesave</string>
  <string name="DeleteAccountFragment__no_country_code">S\’u dha kod vendi</string>
  <string name="DeleteAccountFragment__no_number">S\’u tregua numër</string>
  <string name="DeleteAccountFragment__the_phone_number">Numri i telefonit që dhatë nuk përputhet me atë të llogarisë tuaj.</string>
  <string name="DeleteAccountFragment__are_you_sure">Jeni i sigurt se doni të fshihet llogaria juaj?</string>
  <string name="DeleteAccountFragment__this_will_delete_your_signal_account">Kjo do të fshijë llogarinë tuaj Signal dhe do të kthejë aplikacionin te parazgjedhjet. Aplikacioni do të mbyllet pasi të plotësohet procesi.</string>
  <string name="DeleteAccountFragment__failed_to_delete_account">S\’u arrit të fshihet llogaria. A jeni i lidhur në rrjet?</string>
  <string name="DeleteAccountFragment__failed_to_delete_local_data">S\’u arrit të fshihen të dhëna vendore. Mund t\’i spastroni dorazi, që nga rregullimet e sistemit.</string>
  <string name="DeleteAccountFragment__launch_app_settings">Hap Rregullime Aplikacioni</string>
  <!--Title of progress dialog shown when a user deletes their account and the process is leaving all groups-->
  <string name="DeleteAccountFragment__leaving_groups">Po braktisen grupe…</string>
  <!--Title of progress dialog shown when a user deletes their account and the process has left all groups-->
  <string name="DeleteAccountFragment__deleting_account">Po fshihet llogaria…</string>
  <!--Message of progress dialog shown when a user deletes their account and the process is leaving groups-->
  <string name="DeleteAccountFragment__depending_on_the_number_of_groups">Në varësi të numrit të grupeve ku gjendeni, kjo mund të dojë pak minuta</string>
  <!--Message of progress dialog shown when a user deletes their account and the process has left all groups-->
  <string name="DeleteAccountFragment__deleting_all_user_data_and_resetting">Po fshihet të dhëna përdoruesi dhe po rikthehet aplikacioni te parazgjedhjet</string>
  <!--Title of error dialog shown when a network error occurs during account deletion-->
  <string name="DeleteAccountFragment__account_not_deleted">Llogari Jo e Fshirë</string>
  <!--Message of error dialog shown when a network error occurs during account deletion-->
  <string name="DeleteAccountFragment__there_was_a_problem">Pati një problem me plotësimin e procesit të fshirjes. Kontrolloni lidhjen tuaj në rrjet dhe riprovoni.</string>
  <!--DeleteAccountCountryPickerFragment-->
  <string name="DeleteAccountCountryPickerFragment__search_countries">Kërkoni Te Vendet</string>
  <!--CreateGroupActivity-->
  <string name="CreateGroupActivity__skip">Anashkaloje</string>
  <plurals name="CreateGroupActivity__d_members">
    <item quantity="one">%1$d anëtar</item>
    <item quantity="other">%1$d anëtarë</item>
  </plurals>
  <!--ShareActivity-->
  <string name="ShareActivity__share">Ndajeni Me të Tjerë</string>
  <string name="ShareActivity__send">Dërgoje</string>
  <string name="ShareActivity__comma_s">, %1$s</string>
  <string name="ShareActivity__sharing_to_multiple_chats_is">Dhënia e diçkaje në shumë fjalosje mbulohet vetëm për mesazhe Signal</string>
  <!--MultiShareDialogs-->
  <string name="MultiShareDialogs__failed_to_send_to_some_users">S\’u arrit të dërgoheshin ca përdorues</string>
  <string name="MultiShareDialogs__you_can_only_share_with_up_to">Mund të shkëmbeni deri me %1$d fjalosje</string>
  <!--ShareInterstitialActivity-->
  <string name="ShareInterstitialActivity__forward_message">Përcille mesazhin</string>
  <!--ChatWallpaperActivity-->
  <string name="ChatWallpaperActivity__chat_wallpaper">Sfond fjalosjesh</string>
  <!--ChatWallpaperFragment-->
  <string name="ChatWallpaperFragment__chat_color">Ngjyrë fjalosjeje</string>
  <string name="ChatWallpaperFragment__reset_chat_colors">Riktheji te parazgjedhjet ngjyrat e fjalosjes</string>
  <string name="ChatWallpaperFragment__reset_chat_color">Riktheje te parazgjedhja ngjyrën e fjalosjes</string>
  <string name="ChatWallpaperFragment__reset_chat_color_question">Të rikthehet te parazgjedhja ngjyra e fjalosjes?</string>
  <string name="ChatWallpaperFragment__set_wallpaper">Caktoni sfond</string>
  <string name="ChatWallpaperFragment__dark_mode_dims_wallpaper">Mënyra e errët e ul ndriçimin e sfondit</string>
  <string name="ChatWallpaperFragment__contact_name">Emër kontakti</string>
  <string name="ChatWallpaperFragment__reset">Riktheje</string>
  <string name="ChatWallpaperFragment__clear">Spastroje</string>
  <string name="ChatWallpaperFragment__wallpaper_preview_description">Paraparje sfondi</string>
  <string name="ChatWallpaperFragment__would_you_like_to_override_all_chat_colors">Do të donit të anashkalohen krejt ngjyrat e fjalosjes?</string>
  <string name="ChatWallpaperFragment__would_you_like_to_override_all_wallpapers">Do të donit të anashkalohen krejt ngjyrat sfondet?</string>
  <string name="ChatWallpaperFragment__reset_default_colors">Riktheji ngjyrat parazgjedhje</string>
  <string name="ChatWallpaperFragment__reset_all_colors">Riktheji te parazgjedhjet krejt ngjyrat</string>
  <string name="ChatWallpaperFragment__reset_default_wallpaper">Riktheje sfondin te parazgjedhja</string>
  <string name="ChatWallpaperFragment__reset_all_wallpapers">Rikthe te parazgjedhjet krejt sfondet</string>
  <string name="ChatWallpaperFragment__reset_wallpapers">Rikthe sfondet te parazgjedhjet</string>
  <string name="ChatWallpaperFragment__reset_wallpaper">Rikthe sfondin te parazgjedhja</string>
  <string name="ChatWallpaperFragment__reset_wallpaper_question">Të rikthehet sfondi te parazgjedhja?</string>
  <!--ChatWallpaperSelectionFragment-->
  <string name="ChatWallpaperSelectionFragment__choose_from_photos">Zgjidhni prej fotosh</string>
  <string name="ChatWallpaperSelectionFragment__presets">Paracaktime</string>
  <!--ChatWallpaperPreviewActivity-->
  <string name="ChatWallpaperPreviewActivity__preview">Paraparje</string>
  <string name="ChatWallpaperPreviewActivity__set_wallpaper">Caktoni sfond</string>
  <string name="ChatWallpaperPreviewActivity__swipe_to_preview_more_wallpapers">Fërkojeni që të bëni paraparje për më tepër sfonde</string>
  <string name="ChatWallpaperPreviewActivity__set_wallpaper_for_all_chats">Vini sfond për krejt fjalosjet</string>
  <string name="ChatWallpaperPreviewActivity__set_wallpaper_for_s">Vini sfond përr %1$s</string>
  <string name="ChatWallpaperPreviewActivity__viewing_your_gallery_requires_the_storage_permission">Parja e galerisë suaj lyp lejen për depozitim.</string>
  <!--WallpaperImageSelectionActivity-->
  <string name="WallpaperImageSelectionActivity__choose_wallpaper_image">Zgjidhni figurë sfondi</string>
  <!--WallpaperCropActivity-->
  <string name="WallpaperCropActivity__pinch_to_zoom_drag_to_adjust">Për zmadhim/zvogëlim, pickojeni, për ta përshtatur, tërhiqeni.</string>
  <string name="WallpaperCropActivity__set_wallpaper_for_all_chats">Caktoni sfond për krejt fjalosjet.</string>
  <string name="WallpaperCropActivity__set_wallpaper_for_s">Caktoni sfond për %s.</string>
  <string name="WallpaperCropActivity__error_setting_wallpaper">Gabim në vënie sfondi.</string>
  <string name="WallpaperCropActivity__blur_photo">Turbulloje foton</string>
  <!--InfoCard-->
  <string name="payment_info_card_about_mobilecoin">Rreth MobileCoin</string>
  <string name="payment_info_card_mobilecoin_is_a_new_privacy_focused_digital_currency">MobileCoin është një monedhë e re dixhitale e fokusuar te privatësia.</string>
  <string name="payment_info_card_adding_funds">Shtim fondesh</string>
  <string name="payment_info_card_you_can_add_funds_for_use_in">Mund të shtoni fonde për përdorim në Molly duke dërguar MobileCoin në adresën e portofolit tuaj.</string>
  <string name="payment_info_card_cashing_out">Thyerje çeqesh</string>
  <string name="payment_info_card_you_can_cash_out_mobilecoin">Mund të thyeni MobileCoin në çfarëdo kohe në një platformë që mbulon MobileCoin. Thjesht bëni një shpërngulje te llogaria juaj në atë platformë.</string>
  <string name="payment_info_card_hide_this_card">Të fshihet kjo kartë?</string>
  <string name="payment_info_card_hide">Fshihe</string>
  <string name="payment_info_card_record_recovery_phrase">Regjistroje</string>
  <string name="payment_info_card_your_recovery_phrase_gives_you">Fraza juaj e rikthimeve ju jep një rrugë tjetër për të rikthyer llogarinë tuaj të pagesave.</string>
  <string name="payment_info_card_record_your_phrase">Regjistroni frazën tuaj</string>
  <string name="payment_info_card_update_your_pin">Përditësoni PIN-in tuaj</string>
  <string name="payment_info_card_with_a_high_balance">Me një depozitë të madhe, mund të doni ta përditësoni me një PIN alfanumerik, për të shtuar më tepër mbrojtje te llogaria juaj.</string>
  <string name="payment_info_card_update_pin">Përditësoni PIN-in</string>
  <!--DeactivateWalletFragment-->
  <string name="DeactivateWalletFragment__deactivate_wallet">Çaktivizoni Portofolin</string>
  <string name="DeactivateWalletFragment__your_balance">Depozita juaj</string>
  <string name="DeactivateWalletFragment__its_recommended_that_you">Rekomandohet që të shpërngulni fondet tuaja në një portofol tjetër, përpara se të çaktivizoni pagesat. Nëse zgjidhni të mos shpërngulen fonte tuaja tani, do të mbeten në portofolin tuaj të lidhur me Molly-in, nëse riaktivizoni pagesat.</string>
  <string name="DeactivateWalletFragment__transfer_remaining_balance">Shpërngulni depozitën e mbetur</string>
  <string name="DeactivateWalletFragment__deactivate_without_transferring">Çaktivizoje pa e shpërngulur</string>
  <string name="DeactivateWalletFragment__deactivate">Çaktivizoje</string>
  <string name="DeactivateWalletFragment__deactivate_without_transferring_question">Të çaktivizohet pa e shpërngulur?</string>
  <string name="DeactivateWalletFragment__your_balance_will_remain">Depozita juaj do të mbetet në portofolin tuaj të lidhur me Molly-in, nëse zgjidhni të riaktivizoni pagesat.</string>
  <string name="DeactivateWalletFragment__error_deactivating_wallet">Gabim gjatë çaktivizimit të portofolit.</string>
  <!--PaymentsRecoveryStartFragment-->
  <string name="PaymentsRecoveryStartFragment__recovery_phrase">Frazë rimarrjeje</string>
  <string name="PaymentsRecoveryStartFragment__view_recovery_phrase">Shihni frazë rikthimi</string>
  <string name="PaymentsRecoveryStartFragment__enter_recovery_phrase">Jepni frazë rikthimi</string>
  <string name="PaymentsRecoveryStartFragment__your_balance_will_automatically_restore">Depozita juaj do të rikthehet automatikisht, kur të riinstaloni Signal-in, nëse ripohoni PIN-in tuaj Signal. Depozitën tuaj mund ta riktheni edhe duke përdorur një frazë rikthimesh, që është një frazë prej %1$d fjalësh unike për ju. Mbajeni shënim diku dhe depozitojeni në një vend të parrezik.</string>
  <string name="PaymentsRecoveryStartFragment__your_recovery_phrase_is_a">Fraza juaj e rikthimeve është një frazë prej %1$d fjalësh, unike për ju. Përdoreni këtë frazë për të rikthyer depozitën tuaj.</string>
  <string name="PaymentsRecoveryStartFragment__start">Fillojeni</string>
  <string name="PaymentsRecoveryStartFragment__enter_manually">Jepeni dorazi</string>
  <string name="PaymentsRecoveryStartFragment__paste_from_clipboard">Ngjite prej së papastrës</string>
  <!--PaymentsRecoveryPasteFragment-->
  <string name="PaymentsRecoveryPasteFragment__paste_recovery_phrase">Ngjit frazë rikthimi</string>
  <string name="PaymentsRecoveryPasteFragment__recovery_phrase">Frazë rimarrjeje</string>
  <string name="PaymentsRecoveryPasteFragment__next">Pasuesi</string>
  <string name="PaymentsRecoveryPasteFragment__invalid_recovery_phrase">Frazë rikthimi e pavlefshme</string>
  <string name="PaymentsRecoveryPasteFragment__make_sure">Sigurohuni se keni dhënë %1$d fjalët dhe riprovoni.</string>
  <!--PaymentsRecoveryPhraseFragment-->
  <string name="PaymentsRecoveryPhraseFragment__next">Pasuesi</string>
  <string name="PaymentsRecoveryPhraseFragment__edit">Përpunojeni</string>
  <string name="PaymentsRecoveryPhraseFragment__previous">E mëprashmja</string>
  <string name="PaymentsRecoveryPhraseFragment__your_recovery_phrase">Fraza juaj e rikthimit</string>
  <string name="PaymentsRecoveryPhraseFragment__write_down_the_following_d_words">Mbani shënim %1$d fjalët vijuese, sipas radhës. Depozitojeni listën tuaj në një vend të sigurt.</string>
  <string name="PaymentsRecoveryPhraseFragment__make_sure_youve_entered">Sigurohuni se e keni dhënë saktë frazën tuaj.</string>
  <string name="PaymentsRecoveryPhraseFragment__do_not_screenshot_or_send_by_email">Mos i bëni foto ekrani apo ta dërgoni me email.</string>
  <string name="PaymentsRecoveryPhraseFragment__payments_account_restored">Llogaria e pagesa u rikthye.</string>
  <string name="PaymentsRecoveryPhraseFragment__invalid_recovery_phrase">Frazë rikthimi e pavlefshme</string>
  <string name="PaymentsRecoveryPhraseFragment__make_sure_youve_entered_your_phrase_correctly_and_try_again">Sigurohuni se e keni dhënë saktë frazën dhe riprovoni.</string>
  <string name="PaymentsRecoveryPhraseFragment__copy_to_clipboard">Të kopjohet në të papastër?</string>
  <string name="PaymentsRecoveryPhraseFragment__if_you_choose_to_store">Nëse zgjidhni ta depozitoni frazën tuaj të rikthimit si dixhitale, sigurohuni se depozitohet diku ku keni besim.</string>
  <string name="PaymentsRecoveryPhraseFragment__copy">Kopjoje</string>
  <!--PaymentsRecoveryPhraseConfirmFragment-->
  <string name="PaymentRecoveryPhraseConfirmFragment__confirm_recovery_phrase">Ripohoni frazë rikthimi</string>
  <string name="PaymentRecoveryPhraseConfirmFragment__enter_the_following_words">Jepni fjalët vijuese nga fraza juaj e rikthimit.</string>
  <string name="PaymentRecoveryPhraseConfirmFragment__word_d">Fjalë %1$d</string>
  <string name="PaymentRecoveryPhraseConfirmFragment__see_phrase_again">Rishiheni frazën</string>
  <string name="PaymentRecoveryPhraseConfirmFragment__done">U bë</string>
  <string name="PaymentRecoveryPhraseConfirmFragment__recovery_phrase_confirmed">U ripohua frazë rikthimi</string>
  <!--PaymentsRecoveryEntryFragment-->
  <string name="PaymentsRecoveryEntryFragment__enter_recovery_phrase">Jepni frazë rikthimi</string>
  <string name="PaymentsRecoveryEntryFragment__enter_word_d">Jepni fjalë %1$d</string>
  <string name="PaymentsRecoveryEntryFragment__word_d">Fjalë %1$d</string>
  <string name="PaymentsRecoveryEntryFragment__next">Pasuesi</string>
  <string name="PaymentsRecoveryEntryFragment__invalid_word">Fjalë e pavlefshme</string>
  <!--ClearClipboardAlarmReceiver-->
  <string name="ClearClipboardAlarmReceiver__clipboard_cleared">E papastra u spastrua.</string>
  <!--PaymentNotificationsView-->
  <string name="PaymentNotificationsView__view">Shihni</string>
  <!--UnreadPayments-->
  <string name="UnreadPayments__s_sent_you_s">%1$s ju dërgoi %2$s</string>
  <string name="UnreadPayments__d_new_payment_notifications">%1$d njoftime pagesash të reja</string>
  <!--CanNotSendPaymentDialog-->
  <string name="CanNotSendPaymentDialog__cant_send_payment">S\’dërgohet dot pagesë</string>
  <string name="CanNotSendPaymentDialog__to_send_a_payment_to_this_user">Për të dërguar një pagesë te ky përdorues, atij i duhet të pranojë një kërkesë mesazhi nga ju. Dërgojini një mesazh që të krijohet kërkesë mesazhi.</string>
  <string name="CanNotSendPaymentDialog__send_a_message">Dërgoni një mesazh</string>
  <!--GroupsInCommonMessageRequest-->
  <string name="GroupsInCommonMessageRequest__you_have_no_groups_in_common_with_this_person">S\’keni grupe të përbashkët me këtë person. Për të shmangur mesazhe të padëshiruar, shqyrtojini me kujdes kërkesat, para se t\’i miratoni.</string>
  <string name="GroupsInCommonMessageRequest__none_of_your_contacts_or_people_you_chat_with_are_in_this_group">Asnjë prej kontakteve tuaj, apo persona me të cilët bisedoni, s\’gjenden në këtë grup. Për të shmangur mesazhe të padëshiruar, shqyrtojini me kujdes kërkesat, përpara se t\’i miratoni.</string>
  <string name="GroupsInCommonMessageRequest__about_message_requests">Mbi kërkesa mesazhesh</string>
  <string name="GroupsInCommonMessageRequest__okay">OK</string>
  <string name="ChatColorSelectionFragment__heres_a_preview_of_the_chat_color">Ja një paraparje e ngjyrës së fjalosjes.</string>
  <string name="ChatColorSelectionFragment__the_color_is_visible_to_only_you">Ngjyra është e dukshme vetëm për ju.</string>
  <!--GroupDescriptionDialog-->
  <string name="GroupDescriptionDialog__group_description">Përshkrim grupi</string>
  <!--QualitySelectorBottomSheetDialog-->
  <string name="QualitySelectorBottomSheetDialog__standard">Standard</string>
  <string name="QualitySelectorBottomSheetDialog__faster_less_data">Më i shpejtë, më pak të dhëna</string>
  <string name="QualitySelectorBottomSheetDialog__high">Lartësi</string>
  <string name="QualitySelectorBottomSheetDialog__slower_more_data">Më i ngadaltë, më tepër të dhëna</string>
  <string name="QualitySelectorBottomSheetDialog__photo_quality">Cilësi fotografie</string>
  <!--AppSettingsFragment-->
  <string name="AppSettingsFragment__invite_your_friends">Ftoni shokët tuaj</string>
  <!--AccountSettingsFragment-->
  <string name="AccountSettingsFragment__account">Llogari</string>
  <string name="AccountSettingsFragment__youll_be_asked_less_frequently">Me kalimin e kohës, do të pyeteni më rrallë</string>
  <string name="AccountSettingsFragment__require_your_signal_pin">Kërko që PIN-i i Signal-it tuaj të riregjistrojë numrin e telefonit tuaj me Signal-in</string>
  <string name="AccountSettingsFragment__change_phone_number">Ndryshoni numër telefoni</string>
  <!--ChangeNumberFragment-->
  <string name="ChangeNumberFragment__use_this_to_change_your_current_phone_number_to_a_new_phone_number">Përdoreni këtë që të ndryshoni numrin tuaj të tanishëm të telefonit me një numër të ri. Këtë ndryshim s\’mund ta zhbëni.\n\nPara se të vazhdoni, sigurohuni se numri juaj i ri mund të marrë SMS ose thirrje.</string>
  <string name="ChangeNumberFragment__continue">Vazhdo</string>
  <string name="ChangeNumber__your_phone_number_has_been_changed">Numri juaj i telefonit është ndryshuar.</string>
  <!--ChangeNumberEnterPhoneNumberFragment-->
  <string name="ChangeNumberEnterPhoneNumberFragment__change_number">Ndrysho Numrin</string>
  <string name="ChangeNumberEnterPhoneNumberFragment__your_old_number">Numri juaj i vjetër</string>
  <string name="ChangeNumberEnterPhoneNumberFragment__old_phone_number">Numër telefoni i vjetër</string>
  <string name="ChangeNumberEnterPhoneNumberFragment__your_new_number">Numri juaj i ri</string>
  <string name="ChangeNumberEnterPhoneNumberFragment__new_phone_number">Numër telefoni i ri</string>
  <string name="ChangeNumberEnterPhoneNumberFragment__the_phone_number_you_entered_doesnt_match_your_accounts">Numri i telefonit që dhatë nuk përputhet me atë të llogarisë tuaj.</string>
  <string name="ChangeNumberEnterPhoneNumberFragment__you_must_specify_your_old_number_country_code">Duhet të jepni kod vendi të numrit tuaj të vjetër</string>
  <string name="ChangeNumberEnterPhoneNumberFragment__you_must_specify_your_old_phone_number">Duhet të jepni numrin tuaj të vjetër të telefonit</string>
  <string name="ChangeNumberEnterPhoneNumberFragment__you_must_specify_your_new_number_country_code">Duhet të jepni kod vendi të numrit tuaj të ri</string>
  <string name="ChangeNumberEnterPhoneNumberFragment__you_must_specify_your_new_phone_number">Duhet të jepni numrin tuaj të ri të telefonit</string>
  <!--ChangeNumberVerifyFragment-->
  <string name="ChangeNumberVerifyFragment__change_number">Ndrysho Numrin</string>
  <string name="ChangeNumberVerifyFragment__verifying_s">Po verifikohet %1$s</string>
  <string name="ChangeNumberVerifyFragment__captcha_required">Zgjidhja e captcha-s është e domosdoshme</string>
  <!--ChangeNumberConfirmFragment-->
  <string name="ChangeNumberConfirmFragment__change_number">Ndryshoje numrin</string>
  <string name="ChangeNumberConfirmFragment__you_are_about_to_change_your_phone_number_from_s_to_s">Ju ndan një hap nga ndryshimi i numrit tuaj të telefonit nga %1$s në %2$s.\n\nPara se të ecet më tej, ju lutemi, verifikoni se numri më poshtë është i saktë.</string>
  <string name="ChangeNumberConfirmFragment__edit_number">Modifiko numrin</string>
  <!--ChangeNumberRegistrationLockFragment-->
  <string name="ChangeNumberRegistrationLockFragment__signal_change_number_need_help_with_pin_for_android_v2_pin">Ndryshim Numri Signal-i - Duhet Ndihmë me PIN për Android (v2 PIN)</string>
  <!--ChangeNumberPinDiffersFragment-->
  <string name="ChangeNumberPinDiffersFragment__pins_do_not_match">PIN-et s\’përputhen</string>
  <string name="ChangeNumberPinDiffersFragment__the_pin_associated_with_your_new_number_is_different_from_the_pin_associated_with_your_old_one">PIN-i i përshoqëruar numrit tuaj të ri është i ndryshëm nga PIN-i përshoqëruar me numrin tuaj të vjetër. Doni të mbani PIN-i tuaj të vjetër, apo ta përditësoni?</string>
  <string name="ChangeNumberPinDiffersFragment__keep_old_pin">Mbaj PIN-in e vjetër</string>
  <string name="ChangeNumberPinDiffersFragment__update_pin">Përditësoni PIN-in</string>
  <string name="ChangeNumberPinDiffersFragment__keep_old_pin_question">Të mbahet PIN-i i vjetër?</string>
  <!--ChangeNumberLockActivity-->
  <string name="ChangeNumberLockActivity__it_looks_like_you_tried_to_change_your_number_but_we_were_unable_to_determine_if_it_was_successful_rechecking_now">Duket sikur provuat të ndryshonit numrin tuaj, por s\’qemë në gjendje të përcaktojmë nëse kjo qe e suksesshme.\n\nPo rikontrollohet tani…</string>
  <string name="ChangeNumberLockActivity__change_status_confirmed">Ndryshim gjendjeje i verifikuar</string>
  <string name="ChangeNumberLockActivity__your_number_has_been_confirmed_as_s">Numri juaj është verifikuar si %1$s. Nëse ky s\’është numri juaj i ri, ju lutemi, rinisni procesin e ndryshimit të numrit.</string>
  <string name="ChangeNumberLockActivity__change_status_unconfirmed">Ndryshim gjendjeje i paverifikuar</string>
  <string name="ChangeNumberLockActivity__we_could_not_determine_the_status_of_your_change_number_request">S\’përcaktuam dot gjendjen e kërkesës tuaj për ndryshim numri.\n\n(Gabim: %1$s)</string>
  <string name="ChangeNumberLockActivity__retry">Riprovo</string>
  <string name="ChangeNumberLockActivity__leave">Braktise</string>
  <string name="ChangeNumberLockActivity__submit_debug_log">Parashtro regjistër diagnostikimi</string>
  <!--ChatsSettingsFragment-->
  <string name="ChatsSettingsFragment__keyboard">Tastierë</string>
  <string name="ChatsSettingsFragment__enter_key_sends">Tasti Enter dërgon</string>
  <!--SmsSettingsFragment-->
  <string name="SmsSettingsFragment__use_as_default_sms_app">Përdoresi aplikacionin parazgjedhje për SMS-të</string>
  <!--NotificationsSettingsFragment-->
  <string name="NotificationsSettingsFragment__messages">Mesazhe</string>
  <string name="NotificationsSettingsFragment__calls">Thirrje</string>
  <string name="NotificationsSettingsFragment__notify_when">Njoftomë kur…</string>
  <string name="NotificationsSettingsFragment__contact_joins_signal">Kontakti vjen në Signal</string>
  <!--Notification preference header-->
  <string name="NotificationsSettingsFragment__notification_profiles">Profile njoftimesh</string>
  <!--Notification preference option header-->
  <string name="NotificationsSettingsFragment__profiles">Profile</string>
  <!--Notification preference summary text-->
  <string name="NotificationsSettingsFragment__create_a_profile_to_receive_notifications_only_from_people_and_groups_you_choose">Krijoni një profil që të merrni njoftime vetëm nga persona dhe grupe që zgjidhni ju</string>
  <!--NotificationProfilesFragment-->
  <!--Title for notification profiles screen that shows all existing profiles-->
  <string name="NotificationProfilesFragment__notification_profiles">Profile njoftimesh</string>
  <!--Button text to create a notification profile-->
  <string name="NotificationProfilesFragment__create_profile">Krijoni profil</string>
  <!--PrivacySettingsFragment-->
  <string name="PrivacySettingsFragment__blocked">E bllokuar</string>
  <string name="PrivacySettingsFragment__d_contacts">%1$d kontakte</string>
  <string name="PrivacySettingsFragment__messaging">Shkëmbim Mesazhesh</string>
  <string name="PrivacySettingsFragment__disappearing_messages">Zhdukje mesazhesh</string>
  <string name="PrivacySettingsFragment__app_security">Siguri aplikacioni</string>
  <string name="PrivacySettingsFragment__block_screenshots_in_the_recents_list_and_inside_the_app">Blloko foto ekrani te lista e të rejave dhe brenda aplikacionit</string>
  <string name="PrivacySettingsFragment__signal_message_and_calls">Mesazhe dhe thirrje Signal, thirrjet kaloji përherë përmes relesh, dhe dërgues të vulosur</string>
  <string name="PrivacySettingsFragment__default_timer_for_new_changes">Kohëmatës parazgjedhje për fjalosje të reja</string>
  <string name="PrivacySettingsFragment__set_a_default_disappearing_message_timer_for_all_new_chats_started_by_you">Ujdisni një kohëmatës tretjeje mesazhesh për krejt fjalosjet e reja të nisura nga ju.</string>
  <!--AdvancedPrivacySettingsFragment-->
  <string name="AdvancedPrivacySettingsFragment__show_status_icon">Shfaq ikonë gjendjesh</string>
  <string name="AdvancedPrivacySettingsFragment__show_an_icon">Shfaq një ikonë te hollësi mesazhesh, kur këta janë dorëzuar duke përdorur dërgues të vulosur.</string>
  <!--ExpireTimerSettingsFragment-->
  <string name="ExpireTimerSettingsFragment__when_enabled_new_messages_sent_and_received_in_new_chats_started_by_you_will_disappear_after_they_have_been_seen">Në u aktivizoftë, mesazhet e dërguar dhe të marrë në fjalosje të reja të nisura nga ju do të zhduken, pasi të jenë parë.</string>
  <string name="ExpireTimerSettingsFragment__when_enabled_new_messages_sent_and_received_in_this_chat_will_disappear_after_they_have_been_seen">Kur aktivizohet, mesazhe të rinj të dërguar dhe marrë në këtë fjalosje do të treten, pasi të jenë parë.</string>
  <string name="ExpireTimerSettingsFragment__off">Off</string>
  <string name="ExpireTimerSettingsFragment__4_weeks">4 javë</string>
  <string name="ExpireTimerSettingsFragment__1_week">1 javë</string>
  <string name="ExpireTimerSettingsFragment__1_day">1 ditë</string>
  <string name="ExpireTimerSettingsFragment__8_hours">8 orë</string>
  <string name="ExpireTimerSettingsFragment__1_hour">1 orë</string>
  <string name="ExpireTimerSettingsFragment__5_minutes">5 minuta</string>
  <string name="ExpireTimerSettingsFragment__30_seconds">30 sekonda</string>
  <string name="ExpireTimerSettingsFragment__custom_time">Kohë vetjake</string>
  <string name="ExpireTimerSettingsFragment__set">Vëre</string>
  <string name="ExpireTimerSettingsFragment__save">Ruaje</string>
  <string name="CustomExpireTimerSelectorView__seconds">sekonda</string>
  <string name="CustomExpireTimerSelectorView__minutes">minuta</string>
  <string name="CustomExpireTimerSelectorView__hours">horë</string>
  <string name="CustomExpireTimerSelectorView__days">ditë</string>
  <string name="CustomExpireTimerSelectorView__weeks">javë</string>
  <!--HelpSettingsFragment-->
  <string name="HelpSettingsFragment__support_center">Qendër asistence</string>
  <string name="HelpSettingsFragment__contact_us">Lidhuni me ne</string>
  <string name="HelpSettingsFragment__version">Version</string>
  <string name="HelpSettingsFragment__debug_log">Regjistër diagnostikimesh</string>
  <string name="HelpSettingsFragment__terms_amp_privacy_policy">Kushte &amp; Rregulla Privatësie</string>
  <string name="HelpFragment__copyright_signal_messenger">Të drejta kopjimi Molly Messenger</string>
  <string name="HelpFragment__licenced_under_the_gplv3">Licencuar nën GPLv3</string>
  <!--DataAndStorageSettingsFragment-->
  <string name="DataAndStorageSettingsFragment__media_quality">Cilësi media</string>
  <string name="DataAndStorageSettingsFragment__sent_media_quality">Cilësi medie të dërguar</string>
  <string name="DataAndStorageSettingsFragment__sending_high_quality_media_will_use_more_data">Dërgimi i medias në cilësi të lartë do të përdorë më tepër të dhëna.</string>
  <string name="DataAndStorageSettingsFragment__high">Lartësi</string>
  <string name="DataAndStorageSettingsFragment__standard">Standard</string>
  <string name="DataAndStorageSettingsFragment__calls">Thirrje</string>
  <!--ChatColorSelectionFragment-->
  <string name="ChatColorSelectionFragment__auto">Auto</string>
  <string name="ChatColorSelectionFragment__use_custom_colors">Përdor ngjyra vetjake</string>
  <string name="ChatColorSelectionFragment__chat_color">Ngjyrë fjalosjeje</string>
  <string name="ChatColorSelectionFragment__edit">Përpunojeni</string>
  <string name="ChatColorSelectionFragment__duplicate">E përsëdytur</string>
  <string name="ChatColorSelectionFragment__delete">Fshije</string>
  <string name="ChatColorSelectionFragment__delete_color">Fshije ngjyrën</string>
  <plurals name="ChatColorSelectionFragment__this_custom_color_is_used">
    <item quantity="one">Kjo ngjyrë vetjake përdoret në 1%1$d fjalosje. Doni të fshihet për krejt fjalosjet?</item>
    <item quantity="other">Kjo ngjyrë vetjake përdoret në %1$d fjalosje. Doni të fshihet për krejt fjalosjet?</item>
  </plurals>
  <string name="ChatColorSelectionFragment__delete_chat_color">Të fshihet ngjyrë fjalosjeje?</string>
  <!--CustomChatColorCreatorFragment-->
  <string name="CustomChatColorCreatorFragment__solid">E plotë</string>
  <string name="CustomChatColorCreatorFragment__gradient">Gradient</string>
  <string name="CustomChatColorCreatorFragment__hue">Ngjyresë</string>
  <string name="CustomChatColorCreatorFragment__saturation">Ngopje</string>
  <!--CustomChatColorCreatorFragmentPage-->
  <string name="CustomChatColorCreatorFragmentPage__save">Ruaje</string>
  <string name="CustomChatColorCreatorFragmentPage__edit_color">Përpunoni ngjyrë</string>
  <plurals name="CustomChatColorCreatorFragmentPage__this_color_is_used">
    <item quantity="one">Kjo ngjyrë vetjake përdoret në %1$d fjalosje. Doni të ruhen ndryshimet për krejt fjalosjet?</item>
    <item quantity="other">Kjo ngjyrë vetjake përdoret në %1$d fjalosje. Doni të ruhen ndryshimet për krejt fjalosjet?</item>
  </plurals>
  <!--ChatColorGradientTool-->
  <string name="ChatColorGradientTool_top_edge_selector">Përzgjedhësi i skajit të epërm</string>
  <string name="ChatColorGradientTool_bottom_edge_selector">Përzgjedhës i skajit të poshtëm</string>
  <!--EditReactionsFragment-->
  <string name="EditReactionsFragment__customize_reactions">Përshtatni reagime</string>
  <string name="EditReactionsFragment__tap_to_replace_an_emoji">Prekeni që të zëvendësoni një emoxhi</string>
  <string name="EditReactionsFragment__reset">Riktheje</string>
  <string name="EditReactionsFragment_save">Ruaje</string>
  <string name="ChatColorSelectionFragment__auto_matches_the_color_to_the_wallpaper">Përputhje e automatizuar e ngjyrës me sfondin</string>
  <string name="CustomChatColorCreatorFragment__drag_to_change_the_direction_of_the_gradient">Tërhiqeni që të ndryshohet drejtimi i gradientit</string>
  <!--ChatColorsMegaphone-->
  <string name="ChatColorsMegaphone__new_chat_colors">Ngjyra të Reja Fjalosjeje</string>
  <string name="ChatColorsMegaphone__we_switched_up_chat_colors">Kemi këmbyer ngjyrat e fjalosjes, për t\’ju dhënë më tepër mundësi dhe për t\’i bërë fjalosjet të lexohen më kollaj.</string>
  <string name="ChatColorsMegaphone__appearance">Dukje</string>
  <string name="ChatColorsMegaphone__not_now">Jo tani</string>
  <!--AddAProfilePhotoMegaphone-->
  <string name="AddAProfilePhotoMegaphone__add_a_profile_photo">Shtoni një foto profili</string>
  <string name="AddAProfilePhotoMegaphone__choose_a_look_and_color">Zgjidhni një pamje dhe ngjyrë, ose përshtatni inicialet tuaja.</string>
  <string name="AddAProfilePhotoMegaphone__not_now">Jo tani</string>
  <string name="AddAProfilePhotoMegaphone__add_photo">Shtoni foto</string>
  <!--BecomeASustainerMegaphone-->
  <string name="BecomeASustainerMegaphone__become_a_sustainer">Bëhuni një Mbështetës</string>
  <string name="BecomeASustainerMegaphone__signal_is_powered">Signal-i bazohet nga njerëz si ju. Kontribuoni dhe merrni një stemë profili.</string>
  <string name="BecomeASustainerMegaphone__no_thanks">Jo, faleminderit</string>
  <string name="BecomeASustainerMegaphone__contribute">Kontribuoni</string>
  <!--KeyboardPagerFragment-->
  <string name="KeyboardPagerFragment_emoji">Emoji</string>
  <string name="KeyboardPagerFragment_open_emoji_search">Hap kërkim emoji-sh</string>
  <string name="KeyboardPagerFragment_open_sticker_search">Hap kërkim ngjitësish</string>
  <string name="KeyboardPagerFragment_open_gif_search">Hap kërkim gif-esh</string>
  <string name="KeyboardPagerFragment_stickers">Ngjitës</string>
  <string name="KeyboardPagerFragment_backspace">Backspace</string>
  <string name="KeyboardPagerFragment_gifs">Gif-e</string>
  <string name="KeyboardPagerFragment_search_emoji">Kërkoni emoji</string>
  <string name="KeyboardPagerfragment_back_to_emoji">Mbrapsht te emoji</string>
  <string name="KeyboardPagerfragment_clear_search_entry">Spastro zë kërkimi</string>
  <string name="KeyboardPagerFragment_search_giphy">Kërkoni GIPHY</string>
  <!--StickerSearchDialogFragment-->
  <string name="StickerSearchDialogFragment_search_stickers">Kërkoni ngjitës</string>
  <string name="StickerSearchDialogFragment_no_results_found">S\’u gjet përfundim</string>
  <string name="EmojiSearchFragment__no_results_found">S\’u gjet përfundim</string>
  <string name="NotificationsSettingsFragment__unknown_ringtone">Zile e panjohur</string>
  <!--ConversationSettingsFragment-->
  <string name="ConversationSettingsFragment__send_message">Dërgoni mesazh</string>
  <string name="ConversationSettingsFragment__start_video_call">Nisni thirrje video</string>
  <string name="ConversationSettingsFragment__start_audio_call">Nisni thirrje audio</string>
  <string name="ConversationSettingsFragment__message">Mesazh</string>
  <string name="ConversationSettingsFragment__video">Video</string>
  <string name="ConversationSettingsFragment__audio">Audio</string>
  <string name="ConversationSettingsFragment__call">Thirrje</string>
  <string name="ConversationSettingsFragment__mute">Heshtoje</string>
  <string name="ConversationSettingsFragment__muted">Pa zë</string>
  <string name="ConversationSettingsFragment__search">Kërko</string>
  <string name="ConversationSettingsFragment__disappearing_messages">Zhdukje mesazhesh</string>
  <string name="ConversationSettingsFragment__sounds_and_notifications">Tinguj &amp; njoftime</string>
  <string name="ConversationSettingsFragment__contact_details">Hollësi kontakti</string>
  <string name="ConversationSettingsFragment__view_safety_number">Shihni numër sigurie</string>
  <string name="ConversationSettingsFragment__block">Bllokoje</string>
  <string name="ConversationSettingsFragment__block_group">Blloko grup</string>
  <string name="ConversationSettingsFragment__unblock">Zhbllokoje</string>
  <string name="ConversationSettingsFragment__unblock_group">Zhbllokoje grupin</string>
  <string name="ConversationSettingsFragment__add_to_a_group">Shtoje te grup</string>
  <string name="ConversationSettingsFragment__see_all">Shihini krejt</string>
  <string name="ConversationSettingsFragment__add_members">Shtoni anëtarë</string>
  <string name="ConversationSettingsFragment__permissions">Leje</string>
  <string name="ConversationSettingsFragment__requests_and_invites">Kërkesa &amp; ftesa</string>
  <string name="ConversationSettingsFragment__group_link">Lidhje grupi</string>
  <string name="ConversationSettingsFragment__add_as_a_contact">Shtojeni si kontakt</string>
  <string name="ConversationSettingsFragment__unmute">Çheshtoji</string>
  <string name="ConversationSettingsFragment__conversation_muted_until_s">Bisedë e heshtuar deri më %1$s</string>
  <string name="ConversationSettingsFragment__conversation_muted_forever">Bisedë e heshtuar përgjithmonë</string>
  <string name="ConversationSettingsFragment__copied_phone_number_to_clipboard">Numri i telefonit u kopjua në të papastër.</string>
  <string name="ConversationSettingsFragment__phone_number">Numër telefoni</string>
  <string name="ConversationSettingsFragment__get_badges">Merrni stema për profilin tuaj duke përkrahur Signal-in. Për të mësuar më shumë, prekni mbi një stemë.</string>
  <!--PermissionsSettingsFragment-->
  <string name="PermissionsSettingsFragment__add_members">Shtoni anëtarë</string>
  <string name="PermissionsSettingsFragment__edit_group_info">Përpunoni të dhëna grupi</string>
  <string name="PermissionsSettingsFragment__send_messages">Dërgo mesazhe</string>
  <string name="PermissionsSettingsFragment__all_members">Krejt anëtarët</string>
  <string name="PermissionsSettingsFragment__only_admins">Vetëm përgjegjësit</string>
  <string name="PermissionsSettingsFragment__who_can_add_new_members">Cilët mund të shtojnë anëtarë të rinj?</string>
  <string name="PermissionsSettingsFragment__who_can_edit_this_groups_info">Cilët mund të përpunojnë të dhënat mbi këtë grup?</string>
  <string name="PermissionsSettingsFragment__who_can_send_messages">Cilët mund të dërgojnë mesazhe?</string>
  <!--SoundsAndNotificationsSettingsFragment-->
  <string name="SoundsAndNotificationsSettingsFragment__mute_notifications">Heshtoji njoftimet</string>
  <string name="SoundsAndNotificationsSettingsFragment__not_muted">S\’është heshtuar</string>
  <string name="SoundsAndNotificationsSettingsFragment__muted_until_s">Heshtuar deri më %1$s</string>
  <string name="SoundsAndNotificationsSettingsFragment__mentions">Përmendje</string>
  <string name="SoundsAndNotificationsSettingsFragment__always_notify">Njofto përherë</string>
  <string name="SoundsAndNotificationsSettingsFragment__do_not_notify">Mos njofto</string>
  <string name="SoundsAndNotificationsSettingsFragment__custom_notifications">Njoftime vetjake</string>
  <!--StickerKeyboard-->
  <string name="StickerKeyboard__recently_used">Përdorur së fundi</string>
  <!--PlaybackSpeedToggleTextView-->
  <string name="PlaybackSpeedToggleTextView__p5x">.5x</string>
  <string name="PlaybackSpeedToggleTextView__1x">1x</string>
  <string name="PlaybackSpeedToggleTextView__1p5x">1.5x</string>
  <string name="PlaybackSpeedToggleTextView__2x">2x</string>
  <!--PaymentRecipientSelectionFragment-->
  <string name="PaymentRecipientSelectionFragment__new_payment">Pagesë e re</string>
  <!--NewConversationActivity-->
  <string name="NewConversationActivity__new_message">Mesazh i ri</string>
  <!--ContactFilterView-->
  <string name="ContactFilterView__search_name_or_number">Kërkoni emër ose numër</string>
  <!--VoiceNotePlayerView-->
  <string name="VoiceNotePlayerView__dot_s">· %1$s</string>
  <string name="VoiceNotePlayerView__stop_voice_message">Ndale mesazhin zanor</string>
  <string name="VoiceNotePlayerView__change_voice_message_speed">Ndryshoni shpejtësinë e mesazhit zanor</string>
  <string name="VoiceNotePlayerView__pause_voice_message">Pushoje mesazhin zanor</string>
  <string name="VoiceNotePlayerView__play_voice_message">Luaje mesazhin zanor</string>
  <string name="VoiceNotePlayerView__navigate_to_voice_message">Kalo te mesazh zanor</string>
  <!--AvatarPickerFragment-->
  <string name="AvatarPickerFragment__avatar_preview">Paraparje avatari</string>
  <string name="AvatarPickerFragment__camera">Kamerë</string>
  <string name="AvatarPickerFragment__take_a_picture">Bëni një foto</string>
  <string name="AvatarPickerFragment__choose_a_photo">Zgjidhni një foto</string>
  <string name="AvatarPickerFragment__photo">Foto</string>
  <string name="AvatarPickerFragment__text">Tekst</string>
  <string name="AvatarPickerFragment__save">Ruaje</string>
  <string name="AvatarPickerFragment__select_an_avatar">Përzgjidhni një avatar</string>
  <string name="AvatarPickerFragment__clear_avatar">Spastroje avatarin</string>
  <string name="AvatarPickerFragment__edit">Përpunojeni</string>
  <string name="AvatarPickerRepository__failed_to_save_avatar">S\’u arrit të ruhej avatari</string>
  <!--TextAvatarCreationFragment-->
  <string name="TextAvatarCreationFragment__preview">Paraparje</string>
  <string name="TextAvatarCreationFragment__done">U bë</string>
  <string name="TextAvatarCreationFragment__text">Tekst</string>
  <string name="TextAvatarCreationFragment__color">Ngjyrë</string>
  <!--VectorAvatarCreationFragment-->
  <string name="VectorAvatarCreationFragment__select_a_color">Përzgjidhni një ngjyrë</string>
  <!--ContactSelectionListItem-->
  <string name="ContactSelectionListItem__sms">SMS</string>
  <string name="ContactSelectionListItem__dot_s">· %1$s</string>
  <!--DSLSettingsToolbar-->
  <string name="DSLSettingsToolbar__navigate_up">Ngjituni</string>
  <string name="MultiselectForwardFragment__forward_to">Përcillja</string>
  <string name="MultiselectForwardFragment__add_a_message">Shtoni një mesazh</string>
  <string name="MultiselectForwardFragment__faster_forwards">Përcjellje më të shpejta</string>
  <string name="MultiselectForwardFragment__forwarded_messages_are_now">Mesazhet e përcjellë tanimë dërgohen menjëherë.</string>
  <plurals name="MultiselectForwardFragment_send_d_messages">
    <item quantity="one">Dërgo %1$d mesazh</item>
    <item quantity="other">Dërgo %1$d mesazhe</item>
  </plurals>
  <plurals name="MultiselectForwardFragment_messages_sent">
    <item quantity="one">Mesazhi u dërgua</item>
    <item quantity="other">Mesazhet u dërguan</item>
  </plurals>
  <plurals name="MultiselectForwardFragment_messages_failed_to_send">
    <item quantity="one">Dështoi dërgimi i mesazhit</item>
    <item quantity="other">Dështoi dërgimi i mesazheve</item>
  </plurals>
  <plurals name="MultiselectForwardFragment__couldnt_forward_messages">
    <item quantity="one">S\’u përcoll dot mesazhi, ngaqë s\’është më.</item>
    <item quantity="other">S\’u përcollën dot mesazhe, ngaqë s\’janë më.</item>
  </plurals>
  <string name="MultiselectForwardFragment__limit_reached">U mbërrit në kufi</string>
  <!--Media V2-->
  <string name="MediaReviewFragment__add_a_message">Shtoni një mesazh</string>
  <string name="MediaReviewFragment__add_a_reply">Shtoni një përgjigje</string>
  <string name="MediaReviewFragment__send_to">Dërgoja</string>
  <string name="MediaReviewFragment__view_once_message">Mesazh për parje vetëm një herë</string>
  <string name="MediaReviewFragment__one_or_more_items_were_too_large">Një ose më tepër objekte qenë shumë të mëdhenj</string>
  <string name="MediaReviewFragment__one_or_more_items_were_invalid">Një ose më tepër objekte qenë të pavlefshëm</string>
  <string name="MediaReviewFragment__too_many_items_selected">Shumë objekte të përzgjedhur</string>
  <string name="ImageEditorHud__cancel">Anuloje</string>
  <string name="ImageEditorHud__draw">Vizatoni</string>
  <string name="ImageEditorHud__write_text">Shkruani tekst</string>
  <string name="ImageEditorHud__add_a_sticker">Shtoni një ngjitës</string>
  <string name="ImageEditorHud__blur">Turbulloje</string>
  <string name="ImageEditorHud__done_editing">U mbarua së përpunuari</string>
  <string name="ImageEditorHud__clear_all">Spastroji krejt</string>
  <string name="ImageEditorHud__undo">Zhbëje</string>
  <string name="ImageEditorHud__toggle_between_marker_and_highlighter">Këmbe shënuesin me theksuesin, ose anasjelltas</string>
  <string name="ImageEditorHud__delete">Fshije</string>
  <string name="ImageEditorHud__toggle_between_text_styles">Kaloni nga një stil teksti në tjetër</string>
  <string name="MediaCountIndicatorButton__send">Dërgoje</string>
  <string name="MediaReviewSelectedItem__tap_to_remove">Prekeni që të hiqet</string>
  <string name="MediaReviewSelectedItem__tap_to_select">Prekeni që të përzgjidhet</string>
  <string name="MediaReviewImagePageFragment__discard">Hidhe tej</string>
  <string name="MediaReviewImagePageFragment__discard_changes">Të hidhen tej ndryshimet?</string>
  <string name="MediaReviewImagePageFragment__youll_lose_any_changes">Do të humbni çfarëdo ndryshimi që bëtë te kjo foto.</string>
  <string name="CameraFragment__failed_to_open_camera">S\’u arrit të hapet kamera</string>
  <string name="BadgesOverviewFragment__my_badges">Stemat e mia</string>
  <string name="BadgesOverviewFragment__featured_badge">Stemë e zgjedhur</string>
  <string name="BadgesOverviewFragment__display_badges_on_profile">Shfaq stema në profil</string>
  <string name="BadgesOverviewFragment__failed_to_update_profile">S\’u arrit të përditësohej profili</string>
  <string name="BadgeSelectionFragment__select_badges">Përzgjidhni stema</string>
  <string name="SelectFeaturedBadgeFragment__preview">Paraparje</string>
  <string name="SelectFeaturedBadgeFragment__select_a_badge">Përzgjidhni një stemë</string>
  <string name="SelectFeaturedBadgeFragment__you_must_select_a_badge">Duhet të përzgjidhni një stemë</string>
  <string name="SelectFeaturedBadgeFragment__failed_to_update_profile">S\’u arrit të përditësohej profili</string>
  <string name="ViewBadgeBottomSheetDialogFragment__become_a_sustainer">Bëhuni një mbështetës</string>
  <string name="ImageView__badge">Stemë</string>
  <string name="SubscribeFragment__signal_is_powered_by_people_like_you">Signal bazohet në njerëz si ju.</string>
  <string name="SubscribeFragment__support_technology_that_is_built_for_you">Përkrahni teknologjinë e ngritur për ju—jo për të dhënat tuaja—duke u bërë pjesë e bashkësisë së njerëzve që e mbajnë atë gjallë.</string>
  <string name="SubscribeFragment__support_technology_that_is_built_for_you_not">Përkrahni teknologjinë që është ngritur për ju, jo për të dhënat tuaja, duke u bërë pjesë e bashkësisë që mbështet Signal-in.</string>
  <string name="SubscribeFragment__currency">Monedhë</string>
  <string name="SubscribeFragment__more_payment_options">Më Tepër Mundësi Pagesash</string>
  <string name="SubscribeFragment__cancel_subscription">Anuloje Pajtimin</string>
  <string name="SubscribeFragment__confirm_cancellation">E ripohoni Anulimin?</string>
  <string name="SubscribeFragment__you_wont_be_charged_again">S\’do t\’ju faturohet gjë më. Stema juaj do të hiqet nga profili juaj në fund të periudhës së faturuar.</string>
  <string name="SubscribeFragment__not_now">Jo tani</string>
  <string name="SubscribeFragment__confirm">Ripohojeni</string>
  <string name="SubscribeFragment__update_subscription">Përditësojeni Pajtimin</string>
  <string name="SubscribeFragment__your_subscription_has_been_cancelled">Pajtimi juaj është anuluar.</string>
  <string name="SubscribeFragment__update_subscription_question">Të përditësohet pajtimi?</string>
  <string name="SubscribeFragment__update">Përditësoje</string>
  <string name="SubscribeFragment__you_will_be_charged_the_full_amount">Do t\’ju faturohet sasia e plotë e çmimit të sotëm të pajtimit të ri. Pajtimi juaj do të rinovohet më %1$s.</string>
  <string name="SubscribeFragment__you_will_be_charged_the_full_amount_s_of">Do t\’ju faturohet sot vlera e plotë (%1$s) e çmimit të pajtimit të ri. Pajtimi juaj do të rinovohet çdo muaj.</string>
  <string name="Subscription__s_per_month">%s/muaj</string>
  <string name="Subscription__s_per_month_dot_renews_s">%1$s/muaj · Rinovohet më %2$s</string>
  <string name="Subscription__s_per_month_dot_expires_s">%1$s/muaj · Skadon më %2$s</string>
  <string name="SubscribeLearnMoreBottomSheetDialogFragment__signal_is_a_non_profit_with_no">Signal-i është një ent jofitimprurës, pa reklamues për të apo investues, i bazuar vetëm te njerëzit që e përdorin dhe vlerësojnë. Bëni një dhurim mujor ripërsëritës dhe merrni një stemë profili për t\’u treguar të tjerëve përkrahjen tuaj.</string>
  <string name="SubscribeLearnMoreBottomSheetDialogFragment__why_contribute">Pse të Jepet Ndihmesë?</string>
  <string name="SubscribeLearnMoreBottomSheetDialogFragment__signal_is_committed_to_developing">Signal-i është i përkushtuar zhvillimit të teknologjive të privatësisë me burim të hapët që mbrojnë shprehjen e lirë dhe bëjnë të mundur komunikim të sigurt global.</string>
  <string name="SubscribeLearnMoreBottomSheetDialogFragment__your_contribution">Kontributi juaj i shërben kësaj kauze dhe paguan për zhvillimin dhe operacioneve të lidhura me një aplikacion të përdorur nga miliona vetë për komunikim privat. Pa reklama. Pa gjurmues. Pa shaka.</string>
  <string name="SubscribeThanksForYourSupportBottomSheetDialogFragment__thanks_for_your_support">Faleminderit për Përkrahjen tuaj!</string>
  <string name="SubscribeThanksForYourSupportBottomSheetDialogFragment__thanks_for_the_boost">Faleminderit për Fuqizimin!</string>
  <string name="SubscribeThanksForYourSupportBottomSheetDialogFragment__youve_earned_s_badge_help_signal">Fituat stemën %s badge! Ndihmojeni Signal-in të shtojë ndërgjegjësimin, duke shfaqur në profilin tuaj këtë stemë.</string>
  <string name="SubscribeThanksForYourSupportBottomSheetDialogFragment__youve_earned_a_boost_badge_help_signal">Fituat një stemë Boos! Ndihmojeni Signal-in të shtojë ndërgjegjësimin, duke shfaqur në profilin tuaj këtë stemë.</string>
  <string name="SubscribeThanksForYourSupportBottomSheetDialogFragment__you_can_also">Mundeni edhe të</string>
  <string name="SubscribeThanksForYourSupportBottomSheetDialogFragment__become_a_montly_sustainer">bëheni një Mbështetës mujor.</string>
  <string name="SubscribeThanksForYourSupportBottomSheetDialogFragment__display_on_profile">Shfaqe në Profil</string>
  <string name="SubscribeThanksForYourSupportBottomSheetDialogFragment__make_featured_badge">Bëje stemë të zgjedhur</string>
  <string name="SubscribeThanksForYourSupportBottomSheetDialogFragment__done">U bë</string>
  <string name="ThanksForYourSupportBottomSheetFragment__when_you_have_more">Kur keni më shumë se një stemë, mund të zgjidhni cila t\’u shfaqet të tjerëve te profili juaj për ta parë.</string>
  <string name="BecomeASustainerFragment__get_badges">Merrni stema për profilin tuaj, duke përkrahur Signal-in.</string>
  <string name="BecomeASustainerFragment__signal_is_a_non_profit">Signal-i është një ent jofitimprurës pa rrjete reklamash dhe investues, i përkrahur vetëm nga njerëz si ju.</string>
  <string name="ManageDonationsFragment__my_support">Përkrahja ime</string>
  <string name="ManageDonationsFragment__manage_subscription">Administroni pajtim</string>
  <string name="ManageDonationsFragment__badges">Stema</string>
  <string name="ManageDonationsFragment__subscription_faq">PBR pajtimesh</string>
  <string name="ManageDonationsFragment__error_getting_subscription">Gabim në marrje pajtimi.</string>
  <string name="BoostFragment__give_signal_a_boost">Jepini Sinjalit Pak Fuqizim</string>
  <string name="BoostFragment__say_thanks_and_earn">Thoni “Faleminderit” dhe fitoni një stemë Fuqizimi për %1$d ditë.</string>
  <string name="Boost__enter_custom_amount">Jepni Sasi Vetjake</string>
  <string name="Boost__one_time_contribution">Kontribut një herë</string>
  <string name="MySupportPreference__add_a_signal_boost">Shtoni një fuqizim Signal-i</string>
  <string name="MySupportPreference__s_per_month">%1$s/muaj</string>
  <string name="MySupportPreference__renews_s">Rinovohet më %1$s</string>
  <string name="MySupportPreference__processing_transaction">Po përpunohet transaksioni…</string>
  <!--Displayed on "My Support" screen when user badge failed to be added to their account-->
  <string name="MySupportPreference__couldnt_add_badge_s">S\’u shtua dot stemë. %1$s</string>
  <string name="MySupportPreference__please_contact_support">Ju lutemi, lidhuni me ata të asistencës.</string>
  <string name="ExpiredBadgeBottomSheetDialogFragment__your_badge_has_expired">Stema juaj ka Skaduar</string>
  <string name="ExpiredBadgeBottomSheetDialogFragment__badge_expired">Stema ka skaduar</string>
  <string name="ExpiredBadgeBottomSheetDialogFragment__subscription_cancelled">Pajtimi u anulua</string>
  <string name="ExpiredBadgeBottomSheetDialogFragment__your_boost_badge_has_expired">Stema juaj Përforcim ka skaduar dhe s\’është më e dukshme për të tjerët në profilin tuaj.</string>
  <string name="ExpiredBadgeBottomSheetDialogFragment__you_can_reactivate">Stemën tua Përforcim mund ta riaktivizoni për 30 ditë të tjera përmes një kontributi një herësh.</string>
  <string name="ExpiredBadgeBottomSheetDialogFragment__to_continue_supporting_technology">Që të vazhdoni të përkrahni teknologji që është krijuar për ju, ju lutemi, shihni mundësinë e bërjes një Mbështetës mujor.</string>
  <string name="ExpiredBadgeBottomSheetDialogFragment__become_a_sustainer">Bëhuni një Mbështetës</string>
  <string name="ExpiredBadgeBottomSheetDialogFragment__add_a_boost">Shtoni një Përforcim</string>
  <string name="ExpiredBadgeBottomSheetDialogFragment__not_now">Jo tani</string>
  <string name="ExpiredBadgeBottomSheetDialogFragment__your_sustainer">Pajtimi juaj si Mbështetës u anulua automatikisht, ngaqë qetë jo aktiv për një kohë të gjatë. Stema juaj %1$s s\’është më e dukshme te profili juaj.</string>
  <string name="ExpiredBadgeBottomSheetDialogFragment__you_can">Mund të vazhdoni ta përdorni Signal-in, por që të përkrahni aplikacionin dhe të riaktivizoni stemën, rinovojeni tani.</string>
  <string name="ExpiredBadgeBottomSheetDialogFragment__renew_subscription">Rinovoni pajtimin</string>
  <string name="Subscription__please_contact_support_for_more_information">Ju lutemi, për më tepër hollësi, lidhuni më asistencën.</string>
  <string name="Subscription__contact_support">Lidhuni Me Asistencën</string>
  <string name="Subscription__earn_a_s_badge">Fitoni një stemë %1$s</string>
  <string name="SubscribeFragment__processing_payment">Po kryhet pagesa…</string>
  <!--Displayed in notification when user payment fails to process on Stripe-->
  <string name="DonationsErrors__error_processing_payment">Gabim në përpunim pagese</string>
  <!--Displayed on "My Support" screen when user subscription payment method failed.-->
  <string name="DonationsErrors__error_processing_payment_s">Gabim në përpunim pagese. %1$s</string>
  <string name="DonationsErrors__your_badge_could_not_be_added">Stema juaj s\’u shtua dot te llogaria juaj, por mund t\’ju jetë faturuar vlera e dhurimit. Ju lutemi, lidhuni me asistencën.</string>
  <string name="DonationsErrors__your_payment">Pagesa juaj s\’u përpunuar do dhe nuk ju është faturuar. Ju lutemi, riprovoni.</string>
  <string name="DonationsErrors__still_processing">Ende në përpunim</string>
  <string name="DonationsErrors__couldnt_add_badge">S\’u shtua dot stemë</string>
  <string name="DonationsErrors__your_badge_could_not">Stema juaj s\’u shtua dot te llogaria juaj, por mund t\’ju jetë faturuar vlera e dhurimit. Ju lutemi, lidhuni me asistencën.</string>
  <string name="DonationsErrors__your_payment_is_still">Pagesa juaj ende po përpunohet. Kjo mund të zërë ca minuta, varet nga lidhja juaj.</string>
  <string name="DonationsErrors__google_pay_unavailable">Google Pay i Pakapshëm</string>
  <string name="DonationsErrors__you_have_to_set_up_google_pay_to_donate_in_app">Duhet të ujdisni Google Pay, që të dhuroni që nga brenda aplikacionit.</string>
  <string name="DonationsErrors__failed_to_cancel_subscription">S\’u arrit të anulohej pajtimi</string>
  <string name="DonationsErrors__subscription_cancellation_requires_an_internet_connection">Anulimi i pajtimit lyp lidhje në Internet.</string>
  <string name="ViewBadgeBottomSheetDialogFragment__your_device_doesn_t_support_google_pay_so_you_can_t_subscribe_to_earn_a_badge_you_can_still_support_signal_by_making_a_donation_on_our_website">Pajisja juaj nuk mbulon Google Pay, ndaj s\’mund të kontribuoni për të fituar një stemë. Mundeni ende të përkrahni Signal-in duke bërë një dhurim te sajti ynë.</string>
  <string name="NetworkFailure__network_error_check_your_connection_and_try_again">Gabim rrjeti. Ju lutemi, kontrolloni lidhjen tuaj me rrjetin dhe riprovoni.</string>
  <string name="NetworkFailure__retry">Riprovo</string>
  <!--Title of create notification profile screen-->
  <string name="EditNotificationProfileFragment__name_your_profile">Jepni emër për profilin tuaj</string>
  <!--Hint text for create/edit notification profile name-->
  <string name="EditNotificationProfileFragment__profile_name">Emër profili</string>
  <!--Name has a max length, this shows how many characters are used out of the max-->
  <string name="EditNotificationProfileFragment__count">%1$d/%2$d</string>
  <!--Call to action button to continue to the next step-->
  <string name="EditNotificationProfileFragment__next">Pasuesi</string>
  <!--Call to action button once the profile is named to create the profile and continue to the customization steps-->
  <string name="EditNotificationProfileFragment__create">Krijoje</string>
  <!--Call to action button once the profile name is edited-->
  <string name="EditNotificationProfileFragment__save">Ruaji</string>
  <!--Title of edit notification profile screen-->
  <string name="EditNotificationProfileFragment__edit_this_profile">Përpunoni këtë profil</string>
  <!--Error message shown when attempting to create or edit a profile name to an existing profile name-->
  <string name="EditNotificationProfileFragment__a_profile_with_this_name_already_exists">Ka tashmë një profil me këtë emër.</string>
  <!--Preset selectable name for a profile name, shown as list in edit/create screen-->
  <string name="EditNotificationProfileFragment__work">Pune</string>
  <!--Preset selectable name for a profile name, shown as list in edit/create screen-->
  <string name="EditNotificationProfileFragment__sleep">Fjete</string>
  <!--Preset selectable name for a profile name, shown as list in edit/create screen-->
  <string name="EditNotificationProfileFragment__driving">Në makinë</string>
  <!--Preset selectable name for a profile name, shown as list in edit/create screen-->
  <string name="EditNotificationProfileFragment__downtime">Ndalesë funksionimi</string>
  <!--Preset selectable name for a profile name, shown as list in edit/create screen-->
  <string name="EditNotificationProfileFragment__focus">Vëmendje</string>
  <!--Error message shown when attempting to next/save without a profile name-->
  <string name="EditNotificationProfileFragment__profile_must_have_a_name">Duhet të kenë një emër</string>
  <!--Title for add recipients to notification profile screen in create flow-->
  <string name="AddAllowedMembers__allowed_notifications">Njoftime të lejuara</string>
  <!--Description of what the user should be doing with this screen-->
  <string name="AddAllowedMembers__add_people_and_groups_you_want_notifications_and_calls_from_when_this_profile_is_on">Shtoni persona dhe grupe prej të cilëve doni njoftimeve dhe thirrje, kur ky profil është i aktivizuar</string>
  <!--Button text that launches the contact picker to select from-->
  <string name="AddAllowedMembers__add_people_or_groups">Shtoni njerëz ose grupe</string>
  <!--Call to action button on contact picker for adding to profile-->
  <string name="SelectRecipientsFragment__add">Shtoje</string>
  <!--Notification profiles home fragment, shown when no profiles have been created yet-->
  <string name="NotificationProfilesFragment__create_a_profile_to_receive_notifications_and_calls_only_from_the_people_and_groups_you_want_to_hear_from">Krijoni një profil që të merrni njoftime dhe thirrje vetëm prej personash dhe grupesh prej të cilëve doni.</string>
  <!--Header shown above list of all notification profiles-->
  <string name="NotificationProfilesFragment__profiles">Profile</string>
  <!--Button that starts the create new notification profile flow-->
  <string name="NotificationProfilesFragment__new_profile">Profil i ri</string>
  <!--Profile active status, indicating the current profile is on for an unknown amount of time-->
  <string name="NotificationProfilesFragment__on">On</string>
  <!--Button use to permanently delete a notification profile-->
  <string name="NotificationProfileDetails__delete_profile">Fshije profilin</string>
  <!--Snakbar message shown when removing a recipient from a profile-->
  <string name="NotificationProfileDetails__s_removed">“%1$s” u hoq.</string>
  <!--Snackbar button text that will undo the recipient remove-->
  <string name="NotificationProfileDetails__undo">Zhbëje</string>
  <!--Dialog message shown to confirm deleting a profile-->
  <string name="NotificationProfileDetails__permanently_delete_profile">Të fshihet përgjithmonë profili?</string>
  <!--Dialog button to delete profile-->
  <string name="NotificationProfileDetails__delete">Fshiji</string>
  <!--Title/accessibility text for edit icon to edit profile emoji/name-->
  <string name="NotificationProfileDetails__edit_notification_profile">Përpunoni profil njoftimesh</string>
  <!--Schedule description if all days are selected-->
  <string name="NotificationProfileDetails__everyday">I përditshëm</string>
  <!--Profile status on if it is the active profile-->
  <string name="NotificationProfileDetails__on">On</string>
  <!--Profile status on if it is not the active profile-->
  <string name="NotificationProfileDetails__off">Off</string>
  <!--Description of hours for schedule (start to end) times-->
  <string name="NotificationProfileDetails__s_to_s">%1$s për %2$s</string>
  <!--Section header for exceptions to the notification profile-->
  <string name="NotificationProfileDetails__exceptions">Përjashtime</string>
  <!--Profile exception to allow all calls through the profile restrictions-->
  <string name="NotificationProfileDetails__allow_all_calls">Lejoji krejt thirrjet</string>
  <!--Profile exception to allow all @mentions through the profile restrictions-->
  <string name="NotificationProfileDetails__notify_for_all_mentions">Njofto për krejt përmendjet</string>
  <!--Section header for showing schedule information-->
  <string name="NotificationProfileDetails__schedule">Planifikojeni</string>
  <!--If member list is long, will truncate the list and show an option to then see all when tapped-->
  <string name="NotificationProfileDetails__see_all">Shihini krejt</string>
  <!--Title for add schedule to profile in create flow-->
  <string name="EditNotificationProfileSchedule__add_a_schedule">Shtoni orar</string>
  <!--Descriptor text indicating what the user can do with this screen-->
  <string name="EditNotificationProfileSchedule__set_up_a_schedule_to_enable_this_notification_profile_automatically">Ujdisni një orar për të aktivizuar automatikisht këtë profil njoftimesh.</string>
  <!--Text shown next to toggle switch to enable/disable schedule-->
  <string name="EditNotificationProfileSchedule__schedule">Planifikojeni</string>
  <!--Label for showing the start time for the schedule-->
  <string name="EditNotificationProfileSchedule__start">Filloni</string>
  <!--Label for showing the end time for the schedule-->
  <string name="EditNotificationProfileSchedule__end">Fund</string>
  <!--First letter of Sunday-->
  <string name="EditNotificationProfileSchedule__sunday_first_letter">D</string>
  <!--First letter of Monday-->
  <string name="EditNotificationProfileSchedule__monday_first_letter">H</string>
  <!--First letter of Tuesday-->
  <string name="EditNotificationProfileSchedule__tuesday_first_letter">M</string>
  <!--First letter of Wednesday-->
  <string name="EditNotificationProfileSchedule__wednesday_first_letter">M</string>
  <!--First letter of Thursday-->
  <string name="EditNotificationProfileSchedule__thursday_first_letter">E</string>
  <!--First letter of Friday-->
  <string name="EditNotificationProfileSchedule__friday_first_letter">P</string>
  <!--First letter of Saturday-->
  <string name="EditNotificationProfileSchedule__saturday_first_letter">S</string>
  <!--Title of select time dialog shown when setting start time for schedule-->
  <string name="EditNotificationProfileSchedule__set_start_time">Caktoni kohë fillimi</string>
  <!--Title of select time dialog shown when setting end time for schedule-->
  <string name="EditNotificationProfileSchedule__set_end_time">Caktoni kohë përfundimi</string>
  <!--If in edit mode, call to action button text show to save schedule to profile-->
  <string name="EditNotificationProfileSchedule__save">Ruaji</string>
  <!--If in create mode, call to action button text to show to skip enabling a schedule-->
  <string name="EditNotificationProfileSchedule__skip">Anashkaloje</string>
  <!--If in create mode, call to action button text to show to use the enabled schedule and move to the next screen-->
  <string name="EditNotificationProfileSchedule__next">Pasuesi</string>
  <!--Error message shown if trying to save/use a schedule with no days selected-->
  <string name="EditNotificationProfileSchedule__schedule_must_have_at_least_one_day">Orari duhet të ketë të paktën një ditë.</string>
  <!--Title for final screen shown after completing a profile creation-->
  <string name="NotificationProfileCreated__profile_created">Profili u krijua</string>
  <!--Call to action button to press to close the created screen and move to the profile details screen-->
  <string name="NotificationProfileCreated__done">U bë</string>
  <!--Descriptor text shown to indicate how to manually turn a profile on/off-->
  <string name="NotificationProfileCreated__you_can_turn_your_profile_on_or_off_manually_via_the_menu_on_the_chat_list">Profilin tuaj mund ta aktivizoni ose çaktivizoni dorazi që nga menuja e lista e fjalosjeve.</string>
  <!--Descriptor text shown to indicate you can add a schedule later since you did not add one during create flow-->
  <string name="NotificationProfileCreated__add_a_schedule_in_settings_to_automate_your_profile">Shtoni te rregullimet një orar, që të automatizohet profili juaj.</string>
  <!--Descriptor text shown to indicate your profile will follow the schedule set during create flow-->
  <string name="NotificationProfileCreated__your_profile_will_turn_on_and_off_automatically_according_to_your_schedule">Profili juaj do të aktivizohet dhe çaktivizohet automatikisht sipas orarit tuaj.</string>
  <!--Button text shown in profile selection bottom sheet to create a new profile-->
  <string name="NotificationProfileSelection__new_profile">Profil i ri</string>
  <!--Manual enable option to manually enable a profile for 1 hour-->
  <string name="NotificationProfileSelection__for_1_hour">Për 1 orë</string>
  <!--Manual enable option to manually enable a profile until a set time (currently 6pm or 8am depending on what is next)-->
  <string name="NotificationProfileSelection__until_s">Deri më %1$s</string>
  <!--Option to view profile details-->
  <string name="NotificationProfileSelection__view_settings">Shihni rregullimet</string>
  <!--Descriptor text indicating how long a profile will be on when there is a time component associated with it-->
  <string name="NotificationProfileSelection__on_until_s">Aktiv deri më %1$s</string>
  <!--Title for notification profile megaphone-->
  <string name="NotificationProfilesMegaphone__notification_profiles">Profile njoftimesh</string>
  <!--Description for notification profile megaphone-->
  <string name="NotificationProfilesMegaphone__only_get_notifications_from_the_people_and_groups_you_choose">Merrni njoftime vetëm nga persona dhe grupe që zgidhni ju.</string>
  <!--Call to action button to create a profile from megaphone-->
  <string name="NotificationProfilesMegaphone__create_a_profile">Krijoni një profil</string>
  <!--Button to dismiss notification profile megaphone-->
  <string name="NotificationProfilesMegaphone__not_now">Jo tani</string>
  <!--Displayed in a toast when we fail to open the ringtone picker-->
  <string name="NotificationSettingsFragment__failed_to_open_picker">S\’u arrit të hapet zgjedhësi.</string>
  <!--EOF-->
</resources><|MERGE_RESOLUTION|>--- conflicted
+++ resolved
@@ -115,13 +115,8 @@
   <string name="CameraContacts_select_signal_recipients">Përzgjidhni marrës Signal</string>
   <string name="CameraContacts_no_signal_contacts">S\’ka kontakte Signal</string>
   <string name="CameraContacts_you_can_only_use_the_camera_button">Butonin e kamerës mund ta përdorni vetëm për të dërguar foto te kontakte Signal. </string>
-<<<<<<< HEAD
-  <string name="CameraContacts_cant_find_who_youre_looking_for">S’gjeni dot atë që po kërkoni?</string>
+  <string name="CameraContacts_cant_find_who_youre_looking_for">S\’gjeni dot atë që po kërkoni?</string>
   <string name="CameraContacts_invite_a_contact_to_join_signal">Ftoni një kontakt të bëhet pjesë e Molly-it</string>
-=======
-  <string name="CameraContacts_cant_find_who_youre_looking_for">S\’gjeni dot atë që po kërkoni?</string>
-  <string name="CameraContacts_invite_a_contact_to_join_signal">Ftoni një kontakt të bëhet pjesë e Signal-it</string>
->>>>>>> c6d0ef21
   <string name="CameraContacts__menu_search">Kërko</string>
   <!--ClearProfileActivity-->
   <string name="ClearProfileActivity_remove">Hiqe</string>
@@ -1755,7 +1750,7 @@
   <string name="conversation_fragment__scroll_to_the_bottom_content_description">Rrëshqit drejt fundit</string>
   <!--BubbleOptOutTooltip-->
   <!--Message to inform the user of what Android chat bubbles are-->
-  <string name="BubbleOptOutTooltip__description">Flluskat janë një veçori e Android-it që për fjalosje Signal mund t\’i çaktivizoni.</string>
+  <string name="BubbleOptOutTooltip__description">Flluskat janë një veçori e Android-it që për fjalosje Molly mund t\’i çaktivizoni.</string>
   <!--Button to dismiss the tooltip for opting out of using Android bubbles-->
   <string name="BubbleOptOutTooltip__not_now">Jo tani</string>
   <!--Button to move to the system settings to control the use of Android bubbles-->
@@ -2204,11 +2199,7 @@
   <string name="PaymentsAllActivityFragment__sent">Dërguar më</string>
   <string name="PaymentsAllActivityFragment__received">Marrë më</string>
   <string name="PaymentsHomeFragment__introducing_payments">Ju paraqesim pagesa (Beta)</string>
-<<<<<<< HEAD
-  <string name="PaymentsHomeFragment__use_signal_to_send_and_receive">Përdorni Molly-in për të dërguar dhe marrë MobileCoin, një monedhë e re dixhitale e fokusuar te privatësia. Që t’ia filloni, aktivizojeni.</string>
-=======
-  <string name="PaymentsHomeFragment__use_signal_to_send_and_receive">Përdorni Signal-in për të dërguar dhe marrë MobileCoin, një monedhë e re dixhitale e fokusuar te privatësia. Që t\’ia filloni, aktivizojeni.</string>
->>>>>>> c6d0ef21
+  <string name="PaymentsHomeFragment__use_signal_to_send_and_receive">Përdorni Molly-in për të dërguar dhe marrë MobileCoin, një monedhë e re dixhitale e fokusuar te privatësia. Që t\’ia filloni, aktivizojeni.</string>
   <string name="PaymentsHomeFragment__activate_payments">Pagesa</string>
   <string name="PaymentsHomeFragment__activating_payments">Po aktivizohen pagesa…</string>
   <string name="PaymentsHomeFragment__restore_payments_account">Riktheni llogari pagesash</string>
@@ -2235,28 +2226,17 @@
   <string name="PaymentsHomeFragment__payments_is_not_available_in_your_region">Pagesat s\’janë të përdorshme në rajonin tuaj.</string>
   <string name="PaymentsHomeFragment__could_not_enable_payments">S\’u aktivizuan dot pagesat. Riprovoni më vonë.</string>
   <string name="PaymentsHomeFragment__deactivate_payments_question">Të çaktivizohen Pagesa?</string>
-<<<<<<< HEAD
-  <string name="PaymentsHomeFragment__you_will_not_be_able_to_send">S’do të jeni në gjendje të dërgoni ose merrni Mobilecoin në Molly, nëse çaktivizoni pagesat.</string>
-=======
-  <string name="PaymentsHomeFragment__you_will_not_be_able_to_send">S\’do të jeni në gjendje të dërgoni ose merrni Mobilecoin në Signal, nëse çaktivizoni pagesat.</string>
->>>>>>> c6d0ef21
+  <string name="PaymentsHomeFragment__you_will_not_be_able_to_send">S\’do të jeni në gjendje të dërgoni ose merrni Mobilecoin në Molly, nëse çaktivizoni pagesat.</string>
   <string name="PaymentsHomeFragment__deactivate">Çaktivizoje</string>
   <string name="PaymentsHomeFragment__continue">Vazhdo</string>
   <string name="PaymentsHomeFragment__balance_is_not_currently_available">Depozitë aktualisht jo e përdorshme.</string>
   <string name="PaymentsHomeFragment__payments_deactivated">Pagesa të çaktivizuara.</string>
   <string name="PaymentsHomeFragment__payment_failed">Pagesa dështoi</string>
   <string name="PaymentsHomeFragment__details">Hollësi</string>
-<<<<<<< HEAD
-  <string name="PaymentsHomeFragment__you_can_use_signal_to_send">Mund të përdorni Molly-in për të dërguar dhe marrë MobileCoin. Krejt pagesat tuaja janë subjekt i Kushteve të Përdorimit të MobileCoins dhe MobileCoin Wallet. Kjo është një veçori beta, ndaj mundet të hasni probleme dhe pagesat apo depozitat që mund të humbni, s’mund të rikthehen.</string>
+  <string name="PaymentsHomeFragment__you_can_use_signal_to_send">Mund të përdorni Molly-in për të dërguar dhe marrë MobileCoin. Krejt pagesat tuaja janë subjekt i Kushteve të Përdorimit të MobileCoins dhe MobileCoin Wallet. Kjo është një veçori beta, ndaj mundet të hasni probleme dhe pagesat apo depozitat që mund të humbni, s\’mund të rikthehen. </string>
   <string name="PaymentsHomeFragment__activate">Aktivizoje</string>
   <string name="PaymentsHomeFragment__view_mobile_coin_terms">Shihni kushte MobileCoin-i</string>
-  <string name="PaymentsHomeFragment__payments_not_available">Pagesat në Molly s’janë më të përdorshme. Mundeni ende të shpërngulni fonde në një platformë, por s’mund të dërgoni apo merrni më pagesa, apo të shtoni fonde.</string>
-=======
-  <string name="PaymentsHomeFragment__you_can_use_signal_to_send">Mund të përdorni Signal-in për të dërguar dhe marrë MobileCoin. Krejt pagesat tuaja janë subjekt i Kushteve të Përdorimit të MobileCoins dhe MobileCoin Wallet. Kjo është një veçori beta, ndaj mundet të hasni probleme dhe pagesat apo depozitat që mund të humbni, s\’mund të rikthehen. </string>
-  <string name="PaymentsHomeFragment__activate">Aktivizoje</string>
-  <string name="PaymentsHomeFragment__view_mobile_coin_terms">Shihni kushte MobileCoin-i</string>
-  <string name="PaymentsHomeFragment__payments_not_available">Pagesat në Signal s\’janë më të përdorshme. Mundeni ende të shpërngulni fonde në një platformë, por s\’mund të dërgoni apo merrni më pagesa, apo të shtoni fonde.</string>
->>>>>>> c6d0ef21
+  <string name="PaymentsHomeFragment__payments_not_available">Pagesat në Molly s\’janë më të përdorshme. Mundeni ende të shpërngulni fonde në një platformë, por s\’mund të dërgoni apo merrni më pagesa, apo të shtoni fonde.</string>
   <!--PaymentsAddMoneyFragment-->
   <string name="PaymentsAddMoneyFragment__add_funds">Shtoni fonde</string>
   <string name="PaymentsAddMoneyFragment__your_wallet_address">Portofol</string>
@@ -2293,17 +2273,10 @@
   <string name="PaymentsTransferFragment__next">Pasuesi</string>
   <string name="PaymentsTransferFragment__invalid_address">Adresë e pavlefshme</string>
   <string name="PaymentsTransferFragment__check_the_wallet_address">Kontrolloni adresën e portofolit që po përpiqeni të shpërngulni dhe riprovoni.</string>
-<<<<<<< HEAD
-  <string name="PaymentsTransferFragment__you_cant_transfer_to_your_own_signal_wallet_address">S’mund të shpërngulni te adresa e portofolit tuaj Molly. Jepni adresën e portofolit prej llogarisë tuaj në një platformë që mbulohet.</string>
+  <string name="PaymentsTransferFragment__you_cant_transfer_to_your_own_signal_wallet_address">S\’mund të shpërngulni te adresa e portofolit tuaj Molly. Jepni adresën e portofolit prej llogarisë tuaj në një platformë që mbulohet.</string>
   <string name="PaymentsTransferFragment__to_scan_a_qr_code_signal_needs">Që të skanohet një kod QR, Molly-i ka nevojë të përdorë kamerën.</string>
   <string name="PaymentsTransferFragment__signal_needs_the_camera_permission_to_capture_qr_code_go_to_settings">Molly-it i duhen leje përdorimi Kamere për të marrë një kod QR. Kaloni te rregullimet, përzgjidhni “Leje”, dhe aktivizoni “Kamera”.</string>
   <string name="PaymentsTransferFragment__to_scan_a_qr_code_signal_needs_access_to_the_camera">Që të skanohet një kod QR, Molly-i ka nevojë të përdorë kamerën.</string>
-=======
-  <string name="PaymentsTransferFragment__you_cant_transfer_to_your_own_signal_wallet_address">S\’mund të shpërngulni te adresa e portofolit tuaj Signal. Jepni adresën e portofolit prej llogarisë tuaj në një platformë që mbulohet.</string>
-  <string name="PaymentsTransferFragment__to_scan_a_qr_code_signal_needs">Që të skanohet një kod QR, Signal-i ka nevojë të përdorë kamerën.</string>
-  <string name="PaymentsTransferFragment__signal_needs_the_camera_permission_to_capture_qr_code_go_to_settings">Signal-it i duhen leje përdorimi Kamere për të marrë një kod QR. Kaloni te rregullimet, përzgjidhni “Leje”, dhe aktivizoni “Kamera”.</string>
-  <string name="PaymentsTransferFragment__to_scan_a_qr_code_signal_needs_access_to_the_camera">Që të skanohet një kod QR, Signal-i ka nevojë të përdorë kamerën.</string>
->>>>>>> c6d0ef21
   <string name="PaymentsTransferFragment__settings">Rregullime</string>
   <!--PaymentsTransferQrScanFragment-->
   <string name="PaymentsTransferQrScanFragment__scan_address_qr_code">Skanoni Kod QR Adrese</string>
@@ -2691,32 +2664,18 @@
   <string name="NewDeviceTransferSetup__preparing_to_connect_to_old_android_device">Po gatitet të lidhet me një pajisje Android të vjetër…</string>
   <string name="NewDeviceTransferSetup__take_a_moment_should_be_ready_soon">Po ha një çast, duhet të jetë gati së shpejti</string>
   <string name="NewDeviceTransferSetup__waiting_for_old_device_to_connect">Po pritet që të lidhet pajisje e vjetër Android…</string>
-<<<<<<< HEAD
   <string name="NewDeviceTransferSetup__signal_needs_the_location_permission_to_discover_and_connect_with_your_old_device">Molly-i lyp leje vendndodhjesh që të pikasë dhe lidhet me pajisjen tuaj të vjetër Android.</string>
   <string name="NewDeviceTransferSetup__signal_needs_location_services_enabled_to_discover_and_connect_with_your_old_device">Molly-i lyp aktivizim shërbimesh vendndodhjesh që të pikasë dhe lidhet me pajisjen tuaj të vjetër Android.</string>
   <string name="NewDeviceTransferSetup__signal_needs_wifi_on_to_discover_and_connect_with_your_old_device">Molly-i lyp Wi-Fi të hapur që të pikasë dhe lidhet me pajisjen tuaj të vjetër Android. Wi-Fi duhet të jetë i hapur, por jo edhe të jetë i lidhur në një rrjet Wi-Fi.</string>
-  <string name="NewDeviceTransferSetup__sorry_it_appears_your_device_does_not_support_wifi_direct">Na ndjeni, duket se kjo pajisje s’mbulon Wi-Fi Direct. Molly-i e përdor Wi-Fi Direct që të pikasë dhe lidhet me pajisjen tuaj të vjetër Android. Mundeni ende të riktheni një kopjeruajtje, që të riktheni llogarinë tuaj nga pajisja juaj e vjetër Android.</string>
-=======
-  <string name="NewDeviceTransferSetup__signal_needs_the_location_permission_to_discover_and_connect_with_your_old_device">Signal-i lyp leje vendndodhjesh që të pikasë dhe lidhet me pajisjen tuaj të vjetër Android.</string>
-  <string name="NewDeviceTransferSetup__signal_needs_location_services_enabled_to_discover_and_connect_with_your_old_device">Signal-i lyp aktivizim shërbimesh vendndodhjesh që të pikasë dhe lidhet me pajisjen tuaj të vjetër Android.</string>
-  <string name="NewDeviceTransferSetup__signal_needs_wifi_on_to_discover_and_connect_with_your_old_device">Signal-i lyp Wi-Fi të hapur që të pikasë dhe lidhet me pajisjen tuaj të vjetër Android. Wi-Fi duhet të jetë i hapur, por jo edhe të jetë i lidhur në një rrjet Wi-Fi.</string>
-  <string name="NewDeviceTransferSetup__sorry_it_appears_your_device_does_not_support_wifi_direct">Na ndjeni, duket se kjo pajisje s\’mbulon Wi-Fi Direct. Signal-i e përdor Wi-Fi Direct që të pikasë dhe lidhet me pajisjen tuaj të vjetër Android. Mundeni ende të riktheni një kopjeruajtje, që të riktheni llogarinë tuaj nga pajisja juaj e vjetër Android.</string>
->>>>>>> c6d0ef21
+  <string name="NewDeviceTransferSetup__sorry_it_appears_your_device_does_not_support_wifi_direct">Na ndjeni, duket se kjo pajisje s\’mbulon Wi-Fi Direct. Molly-i e përdor Wi-Fi Direct që të pikasë dhe lidhet me pajisjen tuaj të vjetër Android. Mundeni ende të riktheni një kopjeruajtje, që të riktheni llogarinë tuaj nga pajisja juaj e vjetër Android.</string>
   <string name="NewDeviceTransferSetup__restore_a_backup">Riktheni një kopjeruajtje</string>
   <string name="NewDeviceTransferSetup__an_unexpected_error_occurred_while_attempting_to_connect_to_your_old_device">Ndodhi një gabim i papritur teksa provohej të lidhej me pajisjen tuaj të vjetër Android.</string>
   <!--OldDeviceTransferSetupFragment-->
   <string name="OldDeviceTransferSetup__searching_for_new_android_device">Po kërkohet për pajisje të re Android…</string>
-<<<<<<< HEAD
   <string name="OldDeviceTransferSetup__signal_needs_the_location_permission_to_discover_and_connect_with_your_new_device">Molly-i lyp leje vendndodhjesh që të pikasë dhe lidhet me pajisjen tuaj të re Android.</string>
-  <string name="OldDeviceTransferSetup__signal_needs_location_services_enabled_to_discover_and_connect_with_your_new_device">Molly-i lyp aktivizim shërbimesh vendndodhjesh, për të pikasur dhe për t’u lidhur me pajisjen tuaj të re Android.</string>
+  <string name="OldDeviceTransferSetup__signal_needs_location_services_enabled_to_discover_and_connect_with_your_new_device">Molly-i lyp aktivizim shërbimesh vendndodhjesh, për të pikasur dhe për t\’u lidhur me pajisjen tuaj të re Android.</string>
   <string name="OldDeviceTransferSetup__signal_needs_wifi_on_to_discover_and_connect_with_your_new_device">Molly-i lyp Wi-Fi të hapur që të pikasë dhe lidhet me pajisjen tuaj të re Android. Wi-Fi duhet të jetë i hapur, por jo edhe të jetë i lidhur në një rrjet Wi-Fi.</string>
-  <string name="OldDeviceTransferSetup__sorry_it_appears_your_device_does_not_support_wifi_direct">Na ndjeni, duket se kjo pajisje s’mbulon Wi-Fi Direct. Molly-i e përdor Wi-Fi Direct që të pikasë dhe lidhet me pajisjen tuaj të re Android. Mundeni ende të krijoni një kopjeruajtje, që të riktheni llogarinë tuaj nga pajisja juaj e re Android.</string>
-=======
-  <string name="OldDeviceTransferSetup__signal_needs_the_location_permission_to_discover_and_connect_with_your_new_device">Signal-i lyp leje vendndodhjesh që të pikasë dhe lidhet me pajisjen tuaj të re Android.</string>
-  <string name="OldDeviceTransferSetup__signal_needs_location_services_enabled_to_discover_and_connect_with_your_new_device">Signal-i lyp aktivizim shërbimesh vendndodhjesh, për të pikasur dhe për t\’u lidhur me pajisjen tuaj të re Android.</string>
-  <string name="OldDeviceTransferSetup__signal_needs_wifi_on_to_discover_and_connect_with_your_new_device">Signal-i lyp Wi-Fi të hapur që të pikasë dhe lidhet me pajisjen tuaj të re Android. Wi-Fi duhet të jetë i hapur, por jo edhe të jetë i lidhur në një rrjet Wi-Fi.</string>
-  <string name="OldDeviceTransferSetup__sorry_it_appears_your_device_does_not_support_wifi_direct">Na ndjeni, duket se kjo pajisje s\’mbulon Wi-Fi Direct. Signal-i e përdor Wi-Fi Direct që të pikasë dhe lidhet me pajisjen tuaj të re Android. Mundeni ende të krijoni një kopjeruajtje, që të riktheni llogarinë tuaj nga pajisja juaj e re Android.</string>
->>>>>>> c6d0ef21
+  <string name="OldDeviceTransferSetup__sorry_it_appears_your_device_does_not_support_wifi_direct">Na ndjeni, duket se kjo pajisje s\’mbulon Wi-Fi Direct. Molly-i e përdor Wi-Fi Direct që të pikasë dhe lidhet me pajisjen tuaj të re Android. Mundeni ende të krijoni një kopjeruajtje, që të riktheni llogarinë tuaj nga pajisja juaj e re Android.</string>
   <string name="OldDeviceTransferSetup__create_a_backup">Krijoni kopjeruajtje</string>
   <string name="OldDeviceTransferSetup__an_unexpected_error_occurred_while_attempting_to_connect_to_your_old_device">Ndodhi një gabim i papritur teksa provohej të lidhej me pajisjen tuaj të re Android.</string>
   <!--DeviceTransferSetupFragment-->
