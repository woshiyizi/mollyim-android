<?xml version='1.0' encoding='UTF-8'?>
<resources>
  <string name="yes">Po</string>
  <string name="no">Jo</string>
  <string name="delete">Fshije</string>
  <string name="please_wait">Ju lutemi, pritni…</string>
  <string name="save">Ruaje</string>
  <string name="note_to_self">Shënim për Veten</string>
  <!--AbstractNotificationBuilder-->
  <string name="AbstractNotificationBuilder_new_message">Mesazh i ri</string>
  <!--AlbumThumbnailView-->
  <!--ApplicationMigrationActivity-->
  <string name="ApplicationMigrationActivity__signal_is_updating">Molly-i po përditësohet…</string>
  <!--ApplicationPreferencesActivity-->
  <string name="ApplicationPreferencesActivity_currently_s">I tanishmi: %s</string>
  <string name="ApplicationPreferenceActivity_you_havent_set_a_passphrase_yet">S\’keni caktuar ende frazëkalim!</string>
  <string name="ApplicationPreferencesActivity_disable_passphrase">Të çaktivizohet frazëkalimi?</string>
  <string name="ApplicationPreferencesActivity_this_will_permanently_unlock_signal_and_message_notifications">Kjo do të shkyçë në mënyrë të përhershme njoftime Molly-i dhe mesazhesh.</string>
  <string name="ApplicationPreferencesActivity_disable">Çaktivizoje</string>
  <string name="ApplicationPreferencesActivity_unregistering">Po çregjistrohet</string>
  <string name="ApplicationPreferencesActivity_unregistering_from_signal_messages_and_calls">Po çregjistrohet nga mesazhe dhe thirrje Molly-i…</string>
  <string name="ApplicationPreferencesActivity_disable_signal_messages_and_calls">Të çaktivizohen mesazhe dhe thirrje Molly?</string>
  <string name="ApplicationPreferencesActivity_disable_signal_messages_and_calls_by_unregistering">Çaktivizo mesazhe dhe thirrje përmes Molly-it duke u çregjistruar nga shërbyesi. Për t\’i ripërdorur në të ardhmen, do t\’ju duhet të riregjistroni numrin tuaj të telefonit.</string>
  <string name="ApplicationPreferencesActivity_error_connecting_to_server">Gabim gjatë lidhjes me shërbyesin!</string>
  <string name="ApplicationPreferencesActivity_sms_enabled">Me SMS të aktivizuara</string>
  <string name="ApplicationPreferencesActivity_touch_to_change_your_default_sms_app">Prekeni që të ndryshoni aplikacionin tuaj parazgjedhje për SMS</string>
  <string name="ApplicationPreferencesActivity_sms_disabled">Me SMS të çaktivizuara</string>
  <string name="ApplicationPreferencesActivity_touch_to_make_signal_your_default_sms_app">Prekeni për ta bërë Signal-in aplikacionin tuaj parazgjedhje për SMS-të</string>
  <string name="ApplicationPreferencesActivity_on">on</string>
  <string name="ApplicationPreferencesActivity_On">On</string>
  <string name="ApplicationPreferencesActivity_off">off</string>
  <string name="ApplicationPreferencesActivity_Off">Off</string>
  <string name="ApplicationPreferencesActivity_sms_mms_summary">SMS %1$s, MMS %2$s</string>
  <string name="ApplicationPreferencesActivity_privacy_summary">Kyçje ekrani %1$s, kyçje Regjistrimi %2$s</string>
  <string name="ApplicationPreferencesActivity_appearance_summary">Temë %1$s, Gjuhë %2$s</string>
  <string name="ApplicationPreferencesActivity_pins_are_required_for_registration_lock">PIN-et janë të domosdoshëm për kyçje regjistrimi. Për të çaktivizuar PIN-e, ju lutemi, së pari çaktivizoni kyçjeje regjistrimi.</string>
  <string name="ApplicationPreferencesActivity_pin_created">PIN-i u krijua.</string>
  <string name="ApplicationPreferencesActivity_pin_disabled">PIN-i u çaktivizua.</string>
  <string name="ApplicationPreferencesActivity_hide">Fshihe</string>
  <string name="ApplicationPreferencesActivity_hide_reminder">Të fshihet kujtuesi?</string>
  <string name="ApplicationPreferencesActivity_record_payments_recovery_phrase">Regjistroni frazë rikthimi pagesash</string>
  <string name="ApplicationPreferencesActivity_record_phrase">Regjistroni frazën</string>
  <string name="ApplicationPreferencesActivity_before_you_can_disable_your_pin">Përpara se të mund të çaktivizoni PIN-in tuaj, duhet të regjistroni frazën tuaj të rikthimit të pagesave, për të garantuar se mund të riktheni llogarinë tuaj të pagesave.</string>
  <!--AppProtectionPreferenceFragment-->
  <plurals name="AppProtectionPreferenceFragment_minutes">
    <item quantity="one">%d minutë</item>
    <item quantity="other">%d minuta</item>
  </plurals>
  <!--DraftDatabase-->
  <string name="DraftDatabase_Draft_image_snippet">(figurë)</string>
  <string name="DraftDatabase_Draft_audio_snippet">(audio)</string>
  <string name="DraftDatabase_Draft_video_snippet">(video)</string>
  <string name="DraftDatabase_Draft_location_snippet">(vendndodhje)</string>
  <string name="DraftDatabase_Draft_quote_snippet">(përgjigju)</string>
  <string name="DraftDatabase_Draft_voice_note">(Mesazh zanor)</string>
  <!--AttachmentKeyboard-->
  <string name="AttachmentKeyboard_gallery">Galeri</string>
  <string name="AttachmentKeyboard_file">Kartelë</string>
  <string name="AttachmentKeyboard_contact">Kontakt</string>
  <string name="AttachmentKeyboard_location">Vendndodhje</string>
  <string name="AttachmentKeyboard_Signal_needs_permission_to_show_your_photos_and_videos">Molly-i lyp leje të shfaqë fotot dhe videot tuaja.</string>
  <string name="AttachmentKeyboard_give_access">Lejo Hyrje</string>
  <string name="AttachmentKeyboard_payment">Pagesë</string>
  <!--AttachmentManager-->
  <string name="AttachmentManager_cant_open_media_selection">S\’gjendet dot aplikacion për përzgjedhje mediash.</string>
  <string name="AttachmentManager_signal_requires_the_external_storage_permission_in_order_to_attach_photos_videos_or_audio">Që të mund të bashkëngjisë foto, video, ose audio, Molly-i lyp leje Depozitimi, por kjo i është mohuar. Ju lutemi, vazhdoni për te menuja e rregullimeve të aplikacionit, përzgjidhni \"Leje\", dhe aktivizoni \"Depozitim\".</string>
  <string name="AttachmentManager_signal_requires_contacts_permission_in_order_to_attach_contact_information">Që të mund të bashkëngjisë të dhëna kontakti, Molly-i lyp leje përdorimi Kontaktesh, por kjo i është mohuar. Ju lutemi, vazhdoni për te menuja e rregullimeve të aplikacionit, përzgjidhni \"Leje\", dhe aktivizoni \"Kontakte\".</string>
  <string name="AttachmentManager_signal_requires_location_information_in_order_to_attach_a_location">Që të mund të bashkëngjisë një vendndodhje, Molly-i lyp leje përdorimi Vendodhjesh, por kjo i është mohuar. Ju lutemi, vazhdoni për te menuja e rregullimeve të aplikacionit, përzgjidhni \"Leje\", dhe aktivizoni \"Vendndodhje\".</string>
  <!--AttachmentUploadJob-->
  <string name="AttachmentUploadJob_uploading_media">Po ngarkohet media…</string>
  <string name="AttachmentUploadJob_compressing_video_start">Po ngjeshet video…</string>
  <!--BackgroundMessageRetriever-->
  <string name="BackgroundMessageRetriever_checking_for_messages">Po kontrollohet për mesazhe…</string>
  <!--BlockedUsersActivity-->
  <string name="BlockedUsersActivity__blocked_users">Përdorues të bllokuar</string>
  <string name="BlockedUsersActivity__add_blocked_user">Shtoni përdorues të bllokuar</string>
  <string name="BlockedUsersActivity__blocked_users_will">Përdoruesit e bllokuar s’do të jenë në gjendje t’ju thërrasin apo t’ju dërgojnë mesazhe.</string>
  <string name="BlockedUsersActivity__no_blocked_users">S’ka përdorues të bllokuar</string>
  <string name="BlockedUsersActivity__block_user">Të bllokohet përdoruesi?</string>
  <string name="BlockedUserActivity__s_will_not_be_able_to">\"%1$s\" s’do të jetë në gjendje t’ju telefonojë apo t’ju dërgojë mesazhe.</string>
  <string name="BlockedUsersActivity__block">Bllokoje</string>
  <string name="BlockedUsersActivity__unblock_user">Të zhbllokohet përdoruesi?</string>
  <string name="BlockedUsersActivity__do_you_want_to_unblock_s">Doni të zhbllokohet \"%1$s\"?</string>
  <string name="BlockedUsersActivity__unblock">Zhbllokoje</string>
  <!--BlockUnblockDialog-->
  <string name="BlockUnblockDialog_block_and_leave_s">Të bllokohet dhe braktiset %1$s?</string>
  <string name="BlockUnblockDialog_block_s">Të bllokohet %1$s?</string>
  <string name="BlockUnblockDialog_you_will_no_longer_receive_messages_or_updates">S’do të merrni më mesazhe apo përditësime nga ky grup, dhe anëtarët e tij s’do të jenë në gjendje t’ju shtojnë sërish te ky grup.</string>
  <string name="BlockUnblockDialog_group_members_wont_be_able_to_add_you">Anëtarët e grupit s’do të jenë në gjendje t’ju rishtojnë te ky grup.</string>
  <string name="BlockUnblockDialog_group_members_will_be_able_to_add_you">Anëtarë të grupit do të jenë në gjendje t’ju rishtojnë te ky grup.</string>
  <string name="BlockUnblockDialog_you_will_be_able_to_call_and_message_each_other">Do të jeni në gjendje t’i dërgoni mesazhe dhe t’i bëni thirrje njëri-tjetrit, dhe emri juaj dhe fotoja do të jenë të dukshëm për të.</string>
  <string name="BlockUnblockDialog_blocked_people_wont_be_able_to_call_you_or_send_you_messages">Personat e bllokuar s’do të jenë në gjendje t’ju bëjnë thirrje apo t’ju dërgojnë mesazhe.</string>
  <string name="BlockUnblockDialog_unblock_s">Të zhbllokohet %1$s?</string>
  <string name="BlockUnblockDialog_block">Bllokoje</string>
  <string name="BlockUnblockDialog_block_and_leave">Bllokoje dhe Braktise</string>
  <string name="BlockUnblockDialog_report_spam_and_block">Njoftoni mesazh të padëshiruar dhe bllokojeni</string>
  <!--BucketedThreadMedia-->
  <string name="BucketedThreadMedia_Today">Sot</string>
  <string name="BucketedThreadMedia_Yesterday">Dje</string>
  <string name="BucketedThreadMedia_This_week">Këtë javë</string>
  <string name="BucketedThreadMedia_This_month">Këtë muaj</string>
  <string name="BucketedThreadMedia_Large">Të mëdha</string>
  <string name="BucketedThreadMedia_Medium">Mesatare</string>
  <string name="BucketedThreadMedia_Small">Të vogla</string>
  <!--CameraXFragment-->
  <string name="CameraXFragment_tap_for_photo_hold_for_video">Për foto, prekeni, për video mbajeni të prekur</string>
  <string name="CameraXFragment_capture_description">Regjistro</string>
  <string name="CameraXFragment_change_camera_description">Ndërroni kamera</string>
  <string name="CameraXFragment_open_gallery_description">Hap galerinë</string>
  <!--CameraContacts-->
  <string name="CameraContacts_recent_contacts">Kontakte së fundi</string>
  <string name="CameraContacts_signal_contacts">Grupe Signal</string>
  <string name="CameraContacts_signal_groups">Grupe Signal</string>
  <string name="CameraContacts_you_can_share_with_a_maximum_of_n_conversations">Mund të ndani gjëra me e shumta %d biseda.</string>
  <string name="CameraContacts_select_signal_recipients">Përzgjidhni marrës Signal</string>
  <string name="CameraContacts_no_signal_contacts">S’ka kontakte Signal</string>
  <string name="CameraContacts_you_can_only_use_the_camera_button">Butonin e kamerës mund ta përdorni vetëm për të dërguar foto te kontakte Signal. </string>
  <string name="CameraContacts_cant_find_who_youre_looking_for">S’gjeni dot atë që po kërkoni?</string>
  <string name="CameraContacts_invite_a_contact_to_join_signal">Ftoni një kontakt të bëhet pjesë e Molly-it</string>
  <string name="CameraContacts__menu_search">Kërko</string>
  <!--ClearProfileActivity-->
  <string name="ClearProfileActivity_remove">Hiqe</string>
  <string name="ClearProfileActivity_remove_profile_photo">Të hiqet foto profili?</string>
  <string name="ClearProfileActivity_remove_group_photo">Të hiqet foto grupi?</string>
  <!--ClientDeprecatedActivity-->
  <string name="ClientDeprecatedActivity_update_signal">Përditësoni Molly-in</string>
  <string name="ClientDeprecatedActivity_this_version_of_the_app_is_no_longer_supported">Ky version i aplikacionit nuk mbulohet më. Që të vazhdoni të dërgoni dhe merrni mesazhe, përditësojeni me versionin më të ri.</string>
  <string name="ClientDeprecatedActivity_update">Përditësoje</string>
  <string name="ClientDeprecatedActivity_dont_update">Mos e Përditëso</string>
  <string name="ClientDeprecatedActivity_warning">Paralajmërim</string>
  <string name="ClientDeprecatedActivity_your_version_of_signal_has_expired_you_can_view_your_message_history">Versioni juaj i Signal-it ka skaduar. Mund të shihni historikun e mesazheve tuaj, por s’do të jeni në gjendje të dërgoni apo merrni mesazhe, para se ta përditësoni.</string>
  <!--CommunicationActions-->
  <string name="CommunicationActions_no_browser_found">S\’u gjet shfletues.</string>
  <string name="CommunicationActions_send_email">Dërgoni email</string>
  <string name="CommunicationActions_a_cellular_call_is_already_in_progress">Ka në kryerje e sipër një thirrje në celular.</string>
  <string name="CommunicationActions_start_voice_call">Të niset thirrje zanore?</string>
  <string name="CommunicationActions_cancel">Anuloje</string>
  <string name="CommunicationActions_call">Thirrje</string>
  <string name="CommunicationActions_insecure_call">Thirrje jo e sigurt</string>
  <string name="CommunicationActions_carrier_charges_may_apply">Mund të aplikohen tarifa operatori. Numri që po thirrni s’është i regjistruar për Signal-in. Kjo thirrje do të vendoset përmes operatorit tuaj celular, jo nëpër internet.</string>
  <!--ConfirmIdentityDialog-->
  <string name="ConfirmIdentityDialog_your_safety_number_with_s_has_changed">Numri juaj i sigurisë me %1$s është ndryshuar. Kjo mund të jetë shenjë se ose dikush po rreket të përgjojë komunikimin tuaj, ose se %2$s thjesht ka riinstaluar Signal-in.</string>
  <string name="ConfirmIdentityDialog_you_may_wish_to_verify_your_safety_number_with_this_contact">Mund të doni të verifikoni numrin tuaj të sigurisë me këtë kontakt.</string>
  <string name="ConfirmIdentityDialog_accept">Pranoje</string>
  <!--ContactsCursorLoader-->
  <string name="ContactsCursorLoader_recent_chats">Fjalosje së fundi</string>
  <string name="ContactsCursorLoader_contacts">Kontakte</string>
  <string name="ContactsCursorLoader_groups">Grupe</string>
  <string name="ContactsCursorLoader_phone_number_search">Kërkim numri telefoni</string>
  <string name="ContactsCursorLoader_username_search">Kërkim emri përdoruesit</string>
  <!--ContactsDatabase-->
  <string name="ContactsDatabase_message_s">%s mesazhi</string>
  <string name="ContactsDatabase_signal_call_s">Thirrje Signal me %s</string>
  <!--ContactNameEditActivity-->
  <string name="ContactNameEditActivity_given_name">Emër</string>
  <string name="ContactNameEditActivity_family_name">Mbiemër</string>
  <string name="ContactNameEditActivity_prefix">Prefiks</string>
  <string name="ContactNameEditActivity_suffix">Sufiks</string>
  <string name="ContactNameEditActivity_middle_name">Emër i dytë</string>
  <!--ContactShareEditActivity-->
  <string name="ContactShareEditActivity_type_home">Kreu</string>
  <string name="ContactShareEditActivity_type_mobile">Celular</string>
  <string name="ContactShareEditActivity_type_work">Pune</string>
  <string name="ContactShareEditActivity_type_missing">Tjetër</string>
  <string name="ContactShareEditActivity_invalid_contact">Kontakti i përzgjedhur qe i pavlefshëm</string>
  <!--ConversationItem-->
  <string name="ConversationItem_error_not_sent_tap_for_details">S’u dërgua, prekeni për hollësi</string>
  <string name="ConversationItem_error_partially_not_delivered">Dërguar pjesërisht, prekeni për hollësi</string>
  <string name="ConversationItem_error_network_not_delivered">Dërgimi dështoi</string>
  <string name="ConversationItem_received_key_exchange_message_tap_to_process">U mor mesazh shkëmbimi kyçesh, prekeni që të bëhet.</string>
  <string name="ConversationItem_group_action_left">%1$s e la grupin.</string>
  <string name="ConversationItem_send_paused">Dërgimi i ndal</string>
  <string name="ConversationItem_click_to_approve_unencrypted">Dërgimi dështoi, prekeni për dërgim të pasigurt</string>
  <string name="ConversationItem_click_to_approve_unencrypted_sms_dialog_title">Të përdoren SMS të pafshehtëzuara?</string>
  <string name="ConversationItem_click_to_approve_unencrypted_mms_dialog_title">Të përdoren MMS të pafshehtëzuara?</string>
  <string name="ConversationItem_click_to_approve_unencrypted_dialog_message">Kjo mesazh <b>nuk</b> s\’do të fshehtëzohet, ngaqë marrësi s\’është më përdorues i Signal-it.\n\nTë dërgohet mesazh i pasiguruar?</string>
  <string name="ConversationItem_unable_to_open_media">S\’gjendet dot një aplikacion i aftë për hapjen e kësaj medie.</string>
  <string name="ConversationItem_copied_text">U kopjua %s</string>
  <string name="ConversationItem_from_s">prej %s</string>
  <string name="ConversationItem_to_s">për %s</string>
  <string name="ConversationItem_read_more">  Lexoni Më Tepër</string>
  <string name="ConversationItem_download_more">  Shkarkoni Më Tepër</string>
  <string name="ConversationItem_pending">  Pezull</string>
  <string name="ConversationItem_this_message_was_deleted">Ky mesazh u fshi.</string>
  <string name="ConversationItem_you_deleted_this_message">E fshitë këtë mesazh.</string>
  <!--ConversationActivity-->
  <string name="ConversationActivity_reset_secure_session_question">Të rikthehet te parazgjedhjet sesioni i sigurt?</string>
  <string name="ConversationActivity_this_may_help_if_youre_having_encryption_problems">Kjo mund të ndihmojë nëse keni probleme fshehtëzimi në këtë bisedë. Mesazhet tuaja do të ruhen.</string>
  <string name="ConversationActivity_reset">Riktheje</string>
  <string name="ConversationActivity_add_attachment">Shtoni bashkëngjitje</string>
  <string name="ConversationActivity_select_contact_info">Përzgjidhni të dhëna kontakti</string>
  <string name="ConversationActivity_compose_message">Hartoni mesazh</string>
  <string name="ConversationActivity_sorry_there_was_an_error_setting_your_attachment">Na ndjeni, pati një gabim në caktimin e bashkëngjitjes tuaj.</string>
  <string name="ConversationActivity_recipient_is_not_a_valid_sms_or_email_address_exclamation">Marrësi s\’është adresë SMS ose email e vlefshme!</string>
  <string name="ConversationActivity_message_is_empty_exclamation">Mesazhi është i zbrazët!</string>
  <string name="ConversationActivity_group_members">Anëtarë grupi</string>
  <string name="ConversationActivity__tap_here_to_start_a_group_call">Prekni këtu që të nisë një thirrje grupi</string>
  <string name="ConversationActivity_invalid_recipient">Marrës i pavlefshëm!</string>
  <string name="ConversationActivity_added_to_home_screen">U shtua te skena e kreut</string>
  <string name="ConversationActivity_calls_not_supported">Thirrjet nuk mbulohen</string>
  <string name="ConversationActivity_this_device_does_not_appear_to_support_dial_actions">Kjo pajisje s\’duket se mbulon veprime formimi numrash.</string>
  <string name="ConversationActivity_transport_insecure_sms">SMS i pasigurt</string>
  <string name="ConversationActivity_transport_insecure_mms">MMS i pasigurt</string>
  <string name="ConversationActivity_transport_signal">Signal</string>
  <string name="ConversationActivity_lets_switch_to_signal">Le të kalojmë në Molly %1$s</string>
  <string name="ConversationActivity_specify_recipient">Ju lutem, zgjidhni një kontakt</string>
  <string name="ConversationActivity_unblock">Zhbllokoje</string>
  <string name="ConversationActivity_attachment_exceeds_size_limits">Bashkëngjitja tejkalon kufij madhësie për llojin e mesazhit që po dërgoni.</string>
  <string name="ConversationActivity_unable_to_record_audio">S\’arrihet të incizohet audio!</string>
  <string name="ConversationActivity_you_cant_send_messages_to_this_group">S’mund të dërgoni mesazhe te ky grup, ngaqë s’jeni më anëtar.</string>
  <string name="ConversationActivity_only_s_can_send_messages">Vetëm %1$s mund të dërgojë mesazhe.</string>
  <string name="ConversationActivity_admins">përgjegjësit</string>
  <string name="ConversationActivity_message_an_admin">Dërgojini mesazh një përgjegjësi</string>
  <string name="ConversationActivity_cant_start_group_call">S’mund të niset thirrje grupi</string>
  <string name="ConversationActivity_only_admins_of_this_group_can_start_a_call">Vetëm përgjegjësit e këtij grupi mund të fillojnë një thirrje.</string>
  <string name="ConversationActivity_there_is_no_app_available_to_handle_this_link_on_your_device">S\’ka aplikacion të gatshëm në celularin tuaj për trajtim të kësaj në pajisjen tuaj.</string>
  <string name="ConversationActivity_your_request_to_join_has_been_sent_to_the_group_admin">Kërkesa juaj për t’u bërë pjesë e grupit i është dërguar përgjegjësit të grupit. Kur të veprohet prej tij, do të njoftoheni.</string>
  <string name="ConversationActivity_cancel_request">Anuloje Kërkesën</string>
  <string name="ConversationActivity_to_send_audio_messages_allow_signal_access_to_your_microphone">Për të dërguar mesazhe zanorë, lejojeni Molly-in të përdorë mikrofonin tuaj.</string>
  <string name="ConversationActivity_signal_requires_the_microphone_permission_in_order_to_send_audio_messages">Që të mund të dërgojë mesazhe audio, Molly-i lyp leje përdorimi të Mikrofonit, por kjo i është mohuar. Ju lutemi, kaloni te rregullimet e aplikacionit, përzgjidhni \"Leje\", dhe aktivizoni \"Mikrofonin\".</string>
  <string name="ConversationActivity_signal_needs_the_microphone_and_camera_permissions_in_order_to_call_s">Që të bëjë thirrje me %s, Molly-i lyp leje përdorimi të Mikrofonit dhe Kamerës, por kjo i është mohuar. Ju lutemi, kaloni te rregullimet e aplikacionit, përzgjidhni \"Leje\", dhe aktivizoni \"Mikrofonin\" dhe \"Kamerën\".</string>
  <string name="ConversationActivity_to_capture_photos_and_video_allow_signal_access_to_the_camera">Për të bërë foto dhe dhe video, lejojini Molly-it të përdorë kamerën.</string>
  <string name="ConversationActivity_signal_needs_the_camera_permission_to_take_photos_or_video">Që të bëjë foto ose video, Molly-i lyp leje përdorimi të Kamerës, por kjo i është mohuar. Ju lutemi, kaloni te rregullimet e aplikacionit, përzgjidhni \"Leje\", dhe aktivizoni \"Kamerën\".</string>
  <string name="ConversationActivity_signal_needs_camera_permissions_to_take_photos_or_video">Që të bëjë foto ose video, Molly-i lyp leje përdorimi të Kamerës</string>
  <string name="ConversationActivity_enable_the_microphone_permission_to_capture_videos_with_sound">Për regjistrim videosh me zë, aktivizoni leje mbi mikrofonin.</string>
  <string name="ConversationActivity_signal_needs_the_recording_permissions_to_capture_video">Për regjistrim videosh, Molly-i lyp leje mbi mikrofonin, por këto janë mohuar. Ju lutemi, vazhdoni te rregullime aplikacioni, përzgjidhni \"Leje\", dhe aktivizoni \"Mikrofon\" dhe \"Kamera\".</string>
  <string name="ConversationActivity_signal_needs_recording_permissions_to_capture_video">Që të bëjë regjistrojë video, Molly-i lyp leje përdorimi të mikrofonit.</string>
  <string name="ConversationActivity_quoted_contact_message">%1$s %2$s</string>
  <string name="ConversationActivity_signal_cannot_sent_sms_mms_messages_because_it_is_not_your_default_sms_app">Signal-i s\’mund të dërgojë mesazhe SMS/MMS, ngaqë s\’është aplikacioni juaj parazgjedhje për SMS. Doni ta ndryshoni këtë te rregullimet tuaja për Android-in?</string>
  <string name="ConversationActivity_yes">Po</string>
  <string name="ConversationActivity_no">Jo</string>
  <string name="ConversationActivity_search_position">%1$d nga %2$d</string>
  <string name="ConversationActivity_no_results">S\’ka përfundime</string>
  <string name="ConversationActivity_sticker_pack_installed">Paketa e ngjitësve u instalua</string>
  <string name="ConversationActivity_new_say_it_with_stickers">E re! Shprehuni me ngjitës</string>
  <string name="ConversationActivity_cancel">Anuloje</string>
  <string name="ConversationActivity_delete_conversation">Të fshihet biseda?</string>
  <string name="ConversationActivity_delete_and_leave_group">Të fshihet dhe braktiset grupi?</string>
  <string name="ConversationActivity_this_conversation_will_be_deleted_from_all_of_your_devices">Kjo bisedë do të fshihet prej krejt pajisjeve tuaja.</string>
  <string name="ConversationActivity_you_will_leave_this_group_and_it_will_be_deleted_from_all_of_your_devices">Do ta braktisni këtë grup dhe do të fshihet prej krejt pajisjeve tuaja.</string>
  <string name="ConversationActivity_delete">Fshije</string>
  <string name="ConversationActivity_delete_and_leave">Fshije dhe braktise</string>
  <string name="ConversationActivity__to_call_s_signal_needs_access_to_your_microphone">Për të thirrur %1$s, Molly-i lyp leje përdorimi të mikrofonit tuaj</string>
  <string name="ConversationActivity__more_options_now_in_group_settings">Tanimë më tepër mundësi te “Rregullime grupi”</string>
  <string name="ConversationActivity_join">Merrni pjesë</string>
  <string name="ConversationActivity_full">Plot</string>
  <string name="ConversationActivity_error_sending_media">Gabim në dërgim mediash</string>
  <string name="ConversationActivity__reported_as_spam_and_blocked">Raportuar si mesazh i padëshiruar dhe bllokuar.</string>
  <!--ConversationAdapter-->
  <plurals name="ConversationAdapter_n_unread_messages">
    <item quantity="one">%d mesazh i palexuar</item>
    <item quantity="other">%d mesazhe të palexuara</item>
  </plurals>
  <!--ConversationFragment-->
  <plurals name="ConversationFragment_delete_selected_messages">
    <item quantity="one">Të fshihet mesazhi i përzgjedhur?</item>
    <item quantity="other">Të fshihen mesazhet e përzgjedhur?</item>
  </plurals>
  <string name="ConversationFragment_save_to_sd_card">Të ruhet në depozitë?</string>
  <plurals name="ConversationFragment_saving_n_media_to_storage_warning">
    <item quantity="one">Ruajtja e kësaj medieje në depozitë do t\’i lejojë përdorimin e tij cilitdo aplikacioni tjetër në pajisjen tuaj.\n\nTë vazhdohet?</item>
    <item quantity="other">Ruajtja e %1$d medieve në depozitë do t\’i lejojë përdorimin e tyre cilitdo aplikacioni tjetër në pajisjen tuaj.\n\nTë vazhdohet?</item>
  </plurals>
  <plurals name="ConversationFragment_error_while_saving_attachments_to_sd_card">
    <item quantity="one">Gabim gjatë ruajtjes së bashkëngjitjes në depozitë!</item>
    <item quantity="other">Gabim gjatë ruajtjes së bashkëngjitjeve në depozitë!</item>
  </plurals>
  <string name="ConversationFragment_unable_to_write_to_sd_card_exclamation">S\’arrihet të shkruhet në depozitë!</string>
  <plurals name="ConversationFragment_saving_n_attachments">
    <item quantity="one">Po ruhet bashkëngjitja</item>
    <item quantity="other">Po ruhen %1$d bashkëngjitje</item>
  </plurals>
  <plurals name="ConversationFragment_saving_n_attachments_to_sd_card">
    <item quantity="one">Po ruhet bashkëngjitje në depozitë…</item>
    <item quantity="other">Po ruhen %1$d bashkëngjitje në depozitë…</item>
  </plurals>
  <string name="ConversationFragment_pending">Pezull…</string>
  <string name="ConversationFragment_push">Të dhëna (Signal)</string>
  <string name="ConversationFragment_mms">MMS</string>
  <string name="ConversationFragment_sms">SMS</string>
  <string name="ConversationFragment_deleting">Po fshihet</string>
  <string name="ConversationFragment_deleting_messages">Po fshihen mesazhet…</string>
  <string name="ConversationFragment_delete_for_me">Fshije për mua</string>
  <string name="ConversationFragment_delete_for_everyone">Fshije për këdo</string>
  <string name="ConversationFragment_this_message_will_be_deleted_for_everyone_in_the_conversation">Ky mesazh do të fshihet për këdo te biseda, nëse gjenden në një version të freskët të Signal-it. Ata do të jenë në gjendje të shohin se fshitë një mesazh.</string>
  <string name="ConversationFragment_quoted_message_not_found">S\’u gjet mesazhi origjinal</string>
  <string name="ConversationFragment_quoted_message_no_longer_available">Mesazhi origjinal s\’gjendet më</string>
  <string name="ConversationFragment_failed_to_open_message">S’u arrit të hapet mesazhe</string>
  <string name="ConversationFragment_you_can_swipe_to_the_right_reply">Për t’u përgjigjur shpejt e shpejt, mund të fërkoni ekranin për djathtas</string>
  <string name="ConversationFragment_you_can_swipe_to_the_left_reply">Për t’u përgjigjur shpejt e shpejt, mund të fërkoni ekranin për majtas</string>
  <string name="ConversationFragment_outgoing_view_once_media_files_are_automatically_removed">Kartela media për parje vetëm një herë, që duhen dërguar, hiqen automatikisht pasi të jenë dërguar</string>
  <string name="ConversationFragment_you_already_viewed_this_message">E patë tashmë këtë mesazh</string>
  <string name="ConversationFragment__you_can_add_notes_for_yourself_in_this_conversation">Në këtë bisedë mund të shtoni shënime për veten.\nNëse llogaria juaj ka ndonjë pajisje të lidhur, shënimet e reja do të njëkohësohen.</string>
  <string name="ConversationFragment__d_group_members_have_the_same_name">%1$d anëtarë grupi kanë të njëjtin emër.</string>
  <string name="ConversationFragment__tap_to_review">Prekeni që ta shqyrtoni</string>
  <string name="ConversationFragment__review_requests_carefully">Shqyrtojini me kujdes kërkesat</string>
  <string name="ConversationFragment__signal_found_another_contact_with_the_same_name">Molly-i gjeti një tjetër kontakt me të njëjtin emër.</string>
  <string name="ConversationFragment_contact_us">Lidhuni me ne</string>
  <string name="ConversationFragment_verify">Verifikoje</string>
  <string name="ConversationFragment_not_now">Jo tani</string>
  <string name="ConversationFragment_your_safety_number_with_s_changed">Numri juaj i sigurisë me %s ndryshoi</string>
  <string name="ConversationFragment_your_safety_number_with_s_changed_likey_because_they_reinstalled_signal">Numri juaj i aigurisë me %s ndryshoi, gjasat janë ngaqë ai riinstaloi Signal-in ose ndërroi pajisjet. Prekni mbi Verifikoje që të ripohoni numrin e ri të sigurisë. Kjo është opsionale.</string>
  <plurals name="ConversationListFragment_delete_selected_conversations">
    <item quantity="one">Të fshihet biseda e përzgjedhur?</item>
    <item quantity="other">Të fshihen bisedat e përzgjedhura?</item>
  </plurals>
  <plurals name="ConversationListFragment_this_will_permanently_delete_all_n_selected_conversations">
    <item quantity="one">Kjo do të fshijë përgjithmonë bisedën e përzgjedhur.</item>
    <item quantity="other">Kjo do të fshijë përgjithmonë krejt %1$d bisedat e përzgjedhura.</item>
  </plurals>
  <string name="ConversationListFragment_deleting">Po fshihet</string>
  <string name="ConversationListFragment_deleting_selected_conversations">Po fshihen bisedat e përzgjedhura…</string>
  <plurals name="ConversationListFragment_conversations_archived">
    <item quantity="one">Biseda u arkivua</item>
    <item quantity="other">U arkivuan %d biseda</item>
  </plurals>
  <string name="ConversationListFragment_undo">ZHBËJE</string>
  <plurals name="ConversationListFragment_moved_conversations_to_inbox">
    <item quantity="one">Biseda u shpu te të marrat</item>
    <item quantity="other">%d biseda u shpunë te të marrat</item>
  </plurals>
  <!--ConversationListItem-->
  <string name="ConversationListItem_key_exchange_message">Mesazh shkëmbimi kyçesh</string>
  <!--ConversationListItemAction-->
  <string name="ConversationListItemAction_archived_conversations_d">Biseda të arkivuara (%d)</string>
  <!--ConversationTitleView-->
  <string name="ConversationTitleView_verified">U verifikua</string>
  <string name="ConversationTitleView_you">Ju</string>
  <!--ConversationTypingView-->
  <string name="ConversationTypingView__plus_d">+%1$d</string>
  <!--CreateGroupActivity-->
  <string name="CreateGroupActivity_some_contacts_cannot_be_in_legacy_groups">Disa kontakte s’mund të jenë në grupe të dikurshëm.</string>
  <string name="CreateGroupActivity__select_members">Përzgjidhni anëtarë</string>
  <!--CreateProfileActivity-->
  <string name="CreateProfileActivity__profile">Profil</string>
  <string name="CreateProfileActivity_error_setting_profile_photo">Gabim në caktim fotoje profili</string>
  <string name="CreateProfileActivity_problem_setting_profile">Problem në rregullim profili</string>
  <string name="CreateProfileActivity_set_up_your_profile">Ujdisni profilin tuaj</string>
  <string name="CreateProfileActivity_signal_profiles_are_end_to_end_encrypted">Profili juaj është i fshehtëzuar skaj-më-skaj. Profili juaj dhe ndryshime në të do të jenë të dukshme për kontaktet tuaj, kur nisni ose pranoni biseda të reja, dhe kur merrni pjesë në grupe të rinj.</string>
  <string name="CreateProfileActivity_set_avatar_description">Caktoni avatar</string>
  <!--ChooseBackupFragment-->
  <string name="ChooseBackupFragment__restore_from_backup">Të rikthehet prej kopjeruajtjeje?</string>
  <string name="ChooseBackupFragment__restore_your_messages_and_media">Riktheni mesazhet dhe mediat tuaja që prej një kopjeruajtjeje vendore. Nëse s\’i riktheni tani, s\’do të jeni në gjendje t\’i riktheni më vonë.</string>
  <string name="ChooseBackupFragment__icon_content_description">Ikonë rikthe prej kopjeruajtjeje</string>
  <string name="ChooseBackupFragment__choose_backup">Zgjidhni kopjeruajtje</string>
  <string name="ChooseBackupFragment__learn_more">Mësoni më tepër</string>
  <string name="ChooseBackupFragment__no_file_browser_available">S’ka shfletues kartelash </string>
  <!--RestoreBackupFragment-->
  <string name="RestoreBackupFragment__restore_complete">Rikthim i plotësuar</string>
  <string name="RestoreBackupFragment__to_continue_using_backups_please_choose_a_folder">Që të vazhdoni të përdorni kopjeruajtje, ju lutemi, zgjidhni një dosje. Kopjeruajtjet e reja do të ruhen te kjo vendndodhje.</string>
  <string name="RestoreBackupFragment__choose_folder">Zgjidhni dosje</string>
  <string name="RestoreBackupFragment__not_now">Jo tani</string>
  <!--BackupsPreferenceFragment-->
  <string name="BackupsPreferenceFragment__chat_backups">Kopjeruajtje fjalosjesh</string>
  <string name="BackupsPreferenceFragment__backups_are_encrypted_with_a_passphrase">Kopjeruajtjet fshehtëzohen me një frazëkalim dhe depozitohe te pajisja juaj.</string>
  <string name="BackupsPreferenceFragment__create_backup">Krijo kopjeruajtje</string>
  <string name="BackupsPreferenceFragment__last_backup">Kopjeruajtja e fundit: %1$s</string>
  <string name="BackupsPreferenceFragment__backup_folder">Dosje kopjeruajtjesh</string>
  <string name="BackupsPreferenceFragment__verify_backup_passphrase">Verifikoni frazëkalim kopjeruajtjeje</string>
  <string name="BackupsPreferenceFragment__test_your_backup_passphrase">Testoni frazëkalimin tuaj për kopjeruajtjen dhe verifikoni që përputhet</string>
  <string name="BackupsPreferenceFragment__turn_on">Aktivizoje</string>
  <string name="BackupsPreferenceFragment__turn_off">Çaktivizoje</string>
  <string name="BackupsPreferenceFragment__to_restore_a_backup">Që të riktheni një kopjeruajtje, instaloni një kopje të re të Molly-it. Hapni aplikacionin dhe prekni “Riktheni kopjeruajtje”, mandej lokalizoni një kartelë kopjeruajtjeje. %1$s</string>
  <string name="BackupsPreferenceFragment__learn_more">Mësoni më tepër</string>
  <string name="BackupsPreferenceFragment__in_progress">Në ecuri e sipër…</string>
  <string name="BackupsPreferenceFragment__d_so_far">%1$d deri këtu…</string>
  <string name="BackupsPreferenceFragment_signal_requires_external_storage_permission_in_order_to_create_backups">Që të mund të krijohen kopjeruajtje, Molly-i lyp leje mbi depozitë të jashtme, por kjo i është mohuar. Ju lutemi, kaloni te rregullime aplikacioni, përzgjidhni \"Leje\" dhe aktivizoni \"Depozitim\".</string>
  <!--CustomDefaultPreference-->
  <string name="CustomDefaultPreference_using_custom">Me përdorim të një të përshtaturi: %s</string>
  <string name="CustomDefaultPreference_using_default">Me përdorim parazgjedhjeje: %s</string>
  <string name="CustomDefaultPreference_none">Asnjë</string>
  <!--AvatarSelectionBottomSheetDialogFragment-->
  <string name="AvatarSelectionBottomSheetDialogFragment__choose_photo">Zgjidhni foto</string>
  <string name="AvatarSelectionBottomSheetDialogFragment__take_photo">Bëni foto</string>
  <string name="AvatarSelectionBottomSheetDialogFragment__choose_from_gallery">Zgjidhni prej galerie</string>
  <string name="AvatarSelectionBottomSheetDialogFragment__remove_photo">Hiqe foton</string>
  <string name="AvatarSelectionBottomSheetDialogFragment__taking_a_photo_requires_the_camera_permission">Bërja e një fotografie lyp leje mbi kamerën.</string>
  <string name="AvatarSelectionBottomSheetDialogFragment__viewing_your_gallery_requires_the_storage_permission">Parja e galerisë suaj lyp lejen për depozitim.</string>
  <!--DateUtils-->
  <string name="DateUtils_just_now">Tani</string>
  <string name="DateUtils_minutes_ago">%dm</string>
  <string name="DateUtils_today">Sot</string>
  <string name="DateUtils_yesterday">Dje</string>
  <!--DecryptionFailedDialog-->
  <string name="DecryptionFailedDialog_chat_session_refreshed">Sesioni i fjalosjes u rifreskua</string>
  <string name="DecryptionFailedDialog_signal_uses_end_to_end_encryption">Signal-i përdor fshehtëzim skaj-më-skaj dhe ndonjëherë mund të jetë e nevojshme të rifreskoni sesionin e fjalosjes tuaj. Kjo nuk prek sigurinë e fjalosjes tuaj, por mund të keni humbur një mesazh prej këtij kontakti dhe mund t’i kërkoni ta ridërgojë.</string>
  <!--DeviceListActivity-->
  <string name="DeviceListActivity_unlink_s">Të shkëputet \'%s\'?</string>
  <string name="DeviceListActivity_by_unlinking_this_device_it_will_no_longer_be_able_to_send_or_receive">Duke e shkëputur këtë pajisje, s\’do të jetë më në gjendje të dërgojë ose marrë mesazhe.</string>
  <string name="DeviceListActivity_network_connection_failed">Dështoi lidhja me rrjetin</string>
  <string name="DeviceListActivity_try_again">Riprovo</string>
  <string name="DeviceListActivity_unlinking_device">Po shkëputet pajisja…</string>
  <string name="DeviceListActivity_unlinking_device_no_ellipsis">Po shkëputet pajisja</string>
  <string name="DeviceListActivity_network_failed">Rrjeti dështoi!</string>
  <!--DeviceListItem-->
  <string name="DeviceListItem_unnamed_device">Pajisje e paemër</string>
  <string name="DeviceListItem_linked_s">U lidh %s</string>
  <string name="DeviceListItem_last_active_s">Aktiv së fundi %s</string>
  <string name="DeviceListItem_today">Sot</string>
  <!--DocumentView-->
  <string name="DocumentView_unnamed_file">Kartelë e paemërtuar</string>
  <!--DonateMegaphone-->
  <string name="DonateMegaphone_donate_to_signal">Dhuroni për Signal-in</string>
  <string name="DonateMegaphone_Signal_is_powered_by_people_like_you_show_your_support_today">Signal-i bazohet në njerëz si ju. Shpaloseni përkrahjen tuaj sot!</string>
  <string name="DonateMegaphone_donate">Dhuroni</string>
  <string name="DonateMegaphone_no_thanks">Jo Falemnderit</string>
  <!--GroupCallingMegaphone-->
  <string name="GroupCallingMegaphone__introducing_group_calls">Ju paraqesim Thirrje Grupi</string>
  <string name="GroupCallingMegaphone__open_a_new_group_to_start">Që të nisni një thirrje të lirë, të fshehtëzuar, në grup, hapni një Grup të Ri</string>
  <!--DozeReminder-->
  <string name="DozeReminder_optimize_for_missing_play_services">Optimizoje për Shërbime Play që mungojnë</string>
  <string name="DozeReminder_this_device_does_not_support_play_services_tap_to_disable_system_battery">Kjo pajisje nuk mbulon Shërbime Play. Prekeni që të çaktivizohen optimizime baterie sistemi të cilat e pengojnë Molly-in të marrë mesazhe teksa është joaktiv.</string>
  <!--ExpiredBuildReminder-->
  <string name="ExpiredBuildReminder_this_version_of_signal_has_expired">Ky version i Signal-it ka skaduar. Që të dërgoni dhe merrni mesazhe, përditësojeni që tani.</string>
  <string name="ExpiredBuildReminder_update_now">Përditësoje tani</string>
  <!--PendingGroupJoinRequestsReminder-->
  <plurals name="PendingGroupJoinRequestsReminder_d_pending_member_requests">
    <item quantity="one">%d kërkesë anëtarësimi pezull.</item>
    <item quantity="other">%d kërkesa anëtarësimi pezull.</item>
  </plurals>
  <string name="PendingGroupJoinRequestsReminder_view">Shihni</string>
  <!--ShareActivity-->
  <string name="ShareActivity_share_with">Ndaje me</string>
  <string name="ShareActivity_multiple_attachments_are_only_supported">Disa bashkëngjitje njëherësh mbulohen vetëm për figura dhe video</string>
  <string name="ShareActivity_you_do_not_have_permission_to_send_to_this_group">S’keni leje të dërgoni në këtë grup</string>
  <!--GcmRefreshJob-->
  <string name="GcmRefreshJob_Permanent_Signal_communication_failure">Dështim i përhershëm komunikimi nga Signal!</string>
  <string name="GcmRefreshJob_Signal_was_unable_to_register_with_Google_Play_Services">Molly-i s\’arriti të bëjë regjistrimin me Google Play Services. Mesashet dhe thirrjet Molly janë çaktivizuar, ju lutemi, provoni riregjistrimin që nga Rregullime &gt; Të mëtejshme.</string>
  <!--GiphyActivity-->
  <string name="GiphyActivity_error_while_retrieving_full_resolution_gif">Gabim gjatë marrjes së GIF-it me qartësi të plotë</string>
  <!--GiphyFragmentPageAdapter-->
  <string name="GiphyFragmentPagerAdapter_gifs">GIFe</string>
  <string name="GiphyFragmentPagerAdapter_stickers">Ngjitëse</string>
  <!--AddToGroupActivity-->
  <string name="AddToGroupActivity_add_member">Të shtohet anëtar?</string>
  <string name="AddToGroupActivity_add_s_to_s">Të shtohet \"%1$s\" te \"%2$s\"?</string>
  <string name="AddToGroupActivity_s_added_to_s">\"%1$s\" u shtua te \"%2$s\".</string>
  <string name="AddToGroupActivity_add_to_group">Shtoje te grupi</string>
  <string name="AddToGroupActivity_add_to_groups">Shtoni te grupe</string>
  <string name="AddToGroupActivity_this_person_cant_be_added_to_legacy_groups">Ky person s’mund të shtohet te grupe të dikurshëm.</string>
  <string name="AddToGroupActivity_add">Shtoje</string>
  <string name="AddToGroupActivity_add_to_a_group">Shtoje te grup</string>
  <!--ChooseNewAdminActivity-->
  <string name="ChooseNewAdminActivity_choose_new_admin">Zgjidhni përgjegjës të ri</string>
  <string name="ChooseNewAdminActivity_done">U bë</string>
  <string name="ChooseNewAdminActivity_you_left">E braktisët \"%1$s.\"</string>
  <!--GroupMembersDialog-->
  <string name="GroupMembersDialog_you">Ju</string>
  <!--GV2 access levels-->
  <string name="GroupManagement_access_level_anyone">Këdo</string>
  <string name="GroupManagement_access_level_all_members">Krejt anëtarët</string>
  <string name="GroupManagement_access_level_only_admins">Vetëm përgjegjësit</string>
  <string name="GroupManagement_access_level_no_one">Asnjë</string>
  <!--GV2 invites sent-->
  <plurals name="GroupManagement_invitation_sent">
    <item quantity="one">Ftesa u dërgua</item>
    <item quantity="other">U dërguan %d ftesa</item>
  </plurals>
  <string name="GroupManagement_invite_single_user">“%1$s” s’mund të shtohet automatikisht te ky grup nga ju.\n\nËshtë ftuar të marrë pjesë, dhe s’do të shohë ndonjë mesazh grupi, para se të pranojnë ftesën.</string>
  <string name="GroupManagement_invite_multiple_users">Këta përdorues s’mund të shtohen automatikisht te ky grup nga ju.\n\n Janë ftuar të marrin pjesë te grupi, dhe s’do të shohin ndonjë mesazh grupi, përpara se të pranojnë ftesat.</string>
  <!--GroupsV1MigrationLearnMoreBottomSheetDialogFragment-->
  <string name="GroupsV1MigrationLearnMore_what_are_new_groups">Ç’janë Grupet e Reja?</string>
  <string name="GroupsV1MigrationLearnMore_new_groups_have_features_like_mentions">Grupet e Reja kanë veçori të tilla si @përmendje dhe përgjegjës grupi, dhe në të ardhmen do të mbulojnë më tepër veçori.</string>
  <string name="GroupsV1MigrationLearnMore_all_message_history_and_media_has_been_kept">Krejt historiku i mesazhe dhe mediat janë mbajtur prej kohës para përmirësimit.</string>
  <string name="GroupsV1MigrationLearnMore_you_will_need_to_accept_an_invite_to_join_this_group_again">Do t’ju duhet të pranoni një ftesë, ta të ribëheni pjesë e këtij grupi, dhe s’do të merrni mesazhe grupi, pa e pranuar.</string>
  <plurals name="GroupsV1MigrationLearnMore_these_members_will_need_to_accept_an_invite">
    <item quantity="one">Ky anëtar do të duhet të pranojë një ftesë për t’u bërë pjesë e 
grupit dhe s’do të marrë mesazhe grupi përpara se ta pranojë:</item>
    <item quantity="other">Këta anëtarë do të duhet të pranojnë një ftesë për t’u bërë pjesë e grupit dhe s’do të marrin mesazhe grupi përpara se ta pranojnë:</item>
  </plurals>
  <plurals name="GroupsV1MigrationLearnMore_these_members_were_removed_from_the_group">
    <item quantity="one">Ky anëtar u hoq prej grupit dhe s’do të jetë në gjendje të ribëhet pjesë e grupit, pa përmirësuar versionin:</item>
    <item quantity="other">Këta anëtarë u hoqën prej grupit dhe s’do të jenë në gjendje të ribëhen pjesë e grupit, pa përmirësuar versionin:</item>
  </plurals>
  <!--GroupsV1MigrationInitiationBottomSheetDialogFragment-->
  <string name="GroupsV1MigrationInitiation_upgrade_to_new_group">Përmirësoje si Grup të Ri</string>
  <string name="GroupsV1MigrationInitiation_upgrade_this_group">Përpunojeni këtë grup</string>
  <string name="GroupsV1MigrationInitiation_new_groups_have_features_like_mentions">Grupet e Reja kanë veçori të tilla si @përmendje dhe përgjegjës grupi, dhe në të ardhmen do të mbulojnë më tepër veçori.</string>
  <string name="GroupsV1MigrationInitiation_all_message_history_and_media_will_be_kept">Krejt historiku i mesazheve dhe mediat do të mbahen prej kohës para përmirësimit.</string>
  <string name="GroupsV1MigrationInitiation_encountered_a_network_error">U has një gabim rrjeti. Riprovoni më vonë.</string>
  <string name="GroupsV1MigrationInitiation_failed_to_upgrade">S’u arrit të përmirësohej.</string>
  <plurals name="GroupsV1MigrationInitiation_these_members_will_need_to_accept_an_invite">
    <item quantity="one">Ky anëtar do të duhet të pranojë një ftesë, për t’u bërë sërish pjesë e këtij grupi dhe s’do të marrë mesazhe grupi, pa pranuar ftesën:</item>
    <item quantity="other">Këta anëtarë do të duhet të pranojnë një ftesë, për t’u bërë sërish pjesë e këtij grupi dhe s’do të marrin mesazhe grupi, pa pranuar ftesën:</item>
  </plurals>
  <plurals name="GroupsV1MigrationInitiation_these_members_are_not_capable_of_joining_new_groups">
    <item quantity="one">Ky anëtar s’është i aftë të bëhet pjesë Grupesh të Rinj, dhe do të hiqet prej grupit:</item>
    <item quantity="other">Këta anëtarë s’janë të aftë të bëhen pjesë Grupesh të Rinj, dhe do të hiqen prej grupit:</item>
  </plurals>
  <!--GroupsV1MigrationSuggestionsReminder-->
  <plurals name="GroupsV1MigrationSuggestionsReminder_members_couldnt_be_added_to_the_new_group">
    <item quantity="one">%1$d anëtar s’u rishtua dot te Grupi i Ri. Doni të shtohet tani?</item>
    <item quantity="other"> %1$d anëtarë s’u rishtuan dot te Grupi i Ri. Doni të shtohen tani?</item>
  </plurals>
  <plurals name="GroupsV1MigrationSuggestionsReminder_add_members">
    <item quantity="one">Shtoni anëtar</item>
    <item quantity="other">Shtoni anëtarë</item>
  </plurals>
  <string name="GroupsV1MigrationSuggestionsReminder_no_thanks">Jo, faleminderit</string>
  <!--GroupsV1MigrationSuggestionsDialog-->
  <plurals name="GroupsV1MigrationSuggestionsDialog_add_members_question">
    <item quantity="one">Të shtohet anëtari?</item>
    <item quantity="other">Të shtohen anëtarët?</item>
  </plurals>
  <plurals name="GroupsV1MigrationSuggestionsDialog_these_members_couldnt_be_automatically_added">
    <item quantity="one">Ky anëtar s’u shtua dot automatikisht te Grupi i Ri, kur u përmirësua grupi:</item>
    <item quantity="other">Këta anëtarë s’u shtuan dot automatikisht te Grupi i Ri, kur u përmirësua grupi:</item>
  </plurals>
  <plurals name="GroupsV1MigrationSuggestionsDialog_add_members">
    <item quantity="one">Shtoni anëtar</item>
    <item quantity="other">Shtoni anëtarë</item>
  </plurals>
  <plurals name="GroupsV1MigrationSuggestionsDialog_failed_to_add_members_try_again_later">
    <item quantity="one">S’u arrit të shtohet anëtar. Riprovoni më vonë.</item>
    <item quantity="other">S’u arrit të shtohen anëtarë. Riprovoni më vonë.</item>
  </plurals>
  <plurals name="GroupsV1MigrationSuggestionsDialog_cannot_add_members">
    <item quantity="one">S’shtohet dot anëtar.</item>
    <item quantity="other">S’shtohen dot anëtarë.</item>
  </plurals>
  <!--LeaveGroupDialog-->
  <string name="LeaveGroupDialog_leave_group">Të braktiset grupi?</string>
  <string name="LeaveGroupDialog_you_will_no_longer_be_able_to_send_or_receive_messages_in_this_group">S’do të jeni më në gjendje të dërgoni ose merrni mesazhe në këtë grup.</string>
  <string name="LeaveGroupDialog_leave">Braktise</string>
  <string name="LeaveGroupDialog_choose_new_admin">Zgjidhni përgjegjës të ri</string>
  <string name="LeaveGroupDialog_before_you_leave_you_must_choose_at_least_one_new_admin_for_this_group">Përpara se të largoheni, duhet të zgjidhni të paktën një përgjegjës të ri për këtë grup.</string>
  <string name="LeaveGroupDialog_choose_admin">Zgjidhni përgjegjës</string>
  <!--LinkPreviewsMegaphone-->
  <string name="LinkPreviewsMegaphone_disable">Çaktivizoje</string>
  <string name="LinkPreviewsMegaphone_preview_any_link">Bëni paraparje të çfarëdo lidhjeje</string>
  <string name="LinkPreviewsMegaphone_you_can_now_retrieve_link_previews_directly_from_any_website">Tanimë, për mesazhet që dërgoni, mund të bëni paraparje lidhjesh drejt e nga çfarëdo sajti.</string>
  <!--LinkPreviewView-->
  <string name="LinkPreviewView_no_link_preview_available">S’ka lidhje për paraparje</string>
  <string name="LinkPreviewView_this_group_link_is_not_active">Kjo lidhje grupi s’është aktive</string>
  <string name="LinkPreviewView_domain_date">%1$s · %2$s</string>
  <!--LinkPreviewRepository-->
  <plurals name="LinkPreviewRepository_d_members">
    <item quantity="one">%1$d anëtar</item>
    <item quantity="other">%1$d anëtarë</item>
  </plurals>
  <!--PendingMembersActivity-->
  <string name="PendingMembersActivity_pending_group_invites">Ftesa për në grupe pezull</string>
  <string name="PendingMembersActivity_requests">Kërkesa</string>
  <string name="PendingMembersActivity_invites">Ftesa</string>
  <string name="PendingMembersActivity_people_you_invited">Persona që keni ftuar</string>
  <string name="PendingMembersActivity_you_have_no_pending_invites">S’keni ftesa pezull.</string>
  <string name="PendingMembersActivity_invites_by_other_group_members">Ftesa nga anëtarë të tjerë të grupit</string>
  <string name="PendingMembersActivity_no_pending_invites_by_other_group_members">S’ka ftesa pezull nga anëtarë të tjerë grupi.</string>
  <string name="PendingMembersActivity_missing_detail_explanation">Nuk shfaqen hollësi të personave të ftuar nga anëtarë të tjerë të grupit. Nëse të ftuarit zgjedhin të marrin pjesë, të dhënat e tyre do të do t’u shfaqen grupit në atë kohë.S’do të shohin ndonjë mesazh te grupi, para se të marrin pjesë në të.</string>
  <string name="PendingMembersActivity_revoke_invite">Shfuqizoje ftesën</string>
  <string name="PendingMembersActivity_revoke_invites">Shfuqizoji ftesat</string>
  <plurals name="PendingMembersActivity_revoke_d_invites">
    <item quantity="one">Shfuqizoje ftesën</item>
    <item quantity="other">Shfuqizo %1$d ftesa</item>
  </plurals>
  <plurals name="PendingMembersActivity_error_revoking_invite">
    <item quantity="one">Gabim gjatë shfuqizimit të ftesës</item>
    <item quantity="other">Gabim gjatë shfuqizimit të ftesave</item>
  </plurals>
  <!--RequestingMembersFragment-->
  <string name="RequestingMembersFragment_pending_member_requests">Kërkesa anëtarësie pezull</string>
  <string name="RequestingMembersFragment_no_member_requests_to_show">S’ka kërkesa anëtarësie për t’u shfaqur.</string>
  <string name="RequestingMembersFragment_explanation">Persona në këtë listë po rreken të bëhen pjesë e këtij grupi përmes lidhjes së grupit.</string>
  <string name="RequestingMembersFragment_added_s">U shtua \"%1$s\"</string>
  <string name="RequestingMembersFragment_denied_s">U hodh poshtë \"%1$s\"</string>
  <!--AddMembersActivity-->
  <string name="AddMembersActivity__done">U bë</string>
  <string name="AddMembersActivity__this_person_cant_be_added_to_legacy_groups">Ky përdorues s’mund të shtohet te grupe të dikurshëm.</string>
  <string name="AddMembersActivity__this_person_cant_be_added_to_announcement_groups">Ky person s’mund të shtohet te grupe njoftimesh.</string>
  <plurals name="AddMembersActivity__add_d_members_to_s">
    <item quantity="one">Të shtohet \"%1$s\" te \"%2$s\"?</item>
    <item quantity="other">Të shtohen %3$d anëtarë te \"%2$s\"?</item>
  </plurals>
  <string name="AddMembersActivity__add">Shtoje</string>
  <string name="AddMembersActivity__add_members">Shtoni anëtarë</string>
  <!--AddGroupDetailsFragment-->
  <string name="AddGroupDetailsFragment__name_this_group">Emërtojeni këtë grup</string>
  <string name="AddGroupDetailsFragment__create_group">Krijo grup</string>
  <string name="AddGroupDetailsFragment__create">Krijoje</string>
  <string name="AddGroupDetailsFragment__members">Anëtarë</string>
  <string name="AddGroupDetailsFragment__you_can_add_or_invite_friends_after_creating_this_group">Mund të shtoni ose ftoni shokë pas krijimit të këtij grupi.</string>
  <string name="AddGroupDetailsFragment__group_name_required">Emër grupi (e domosdoshme)</string>
  <string name="AddGroupDetailsFragment__group_name_optional">Emër grupi (i domosdoshëm)</string>
  <string name="AddGroupDetailsFragment__this_field_is_required">Kjo fushë është e domosdoshme.</string>
  <string name="AddGroupDetailsFragment__group_creation_failed">Krijimi i grupit dështoi.</string>
  <string name="AddGroupDetailsFragment__try_again_later">Riprovoni më vonë.</string>
  <string name="AddGroupDetailsFragment__youve_selected_a_contact_that_doesnt">Keni përzgjedhur një kontakt që nuk mbulon grupe Signal, kështu që ky grup do të jetë MMS.</string>
  <string name="AddGroupDetailsFragment_custom_mms_group_names_and_photos_will_only_be_visible_to_you">Emra dhe foto vetjake grupesh MMS do të jenë të dukshme vetëm për ju.</string>
  <string name="AddGroupDetailsFragment__remove">Hiqe</string>
  <string name="AddGroupDetailsFragment__sms_contact">Kontakt SMS</string>
  <string name="AddGroupDetailsFragment__remove_s_from_this_group">Të hiqet %1$s prej këtij grupi?</string>
  <plurals name="AddGroupDetailsFragment__d_members_do_not_support_new_groups">
    <item quantity="one">%d anëtar nuk mbulon Grupe të Rinj, ndaj ky do të jetë Grup i Dikurshëm.</item>
    <item quantity="other">%d anëtarë nuk mbulojnë Grupe të Rinj, ndaj ky grup do të jetë Grup i Dikurshëm.</item>
  </plurals>
  <plurals name="AddGroupDetailsFragment__d_members_do_not_support_new_groups_so_this_group_cannot_be_created">
    <item quantity="one">%d anëtar nuk mbulon Grupe të Rinj, ndaj ky grup s’mund të krijohet.</item>
    <item quantity="other">%d anëtarë nuk mbulojnë Grupe të Rinj, ndaj ky grup s’mund të krijohet.</item>
  </plurals>
  <!--NonGv2MemberDialog-->
  <string name="NonGv2MemberDialog_single_users_are_non_gv2_capable">Do të krijohet një Grup i Dikurshëm, ngaqë “%1$s” po përdor një version të vjetër të Signal-it. Mund të krijoni një Grup në Stil të Ri me të pasi të përditësojë Signal-in, ose ta hiqni para krijimit të grupit.</string>
  <plurals name="NonGv2MemberDialog_d_users_are_non_gv2_capable">
    <item quantity="one">Do të krijohet një Grup i Dikurshëm, ngaqë %1$d anëtar po përdor një
 version të vjetër të Signal-it. Mund të krijoni një Grup në Stil të Ri 
me të pasi të përditësojë Signal-in, ose ta hiqni para krijimit të grupit.</item>
    <item quantity="other">Do të krijohet një Grup i Dikurshëm, ngaqë %1$d anëtarë po përdorin një version të vjetër të Signal-it. Mund të krijoni një Grup në Stil të Ri me ta pasi 
të përditësojnë Signal-in, ose t’i hiqni para krijimit të grupit.</item>
  </plurals>
  <string name="NonGv2MemberDialog_single_users_are_non_gv2_capable_forced_migration">Ky grup s’mund të krijohet, ngaqë “%1$s” po përdor një version të vjetër të Signal-it. Duhet ta hiqni para krijimit të grupit.</string>
  <plurals name="NonGv2MemberDialog_d_users_are_non_gv2_capable_forced_migration">
    <item quantity="one">Ky grup s’mund të krijohet, ngaqë %1$d anëtar i grupit po përdor një version të vjetër të Signal-it. Duhet ta hiqni, para krijimit të grupit.</item>
    <item quantity="other">Ky grup s’mund të krijohet, ngaqë %1$d anëtarë të grupit po përdorin një version të vjetër të Signal-it. Duhet t’i hiqni, para krijimit të grupit.</item>
  </plurals>
  <!--ManageGroupActivity-->
  <string name="ManageGroupActivity_member_requests_and_invites">Kërkesa &amp; ftesa anëtarësie</string>
  <string name="ManageGroupActivity_add_members">Shtoni anëtarë</string>
  <string name="ManageGroupActivity_edit_group_info">Përpunoni të dhëna grupi</string>
  <string name="ManageGroupActivity_who_can_add_new_members">Cilët mund të shtojnë anëtarë të rinj?</string>
  <string name="ManageGroupActivity_who_can_edit_this_groups_info">Cilët mund të përpunojnë të dhënat mbi këtë grup?</string>
  <string name="ManageGroupActivity_group_link">Lidhje grupi</string>
  <string name="ManageGroupActivity_block_group">Blloko grup</string>
  <string name="ManageGroupActivity_unblock_group">Zhbllokoje grupin</string>
  <string name="ManageGroupActivity_leave_group">Braktise grupin</string>
  <string name="ManageGroupActivity_mute_notifications">Heshtoji njoftimet</string>
  <string name="ManageGroupActivity_custom_notifications">Njoftime vetjake</string>
  <string name="ManageGroupActivity_mentions">Përmendje</string>
  <string name="ManageGroupActivity_chat_color_and_wallpaper">Ngjyrë &amp; sfond fjalosjeje</string>
  <string name="ManageGroupActivity_until_s">Deri më %1$s</string>
  <string name="ManageGroupActivity_always">Përherë</string>
  <string name="ManageGroupActivity_off">Off</string>
  <string name="ManageGroupActivity_on">On</string>
  <string name="ManageGroupActivity_view_all_members">Shihni krejt anëtarët</string>
  <string name="ManageGroupActivity_see_all">Shihini krejt</string>
  <plurals name="ManageGroupActivity_added">
    <item quantity="one">U shtua %d anëtar.</item>
    <item quantity="other">U shtuan %d anëtarë.</item>
  </plurals>
  <string name="ManageGroupActivity_only_admins_can_enable_or_disable_the_sharable_group_link">Lidhjen e ndashme të grupit mund ta aktivizojnë ose çaktivizojnë vetëm përgjegjësit.</string>
  <string name="ManageGroupActivity_only_admins_can_enable_or_disable_the_option_to_approve_new_members">Mundësitë për të miratuar anëtarë të rinj mund ta aktivizojnë ose çaktivizojnë vetëm përgjegjësit.</string>
  <string name="ManageGroupActivity_only_admins_can_reset_the_sharable_group_link">Lidhjen e ndashme të grupit mund ta ricaktojnë vetëm përgjegjësit.</string>
  <string name="ManageGroupActivity_you_dont_have_the_rights_to_do_this">S’keni të drejta për ta bërë këtë</string>
  <string name="ManageGroupActivity_not_capable">Dikush që shtuat, nuk mbulon grupe të reja dhe lypset të përditësojë Signal-in</string>
  <string name="ManageGroupActivity_not_announcement_capable">Dikush, të cilin e shtuat ju, nuk mbulon grupe njoftimesh dhe duhet të përditësojë Signal-in</string>
  <string name="ManageGroupActivity_failed_to_update_the_group">S’u arrit të përditësohej grupi</string>
  <string name="ManageGroupActivity_youre_not_a_member_of_the_group">S’jeni anëtar i grupit</string>
  <string name="ManageGroupActivity_failed_to_update_the_group_please_retry_later">S’u arrit të përditësohet grupi, ju lutemi, riprovoni më vonë</string>
  <string name="ManageGroupActivity_failed_to_update_the_group_due_to_a_network_error_please_retry_later">S’u arrit të përditësohet grupi, për shkak të një gabimi rrjeti, ju lutemi, riprovoni më vonë</string>
  <string name="ManageGroupActivity_edit_name_and_picture">Përpunoni emër dhe foto</string>
  <string name="ManageGroupActivity_legacy_group">Grup i Dikurshëm</string>
  <string name="ManageGroupActivity_legacy_group_learn_more">Ky është një Grup i Dikurshëm. Veçori të tilla, bie fjala, përgjegjës grupi mund të kihen vetëm për Grupe të Rinj.</string>
  <string name="ManageGroupActivity_legacy_group_upgrade">Ky është një Grup i Dikurshëm. Që të përdorni veçori të reja, të tilla si @përmendje dhe përgjegjës,</string>
  <string name="ManageGroupActivity_legacy_group_too_large">Ky Grup i Dikurshëm s’mund të përmirësohet si Grup i Ri, ngaqë është shumë i madh. Madhësia maksimum për grupet është %1$d.</string>
  <string name="ManageGroupActivity_upgrade_this_group">përmirësoni këtë grup.</string>
  <string name="ManageGroupActivity_this_is_an_insecure_mms_group">Ky është një grup MMS i pasigurt. Që të fjaloseni privatisht, ftojini kontaktet tuaj te Signal-i.</string>
  <string name="ManageGroupActivity_invite_now">Ftojini tani</string>
  <string name="ManageGroupActivity_more">më tepër</string>
  <string name="ManageGroupActivity_add_group_description">Shtoni përshkrim grupi…</string>
  <!--GroupMentionSettingDialog-->
  <string name="GroupMentionSettingDialog_notify_me_for_mentions">Njoftomë për Përmendje</string>
  <string name="GroupMentionSettingDialog_receive_notifications_when_youre_mentioned_in_muted_chats">Të merren njoftime, kur jeni përmendur në fjalosje të heshtuara?</string>
  <string name="GroupMentionSettingDialog_always_notify_me">Njoftomë përherë</string>
  <string name="GroupMentionSettingDialog_dont_notify_me">Mos më njofto</string>
  <!--ManageProfileFragment-->
  <string name="ManageProfileFragment_profile_name">Emër profili</string>
  <string name="ManageProfileFragment_username">Emër përdoruesi</string>
  <string name="ManageProfileFragment_about">Mbi</string>
  <string name="ManageProfileFragment_write_a_few_words_about_yourself">Shkruani dy rreshta rreth vetes</string>
  <string name="ManageProfileFragment_your_name">Emri juaj</string>
  <string name="ManageProfileFragment_your_username">Emri juaj i përdoruesit</string>
  <string name="ManageProfileFragment_failed_to_set_avatar">S’u arrit të caktohej avatar</string>
  <!--ManageRecipientActivity-->
  <string name="ManageRecipientActivity_no_groups_in_common">S’ka grupe të përbashkët</string>
  <plurals name="ManageRecipientActivity_d_groups_in_common">
    <item quantity="one">%d grup i përbashkët</item>
    <item quantity="other">%d grupe të përbashkët</item>
  </plurals>
  <plurals name="GroupMemberList_invited">
    <item quantity="one">%1$s ftoi 1 person</item>
    <item quantity="other">%1$s ftoi %2$d vetë</item>
  </plurals>
  <!--CustomNotificationsDialogFragment-->
  <string name="CustomNotificationsDialogFragment__custom_notifications">Njoftime vetjake</string>
  <string name="CustomNotificationsDialogFragment__messages">Mesazhe</string>
  <string name="CustomNotificationsDialogFragment__use_custom_notifications">Përdor njoftime vetjake</string>
  <string name="CustomNotificationsDialogFragment__notification_sound">Tingull njoftimesh</string>
  <string name="CustomNotificationsDialogFragment__vibrate">Dridhu</string>
  <string name="CustomNotificationsDialogFragment__call_settings">Rregullime thirrjeje</string>
  <string name="CustomNotificationsDialogFragment__ringtone">Zile</string>
  <string name="CustomNotificationsDialogFragment__enabled">E aktivizuar</string>
  <string name="CustomNotificationsDialogFragment__disabled">E çaktivizuar</string>
  <string name="CustomNotificationsDialogFragment__default">Parazgjedhje</string>
  <!--ShareableGroupLinkDialogFragment-->
  <string name="ShareableGroupLinkDialogFragment__shareable_group_link">Lidhje grupi e ndashme</string>
  <string name="ShareableGroupLinkDialogFragment__manage_and_share">Administroni &amp; ndani me të tjerë</string>
  <string name="ShareableGroupLinkDialogFragment__group_link">Lidhje grupi</string>
  <string name="ShareableGroupLinkDialogFragment__share">Ndajeni Me të Tjerë</string>
  <string name="ShareableGroupLinkDialogFragment__reset_link">Ricaktoni lidhje</string>
  <string name="ShareableGroupLinkDialogFragment__member_requests">Kërkesa anëtarësie</string>
  <string name="ShareableGroupLinkDialogFragment__approve_new_members">Miratoni anëtarë të rinj</string>
  <string name="ShareableGroupLinkDialogFragment__require_an_admin_to_approve_new_members_joining_via_the_group_link">Kërko doemos që një përgjegjës të miratojë anëtarë të rinj që vijnë prej një lidhjeje grupi.</string>
  <string name="ShareableGroupLinkDialogFragment__are_you_sure_you_want_to_reset_the_group_link">Jeni i sigurt se doni të ricaktohet lidhja e grupit? Njerëzit s’do të jenë më në gjendje të bëhen pjesë e grupit duke përdorur lidhjen e tanishme.</string>
  <!--GroupLinkShareQrDialogFragment-->
  <string name="GroupLinkShareQrDialogFragment__qr_code">Kod QR</string>
  <string name="GroupLinkShareQrDialogFragment__people_who_scan_this_code_will">Njerëzit që skanojnë këtë kod, do të jenë në gjendje të bëhen pjesë e grupit tuaj. Përgjegjësve prapë do t’ju duhet të miratojnë anëtarë të rinj, nëse e keni të aktivizuar këtë mundësi.</string>
  <string name="GroupLinkShareQrDialogFragment__share_code">Ndaj kod me të tjerë</string>
  <!--GV2 Invite Revoke confirmation dialog-->
  <string name="InviteRevokeConfirmationDialog_revoke_own_single_invite">Doni të shfuqizohet ftesa që u dërgua te %1$s?</string>
  <plurals name="InviteRevokeConfirmationDialog_revoke_others_invites">
    <item quantity="one">Doni të shfuqizohet ftesa dërguar nga %1$s?</item>
    <item quantity="other">Doni të shfuqizohen %2$d ftesa dërguar nga %1$s?</item>
  </plurals>
  <!--GroupJoinBottomSheetDialogFragment-->
  <string name="GroupJoinBottomSheetDialogFragment_you_are_already_a_member">Jeni tashmë anëtar</string>
  <string name="GroupJoinBottomSheetDialogFragment_join">Merrni pjesë</string>
  <string name="GroupJoinBottomSheetDialogFragment_request_to_join">Kërkoni të bëheni pjesë</string>
  <string name="GroupJoinBottomSheetDialogFragment_unable_to_join_group_please_try_again_later">S’arrihet të bëhet pjesë e grupit. Ju lutemi, riprovoni më vonë</string>
  <string name="GroupJoinBottomSheetDialogFragment_encountered_a_network_error">U has një gabim rrjeti.</string>
  <string name="GroupJoinBottomSheetDialogFragment_this_group_link_is_not_active">Kjo lidhje grupi s’është aktive</string>
  <string name="GroupJoinBottomSheetDialogFragment_unable_to_get_group_information_please_try_again_later">S’arrihet të merren të dhëna grupi, ju lutemi, riprovoni më vonë</string>
  <string name="GroupJoinBottomSheetDialogFragment_direct_join">Doni të bëheni pjesë e këtij grupi dhe të ndani me anëtarët e tij emrin dhe foton tuaj?</string>
  <string name="GroupJoinBottomSheetDialogFragment_admin_approval_needed">Përpara se të bëheni pjesë e këtij grupi, kërkesën tuaj duhet ta miratojë një përgjegjës i grupit. Kur kërkoni të bëheni pjesë, emri dhe fotoja juaj do të ndahet me anëtarët e tij.</string>
  <plurals name="GroupJoinBottomSheetDialogFragment_group_dot_d_members">
    <item quantity="one">Grup · %1$d anëtar</item>
    <item quantity="other">Grup · %1$d anëtarë</item>
  </plurals>
  <!--GroupJoinUpdateRequiredBottomSheetDialogFragment-->
  <string name="GroupJoinUpdateRequiredBottomSheetDialogFragment_update_signal_to_use_group_links">Që të përdorni lidhje grupi, përditësoni Signal-in</string>
  <string name="GroupJoinUpdateRequiredBottomSheetDialogFragment_update_message">Versioni i Signal-it që po përdorni nuk e mbulon këtë lidhje grupesh. Që të bëheni pjesë e një grupi përmes një lidhjeje, përditësojeni me versionin më të ri.</string>
  <string name="GroupJoinUpdateRequiredBottomSheetDialogFragment_update_signal">Përditësoni Signal-in</string>
  <string name="GroupJoinUpdateRequiredBottomSheetDialogFragment_update_linked_device_message">Një ose më tepër prej pajisjeve tuaja të lidhura po xhirojnë një version të Signal-it që nuk mbulon lidhje grupesh. Që të bëheni pjesë e këtij grupi, përditësojeni Signal-in te pajisja(et) tuaj të lidhur.</string>
  <string name="GroupJoinUpdateRequiredBottomSheetDialogFragment_group_link_is_not_valid">Lidhja e grupit s’është e vlefshme</string>
  <!--GroupInviteLinkEnableAndShareBottomSheetDialogFragment-->
  <string name="GroupInviteLinkEnableAndShareBottomSheetDialogFragment_invite_friends">Ftoni shokë</string>
  <string name="GroupInviteLinkEnableAndShareBottomSheetDialogFragment_share_a_link_with_friends_to_let_them_quickly_join_this_group">Jepuni shokëve një lidhje, që të mund të bëhen shpejt e shpejt pjesë e këtij grupi.</string>
  <string name="GroupInviteLinkEnableAndShareBottomSheetDialogFragment_enable_and_share_link">Aktivizojeni dhe jepuni lidhjen</string>
  <string name="GroupInviteLinkEnableAndShareBottomSheetDialogFragment_share_link">Jepuni lidhjen</string>
  <string name="GroupInviteLinkEnableAndShareBottomSheetDialogFragment_unable_to_enable_group_link_please_try_again_later">S’arrihet të aktivizohet lidhje grupi. Ju lutemi, riprovoni më vonë</string>
  <string name="GroupInviteLinkEnableAndShareBottomSheetDialogFragment_encountered_a_network_error">U has një gabim rrjeti.</string>
  <string name="GroupInviteLinkEnableAndShareBottomSheetDialogFragment_you_dont_have_the_right_to_enable_group_link">S’keni të drejtën të aktivizoni lidhjen e grupit. Ju lutemi, kërkojani një përgjegjësi.</string>
  <string name="GroupInviteLinkEnableAndShareBottomSheetDialogFragment_you_are_not_currently_a_member_of_the_group">Aktualisht s’jeni anëtar i grupit.</string>
  <!--GV2 Request confirmation dialog-->
  <string name="RequestConfirmationDialog_add_s_to_the_group">Të shtohet “%1$s” te grupi?</string>
  <string name="RequestConfirmationDialog_deny_request_from_s">Të hidhet poshtë kërkesa prej “%1$s”?</string>
  <string name="RequestConfirmationDialog_add">Shtoje</string>
  <string name="RequestConfirmationDialog_deny">Hidhe poshtë</string>
  <!--ImageEditorHud-->
  <string name="ImageEditorHud_blur_faces">Turbulloni fytyra</string>
  <string name="ImageEditorHud_new_blur_faces_or_draw_anywhere_to_blur">E re: Turbulloni fytyra ose vizatoni kudo qoftë, që të turbullohet</string>
  <string name="ImageEditorHud_draw_anywhere_to_blur">Vizatoni kudoqoftë që të turbullohet</string>
  <string name="ImageEditorHud_draw_to_blur_additional_faces_or_areas">Vizatoni që të turbullohen fytyra ose fusha shtesë</string>
  <!--InputPanel-->
  <string name="InputPanel_tap_and_hold_to_record_a_voice_message_release_to_send">Që të incizoni një mesazh zanor, prekeni dhe mbajeni të prekur, për ta dërguar, lëshojeni</string>
  <!--InviteActivity-->
  <string name="InviteActivity_share">Ndaje</string>
  <string name="InviteActivity_share_with_contacts">Ndajeni me kontaktet</string>
  <string name="InviteActivity_share_via">Ndajeni me të tjerë përmes…</string>
  <string name="InviteActivity_cancel">Anuloje</string>
  <string name="InviteActivity_sending">Po dërgohet…</string>
  <string name="InviteActivity_invitations_sent">Ftesat u dërguan!</string>
<<<<<<< HEAD
  <string name="InviteActivity_invite_to_signal">Ftojeni në Molly</string>
  <plurals name="InviteActivity_send_sms_to_friends">
    <item quantity="one">DËRGOJINI SMS %d SHOKU</item>
    <item quantity="other">DËRGOJINI SMS %d SHOKËVE</item>
  </plurals>
=======
  <string name="InviteActivity_invite_to_signal">Ftojeni në Signal</string>
  <string name="InviteActivity_send_sms">Dërgo SMS (%d)</string>
>>>>>>> 520fe481
  <plurals name="InviteActivity_send_sms_invites">
    <item quantity="one">Të dërgohet %d ftesë SMS?</item>
    <item quantity="other">Të dërgohen %d ftesa SMS?</item>
  </plurals>
  <string name="InviteActivity_lets_switch_to_signal">Le të kalojmë në Molly: %1$s</string>
  <string name="InviteActivity_no_app_to_share_to">Duket sikur s\’keni aplikacione me të cilat të ndani.</string>
  <!--LearnMoreTextView-->
  <string name="LearnMoreTextView_learn_more">Mësoni më tepër</string>
  <!--LongMessageActivity-->
  <string name="LongMessageActivity_unable_to_find_message">S\’arrihet të gjendet mesazh</string>
  <string name="LongMessageActivity_message_from_s">Mesazh prej %1$s</string>
  <string name="LongMessageActivity_your_message">Mesazhi Juaj</string>
  <!--MessageRetrievalService-->
  <string name="MessageRetrievalService_signal">Molly</string>
  <string name="MessageRetrievalService_background_connection_enabled">U aktivizua lidhja në prapaskenë</string>
  <!--MmsDownloader-->
  <string name="MmsDownloader_error_reading_mms_settings">Gabim në leximin e rregullimeve për MMS të furnizuesit të rrjetit pa fill</string>
  <!--MediaOverviewActivity-->
  <string name="MediaOverviewActivity_Media">Media</string>
  <string name="MediaOverviewActivity_Files">Kartela</string>
  <string name="MediaOverviewActivity_Audio">Audio</string>
  <string name="MediaOverviewActivity_All">Krejt</string>
  <plurals name="MediaOverviewActivity_Media_delete_confirm_title">
    <item quantity="one">Të fshihet objekti i përzgjedhur?</item>
    <item quantity="other">Të fshihen objektet e përzgjedhur?</item>
  </plurals>
  <plurals name="MediaOverviewActivity_Media_delete_confirm_message">
    <item quantity="one">Kjo do të fshijë përgjithnjë kartelën e përzgjedhur. Do të fshihet gjithashtu çfarëdo teksti mesazhi i përshoqëruar me këtë objekt.</item>
    <item quantity="other">Kjo do të fshijë përgjithnjë krejt %1$d kartelat e përzgjedhura. Do të fshihet gjithashtu çfarëdo teksti mesazhi i përshoqëruar me këto objekte.</item>
  </plurals>
  <string name="MediaOverviewActivity_Media_delete_progress_title">Po fshihet</string>
  <string name="MediaOverviewActivity_Media_delete_progress_message">Po fshihen mesazhet…</string>
  <string name="MediaOverviewActivity_Select_all">Përzgjidhi krejt</string>
  <string name="MediaOverviewActivity_collecting_attachments">Po mblidhen bashkëngjitje…</string>
  <string name="MediaOverviewActivity_Sort_by">Renditi sipas</string>
  <string name="MediaOverviewActivity_Newest">Më të rejave</string>
  <string name="MediaOverviewActivity_Oldest">Më të vjetrave</string>
  <string name="MediaOverviewActivity_Storage_used">Hapësirës së përdorur</string>
  <string name="MediaOverviewActivity_All_storage_use">Krejt hapësira e përdorur</string>
  <string name="MediaOverviewActivity_Grid_view_description">Pamje rrjetë</string>
  <string name="MediaOverviewActivity_List_view_description">Pamje listë</string>
  <string name="MediaOverviewActivity_Selected_description">Të përzgjedhura</string>
  <plurals name="MediaOverviewActivity_d_items_s">
    <item quantity="one">%1$d objekt %2$s</item>
    <item quantity="other">%1$d objekte %2$s</item>
  </plurals>
  <plurals name="MediaOverviewActivity_d_items">
    <item quantity="one">%1$d objekt</item>
    <item quantity="other">%1$d objekte</item>
  </plurals>
  <string name="MediaOverviewActivity_file">Kartelë</string>
  <string name="MediaOverviewActivity_audio">Audio</string>
  <string name="MediaOverviewActivity_video">Video</string>
  <string name="MediaOverviewActivity_image">Figurë</string>
  <string name="MediaOverviewActivity_voice_message">Mesazh zanor</string>
  <string name="MediaOverviewActivity_sent_by_s">Dërguar nga %1$s</string>
  <string name="MediaOverviewActivity_sent_by_you">Dërguar nga ju</string>
  <string name="MediaOverviewActivity_sent_by_s_to_s">Dërguar nga %1$s për %2$s</string>
  <string name="MediaOverviewActivity_sent_by_you_to_s">Dërguar nga ju për %1$s</string>
  <!--Megaphones-->
  <string name="Megaphones_introducing_reactions">Ju Prezantojmë Reagimet</string>
  <string name="Megaphones_tap_and_hold_any_message_to_quicky_share_how_you_feel">Prekeni dhe mbajeni të prekur cilindo mesazh që të ndani me të tjerët se si ndjeheni prej tij.</string>
  <string name="Megaphones_remind_me_later">Kujtomë më vonë</string>
  <string name="Megaphones_verify_your_signal_pin">Verifikoni PIN-in tuaj të Signal-it</string>
  <string name="Megaphones_well_occasionally_ask_you_to_verify_your_pin">Me raste, do t’ju kërkojmë të verifikoni PIN-in tuaj, që kështu të mund ta mbani mend.</string>
  <string name="Megaphones_verify_pin">Verifikoje PIN-in</string>
  <string name="Megaphones_get_started">Fillojani</string>
  <string name="Megaphones_new_group">Grup i ri</string>
  <string name="Megaphones_invite_friends">Ftoni shokë</string>
  <string name="Megaphones_use_sms">Use SMS</string>
  <string name="Megaphones_appearance">Dukje</string>
  <string name="Megaphones_add_photo">Shtoni foto</string>
  <!--NotificationBarManager-->
  <string name="NotificationBarManager_signal_call_in_progress">Thirrje Signal në zhvillim e sipër</string>
  <string name="NotificationBarManager__establishing_signal_call">Po bëhet thirrje Signal</string>
  <string name="NotificationBarManager__incoming_signal_call">Thirrje ardhëse Signal</string>
  <string name="NotificationBarManager__incoming_signal_group_call">Thirrje ardhëse për grup Signal</string>
  <string name="NotificationBarManager__stopping_signal_call_service">Po ndalet shërbimi Signal i thirrjeve</string>
  <string name="NotificationBarManager__decline_call">Hidhe poshtë thirrjen</string>
  <string name="NotificationBarManager__answer_call">Përgjigju thirrjes</string>
  <string name="NotificationBarManager__end_call">Përfundoje thirrjen</string>
  <string name="NotificationBarManager__cancel_call">Anuloje thirrjen</string>
  <string name="NotificationBarManager__join_call">Hyni në thirrje</string>
  <!--NotificationsMegaphone-->
  <string name="NotificationsMegaphone_turn_on_notifications">Të aktivizohen Njoftimet?</string>
  <string name="NotificationsMegaphone_never_miss_a_message">Mos humbni kurrë një mesazh nga kontakte dhe grupe tuajt.</string>
  <string name="NotificationsMegaphone_turn_on">Aktivizoje</string>
  <string name="NotificationsMegaphone_not_now">Jo tani</string>
  <!--NotificationMmsMessageRecord-->
  <string name="NotificationMmsMessageRecord_multimedia_message">Mesazh multimedia</string>
  <string name="NotificationMmsMessageRecord_downloading_mms_message">Po shkarkohet mesazh MMS</string>
  <string name="NotificationMmsMessageRecord_error_downloading_mms_message">Gabim në shkarkim mesazhi MMS, prekeni që të riprovohet</string>
  <!--MediaPickerActivity-->
  <string name="MediaPickerActivity_send_to">Dërgoje te %s</string>
  <string name="MediaPickerActivity__menu_open_camera">Hapni kamerën</string>
  <!--MediaSendActivity-->
  <string name="MediaSendActivity_add_a_caption">Shtoni një përshkrim…</string>
  <string name="MediaSendActivity_an_item_was_removed_because_it_exceeded_the_size_limit">U hoq një objekt, ngaqë tejkalonte kufirin për madhësitë</string>
  <string name="MediaSendActivity_an_item_was_removed_because_it_had_an_unknown_type">U hoq një objekt, ngaqë ishte i një lloji të panjohur</string>
  <string name="MediaSendActivity_an_item_was_removed_because_it_exceeded_the_size_limit_or_had_an_unknown_type">U hoq një objekt, ngaqë tejkalonte kufirin për madhësinë, ose ishte i një lloji të panjohur</string>
  <string name="MediaSendActivity_camera_unavailable">Kamera jo gati.</string>
  <string name="MediaSendActivity_message_to_s">Mesazh për %s</string>
  <string name="MediaSendActivity_message">Mesazh</string>
  <string name="MediaSendActivity_select_recipients">Përzgjidhni marrës</string>
  <string name="MediaSendActivity_signal_needs_access_to_your_contacts">Që të mund t\’i shfaqë, Molly-i lyp leje përdorimi të kontakteve.</string>
  <string name="MediaSendActivity_signal_needs_contacts_permission_in_order_to_show_your_contacts_but_it_has_been_permanently_denied">Molly-i lyp leje mbi Kontaktet që të mund të shfaqë kontaktet tuaja, por kjo i është mohuar përgjithmonë. Ju lutemi, kaloni te rregullimet e aplikacionit, përzgjidhni \"Leje\", dhe aktivizoni \"Kontakte\".</string>
  <plurals name="MediaSendActivity_cant_share_more_than_n_items">
    <item quantity="one">S\’mund të ndani me të tjerët më shumë se %d objekte.</item>
    <item quantity="other">S\’mund të ndani me të tjerët më shumë se %d objekte.</item>
  </plurals>
  <string name="MediaSendActivity_select_recipients_description">Përzgjidhni marrës</string>
  <string name="MediaSendActivity_tap_here_to_make_this_message_disappear_after_it_is_viewed">Prekni këtu që të zhduket ky mesazh pasi të jetë parë.</string>
  <!--MediaRepository-->
  <string name="MediaRepository_all_media">Krejt mediat</string>
  <string name="MediaRepository__camera">Kamerë</string>
  <!--MessageDecryptionUtil-->
  <string name="MessageDecryptionUtil_failed_to_decrypt_message">S’u arrit të shfshehtëzohet mesazhi</string>
  <string name="MessageDecryptionUtil_tap_to_send_a_debug_log">Prekeni që të dërgoni një regjistër diagnostikimesh</string>
  <!--MessageRecord-->
  <string name="MessageRecord_unknown">I panjohur</string>
  <string name="MessageRecord_message_encrypted_with_a_legacy_protocol_version_that_is_no_longer_supported">Morët një mesazh të fshehtëzuar duke përdorur një version të vjetër të Signal-it, që nuk mirëmbahet më. Ju lutemi, kërkojini dërguesit ta përditësojë me versionin më të ri dhe ta ridërgojë mesazhin.</string>
  <string name="MessageRecord_left_group">E keni lënë grupin.</string>
  <string name="MessageRecord_you_updated_group">E përditësuat grupin.</string>
  <string name="MessageRecord_the_group_was_updated">Grupi u përditësua.</string>
  <string name="MessageRecord_you_called_date">Thirrët · %1$s</string>
  <string name="MessageRecord_missed_audio_call_date">Thirrje audio e humbur · %1$s</string>
  <string name="MessageRecord_missed_video_call_date">Thirrje video e humbur · %1$s</string>
  <string name="MessageRecord_s_updated_group">%s përditësoi grupin.</string>
  <string name="MessageRecord_s_called_you_date">%1$s ju thirri · %2$s</string>
  <string name="MessageRecord_s_joined_signal">%s është në Signal!</string>
  <string name="MessageRecord_you_disabled_disappearing_messages">Çaktivizuat zhdukje mesazhesh.</string>
  <string name="MessageRecord_s_disabled_disappearing_messages">%1$s çaktivizoi zhdukje mesazhesh.</string>
  <string name="MessageRecord_you_set_disappearing_message_time_to_s">E vutë kohëmatësin e zhdukjes së mesazheve për %1$s.</string>
  <string name="MessageRecord_s_set_disappearing_message_time_to_s">%1$s e vuri kohëmatësin e tretjes së mesazheve në %2$s.</string>
  <string name="MessageRecord_disappearing_message_time_set_to_s">Koha për zhdukje mesazhesh është vënë %1$s.</string>
  <string name="MessageRecord_this_group_was_updated_to_a_new_group">Ky grup u përditësua si një Grup i Ri.</string>
  <string name="MessageRecord_you_couldnt_be_added_to_the_new_group_and_have_been_invited_to_join">S’u shtuat dot te Grupi i Ri dhe u ftuat të bëheni pjesë.</string>
  <string name="MessageRecord_chat_session_refreshed">Sesioni i fjalosjes u rifreskua</string>
  <plurals name="MessageRecord_members_couldnt_be_added_to_the_new_group_and_have_been_invited">
    <item quantity="one">Një anëtar s’u shtua dot te Grupi i Ri dhe është ftuar të bëhet pjesë e tij.</item>
    <item quantity="other">%1$s anëtarë s’u shtuan dot te Grupi i Ri dhe janë ftuar të bëhen pjesë e tij.</item>
  </plurals>
  <plurals name="MessageRecord_members_couldnt_be_added_to_the_new_group_and_have_been_removed">
    <item quantity="one">Një anëtar s’u shtua dot te Grupi i Ri dhe është ftuar të bëhet pjesë e tij.</item>
    <item quantity="other">%1$s anëtarë s’u shtuan dot te Grupi i Ri dhe u hoqën prej grupit.</item>
  </plurals>
  <!--Profile change updates-->
  <string name="MessageRecord_changed_their_profile_name_to">%1$s ndryshoi emrin e tij te profili si %2$s.</string>
  <string name="MessageRecord_changed_their_profile_name_from_to">%1$s ndryshoi emrin e tij të profilit nga %2$s në %3$s.</string>
  <string name="MessageRecord_changed_their_profile">%1$s ndryshoi profilin e tij.</string>
  <!--GV2 specific-->
  <string name="MessageRecord_you_created_the_group">E krijuat grupin.</string>
  <string name="MessageRecord_group_updated">Grupi u përditësua.</string>
  <string name="MessageRecord_invite_friends_to_this_group">Ftoni shokë te ky grup përmes një lidhjeje grupi</string>
  <!--GV2 member additions-->
  <string name="MessageRecord_you_added_s">Shtuat %1$s.</string>
  <string name="MessageRecord_s_added_s">%1$s shtoi %2$s.</string>
  <string name="MessageRecord_s_added_you">%1$s ju shtoi te grupi.</string>
  <string name="MessageRecord_you_joined_the_group">U bëtë pjesë e grupit.</string>
  <string name="MessageRecord_s_joined_the_group">%1$s u bënë pjesë e grupit.</string>
  <!--GV2 member removals-->
  <string name="MessageRecord_you_removed_s">Hoqët %1$s.</string>
  <string name="MessageRecord_s_removed_s">%1$s hoqi %2$s.</string>
  <string name="MessageRecord_s_removed_you_from_the_group">%1$s ju hoqi nga grupi.</string>
  <string name="MessageRecord_you_left_the_group">E braktisët grupin.</string>
  <string name="MessageRecord_s_left_the_group">%1$s e la grupin.</string>
  <string name="MessageRecord_you_are_no_longer_in_the_group">S’jeni më te grupi.</string>
  <string name="MessageRecord_s_is_no_longer_in_the_group">%1$s s’është më te grupi.</string>
  <!--GV2 role change-->
  <string name="MessageRecord_you_made_s_an_admin">E bëtë %1$s përgjegjës.</string>
  <string name="MessageRecord_s_made_s_an_admin">%1$s bëri %2$s përgjegjës.</string>
  <string name="MessageRecord_s_made_you_an_admin">%1$s ju bëri përgjegjës.</string>
  <string name="MessageRecord_you_revoked_admin_privileges_from_s">I shfuqizuat %1$s privilegje përgjegjësi.</string>
  <string name="MessageRecord_s_revoked_your_admin_privileges">%1$s shfuqizoi privilegjet tuaja prej përgjegjësi.</string>
  <string name="MessageRecord_s_revoked_admin_privileges_from_s">%1$s i shfuqizoi %2$s privilegje përgjegjësi.</string>
  <string name="MessageRecord_s_is_now_an_admin">%1$s tani është përgjegjës.</string>
  <string name="MessageRecord_you_are_now_an_admin">Tani jeni një përgjegjës.</string>
  <string name="MessageRecord_s_is_no_longer_an_admin">%1$s s’është më përgjegjës.</string>
  <string name="MessageRecord_you_are_no_longer_an_admin">S’jeni më përgjegjës.</string>
  <!--GV2 invitations-->
  <string name="MessageRecord_you_invited_s_to_the_group">Ftuat %1$s te grupi.</string>
  <string name="MessageRecord_s_invited_you_to_the_group">%1$s ju ftoi te grupi.</string>
  <plurals name="MessageRecord_s_invited_members">
    <item quantity="one">%1$s ftoi 1 person te grupi.</item>
    <item quantity="other">%1$s ftoi %2$d vetë te grupi.</item>
  </plurals>
  <string name="MessageRecord_you_were_invited_to_the_group">U ftuat te grupi.</string>
  <plurals name="MessageRecord_d_people_were_invited_to_the_group">
    <item quantity="one">1 person u ftua te grupi.</item>
    <item quantity="other">%1$d vetë u ftuan te grupi.</item>
  </plurals>
  <!--GV2 invitation revokes-->
  <plurals name="MessageRecord_you_revoked_invites">
    <item quantity="one">Shfuqizuat një ftese për te grupi.</item>
    <item quantity="other">Shfuqizuat %1$d ftesa për te grupi.</item>
  </plurals>
  <plurals name="MessageRecord_s_revoked_invites">
    <item quantity="one">%1$s shfuqizoi një ftesë për te grupi.</item>
    <item quantity="other">%1$s shfuqizoi %2$d ftesa për te grupi.</item>
  </plurals>
  <string name="MessageRecord_someone_declined_an_invitation_to_the_group">Dikush hodhi poshtë një ftesë për te grupi.</string>
  <string name="MessageRecord_you_declined_the_invitation_to_the_group">Hodhët poshtë ftesën për te grupi.</string>
  <string name="MessageRecord_s_revoked_your_invitation_to_the_group">%1$s shfuqizoi ftesën tuaj ndaj grupit.</string>
  <string name="MessageRecord_an_admin_revoked_your_invitation_to_the_group">Një përgjegjës shfuqizoi ftesën tuaj ndaj grupit.</string>
  <plurals name="MessageRecord_d_invitations_were_revoked">
    <item quantity="one">U shfuqizua një ftesë për te grupi.</item>
    <item quantity="other">U shfuqizuan %1$d ftesa për te grupi.</item>
  </plurals>
  <!--GV2 invitation acceptance-->
  <string name="MessageRecord_you_accepted_invite">Pranuat ftesën për te grupi.</string>
  <string name="MessageRecord_s_accepted_invite">%1$s pranoi një ftesë për te grupi.</string>
  <string name="MessageRecord_you_added_invited_member_s">Shtuat anëtarët e ftuar %1$s.</string>
  <string name="MessageRecord_s_added_invited_member_s">%1$s shtoi anëtarin e ftuar %2$s.</string>
  <!--GV2 title change-->
  <string name="MessageRecord_you_changed_the_group_name_to_s">Ndryshuat emrin e grupit në \"%1$s\".</string>
  <string name="MessageRecord_s_changed_the_group_name_to_s">%1$s ndryshoi emrin e grupit në \"%2$s\".</string>
  <string name="MessageRecord_the_group_name_has_changed_to_s">Emri i grupit u ndryshua në \"%1$s\".</string>
  <!--GV2 description change-->
  <string name="MessageRecord_you_changed_the_group_description">Ndryshuat përshkrimin e grupit.</string>
  <string name="MessageRecord_s_changed_the_group_description">%1$s ndryshoi përshkrimin e grupit.</string>
  <string name="MessageRecord_the_group_description_has_changed">Përshkrimi i grupit ndryshoi.</string>
  <!--GV2 avatar change-->
  <string name="MessageRecord_you_changed_the_group_avatar">Ndryshuat avatarin e grupit.</string>
  <string name="MessageRecord_s_changed_the_group_avatar">%1$s ndryshoi avatarin e grupit.</string>
  <string name="MessageRecord_the_group_group_avatar_has_been_changed">Avatari i grupit u ndryshua.</string>
  <!--GV2 attribute access level change-->
  <string name="MessageRecord_you_changed_who_can_edit_group_info_to_s">Ndryshuat cili mund të përpunojë të dhëna grupi te \"%1$s\".</string>
  <string name="MessageRecord_s_changed_who_can_edit_group_info_to_s">%1$s ndryshoi se cilët mund të përpunojnë të dhëna grupi te \"%2$s\".</string>
  <string name="MessageRecord_who_can_edit_group_info_has_been_changed_to_s">Te \"%1$s\" është ndryshuar se kush mund të përpunojë të dhëna grupi.</string>
  <!--GV2 membership access level change-->
  <string name="MessageRecord_you_changed_who_can_edit_group_membership_to_s">Ndryshuat cilët mund të përpunojnë anëtarësi grupi te \"%1$s\".</string>
  <string name="MessageRecord_s_changed_who_can_edit_group_membership_to_s">%1$s ndryshoi se cilët mund të përpunojnë anëtarësi grupi te \"%2$s\".</string>
  <string name="MessageRecord_who_can_edit_group_membership_has_been_changed_to_s">Te \"%1$s\" është ndryshuas se kush mund të përpunojë anëtarësi te grupi.</string>
  <!--GV2 announcement group change-->
  <string name="MessageRecord_you_allow_all_members_to_send">Ndryshuat rregullimet e grupit për të lejuar krejt anëtarët të dërgojnë mesazhe.</string>
  <string name="MessageRecord_you_allow_only_admins_to_send">Ndryshuat rregullimet e grupit për të lejuar vetëm përgjegjësit të dërgojnë mesazhe.</string>
  <string name="MessageRecord_s_allow_all_members_to_send">%1$s ndryshoi rregullimet e grupit për të lejuar krejt anëtarët të dërgojnë mesazhe.</string>
  <string name="MessageRecord_s_allow_only_admins_to_send">%1$s ndryshoi rregullimet e grupit për të lejuar vetëm përgjegjësit të dërgojnë mesazhe.</string>
  <string name="MessageRecord_allow_all_members_to_send">Rregullimet e grupit u ndryshuan për të lejuar krejt anëtarët të dërgojnë mesazhe.</string>
  <string name="MessageRecord_allow_only_admins_to_send">Rregullimet e grupit u ndryshuan për të lejuar vetëm përgjegjësit të dërgojnë mesazhe.</string>
  <!--GV2 group link invite access level change-->
  <string name="MessageRecord_you_turned_on_the_group_link_with_admin_approval_off">Aktivizuat lidhjen e grupit me miratim nga përgjegjësi të çaktivizuar.</string>
  <string name="MessageRecord_you_turned_on_the_group_link_with_admin_approval_on">Aktivizuat lidhjen e grupit me miratim nga përgjegjësi të aktivizuar.</string>
  <string name="MessageRecord_you_turned_off_the_group_link">Çaktivizuat lidhjen e grupit.</string>
  <string name="MessageRecord_s_turned_on_the_group_link_with_admin_approval_off">%1$s aktivizoi lidhjen e grupit me miratim nga përgjegjësi të çaktivizuar.</string>
  <string name="MessageRecord_s_turned_on_the_group_link_with_admin_approval_on">%1$s aktivizoi lidhjen e grupit me miratim nga përgjegjësi të aktivizuar.</string>
  <string name="MessageRecord_s_turned_off_the_group_link">%1$s çaktivizoi lidhjen e grupit.</string>
  <string name="MessageRecord_the_group_link_has_been_turned_on_with_admin_approval_off">Lidhja e grupit është aktivizuar me miratim nga përgjegjësi të çaktivizuar.</string>
  <string name="MessageRecord_the_group_link_has_been_turned_on_with_admin_approval_on">Lidhja e grupit është aktivizuar me miratim nga përgjegjësi të aktivizuar.</string>
  <string name="MessageRecord_the_group_link_has_been_turned_off">Lidhja e grupit është çaktivizuar.</string>
  <string name="MessageRecord_you_turned_off_admin_approval_for_the_group_link">Çaktivizuat miratim përgjegjësi për lidhjen e grupit.</string>
  <string name="MessageRecord_s_turned_off_admin_approval_for_the_group_link">%1$s çaktivizoi miratim nga përgjegjësi për lidhjen e grupit.</string>
  <string name="MessageRecord_the_admin_approval_for_the_group_link_has_been_turned_off">Miratimi nga përgjegjësi për lidhjen e grupit është çaktivizuar.</string>
  <string name="MessageRecord_you_turned_on_admin_approval_for_the_group_link">Aktivizuat miratim përgjegjësi për lidhjen e grupit.</string>
  <string name="MessageRecord_s_turned_on_admin_approval_for_the_group_link">%1$s aktivizoi miratim nga përgjegjësi për lidhjen e grupit.</string>
  <string name="MessageRecord_the_admin_approval_for_the_group_link_has_been_turned_on">Miratimi nga përgjegjësi për lidhjen e grupit është aktivizuar.</string>
  <!--GV2 group link reset-->
  <string name="MessageRecord_you_reset_the_group_link">Ricaktuat lidhjen e grupit.</string>
  <string name="MessageRecord_s_reset_the_group_link">%1$s ricaktoi lidhjen e grupit.</string>
  <string name="MessageRecord_the_group_link_has_been_reset">Lidhja e grupit është ricaktuar.</string>
  <!--GV2 group link joins-->
  <string name="MessageRecord_you_joined_the_group_via_the_group_link">U bëtë pjesë e grupit përmes lidhjes së grupit.</string>
  <string name="MessageRecord_s_joined_the_group_via_the_group_link">%1$s u bë pjesë e grupit përmes lidhjes së grupit.</string>
  <!--GV2 group link requests-->
  <string name="MessageRecord_you_sent_a_request_to_join_the_group">Dërguat një kërkesë të bëheni pjesë e grupit.</string>
  <string name="MessageRecord_s_requested_to_join_via_the_group_link">%1$s kërkoi të bëhet pjesë e grupit përmes lidhjes së grupit.</string>
  <!--GV2 group link approvals-->
  <string name="MessageRecord_s_approved_your_request_to_join_the_group">%1$s miratoi kërkesën tuaj për t’u bërë pjesë e grupit.</string>
  <string name="MessageRecord_s_approved_a_request_to_join_the_group_from_s">%1$s miratoi një kërkesë për t’u bërë pjesë e grupit nga %2$s.</string>
  <string name="MessageRecord_you_approved_a_request_to_join_the_group_from_s">Miratuat një kërkesë nga %1$s për t’u bërë pjesë e grupit.</string>
  <string name="MessageRecord_your_request_to_join_the_group_has_been_approved">Kërkesa jua për t’u bërë pjesë e grupit u miratua.</string>
  <string name="MessageRecord_a_request_to_join_the_group_from_s_has_been_approved">U miratua një kërkesë për t’u bërë pjesë e grupit nga %1$s.</string>
  <!--GV2 group link deny-->
  <string name="MessageRecord_your_request_to_join_the_group_has_been_denied_by_an_admin">Kërkesa juaj për t’u bërë pjesë e grupit është hedhur poshtë nga një përgjegjës.</string>
  <string name="MessageRecord_s_denied_a_request_to_join_the_group_from_s">%1$s hodhi poshtë një kërkesë për t’u bërë pjesë e grupit nga %2$s.</string>
  <string name="MessageRecord_a_request_to_join_the_group_from_s_has_been_denied">U hodh poshtë një kërkesë për t’u bërë pjesë e grupit nga %1$s.</string>
  <string name="MessageRecord_you_canceled_your_request_to_join_the_group">Anuluat kërkesën tuaj për t’u bërë pjesë e grupit.</string>
  <string name="MessageRecord_s_canceled_their_request_to_join_the_group">%1$s anuloi kërkesën e tij për t’u bërë pjesë e grupit.</string>
  <!--End of GV2 specific update messages-->
  <string name="MessageRecord_your_safety_number_with_s_has_changed">Numri juaj i sigurisë me %s është ndryshuar.</string>
  <string name="MessageRecord_you_marked_your_safety_number_with_s_verified">E shënuat numrin tuaj të sigurisë me %s si të verifikuar</string>
  <string name="MessageRecord_you_marked_your_safety_number_with_s_verified_from_another_device">E shënuat numrin tuaj të sigurisë me %s si të verifikuar nga një tjetër pajisje</string>
  <string name="MessageRecord_you_marked_your_safety_number_with_s_unverified">E shënuat numrin tuaj të sigurisë me %s si të paverifikuar</string>
  <string name="MessageRecord_you_marked_your_safety_number_with_s_unverified_from_another_device">E shënuat numrin tuaj të sigurisë me %s si të paverifikuar nga një tjetër pajisje</string>
  <string name="MessageRecord_a_message_from_s_couldnt_be_delivered">S’u dërgua dot një mesazh prej %s</string>
  <string name="MessageRecord_s_changed_their_number_to_a_new_number">%1$s e ndryshoi numrin e vet me një numër të ri.</string>
  <!--Group Calling update messages-->
  <string name="MessageRecord_s_started_a_group_call_s">%1$s nisi një thirrje grupi · %2$s</string>
  <string name="MessageRecord_s_is_in_the_group_call_s">%1$s gjendet te thirrja e grupit · %2$s</string>
  <string name="MessageRecord_you_are_in_the_group_call_s1">Gjendeni te thirrja e grupit · %1$s</string>
  <string name="MessageRecord_s_and_s_are_in_the_group_call_s1">%1$s dhe %2$s gjenden te thirrja e grupit · %3$s</string>
  <string name="MessageRecord_group_call_s">Thirrje grupi · %1$s</string>
  <string name="MessageRecord_s_started_a_group_call">%1$s nisi një thirrje grupi</string>
  <string name="MessageRecord_s_is_in_the_group_call">%1$s gjendet te thirrja e grupit</string>
  <string name="MessageRecord_you_are_in_the_group_call">Gjendeni te thirrja e grupit</string>
  <string name="MessageRecord_s_and_s_are_in_the_group_call">%1$s dhe %2$s gjenden te thirrja e grupit</string>
  <string name="MessageRecord_group_call">Thirrje grupi</string>
  <string name="MessageRecord_you">Ju</string>
  <plurals name="MessageRecord_s_s_and_d_others_are_in_the_group_call_s">
    <item quantity="one">%1$s, %2$s, dhe %3$d tjetër gjenden te thirrja e grupit · %4$s</item>
    <item quantity="other">%1$s, %2$s, dhe %3$d të tjerë gjenden te thirrja e grupit · %4$s</item>
  </plurals>
  <plurals name="MessageRecord_s_s_and_d_others_are_in_the_group_call">
    <item quantity="one">%1$s, %2$s, dhe %3$d tjetër gjenden te thirrja e grupit</item>
    <item quantity="other">%1$s, %2$s, dhe %3$d të tjerë gjenden te thirrja e grupit</item>
  </plurals>
  <!--MessageRequestBottomView-->
  <string name="MessageRequestBottomView_accept">Pranoje</string>
  <string name="MessageRequestBottomView_continue">Vazhdo</string>
  <string name="MessageRequestBottomView_delete">Fshije</string>
  <string name="MessageRequestBottomView_block">Bllokoje</string>
  <string name="MessageRequestBottomView_unblock">Zhbllokoje</string>
  <string name="MessageRequestBottomView_do_you_want_to_let_s_message_you_they_wont_know_youve_seen_their_messages_until_you_accept">Të lejohet %1$s t’ju dërgojë mesazh dhe të ndajë emrin dhe foton tuaj me të tjerë? S’do ta dijë se e keni parë mesazhin e tij, para se të pranoni këtë.</string>
  <string name="MessageRequestBottomView_do_you_want_to_let_s_message_you_wont_receive_any_messages_until_you_unblock_them">Të lejohet %1$s t’ju dërgojë mesazh dhe të ndajë emrin dhe foton tuaj me të tjerë? S’do të merrni ndonjë mesazh, para se ta zhbllokoni.</string>
  <string name="MessageRequestBottomView_continue_your_conversation_with_this_group_and_share_your_name_and_photo">Të vazhdohet biseda juaj me këtë grup dhe t’u jepet emri dhe fotoja juaj anëtarëve të tij?</string>
  <string name="MessageRequestBottomView_upgrade_this_group_to_activate_new_features">Përmirësojeni këtë grup, që të aktivizohen veçori të reja, të tilla si @përmendje dhe përgjegjës. Anëtarët që nuk kanë dhënë emrin ose foton e tyre te ky grup, do të ftohen të bëhen pjesë.</string>
  <string name="MessageRequestBottomView_this_legacy_group_can_no_longer_be_used">Ky Grup i Dikurshëm s’mund të përdoret më, ngaqë është shumë i madh. Madhësia maksimum për grupet është %1$d.</string>
  <string name="MessageRequestBottomView_continue_your_conversation_with_s_and_share_your_name_and_photo">Të vazhdohet biseda juaj me %1$s dhe t’i jepet emri dhe fotoja juaj?</string>
  <string name="MessageRequestBottomView_do_you_want_to_join_this_group_they_wont_know_youve_seen_their_messages_until_you_accept">Të bëhet anëtarësim në këtë grup dhe të ndahet emri dhe fotoja juaj me anëtarët e tij? S’do ta dinë se i keni parë mesazhet e tyre, para se të pranoni këtë.</string>
  <string name="MessageRequestBottomView_join_this_group_they_wont_know_youve_seen_their_messages_until_you_accept">Doni të bëheni pjesë e këtij grupi? S’do ta dinë se i keni parë mesazhet e tyre, deri sa të pranoni.</string>
  <string name="MessageRequestBottomView_unblock_this_group_and_share_your_name_and_photo_with_its_members">Të zhbllokohet ky grup dhe të lejohet të ndajë emrin dhe foton tuaj me anëtarët e tij? S’do të merrni ndonjë mesazh, para se ta zhbllokoni.</string>
  <string name="MessageRequestProfileView_view">Shihni</string>
  <string name="MessageRequestProfileView_member_of_one_group">Anëtar i %1$s</string>
  <string name="MessageRequestProfileView_member_of_two_groups">Anëtar i %1$s dhe %2$s</string>
  <string name="MessageRequestProfileView_member_of_many_groups">Anëtar i %1$s, %2$s, dhe %3$s</string>
  <plurals name="MessageRequestProfileView_members">
    <item quantity="one">%1$d anëtar</item>
    <item quantity="other">%1$d anëtarë</item>
  </plurals>
  <plurals name="MessageRequestProfileView_members_and_invited">
    <item quantity="one">%1$d anëtar (+%2$d të ftuar)</item>
    <item quantity="other">%1$d anëtarë (+%2$d të ftuar)</item>
  </plurals>
  <plurals name="MessageRequestProfileView_member_of_d_additional_groups">
    <item quantity="one">%d grup shtesë</item>
    <item quantity="other">%d grupe shtesë</item>
  </plurals>
  <!--PassphraseChangeActivity-->
  <string name="PassphraseChangeActivity_passphrases_dont_match_exclamation">Frazëkalimet nuk përputhen!</string>
  <string name="PassphraseChangeActivity_incorrect_old_passphrase_exclamation">Frazëkalim i vjetër i pasaktë!</string>
  <string name="PassphraseChangeActivity_enter_new_passphrase_exclamation">Jepni frazëkalim të ri!</string>
  <!--DeviceProvisioningActivity-->
  <string name="DeviceProvisioningActivity_link_this_device">Të lidhet kjo pajisje?</string>
  <string name="DeviceProvisioningActivity_continue">VAZHDO</string>
  <string name="DeviceProvisioningActivity_content_intro">Do të jetë në gjendje të</string>
  <string name="DeviceProvisioningActivity_content_bullets">
        • Lexojë krejt mesazhet tuaja.
        \n• Të dërgojë mesazhe në emrin tuaj.</string>
  <string name="DeviceProvisioningActivity_content_progress_title">Lidhje pajisjeje</string>
  <string name="DeviceProvisioningActivity_content_progress_content">Po lidhet pajisje e re…</string>
  <string name="DeviceProvisioningActivity_content_progress_success">Pajisja u miratua!</string>
  <string name="DeviceProvisioningActivity_content_progress_no_device">S\’u gjet pajisje.</string>
  <string name="DeviceProvisioningActivity_content_progress_network_error">Gabim rrjeti.</string>
  <string name="DeviceProvisioningActivity_content_progress_key_error">Kod QR i pavlefshëm.</string>
  <string name="DeviceProvisioningActivity_sorry_you_have_too_many_devices_linked_already">Na ndjeni, keni tashmë shumë pajisje të lidhura, provoni të hiqni disa</string>
  <string name="DeviceActivity_sorry_this_is_not_a_valid_device_link_qr_code">Na ndjeni, ky s\’është kod QR lidhjeje pajisjeje i vlefshëm.</string>
  <string name="DeviceProvisioningActivity_link_a_signal_device">Të lidhet një pajisje Signal?</string>
  <string name="DeviceProvisioningActivity_it_looks_like_youre_trying_to_link_a_signal_device_using_a_3rd_party_scanner">Duket sikur po provoni të lidhni një pajisje Signal duke përdorur skaner të një pale të tretë. Si masë mbrojtëse, ju lutemi, riskanojeni kodin që nga brenda Signal-it.</string>
  <string name="DeviceActivity_signal_needs_the_camera_permission_in_order_to_scan_a_qr_code">Që të mund të skanojë një kod QR, Molly lyp leje përdorimi të Kamerës, por kjo i është mohuar. Ju lutemi, kaloni te rregullimet e aplikacionit, përzgjidhni \"Leje\", dhe aktivizoni \"Kamerën\".</string>
  <string name="DeviceActivity_unable_to_scan_a_qr_code_without_the_camera_permission">S\’arrihet të skanohet kod QR pa leje mbi Kamerën</string>
  <!--OutdatedBuildReminder-->
  <string name="OutdatedBuildReminder_update_now">Përditësoje tani</string>
  <string name="OutdatedBuildReminder_your_version_of_signal_will_expire_today">Ky version i Signal-it do të skadojë sot. Përditësojeni me versionin më të freskët.</string>
  <plurals name="OutdatedBuildReminder_your_version_of_signal_will_expire_in_n_days">
    <item quantity="one">Ky version i Signal-it do të skadojë nesër. Përditësojeni me versionin më të freskët.</item>
    <item quantity="other">Ky version i Signal-it do të skadojë për %d ditë. Përditësojeni me versionin më të freskët.</item>
  </plurals>
  <!--PassphrasePromptActivity-->
  <string name="PassphrasePromptActivity_enter_passphrase">Jepni frazëkalimin</string>
  <string name="PassphrasePromptActivity_watermark_content_description">Ikona e Molly-it</string>
  <string name="PassphrasePromptActivity_ok_button_content_description">Parashtroje frazëkalimin</string>
  <string name="PassphrasePromptActivity_invalid_passphrase_exclamation">Frazëkalim i pavlefshëm!</string>
  <string name="PassphrasePromptActivity_unlock_signal">Shkyçe Molly-in</string>
  <string name="PassphrasePromptActivity_signal_android_lock_screen">Signal Android - Kyçje Ekrani</string>
  <!--PlacePickerActivity-->
  <string name="PlacePickerActivity_title">Hartë</string>
  <string name="PlacePickerActivity_drop_pin">Lini pin</string>
  <string name="PlacePickerActivity_accept_address">Pranoje adresën</string>
  <!--PlayServicesProblemFragment-->
  <string name="PlayServicesProblemFragment_the_version_of_google_play_services_you_have_installed_is_not_functioning">Versioni i Google Play Services që keni instaluar nuk funksionon saktë. Ju lutemi. riinstaloni Google Play Services dhe riprovoni.</string>
  <!--PinRestoreEntryFragment-->
  <string name="PinRestoreEntryFragment_incorrect_pin">PIN i pasaktë</string>
  <string name="PinRestoreEntryFragment_skip_pin_entry">Të anashkalohet dhënie PIN-i?</string>
  <string name="PinRestoreEntryFragment_need_help">Ju duhet ndihmë?</string>
  <string name="PinRestoreEntryFragment_your_pin_is_a_d_digit_code">PIN-i juaj është një kod me %1$d ose më tepër shifra që krijuat dhe që mund të jetë numerik ose alfanumerik.\n\nNëse s’mbani mend PIN-in tuaj, mund të krijoni një të ri. Mund të regjistroni dhe përdorni llogarinë tuaj, por do të humbni disa nga rregullimet e ruajtura, bie fjala, të dhënat e profilit tuaj.</string>
  <string name="PinRestoreEntryFragment_if_you_cant_remember_your_pin">Nëse s’mbani mend PIN-in tuaj, mund të krijoni një të ri. Mund të regjistroni dhe përdorni llogarinë tuaj, por do të humbni disa nga rregullimet e ruajtura, bie fjala, të dhëna të profilit tuaj.</string>
  <string name="PinRestoreEntryFragment_create_new_pin">Krijoni PIN të Ri</string>
  <string name="PinRestoreEntryFragment_contact_support">Lidhuni Me Asistencën</string>
  <string name="PinRestoreEntryFragment_cancel">Anuloje</string>
  <string name="PinRestoreEntryFragment_skip">Anashkaloje</string>
  <plurals name="PinRestoreEntryFragment_you_have_d_attempt_remaining">
    <item quantity="one">Keni edhe %1$d provë. Nëse ju mbarohen provat, mund të krijoni një PIN të ri. Mund të regjistroni dhe përdorni llogarinë tuaj, por do të humbni disa nga rregullimet e ruajtura, bie fjala, të dhënat e profilit tuaj.</item>
    <item quantity="other">Keni edhe %1$d prova. Nëse ju mbarohen provat, mund të krijoni një PIN të ri. Mund të regjistroni dhe përdorni llogarinë tuaj, por do të humbni disa nga rregullimet e ruajtura, bie fjala, të dhënat e profilit tuaj.</item>
  </plurals>
  <string name="PinRestoreEntryFragment_signal_registration_need_help_with_pin">Regjistrim Signal-i - Ju Duhet Ndihmë me PIN-in për Android</string>
  <string name="PinRestoreEntryFragment_enter_alphanumeric_pin">Jepni PIN alfanumerik</string>
  <string name="PinRestoreEntryFragment_enter_numeric_pin">Jepni PIN numerik</string>
  <!--PinRestoreLockedFragment-->
  <string name="PinRestoreLockedFragment_create_your_pin">Krijoni PIN-in tuaj</string>
  <string name="PinRestoreLockedFragment_youve_run_out_of_pin_guesses">Ju janë mbaruar hamendësimet e PIN-it, por prapë mundë të hyni në llogarinë tuaj Signal duke krijuar një PIN të ri. Për hir të privatësisë dhe sigurisë tuaj, llogaria juaj do të rikthehet pa ndonjë të dhënë profili apo rregullime të ruajtura.</string>
  <string name="PinRestoreLockedFragment_create_new_pin">Krijoni PIN të ri</string>
  <!--PinOptOutDialog-->
  <string name="PinOptOutDialog_warning">Paralajmërim</string>
  <string name="PinOptOutDialog_if_you_disable_the_pin_you_will_lose_all_data">Nëse çaktivizoni PIN-in, do të humbni krejt të dhënat, kur riregjistroni Signal-in, veç në i kopjeruajtshi dhe rikthefshi dorazi. S’mund të aktivizoni Kyçje Regjistrimi, teksa PIN-i është i çaktivizuar.</string>
  <string name="PinOptOutDialog_disable_pin">Çaktivizoje PIN-in</string>
  <!--RatingManager-->
  <string name="RatingManager_rate_this_app">Vlerësojeni këtë aplikacion</string>
  <string name="RatingManager_if_you_enjoy_using_this_app_please_take_a_moment">Nëse ju pëlqen ta përdorni këtë aplikacion, ju lutemi, ndaluni një çast të na ndihmoni duke e vlerësuar atë.</string>
  <string name="RatingManager_rate_now">Vlerësojeni që tani!</string>
  <string name="RatingManager_no_thanks">Jo, faleminderit</string>
  <string name="RatingManager_later">Më vonë</string>
  <!--ReactionsBottomSheetDialogFragment-->
  <string name="ReactionsBottomSheetDialogFragment_all">Krejt · %1$d</string>
  <!--ReactionsConversationView-->
  <string name="ReactionsConversationView_plus">+%1$d</string>
  <!--ReactionsRecipientAdapter-->
  <string name="ReactionsRecipientAdapter_you">Ju</string>
  <!--RecaptchaRequiredBottomSheetFragment-->
  <string name="RecaptchaRequiredBottomSheetFragment_verify_to_continue_messaging">Verifikojeni, që të vazhdoni shkëmbim mesazhesh</string>
  <string name="RecaptchaRequiredBottomSheetFragment_to_help_prevent_spam_on_signal">Që të ndihmoni të pengohen në Molly mesazhe të padëshiruar, ju lutemi, plotësoni verifikimin.</string>
  <string name="RecaptchaRequiredBottomSheetFragment_after_verifying_you_can_continue_messaging">Pas verifikimit, mund të vazhdoni të shkëmbeni mesazhe. Çfarëdo mesazhesh të ndalur do të dërgohen automatikisht.</string>
  <!--Recipient-->
  <string name="Recipient_you">Ju</string>
  <!--RecipientPreferencesActivity-->
  <string name="RecipientPreferenceActivity_block">Bllokoje</string>
  <string name="RecipientPreferenceActivity_unblock">Zhbllokoje</string>
  <!--RecipientProvider-->
  <string name="RecipientProvider_unnamed_group">Grup i paemër</string>
  <!--RedPhone-->
  <string name="RedPhone_answering">Po përgjigjeni…</string>
  <string name="RedPhone_ending_call">Po përfundohet thirrja…</string>
  <string name="RedPhone_ringing">Po i bihet ziles…</string>
  <string name="RedPhone_busy">I zënë</string>
  <string name="RedPhone_recipient_unavailable">Marrësi s\'është në gjendje</string>
  <string name="RedPhone_network_failed">Dështoi rrjeti!</string>
  <string name="RedPhone_number_not_registered">Numër i paregjistruar!</string>
  <string name="RedPhone_the_number_you_dialed_does_not_support_secure_voice">Numri që thirrët nuk mbulon thirrje me zë të sigurta!</string>
  <string name="RedPhone_got_it">E mora</string>
  <!--WebRtcCallActivity-->
  <string name="WebRtcCallActivity__tap_here_to_turn_on_your_video">Prekeni këtu që të ktheni te videoja juaj</string>
  <string name="WebRtcCallActivity__to_call_s_signal_needs_access_to_your_camera">Për të thirrur %1$s, Molly-i lyp leje përdorimi të kamerës tuaj</string>
  <string name="WebRtcCallActivity__signal_s">Molly %1$s</string>
  <string name="WebRtcCallActivity__calling">Po thirret…</string>
  <string name="WebRtcCallActivity__group_is_too_large_to_ring_the_participants">Grupi është shumë i madh për t’u rënë ziles së pjesëmarrësve.</string>
  <!--WebRtcCallView-->
  <string name="WebRtcCallView__signal_call">Thirrje Signal</string>
  <string name="WebRtcCallView__signal_video_call">Thirrje Signal Me Video</string>
  <string name="WebRtcCallView__start_call">Nise Thirrjen</string>
  <string name="WebRtcCallView__join_call">Hyni në Thirrje</string>
  <string name="WebRtcCallView__call_is_full">Thirrja është plot</string>
  <string name="WebRtcCallView__the_maximum_number_of_d_participants_has_been_Reached_for_this_call">Për këtë thirrje është mbërritur në numrin maksimum prej %1$dpjesëmarrësish. Riprovoni më vonë.</string>
  <string name="WebRtcCallView__view_participants_list">Shihni pjesëmarrësit</string>
  <string name="WebRtcCallView__your_video_is_off">Videoja juaj është e fikur</string>
  <string name="WebRtcCallView__reconnecting">Po rilidhet…</string>
  <string name="WebRtcCallView__joining">Po hyhet…</string>
  <string name="WebRtcCallView__disconnected">I shkëputur</string>
  <string name="WebRtcCallView__signal_will_ring_s">Signal-i do t’i bjerë ziles për %1$s</string>
  <string name="WebRtcCallView__signal_will_ring_s_and_s">Signal-i do t’i bjerë ziles për %1$s dhe %2$s</string>
  <plurals name="WebRtcCallView__signal_will_ring_s_s_and_d_others">
    <item quantity="one">Signal-i do t’i bjerë ziles për %1$s, %2$s, dhe %3$d tjetër</item>
    <item quantity="other">Signal-i do t’i bjerë ziles për %1$s, %2$s, dhe %3$d të tjerë</item>
  </plurals>
  <string name="WebRtcCallView__s_will_be_notified">%1$s do të njoftohet</string>
  <string name="WebRtcCallView__s_and_s_will_be_notified">%1$s dhe %2$sdo të njoftohen</string>
  <plurals name="WebRtcCallView__s_s_and_d_others_will_be_notified">
    <item quantity="one">%1$s, %2$s, dhe %3$d tjetër do të njoftohen</item>
    <item quantity="other">%1$s, %2$s, dhe %3$d të tjerë do të njoftohen</item>
  </plurals>
  <string name="WebRtcCallView__ringing_s">Po i bihet ziles për %1$s</string>
  <string name="WebRtcCallView__ringing_s_and_s">Po i bihet ziles për %1$s dhe %2$s</string>
  <plurals name="WebRtcCallView__ringing_s_s_and_d_others">
    <item quantity="one">Po i bihet ziles për %1$s, %2$s, dhe %3$d tjetër</item>
    <item quantity="other">Po i bihet ziles për %1$s, %2$s, dhe %3$d të tjerë</item>
  </plurals>
  <string name="WebRtcCallView__s_is_calling_you">%1$s po ju thërret</string>
  <string name="WebRtcCallView__s_is_calling_you_and_s">%1$s po thërret ju dhe %2$s</string>
  <string name="WebRtcCallView__s_is_calling_you_s_and_s">%1$s po thërret ju, %2$s, dhe %3$s</string>
  <plurals name="WebRtcCallView__s_is_calling_you_s_s_and_d_others">
    <item quantity="one">%1$s po thërret ju, %2$s, %3$s, dhe %4$d tjetër</item>
    <item quantity="other">%1$s po thërret ju, %2$s, %3$s, dhe %4$d të tjerë</item>
  </plurals>
  <string name="WebRtcCallView__no_one_else_is_here">S’ka tjetër këtu</string>
  <string name="WebRtcCallView__s_is_in_this_call">%1$s është në këtë thirrje</string>
  <string name="WebRtcCallView__s_are_in_this_call">Në këtë thirrje gjenden %1$s</string>
  <string name="WebRtcCallView__s_and_s_are_in_this_call">%1$s dhe %2$s janë në këtë thirrje</string>
  <string name="WebRtcCallView__s_is_presenting">%1$s po paraqet</string>
  <plurals name="WebRtcCallView__s_s_and_d_others_are_in_this_call">
    <item quantity="one">%1$s, %2$s, dhe %3$d tjetër janë në në këtë thirrje</item>
    <item quantity="other">%1$s, %2$s, dhe %3$d të tjerë janë në këtë thirrje</item>
  </plurals>
  <string name="WebRtcCallView__flip">Ktheje më anë tjetër</string>
  <string name="WebRtcCallView__speaker">Altoparlant</string>
  <string name="WebRtcCallView__camera">Kamerë</string>
  <string name="WebRtcCallView__mute">Heshtoje</string>
  <string name="WebRtcCallView__ring">Bjeri ziles</string>
  <string name="WebRtcCallView__end_call">Përfundoje thirrjen</string>
  <!--CallParticipantsListDialog-->
  <plurals name="CallParticipantsListDialog_in_this_call_d_people">
    <item quantity="one">Në këtë thirrje · %1$d person</item>
    <item quantity="other">Në këtë thirrje · %1$d vetë</item>
  </plurals>
  <!--CallParticipantView-->
  <string name="CallParticipantView__s_is_blocked">%1$s është bllokuar</string>
  <string name="CallParticipantView__more_info">Më Tepër të Dhëna</string>
  <string name="CallParticipantView__you_wont_receive_their_audio_or_video">S’do të merrni audio ose video prej tyre dhe as ata prej jush.</string>
  <string name="CallParticipantView__cant_receive_audio_video_from_s">S’mund të merret audio &amp; video prej %1$s</string>
  <string name="CallParticipantView__cant_receive_audio_and_video_from_s">S’mund të merret audio dhe video prej %1$s</string>
  <string name="CallParticipantView__this_may_be_Because_they_have_not_verified_your_safety_number_change">Kjo mund të vijë ngaqë s’kanë verifikuar ndryshimin e numrit tuaj të sigurisë, ka një problem me pajisjen e tyre, ose ju kanë bllokuar.</string>
  <!--CallToastPopupWindow-->
  <string name="CallToastPopupWindow__swipe_to_view_screen_share">Fërkojeni që të shihni ndarje ekrani</string>
  <!--ProxyBottomSheetFragment-->
  <string name="ProxyBottomSheetFragment_proxy_server">Shërbyes ndërmjetës</string>
  <string name="ProxyBottomSheetFragment_proxy_address">Adresë ndërmjetësi</string>
  <string name="ProxyBottomSheetFragment_do_you_want_to_use_this_proxy_address">Doni të përdoret kjo adresë ndërmjetësi?</string>
  <string name="ProxyBottomSheetFragment_use_proxy">Përdor ndërmjetës</string>
  <string name="ProxyBottomSheetFragment_successfully_connected_to_proxy">U lidh me sukses te ndërmjetësi.</string>
  <!--RecaptchaProofActivity-->
  <string name="RecaptchaProofActivity_failed_to_submit">S’u arrit të parashtrohej</string>
  <string name="RecaptchaProofActivity_complete_verification">Plotësoni verifikimin</string>
  <!--RegistrationActivity-->
  <string name="RegistrationActivity_select_your_country">Përzgjidhni vendin tuaj</string>
  <string name="RegistrationActivity_you_must_specify_your_country_code">Duhet të specifikoni
        kodin e vendit tuaj
    </string>
  <string name="RegistrationActivity_you_must_specify_your_phone_number">Duhet të specifikoni
        numrin tuaj të telefonit
    </string>
  <string name="RegistrationActivity_invalid_number">Numër i pavlefshëm</string>
  <string name="RegistrationActivity_the_number_you_specified_s_is_invalid">Numri që specifikuat
         (%s) është i pavlefshëm.</string>
  <string name="RegistrationActivity_a_verification_code_will_be_sent_to">Do të dërgohet një kod verifikimi te:</string>
  <string name="RegistrationActivity_you_will_receive_a_call_to_verify_this_number">Do t’ju vijë një thirrje për të verifikuar këtë numër.</string>
  <string name="RegistrationActivity_is_your_phone_number_above_correct">A është i saktë numri juaj i telefonit më sipër?</string>
  <string name="RegistrationActivity_edit_number">Modifiko numrin</string>
  <string name="RegistrationActivity_missing_google_play_services">Mungojnë Shërbimet Google Play</string>
  <string name="RegistrationActivity_this_device_is_missing_google_play_services">Në këtë pajisje mungojnë Shërbimet Google Play. Mundeni prapëseprapë ta përdorni Molly-in, por ky formësim mund të sjellë qëndrueshmëri ose funksionim të reduktuar.\n\nNëse s\’jeni përdorues i përparuar, s\’po përdorni një ROM Android të modifikuar, ose besoni se po  e shihni gabimisht këtë, ju lutemi, lidhuni me support@molly.im për ndihmë në diagnostikikim.</string>
  <string name="RegistrationActivity_i_understand">E kuptoj</string>
  <string name="RegistrationActivity_play_services_error">Gabim nga Shërbime Play</string>
  <string name="RegistrationActivity_google_play_services_is_updating_or_unavailable">Shërbimet Google Play po përditësohen ose janë përkohësisht jashtë funksionimi. Ju lutemi, riprovoni.</string>
  <string name="RegistrationActivity_terms_and_privacy">Kushte &amp; Rregulla Privatësie</string>
  <string name="RegistrationActivity_signal_needs_access_to_your_contacts_and_media_in_order_to_connect_with_friends">Që të mund të lidheni me shokët, të shkëmbeni mesazhe dhe të bëni thirrje të siguruara, Molly-i lyp hyrje te kontaktet dhe mediat tuaja</string>
  <string name="RegistrationActivity_signal_needs_access_to_your_contacts_in_order_to_connect_with_friends">Që të mund të lidheni me shokët, të shkëmbeni mesazhe dhe të bëni thirrje të siguruara, Molly-i lyp hyrje te kontaktet tuaja</string>
  <string name="RegistrationActivity_rate_limited_to_service">Keni bërë shumë përpjekje për të regjistruar këtë numër. Ju lutemi, riprovoni më vonë.</string>
  <string name="RegistrationActivity_unable_to_connect_to_service">S\’arrihet të bëhet lidhja te shërbimi. Ju lutemi, kontrolloni lidhjen me rrjetin dhe riprovoni.</string>
  <string name="RegistrationActivity_call_requested">U kërkua thirrje</string>
  <plurals name="RegistrationActivity_debug_log_hint">
    <item quantity="one">Ju ndan %d hap nga parashtrimi i një regjistri diagnostikimesh.</item>
    <item quantity="other">Ju ndajnë %d hapa nga parashtrimi i një regjistri diagnostikimesh.</item>
  </plurals>
  <string name="RegistrationActivity_we_need_to_verify_that_youre_human">Na duhet të verifikojmë se jeni qenie njerëzore.</string>
  <string name="RegistrationActivity_next">Pasuesi</string>
  <string name="RegistrationActivity_continue">Vazhdo</string>
  <string name="RegistrationActivity_take_privacy_with_you_be_yourself_in_every_message">Merreni privatësinë me vete.\nJini ju vetë, në çdo mesazh.</string>
  <string name="RegistrationActivity_enter_your_phone_number_to_get_started">Që t\’ia filloni, jepni numrin tuaj të telefonit</string>
  <string name="RegistrationActivity_enter_your_phone_number">Jepni numrin e telefonit tuaj</string>
  <string name="RegistrationActivity_you_will_receive_a_verification_code">Do të merrni një kod verifikimi. Mund të ketë tarifa operatori.</string>
  <string name="RegistrationActivity_enter_the_code_we_sent_to_s">Jepni kodin që dërguam te %s</string>
  <string name="RegistrationActivity_make_sure_your_phone_has_a_cellular_signal">Sigurohuni se telefoni juaj ka sinjal celulari për të marrë SMS-në ose thirrjen tuaj</string>
  <string name="RegistrationActivity_phone_number_description">Numër telefoni</string>
  <string name="RegistrationActivity_country_code_description">Kod vendi</string>
  <string name="RegistrationActivity_call">Thirrje</string>
  <!--RegistrationLockV2Dialog-->
  <string name="RegistrationLockV2Dialog_turn_on_registration_lock">Të aktivizohet Kyçja e Regjistrimeve?</string>
  <string name="RegistrationLockV2Dialog_turn_off_registration_lock">Të çaktivizohet Kyçja e Regjistrimeve?</string>
  <string name="RegistrationLockV2Dialog_if_you_forget_your_signal_pin_when_registering_again">Nëse harroni PIN-in tuaj të Signal-it, kur riregjistroheni në Signal, do të liheni jashtë llogarisë tuaj për 7 ditë.</string>
  <string name="RegistrationLockV2Dialog_turn_on">Aktivizoje</string>
  <string name="RegistrationLockV2Dialog_turn_off">Çaktivizoje</string>
  <!--RevealableMessageView-->
  <string name="RevealableMessageView_view_photo">Shihni Foton</string>
  <string name="RevealableMessageView_view_video">Shiheni Videon</string>
  <string name="RevealableMessageView_viewed">Parë</string>
  <string name="RevealableMessageView_media">Media</string>
  <!--Search-->
  <string name="SearchFragment_no_results">S\’u gjetën përfundime për \'%s\'</string>
  <string name="SearchFragment_header_conversations">Biseda</string>
  <string name="SearchFragment_header_contacts">Kontakte</string>
  <string name="SearchFragment_header_messages">Mesazhe</string>
  <!--ShakeToReport-->
  <!--SharedContactDetailsActivity-->
  <string name="SharedContactDetailsActivity_add_to_contacts">Shtoje te Kontaktet</string>
  <string name="SharedContactDetailsActivity_invite_to_signal">Ftoje në Molly</string>
  <string name="SharedContactDetailsActivity_signal_message">Mesazhe Signal</string>
  <string name="SharedContactDetailsActivity_signal_call">Thirrje përmes Signal-i</string>
  <!--SharedContactView-->
  <string name="SharedContactView_add_to_contacts">Shtoje te Kontakte</string>
  <string name="SharedContactView_invite_to_signal">Ftoje në Molly</string>
  <string name="SharedContactView_message">Mesazhe Signal</string>
  <!--SignalPinReminders-->
  <string name="SignalPinReminders_well_remind_you_again_later">Do t’jua kujtojmë më vonë.</string>
  <string name="SignalPinReminders_well_remind_you_again_tomorrow">Do t’jua kujtojmë prapë nesër.</string>
  <string name="SignalPinReminders_well_remind_you_again_in_a_few_days">Do t’jua kujtojmë prapë pas pak ditësh.</string>
  <string name="SignalPinReminders_well_remind_you_again_in_a_week">Do t’jua kujtojmë prapë pas një jave.</string>
  <string name="SignalPinReminders_well_remind_you_again_in_a_couple_weeks">Do t’jua kujtojmë prapë pas dy javësh.</string>
  <string name="SignalPinReminders_well_remind_you_again_in_a_month">Do t’jua kujtojmë sërish pas një muaji.</string>
  <!--Slide-->
  <string name="Slide_image">Figurë</string>
  <string name="Slide_sticker">Ngjitës</string>
  <string name="Slide_audio">Audio</string>
  <string name="Slide_video">Video</string>
  <!--SmsMessageRecord-->
  <string name="SmsMessageRecord_received_corrupted_key_exchange_message">U mor mesazh dëmtuar
        shkëmbimi kyçesh!</string>
  <string name="SmsMessageRecord_received_key_exchange_message_for_invalid_protocol_version">
        U mor mesazh shkëmbimi kyçesh për version të pavlefshëm protokolli.</string>
  <string name="SmsMessageRecord_received_message_with_new_safety_number_tap_to_process">U mor mesazh me numër të ri sigurie. Prekeni që të vazhdohet dhe shfaqet.</string>
  <string name="SmsMessageRecord_secure_session_reset">E kthyet te parazgjedhjet sesionin e sigurt.</string>
  <string name="SmsMessageRecord_secure_session_reset_s">%s e ktheu te parazgjedhjet sesionin e sigurt.</string>
  <string name="SmsMessageRecord_duplicate_message">Mesazh i përsëdytur.</string>
  <string name="SmsMessageRecord_this_message_could_not_be_processed_because_it_was_sent_from_a_newer_version">Ky mesazh s’u përpunua dot, ngaqë qe dërguar prej një versioni më të ri Signal-i. Mund t’i kërkoni kontaktit tuaj ta ridërgojë këtë mesazh, pasi ta përditësoni.</string>
  <string name="SmsMessageRecord_error_handling_incoming_message">Gabim në trajtimin e mesazhit ardhës.</string>
  <!--StickerManagementActivity-->
  <string name="StickerManagementActivity_stickers">Ngjitëse</string>
  <!--StickerManagementAdapter-->
  <string name="StickerManagementAdapter_installed_stickers">Ngjitës të Instaluar</string>
  <string name="StickerManagementAdapter_stickers_you_received">Ngjitës Që Keni Marrë</string>
  <string name="StickerManagementAdapter_signal_artist_series">Seritë Artis Signal-i</string>
  <string name="StickerManagementAdapter_no_stickers_installed">S’ka ngjitës të instaluar</string>
  <string name="StickerManagementAdapter_stickers_from_incoming_messages_will_appear_here">Këtu do të shfaqen ngjitësit prej mesazhesh të marrë</string>
  <string name="StickerManagementAdapter_untitled">Pa titull</string>
  <string name="StickerManagementAdapter_unknown">I panjohur</string>
  <!--StickerPackPreviewActivity-->
  <string name="StickerPackPreviewActivity_untitled">Pa titull</string>
  <string name="StickerPackPreviewActivity_unknown">I panjohur</string>
  <string name="StickerPackPreviewActivity_install">Instaloje</string>
  <string name="StickerPackPreviewActivity_remove">Hiqe</string>
  <string name="StickerPackPreviewActivity_stickers">Ngjitëse</string>
  <string name="StickerPackPreviewActivity_failed_to_load_sticker_pack">S’u arrit të ngarkohej paketë ngjitësish</string>
  <!--SubmitDebugLogActivity-->
  <string name="SubmitDebugLogActivity_edit">Përpunojeni</string>
  <string name="SubmitDebugLogActivity_done">U bë</string>
  <string name="SubmitDebugLogActivity_tap_a_line_to_delete_it">Prekeni një rresht që të fshihet</string>
  <string name="SubmitDebugLogActivity_submit">Parashtroje</string>
  <string name="SubmitDebugLogActivity_failed_to_submit_logs">S’u arrit të parashtrohen regjistra</string>
  <string name="SubmitDebugLogActivity_success">Sukses!</string>
  <string name="SubmitDebugLogActivity_copy_this_url_and_add_it_to_your_issue">Kopjojeni këtë URL dhe shtojeni te njoftimi i problemit tuaj ose email-i për asistencën:\n\n<b>%1$s</b></string>
  <string name="SubmitDebugLogActivity_share">Ndajeni Me të Tjerë</string>
  <string name="SubmitDebugLogActivity_this_log_will_be_posted_publicly_online_for_contributors">Ky regjistër do të postohet publikisht në internet që ta shohin kontribuesit. Para se ta ngarkoni, mund ta shqyrtoni.</string>
  <!--SupportEmailUtil-->
  <string name="SupportEmailUtil_filter">Filtër:</string>
  <string name="SupportEmailUtil_device_info">Të dhëna pajisjeje:</string>
  <string name="SupportEmailUtil_android_version">Version Android:</string>
  <string name="SupportEmailUtil_signal_version">Version Molly-i:</string>
  <string name="SupportEmailUtil_signal_package">Paketë Molly:</string>
  <string name="SupportEmailUtil_registration_lock">Kyçje regjistrimi:</string>
  <string name="SupportEmailUtil_locale">Vendore:</string>
  <!--ThreadRecord-->
  <string name="ThreadRecord_group_updated">Grupi u përditësua</string>
  <string name="ThreadRecord_left_the_group">Iku nga grupi</string>
  <string name="ThreadRecord_secure_session_reset">Sesioni i sigurt u kthye te parazgjedhjet.</string>
  <string name="ThreadRecord_draft">Skicë:</string>
  <string name="ThreadRecord_called">Ju thirrët</string>
  <string name="ThreadRecord_called_you">Ju thirri</string>
  <string name="ThreadRecord_missed_audio_call">Humbët thirrje audio</string>
  <string name="ThreadRecord_missed_video_call">Humbët thirrje video</string>
  <string name="ThreadRecord_media_message">Mesazh media</string>
  <string name="ThreadRecord_sticker">Ngjitës</string>
  <string name="ThreadRecord_view_once_photo">Foto për t’u parë vetëm një herë</string>
  <string name="ThreadRecord_view_once_video">Video për t’u parë vetëm një herë</string>
  <string name="ThreadRecord_view_once_media">Media për t’u parë vetëm një herë</string>
  <string name="ThreadRecord_this_message_was_deleted">Ky mesazh u fshi.</string>
  <string name="ThreadRecord_you_deleted_this_message">E fshitë këtë mesazh.</string>
  <string name="ThreadRecord_s_is_on_signal">%s është në Signal!</string>
  <string name="ThreadRecord_disappearing_messages_disabled">Zhdukja e mesazheve është e çaktivizuar</string>
  <string name="ThreadRecord_disappearing_message_time_updated_to_s">Koha për zhdukje mesazhesh është vënë %s</string>
  <string name="ThreadRecord_safety_number_changed">Numri i sigurisë ndryshoi</string>
  <string name="ThreadRecord_your_safety_number_with_s_has_changed">Numri juaj i sigurisë me %s është ndryshuar.</string>
  <string name="ThreadRecord_you_marked_verified">E shënuat si të verifikuar</string>
  <string name="ThreadRecord_you_marked_unverified">E shënuat si të paverifikuar</string>
  <string name="ThreadRecord_message_could_not_be_processed">Mesazhi s’u përpunua dot</string>
  <string name="ThreadRecord_delivery_issue">Problem dërgimi</string>
  <string name="ThreadRecord_message_request">Kërkesë Mesazhi</string>
  <string name="ThreadRecord_photo">Foto</string>
  <string name="ThreadRecord_gif">GIF</string>
  <string name="ThreadRecord_voice_message">Mesazh Zanor</string>
  <string name="ThreadRecord_file">Kartelë</string>
  <string name="ThreadRecord_video">Video</string>
  <string name="ThreadRecord_chat_session_refreshed">Sesioni i fjalosjes u rifreskua</string>
  <!--UpdateApkReadyListener-->
  <string name="UpdateApkReadyListener_Signal_update">Përditësim i Molly-it</string>
  <string name="UpdateApkReadyListener_a_new_version_of_signal_is_available_tap_to_update">Është gati një version i ri i Molly-it, prekeni që të përditësohet</string>
  <!--UntrustedSendDialog-->
  <string name="UntrustedSendDialog_send_message">Të dërgohet mesazhi?</string>
  <string name="UntrustedSendDialog_send">Dërgoje</string>
  <!--UnverifiedSendDialog-->
  <string name="UnverifiedSendDialog_send_message">Të dërgohet mesazhi?</string>
  <string name="UnverifiedSendDialog_send">Dërgoje</string>
  <!--UsernameEditFragment-->
  <string name="UsernameEditFragment_username">Emër përdoruesi</string>
  <string name="UsernameEditFragment_delete">Fshije</string>
  <string name="UsernameEditFragment_successfully_set_username">Emri i përdoruesit u caktua me sukses.</string>
  <string name="UsernameEditFragment_successfully_removed_username">Emri i përdoruesit u hoq me sukses.</string>
  <string name="UsernameEditFragment_encountered_a_network_error">U has një gabim rrjeti.</string>
  <string name="UsernameEditFragment_this_username_is_taken">Ky emër përdoruesi është i zënë.</string>
  <string name="UsernameEditFragment_this_username_is_available">Ky emër përdoruesi është i pazënë.</string>
  <string name="UsernameEditFragment_usernames_can_only_include">Emrat e përdoruesve mund të përmbajnë vetëm a-Z, 0-9, dhe nënvija.</string>
  <string name="UsernameEditFragment_usernames_cannot_begin_with_a_number">Emrat e përdoruesve s’mund të fillojnë me një numër.</string>
  <string name="UsernameEditFragment_username_is_invalid">Emri i përdoruesit është i pavlefshëm.</string>
  <string name="UsernameEditFragment_usernames_must_be_between_a_and_b_characters">Emrat e përdoruesit duhet të jenë mes %1$d dhe %2$d shenjash.</string>
  <string name="UsernameEditFragment_usernames_on_signal_are_optional">Emrat e përdoruesve në Signal janë opsionalë. Nëse vendosni të krijoni një emër përdoruesi, përdorues të tjerë të Signal-it do të jenë në gjendje t’ju gjejnë me këtë emër përdoruesi dhe të lidhen me ju pa ditur numrin tuaj të telefonit.</string>
  <plurals name="UserNotificationMigrationJob_d_contacts_are_on_signal">
    <item quantity="one">%d kontakt është në Signal!</item>
    <item quantity="other">%d kontakte janë në Signal!</item>
  </plurals>
  <!--VerifyIdentityActivity-->
  <string name="VerifyIdentityActivity_your_contact_is_running_an_old_version_of_signal">Kontakti juaj xhiron një version të vjetër të Signal-it. Ju lutemi, kërkojini ta përditësojë, para se të verifikohet numri juaj i sigurisë.</string>
  <string name="VerifyIdentityActivity_your_contact_is_running_a_newer_version_of_Signal">Kontakti juaj xhiron një version më të ri të Signal-it, me një format kodi QR të papërputhshëm. Ju lutemi, që të krahasohen, përditësojeni.</string>
  <string name="VerifyIdentityActivity_the_scanned_qr_code_is_not_a_correctly_formatted_safety_number">Kodi QR i skanuar s\’është kod verifikimi numri siguries i formatuar saktë. Ju lutemi, riprovoni skanimin.</string>
  <string name="VerifyIdentityActivity_share_safety_number_via">Ndajeni numrin e sigurisë me të tjerët përmes…</string>
  <string name="VerifyIdentityActivity_our_signal_safety_number">Numri ynë i sigurisë për Signal:</string>
  <string name="VerifyIdentityActivity_no_app_to_share_to">Duket se s\’keni ndonjë aplikacion me të cilin të ndahet.</string>
  <string name="VerifyIdentityActivity_no_safety_number_to_compare_was_found_in_the_clipboard">Në të papastër s\’u gjet numër sigurie për krahasim</string>
  <string name="VerifyIdentityActivity_signal_needs_the_camera_permission_in_order_to_scan_a_qr_code_but_it_has_been_permanently_denied">Që të mund të skanojë një kod QR, Molly-i lyp leje përdorimi të Kamerës, por kjo i është mohuar. Ju lutemi, kaloni te rregullimet e aplikacionit, përzgjidhni \"Leje\", dhe aktivizoni \"Kamera\".</string>
  <string name="VerifyIdentityActivity_unable_to_scan_qr_code_without_camera_permission">S\’arrihet të skanohet kodi QR pa lejim të kamerës</string>
  <string name="VerifyIdentityActivity_you_must_first_exchange_messages_in_order_to_view">You must first exchange messages Që të mund të shihni numrin e sigurisë për %1$s, së pari duhet të shkëmbeni mesazhe.</string>
  <!--ViewOnceMessageActivity-->
  <!--AudioView-->
  <!--MessageDisplayHelper-->
  <string name="MessageDisplayHelper_message_encrypted_for_non_existing_session">Mesazh i fshehtëzuar për sesion që s\’ekziston</string>
  <!--MmsMessageRecord-->
  <string name="MmsMessageRecord_bad_encrypted_mms_message">Mesazh MMS i fshehtëzuar keq</string>
  <string name="MmsMessageRecord_mms_message_encrypted_for_non_existing_session">Mesazh MMS i fshehtëzuar për sesion që s\’ekziston</string>
  <!--MuteDialog-->
  <string name="MuteDialog_mute_notifications">Heshtoji njoftimet</string>
  <!--ApplicationMigrationService-->
  <string name="ApplicationMigrationService_import_in_progress">Importim në ecuri e sipër</string>
  <string name="ApplicationMigrationService_importing_text_messages">Po importohen mesazhe tekst</string>
  <string name="ApplicationMigrationService_import_complete">Importimi u përfundua</string>
  <string name="ApplicationMigrationService_system_database_import_is_complete">Importimi i bazës së të dhënave të sistemit u plotësua.</string>
  <!--KeyCachingService-->
  <string name="KeyCachingService_signal_passphrase_cached">Prekeni për ta hapur.</string>
  <string name="KeyCachingService_passphrase_cached">Molly-i u shkyç</string>
  <string name="KeyCachingService_lock">Kyçe Molly-in</string>
  <!--MediaPreviewActivity-->
  <string name="MediaPreviewActivity_you">Ju</string>
  <string name="MediaPreviewActivity_unssuported_media_type">Lloj media i pambuluar</string>
  <string name="MediaPreviewActivity_draft">Skicë</string>
  <string name="MediaPreviewActivity_signal_needs_the_storage_permission_in_order_to_write_to_external_storage_but_it_has_been_permanently_denied">Për të ruajtur gjëra në depozitë të jashtme, Molly-i lyp leje Depozitimi, por kjo i është mohuar. Ju lutemi, kaloni te rregullimet e aplikacionit, përzgjidhni \"Leje\", dhe aktivizoni \"Depozitim\".</string>
  <string name="MediaPreviewActivity_unable_to_write_to_external_storage_without_permission">S\’bëhet dot ruajtje në depozitë të jashtme pa leje</string>
  <string name="MediaPreviewActivity_media_delete_confirmation_title">Të fshihet mesazhi?</string>
  <string name="MediaPreviewActivity_media_delete_confirmation_message">Kjo do ta fshijë përgjithmonë këtë mesazh.</string>
  <string name="MediaPreviewActivity_s_to_s">%1$s për %2$s</string>
  <string name="MediaPreviewActivity_media_no_longer_available">Media s’është më e passhme.</string>
  <string name="MediaPreviewActivity_cant_find_an_app_able_to_share_this_media">S’gjendet dot një aplikacion për të ndarë me të tjerët këtë media.</string>
  <!--MessageNotifier-->
  <string name="MessageNotifier_d_new_messages_in_d_conversations">%1$d mesazhe të reja në %2$d biseda</string>
  <string name="MessageNotifier_most_recent_from_s">Më të rejat nga: %1$s</string>
  <string name="MessageNotifier_locked_message">Mesazh i kyçur</string>
  <string name="MessageNotifier_message_delivery_failed">Dërgimi i mesazhit dështoi.</string>
  <string name="MessageNotifier_failed_to_deliver_message">S\’u arrit të dërgohej mesazhi.</string>
  <string name="MessageNotifier_error_delivering_message">Gabim në dërgimin e mesazhit.</string>
  <string name="MessageNotifier_message_delivery_paused">U ndal dërgimi i mesazheve.</string>
  <string name="MessageNotifier_verify_to_continue_messaging_on_signal">Që të vazhdoni të shkëmbeni mesazhe në Molly, verifikojeni.</string>
  <string name="MessageNotifier_mark_all_as_read">Vëru shenjë të gjithëve si të lexuar</string>
  <string name="MessageNotifier_mark_read">Vëri shenjë si të lexuar</string>
  <string name="MessageNotifier_turn_off_these_notifications">Çaktivizoji këto njoftime</string>
  <string name="MessageNotifier_view_once_photo">Foto për t’u parë vetëm një herë</string>
  <string name="MessageNotifier_view_once_video">Video për t’u parë vetëm një herë</string>
  <string name="MessageNotifier_reply">Përgjigju</string>
  <string name="MessageNotifier_signal_message">Mesazhe Signal</string>
  <string name="MessageNotifier_unsecured_sms">SMS e pasiguruar</string>
  <string name="MessageNotifier_you_may_have_new_messages">Mund të keni mesazhe të rinj</string>
  <string name="MessageNotifier_open_signal_to_check_for_recent_notifications">Që të shihni për njoftime së fundi, hapni Molly-in.</string>
  <string name="MessageNotifier_contact_message">%1$s %2$s</string>
  <string name="MessageNotifier_unknown_contact_message">Kontakt</string>
  <string name="MessageNotifier_reacted_s_to_s">Reagoi me %1$s ndaj: \"%2$s\".</string>
  <string name="MessageNotifier_reacted_s_to_your_video">Reagoi me %1$s ndaj videos tuaj.</string>
  <string name="MessageNotifier_reacted_s_to_your_image">Reagoi me %1$s ndaj figurës tuaj.</string>
  <string name="MessageNotifier_reacted_s_to_your_file">Reagoi me %1$s ndaj kartelës tuaj.</string>
  <string name="MessageNotifier_reacted_s_to_your_audio">Reagoi me %1$s ndaj audios tuaj.</string>
  <string name="MessageNotifier_reacted_s_to_your_view_once_media">Reagoi me %1$s te media juaj për një parje të vetme</string>
  <string name="MessageNotifier_reacted_s_to_your_sticker">Reagoi me %1$s ndaj ngjitësit tuaj.</string>
  <string name="MessageNotifier_this_message_was_deleted">Ky mesazh u fshi.</string>
  <string name="TurnOffContactJoinedNotificationsActivity__turn_off_contact_joined_signal">Të çaktivizohen njoftime Signal për kontakte të sapoardhur? Mund t’i aktivizoni sërish që nga Signal &gt; Rregullime &gt; Njoftime.</string>
  <!--Notification Channels-->
  <string name="NotificationChannel_channel_messages">Mesazhe</string>
  <string name="NotificationChannel_calls">Thirrje</string>
  <string name="NotificationChannel_failures">Dështime</string>
  <string name="NotificationChannel_backups">Kopjeruajtje</string>
  <string name="NotificationChannel_locked_status">Gjendje kyçjeje</string>
  <string name="NotificationChannel_app_updates">Përditësime aplikacioni</string>
  <string name="NotificationChannel_other">Tjetër</string>
  <string name="NotificationChannel_group_chats">Fjalosje</string>
  <string name="NotificationChannel_missing_display_name">I panjohur</string>
  <string name="NotificationChannel_voice_notes">Shënime Zanore</string>
  <string name="NotificationChannel_contact_joined_signal">Kontakti zuri të përdorë Signal-in</string>
  <string name="NotificationChannels__no_activity_available_to_open_notification_channel_settings">S’ka veprimtari për hapje rregullimesh kanali njoftimesh.</string>
  <!--ProfileEditNameFragment-->
  <!--QuickResponseService-->
  <string name="QuickResponseService_quick_response_unavailable_when_Signal_is_locked">S\’bëhet dot përgjigje e shpejtë, kur Molly-i është i kyçur!</string>
  <string name="QuickResponseService_problem_sending_message">Problem në dërgim mesazhi!</string>
  <!--SaveAttachmentTask-->
  <string name="SaveAttachmentTask_saved_to">U ruajt te %s</string>
  <string name="SaveAttachmentTask_saved">U ruajt</string>
  <!--SearchToolbar-->
  <string name="SearchToolbar_search">Kërko</string>
  <string name="SearchToolbar_search_for_conversations_contacts_and_messages">Kërkoni për biseda, kontakte dhe mesazhe</string>
  <!--ShortcutLauncherActivity-->
  <string name="ShortcutLauncherActivity_invalid_shortcut">Shkurtore e pavlefshme</string>
  <!--SingleRecipientNotificationBuilder-->
  <string name="SingleRecipientNotificationBuilder_signal">Molly</string>
  <string name="SingleRecipientNotificationBuilder_new_message">Mesazh i ri</string>
  <string name="SingleRecipientNotificationBuilder_message_request">Kërkesë mesazhi</string>
  <string name="SingleRecipientNotificationBuilder_you">Ju</string>
  <!--ThumbnailView-->
  <string name="ThumbnailView_Play_video_description">Luaje videon</string>
  <string name="ThumbnailView_Has_a_caption_description">Ka përshkrim</string>
  <!--TransferControlView-->
  <plurals name="TransferControlView_n_items">
    <item quantity="one">%d Objekt</item>
    <item quantity="other">%d Objekte</item>
  </plurals>
  <!--UnauthorizedReminder-->
  <string name="UnauthorizedReminder_device_no_longer_registered">Pajisje jo më e regjistruar</string>
  <string name="UnauthorizedReminder_this_is_likely_because_you_registered_your_phone_number_with_Signal_on_a_different_device">Ka gjasa që kjo të rrjedhë ngaqë numrin tuaj të telefonit e regjistruat me Signal-in në një pajisje tjetër. Prekeni që të riregjistrohet.</string>
  <!--WebRtcCallActivity-->
  <string name="WebRtcCallActivity_to_answer_the_call_from_s_give_signal_access_to_your_microphone">Për t\’iu përgjigjur thirrjes prej %s, lejojini Molly-it të përdorë mikrofonin tuaj.</string>
  <string name="WebRtcCallActivity_signal_requires_microphone_and_camera_permissions_in_order_to_make_or_receive_calls">Që të bëjë ose pranojë thirrje, Molly-i lyp leje mbi Mikrofonin dhe Kamerën, por këto i janë mohuar. Ju lutemi, kaloni te rregullimet e aplikacionit, përzgjidhni \"Leje\", dhe aktivizoni \"Mikrofonin\" dhe \"Kamerën\".</string>
  <string name="WebRtcCallActivity__answered_on_a_linked_device">U përgjigj në një pajisje të lidhur.</string>
  <string name="WebRtcCallActivity__declined_on_a_linked_device">Hedhur tej në një pajisje të lidhur.</string>
  <string name="WebRtcCallActivity__busy_on_a_linked_device">I zënë në një pajisje të lidhur.</string>
  <string name="GroupCallSafetyNumberChangeNotification__someone_has_joined_this_call_with_a_safety_number_that_has_changed">Dikush ka hyrë në këtë thirrje me një numër sigurie që ka ndryshuar.</string>
  <!--WebRtcCallScreen-->
  <string name="WebRtcCallScreen_swipe_up_to_change_views">Fërkojeni për sipër që të ndryshoni parjet</string>
  <!--WebRtcCallScreen V2-->
  <string name="WebRtcCallScreen__decline">Hidhet tej</string>
  <string name="WebRtcCallScreen__answer">Përgjigjuni</string>
  <string name="WebRtcCallScreen__answer_without_video">Përgjigjuni pa video</string>
  <!--WebRtcAudioOutputToggle-->
  <string name="WebRtcAudioOutputToggle__audio_output">Zë në dalje</string>
  <string name="WebRtcAudioOutputToggle__phone_earpiece">Kufje telefoni</string>
  <string name="WebRtcAudioOutputToggle__speaker">Altoparlant</string>
  <string name="WebRtcAudioOutputToggle__bluetooth">Bluetooth</string>
  <string name="WebRtcCallControls_answer_call_description">Përgjigju thirrjes</string>
  <string name="WebRtcCallControls_reject_call_description">Mos e prano thirrjen</string>
  <!--change_passphrase_activity-->
  <string name="change_passphrase_activity__old_passphrase">Frazëkalimi i vjetër</string>
  <string name="change_passphrase_activity__new_passphrase">Frazëkalimi i ri</string>
  <string name="change_passphrase_activity__repeat_new_passphrase">Përsëritni frazëkalimin e ri</string>
  <!--contact_selection_activity-->
  <string name="contact_selection_activity__enter_name_or_number">Jepni emër ose numër</string>
  <string name="contact_selection_activity__invite_to_signal">Ftojeni në Molly</string>
  <string name="contact_selection_activity__new_group">Grup i ri</string>
  <!--contact_filter_toolbar-->
  <string name="contact_filter_toolbar__clear_entered_text_description">Spastro tekstin e dhënë</string>
  <string name="contact_filter_toolbar__show_keyboard_description">Shfaq tastierën</string>
  <string name="contact_filter_toolbar__show_dial_pad_description">Shfaq dialpad-in</string>
  <!--contact_selection_group_activity-->
  <string name="contact_selection_group_activity__no_contacts">S\’ka kontakte.</string>
  <string name="contact_selection_group_activity__finding_contacts">Po ngarkohen kontakte…</string>
  <!--single_contact_selection_activity-->
  <string name="SingleContactSelectionActivity_contact_photo">Foto Kontakti</string>
  <!--ContactSelectionListFragment-->
  <string name="ContactSelectionListFragment_signal_requires_the_contacts_permission_in_order_to_display_your_contacts">Që të mund të shfaqë kontaktet tuaja, Molly-i lyp leje mbi Kontaktet, por këto i janë mohuar. Ju lutemi, kaloni te menuja e rregullimeve të aplikacionit, përzgjidhni \"Leje\", dhe aktivizoni \"Kontakte\".</string>
  <string name="ContactSelectionListFragment_error_retrieving_contacts_check_your_network_connection">Gabim në marrje kontaktesh, kontrolloni lidhjen tuaj në rrjet</string>
  <string name="ContactSelectionListFragment_username_not_found">Emri i përdoruesit s’u gjet</string>
  <string name="ContactSelectionListFragment_s_is_not_a_signal_user">\"%1$s\" s’është përdorues Signal-i. Ju lutemi, kontrolloni emrin e përdoruesit dhe riprovoni.</string>
  <string name="ContactSelectionListFragment_you_do_not_need_to_add_yourself_to_the_group">S’ju duhet të shtoni veten te grupi</string>
  <string name="ContactSelectionListFragment_maximum_group_size_reached">U mbërrit në kufi madhësie grupesh</string>
  <string name="ContactSelectionListFragment_signal_groups_can_have_a_maximum_of_d_members">Grupet Signal mund të keni një maksimum prej %1$d anëtarësh.</string>
  <string name="ContactSelectionListFragment_recommended_member_limit_reached">U mbërrit në kufi të rekomanduar anëtaarësh</string>
  <string name="ContactSelectionListFragment_signal_groups_perform_best_with_d_members_or_fewer">Grupet Signal punimin më të mirë e kanë me %1$d ose më pak anëtarë. Shtimi i më shumë anëtarëve do të shkaktojë vonesa në dërgim dhe shkëmbim mesazhesh.</string>
  <plurals name="ContactSelectionListFragment_d_members">
    <item quantity="one">%1$d anëtar</item>
    <item quantity="other">%1$d anëtarë</item>
  </plurals>
  <!--contact_selection_list_fragment-->
  <string name="contact_selection_list_fragment__signal_needs_access_to_your_contacts_in_order_to_display_them">Që të mund t\’i shfaqë, Molly-i lyp leje përdorimi të kontakteve.</string>
  <string name="contact_selection_list_fragment__show_contacts">Shfaq Kontaktet</string>
  <!--contact_selection_list_item-->
  <plurals name="contact_selection_list_item__number_of_members">
    <item quantity="one">%1$d anëtar</item>
    <item quantity="other">%1$d anëtarë</item>
  </plurals>
  <!--conversation_activity-->
  <string name="conversation_activity__type_message_push">Mesazh Signal</string>
  <string name="conversation_activity__type_message_sms_insecure">SMS e pasiguruar</string>
  <string name="conversation_activity__type_message_mms_insecure">MMS e pasiguruar</string>
  <string name="conversation_activity__from_sim_name">Nga %1$s</string>
  <string name="conversation_activity__sim_n">SIM %1$d</string>
  <string name="conversation_activity__send">Dërgoje</string>
  <string name="conversation_activity__compose_description">Hartim mesazhi</string>
  <string name="conversation_activity__emoji_toggle_description">Shfaq/fshih tastierë emoji</string>
  <string name="conversation_activity__attachment_thumbnail">Miniaturë Bashkëngjitjeje</string>
  <string name="conversation_activity__quick_attachment_drawer_toggle_camera_description">Hap/mbyll sirtar të shpejtë bashkëngjitjesh nga kamera</string>
  <string name="conversation_activity__quick_attachment_drawer_record_and_send_audio_description">Incizoni dhe dërgoni bashkëngjitje zanore</string>
  <string name="conversation_activity__quick_attachment_drawer_lock_record_description">Blloko incizim bashkëngjitjeje audio</string>
  <string name="conversation_activity__enable_signal_for_sms">Aktivizo Signal për SMS</string>
  <string name="conversation_activity__message_could_not_be_sent">Mesazhi s’u dërgua dot. Kontrolloni lidhjen tuaj dhe riprovoni.</string>
  <!--conversation_input_panel-->
  <string name="conversation_input_panel__slide_to_cancel">Rrëshqiteni që të anulohet</string>
  <string name="conversation_input_panel__cancel">Anuloje</string>
  <!--conversation_item-->
  <string name="conversation_item__mms_image_description">Mesazh media</string>
  <string name="conversation_item__secure_message_description">Mesazh i siguruar</string>
  <!--conversation_item_sent-->
  <string name="conversation_item_sent__send_failed_indicator_description">Dërgimi Dështoi</string>
  <string name="conversation_item_sent__pending_approval_description">Në Pritje të Miratimit</string>
  <string name="conversation_item_sent__delivered_description">U dorëzua</string>
  <string name="conversation_item_sent__message_read">Mesazhi u lexua</string>
  <!--conversation_item_received-->
  <string name="conversation_item_received__contact_photo_description">Foto kontakti</string>
  <!--ConversationUpdateItem-->
  <string name="ConversationUpdateItem_loading">Po ngarkohet</string>
  <string name="ConversationUpdateItem_learn_more">Mësoni më tepër</string>
  <string name="ConversationUpdateItem_join_call">Hyni në thirrje</string>
  <string name="ConversationUpdateItem_return_to_call">Kthehuni te thirrja</string>
  <string name="ConversationUpdateItem_call_is_full">Thirrja është plot</string>
  <string name="ConversationUpdateItem_invite_friends">Ftoni shokë</string>
  <string name="ConversationUpdateItem_enable_call_notifications">Aktivizo Njoftime Thirrjesh</string>
  <string name="ConversationUpdateItem_update_contact">Përditësoni kontaktin</string>
  <string name="ConversationUpdateItem_no_groups_in_common_review_requests_carefully">Pa grupe të përbashkët. Shqyrtojini me kujdes kërkesat.</string>
  <string name="ConversationUpdateItem_no_contacts_in_this_group_review_requests_carefully">Pa kontakte në këtë grup. Shqyrtojini me kujdes kërkesat.</string>
  <string name="ConversationUpdateItem_view">Shihni</string>
  <string name="ConversationUpdateItem_the_disappearing_message_time_will_be_set_to_s_when_you_message_them">Koha për mesazhe që treten do të caktohet si %1$s, kur u dërgoni mesazhe.</string>
  <!--audio_view-->
  <string name="audio_view__play_pause_accessibility_description">Luaje … Pauzë</string>
  <string name="audio_view__download_accessibility_description">Shkarkoje</string>
  <!--QuoteView-->
  <string name="QuoteView_audio">Audio</string>
  <string name="QuoteView_video">Video</string>
  <string name="QuoteView_photo">Foto</string>
  <string name="QuoteView_view_once_media">Media për t’u parë vetëm një herë</string>
  <string name="QuoteView_sticker">Ngjitës</string>
  <string name="QuoteView_you">Ju</string>
  <string name="QuoteView_original_missing">S\’u gjet mesazhi origjinal</string>
  <!--conversation_fragment-->
  <string name="conversation_fragment__scroll_to_the_bottom_content_description">Rrëshqit drejt fundit</string>
  <!--safety_number_change_dialog-->
  <string name="safety_number_change_dialog__safety_number_changes">Ndryshime Numri Sigurie</string>
  <string name="safety_number_change_dialog__accept">Pranoje</string>
  <string name="safety_number_change_dialog__send_anyway">Dërgoje, sido qoftë</string>
  <string name="safety_number_change_dialog__call_anyway">Thirre, sido qoftë</string>
  <string name="safety_number_change_dialog__join_call">Hyni në thirrje</string>
  <string name="safety_number_change_dialog__continue_call">Vazhdoje thirrjen</string>
  <string name="safety_number_change_dialog__leave_call">Dilni nga thirrja</string>
  <string name="safety_number_change_dialog__the_following_people_may_have_reinstalled_or_changed_devices">Personat vijues mund të kenë riinstaluar ose ndryshuar pajisjet. Për të siguruar privatësi, verifikoni me ta numrin tuaj të sigurisë.</string>
  <string name="safety_number_change_dialog__view">Shihni</string>
  <string name="safety_number_change_dialog__previous_verified">Verifikuar më herët</string>
  <!--EnableCallNotificationSettingsDialog__call_notifications_checklist-->
  <string name="EnableCallNotificationSettingsDialog__call_notifications_enabled">Njoftimet e thirrjeve u aktivizuan.</string>
  <string name="EnableCallNotificationSettingsDialog__enable_call_notifications">Aktivizo njoftime thirrjesh</string>
  <string name="EnableCallNotificationSettingsDialog__enable_background_activity">Aktivizo veprimtari në prapaskenë</string>
  <string name="EnableCallNotificationSettingsDialog__everything_looks_good_now">Tani gjithçka duket në rregull!</string>
  <string name="EnableCallNotificationSettingsDialog__to_receive_call_notifications_tap_here_and_turn_on_show_notifications">Për të marrë njoftime thirrjesh, prekeni këtu dhe aktivizoni “Shfaq njoftime”.</string>
  <string name="EnableCallNotificationSettingsDialog__to_receive_call_notifications_tap_here_and_turn_on_notifications">Për të marrë njoftime thirrjes, prekeni këtu dhe aktivizoni njoftimet dhe sigurohuni se Tinguj dhe Flluska janë të aktivizuara.</string>
  <string name="EnableCallNotificationSettingsDialog__to_receive_call_notifications_tap_here_and_enable_background_activity_in_battery_settings">Për të marrë njoftime thirrjesh, prekeni këtu dhe aktivizoni veprimtari në prapaskenë, te rregullimet e “Baterisë”.</string>
  <string name="EnableCallNotificationSettingsDialog__settings">Rregullime</string>
  <string name="EnableCallNotificationSettingsDialog__to_receive_call_notifications_tap_settings_and_turn_on_show_notifications">Për të marrë njoftime thirrjesh, prekni Rregullime dhe aktivizoni “Shfaq njoftime”.</string>
  <string name="EnableCallNotificationSettingsDialog__to_receive_call_notifications_tap_settings_and_turn_on_notifications">Për të marrë njoftime thirrjes, prekni Rregullime dhe aktivizoni njoftimet dhe sigurohuni se Tinguj dhe Flluska janë të aktivizuara.</string>
  <string name="EnableCallNotificationSettingsDialog__to_receive_call_notifications_tap_settings_and_enable_background_activity_in_battery_settings">Për të marrë njoftime thirrjesh, prekni Rregullime dhe aktivizoni veprimtari në prapaskenë, te rregullimet e “Baterisë”.</string>
  <!--country_selection_fragment-->
  <string name="country_selection_fragment__loading_countries">Po ngarkohen vende…</string>
  <string name="country_selection_fragment__search">Kërko</string>
  <string name="country_selection_fragment__no_matching_countries">Pa vende me përputhje</string>
  <!--device_add_fragment-->
  <string name="device_add_fragment__scan_the_qr_code_displayed_on_the_device_to_link">Skanoni kodin QR të shfaqur te pajisja që do lidhur</string>
  <!--device_link_fragment-->
  <string name="device_link_fragment__link_device">Lidhe pajisjen</string>
  <!--device_list_fragment-->
  <string name="device_list_fragment__no_devices_linked">S\’ka pajisje të lidhur</string>
  <string name="device_list_fragment__link_new_device">Lidhni pajisje të re</string>
  <!--expiration-->
  <string name="expiration_off">Off</string>
  <plurals name="expiration_seconds">
    <item quantity="one">%d sekondë</item>
    <item quantity="other">%d sekonda</item>
  </plurals>
  <string name="expiration_seconds_abbreviated">%ds</string>
  <plurals name="expiration_minutes">
    <item quantity="one">%d minutë</item>
    <item quantity="other">%d minuta</item>
  </plurals>
  <string name="expiration_minutes_abbreviated">%dm</string>
  <plurals name="expiration_hours">
    <item quantity="one">%d orë</item>
    <item quantity="other">%d orë</item>
  </plurals>
  <string name="expiration_hours_abbreviated">%dh</string>
  <plurals name="expiration_days">
    <item quantity="one">%d ditë</item>
    <item quantity="other">%d ditë</item>
  </plurals>
  <string name="expiration_days_abbreviated">%dd</string>
  <plurals name="expiration_weeks">
    <item quantity="one">%d javë</item>
    <item quantity="other">%d javë</item>
  </plurals>
  <string name="expiration_weeks_abbreviated">%dw</string>
  <string name="expiration_combined">%1$s %2$s</string>
  <!--unverified safety numbers-->
  <string name="IdentityUtil_unverified_banner_one">Numri juaj i sigurisë me %s ka ndryshuar dhe s\’është më i verifikuar</string>
  <string name="IdentityUtil_unverified_banner_two">Numrat tuaj të sigurisë me %1$s dhe %2$s s\’janë më të verifikuar</string>
  <string name="IdentityUtil_unverified_banner_many">Numrat tuaj të sigurisë me %1$s, %2$s dhe %3$s s\’janë më të verifikuar</string>
  <string name="IdentityUtil_unverified_dialog_one">Numri juaj i sigurisë me %1$s ka ndryshuar dhe s\’është më i verifikuar. Kjo do të thotë ose dikush po provon të përgjojë komunikimin tuaj, ose se %1$s thjesht ka riinstaluar Signal-in.</string>
  <string name="IdentityUtil_unverified_dialog_two">Numrat tuaj të sigurisë me %1$s dhe %2$s s\’janë më të verifikuar. Kjo do të thotë ose dikush po provon të përgjojë komunikimin tuaj, ose se thjesht ka riinstaluar Signal-in.</string>
  <string name="IdentityUtil_unverified_dialog_many">Numrat tuaj të sigurisë me %1$s,  %2$s dhe %3$s s\’janë më të verifikuar. Kjo do të thotë ose dikush po provon të përgjojë komunikimin tuaj, ose se thjesht ka riinstaluar Signal-in.</string>
  <string name="IdentityUtil_untrusted_dialog_one">Numri juaj i sigurisë me %s sapo ndryshoi.</string>
  <string name="IdentityUtil_untrusted_dialog_two">Numrat tuaj të sigurisë me %1$s dhe %2$s sapo ndryshuan.</string>
  <string name="IdentityUtil_untrusted_dialog_many">Numrat tuaj të sigurisë me %1$s, %2$s dhe %3$s sapo ndryshuan.</string>
  <plurals name="identity_others">
    <item quantity="one">%d tjetër</item>
    <item quantity="other">%d të tjerë</item>
  </plurals>
  <!--giphy_activity-->
  <string name="giphy_activity_toolbar__search_gifs">Kërko për GIF-e</string>
  <!--giphy_fragment-->
  <string name="giphy_fragment__nothing_found">S\’u gjet gjë</string>
  <!--database_migration_activity-->
  <string name="database_migration_activity__would_you_like_to_import_your_existing_text_messages">Doni të importohen mesazhet tuaj tekst te baza e fshehtëzuar e të dhënave të Signal-it?</string>
  <string name="database_migration_activity__the_default_system_database_will_not_be_modified">Baza parazgjedhje e sistemit për të dhënat nuk do modifikohet apo tjetërsohet në ndonjë mënyrë.</string>
  <string name="database_migration_activity__skip">Anashkaloje</string>
  <string name="database_migration_activity__import">Importoji</string>
  <string name="database_migration_activity__this_could_take_a_moment_please_be_patient">Kjo do të marrë pak kohë. Ju lutemi, bëni durim, do t\’ju njoftojmë sapo të jetë plotësuar importimi.</string>
  <string name="database_migration_activity__importing">IMPORTIM</string>
  <!--load_more_header-->
  <string name="load_more_header__see_full_conversation">Shihni bisedën e plotë</string>
  <string name="load_more_header__loading">Po ngarkohet</string>
  <!--media_overview_activity-->
  <string name="media_overview_activity__no_media">S\’ka media</string>
  <!--message_recipients_list_item-->
  <string name="message_recipients_list_item__view">SHIHENI</string>
  <string name="message_recipients_list_item__resend">RIDËRGOJE</string>
  <!--GroupUtil-->
  <plurals name="GroupUtil_joined_the_group">
    <item quantity="one">%1$s u bë pjesë e grupit.</item>
    <item quantity="other">%1$s u bënë pjesë e grupit.</item>
  </plurals>
  <string name="GroupUtil_group_name_is_now">Emri i grupit tani është \'%1$s\'.</string>
  <!--prompt_passphrase_activity-->
  <string name="prompt_passphrase_activity__unlock">Zhbllokoje</string>
  <!--prompt_mms_activity-->
  <string name="prompt_mms_activity__signal_requires_mms_settings_to_deliver_media_and_group_messages">Që të shpërndajë media dhe mesazhe grupi përmes shërbimit tuaj celular, Signal-i lyp rregullime për MMS-në. Pajisja juaj celulare nuk ofron të dhëna të tilla, çka ndodh, me raste, për pajisje të kyçura ose formësimeve të tjera kufizuese.</string>
  <string name="prompt_mms_activity__to_send_media_and_group_messages_tap_ok">Për të dërgua media dhe mesazhe grupi, prekni \'OK\' dhe plotësoni rregullimet e domosdoshme. Rregullimet MMS për operatorin tuaj zakonisht mund të gjenden duke kërkuar për \'APN-në e operatorit tuaj\'. Këtë do t\’ju duhet ta bëni vetëm një herë.</string>
  <!--BadDecryptLearnMoreDialog-->
  <string name="BadDecryptLearnMoreDialog_delivery_issue">Problem Dërgimi</string>
  <string name="BadDecryptLearnMoreDialog_couldnt_be_delivered_individual">S’u dërgua dot te ju një mesazh, ngjitës, reagim, ose dëftesë leximi nga %s. Mund të ketë provuar ta dërgojë drejtpërsëdrejti për ju, ose në një grup.</string>
  <string name="BadDecryptLearnMoreDialog_couldnt_be_delivered_group">S’u dërgua dot te ju një mesazh, ngjitës, reagim, ose dëftesë leximi nga %s.</string>
  <!--profile_create_activity-->
  <string name="CreateProfileActivity_first_name_required">Emër (i domosdoshëm)</string>
  <string name="CreateProfileActivity_last_name_optional">Mbiemër (i domosdoshëm)</string>
  <string name="CreateProfileActivity_next">Pasuesi</string>
  <string name="CreateProfileActivity__username">Emër përdoruesi</string>
  <string name="CreateProfileActivity__create_a_username">Krijoni emër përdoruesi</string>
  <string name="CreateProfileActivity_custom_mms_group_names_and_photos_will_only_be_visible_to_you">Emra dhe foto vetjake grupesh MMS do të jenë të dukshme vetëm për ju.</string>
  <string name="CreateProfileActivity_group_descriptions_will_be_visible_to_members_of_this_group_and_people_who_have_been_invited">Përshkrimet e grupeve do të jenë të dukshëm për anëtarë të këtij grupi dhe për persona që janë ftuar.</string>
  <!--EditAboutFragment-->
  <string name="EditAboutFragment_about">Mbi</string>
  <string name="EditAboutFragment_write_a_few_words_about_yourself">Shkruani dy rreshta rreth vetes…</string>
  <string name="EditAboutFragment_count">%1$d/%2$d</string>
  <string name="EditAboutFragment_speak_freely">Flisni lirisht</string>
  <string name="EditAboutFragment_encrypted">I fshehtëzuar</string>
  <string name="EditAboutFragment_be_kind">Jini i sjellshëm</string>
  <string name="EditAboutFragment_coffee_lover">Dashnor i kafesë</string>
  <string name="EditAboutFragment_free_to_chat">I lirshëm në muhabete</string>
  <string name="EditAboutFragment_taking_a_break">Pushoni ca</string>
  <string name="EditAboutFragment_working_on_something_new">Po merrem me diçka të re</string>
  <!--EditProfileFragment-->
  <string name="EditProfileFragment__edit_group">Përpunoni grup</string>
  <string name="EditProfileFragment__group_name">Emër grupi</string>
  <string name="EditProfileFragment__group_description">Përshkrim grupi</string>
  <!--EditProfileNameFragment-->
  <string name="EditProfileNameFragment_your_name">Emri juaj</string>
  <string name="EditProfileNameFragment_first_name">Emër</string>
  <string name="EditProfileNameFragment_last_name_optional">Mbiemër (i domosdoshëm)</string>
  <string name="EditProfileNameFragment_save">Ruaje</string>
  <string name="EditProfileNameFragment_failed_to_save_due_to_network_issues_try_again_later">S’u bë dot ruajtja, për shkak problemesh rrjeti. Riprovoni më vonë.</string>
  <!--recipient_preferences_activity-->
  <string name="recipient_preference_activity__shared_media">Media e ndarë me të tjerët</string>
  <!--recipients_panel-->
  <string name="recipients_panel__to"><small>Jepni një emër ose një numër</small></string>
  <!--verify_display_fragment-->
  <string name="verify_display_fragment__to_verify_the_security_of_your_end_to_end_encryption_with_s"><![CDATA[Që të verifikoni sigurinë e fshehtëzimit tuaj skaj-më-skaj me %s, krahasoni numrat më sipër me pajisjen e tij. Mundeni edhe të skanoni kodin në telefonin e tij. <a href="https://signal.org/redirect/safety-numbers">Mësoni më tepër.</a>]]></string>
  <string name="verify_display_fragment__tap_to_scan">Prekeni që të skanohet</string>
  <string name="verify_display_fragment__successful_match">Përputhje e suksesshme</string>
  <string name="verify_display_fragment__failed_to_verify_safety_number">S’u arri të verifikohet numër sigurie</string>
  <string name="verify_display_fragment__loading">Po ngarkohet…</string>
  <string name="verify_display_fragment__mark_as_verified">Vëri shenjë si i verifikuar</string>
  <string name="verify_display_fragment__clear_verification">Spastroje verifikimin</string>
  <!--verify_identity-->
  <string name="verify_identity__share_safety_number">Ndajeni me të tjerët numrin tuaj të sigurisë</string>
  <!--verity_scan_fragment-->
  <string name="verify_scan_fragment__scan_the_qr_code_on_your_contact">Skanoni Kodin QR te pajisja e kontaktit tuaj.</string>
  <!--webrtc_answer_decline_button-->
  <string name="webrtc_answer_decline_button__swipe_up_to_answer">Për t\’u përgjigjur, fërkojeni për sipër</string>
  <string name="webrtc_answer_decline_button__swipe_down_to_reject">Për ta hedhur tej, fërkojeni për poshtë</string>
  <!--message_details_header-->
  <string name="message_details_header__issues_need_your_attention">Disa çështje lypin vëmendjen tuaj.</string>
  <string name="message_details_header__sent">U dërgua:</string>
  <string name="message_details_header__received">U mor:</string>
  <string name="message_details_header__disappears">Zhduket më:</string>
  <string name="message_details_header__via">Përmes:</string>
  <!--message_details_recipient_header-->
  <string name="message_details_recipient_header__pending_send">Pezull</string>
  <string name="message_details_recipient_header__sent_to">Dërguar te</string>
  <string name="message_details_recipient_header__sent_from">Dërguar nga</string>
  <string name="message_details_recipient_header__delivered_to">Dorëzuar te</string>
  <string name="message_details_recipient_header__read_by">Lexuar nga</string>
  <string name="message_details_recipient_header__not_sent">S’u dërgua</string>
  <string name="message_details_recipient_header__viewed">Parë nga</string>
  <!--message_Details_recipient-->
  <string name="message_details_recipient__failed_to_send">Dështoi dërgimi</string>
  <string name="message_details_recipient__new_safety_number">Numër i ri sigurie</string>
  <!--AndroidManifest.xml-->
  <string name="AndroidManifest__create_passphrase">Krijo frazëkalim</string>
  <string name="AndroidManifest__select_contacts">Përzgjidhni kontakt</string>
  <string name="AndroidManifest__change_passphrase">Ndryshoni frazëkalimin</string>
  <string name="AndroidManifest__verify_safety_number">Verifiko numër siguri</string>
  <string name="AndroidManifest__log_submit">Parashtro regjistër diagnostikimi</string>
  <string name="AndroidManifest__media_preview">Paraparje e medias</string>
  <string name="AndroidManifest__message_details">Hollësi mesazhi</string>
  <string name="AndroidManifest__linked_devices">Pajisje të lidhura</string>
  <string name="AndroidManifest__invite_friends">Ftoni shokë</string>
  <string name="AndroidManifest_archived_conversations">Biseda të arkivuara</string>
  <string name="AndroidManifest_remove_photo">Hiqe foton</string>
  <!--Message Requests Megaphone-->
  <string name="MessageRequestsMegaphone__message_requests">Kërkesa mesazhesh</string>
  <string name="MessageRequestsMegaphone__users_can_now_choose_to_accept">Përdoruesit tanimë mund të zgjedhin të pranojnë një bisedë të re. Emrat e profileve u lejojnë njerëzve të dinë se cilët po u dërgojnë mesazhe.</string>
  <string name="MessageRequestsMegaphone__add_profile_name">Shtoni emër profili</string>
  <!--HelpFragment-->
  <string name="HelpFragment__have_you_read_our_faq_yet">A i keni lexuar PBR tonat?</string>
  <string name="HelpFragment__next">Pasuesi</string>
  <string name="HelpFragment__contact_us">Lidhuni me ne</string>
  <string name="HelpFragment__tell_us_whats_going_on">Tregonani ç’po ndodh</string>
  <string name="HelpFragment__include_debug_log">Përfshi regjistër diagnostikimi.</string>
  <string name="HelpFragment__whats_this">Po kjo, ç’është?</string>
  <string name="HelpFragment__how_do_you_feel">Si ndiheni? (Opsionale)</string>
  <string name="HelpFragment__tell_us_why_youre_reaching_out">Tregonani se përse po lidheni me ne.</string>
  <string name="HelpFragment__support_info">Të dhëna Asistence</string>
  <string name="HelpFragment__signal_android_support_request">Kërkesë Për Asistencë për Signal Android</string>
  <string name="HelpFragment__debug_log">Regjistër Diagnostikimesh:</string>
  <string name="HelpFragment__could_not_upload_logs">S’u ngarkuan dot regjistra</string>
  <string name="HelpFragment__please_be_as_descriptive_as_possible">Ju lutemi, që të na ndihmoni të kuptojmë problemin, jini sa më përshkrues që të jetë e mundur.</string>
  <string-array name="HelpFragment__categories">
    <item>-- Ju lutemi, përzgjidhni një mundësi --</item>
    <item>Diçka S’po Funksionon</item>
    <item>Kërkesë Për Veçori</item>
    <item>Pyetje</item>
    <item>Përshtypje</item>
    <item>Tjetër</item>
    <item>Pagesa</item>
  </string-array>
  <!--ReactWithAnyEmojiBottomSheetDialogFragment-->
  <string name="ReactWithAnyEmojiBottomSheetDialogFragment__this_message">Këtë Mesazh</string>
  <string name="ReactWithAnyEmojiBottomSheetDialogFragment__recently_used">Përdorur Së Fundi</string>
  <string name="ReactWithAnyEmojiBottomSheetDialogFragment__smileys_and_people">Emotikone &amp; Persona</string>
  <string name="ReactWithAnyEmojiBottomSheetDialogFragment__nature">Natyrë</string>
  <string name="ReactWithAnyEmojiBottomSheetDialogFragment__food">Ushqim</string>
  <string name="ReactWithAnyEmojiBottomSheetDialogFragment__activities">Veprimtari</string>
  <string name="ReactWithAnyEmojiBottomSheetDialogFragment__places">Vende</string>
  <string name="ReactWithAnyEmojiBottomSheetDialogFragment__objects">Objekte</string>
  <string name="ReactWithAnyEmojiBottomSheetDialogFragment__symbols">Simbole</string>
  <string name="ReactWithAnyEmojiBottomSheetDialogFragment__flags">Flamuj</string>
  <string name="ReactWithAnyEmojiBottomSheetDialogFragment__emoticons">Emotikone</string>
  <string name="ReactWithAnyEmojiBottomSheetDialogFragment__no_results_found">S’u gjet përfundim</string>
  <!--arrays.xml-->
  <string name="arrays__use_default">Përdor parazgjedhje</string>
  <string name="arrays__use_custom">Përdor vetjake</string>
  <string name="arrays__mute_for_one_hour">Heshtoje për 1 orë</string>
  <string name="arrays__mute_for_eight_hours">Heshtoji për 8 orë</string>
  <string name="arrays__mute_for_one_day">Heshtoje për 1 ditë</string>
  <string name="arrays__mute_for_seven_days">Heshtoje për 7 ditë</string>
  <string name="arrays__always">Përherë</string>
  <string name="arrays__settings_default">Rregullime parazgjedhje</string>
  <string name="arrays__enabled">E aktivizuar</string>
  <string name="arrays__disabled">E çaktivizuar</string>
  <string name="arrays__name_and_message">Emër dhe mesazh</string>
  <string name="arrays__name_only">Vetëm emrin</string>
  <string name="arrays__no_name_or_message">Pa emër ose mesazh</string>
  <string name="arrays__images">Figura</string>
  <string name="arrays__audio">Audio</string>
  <string name="arrays__video">Video</string>
  <string name="arrays__documents">Dokumente</string>
  <string name="arrays__small">Të vogla</string>
  <string name="arrays__normal">Normale</string>
  <string name="arrays__large">Të mëdha</string>
  <string name="arrays__extra_large">Shumë të mëdha</string>
  <string name="arrays__default">Parazgjedhje</string>
  <string name="arrays__high">Lartësi</string>
  <string name="arrays__max">Maks.</string>
  <!--plurals.xml-->
  <plurals name="hours_ago">
    <item quantity="one">%dh</item>
    <item quantity="other">%dh</item>
  </plurals>
  <!--preferences.xml-->
  <string name="preferences_beta">Beta</string>
  <string name="preferences__sms_mms">SMS dhe MMS</string>
  <string name="preferences__pref_all_sms_title">Merri krejt SMS-të</string>
  <string name="preferences__pref_all_mms_title">Merri krejt MMS-të</string>
  <string name="preferences__use_signal_for_viewing_and_storing_all_incoming_text_messages">Përdore Signal-in për krejt mesazhet tekst</string>
  <string name="preferences__use_signal_for_viewing_and_storing_all_incoming_multimedia_messages">Përdore Signal për krejt mesazhet multimedia ardhëse</string>
  <string name="preferences__pref_enter_sends_title">Tasti Enter dërgon</string>
  <string name="preferences__pressing_the_enter_key_will_send_text_messages">Shtypja e tastit Enter do të sjellë dërgim mesazhesh tekst</string>
  <string name="preferences__pref_use_address_book_photos">Përdor foto libri adresash</string>
  <string name="preferences__display_contact_photos_from_your_address_book_if_available">Shfaqni foto kontaktesh prej librit tuaj të adresave, në pastë</string>
  <string name="preferences__generate_link_previews">Prodho lidhje për paraparje</string>
  <string name="preferences__retrieve_link_previews_from_websites_for_messages">Merrni, për mesazhet që dërgoni, paraparje lidhjesh drejt e nga sajtet.</string>
  <string name="preferences__choose_identity">Zgjidhni identitet</string>
  <string name="preferences__choose_your_contact_entry_from_the_contacts_list">Zgjidhni kontaktin tuaj nga lista e kontakteve.</string>
  <string name="preferences__change_passphrase">Ndryshoje frazëkalimin</string>
  <string name="preferences__change_your_passphrase">Ndryshoni frazëkalimin tuaj</string>
  <string name="preferences__enable_passphrase">Aktivizoni kyçje ekrani me frazëkalim</string>
  <string name="preferences__lock_signal_and_message_notifications_with_a_passphrase">Kyçje ekrani dhe njoftime me frazëkalim</string>
  <string name="preferences__screen_security">Siguri ekrani</string>
  <string name="preferences__disable_screen_security_to_allow_screen_shots">Blloko foto ekrani te lista e të rejave dhe brenda aplikacionit</string>
  <string name="preferences__auto_lock_signal_after_a_specified_time_interval_of_inactivity">Kyçe vetvetiu Signal-in pas një itervali kohor të caktuar plogështie</string>
  <string name="preferences__inactivity_timeout_passphrase">Frazëkalim mbarimi kohe plogështie</string>
  <string name="preferences__inactivity_timeout_interval">Interval mbarimi kohe plogështie</string>
  <string name="preferences__notifications">Njoftime</string>
  <string name="preferences__led_color">Ngjyrë LED-i</string>
  <string name="preferences__led_color_unknown">E panjohur</string>
  <string name="preferences__pref_led_blink_title">Rregullsi xixëllimi LED-i</string>
  <string name="preferences__sound">Tingull</string>
  <string name="preferences__silent">Heshtazi</string>
  <string name="preferences__default">Parazgjedhje</string>
  <string name="preferences__repeat_alerts">Alarme të përsëritur</string>
  <string name="preferences__never">Kurrë</string>
  <string name="preferences__one_time">Një herë</string>
  <string name="preferences__two_times">Dy herë</string>
  <string name="preferences__three_times">Tri herë</string>
  <string name="preferences__five_times">Pesë herë</string>
  <string name="preferences__ten_times">Dhjetë herë</string>
  <string name="preferences__vibrate">Dridhu</string>
  <string name="preferences__green">E gjelbër</string>
  <string name="preferences__red">E kuqe</string>
  <string name="preferences__blue">E kaltër</string>
  <string name="preferences__orange">Portokalli</string>
  <string name="preferences__cyan">Gurkali</string>
  <string name="preferences__magenta">E purpurt</string>
  <string name="preferences__white">E bardhë</string>
  <string name="preferences__none">Asnjë</string>
  <string name="preferences__fast">I shpejtë</string>
  <string name="preferences__normal">Normal</string>
  <string name="preferences__slow">I ngadaltë</string>
  <string name="preferences__help">Ndihmë</string>
  <string name="preferences__advanced">Të mëtejshme</string>
  <string name="preferences__donate_to_signal">Dhuroni për Molly-in</string>
  <string name="preferences__privacy">Privatësi</string>
  <string name="preferences__mms_user_agent">Agjent Përdoruesi MMS</string>
  <string name="preferences__advanced_mms_access_point_names">Rregullime dorazi për MMS-në</string>
  <string name="preferences__mmsc_url">URL MMSC</string>
  <string name="preferences__mms_proxy_host">Strehë Ndërmjetësi MMS</string>
  <string name="preferences__mms_proxy_port">Portë Ndërmjetësi MMS</string>
  <string name="preferences__mmsc_username">Emër përdoruesi MMSC</string>
  <string name="preferences__mmsc_password">Fjalëkalim MMSC</string>
  <string name="preferences__sms_delivery_reports">Raporte dërgimi SMS-sh</string>
  <string name="preferences__request_a_delivery_report_for_each_sms_message_you_send">Kërko raport dorëzimi për çdo mesazh SMS që dërgoni</string>
  <string name="preferences__data_and_storage">Të dhëna dhe depozitim</string>
  <string name="preferences__storage">Hapësirë</string>
  <string name="preferences__payments">Pagesa</string>
  <string name="preferences__payments_beta">beta</string>
  <string name="preferences__conversation_length_limit">Kufi gjatësie bisedash</string>
  <string name="preferences__keep_messages">Mbaji mesazhet</string>
  <string name="preferences__clear_message_history">Spastro historik mesazhesh</string>
  <string name="preferences__linked_devices">Pajisje të lidhura</string>
  <string name="preferences__light_theme">E çelët</string>
  <string name="preferences__dark_theme">E errët</string>
  <string name="preferences__appearance">Dukje</string>
  <string name="preferences__theme">Temë</string>
  <string name="preferences__chat_wallpaper">Sfond fjalosjesh</string>
  <string name="preferences__chat_color_and_wallpaper">Ngjyrë &amp; sfond fjalosjeje</string>
  <string name="preferences__disable_pin">Çaktivizoje PIN-in</string>
  <string name="preferences__enable_pin">Aktivizoje PIN-in</string>
  <string name="preferences__if_you_disable_the_pin_you_will_lose_all_data">Nëse çaktivizoni PIN-in, do të humbni krejt të dhënat, kur riregjistroni
 Signal-in, veç në i kopjeruajtshi dhe rikthefshi dorazi. S’mund të 
aktivizoni Kyçje Regjistrimi, teksa PIN-i është i çaktivizuar.</string>
  <string name="preferences__pins_keep_information_stored_with_signal_encrypted_so_only_you_can_access_it">PIN-et i mbajnë të fshehtëzuara të dhëna e depozituara me Signal, që kështu të mund t’i përdorni. Profili, rregullimet dhe kontaktet tuaja do të rikthehen, kur të riinstaloni Signal-in. S’do t’ju duhet PIN-i për të hapur aplikacionin.</string>
  <string name="preferences__system_default">Parazgjedhje sistemi</string>
  <string name="preferences__language">Gjuhë</string>
  <string name="preferences__signal_messages_and_calls">Mesazhe dhe thirrje Signal</string>
  <string name="preferences__advanced_pin_settings">Rregullimet të mëtejshme PIN-i</string>
  <string name="preferences__free_private_messages_and_calls">Mesazhe dhe thirrje falas drejt përdoruesish të Signal-it</string>
  <string name="preferences__submit_debug_log">Parashtro regjistër diagnostikimi</string>
  <string name="preferences__delete_account">Fshije llogarinë</string>
  <string name="preferences__support_wifi_calling">Mënyrë përputhshmëri me \'Thirrje Wifi\'</string>
  <string name="preferences__enable_if_your_device_supports_sms_mms_delivery_over_wifi">Aktivizojeni nëse pajisja juaj përdor dërgim SMS/MMS-sh përmes WiFi (aktivizojeni vetëm kur \'Thirrje Wifi\' janë të aktivizuara në pajisjen tuaj).</string>
  <string name="preferences__incognito_keyboard">Tastiera inkonjito</string>
  <string name="preferences__read_receipts">Dëftesa leximi</string>
  <string name="preferences__if_read_receipts_are_disabled_you_wont_be_able_to_see_read_receipts">Nëse dëftesat e leximit janë të çaktivizuara, s\’do të jeni në gjendje të shihni dëftesa leximi nga të tjerët.</string>
  <string name="preferences__typing_indicators">Tregues shtypjeje</string>
  <string name="preferences__if_typing_indicators_are_disabled_you_wont_be_able_to_see_typing_indicators">Nëse treguesit e shtypjeve janë të çaktivizuar, s\’do të jeni në gjendje të shihni tregues shtypjesh nga të tjerët.</string>
  <string name="preferences__request_keyboard_to_disable">Kërkoji tastierës të çaktivizojë nxënie të personalizuar.</string>
  <string name="preferences__this_setting_is_not_a_guarantee">Ky rregullim s’është garanci dhe tastiera juaj mund ta shpërfillë.</string>
  <string name="preferences_app_protection__blocked_users">Përdorues të bllokuar</string>
  <string name="preferences_chats__when_using_mobile_data">Kur përdoret rrjet celular</string>
  <string name="preferences_chats__when_using_wifi">Kur përdoret Wi-Fi</string>
  <string name="preferences_chats__when_roaming">Nën roaming</string>
  <string name="preferences_chats__media_auto_download">Vetëshkarkim mediash</string>
  <string name="preferences_chats__message_history">Historik mesazhesh</string>
  <string name="preferences_storage__storage_usage">Përdorim hapësire</string>
  <string name="preferences_storage__photos">Foto</string>
  <string name="preferences_storage__videos">Video</string>
  <string name="preferences_storage__files">Kartela</string>
  <string name="preferences_storage__audio">Audio</string>
  <string name="preferences_storage__review_storage">Shqyrtoni hapësirën</string>
  <string name="preferences_storage__delete_older_messages">Të fshihen mesazhet e vjetër?</string>
  <string name="preferences_storage__clear_message_history">Të spastrohet historiku i mesazheve?</string>
  <string name="preferences_storage__this_will_permanently_delete_all_message_history_and_media">Kjo do të sjellë fshirjen përgjithmonë nga pajisja juaj të krejt historikut dhe mediave të mesazheve që janë më të vjetër se %1$s.</string>
  <string name="preferences_storage__this_will_permanently_trim_all_conversations_to_the_d_most_recent_messages">Kjo do të qethë përgjithnjë krejt bisedat sa %1$s mesazhet më të freskët.</string>
  <string name="preferences_storage__this_will_delete_all_message_history_and_media_from_your_device">Kjo do të sjellë fshirjen përgjithmonë nga pajisja juaj të krejt historikut dhe mediave të mesazheve.</string>
  <string name="preferences_storage__are_you_sure_you_want_to_delete_all_message_history">Jeni i sigurt se doni të fshihet krejt historiku i mesazheve?</string>
  <string name="preferences_storage__all_message_history_will_be_permanently_removed_this_action_cannot_be_undone">Do të hiqet përgjithnjë krejt historiku i mesazheve. Ky veprim s’mund të zhbëhet.</string>
  <string name="preferences_storage__delete_all_now">Fshije krejt tani</string>
  <string name="preferences_storage__forever">Përgjithmonë</string>
  <string name="preferences_storage__one_year">1 vit</string>
  <string name="preferences_storage__six_months">6 muaj</string>
  <string name="preferences_storage__thirty_days">30 ditë</string>
  <string name="preferences_storage__none">Asnjë</string>
  <string name="preferences_storage__s_messages">%1$s mesazhe</string>
  <string name="preferences_storage__custom">Rregullo</string>
  <string name="preferences_advanced__use_system_emoji">Përdor emoji të sistemit</string>
  <string name="preferences_advanced__disable_signal_built_in_emoji_support">Çaktivizo mbulimin e brendshëm të Signal-it për emoji-t</string>
  <string name="preferences_advanced__relay_all_calls_through_the_signal_server_to_avoid_revealing_your_ip_address">Kaloji krejt thirrjet përmes shërbyesit Signal për të shmangur zbulimin e adresës tuaj IP nga kontakti juaj. Aktivizimi do të ulë cilësinë e thirrjes.</string>
  <string name="preferences_advanced__always_relay_calls">Kaloji përherë thirrjet përmes releje</string>
  <string name="preferences_app_protection__who_can">Cili mund të…</string>
  <string name="preferences_app_protection__app_access">Hyrje aplikacioni</string>
  <string name="preferences_app_protection__communication">Komunikim</string>
  <string name="preferences_chats__chats">Fjalosje</string>
  <string name="preferences_data_and_storage__manage_storage">Administroni depozitim</string>
  <string name="preferences_data_and_storage__calls">Thirrje</string>
  <string name="preferences_data_and_storage__use_less_data_for_calls">Përdor më pak të dhënë për thirrjet</string>
  <string name="preferences_data_and_storage__never">Kurrë</string>
  <string name="preferences_data_and_storage__wifi_and_mobile_data">Të dhëna WiFi dhe celulare</string>
  <string name="preferences_data_and_storage__mobile_data_only">Vetëm të dhëna celulare</string>
  <string name="preference_data_and_storage__using_less_data_may_improve_calls_on_bad_networks">Përdorim i më pak të dhënave mund të përmirësojë thirrjet në rrjete të dobët</string>
  <string name="preferences_notifications__messages">Mesazhe</string>
  <string name="preferences_notifications__events">Veprimtari</string>
  <string name="preferences_notifications__in_chat_sounds">Tinguj në fjalosje</string>
  <string name="preferences_notifications__show">Shfaq</string>
  <string name="preferences_notifications__calls">Thirrje</string>
  <string name="preferences_notifications__ringtone">Zile</string>
  <string name="preferences_chats__show_invitation_prompts">Shfaq mekanizëm ftesash</string>
  <string name="preferences_chats__display_invitation_prompts_for_contacts_without_signal">Shfaq mekanizëm ftesash për kontakte pa Signal</string>
  <string name="preferences_chats__message_text_size">Madhësi shkronjash mesazhi</string>
  <string name="preferences_events__contact_joined_signal">Kontakti zuri të përdorë Signal-in</string>
  <string name="preferences_notifications__priority">Përparësi</string>
  <string name="preferences_communication__category_sealed_sender">Dërgues i Vulosur</string>
  <string name="preferences_communication__sealed_sender_display_indicators">Shfaq tregues</string>
  <string name="preferences_communication__sealed_sender_display_indicators_description">Shfaq një ikonë gjendjesh, kur përzgjidhni \"Hollësi mesazhi\" për mesazhe që qenë dërguar duke përdorur dërgues të vulosur.</string>
  <string name="preferences_communication__sealed_sender_allow_from_anyone">Lejoji prej kujtdo</string>
  <string name="preferences_communication__sealed_sender_allow_from_anyone_description">Aktivizoni dërgues të vulosur për mesazhe ardhës nga persona që s\’i keni në kontaktet dhe persona të cilëve s\’u keni dhënë profilin tuaj.</string>
  <string name="preferences_communication__sealed_sender_learn_more">Mësoni më tepër</string>
  <string name="preferences_setup_a_username">Ujdisë një emër përdoruesi</string>
  <string name="preferences_proxy">Ndërmjetës</string>
  <string name="preferences_use_proxy">Përdor ndërmjetës</string>
  <string name="preferences_off">Off</string>
  <string name="preferences_on">On</string>
  <string name="preferences_proxy_address">Adresë ndërmjetësi</string>
  <string name="preferences_only_use_a_proxy_if">Përdorni një ndërmjetës vetëm nëse s’jeni në gjendje të lidheni me Signal-in në celular ose Wi-Fi.</string>
  <string name="preferences_share">Ndajeni Me të Tjerë</string>
  <string name="preferences_save">Ruaje</string>
  <string name="preferences_connecting_to_proxy">Po lidhet te ndërmjetës…</string>
  <string name="preferences_connected_to_proxy">U lidh te ndërmjetësi</string>
  <string name="preferences_connection_failed">Lidhja dështoi</string>
  <string name="preferences_couldnt_connect_to_the_proxy">S’u lidh dot te ndërmjetësi. Kontrolloni adresën e ndërmjetësit dhe riprovoni.</string>
  <string name="preferences_you_are_connected_to_the_proxy">Jeni i lidhur te ndërmjetësi. Ndërmjetësin mund ta çaktivizoni në çfarëdo kohe, që nga Rregullimet.</string>
  <string name="preferences_success">Sukses</string>
  <string name="preferences_failed_to_connect">S’u arrit të lidhej</string>
  <string name="preferences_enter_proxy_address">Jepni adresë ndërmjetësi</string>
  <string name="configurable_single_select__customize_option">Përshtatë një mundësi</string>
  <!--Internal only preferences-->
  <!--Payments-->
  <string name="PaymentsActivityFragment__all_activity">Krejt veprimtaria</string>
  <string name="PaymentsAllActivityFragment__all">Krejt</string>
  <string name="PaymentsAllActivityFragment__sent">Dërguar më</string>
  <string name="PaymentsAllActivityFragment__received">Marrë më</string>
  <string name="PaymentsHomeFragment__introducing_payments">Ju paraqesim pagesa (Beta)</string>
  <string name="PaymentsHomeFragment__use_signal_to_send_and_receive">Përdorni Molly-in për të dërguar dhe marrë MobileCoin, një monedhë e re dixhitale e fokusuar te privatësia. Që t’ia filloni, aktivizojeni.</string>
  <string name="PaymentsHomeFragment__activate_payments">Pagesa</string>
  <string name="PaymentsHomeFragment__activating_payments">Po aktivizohen pagesa…</string>
  <string name="PaymentsHomeFragment__restore_payments_account">Riktheni llogari pagesash</string>
  <string name="PaymentsHomeFragment__no_recent_activity_yet">Ende pa veprimtari së fundi</string>
  <string name="PaymentsHomeFragment__pending_requests">Kërkesa pezull</string>
  <string name="PaymentsHomeFragment__recent_activity">Veprimtari së fundi</string>
  <string name="PaymentsHomeFragment__see_all">Shihini krejt</string>
  <string name="PaymentsHomeFragment__add_funds">Shtoni fonde</string>
  <string name="PaymentsHomeFragment__send">Dërgoje</string>
  <string name="PaymentsHomeFragment__sent_s">Dërguar %1$s</string>
  <string name="PaymentsHomeFragment__received_s">Marrë %1$s</string>
  <string name="PaymentsHomeFragment__transfer_to_exchange">Shpërngulni në një platformë</string>
  <string name="PaymentsHomeFragment__currency_conversion">Kurs këmbimi</string>
  <string name="PaymentsHomeFragment__deactivate_payments">Çaktivizo pagesa</string>
  <string name="PaymentsHomeFragment__recovery_phrase">Frazë:</string>
  <string name="PaymentsHomeFragment__help">Ndihmë</string>
  <string name="PaymentsHomeFragment__coin_cleanup_fee">Tarifë Coin Cleanup</string>
  <string name="PaymentsHomeFragment__sent_payment">U dërgua pagesë</string>
  <string name="PaymentsHomeFragment__received_payment">U mor pagesë</string>
  <string name="PaymentsHomeFragment__processing_payment">Po kryhet pagesa</string>
  <string name="PaymentsHomeFragment__unknown_amount">---</string>
  <string name="PaymentsHomeFragment__currency_conversion_not_available">Kurs këmbimi jo gati</string>
  <string name="PaymentsHomeFragment__cant_display_currency_conversion">S’shfaqet dot kurs këmbimi. Kontrolloni lidhjen e telefonit tuaj dhe riprovoni.</string>
  <string name="PaymentsHomeFragment__payments_is_not_available_in_your_region">Pagesat s’janë të përdorshme në rajonin tuaj.</string>
  <string name="PaymentsHomeFragment__could_not_enable_payments">S’u aktivizuan dot pagesat. Riprovoni më vonë.</string>
  <string name="PaymentsHomeFragment__deactivate_payments_question">Të çaktivizohen Pagesa?</string>
  <string name="PaymentsHomeFragment__you_will_not_be_able_to_send">S’do të jeni në gjendje të dërgoni ose merrni Mobilecoin në Molly, nëse çaktivizoni pagesat.</string>
  <string name="PaymentsHomeFragment__deactivate">Çaktivizoje</string>
  <string name="PaymentsHomeFragment__continue">Vazhdo</string>
  <string name="PaymentsHomeFragment__balance_is_not_currently_available">Depozitë aktualisht jo e përdorshme</string>
  <string name="PaymentsHomeFragment__payments_deactivated">E çaktivizuar</string>
  <string name="PaymentsHomeFragment__payment_failed">Pagesa dështoi</string>
  <string name="PaymentsHomeFragment__details">Hollësi</string>
  <string name="PaymentsHomeFragment__you_can_use_signal_to_send">Mund të përdorni Molly-in për të dërguar dhe marrë MobileCoin. Krejt pagesat tuaja janë subjekt i Kushteve të Përdorimit të MobileCoins dhe MobileCoin Wallet. Kjo është një veçori beta, ndaj mundet të hasni probleme dhe pagesat apo depozitat që mund të humbni, s’mund të rikthehen.</string>
  <string name="PaymentsHomeFragment__activate">Aktivizoje</string>
  <string name="PaymentsHomeFragment__view_mobile_coin_terms">Shihni kushte MobileCoin-i</string>
  <string name="PaymentsHomeFragment__payments_not_available">Pagesat në Molly s’janë më të përdorshme. Mundeni ende të shpërngulni fonde në një platformë, por s’mund të dërgoni apo merrni më pagesa, apo të shtoni fonde.</string>
  <!--PaymentsAddMoneyFragment-->
  <string name="PaymentsAddMoneyFragment__add_funds">Shtoni fonde</string>
  <string name="PaymentsAddMoneyFragment__your_wallet_address">Portofol</string>
  <string name="PaymentsAddMoneyFragment__copy">Kopjoje</string>
  <string name="PaymentsAddMoneyFragment__copied_to_clipboard">U kopjua në të papastër</string>
  <string name="PaymentsAddMoneyFragment__to_add_funds">Për të shtuar fonde, dërgoni MobileCoin te adresa e portofolit tuaj. Fillon një transaksion që nga llogaria juaj në një platformë që mbulon MobileCoin, mandej skanoni kodin QR ose kopjoni adresën e portofolit tuaj.</string>
  <!--PaymentsDetailsFragment-->
  <string name="PaymentsDetailsFragment__details">Hollësi</string>
  <string name="PaymentsDetailsFragment__status">Gjendje</string>
  <string name="PaymentsDetailsFragment__submitting_payment">Po parashtrohet pagesa…</string>
  <string name="PaymentsDetailsFragment__processing_payment">Po kryhet pagesa…</string>
  <string name="PaymentsDetailsFragment__payment_complete">Pagesë e plotësuar</string>
  <string name="PaymentsDetailsFragment__payment_failed">Pagesa dështoi</string>
  <string name="PaymentsDetailsFragment__network_fee">Tarifë rrjeti</string>
  <string name="PaymentsDetailsFragment__sent_by">Dërguar nga</string>
  <string name="PaymentsDetailsFragment__sent_to_s">Dërguar te %1$s</string>
  <string name="PaymentsDetailsFragment__you_on_s_at_s">Ju, në %1$s më %2$s</string>
  <string name="PaymentsDetailsFragment__s_on_s_at_s">%1$s në %2$s më %3$s</string>
  <string name="PaymentsDetailsFragment__to">Për</string>
  <string name="PaymentsDetailsFragment__from">Nga</string>
  <string name="PaymentsDetailsFragment__information">Hollësi transaksioni, përfshi llogari pagesash dhe kohë transaksioni, janë pjesë e MobileCoin Ledger.</string>
  <string name="PaymentsDetailsFragment__coin_cleanup_fee">Tarifë Coin Cleanup</string>
  <string name="PaymentsDetailsFragment__coin_cleanup_information">Një “tarifë pastrimi monedhash” aplikohet kur monedhat në pronësinë tuaj s’mund të ndërthuren për të plotësuar një transaksion. Pastrimi do t’ju lejojë të vazhdoni dërgim pagesash.</string>
  <string name="PaymentsDetailsFragment__no_details_available">S’ka hollësi të mëtejshme për këtë transaksion</string>
  <string name="PaymentsDetailsFragment__sent_payment">Pagesë e dërguar</string>
  <string name="PaymentsDetailsFragment__received_payment">Pagesë e marrë</string>
  <string name="PaymentsDeatilsFragment__payment_completed_s">Pagesë e plotësuar %1$s</string>
  <string name="PaymentsDetailsFragment__block_number">Numër blloku</string>
  <!--PaymentsTransferFragment-->
  <string name="PaymentsTransferFragment__transfer">Shpërngule</string>
  <string name="PaymentsTransferFragment__scan_qr_code">Skanoni kodin QR</string>
  <string name="PaymentsTransferFragment__to_scan_or_enter_wallet_address">Adresë portofoli Bitcoin (kyç publik)</string>
  <string name="PaymentsTransferFragment__you_can_transfer">Mund të shpërngulni MobileCoin duke plotësuar një shpërngulje drejt adresës së portofolit të dhënë nga platforma. Adresa e portofolit është një varg numrash dhe shkronjash, në më të shumtën e rasteve nën kodin QR.</string>
  <string name="PaymentsTransferFragment__next">Pasuesi</string>
  <string name="PaymentsTransferFragment__invalid_address">Adresë e pavlefshme</string>
  <string name="PaymentsTransferFragment__check_the_wallet_address">Kontrolloni adresën e portofolit që po përpiqeni të shpërngulni dhe riprovoni.</string>
  <string name="PaymentsTransferFragment__you_cant_transfer_to_your_own_signal_wallet_address">S’mund të shpërngulni te adresa e portofolit tuaj Molly. Jepni adresën e portofolit prej llogarisë tuaj në një platformë që mbulohet.</string>
  <string name="PaymentsTransferFragment__to_scan_a_qr_code_signal_needs">Që të skanohet një kod QR, Molly-i ka nevojë të përdorë kamerën.</string>
  <string name="PaymentsTransferFragment__signal_needs_the_camera_permission_to_capture_qr_code_go_to_settings">Molly-it i duhen leje përdorimi Kamere për të marrë një kod QR. Kaloni te rregullimet, përzgjidhni “Leje”, dhe aktivizoni “Kamera”.</string>
  <string name="PaymentsTransferFragment__to_scan_a_qr_code_signal_needs_access_to_the_camera">Që të skanohet një kod QR, Molly-i ka nevojë të përdorë kamerën.</string>
  <string name="PaymentsTransferFragment__settings">Rregullime</string>
  <!--PaymentsTransferQrScanFragment-->
  <string name="PaymentsTransferQrScanFragment__scan_address_qr_code">Skanoni Kod QR Adrese</string>
  <string name="PaymentsTransferQrScanFragment__scan_the_address_qr_code_of_the_payee">Skanoni adresën kod QR të të paguarit</string>
  <!--CreatePaymentFragment-->
  <string name="CreatePaymentFragment__request">Kërkesë</string>
  <string name="CreatePaymentFragment__pay">Paguani</string>
  <string name="CreatePaymentFragment__available_balance_s">Depozitë e përdorshme: %1$s</string>
  <string name="CreatePaymentFragment__toggle_content_description">Shfaqe/Fshihe</string>
  <string name="CreatePaymentFragment__1">1</string>
  <string name="CreatePaymentFragment__2">2</string>
  <string name="CreatePaymentFragment__3">3</string>
  <string name="CreatePaymentFragment__4">4</string>
  <string name="CreatePaymentFragment__5">5</string>
  <string name="CreatePaymentFragment__6">6</string>
  <string name="CreatePaymentFragment__7">7</string>
  <string name="CreatePaymentFragment__8">8</string>
  <string name="CreatePaymentFragment__9">9</string>
  <string name="CreatePaymentFragment__decimal">.</string>
  <string name="CreatePaymentFragment__0">0</string>
  <string name="CreatePaymentFragment__lt">&lt;</string>
  <string name="CreatePaymentFragment__backspace">Backspace</string>
  <string name="CreatePaymentFragment__add_note">Shtoni shënim</string>
  <string name="CreatePaymentFragment__conversions_are_just_estimates">Kurset e këmbimit janë thjesht të përafërt dhe mund të mos jenë të përpiktë.</string>
  <!--EditNoteFragment-->
  <string name="EditNoteFragment_note">Shënim</string>
  <!--ConfirmPaymentFragment-->
  <string name="ConfirmPayment__confirm_payment">Ripohoni pagesën</string>
  <string name="ConfirmPayment__network_fee">Tarifë rrjeti</string>
  <string name="ConfirmPayment__error_getting_fee">Gabim në marrje tarife</string>
  <string name="ConfirmPayment__estimated_s">Afërsisht %1$s</string>
  <string name="ConfirmPayment__to">Për</string>
  <string name="ConfirmPayment__total_amount">Sasi gjithsej</string>
  <string name="ConfirmPayment__balance_s">Depozitë	: %1$s</string>
  <string name="ConfirmPayment__submitting_payment">Po parashtrohet pagesa…</string>
  <string name="ConfirmPayment__processing_payment">Po kryhet pagesa…</string>
  <string name="ConfirmPayment__payment_complete">Pagesë e plotësuar</string>
  <string name="ConfirmPayment__payment_failed">Pagesa dështoi</string>
  <string name="ConfirmPayment__payment_will_continue_processing">Pagesa do të vazhdojë të përpunohet</string>
  <string name="ConfirmPaymentFragment__invalid_recipient">Marrës i pavlefshëm</string>
  <string name="ConfirmPaymentFragment__this_person_has_not_activated_payments">Ky person s’ka aktivizuar pagesa</string>
  <string name="ConfirmPaymentFragment__unable_to_request_a_network_fee">S’arrihet të kërkohet një tarifë rrjeti. Për të vazhduar këtë pagesë, prekni OK, që të riprovohet.</string>
  <!--CurrencyAmountFormatter_s_at_s-->
  <string name="CurrencyAmountFormatter_s_at_s">%1$s më %2$s</string>
  <!--SetCurrencyFragment-->
  <string name="SetCurrencyFragment__set_currency">Caktoni Monedhë</string>
  <string name="SetCurrencyFragment__all_currencies">Krejt Monedhat</string>
  <!--****************************************-->
  <!--menus-->
  <!--****************************************-->
  <!--contact_selection_list-->
  <string name="contact_selection_list__unknown_contact">Mesazh i ri për…</string>
  <string name="contact_selection_list__unknown_contact_block">Bllokoje përdoruesin</string>
  <string name="contact_selection_list__unknown_contact_add_to_group">Shtoje te grupi</string>
  <!--conversation_callable_insecure-->
  <string name="conversation_callable_insecure__menu_call">Thirrje</string>
  <!--conversation_callable_secure-->
  <string name="conversation_callable_secure__menu_call">Thirrje përmes Signal-i</string>
  <string name="conversation_callable_secure__menu_video">Thirrje video Signal</string>
  <!--conversation_context-->
  <string name="conversation_context__menu_message_details">Hollësi mesazhi</string>
  <string name="conversation_context__menu_copy_text">Kopjo tekstin</string>
  <string name="conversation_context__menu_delete_message">Fshije mesazhin</string>
  <string name="conversation_context__menu_forward_message">Përcille mesazhin</string>
  <string name="conversation_context__menu_resend_message">Ridërgoje mesazhin</string>
  <string name="conversation_context__menu_reply_to_message">Përgjigjuni mesazhin</string>
  <!--conversation_context_reacction-->
  <string name="conversation_context__reaction_multi_select">Përzgjidhni disa</string>
  <!--conversation_context_image-->
  <string name="conversation_context_image__save_attachment">Ruaje bashkëngjitjen</string>
  <!--conversation_expiring_off-->
  <string name="conversation_expiring_off__disappearing_messages">Tretje mesazhesh</string>
  <!--conversation_expiring_on-->
  <!--conversation_insecure-->
  <string name="conversation_insecure__invite">Fto</string>
  <!--conversation_list_batch-->
  <string name="conversation_list_batch__menu_delete_selected">Fshi të përzgjedhurit</string>
  <string name="conversation_list_batch__menu_pin_selected">U përzgjodh fiksim</string>
  <string name="conversation_list_batch__menu_unpin_selected">U përzgjodh shfiksim</string>
  <string name="conversation_list_batch__menu_select_all">Përzgjidhi krejt</string>
  <string name="conversation_list_batch_archive__menu_archive_selected">Arkivo të përzgjedhurit</string>
  <string name="conversation_list_batch_unarchive__menu_unarchive_selected">Çarkivo të përzgjedhurit</string>
  <string name="conversation_list_batch__menu_mark_as_read">Shëno si të lexuar</string>
  <string name="conversation_list_batch__menu_mark_as_unread">Vëri shenjë si i lexuar</string>
  <!--conversation_list-->
  <string name="conversation_list_settings_shortcut">Shkurtore rregullimesh</string>
  <string name="conversation_list_search_description">Kërko</string>
  <string name="conversation_list__pinned">E fiksuar</string>
  <string name="conversation_list__chats">Fjalosje</string>
  <string name="conversation_list__you_can_only_pin_up_to_d_chats">Mund të fiksoni deri në %1$d fjalosje</string>
  <!--conversation_list_item_view-->
  <string name="conversation_list_item_view__contact_photo_image">Foto Kontakti</string>
  <string name="conversation_list_item_view__archived">Të arkivuar</string>
  <!--conversation_list_fragment-->
  <string name="conversation_list_fragment__fab_content_description">Bisedë e re</string>
  <string name="conversation_list_fragment__open_camera_description">Hape Kamerën</string>
  <string name="conversation_list_fragment__no_chats_yet_get_started_by_messaging_a_friend">Ende pa fjalosje.\nFillojani duke i dërguar një mesazh një shoku.</string>
  <!--conversation_secure_verified-->
  <string name="conversation_secure_verified__menu_reset_secure_session">Rikthe te parazgjedhjen sesionin e sigurt</string>
  <!--conversation_muted-->
  <string name="conversation_muted__unmute">Çheshtoji</string>
  <!--conversation_unmuted-->
  <string name="conversation_unmuted__mute_notifications">Heshtoji njoftimet</string>
  <!--conversation-->
  <string name="conversation__menu_group_settings">Rregullime grupi</string>
  <string name="conversation__menu_leave_group">Braktise grupin</string>
  <string name="conversation__menu_view_all_media">Krejt mediat</string>
  <string name="conversation__menu_conversation_settings">Rregullime bisedash</string>
  <string name="conversation__menu_add_shortcut">Shtoje te skena e kreut</string>
  <string name="conversation__menu_create_bubble">Krijo flluskë</string>
  <!--conversation_popup-->
  <string name="conversation_popup__menu_expand_popup">Zgjero flluskën</string>
  <!--conversation_callable_insecure-->
  <string name="conversation_add_to_contacts__menu_add_to_contacts">Shtoje te kontaktet</string>
  <!--conversation_group_options-->
  <string name="convesation_group_options__recipients_list">Listë marrësish</string>
  <string name="conversation_group_options__delivery">Dërgim</string>
  <string name="conversation_group_options__conversation">Bisedë</string>
  <string name="conversation_group_options__broadcast">Transmetim</string>
  <!--text_secure_normal-->
  <string name="text_secure_normal__menu_new_group">Grup i ri</string>
  <string name="text_secure_normal__menu_settings">Rregullime</string>
  <string name="text_secure_normal__menu_clear_passphrase">Kyçe</string>
  <string name="text_secure_normal__mark_all_as_read">Shënoji krejt si të lexuar</string>
  <string name="text_secure_normal__invite_friends">Ftoni shokë</string>
  <!--verify_display_fragment-->
  <string name="verify_display_fragment_context_menu__copy_to_clipboard">Kopjoje në të papastër</string>
  <string name="verify_display_fragment_context_menu__compare_with_clipboard">Krahasoje me lëndën në të papastër</string>
  <!--reminder_header-->
  <string name="reminder_header_sms_import_title">Importo SMS sistemi</string>
  <string name="reminder_header_sms_import_text">Prekeni që të kopjohen mesazhet SMS të telefonit tuaj te baza e fshehtëzuar e të dhënave të Signal-it.</string>
  <string name="reminder_header_push_title">Aktivizo mesazhe dhe thirrje Signal</string>
  <string name="reminder_header_push_text">Përmirësoni komunikimin tuaj.</string>
  <string name="reminder_header_service_outage_text">Signal-i po kalon vështirësi teknike. Po punojmë fort të rikthejmë shërbimin sa më shpejt që të mundet.</string>
  <string name="reminder_header_progress">%1$d%%</string>
  <!--media_preview-->
  <string name="media_preview__save_title">Ruaje</string>
  <string name="media_preview__forward_title">Përcilleni</string>
  <string name="media_preview__share_title">Ndajeni Me të Tjerë</string>
  <string name="media_preview__all_media_title">Krejt mediat</string>
  <!--media_preview_activity-->
  <string name="media_preview_activity__media_content_description">Paraparje medie</string>
  <!--new_conversation_activity-->
  <string name="new_conversation_activity__refresh">Rifreskoje</string>
  <!--redphone_audio_popup_menu-->
  <!--Insights-->
  <string name="Insights__percent">%</string>
  <string name="Insights__title">Prirje</string>
  <string name="InsightsDashboardFragment__title">Prirje</string>
  <string name="InsightsDashboardFragment__signal_protocol_automatically_protected">Protokolli Signal mbrojti automatikisht %1$d%% të mesazheve tuaj ikës gjatë %2$d ditëve të kaluara. Bisedat mes përdoruesve të Signal-it fshehtëzohen përherë skaj-më-skaj.</string>
  <string name="InsightsDashboardFragment__boost_your_signal">Fuqizim Signal-i</string>
  <string name="InsightsDashboardFragment__not_enough_data">Pa të dhëna të mjaftueshme</string>
  <string name="InsightsDashboardFragment__your_insights_percentage_is_calculated_based_on">Përqindja juaj për Prirjet llogaritet bazuar në mesazhet ikës brenda %1$d ditëve të kaluara që nuk janë zhdukur apo fshirë.</string>
  <string name="InsightsDashboardFragment__start_a_conversation">Nisni një bisedë</string>
  <string name="InsightsDashboardFragment__invite_your_contacts">Filloni të komunikoni në mënyrë të parrezik dhe aktivizoni veçorit të reja që shkojnë tej kufizimeve të mesazheve SMS të pafshehtëzuar, duke ftuar më tepër kontakte të bëhen pjesë e Signal-it.</string>
  <string name="InsightsDashboardFragment__this_stat_was_generated_locally">Këto statistika u prodhuan lokalisht në pajisjen tuaj dhe mund të shihen vetëm nga ju. Nuk transmetohen kurrë diku.</string>
  <string name="InsightsDashboardFragment__encrypted_messages">Mesazhe të fshehtëzuar</string>
  <string name="InsightsDashboardFragment__cancel">Anuloje</string>
  <string name="InsightsDashboardFragment__send">Dërgoje</string>
  <string name="InsightsModalFragment__title">Ju Paraqesim Prirje</string>
  <string name="InsightsModalFragment__description">Shihni se sa nga mesazhet tuaja ikës u dërguan në mënyrë të parrezik, mandej ftoni pa humbur kohë kontakte të rinj, për të fuqizuar përqindjen tuaj Signal.</string>
  <string name="InsightsModalFragment__view_insights">Shihni Prirje</string>
  <string name="FirstInviteReminder__title">Ftojeni në Signal</string>
  <string name="FirstInviteReminder__description">Mund ta rritnit numrin e mesazheve të fshehtëzuar që dërgoni me %1$d%%</string>
  <string name="SecondInviteReminder__title">Fuqizoni Signal-in tuaj</string>
  <string name="SecondInviteReminder__description">Ftojeni %1$s</string>
  <string name="InsightsReminder__view_insights">Shihni Prirje</string>
  <string name="InsightsReminder__invite">Ftoni</string>
  <!--Edit KBS Pin-->
  <!--BaseKbsPinFragment-->
  <string name="BaseKbsPinFragment__next">Pasuesi</string>
  <string name="BaseKbsPinFragment__create_alphanumeric_pin">Krijo PIN alfanumerik</string>
  <string name="BaseKbsPinFragment__create_numeric_pin">Krijo PIN numerik</string>
  <!--CreateKbsPinFragment-->
  <plurals name="CreateKbsPinFragment__pin_must_be_at_least_characters">
    <item quantity="one">PIN-i duhet të jetë të paktën %1$d shenjë</item>
    <item quantity="other">PIN-i duhet të jetë të paktën %1$d shenja</item>
  </plurals>
  <plurals name="CreateKbsPinFragment__pin_must_be_at_least_digits">
    <item quantity="one">PIN-i duhet të jetë të paktën %1$d shifër</item>
    <item quantity="other">PIN-i duhet të jetë të paktën %1$d shifra</item>
  </plurals>
  <string name="CreateKbsPinFragment__create_a_new_pin">Krijoni një PIN të ri</string>
  <string name="CreateKbsPinFragment__you_can_choose_a_new_pin_as_long_as_this_device_is_registered">Mundeni ta ndryshoni PIN-in tuaj, sa kohë që kjo pajisje është e regjistruar.</string>
  <string name="CreateKbsPinFragment__create_your_pin">Krijoni PIN-in tuaj</string>
  <string name="CreateKbsPinFragment__pins_keep_information_stored_with_signal_encrypted">PIN-et i mbajnë të fshehtëzuara të dhëna e depozituara me Signal, që kështu të mund t’i përdorni vetëm ju. Profili, rregullimet dhe kontaktet tuaja do të rikthehen, kur të riinstaloni Signal-in. S’do t’ju duhet PIN-i për të hapur aplikacionin.</string>
  <string name="CreateKbsPinFragment__choose_a_stronger_pin">Zgjidhni një PIN më të fuqishëm</string>
  <!--ConfirmKbsPinFragment-->
  <string name="ConfirmKbsPinFragment__pins_dont_match">PIN-et s’përputhen. Riprovoni.</string>
  <string name="ConfirmKbsPinFragment__confirm_your_pin">Ripohoni PIN-in tuaj.</string>
  <string name="ConfirmKbsPinFragment__pin_creation_failed">Krijimi i PIN-it dështoi</string>
  <string name="ConfirmKbsPinFragment__your_pin_was_not_saved">PIN-i juaj s’u ruajt.Do t’ju kujtojmë më vonë të krijoni një PIN.</string>
  <string name="ConfirmKbsPinFragment__pin_created">PIN-i u krijua.</string>
  <string name="ConfirmKbsPinFragment__re_enter_your_pin">Rijepni PIN-in tuaj</string>
  <string name="ConfirmKbsPinFragment__creating_pin">Po krijohet PIN-i…</string>
  <!--KbsSplashFragment-->
  <string name="KbsSplashFragment__introducing_pins">Ju paraqesim PIN-et</string>
  <string name="KbsSplashFragment__pins_keep_information_stored_with_signal_encrypted">PIN-et i mbajnë të fshehtëzuara të dhëna e depozituara me Signal, që kështu të mund t’i përdorni vetëm ju. Profili, rregullimet dhe kontaktet tuaja do të rikthehen, kur të riinstaloni Signal-in. S’do t’ju duhet PIN-i për të hapur aplikacionin.</string>
  <string name="KbsSplashFragment__learn_more">Mësoni Më Tepër</string>
  <string name="KbsSplashFragment__registration_lock_equals_pin">Kyçje Regjistrimi = PIN</string>
  <string name="KbsSplashFragment__your_registration_lock_is_now_called_a_pin">Kyçi juaj i Regjistrimit tani quhet PIN, dhe bën edhe më tepër se aq. Përditësojeni që tani.</string>
  <string name="KbsSplashFragment__update_pin">Përditësoni PIN-in</string>
  <string name="KbsSplashFragment__create_your_pin">Krijoni PIN-in tuaj</string>
  <string name="KbsSplashFragment__learn_more_about_pins">Mësoni më tepër rreth PIN-ësh</string>
  <string name="KbsSplashFragment__disable_pin">Çaktivizoje PIN-in</string>
  <!--KBS Reminder Dialog-->
  <string name="KbsReminderDialog__enter_your_signal_pin">Jepni PIN-in tuaj për Signal-in</string>
  <string name="KbsReminderDialog__to_help_you_memorize_your_pin">Për t’ju ndihmuar të fiksoni në kujtesë PIN,-in tuaj, do t’ju kërkojmë në mënyrë periodike ta jepni. Me kalimin e kohës do t’jua kërkojmë më rrallë.</string>
  <string name="KbsReminderDialog__skip">Anashkaloje</string>
  <string name="KbsReminderDialog__submit">Parashtroje</string>
  <string name="KbsReminderDialog__forgot_pin">Harruat PIN-in?</string>
  <string name="KbsReminderDialog__incorrect_pin_try_again">PIN i pasaktë. Riprovoni.</string>
  <!--AccountLockedFragment-->
  <string name="AccountLockedFragment__account_locked">LLogari e kyçur</string>
  <string name="AccountLockedFragment__your_account_has_been_locked_to_protect_your_privacy">Llogaria juaj është kyçur për të mbrojtur privatësinë dhe sigurinë. Pas %1$d ditësh mosveprimtarie në llogarinë tuaj, do të jeni në gjendje të riregjistroni këtë numër telefoni pa u dashur PIN. Krejt lënda do të fshihet.</string>
  <string name="AccountLockedFragment__next">Pasuesi</string>
  <string name="AccountLockedFragment__learn_more">Mësoni Më Tepër</string>
  <!--KbsLockFragment-->
  <string name="RegistrationLockFragment__enter_your_pin">Jepni PIN-in tuaj</string>
  <string name="RegistrationLockFragment__enter_the_pin_you_created">Jepni PIN-in që krijuar për llogarinë tuaj. Ky është tjetër gjë nga kodi juaj i verifikimit me SMS.</string>
  <string name="RegistrationLockFragment__enter_alphanumeric_pin">Jepni PIN alfanumerik</string>
  <string name="RegistrationLockFragment__enter_numeric_pin">Jepni PIN numerik</string>
  <string name="RegistrationLockFragment__incorrect_pin_try_again">PIN i pasaktë. Riprovoni.</string>
  <string name="RegistrationLockFragment__forgot_pin">Harruat PIN-in?</string>
  <string name="RegistrationLockFragment__incorrect_pin">PIN i pasaktë</string>
  <string name="RegistrationLockFragment__forgot_your_pin">Harruat PIN-in tuaj?</string>
  <string name="RegistrationLockFragment__not_many_tries_left">S’ka edhe shumë prova!</string>
  <string name="RegistrationLockFragment__signal_registration_need_help_with_pin_for_android_v1_pin">Regjistrim Signal-i - Duhet Ndihmë me PIN për Android (v1 PIN)</string>
  <string name="RegistrationLockFragment__signal_registration_need_help_with_pin_for_android_v2_pin">Regjistrim Signal-i - Duhet Ndihmë me PIN për Android (v2 PIN)</string>
  <plurals name="RegistrationLockFragment__for_your_privacy_and_security_there_is_no_way_to_recover">
    <item quantity="one">Për privatësinë dhe sigurinë tuaj, s’ka mënyrë për të rimarrë PIN-in 
tuaj. Nëse s’mbani mend PIN-in tuaj, mund  të ribëni verifikimin me SMS pas %1$d dite pa veprimtari. Në këtë rast, llogaria juaj do të 
spastrohet dhe krejt lënda do të fshihet.</item>
    <item quantity="other">Për privatësinë dhe sigurinë tuaj, s’ka mënyrë për të rimarrë PIN-in tuaj. Nëse s’mbani mend PIN-in tuaj, mund  të ribëni verifikimin me SMS pas %1$d ditësh pa veprimtari. Në këtë rast, llogaria juaj do të spastrohet dhe krejt lënda do të fshihet.</item>
  </plurals>
  <plurals name="RegistrationLockFragment__incorrect_pin_d_attempts_remaining">
    <item quantity="one">PIN i pasaktë. Edhe  %1$d provë.</item>
    <item quantity="other">PIN i pasaktë. Edhe %1$d prova.</item>
  </plurals>
  <plurals name="RegistrationLockFragment__if_you_run_out_of_attempts_your_account_will_be_locked_for_d_days">
    <item quantity="one">Nëse ju mbarohen provat, llogaria juaj do të kyçet për %1$d ditë. Pas %1$d dite pa veprimtari, mund ta riregjistroni pa u dashur PIN juaj. Llogaria juaj do të spastrohet dhe krejt lënda do të fshihet.</item>
    <item quantity="other">Nëse ju mbarohen provat, llogaria juaj do të kyçet për %1$d ditë. Pas %1$d ditësh pa veprimtari, mund ta riregjistroni pa u dashur PIN-i juaj. Llogaria juaj do të spastrohet dhe krejt lënda do të fshihet.</item>
  </plurals>
  <plurals name="RegistrationLockFragment__you_have_d_attempts_remaining">
    <item quantity="one">Ju mbetet edhe %1$d provë.</item>
    <item quantity="other">Ju mbeten edhe %1$d prova.</item>
  </plurals>
  <plurals name="RegistrationLockFragment__d_attempts_remaining">
    <item quantity="one">Edhe %1$d provë.</item>
    <item quantity="other">Edhe %1$d prova.</item>
  </plurals>
  <!--CalleeMustAcceptMessageRequestDialogFragment-->
  <string name="CalleeMustAcceptMessageRequestDialogFragment__s_will_get_a_message_request_from_you">%1$s do të marrë një kërkesë mesazhi nga ju. Mund të bëni thirrje sapo të pranohet kërkesa juaj e mesazhit.</string>
  <!--KBS Megaphone-->
  <string name="KbsMegaphone__create_a_pin">Krijoni PIN</string>
  <string name="KbsMegaphone__pins_keep_information_thats_stored_with_signal_encrytped">PIN-et i mbajnë të fshehtëzuara të dhënat që depozitohen me Signal-in.</string>
  <string name="KbsMegaphone__create_pin">Krijoni PIN</string>
  <!--Research Megaphone-->
  <string name="ResearchMegaphone_tell_signal_what_you_think">Tregojini Signal-it se çfarë mendoni</string>
  <string name="ResearchMegaphone_to_make_signal_the_best_messaging_app_on_the_planet">Për ta bërë Signal-in aplikacionin më të mirë në planet për shkëmbim mesazhesh, do të na pëlqente fort të dëgjonim mendimin tuaj.</string>
  <string name="ResearchMegaphone_learn_more">Mësoni më tepër</string>
  <string name="ResearchMegaphone_dismiss">Hidhe tej</string>
  <string name="ResearchMegaphoneDialog_signal_research">Kërkime rreth Signal-it</string>
  <string name="ResearchMegaphoneDialog_we_believe_in_privacy"><![CDATA[<p><b>Besojmë në privatësinë.</b></p><p>Signal-i nuk ju ndjek, as grumbullon të dhëna tuajat. Që Signal-i të përmirësohet për këdo, bazohemi në mendimet e përdoruesve, <b>dhe do ta donim edhe tuajin.</b></p><p>Po kryejmë një pyetësor për të kuptuar se si e përdorni Signal-in. Pyetësori ynë s’grumbullon ndonjë të dhënë që lejon identifikimin tuaj. Nëse ju intereson të jepni përshtypje shtesë, keni mundësinë të jepni të dhëna kontakti.</p><p>Nëse keni ndoca minuta dhe përshtypje për të dhënë, do të donim fort t’i dëgjonim.</p>]]></string>
  <string name="ResearchMegaphoneDialog_take_the_survey">Plotësoni pyetësorin</string>
  <string name="ResearchMegaphoneDialog_no_thanks">Jo, faleminderit</string>
  <string name="ResearchMegaphoneDialog_the_survey_is_hosted_by_alchemer_at_the_secure_domain">Pyetësori strehohet nga Alchemer, në përkatësinë e sigurt surveys.signalusers.org</string>
  <!--transport_selection_list_item-->
  <string name="transport_selection_list_item__transport_icon">Ikonë bartjesh</string>
  <string name="ConversationListFragment_loading">Po ngarkohet…</string>
  <string name="CallNotificationBuilder_connecting">Po lidhet…</string>
  <string name="Permissions_permission_required">Lyp leje</string>
  <string name="ConversationActivity_signal_needs_sms_permission_in_order_to_send_an_sms">Që të mund të dërgohet një SMS, Signal-i lyp leje SMS-sh, por kjo i është mohuar. Ju lutemi, kaloni te rregullime aplikacioni, përzgjidhni \"Leje\" dhe aktivizoni \"SMS\".</string>
  <string name="Permissions_continue">Vazhdo</string>
  <string name="Permissions_not_now">Jo tani</string>
  <string name="conversation_activity__enable_signal_messages">AKTIVIZO MESAZHE SIGNAL</string>
  <string name="SQLCipherMigrationHelper_migrating_signal_database">Po migrohet baza e të dhënave Signal</string>
  <string name="PushDecryptJob_new_locked_message">Mesazhe të rinj të kyçur</string>
  <string name="PushDecryptJob_unlock_to_view_pending_messages">Shkyçeni që të shihni mesazhet pezull</string>
  <string name="enter_backup_passphrase_dialog__backup_passphrase">Frazëkalim kopjeruajtjesh</string>
  <string name="backup_enable_dialog__backups_will_be_saved_to_external_storage_and_encrypted_with_the_passphrase_below_you_must_have_this_passphrase_in_order_to_restore_a_backup">Kopjeruajtjet do të ruhen te depozitë e jashtme dhe fshehtëzohen me frazëkalimin më poshtë. Duhet të keni këtë frazëkalim, pa të mundeni të riktheni një kopjeruajtje.</string>
  <string name="backup_enable_dialog__you_must_have_this_passphrase">Që të mund të ktheni një kopjeruajtje, duhet të keni këtë frazëkalim.</string>
  <string name="backup_enable_dialog__folder">Dosje</string>
  <string name="backup_enable_dialog__i_have_written_down_this_passphrase">E kam shkruar diku këtë frazëkalim. Pa të, s\’do të jem në gjendje të rikthej një kopjeruajtje.</string>
  <string name="registration_activity__restore_backup">Riktheje kopjeruajtjen</string>
  <string name="registration_activity__transfer_or_restore_account">Shpërngulni ose riktheni llogari</string>
  <string name="registration_activity__transfer_account">Shpërngulni llogari</string>
  <string name="registration_activity__skip">Anashkaloje</string>
  <string name="preferences_chats__chat_backups">Kopjeruajtje fjalosjesh</string>
  <string name="preferences_chats__backup_chats_to_external_storage">Kopjeruaji fjalosje te depozitë e jashtme</string>
  <string name="preferences_chats__transfer_account">Shpërngulni llogari</string>
  <string name="preferences_chats__transfer_account_to_a_new_android_device">Shpërngulni llogari te një pajisje Android e re</string>
  <string name="RegistrationActivity_enter_backup_passphrase">Jepni frazëkalim kopjeruajtjeje</string>
  <string name="RegistrationActivity_restore">Riktheje</string>
  <string name="RegistrationActivity_backup_failure_downgrade">S\’mund të importohen kopjeruajtje prej versionesh më të rinj të Signal-it</string>
  <string name="RegistrationActivity_incorrect_backup_passphrase">Jepni frazëkalim kopjeruajtjeje</string>
  <string name="RegistrationActivity_checking">Po kontrollohet…</string>
  <string name="RegistrationActivity_d_messages_so_far">%d mesazhe deri këtu…</string>
  <string name="RegistrationActivity_restore_from_backup">Të rikthehet prej kopjeruajtjeje?</string>
  <string name="RegistrationActivity_restore_your_messages_and_media_from_a_local_backup">Riktheni mesazhet dhe mediat tuaja që prej një kopjeruajtjeje vendore. Nëse s\’i riktheni tani, s\’do të jeni në gjendje t\’i riktheni më vonë.</string>
  <string name="RegistrationActivity_backup_size_s">Madhësi kopjeruajtjeje: %s</string>
  <string name="RegistrationActivity_backup_timestamp_s">Vulë kohore kopjeruajtjeje: %s</string>
  <string name="BackupDialog_enable_local_backups">Të aktivizohen kopjeruajtjet vendore?</string>
  <string name="BackupDialog_enable_backups">Aktivizoji kopjeruajtjet</string>
  <string name="BackupDialog_please_acknowledge_your_understanding_by_marking_the_confirmation_check_box">Ju lutemi, na bëni të ditur se e keni kuptuar, duke i vënë shenjë kutizës së ripohimit.</string>
  <string name="BackupDialog_delete_backups">Të fshihen kopjeruajtjet?</string>
  <string name="BackupDialog_disable_and_delete_all_local_backups">Të çaktivizohen dhe fshihen krejt kopjeruajtjet vendore?</string>
  <string name="BackupDialog_delete_backups_statement">Fshiji kopjeruajtjet</string>
  <string name="BackupDialog_to_enable_backups_choose_a_folder">Që të aktivizohen kopjeruajtje, zgjidhni një dosje. Kopjeruajtjet do të ruhen te kjo vendndodhje.</string>
  <string name="BackupDialog_choose_folder">Zgjidhni dosje</string>
  <string name="BackupDialog_copied_to_clipboard">U kopjua në të papastër</string>
  <string name="BackupDialog_no_file_picker_available">S’ka zgjedhës kartelash.</string>
  <string name="BackupDialog_enter_backup_passphrase_to_verify">Jepni frazëkalimin tuaj të kopjeruajtjes që duhet verifikuar</string>
  <string name="BackupDialog_verify">Verifikoje</string>
  <string name="BackupDialog_you_successfully_entered_your_backup_passphrase">E dhatë me sukses frazëkalimin tuaj të kopjeruajtjes</string>
  <string name="BackupDialog_passphrase_was_not_correct">Frazëkalimi s’qe i saktë</string>
  <string name="LocalBackupJob_creating_backup">Po krijohet kopjeruajtje…</string>
  <string name="LocalBackupJobApi29_backup_failed">Kopjeruajtja dështoi</string>
  <string name="LocalBackupJobApi29_your_backup_directory_has_been_deleted_or_moved">Drejtoria juaj e kopjeruajtjeve është fshirë ose lëvizur.</string>
  <string name="LocalBackupJobApi29_your_backup_file_is_too_large">Kartela e kopjeruajtjes tuaj është shumë e madhe për t’u depozituar në këtë vëllim.</string>
  <string name="LocalBackupJobApi29_there_is_not_enough_space">S’ka hapësirë të mjaftueshme për të depozituar kopjeruajtjen tuaj.</string>
  <string name="LocalBackupJobApi29_tap_to_manage_backups">Prekeni që të administroni kopjeruajtje.</string>
  <string name="ProgressPreference_d_messages_so_far">%d mesazhe deri këtu</string>
  <string name="RegistrationActivity_wrong_number">Numër i gabuar</string>
  <string name="RegistrationActivity_call_me_instead_available_in">Telefonomëni, më mirë \n (E përdorshme në %1$02d:%2$02d)</string>
  <string name="RegistrationActivity_contact_signal_support">Lidhuni Me Asistencën e Signal-it</string>
  <string name="RegistrationActivity_code_support_subject">Regjistrim Signal-i - Kod Verifikimi për Android</string>
  <string name="RegistrationActivity_incorrect_code">Kod i gabuar</string>
  <string name="BackupUtil_never">Kurrë</string>
  <string name="BackupUtil_unknown">E panjohur</string>
  <string name="preferences_app_protection__see_my_phone_number">Shohë numrin tim të telefonit</string>
  <string name="preferences_app_protection__find_me_by_phone_number">Të më gjejë përmes numrit të telefonit</string>
  <string name="PhoneNumberPrivacy_everyone">Cilido</string>
  <string name="PhoneNumberPrivacy_my_contacts">Kontaktet e mia</string>
  <string name="PhoneNumberPrivacy_nobody">Askush</string>
  <string name="PhoneNumberPrivacy_everyone_see_description">Numri juaj i telefonit do të jetë i dukshëm për krejt personat dhe grupet të cilëve u dërgoni mesazh.</string>
  <string name="PhoneNumberPrivacy_everyone_find_description">Cilido që ka numrin tuaj të telefonit në kontaktet e tij, do t’ju shohë si një kontakt në Signal. Të tjerët do të jenë në gjendje t’ju gjejnë përmes kërkimi.</string>
  <string name="preferences_app_protection__screen_lock">Kyçje ekrani</string>
  <string name="preferences_app_protection__lock_signal_access_with_android_screen_lock_or_fingerprint">Kyçni hyrjen në Signal përmes kyçjeje ekrani ose shenjash gishtash Android</string>
  <string name="preferences_app_protection__screen_lock_inactivity_timeout">Kohë mbarimi plogështie për kyçje ekrani</string>
  <string name="preferences_app_protection__signal_pin">PIN Signal-i</string>
  <string name="preferences_app_protection__create_a_pin">Krijoni PIN</string>
  <string name="preferences_app_protection__change_your_pin">Ndryshoni PIN-in tuaj</string>
  <string name="preferences_app_protection__pin_reminders">Kujtues PIN-i</string>
  <string name="preferences_app_protection__pins_keep_information_stored_with_signal_encrypted">PIN-et i mbajnë të fshehtëzuara të dhëna e depozituara me Signal, që kështu të mund t’i përdorni. Profili, rregullimet dhe kontaktet tuaja do të rikthehen, kur të riinstaloni Signal-in.</string>
  <string name="preferences_app_protection__add_extra_security_by_requiring_your_signal_pin_to_register">Shtoni siguri ekstra duke kërkuar doemos që për PIN-in tuaj Signal të regjistrohet sërish numri juaj i telefonit me Signal.</string>
  <string name="preferences_app_protection__reminders_help_you_remember_your_pin">Kujtuesit ju ndihmojnë të mbani mend PIN-in tuaj, ngaqë ky s’mund të rimerret. Me kalimin e kohës, do t’ju kërkohet më rrallë.</string>
  <string name="preferences_app_protection__turn_off">Çaktivizoje</string>
  <string name="preferences_app_protection__confirm_pin">Ripohoni PIN-in</string>
  <string name="preferences_app_protection__confirm_your_signal_pin">Ripohoni PIN-in tuaj për Signal</string>
  <string name="preferences_app_protection__make_sure_you_memorize_or_securely_store_your_pin">Sigurohuni që e mbani mend ose e depozitoni diku në mënyrë të sigurt PIN-in tuaj, ngaqë s’mund të rimerret. Nëse harroni PIN-in tuaj, mund të humbni të dhëna, kur riregjistroni llogarinë tuaj Signal.</string>
  <string name="preferences_app_protection__incorrect_pin_try_again">PIN i pasaktë. Riprovoni.</string>
  <string name="preferences_app_protection__failed_to_enable_registration_lock">S’u arrit të aktivizohej kyçje regjistrimesh.</string>
  <string name="preferences_app_protection__failed_to_disable_registration_lock">S’u arrit të çaktivizohej kyçje regjistrimesh.</string>
  <string name="AppProtectionPreferenceFragment_none">Asnjë</string>
  <string name="preferences_app_protection__registration_lock">Kyçje Regjistrimi</string>
  <string name="RegistrationActivity_you_must_enter_your_registration_lock_PIN">Duhet të jepni PIN-in tuaj të Kyçjes së Regjistrimit</string>
  <string name="RegistrationActivity_your_pin_has_at_least_d_digits_or_characters">PIN-i juaj ka të paktën %d shifra ose shenja</string>
  <string name="RegistrationActivity_too_many_attempts">Shumë përpjekje</string>
  <string name="RegistrationActivity_you_have_made_too_many_incorrect_registration_lock_pin_attempts_please_try_again_in_a_day">Keni bërë shumë përpjekje të pasakta dhënieje PIN-i Kyçjeje Regjistrimi. Ju lutemi, riprovoni pas një dite.</string>
  <string name="RegistrationActivity_you_have_made_too_many_attempts_please_try_again_later">Keni bërë shumë përpjekje. Ju lutemi, riprovoni më vonë.</string>
  <string name="RegistrationActivity_error_connecting_to_service">Gabim në lidhjen me shërbimin</string>
  <string name="preferences_chats__backups">Kopjeruajtje</string>
  <string name="prompt_passphrase_activity__signal_is_locked">Molly-i është i kyçur</string>
  <string name="prompt_passphrase_activity__tap_to_unlock">PREKENI QË TË SHKYÇET</string>
  <string name="Recipient_unknown">I panjohur</string>
  <!--TransferOrRestoreFragment-->
  <string name="TransferOrRestoreFragment__transfer_or_restore_account">Shpërngulni ose riktheni llogari</string>
  <string name="TransferOrRestoreFragment__if_you_have_previously_registered_a_signal_account">Nëse keni regjistruar më herët një llogari Signal, mund të shpërngulni ose riktheni llogarinë dhe mesazhet tuaja.</string>
  <string name="TransferOrRestoreFragment__transfer_from_android_device">Shpërngulni prej pajisjeje Android</string>
  <string name="TransferOrRestoreFragment__transfer_your_account_and_messages_from_your_old_android_device">Shpërngulni llogarinë dhe mesazhet tuaj nga pajisja juaj e vjetër Android. Duhet të keni hyrje te pajisja juaj e vjetër.</string>
  <string name="TransferOrRestoreFragment__you_need_access_to_your_old_device">Ju duhet hyrje te pajisja juaj e vjetër.</string>
  <string name="TransferOrRestoreFragment__restore_from_backup">Riktheni prej kopjeruajtje</string>
  <string name="TransferOrRestoreFragment__restore_your_messages_from_a_local_backup">Riktheni mesazhet tuaja që prej një kopjeruajtjeje vendore. Nëse s\’i riktheni tani, s\’do të jeni në gjendje t\’i riktheni më vonë.</string>
  <!--NewDeviceTransferInstructionsFragment-->
  <string name="NewDeviceTransferInstructions__open_signal_on_your_old_android_phone">Hapni Signal-in në telefonin tuaj të vjetër Android.</string>
  <string name="NewDeviceTransferInstructions__continue">Vazhdo</string>
  <string name="NewDeviceTransferInstructions__first_bullet">1.</string>
  <string name="NewDeviceTransferInstructions__tap_on_your_profile_photo_in_the_top_left_to_open_settings">Prekni mbi foton e profilit tuaj në cepin e majtë sipër, që të hapen Rregullimet.</string>
  <string name="NewDeviceTransferInstructions__second_bullet">2.</string>
  <string name="NewDeviceTransferInstructions__tap_on_account">Prekni mbi “Llogari”</string>
  <string name="NewDeviceTransferInstructions__third_bullet">3.</string>
  <string name="NewDeviceTransferInstructions__tap_transfer_account_and_then_continue_on_both_devices">Prekni “Shpërngulni Llogari” dhe mandej “Vazhdoni” në të dyjat e pajisjeve</string>
  <!--NewDeviceTransferSetupFragment-->
  <string name="NewDeviceTransferSetup__preparing_to_connect_to_old_android_device">Po gatitet të lidhet me një pajisje Android të vjetër…</string>
  <string name="NewDeviceTransferSetup__take_a_moment_should_be_ready_soon">Po ha një çast, duhet të jetë gati së shpejti</string>
  <string name="NewDeviceTransferSetup__waiting_for_old_device_to_connect">Po pritet që të lidhet pajisje e vjetër Android…</string>
  <string name="NewDeviceTransferSetup__signal_needs_the_location_permission_to_discover_and_connect_with_your_old_device">Molly-i lyp leje vendndodhjesh që të pikasë dhe lidhet me pajisjen tuaj të vjetër Android.</string>
  <string name="NewDeviceTransferSetup__signal_needs_location_services_enabled_to_discover_and_connect_with_your_old_device">Molly-i lyp aktivizim shërbimesh vendndodhjesh që të pikasë dhe lidhet me pajisjen tuaj të vjetër Android.</string>
  <string name="NewDeviceTransferSetup__signal_needs_wifi_on_to_discover_and_connect_with_your_old_device">Molly-i lyp Wi-Fi të hapur që të pikasë dhe lidhet me pajisjen tuaj të vjetër Android. Wi-Fi duhet të jetë i hapur, por jo edhe të jetë i lidhur në një rrjet Wi-Fi.</string>
  <string name="NewDeviceTransferSetup__sorry_it_appears_your_device_does_not_support_wifi_direct">Na ndjeni, duket se kjo pajisje s’mbulon Wi-Fi Direct. Molly-i e përdor Wi-Fi Direct që të pikasë dhe lidhet me pajisjen tuaj të vjetër Android. Mundeni ende të riktheni një kopjeruajtje, që të riktheni llogarinë tuaj nga pajisja juaj e vjetër Android.</string>
  <string name="NewDeviceTransferSetup__restore_a_backup">Riktheni një kopjeruajtje</string>
  <string name="NewDeviceTransferSetup__an_unexpected_error_occurred_while_attempting_to_connect_to_your_old_device">Ndodhi një gabim i papritur teksa provohej të lidhej me pajisjen tuaj të vjetër Android.</string>
  <!--OldDeviceTransferSetupFragment-->
  <string name="OldDeviceTransferSetup__searching_for_new_android_device">Po kërkohet për pajisje të re Android…</string>
  <string name="OldDeviceTransferSetup__signal_needs_the_location_permission_to_discover_and_connect_with_your_new_device">Molly-i lyp leje vendndodhjesh që të pikasë dhe lidhet me pajisjen tuaj të re Android.</string>
  <string name="OldDeviceTransferSetup__signal_needs_location_services_enabled_to_discover_and_connect_with_your_new_device">Molly-i lyp aktivizim shërbimesh vendndodhjesh, për të pikasur dhe për t’u lidhur me pajisjen tuaj të re Android.</string>
  <string name="OldDeviceTransferSetup__signal_needs_wifi_on_to_discover_and_connect_with_your_new_device">Molly-i lyp Wi-Fi të hapur që të pikasë dhe lidhet me pajisjen tuaj të re Android. Wi-Fi duhet të jetë i hapur, por jo edhe të jetë i lidhur në një rrjet Wi-Fi.</string>
  <string name="OldDeviceTransferSetup__sorry_it_appears_your_device_does_not_support_wifi_direct">Na ndjeni, duket se kjo pajisje s’mbulon Wi-Fi Direct. Molly-i e përdor Wi-Fi Direct që të pikasë dhe lidhet me pajisjen tuaj të re Android. Mundeni ende të krijoni një kopjeruajtje, që të riktheni llogarinë tuaj nga pajisja juaj e re Android.</string>
  <string name="OldDeviceTransferSetup__create_a_backup">Krijoni kopjeruajtje</string>
  <string name="OldDeviceTransferSetup__an_unexpected_error_occurred_while_attempting_to_connect_to_your_old_device">Ndodhi një gabim i papritur teksa provohej të lidhej me pajisjen tuaj të re Android.</string>
  <!--DeviceTransferSetupFragment-->
  <string name="DeviceTransferSetup__unable_to_open_wifi_settings">S’arrihet të hapen Rregullime Wi-Fi. Ju lutemi, hapeni dorazi Wi-Fi-n.</string>
  <string name="DeviceTransferSetup__grant_location_permission">Akordoni leje vendndodhjesh</string>
  <string name="DeviceTransferSetup__turn_on_location_services">Aktivizoni shërbime vendndodhjesh</string>
  <string name="DeviceTransferSetup__unable_to_open_location_settings">S’arrihet të hapen rregullime vendndodhjesh.</string>
  <string name="DeviceTransferSetup__turn_on_wifi">Hapni Wi-Fi</string>
  <string name="DeviceTransferSetup__error_connecting">Gabim Gjatë Lidhjes</string>
  <string name="DeviceTransferSetup__retry">Riprovo</string>
  <string name="DeviceTransferSetup__submit_debug_logs">Parashtroni regjistra diagnostikimi</string>
  <string name="DeviceTransferSetup__verify_code">Verifikoni kodin</string>
  <string name="DeviceTransferSetup__verify_that_the_code_below_matches_on_both_of_your_devices">Verifikoni se kodi më poshtë përputhet në të dy pajisjet. Mandej prekeni që të vazhdohet.</string>
  <string name="DeviceTransferSetup__the_numbers_do_not_match">Numrat s’përputhen</string>
  <string name="DeviceTransferSetup__continue">Vazhdo</string>
  <string name="DeviceTransferSetup__number_is_not_the_same">Numri s’është po ai</string>
  <string name="DeviceTransferSetup__if_the_numbers_on_your_devices_do_not_match_its_possible_you_connected_to_the_wrong_device">Nëse numrat në pajisjet tuaja nuk përputhen, mundet që të keni lidhur pajisje të gabuar. Për ta ndrequr këtë, ndaleni shpërnguljen dhe riprovoni, dhe mbajini të mbyllura të dyja pajisjet tuaja.</string>
  <string name="DeviceTransferSetup__stop_transfer">Ndale shpërnguljen</string>
  <string name="DeviceTransferSetup__unable_to_discover_old_device">S’arrihet të pikaset pajisje e vjetër</string>
  <string name="DeviceTransferSetup__unable_to_discover_new_device">S’arrihet të pikaset pajisje e re</string>
  <string name="DeviceTransferSetup__make_sure_the_following_permissions_are_enabled">Sigurohuni se janë akorduar lejet vijuese dhe aktivizuar shërbimet vijuese.</string>
  <string name="DeviceTransferSetup__location_permission">Leje vendndodhjesh</string>
  <string name="DeviceTransferSetup__location_services">Shërbime vendndodhjesh</string>
  <string name="DeviceTransferSetup__wifi">Wi-Fi</string>
  <string name="DeviceTransferSetup__on_the_wifi_direct_screen_remove_all_remembered_groups_and_unlink_any_invited_or_connected_devices">Te skena për WiFi Direct, hiqni krejt grupet e mbajtur mend dhe hiqni lidhjet për çfarëdo pajisje të ftua ose të lidhur.</string>
  <string name="DeviceTransferSetup__wifi_direct_screen">Skenë për WiFi Direct</string>
  <string name="DeviceTransferSetup__try_turning_wifi_off_and_on_on_both_devices">Provoni të mbyllni dhe hapni Wi-Fi-n, në të dyja pajisjet.</string>
  <string name="DeviceTransferSetup__make_sure_both_devices_are_in_transfer_mode">Sigurohuni se që të dyja pajisjet janë nën mënyrën shpërngulje.</string>
  <string name="DeviceTransferSetup__go_to_support_page">Kaloni te faqja e asistencës</string>
  <string name="DeviceTransferSetup__try_again">Riprovo</string>
  <string name="DeviceTransferSetup__waiting_for_other_device">Po pritet për pajisjen tjetër</string>
  <string name="DeviceTransferSetup__tap_continue_on_your_other_device_to_start_the_transfer">Prekni Vazhdo, te pajisja tjetër e juaj, që të nisë shpërngulja.</string>
  <string name="DeviceTransferSetup__tap_continue_on_your_other_device">Prekni Vazhdo, te pajisja juaj tjetër…</string>
  <!--NewDeviceTransferFragment-->
  <string name="NewDeviceTransfer__cannot_transfer_from_a_newer_version_of_signal">S’mund të shpërngulet prej një versioni më të ri të Signal-it</string>
  <!--DeviceTransferFragment-->
  <string name="DeviceTransfer__transferring_data">Shpërngulje të dhënash</string>
  <string name="DeviceTransfer__keep_both_devices_near_each_other">Mbajini të dyja pajisjet afër njëra-tjetrës. Mos fikni pajisjet dhe mbajeni hapur Molly-in. Shpërnguljet janë të fshehtëzuara skaj-më-skaj.</string>
  <string name="DeviceTransfer__d_messages_so_far">%1$d mesazhe deri këtu…</string>
  <string name="DeviceTransfer__cancel">Anuloje</string>
  <string name="DeviceTransfer__try_again">Riprovo</string>
  <string name="DeviceTransfer__stop_transfer_question">Të ndalet shpërngulja?</string>
  <string name="DeviceTransfer__stop_transfer">Ndale shpërnguljen</string>
  <string name="DeviceTransfer__all_transfer_progress_will_be_lost">Krejt ecuria e shpërnguljes do të humbë.</string>
  <string name="DeviceTransfer__transfer_failed">Shpërngulja dështoi</string>
  <string name="DeviceTransfer__unable_to_transfer">S’arrihet të shpërngulet</string>
  <!--OldDeviceTransferInstructionsFragment-->
  <string name="OldDeviceTransferInstructions__transfer_account">Shpërngul Llogari</string>
  <string name="OldDeviceTransferInstructions__you_can_transfer_your_signal_account_when_setting_up_signal_on_a_new_android_device">Mund të shpërngulni llogarinë tuaj Signal, kur ujdiset Signal-i në një pajisje të re Android. Para se të vazhdohet:</string>
  <string name="OldDeviceTransferInstructions__first_bullet">1.</string>
  <string name="OldDeviceTransferInstructions__download_signal_on_your_new_android_device">Shkarkojeni Molly-in në pajisjen tuaj të re Android</string>
  <string name="OldDeviceTransferInstructions__second_bullet">2.</string>
  <string name="OldDeviceTransferInstructions__tap_on_transfer_or_restore_account">Prekni mbi “Shpërngulni ose riktheni llogari”</string>
  <string name="OldDeviceTransferInstructions__third_bullet">3.</string>
  <string name="OldDeviceTransferInstructions__select_transfer_from_android_device_when_prompted_and_then_continue">Përzgjidhni “Shpërngulni nga pajisje Android” kur të pyeteni dhe mandej “Vazhdoni”. Mbajini pranë dy pajisjet.</string>
  <string name="OldDeviceTransferInstructions__continue">Vazhdo</string>
  <!--OldDeviceTransferComplete-->
  <string name="OldDeviceTransferComplete__transfer_complete">Shpërngulje e plotë</string>
  <string name="OldDeviceTransferComplete__go_to_your_new_device">Kaloni te pajisja juaj e re</string>
  <string name="OldDeviceTransferComplete__your_signal_data_has_Been_transferred_to_your_new_device">Të dhënat tuaja Signal u shpërngulën te pajisja juaj e re. Që të plotësohet procesi i shpërnguljes, duhet të vazhdoni regjistrimin te pajisja juaj e re.</string>
  <string name="OldDeviceTransferComplete__close">Mbylle</string>
  <!--NewDeviceTransferComplete-->
  <string name="NewDeviceTransferComplete__transfer_successful">Shpërngulje e suksesshme</string>
  <string name="NewDeviceTransferComplete__transfer_complete">Shpërngulje e plotë</string>
  <string name="NewDeviceTransferComplete__to_complete_the_transfer_process_you_must_continue_registration">Që të plotësoni procesin e shpërnguljes, duhet të vazhdoni regjistrimin.</string>
  <string name="NewDeviceTransferComplete__continue_registration">Vazhdoni regjistrimin</string>
  <!--DeviceToDeviceTransferService-->
  <string name="DeviceToDeviceTransferService_content_title">Shpërngulje llogarie</string>
  <string name="DeviceToDeviceTransferService_status_ready">Po bëhet gati të lidhet me pajisjen tuaj tjetër Android…</string>
  <string name="DeviceToDeviceTransferService_status_starting_up">Po bëhet gati të lidhet me pajisjen tuaj tjetër Android…</string>
  <string name="DeviceToDeviceTransferService_status_discovery">Po kërkohet për pajisjen tuaj tjetër Android…</string>
  <string name="DeviceToDeviceTransferService_status_network_connected">Po lidhet me pajisjen tuaj tjetër Android…</string>
  <string name="DeviceToDeviceTransferService_status_verification_required">Lyp verifikim</string>
  <string name="DeviceToDeviceTransferService_status_service_connected">Po shpërngulet llogari…</string>
  <!--OldDeviceTransferLockedDialog-->
  <string name="OldDeviceTransferLockedDialog__complete_registration_on_your_new_device">Plotësoni regjistrimin në pajisjen tuaj të re</string>
  <string name="OldDeviceTransferLockedDialog__your_signal_account_has_been_transferred_to_your_new_device">Llogaria juaj Signal u shpërngul te pajisja juaj e re, por duhet të plotësoni regjistrimin, që të vazhdohet. Signal-i do të jetë joaktiv në këtë pajisje.</string>
  <string name="OldDeviceTransferLockedDialog__done">U bë</string>
  <string name="OldDeviceTransferLockedDialog__cancel_and_activate_this_device">Anulojeni dhe aktivizoni këtë pajisje</string>
  <!--AdvancedPreferenceFragment-->
  <string name="AdvancedPreferenceFragment__transfer_mob_balance">Të shpërngulet depozitë MOB?</string>
  <string name="AdvancedPreferenceFragment__you_have_a_balance_of_s">Keni në depozitë %1$s. Nëse nuk i shpërngulni fondet tuaja në një adresë tjetër portofoli, përpara fshirjes së llogarisë tuaj, do ta humbni përgjithmonë.</string>
  <string name="AdvancedPreferenceFragment__dont_transfer">Mos shpërngul</string>
  <string name="AdvancedPreferenceFragment__transfer">Shpërngule</string>
  <!--RecipientBottomSheet-->
  <string name="RecipientBottomSheet_block">Bllokoje</string>
  <string name="RecipientBottomSheet_unblock">Zhbllokoje</string>
  <string name="RecipientBottomSheet_add_to_contacts">Shtoje te kontaktet</string>
  <string name="RecipientBottomSheet_add_to_a_group">Shtoje te grup</string>
  <string name="RecipientBottomSheet_add_to_another_group">Shtojeni në grup tjetër</string>
  <string name="RecipientBottomSheet_view_safety_number">Shihni numër sigurie</string>
  <string name="RecipientBottomSheet_make_admin">Bëje përgjegjës</string>
  <string name="RecipientBottomSheet_remove_as_admin">Hiqe nga përgjegjës</string>
  <string name="RecipientBottomSheet_remove_from_group">Hiqe nga grup</string>
  <string name="RecipientBottomSheet_message_description">Mesazh</string>
  <string name="RecipientBottomSheet_voice_call_description">Thirrje zanore</string>
  <string name="RecipientBottomSheet_insecure_voice_call_description">Thirrje zanore jo e sigurt</string>
  <string name="RecipientBottomSheet_video_call_description">Thirrje video</string>
  <string name="RecipientBottomSheet_remove_s_as_group_admin">Të hiqet %1$s nga përgjegjës grupi?</string>
  <string name="RecipientBottomSheet_s_will_be_able_to_edit_group">\"%1$s\" do të jetë në gjendje të përpunojë këtë grup dhe anëtarët e tij.</string>
  <string name="RecipientBottomSheet_remove_s_from_the_group">Të hiqet \"%1$s\" prej grupit?</string>
  <string name="RecipientBottomSheet_remove">Hiqe</string>
  <string name="RecipientBottomSheet_copied_to_clipboard">U kopjua në të papastër</string>
  <string name="GroupRecipientListItem_admin">Përgjegjës</string>
  <string name="GroupRecipientListItem_approve_description">Miratoje</string>
  <string name="GroupRecipientListItem_deny_description">Hidhe poshtë</string>
  <!--GroupsLearnMoreBottomSheetDialogFragment-->
  <string name="GroupsLearnMore_legacy_vs_new_groups">Grupe të Dikurshëm vs. Grupesh të Rinj</string>
  <string name="GroupsLearnMore_what_are_legacy_groups">Ç’janë Grupet e Dikurshëm?</string>
  <string name="GroupsLearnMore_paragraph_1">Grupet e dikurshëm janë grupe që nuk janë të përputhshëm me veçori Grupesh të Rinj, bie fjala, përgjegjës dhe përditësime grupi më përshkruese.</string>
  <string name="GroupsLearnMore_can_i_upgrade_a_legacy_group">A mund të përmirësoj një Grup të Dikurshëm?</string>
  <string name="GroupsLearnMore_paragraph_2">Grupet e Dikurshme s’mund të përmirësohen në Grupe të Rinj, por mundeni të krijoni një Grup të Ri me të njëjtët anëtarë, nëse gjenden nën versionin më të ri të Signal-it.</string>
  <string name="GroupsLearnMore_paragraph_3">Në të ardhmen, Signal-i do të ofrojë një rrugë për përmirësim Grupesh të Dikurshëm.</string>
  <!--GroupLinkBottomSheetDialogFragment-->
  <string name="GroupLinkBottomSheet_share_hint_requiring_approval">Cilido me këtë lidhje mund të shohë emrin dhe foton e këtij grupi dhe mund të kërkojë të bëhet pjesë e tij. Jepuani njerëzve të cilëve u besoni.</string>
  <string name="GroupLinkBottomSheet_share_hint_not_requiring_approval">Cilido me këtë lidhje mund të shohë emrin dhe foton e këtij grupi dhe mund të bëhet pjesë e tij. Jepuani njerëzve të cilëve u besoni.</string>
  <string name="GroupLinkBottomSheet_share_via_signal">Ndajeni përmes Molly-i</string>
  <string name="GroupLinkBottomSheet_copy">Kopjoje</string>
  <string name="GroupLinkBottomSheet_qr_code">Kod QR</string>
  <string name="GroupLinkBottomSheet_share">Ndajeni Me të Tjerë</string>
  <string name="GroupLinkBottomSheet_copied_to_clipboard">U kopjua në të papastër</string>
  <string name="GroupLinkBottomSheet_the_link_is_not_currently_active">Lidhja hëpërhë s’është aktive</string>
  <!--VoiceNotePlaybackPreparer-->
  <string name="VoiceNotePlaybackPreparer__failed_to_play_voice_message">S’u arrit të luhej mesazh zanor</string>
  <!--VoiceNoteMediaDescriptionCompatFactory-->
  <string name="VoiceNoteMediaItemFactory__voice_message">Mesazh zanor · %1$s</string>
  <string name="VoiceNoteMediaItemFactory__s_to_s">%1$s për %2$s</string>
  <!--StorageUtil-->
  <string name="StorageUtil__s_s">%1$s/%2$s</string>
  <string name="BlockedUsersActivity__s_has_been_blocked">\"%1$s\" u bllokua.</string>
  <string name="BlockedUsersActivity__failed_to_block_s">S’u arrit të bllokohej \"%1$s\"</string>
  <string name="BlockedUsersActivity__s_has_been_unblocked">\"%1$s\" u zhbllokua.</string>
  <!--ReviewCardDialogFragment-->
  <string name="ReviewCardDialogFragment__review_members">Shqyrtoni Anëtarë</string>
  <string name="ReviewCardDialogFragment__review_request">Shqyrtoni Kërkesë</string>
  <string name="ReviewCardDialogFragment__d_group_members_have_the_same_name">%1$d anëtarë grupi kanë të njëjtin emër, shqyrtoni anëtarët më poshtë dhe zgjidhni kryerjen e një veprimi.</string>
  <string name="ReviewCardDialogFragment__if_youre_not_sure">Nëse s’jeni i sigurt se prej kujt është kërkesa, shqyrtoni kontaktet më poshtë dhe kryeni një veprim.</string>
  <string name="ReviewCardDialogFragment__no_other_groups_in_common">S’ka grupe të tjerë të përbashkët.</string>
  <string name="ReviewCardDialogFragment__no_groups_in_common">S’ka grupe të përbashkët.</string>
  <plurals name="ReviewCardDialogFragment__d_other_groups_in_common">
    <item quantity="one">%d grup i përbashkët</item>
    <item quantity="other">%d grupe të përbashkët</item>
  </plurals>
  <plurals name="ReviewCardDialogFragment__d_groups_in_common">
    <item quantity="one">%d grup i përbashkët</item>
    <item quantity="other">%d grupe të përbashkët</item>
  </plurals>
  <string name="ReviewCardDialogFragment__remove_s_from_group">Të hiqet %1$s prej grupit?</string>
  <string name="ReviewCardDialogFragment__remove">Hiqe</string>
  <string name="ReviewCardDialogFragment__failed_to_remove_group_member">S’u arrit të hiqet anëtar grupi.</string>
  <!--ReviewCard-->
  <string name="ReviewCard__member">Anëtar</string>
  <string name="ReviewCard__request">Kërkesë</string>
  <string name="ReviewCard__your_contact">Kontakti juaj</string>
  <string name="ReviewCard__remove_from_group">Hiqe nga grup</string>
  <string name="ReviewCard__update_contact">Përditësoni kontaktin</string>
  <string name="ReviewCard__block">Bllokoje</string>
  <string name="ReviewCard__delete">Fshije</string>
  <string name="ReviewCard__recently_changed">Ndryshoi së fundi emrin e vet të profilit nga %1$s në %2$s</string>
  <!--CallParticipantsListUpdatePopupWindow-->
  <string name="CallParticipantsListUpdatePopupWindow__s_joined">Erdhi %1$s</string>
  <string name="CallParticipantsListUpdatePopupWindow__s_and_s_joined">Erdhën %1$s dhe %2$s</string>
  <string name="CallParticipantsListUpdatePopupWindow__s_s_and_s_joined">Erdhën %1$s, %2$s dhe %3$s</string>
  <string name="CallParticipantsListUpdatePopupWindow__s_s_and_d_others_joined">Erdhën %1$s, %2$s dhe %3$d të tjerë</string>
  <string name="CallParticipantsListUpdatePopupWindow__s_left">%1$s iku</string>
  <string name="CallParticipantsListUpdatePopupWindow__s_and_s_left">%1$s dhe %2$s ikën</string>
  <string name="CallParticipantsListUpdatePopupWindow__s_s_and_s_left">%1$s, %2$s dhe %3$s ikën</string>
  <string name="CallParticipantsListUpdatePopupWindow__s_s_and_d_others_left">%1$s, %2$s dhe %3$d të tjerë ikën</string>
  <string name="CallParticipant__you">Ju</string>
  <string name="CallParticipant__you_on_another_device">Ju (në një tjetër pajisje)</string>
  <string name="CallParticipant__s_on_another_device">%1$s (në tjetër pajisje)</string>
  <!--DeleteAccountFragment-->
  <string name="DeleteAccountFragment__deleting_your_account_will">Fshirja e llogarisë tuaj do të:</string>
  <string name="DeleteAccountFragment__enter_your_phone_number">Jepni numrin e telefonit tuaj</string>
  <string name="DeleteAccountFragment__delete_account">Fshijë llogarinë</string>
  <string name="DeleteAccountFragment__delete_your_account_info_and_profile_photo">Fshijë të dhënat e llogarisë tuaj dhe foton e profilit tuaj</string>
  <string name="DeleteAccountFragment__delete_all_your_messages">Fshijë krejt mesazhet tuaj</string>
  <string name="DeleteAccountFragment__delete_s_in_your_payments_account">Fshini %1$s te llogaria juaj e pagesave</string>
  <string name="DeleteAccountFragment__no_country_code">S’u dha kod vendi</string>
  <string name="DeleteAccountFragment__no_number">S’u tregua numër</string>
  <string name="DeleteAccountFragment__the_phone_number">Numri i telefonit që dhatë nuk përputhet me atë të llogarisë tuaj.</string>
  <string name="DeleteAccountFragment__are_you_sure">Jeni i sigurt se doni të fshihet llogaria juaj?</string>
  <string name="DeleteAccountFragment__this_will_delete_your_signal_account">Kjo do të fshijë llogarinë tuaj Signal dhe do të kthejë aplikacionin te parazgjedhjet. Aplikacioni do të mbyllet pasi të plotësohet procesi.</string>
  <string name="DeleteAccountFragment__failed_to_delete_account">S’u arrit të fshihet llogaria. A jeni i lidhur në rrjet?</string>
  <string name="DeleteAccountFragment__failed_to_delete_local_data">S’u arrit të fshihen të dhëna vendore. Mund t’i spastroni dorazi, që nga rregullimet e sistemit.</string>
  <string name="DeleteAccountFragment__launch_app_settings">Hap Rregullime Aplikacioni</string>
  <!--DeleteAccountCountryPickerFragment-->
  <string name="DeleteAccountCountryPickerFragment__search_countries">Kërkoni Te Vendet</string>
  <!--CreateGroupActivity-->
  <string name="CreateGroupActivity__skip">Anashkaloje</string>
  <plurals name="CreateGroupActivity__d_members">
    <item quantity="one">%1$d anëtar</item>
    <item quantity="other">%1$d anëtarë</item>
  </plurals>
  <!--ShareActivity-->
  <string name="ShareActivity__share">Ndajeni Me të Tjerë</string>
  <string name="ShareActivity__send">Dërgoje</string>
  <string name="ShareActivity__comma_s">, %1$s</string>
  <string name="ShareActivity__sharing_to_multiple_chats_is">Dhënia e diçkaje në shumë fjalosje mbulohet vetëm për mesazhe Signal</string>
  <!--MultiShareDialogs-->
  <string name="MultiShareDialogs__failed_to_send_to_some_users">S’u arrit të dërgoheshin ca përdorues</string>
  <string name="MultiShareDialogs__you_can_only_share_with_up_to">Mund të shkëmbeni deri me %1$d fjalosje</string>
  <!--ShareInterstitialActivity-->
  <string name="ShareInterstitialActivity__forward_message">Përcille mesazhin</string>
  <!--ChatWallpaperActivity-->
  <string name="ChatWallpaperActivity__chat_wallpaper">Sfond fjalosjesh</string>
  <!--ChatWallpaperFragment-->
  <string name="ChatWallpaperFragment__chat_color">Ngjyrë fjalosjeje</string>
  <string name="ChatWallpaperFragment__reset_chat_colors">Riktheji te parazgjedhjet ngjyrat e fjalosjes</string>
  <string name="ChatWallpaperFragment__reset_chat_color">Riktheje te parazgjedhja ngjyrën e fjalosjes</string>
  <string name="ChatWallpaperFragment__reset_chat_color_question">Të rikthehet te parazgjedhja ngjyra e fjalosjes?</string>
  <string name="ChatWallpaperFragment__set_wallpaper">Caktoni sfond</string>
  <string name="ChatWallpaperFragment__dark_mode_dims_wallpaper">Mënyra e errët e ul ndriçimin e sfondit</string>
  <string name="ChatWallpaperFragment__contact_name">Emër kontakti</string>
  <string name="ChatWallpaperFragment__reset">Riktheje</string>
  <string name="ChatWallpaperFragment__clear">Spastroje</string>
  <string name="ChatWallpaperFragment__wallpaper_preview_description">Paraparje sfondi</string>
  <string name="ChatWallpaperFragment__would_you_like_to_override_all_chat_colors">Do të donit të anashkalohen krejt ngjyrat e fjalosjes?</string>
  <string name="ChatWallpaperFragment__would_you_like_to_override_all_wallpapers">Do të donit të anashkalohen krejt ngjyrat sfondet?</string>
  <string name="ChatWallpaperFragment__reset_default_colors">Riktheji ngjyrat parazgjedhje</string>
  <string name="ChatWallpaperFragment__reset_all_colors">Riktheji te parazgjedhjet krejt ngjyrat</string>
  <string name="ChatWallpaperFragment__reset_default_wallpaper">Riktheje sfondin te parazgjedhja</string>
  <string name="ChatWallpaperFragment__reset_all_wallpapers">Rikthe te parazgjedhjet krejt sfondet</string>
  <string name="ChatWallpaperFragment__reset_wallpapers">Rikthe sfondet te parazgjedhjet</string>
  <string name="ChatWallpaperFragment__reset_wallpaper">Rikthe sfondin te parazgjedhja</string>
  <string name="ChatWallpaperFragment__reset_wallpaper_question">Të rikthehet sfondi te parazgjedhja?</string>
  <!--ChatWallpaperSelectionFragment-->
  <string name="ChatWallpaperSelectionFragment__choose_from_photos">Zgjidhni prej fotosh</string>
  <string name="ChatWallpaperSelectionFragment__presets">Paracaktime</string>
  <!--ChatWallpaperPreviewActivity-->
  <string name="ChatWallpaperPreviewActivity__preview">Paraparje</string>
  <string name="ChatWallpaperPreviewActivity__set_wallpaper">Caktoni sfond</string>
  <string name="ChatWallpaperPreviewActivity__swipe_to_preview_more_wallpapers">Fërkojeni që të bëni paraparje për më tepër sfonde</string>
  <string name="ChatWallpaperPreviewActivity__set_wallpaper_for_all_chats">Vini sfond për krejt fjalosjet</string>
  <string name="ChatWallpaperPreviewActivity__set_wallpaper_for_s">Vini sfond përr %1$s</string>
  <string name="ChatWallpaperPreviewActivity__viewing_your_gallery_requires_the_storage_permission">Parja e galerisë suaj lyp lejen për depozitim.</string>
  <!--WallpaperImageSelectionActivity-->
  <string name="WallpaperImageSelectionActivity__choose_wallpaper_image">Zgjidhni figurë sfondi</string>
  <!--WallpaperCropActivity-->
  <string name="WallpaperCropActivity__pinch_to_zoom_drag_to_adjust">Për zmadhim/zvogëlim, pickojeni, për ta përshtatur, tërhiqeni.</string>
  <string name="WallpaperCropActivity__set_wallpaper_for_all_chats">Caktoni sfond për krejt fjalosjet</string>
  <string name="WallpaperCropActivity__set_wallpaper_for_s">Caktoni sfond për %s.</string>
  <string name="WallpaperCropActivity__error_setting_wallpaper">Gabim në vënie sfondi</string>
  <string name="WallpaperCropActivity__blur_photo">Turbulloje foton</string>
  <!--InfoCard-->
  <string name="payment_info_card_about_mobilecoin">Rreth MobileCoin</string>
  <string name="payment_info_card_mobilecoin_is_a_new_privacy_focused_digital_currency">MobileCoin është një monedhë e re dixhitale e fokusuar te privatësia.</string>
  <string name="payment_info_card_adding_funds">Shtim fondesh</string>
  <string name="payment_info_card_you_can_add_funds_for_use_in">Mund të shtoni fonde për përdorim në Molly duke dërguar MobileCoin në adresën e portofolit tuaj.</string>
  <string name="payment_info_card_cashing_out">Thyerje çeqesh</string>
  <string name="payment_info_card_you_can_cash_out_mobilecoin">Mund të thyeni MobileCoin në çfarëdo kohe në një platformë që mbulon MobileCoin. Thjesht bëni një shpërngulje te llogaria juaj në atë platformë.</string>
  <string name="payment_info_card_hide_this_card">Të fshihet kjo kartë?</string>
  <string name="payment_info_card_hide">Fshihe</string>
  <string name="payment_info_card_record_recovery_phrase">Regjistroje</string>
  <string name="payment_info_card_your_recovery_phrase_gives_you">Fraza juaj e rikthimeve ju jep një rrugë tjetër për të rikthyer llogarinë tuaj të pagesave.</string>
  <string name="payment_info_card_record_your_phrase">Regjistroni frazën tuaj</string>
  <string name="payment_info_card_update_your_pin">Përditësoni PIN-in tuaj</string>
  <string name="payment_info_card_with_a_high_balance">Me një depozitë të madhe, mund të doni ta përditësoni me një PIN alfanumerik, për të shtuar më tepër mbrojtje te llogaria juaj.</string>
  <string name="payment_info_card_update_pin">Përditësoni PIN-in</string>
  <!--DeactivateWalletFragment-->
  <string name="DeactivateWalletFragment__deactivate_wallet">Çaktivizoni Portofolin</string>
  <string name="DeactivateWalletFragment__your_balance">Depozita juaj</string>
  <string name="DeactivateWalletFragment__its_recommended_that_you">Rekomandohet që të shpërngulni fondet tuaja në një portofol tjetër, përpara se të çaktivizoni pagesat. Nëse zgjidhni të mos shpërngulen fonte tuaja tani, do të mbeten në portofolin tuaj të lidhur me Molly-in, nëse riaktivizoni pagesat.</string>
  <string name="DeactivateWalletFragment__transfer_remaining_balance">Shpërngulni depozitën e mbetur</string>
  <string name="DeactivateWalletFragment__deactivate_without_transferring">Çaktivizoje pa e shpërngulur</string>
  <string name="DeactivateWalletFragment__deactivate">Çaktivizoje</string>
  <string name="DeactivateWalletFragment__deactivate_without_transferring_question">Të çaktivizohet pa e shpërngulur?</string>
  <string name="DeactivateWalletFragment__your_balance_will_remain">Depozita juaj do të mbetet në portofolin tuaj të lidhur me Molly-in, nëse zgjidhni të riaktivizoni pagesat.</string>
  <string name="DeactivateWalletFragment__error_deactivating_wallet">Gabim gjatë çaktivizimit të portofolit.</string>
  <!--PaymentsRecoveryStartFragment-->
  <string name="PaymentsRecoveryStartFragment__recovery_phrase">Frazë:</string>
  <string name="PaymentsRecoveryStartFragment__view_recovery_phrase">Shihni frazë rikthimi</string>
  <string name="PaymentsRecoveryStartFragment__enter_recovery_phrase">Jepni frazë rikthimi</string>
  <string name="PaymentsRecoveryStartFragment__your_balance_will_automatically_restore">Depozita juaj do të rikthehet automatikisht, kur të riinstaloni Signal-in, nëse ripohoni PIN-in tuaj Signal. Depozitën tuaj mund ta riktheni edhe duke përdorur një frazë rikthimesh, që është një frazë prej %1$d fjalësh unike për ju. Mbajeni shënim diku dhe depozitojeni në një vend të parrezik.</string>
  <string name="PaymentsRecoveryStartFragment__your_recovery_phrase_is_a">Fraza juaj e rikthimeve është një frazë prej %1$d fjalësh, unike për ju. Përdoreni këtë frazë për të rikthyer depozitën tuaj.</string>
  <string name="PaymentsRecoveryStartFragment__start">Fillojeni</string>
  <string name="PaymentsRecoveryStartFragment__enter_manually">Jepeni dorazi</string>
  <string name="PaymentsRecoveryStartFragment__paste_from_clipboard">Ngjite prej së papastrës</string>
  <!--PaymentsRecoveryPasteFragment-->
  <string name="PaymentsRecoveryPasteFragment__paste_recovery_phrase">Ngjit frazë rikthimi</string>
  <string name="PaymentsRecoveryPasteFragment__recovery_phrase">Frazë:</string>
  <string name="PaymentsRecoveryPasteFragment__next">Pasuesi</string>
  <string name="PaymentsRecoveryPasteFragment__invalid_recovery_phrase">Frazë rikthimi e pavlefshme</string>
  <string name="PaymentsRecoveryPasteFragment__make_sure">Sigurohuni se keni dhënë %1$d fjalët dhe riprovoni.</string>
  <!--PaymentsRecoveryPhraseFragment-->
  <string name="PaymentsRecoveryPhraseFragment__next">Pasuesi</string>
  <string name="PaymentsRecoveryPhraseFragment__edit">Përpunojeni</string>
  <string name="PaymentsRecoveryPhraseFragment__previous">E mëprashmja</string>
  <string name="PaymentsRecoveryPhraseFragment__your_recovery_phrase">Fraza juaj e rikthimit</string>
  <string name="PaymentsRecoveryPhraseFragment__write_down_the_following_d_words">Mbani shënim %1$d fjalët vijuese, sipas radhës. Depozitojeni listën tuaj në një vend të sigurt.</string>
  <string name="PaymentsRecoveryPhraseFragment__make_sure_youve_entered">Sigurohuni se e keni dhënë saktë frazën tuaj.</string>
  <string name="PaymentsRecoveryPhraseFragment__do_not_screenshot_or_send_by_email">Dërgo foto ekrani</string>
  <string name="PaymentsRecoveryPhraseFragment__payments_account_restored">U rimor</string>
  <string name="PaymentsRecoveryPhraseFragment__invalid_recovery_phrase">Frazë rikthimi e pavlefshme</string>
  <string name="PaymentsRecoveryPhraseFragment__make_sure_youve_entered_your_phrase_correctly_and_try_again">Sigurohuni se e keni dhënë saktë frazën dhe riprovoni.</string>
  <string name="PaymentsRecoveryPhraseFragment__copy_to_clipboard">Të kopjohet në të papastër?</string>
  <string name="PaymentsRecoveryPhraseFragment__if_you_choose_to_store">Nëse zgjidhni ta depozitoni frazën tuaj të rikthimit si dixhitale, sigurohuni se depozitohet diku ku keni besim.</string>
  <string name="PaymentsRecoveryPhraseFragment__copy">Kopjoje</string>
  <!--PaymentsRecoveryPhraseConfirmFragment-->
  <string name="PaymentRecoveryPhraseConfirmFragment__confirm_recovery_phrase">Ripohoni frazë rikthimi</string>
  <string name="PaymentRecoveryPhraseConfirmFragment__enter_the_following_words">Jepni fjalët vijuese nga fraza juaj e rikthimit.</string>
  <string name="PaymentRecoveryPhraseConfirmFragment__word_d">Fjalë %1$d</string>
  <string name="PaymentRecoveryPhraseConfirmFragment__see_phrase_again">Rishiheni frazën</string>
  <string name="PaymentRecoveryPhraseConfirmFragment__done">U bë</string>
  <string name="PaymentRecoveryPhraseConfirmFragment__recovery_phrase_confirmed">U ripohua frazë rikthimi</string>
  <!--PaymentsRecoveryEntryFragment-->
  <string name="PaymentsRecoveryEntryFragment__enter_recovery_phrase">Jepni frazë rikthimi</string>
  <string name="PaymentsRecoveryEntryFragment__enter_word_d">Jepni fjalë %1$d</string>
  <string name="PaymentsRecoveryEntryFragment__word_d">Fjalë %1$d</string>
  <string name="PaymentsRecoveryEntryFragment__next">Pasuesi</string>
  <string name="PaymentsRecoveryEntryFragment__invalid_word">Fjalë e pavlefshme</string>
  <!--ClearClipboardAlarmReceiver-->
  <string name="ClearClipboardAlarmReceiver__clipboard_cleared">E papastra u spastrua.</string>
  <!--PaymentNotificationsView-->
  <string name="PaymentNotificationsView__view">Shihni</string>
  <!--UnreadPayments-->
  <string name="UnreadPayments__s_sent_you_s">%1$s ju dërgoi %2$s</string>
  <string name="UnreadPayments__d_new_payment_notifications">%1$d njoftime pagesash të reja</string>
  <!--CanNotSendPaymentDialog-->
  <string name="CanNotSendPaymentDialog__cant_send_payment">S’dërgohet dot pagesë</string>
  <string name="CanNotSendPaymentDialog__to_send_a_payment_to_this_user">Për të dërguar një pagesë te ky përdorues, atij i duhet të pranojë një kërkesë mesazhi nga ju. Dërgojini një mesazh që të krijohet kërkesë mesazhi.</string>
  <string name="CanNotSendPaymentDialog__send_a_message">Dërgoni një mesazh</string>
  <!--GroupsInCommonMessageRequest-->
  <string name="GroupsInCommonMessageRequest__you_have_no_groups_in_common_with_this_person">S’keni grupe të përbashkët me këtë person. Për të shmangur mesazhe të padëshiruar, shqyrtojini me kujdes kërkesat, para se t’i miratoni.</string>
  <string name="GroupsInCommonMessageRequest__none_of_your_contacts_or_people_you_chat_with_are_in_this_group">Asnjë prej kontakteve tuaj, apo persona me të cilët bisedoni, s’gjenden në këtë grup. Për të shmangur mesazhe të padëshiruar, shqyrtojini me kujdes kërkesat, përpara se t’i miratoni.</string>
  <string name="GroupsInCommonMessageRequest__about_message_requests">Mbi kërkesa mesazhesh</string>
  <string name="GroupsInCommonMessageRequest__okay">OK</string>
  <string name="ChatColorSelectionFragment__heres_a_preview_of_the_chat_color">Ja një paraparje e ngjyrës së fjalosjes.</string>
  <string name="ChatColorSelectionFragment__the_color_is_visible_to_only_you">Ngjyra është e dukshme vetëm për ju.</string>
  <!--GroupDescriptionDialog-->
  <string name="GroupDescriptionDialog__group_description">Përshkrim grupi</string>
  <!--QualitySelectorBottomSheetDialog-->
  <string name="QualitySelectorBottomSheetDialog__standard">Standard</string>
  <string name="QualitySelectorBottomSheetDialog__faster_less_data">Më i shpejtë, më pak të dhëna</string>
  <string name="QualitySelectorBottomSheetDialog__high">Lartësi</string>
  <string name="QualitySelectorBottomSheetDialog__slower_more_data">Më i ngadaltë, më tepër të dhëna</string>
  <string name="QualitySelectorBottomSheetDialog__photo_quality">Cilësi fotografie</string>
  <!--AppSettingsFragment-->
  <string name="AppSettingsFragment__invite_your_friends">Ftoni shokët tuaj</string>
  <!--AccountSettingsFragment-->
  <string name="AccountSettingsFragment__account">Llogari</string>
  <string name="AccountSettingsFragment__youll_be_asked_less_frequently">Me kalimin e kohës, do të pyeteni më rrallë</string>
  <string name="AccountSettingsFragment__require_your_signal_pin">Kërko që PIN-i i Signal-it tuaj të riregjistrojë numrin e telefonit tuaj me Signal-in</string>
  <string name="AccountSettingsFragment__change_phone_number">Ndryshoni numër telefoni</string>
  <!--ChangeNumberFragment-->
  <string name="ChangeNumberFragment__use_this_to_change_your_current_phone_number_to_a_new_phone_number">Përdoreni këtë që të ndryshoni numrin tuaj të tanishëm të telefonit me një numër të ri. Këtë ndryshim s’mund ta zhbëni.\n\nPara se të vazhdoni, sigurohuni se numri juaj i ri mund të marrë SMS ose thirrje.</string>
  <string name="ChangeNumberFragment__continue">Vazhdo</string>
  <string name="ChangeNumber__your_phone_number_has_been_changed">Numri juaj i telefonit është ndryshuar.</string>
  <!--ChangeNumberEnterPhoneNumberFragment-->
  <string name="ChangeNumberEnterPhoneNumberFragment__change_number">Ndrysho Numrin</string>
  <string name="ChangeNumberEnterPhoneNumberFragment__your_old_number">Numri juaj i vjetër</string>
  <string name="ChangeNumberEnterPhoneNumberFragment__old_phone_number">Numër telefoni i vjetër</string>
  <string name="ChangeNumberEnterPhoneNumberFragment__your_new_number">Numri juaj i ri</string>
  <string name="ChangeNumberEnterPhoneNumberFragment__new_phone_number">Numër telefoni i ri</string>
  <string name="ChangeNumberEnterPhoneNumberFragment__the_phone_number_you_entered_doesnt_match_your_accounts">Numri i telefonit që dhatë nuk përputhet me atë të llogarisë tuaj.</string>
  <string name="ChangeNumberEnterPhoneNumberFragment__you_must_specify_your_old_number_country_code">Duhet të jepni kod vendi të numrit tuaj të vjetër</string>
  <string name="ChangeNumberEnterPhoneNumberFragment__you_must_specify_your_old_phone_number">Duhet të jepni numrin tuaj të vjetër të telefonit</string>
  <string name="ChangeNumberEnterPhoneNumberFragment__you_must_specify_your_new_number_country_code">Duhet të jepni kod vendi të numrit tuaj të ri</string>
  <string name="ChangeNumberEnterPhoneNumberFragment__you_must_specify_your_new_phone_number">Duhet të jepni numrin tuaj të ri të telefonit</string>
  <!--ChangeNumberVerifyFragment-->
  <string name="ChangeNumberVerifyFragment__change_number">Ndrysho Numrin</string>
  <string name="ChangeNumberVerifyFragment__verifying_s">Po verifikohet %1$s</string>
  <string name="ChangeNumberVerifyFragment__captcha_required">Zgjidhja e captcha-s është e domosdoshme</string>
  <!--ChangeNumberConfirmFragment-->
  <string name="ChangeNumberConfirmFragment__change_number">Ndryshoje numrin</string>
  <string name="ChangeNumberConfirmFragment__you_are_about_to_change_your_phone_number_from_s_to_s">Ju ndan një hap nga ndryshimi i numrit tuaj të telefonit nga %1$s në %2$s.\n\nPara se të ecet më tej, ju lutemi, verifikoni se numri më poshtë është i saktë.</string>
  <string name="ChangeNumberConfirmFragment__edit_number">Modifiko numrin</string>
  <!--ChangeNumberRegistrationLockFragment-->
  <string name="ChangeNumberRegistrationLockFragment__signal_change_number_need_help_with_pin_for_android_v2_pin">Ndryshim Numri Signal-i - Duhet Ndihmë me PIN për Android (v2 PIN)</string>
  <!--ChangeNumberPinDiffersFragment-->
  <string name="ChangeNumberPinDiffersFragment__pins_do_not_match">PIN-et s’përputhen</string>
  <string name="ChangeNumberPinDiffersFragment__the_pin_associated_with_your_new_number_is_different_from_the_pin_associated_with_your_old_one">PIN-i i përshoqëruar numrit tuaj të ri është i ndryshëm nga PIN-i përshoqëruar me numrin tuaj të vjetër. Doni të mbani PIN-i tuaj të vjetër, apo ta përditësoni?</string>
  <string name="ChangeNumberPinDiffersFragment__keep_old_pin">Mbaj PIN-in e vjetër</string>
  <string name="ChangeNumberPinDiffersFragment__update_pin">Përditësoni PIN-in</string>
  <string name="ChangeNumberPinDiffersFragment__keep_old_pin_question">Të mbahet PIN-i i vjetër?</string>
  <!--ChangeNumberLockActivity-->
  <string name="ChangeNumberLockActivity__it_looks_like_you_tried_to_change_your_number_but_we_were_unable_to_determine_if_it_was_successful_rechecking_now">Duket sikur provuat të ndryshonit numrin tuaj, por s’qemë në gjendje të përcaktojmë nëse kjo qe e suksesshme.\n\nPo rikontrollohet tani…</string>
  <string name="ChangeNumberLockActivity__change_status_confirmed">Ndryshim gjendjeje i verifikuar</string>
  <string name="ChangeNumberLockActivity__your_number_has_been_confirmed_as_s">Numri juaj është verifikuar si %1$s. Nëse ky s’është numri juaj i ri, ju lutemi, rinisni procesin e ndryshimit të numrit.</string>
  <string name="ChangeNumberLockActivity__change_status_unconfirmed">Ndryshim gjendjeje i paverifikuar</string>
  <string name="ChangeNumberLockActivity__we_could_not_determine_the_status_of_your_change_number_request">S’përcaktuam dot gjendjen e kërkesës tuaj për ndryshim numri.\n\n(Gabim: %1$s)</string>
  <string name="ChangeNumberLockActivity__retry">Riprovo</string>
  <string name="ChangeNumberLockActivity__leave">Braktise</string>
  <string name="ChangeNumberLockActivity__submit_debug_log">Parashtro regjistër diagnostikimi</string>
  <!--ChatsSettingsFragment-->
  <string name="ChatsSettingsFragment__keyboard">Tastierë</string>
  <string name="ChatsSettingsFragment__enter_key_sends">Tasti Enter dërgon</string>
  <!--SmsSettingsFragment-->
  <string name="SmsSettingsFragment__use_as_default_sms_app">Përdoresi aplikacionin parazgjedhje për SMS-të</string>
  <!--NotificationsSettingsFragment-->
  <string name="NotificationsSettingsFragment__messages">Mesazhe</string>
  <string name="NotificationsSettingsFragment__calls">Thirrje</string>
  <string name="NotificationsSettingsFragment__notify_when">Njoftomë kur…</string>
  <string name="NotificationsSettingsFragment__contact_joins_signal">Kontakti vjen në Signal</string>
  <!--PrivacySettingsFragment-->
  <string name="PrivacySettingsFragment__blocked">E bllokuar</string>
  <string name="PrivacySettingsFragment__d_contacts">%1$d kontakte</string>
  <string name="PrivacySettingsFragment__messaging">Shkëmbim Mesazhesh</string>
  <string name="PrivacySettingsFragment__disappearing_messages">Zhdukje mesazhesh</string>
  <string name="PrivacySettingsFragment__app_security">Siguri aplikacioni</string>
  <string name="PrivacySettingsFragment__block_screenshots_in_the_recents_list_and_inside_the_app">Blloko foto ekrani te lista e të rejave dhe brenda aplikacionit</string>
  <string name="PrivacySettingsFragment__signal_message_and_calls">Mesazhe dhe thirrje Signal, thirrjet kaloji përherë përmes relesh, dhe dërgues të vulosur</string>
  <string name="PrivacySettingsFragment__default_timer_for_new_changes">Kohëmatës parazgjedhje për fjalosje të reja</string>
  <string name="PrivacySettingsFragment__set_a_default_disappearing_message_timer_for_all_new_chats_started_by_you">Ujdisni një kohëmatës tretjeje mesazhesh për krejt fjalosjet e reja të nisura nga ju.</string>
  <!--AdvancedPrivacySettingsFragment-->
  <string name="AdvancedPrivacySettingsFragment__show_status_icon">Shfaq ikonë gjendjesh</string>
  <string name="AdvancedPrivacySettingsFragment__show_an_icon">Shfaq një ikonë te hollësi mesazhesh, kur këta janë dorëzuar duke përdorur dërgues të vulosur.</string>
  <!--ExpireTimerSettingsFragment-->
  <string name="ExpireTimerSettingsFragment__when_enabled_new_messages_sent_and_received_in_new_chats_started_by_you_will_disappear_after_they_have_been_seen">Në u aktivizoftë, mesazhet e dërguar dhe të marrë në fjalosje të reja të nisura nga ju do të zhduken, pasi të jenë parë.</string>
  <string name="ExpireTimerSettingsFragment__when_enabled_new_messages_sent_and_received_in_this_chat_will_disappear_after_they_have_been_seen">Kur aktivizohet, mesazhe të rinj të dërguar dhe marrë në këtë fjalosje do të treten, pasi të jenë parë.</string>
  <string name="ExpireTimerSettingsFragment__off">Off</string>
  <string name="ExpireTimerSettingsFragment__4_weeks">4 javë</string>
  <string name="ExpireTimerSettingsFragment__1_week">1 javë</string>
  <string name="ExpireTimerSettingsFragment__1_day">1 ditë</string>
  <string name="ExpireTimerSettingsFragment__8_hours">8 orë</string>
  <string name="ExpireTimerSettingsFragment__1_hour">1 orë</string>
  <string name="ExpireTimerSettingsFragment__5_minutes">5 minuta</string>
  <string name="ExpireTimerSettingsFragment__30_seconds">30 sekonda</string>
  <string name="ExpireTimerSettingsFragment__custom_time">Kohë vetjake</string>
  <string name="ExpireTimerSettingsFragment__set">Vëre</string>
  <string name="ExpireTimerSettingsFragment__save">Ruaje</string>
  <string name="CustomExpireTimerSelectorView__seconds">sekonda</string>
  <string name="CustomExpireTimerSelectorView__minutes">minuta</string>
  <string name="CustomExpireTimerSelectorView__hours">horë</string>
  <string name="CustomExpireTimerSelectorView__days">ditë</string>
  <string name="CustomExpireTimerSelectorView__weeks">javë</string>
  <!--HelpSettingsFragment-->
  <string name="HelpSettingsFragment__support_center">Qendër asistence</string>
  <string name="HelpSettingsFragment__contact_us">Lidhuni me ne</string>
  <string name="HelpSettingsFragment__version">Version</string>
  <string name="HelpSettingsFragment__debug_log">Regjistër diagnostikimesh</string>
  <string name="HelpSettingsFragment__terms_amp_privacy_policy">Kushte &amp; Rregulla Privatësie</string>
  <string name="HelpFragment__copyright_signal_messenger">Të drejta kopjimi Molly Messenger</string>
  <string name="HelpFragment__licenced_under_the_gplv3">Licencuar nën GPLv3</string>
  <!--DataAndStorageSettingsFragment-->
  <string name="DataAndStorageSettingsFragment__calls">Thirrje</string>
  <!--ChatColorSelectionFragment-->
  <string name="ChatColorSelectionFragment__auto">Auto</string>
  <string name="ChatColorSelectionFragment__use_custom_colors">Përdor ngjyra vetjake</string>
  <string name="ChatColorSelectionFragment__chat_color">Ngjyrë fjalosjeje</string>
  <string name="ChatColorSelectionFragment__edit">Përpunojeni</string>
  <string name="ChatColorSelectionFragment__duplicate">E përsëdytur</string>
  <string name="ChatColorSelectionFragment__delete">Fshije</string>
  <string name="ChatColorSelectionFragment__delete_color">Fshije ngjyrën</string>
  <plurals name="ChatColorSelectionFragment__this_custom_color_is_used">
    <item quantity="one">Kjo ngjyrë vetjake përdoret në 1%1$d fjalosje. Doni të fshihet për krejt fjalosjet?</item>
    <item quantity="other">Kjo ngjyrë vetjake përdoret në %1$d fjalosje. Doni të fshihet për krejt fjalosjet?</item>
  </plurals>
  <string name="ChatColorSelectionFragment__delete_chat_color">Të fshihet ngjyrë fjalosjeje?</string>
  <!--CustomChatColorCreatorFragment-->
  <string name="CustomChatColorCreatorFragment__solid">E plotë</string>
  <string name="CustomChatColorCreatorFragment__gradient">Gradient</string>
  <string name="CustomChatColorCreatorFragment__hue">Ngjyresë</string>
  <string name="CustomChatColorCreatorFragment__saturation">Ngopje</string>
  <!--CustomChatColorCreatorFragmentPage-->
  <string name="CustomChatColorCreatorFragmentPage__save">Ruaje</string>
  <string name="CustomChatColorCreatorFragmentPage__edit_color">Përpunoni ngjyrë</string>
  <plurals name="CustomChatColorCreatorFragmentPage__this_color_is_used">
    <item quantity="one">Kjo ngjyrë vetjake përdoret në %1$d fjalosje. Doni të ruhen ndryshimet për krejt fjalosjet?</item>
    <item quantity="other">Kjo ngjyrë vetjake përdoret në %1$d fjalosje. Doni të ruhen ndryshimet për krejt fjalosjet?</item>
  </plurals>
  <!--ChatColorGradientTool-->
  <string name="ChatColorGradientTool_top_edge_selector">Përzgjedhësi i skajit të epërm</string>
  <string name="ChatColorGradientTool_bottom_edge_selector">Përzgjedhës i skajit të poshtëm</string>
  <!--EditReactionsFragment-->
  <string name="EditReactionsFragment__customize_reactions">Përshtatni reagime</string>
  <string name="EditReactionsFragment__tap_to_replace_an_emoji">Prekeni që të zëvendësoni një emoxhi</string>
  <string name="EditReactionsFragment__reset">Riktheje</string>
  <string name="EditReactionsFragment_save">Ruaje</string>
  <string name="ChatColorSelectionFragment__auto_matches_the_color_to_the_wallpaper">Përputhje e automatizuar e ngjyrës me sfondin</string>
  <string name="CustomChatColorCreatorFragment__drag_to_change_the_direction_of_the_gradient">Tërhiqeni që të ndryshohet drejtimi i gradientit</string>
  <!--ChatColorsMegaphone-->
  <string name="ChatColorsMegaphone__new_chat_colors">Ngjyra të Reja Fjalosjeje</string>
  <string name="ChatColorsMegaphone__we_switched_up_chat_colors">Kemi këmbyer ngjyrat e fjalosjes, për t’ju dhënë më tepër mundësi dhe për t’i bërë fjalosjet të lexohen më kollaj.</string>
  <string name="ChatColorsMegaphone__appearance">Dukje</string>
  <string name="ChatColorsMegaphone__not_now">Jo tani</string>
  <!--AddAProfilePhotoMegaphone-->
  <string name="AddAProfilePhotoMegaphone__add_a_profile_photo">Shtoni një foto profili</string>
  <string name="AddAProfilePhotoMegaphone__choose_a_look_and_color">Zgjidhni një pamje dhe ngjyrë, ose përshtatni inicialet tuaja.</string>
  <string name="AddAProfilePhotoMegaphone__not_now">Jo tani</string>
  <string name="AddAProfilePhotoMegaphone__add_photo">Shtoni foto</string>
  <!--KeyboardPagerFragment-->
  <string name="KeyboardPagerFragment_emoji">Emoji</string>
  <string name="KeyboardPagerFragment_open_emoji_search">Hap kërkim emoji-sh</string>
  <string name="KeyboardPagerFragment_open_sticker_search">Hap kërkim ngjitësish</string>
  <string name="KeyboardPagerFragment_open_gif_search">Hap kërkim gif-esh</string>
  <string name="KeyboardPagerFragment_stickers">Ngjitës</string>
  <string name="KeyboardPagerFragment_backspace">Backspace</string>
  <string name="KeyboardPagerFragment_gifs">Gif-e</string>
  <string name="KeyboardPagerFragment_search_emoji">Kërkoni emoji</string>
  <string name="KeyboardPagerfragment_back_to_emoji">Mbrapsht te emoji</string>
  <string name="KeyboardPagerfragment_clear_search_entry">Spastro zë kërkimi</string>
  <string name="KeyboardPagerFragment_search_giphy">Kërkoni GIPHY</string>
  <!--StickerSearchDialogFragment-->
  <string name="StickerSearchDialogFragment_search_stickers">Kërkoni ngjitës</string>
  <string name="StickerSearchDialogFragment_no_results_found">S’u gjet përfundim</string>
  <string name="EmojiSearchFragment__no_results_found">S’u gjet përfundim</string>
  <string name="NotificationsSettingsFragment__unknown_ringtone">Zile e panjohur</string>
  <!--ConversationSettingsFragment-->
  <string name="ConversationSettingsFragment__send_message">Dërgoni mesazh</string>
  <string name="ConversationSettingsFragment__start_video_call">Nisni thirrje video</string>
  <string name="ConversationSettingsFragment__start_audio_call">Nisni thirrje audio</string>
  <string name="ConversationSettingsFragment__message">Mesazh</string>
  <string name="ConversationSettingsFragment__video">Video</string>
  <string name="ConversationSettingsFragment__audio">Audio</string>
  <string name="ConversationSettingsFragment__call">Thirrje</string>
  <string name="ConversationSettingsFragment__mute">Heshtoje</string>
  <string name="ConversationSettingsFragment__muted">Pa zë</string>
  <string name="ConversationSettingsFragment__search">Kërko</string>
  <string name="ConversationSettingsFragment__disappearing_messages">Zhdukje mesazhesh</string>
  <string name="ConversationSettingsFragment__sounds_and_notifications">Tinguj &amp; njoftime</string>
  <string name="ConversationSettingsFragment__contact_details">Hollësi kontakti</string>
  <string name="ConversationSettingsFragment__view_safety_number">Shihni numër sigurie</string>
  <string name="ConversationSettingsFragment__block">Bllokoje</string>
  <string name="ConversationSettingsFragment__block_group">Blloko grup</string>
  <string name="ConversationSettingsFragment__unblock">Zhbllokoje</string>
  <string name="ConversationSettingsFragment__unblock_group">Zhbllokoje grupin</string>
  <string name="ConversationSettingsFragment__add_to_a_group">Shtoje te grup</string>
  <string name="ConversationSettingsFragment__see_all">Shihini krejt</string>
  <string name="ConversationSettingsFragment__add_members">Shtoni anëtarë</string>
  <string name="ConversationSettingsFragment__permissions">Leje</string>
  <string name="ConversationSettingsFragment__requests_and_invites">Kërkesa &amp; ftesa</string>
  <string name="ConversationSettingsFragment__group_link">Lidhje grupi</string>
  <string name="ConversationSettingsFragment__add_as_a_contact">Shtojeni si kontakt</string>
  <string name="ConversationSettingsFragment__unmute">Çheshtoji</string>
  <string name="ConversationSettingsFragment__conversation_muted_until_s">Bisedë e heshtuar deri më %1$s</string>
  <string name="ConversationSettingsFragment__conversation_muted_forever">Bisedë e heshtuar përgjithmonë</string>
  <string name="ConversationSettingsFragment__copied_phone_number_to_clipboard">Numri i telefonit u kopjua në të papastër.</string>
  <string name="ConversationSettingsFragment__phone_number">Numër telefoni</string>
  <!--PermissionsSettingsFragment-->
  <string name="PermissionsSettingsFragment__add_members">Shtoni anëtarë</string>
  <string name="PermissionsSettingsFragment__edit_group_info">Përpunoni të dhëna grupi</string>
  <string name="PermissionsSettingsFragment__send_messages">Dërgo mesazhe</string>
  <string name="PermissionsSettingsFragment__all_members">Krejt anëtarët</string>
  <string name="PermissionsSettingsFragment__only_admins">Vetëm përgjegjësit</string>
  <string name="PermissionsSettingsFragment__who_can_add_new_members">Cilët mund të shtojnë anëtarë të rinj?</string>
  <string name="PermissionsSettingsFragment__who_can_edit_this_groups_info">Cilët mund të përpunojnë të dhënat mbi këtë grup?</string>
  <string name="PermissionsSettingsFragment__who_can_send_messages">Cilët mund të dërgojnë mesazhe?</string>
  <!--SoundsAndNotificationsSettingsFragment-->
  <string name="SoundsAndNotificationsSettingsFragment__mute_notifications">Heshtoji njoftimet</string>
  <string name="SoundsAndNotificationsSettingsFragment__not_muted">S’është heshtuar</string>
  <string name="SoundsAndNotificationsSettingsFragment__muted_until_s">Heshtuar deri më %1$s</string>
  <string name="SoundsAndNotificationsSettingsFragment__mentions">Përmendje</string>
  <string name="SoundsAndNotificationsSettingsFragment__always_notify">Njofto përherë</string>
  <string name="SoundsAndNotificationsSettingsFragment__do_not_notify">Mos njofto</string>
  <string name="SoundsAndNotificationsSettingsFragment__custom_notifications">Njoftime vetjake</string>
  <!--StickerKeyboard-->
  <string name="StickerKeyboard__recently_used">Përdorur së fundi</string>
  <!--PlaybackSpeedToggleTextView-->
  <string name="PlaybackSpeedToggleTextView__p5x">.5x</string>
  <string name="PlaybackSpeedToggleTextView__1x">1x</string>
  <string name="PlaybackSpeedToggleTextView__2x">2x</string>
  <!--PaymentRecipientSelectionFragment-->
  <string name="PaymentRecipientSelectionFragment__new_payment">Pagesë e re</string>
  <!--NewConversationActivity-->
  <string name="NewConversationActivity__new_message">Mesazh i ri</string>
  <!--ContactFilterView-->
  <string name="ContactFilterView__search_name_or_number">Kërkoni emër ose numër</string>
  <!--VoiceNotePlayerView-->
  <string name="VoiceNotePlayerView__s_dot_s">%1$s · %2$s</string>
  <string name="VoiceNotePlayerView__stop_voice_message">Ndale mesazhin zanor</string>
  <string name="VoiceNotePlayerView__change_voice_message_speed">Ndryshoni shpejtësinë e mesazhit zanor</string>
  <string name="VoiceNotePlayerView__pause_voice_message">Pushoje mesazhin zanor</string>
  <string name="VoiceNotePlayerView__play_voice_message">Luaje mesazhin zanor</string>
  <string name="VoiceNotePlayerView__navigate_to_voice_message">Kalo te mesazh zanor</string>
  <!--AvatarPickerFragment-->
  <string name="AvatarPickerFragment__avatar_preview">Paraparje avatari</string>
  <string name="AvatarPickerFragment__camera">Kamerë</string>
  <string name="AvatarPickerFragment__take_a_picture">Bëni një foto</string>
  <string name="AvatarPickerFragment__choose_a_photo">Zgjidhni një foto</string>
  <string name="AvatarPickerFragment__photo">Foto</string>
  <string name="AvatarPickerFragment__text">Tekst</string>
  <string name="AvatarPickerFragment__save">Ruaje</string>
  <string name="AvatarPickerFragment__select_an_avatar">Përzgjidhni një avatar</string>
  <string name="AvatarPickerFragment__clear_avatar">Spastroje avatarin</string>
  <string name="AvatarPickerFragment__edit">Përpunojeni</string>
  <string name="AvatarPickerRepository__failed_to_save_avatar">S’u arrit të ruhej avatari</string>
  <!--TextAvatarCreationFragment-->
  <string name="TextAvatarCreationFragment__preview">Paraparje</string>
  <string name="TextAvatarCreationFragment__done">U bë</string>
  <string name="TextAvatarCreationFragment__text">Tekst</string>
  <string name="TextAvatarCreationFragment__color">Ngjyrë</string>
  <!--VectorAvatarCreationFragment-->
  <string name="VectorAvatarCreationFragment__select_a_color">Përzgjidhni një ngjyrë</string>
  <!--ContactSelectionListItem-->
  <string name="ContactSelectionListItem__sms">SMS</string>
  <string name="ContactSelectionListItem__dot_s">· %1$s</string>
  <!--DSLSettingsToolbar-->
  <string name="DSLSettingsToolbar__navigate_up">Ngjituni</string>
  <string name="MultiselectForwardFragment__forward_to">Përcillja</string>
  <string name="MultiselectForwardFragment__add_a_message">Shtoni një mesazh</string>
  <string name="MultiselectForwardFragment__faster_forwards">Përcjellje më të shpejta</string>
  <string name="MultiselectForwardFragment__forwarded_messages_are_now">Mesazhet e përcjellë tanimë dërgohen menjëherë.</string>
  <plurals name="MultiselectForwardFragment_send_d_messages">
    <item quantity="one">Dërgo %1$d mesazh</item>
    <item quantity="other">Dërgo %1$d mesazhe</item>
  </plurals>
  <plurals name="MultiselectForwardFragment_messages_sent">
    <item quantity="one">Mesazhi u dërgua</item>
    <item quantity="other">Mesazhet u dërguan</item>
  </plurals>
  <plurals name="MultiselectForwardFragment_messages_failed_to_send">
    <item quantity="one">Dështoi dërgimi i mesazhit</item>
    <item quantity="other">Dështoi dërgimi i mesazheve</item>
  </plurals>
  <plurals name="MultiselectForwardFragment__couldnt_forward_messages">
    <item quantity="one">S’u përcoll dot mesazhi, ngaqë s’është më.</item>
    <item quantity="other">S’u përcollën dot mesazhe, ngaqë s’janë më.</item>
  </plurals>
  <string name="MultiselectForwardFragment__limit_reached">U mbërrit në kufi</string>
  <!--Media V2-->
  <string name="MediaReviewFragment__add_a_message">Shtoni një mesazh</string>
  <string name="MediaReviewFragment__add_a_reply">Shtoni një përgjigje</string>
  <string name="MediaReviewFragment__send_to">Dërgoja</string>
  <string name="ImageEditorHud__cancel">Anuloje</string>
  <string name="ImageEditorHud__draw">Vizatoni</string>
  <string name="ImageEditorHud__write_text">Shkruani tekst</string>
  <string name="ImageEditorHud__add_a_sticker">Shtoni një ngjitës</string>
  <string name="ImageEditorHud__blur">Turbulloje</string>
  <string name="ImageEditorHud__done_editing">U mbarua së përpunuari</string>
  <string name="ImageEditorHud__clear_all">Spastroji krejt</string>
  <string name="ImageEditorHud__undo">Zhbëje</string>
  <string name="MediaCountIndicatorButton__send">Dërgoje</string>
  <string name="MediaReviewSelectedItem__tap_to_remove">Prekeni që të hiqet</string>
  <string name="MediaReviewSelectedItem__tap_to_select">Prekeni që të përzgjidhet</string>
  <string name="MediaReviewImagePageFragment__discard">Hidhe tej</string>
  <string name="MediaReviewImagePageFragment__discard_changes">Të hidhen tej ndryshimet?</string>
  <string name="MediaReviewFragment__view_once_message">Mesazh për parje vetëm një herë</string>
  <string name="MediaReviewImagePageFragment__youll_lose_any_changes">Do të humbni çfarëdo ndryshimi që bëtë te kjo foto.</string>
  <string name="ImageEditorHud__delete">Fshije</string>
  <string name="CameraFragment__failed_to_open_camera">S’u arrit të hapet kamera</string>
  <string name="ImageEditorHud__toggle_between_text_styles">Kaloni nga një stil teksti në tjetër</string>
  <!--EOF-->
</resources><|MERGE_RESOLUTION|>--- conflicted
+++ resolved
@@ -757,16 +757,8 @@
   <string name="InviteActivity_cancel">Anuloje</string>
   <string name="InviteActivity_sending">Po dërgohet…</string>
   <string name="InviteActivity_invitations_sent">Ftesat u dërguan!</string>
-<<<<<<< HEAD
   <string name="InviteActivity_invite_to_signal">Ftojeni në Molly</string>
-  <plurals name="InviteActivity_send_sms_to_friends">
-    <item quantity="one">DËRGOJINI SMS %d SHOKU</item>
-    <item quantity="other">DËRGOJINI SMS %d SHOKËVE</item>
-  </plurals>
-=======
-  <string name="InviteActivity_invite_to_signal">Ftojeni në Signal</string>
   <string name="InviteActivity_send_sms">Dërgo SMS (%d)</string>
->>>>>>> 520fe481
   <plurals name="InviteActivity_send_sms_invites">
     <item quantity="one">Të dërgohet %d ftesë SMS?</item>
     <item quantity="other">Të dërgohen %d ftesa SMS?</item>
