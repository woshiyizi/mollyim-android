--- conflicted
+++ resolved
@@ -2400,10 +2400,7 @@
   <string name="PaymentsHomeFragment__you_can_use_signal_to_send">તમે MobileCoin મોકલવા અને પ્રાપ્ત કરવા માટે Molly નો ઉપયોગ કરી શકો છો. તમામ પેમેન્ટ  MobileCoin અને MobileCoin વૉલેટ માટે ઉપયોગની શરતોને આધિન છે. આ બીટા સુવિધા છે તેથી તમે કેટલીક સમસ્યાઓ અને પેમેન્ટ અથવા બેલેન્સનો સામનો કરી શકો છો જે તમે ગુમાવી શકો છો તે રિસ્ટોર કરી શકાતું નથી.</string>
   <string name="PaymentsHomeFragment__activate">સક્રિય કરો</string>
   <string name="PaymentsHomeFragment__view_mobile_coin_terms">MobileCoin ના નિયમો જુઓ</string>
-<<<<<<< HEAD
   <string name="PaymentsHomeFragment__payments_not_available">Molly માં પેમેન્ટ હવે ઉપલબ્ધ નથી. તમે હજી પણ એક્સચેન્જમાં ફંડ સ્થાનાંતરિત કરી શકો છો પરંતુ તમે હવે પેમેન્ટ મોકલી શકતા નથી અને મેળવી શકતા નથી અથવા ફંડ ઉમેરી શકતા નથી.</string>
-=======
-  <string name="PaymentsHomeFragment__payments_not_available">Signal માં પેમેન્ટ હવે ઉપલબ્ધ નથી. તમે હજી પણ એક્સચેન્જમાં ફંડ સ્થાનાંતરિત કરી શકો છો પરંતુ તમે હવે પેમેન્ટ મોકલી શકતા નથી અને મેળવી શકતા નથી અથવા ફંડ ઉમેરી શકતા નથી.</string>
   <!--Alert dialog title which shows up after a payment to turn on payment lock-->
   <string name="PaymentsHomeFragment__turn_on">ભવિષ્યમાં મોકલવામાં આવતા પેમેન્ટ માટે પેમેન્ટ લૉક ચાલુ કરવું છે?</string>
   <!--Alert dialog description for why payment lock should be enabled before sending payments-->
@@ -2412,7 +2409,6 @@
   <string name="PaymentsHomeFragment__enable">ચાલુ કરો</string>
   <!--Alert dialog button to not enable payment lock for now-->
   <string name="PaymentsHomeFragment__not_now">અત્યારે નહીં</string>
->>>>>>> e379cf61
   <!--PaymentsAddMoneyFragment-->
   <string name="PaymentsAddMoneyFragment__add_funds">ફંડ ઉમેરો</string>
   <string name="PaymentsAddMoneyFragment__your_wallet_address">તમારું વૉલેટ સરનામું</string>
@@ -2780,13 +2776,9 @@
   <string name="BackupDialog_verify">ચકાસો</string>
   <string name="BackupDialog_you_successfully_entered_your_backup_passphrase">તમે સફળતાપૂર્વક તમારો બૅકઅપ પાસફ્રેઝ દાખલ કર્યો</string>
   <string name="BackupDialog_passphrase_was_not_correct">પાસફ્રેઝ સાચો ન હતો</string>
-<<<<<<< HEAD
   <string name="LocalBackupJob_creating_signal_backup">Molly બૅકઅપ બની રહ્યું છે…</string>
-=======
-  <string name="LocalBackupJob_creating_signal_backup">Signal બૅકઅપ બની રહ્યું છે…</string>
   <!--Title for progress notification shown in a system notification while verifying a recent backup.-->
-  <string name="LocalBackupJob_verifying_signal_backup">Signal બૅકઅપ ચકાસી રહ્યા છીએ…</string>
->>>>>>> e379cf61
+  <string name="LocalBackupJob_verifying_signal_backup">Molly બૅકઅપ ચકાસી રહ્યા છીએ…</string>
   <string name="LocalBackupJobApi29_backup_failed">બૅકઅપ નિષ્ફળ</string>
   <string name="LocalBackupJobApi29_your_backup_directory_has_been_deleted_or_moved">તમારી બૅકઅપ ડિરેક્ટરી કાઢી નાખવામાં આવી છે અથવા ખસેડવામાં આવી છે.</string>
   <string name="LocalBackupJobApi29_your_backup_file_is_too_large">આ વોલ્યુમ પર સ્ટોર કરવા માટે તમારી બૅકઅપ ફાઇલ ખૂબ મોટી છે.</string>
