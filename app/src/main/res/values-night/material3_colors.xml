--- conflicted
+++ resolved
@@ -48,26 +48,15 @@
     <color name="signal_colorErrorContainerInverse">@color/signal_light_colorErrorContainer</color>
 
     <!-- Core color alpha variants -->
-<<<<<<< HEAD
     <color name="signal_colorSecondaryContainer_12">#1F46445C</color>
     <color name="signal_colorSurface_60">#991C1C1F</color>
     <color name="signal_colorSurfaceVariant_38">#61303033</color>
+    <color name="signal_colorSurfaceVariant_64">#A3303033</color>
     <color name="signal_colorOnSurface_12">#1FE3E1E6</color>
     <color name="signal_colorOnSurfaceVariant_60">#99BEBCC4</color>
     <color name="signal_colorOnBackground_60">#99E3E1E6</color>
     <color name="signal_colorOutline_38">#615D5D66</color>
     <color name="signal_colorBackground_0">#001C1C1F</color>
-=======
-    <color name="signal_colorSecondaryContainer_12">#1F414659</color>
-    <color name="signal_colorSurface_60">#991B1C1F</color>
-    <color name="signal_colorSurfaceVariant_38">#61303133</color>
-    <color name="signal_colorSurfaceVariant_64">#A3303133</color>
-    <color name="signal_colorOnSurface_12">#1FE2E1E5</color>
-    <color name="signal_colorOnSurfaceVariant_60">#99BEBFC5</color>
-    <color name="signal_colorOnBackground_60">#99E2E1E5</color>
-    <color name="signal_colorOutline_38">#615C5E65</color>
-    <color name="signal_colorBackground_0">#001B1C1F</color>
->>>>>>> cb0e7ade
 
     <!-- Core color alpha variants without alpha channel -->
     <color name="signal_colorSurfaceVariant_16_no_alpha">#3F4249</color>
