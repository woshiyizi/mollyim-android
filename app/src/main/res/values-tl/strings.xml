--- conflicted
+++ resolved
@@ -2402,18 +2402,11 @@
   <string name="PaymentsHomeFragment__balance_is_not_currently_available">Ang Balance ay hindi available sa ngayon.</string>
   <string name="PaymentsHomeFragment__payments_deactivated">Deactivated na ang payments.</string>
   <string name="PaymentsHomeFragment__payment_failed">Payment failed</string>
-<<<<<<< HEAD
-  <string name="PaymentsHomeFragment__details">Detalye</string>
+  <string name="PaymentsHomeFragment__details">Mga Detalye</string>
   <string name="PaymentsHomeFragment__you_can_use_signal_to_send">Pwede mong gamitin ang Molly para maka-send at maka-receive ng MobileCoin. All payments are subject to the Terms of Use for MobileCoins and the MobileCoin Wallet. Ito\'y isang beta feature kaya maaari kang maka-encounter ng issues at ang payments o balances na mawawala sa\'yo ay hindi mare-recover.</string>
   <string name="PaymentsHomeFragment__activate">I-activate</string>
   <string name="PaymentsHomeFragment__view_mobile_coin_terms">View MobileCoin terms</string>
   <string name="PaymentsHomeFragment__payments_not_available">Ang Payments sa Molly ay hindi na available. Pwede ka pa ring mag-transfer ng funds sa isang exchange pero hindi ka na pwedeng mag-send o mag-receive ng payments. Hindi ka na rin pwedeng mag-add ng funds.</string>
-=======
-  <string name="PaymentsHomeFragment__details">Mga Detalye</string>
-  <string name="PaymentsHomeFragment__you_can_use_signal_to_send">Pwede mong gamitin ang Signal para maka-send at maka-receive ng MobileCoin. All payments are subject to the Terms of Use for MobileCoins and the MobileCoin Wallet. Ito\'y isang beta feature kaya maaari kang maka-encounter ng issues at ang payments o balances na mawawala sa\'yo ay hindi mare-recover.</string>
-  <string name="PaymentsHomeFragment__activate">I-activate</string>
-  <string name="PaymentsHomeFragment__view_mobile_coin_terms">View MobileCoin terms</string>
-  <string name="PaymentsHomeFragment__payments_not_available">Ang Payments sa Signal ay hindi na available. Pwede ka pa ring mag-transfer ng funds sa isang exchange pero hindi ka na pwedeng mag-send o mag-receive ng payments. Hindi ka na rin pwedeng mag-add ng funds.</string>
   <!--Alert dialog title which shows up after a payment to turn on payment lock-->
   <string name="PaymentsHomeFragment__turn_on">Gusto mo bang i-on ang Seguridad sa Pagbayad para sa pagpapadala mo ng bayad sa hinaharap?</string>
   <!--Alert dialog description for why payment lock should be enabled before sending payments-->
@@ -2422,7 +2415,6 @@
   <string name="PaymentsHomeFragment__enable">I-on</string>
   <!--Alert dialog button to not enable payment lock for now-->
   <string name="PaymentsHomeFragment__not_now">Hindi na Muna</string>
->>>>>>> e379cf61
   <!--PaymentsAddMoneyFragment-->
   <string name="PaymentsAddMoneyFragment__add_funds">Mag-add ng funds</string>
   <string name="PaymentsAddMoneyFragment__your_wallet_address">Your Wallet Address</string>
@@ -2790,13 +2782,9 @@
   <string name="BackupDialog_verify">Iberipika</string>
   <string name="BackupDialog_you_successfully_entered_your_backup_passphrase">Matagumpay mong nailagay ang passphrase ng backup</string>
   <string name="BackupDialog_passphrase_was_not_correct">Ang passphrase ay hindi tama</string>
-<<<<<<< HEAD
   <string name="LocalBackupJob_creating_signal_backup">Creating Molly backup…</string>
-=======
-  <string name="LocalBackupJob_creating_signal_backup">Creating Signal backup…</string>
   <!--Title for progress notification shown in a system notification while verifying a recent backup.-->
-  <string name="LocalBackupJob_verifying_signal_backup">Vine-verify ang Signal backup…</string>
->>>>>>> e379cf61
+  <string name="LocalBackupJob_verifying_signal_backup">Vine-verify ang Molly backup…</string>
   <string name="LocalBackupJobApi29_backup_failed">Backup failed</string>
   <string name="LocalBackupJobApi29_your_backup_directory_has_been_deleted_or_moved">Ang iyong backup directory ay deleted or moved.</string>
   <string name="LocalBackupJobApi29_your_backup_file_is_too_large">Ang iyong backup file ay masyadong malaki to store on this volume.</string>
