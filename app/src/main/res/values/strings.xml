--- conflicted
+++ resolved
@@ -2481,12 +2481,8 @@
     <string name="preferences__slow">Slow</string>
     <string name="preferences__help">Help</string>
     <string name="preferences__advanced">Advanced</string>
-<<<<<<< HEAD
     <string name="preferences__donate_to_signal">Donate to Molly</string>
-=======
-    <string name="preferences__donate_to_signal">Donate to Signal</string>
     <!-- Preference label when someone is already a subscriber -->
->>>>>>> c4bc2162
     <string name="preferences__subscription">Subscription</string>
     <!-- Preference label for making a monthly donation to Signal -->
     <string name="preferences__monthly_donation">Monthly Donation</string>
