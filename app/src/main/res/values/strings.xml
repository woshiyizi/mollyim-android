--- conflicted
+++ resolved
@@ -2783,13 +2783,9 @@
     <string name="GroupsLearnMore_paragraph_3">Signal will offer a way to upgrade Legacy Groups in the future.</string>
 
     <!-- GroupLinkBottomSheetDialogFragment -->
-<<<<<<< HEAD
-    <string name="GroupLinkBottomSheet_share_via_signal">Share via Molly</string>
-=======
     <string name="GroupLinkBottomSheet_share_hint_requiring_approval">Anyone with this link can view the group\'s name and photo and request to join. Share it with people you trust.</string>
     <string name="GroupLinkBottomSheet_share_hint_not_requiring_approval">Anyone with this link can view the group\'s name and photo and join the group. Share it with people you trust.</string>
-    <string name="GroupLinkBottomSheet_share_via_signal">Share via Signal</string>
->>>>>>> 2be30686
+    <string name="GroupLinkBottomSheet_share_via_signal">Share via Molly</string>
     <string name="GroupLinkBottomSheet_copy">Copy</string>
     <string name="GroupLinkBottomSheet_qr_code">QR Code</string>
     <string name="GroupLinkBottomSheet_share">Share</string>
