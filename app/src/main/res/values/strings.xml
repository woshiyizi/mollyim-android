<?xml version="1.0" encoding="utf-8"?>
<resources>
    <!-- <string name="app_name" translatable="false">Signal</string> -->

    <string name="install_url" translatable="false">https://molly.im/install</string>
    <string name="donate_url" translatable="false">https://opencollective.com/mollyim</string>
    <string name="backup_support_url" translatable="false">https://support.signal.org/hc/articles/360007059752</string>
    <string name="transfer_support_url" translatable="false">https://support.signal.org/hc/articles/360007059752</string>
    <string name="support_center_url" translatable="false">https://support.signal.org/</string>
    <string name="terms_and_privacy_policy_url" translatable="false">https://signal.org/legal</string>
    <string name="sustainer_boost_and_badges" translatable="false">https://support.signal.org/hc/articles/4408365318426</string>
    <string name="google_pay_url" translatable="false">https://pay.google.com</string>
    <string name="donation_decline_code_error_url" translatable="false">https://support.signal.org/hc/articles/4408365318426#errors</string>
    <string name="signal_me_url" translatable="false">https://signal.me/%1$s</string>

    <string name="yes">Yes</string>
    <string name="no">No</string>
    <string name="delete">Delete</string>
    <string name="please_wait">Please wait…</string>
    <string name="save">Save</string>
    <string name="note_to_self">Note to Self</string>

    <!-- AbstractNotificationBuilder -->
    <string name="AbstractNotificationBuilder_new_message">New message</string>

    <!-- AlbumThumbnailView -->
    <string name="AlbumThumbnailView_plus" translatable="false">\+%d</string>

    <!-- ApplicationMigrationActivity -->
    <string name="ApplicationMigrationActivity__signal_is_updating">Molly is updating…</string>

    <!-- ApplicationPreferencesActivity -->
    <string name="ApplicationPreferencesActivity_currently_s">Currently: %s</string>
    <string name="ApplicationPreferenceActivity_you_havent_set_a_passphrase_yet">You haven\'t set a passphrase yet!</string>
    <string name="ApplicationPreferencesActivity_disable_passphrase">Disable passphrase?</string>
    <string name="ApplicationPreferencesActivity_this_will_permanently_unlock_signal_and_message_notifications">This will permanently unlock Molly and message notifications.</string>
    <string name="ApplicationPreferencesActivity_disable">Disable</string>
    <string name="ApplicationPreferencesActivity_unregistering">Unregistering</string>
    <string name="ApplicationPreferencesActivity_unregistering_from_signal_messages_and_calls">Unregistering from Molly messages and calls…</string>
    <string name="ApplicationPreferencesActivity_disable_signal_messages_and_calls">Disable Molly messages and calls?</string>
    <string name="ApplicationPreferencesActivity_disable_signal_messages_and_calls_by_unregistering">Disable Molly messages and calls by unregistering from the server. You will need to re-register your phone number to use them again in the future.</string>
    <string name="ApplicationPreferencesActivity_error_connecting_to_server">Error connecting to server!</string>
    <string name="ApplicationPreferencesActivity_sms_enabled">SMS Enabled</string>
    <string name="ApplicationPreferencesActivity_touch_to_change_your_default_sms_app">Touch to change your default SMS app</string>
    <string name="ApplicationPreferencesActivity_sms_disabled">SMS Disabled</string>
    <string name="ApplicationPreferencesActivity_touch_to_make_signal_your_default_sms_app">Touch to make Signal your default SMS app</string>
    <string name="ApplicationPreferencesActivity_on">on</string>
    <string name="ApplicationPreferencesActivity_On">On</string>
    <string name="ApplicationPreferencesActivity_off">off</string>
    <string name="ApplicationPreferencesActivity_Off">Off</string>
    <string name="ApplicationPreferencesActivity_sms_mms_summary">SMS %1$s, MMS %2$s</string>
    <string name="ApplicationPreferencesActivity_privacy_summary">Screen lock %1$s, Registration lock %2$s</string>
    <string name="ApplicationPreferencesActivity_appearance_summary">Theme %1$s, Language %2$s</string>
    <string name="ApplicationPreferencesActivity_pins_are_required_for_registration_lock">PINs are required for registration lock. To disable PINs, please first disable registration lock.</string>
    <string name="ApplicationPreferencesActivity_pin_created">PIN created.</string>
    <string name="ApplicationPreferencesActivity_pin_disabled">PIN disabled.</string>
    <string name="ApplicationPreferencesActivity_hide">Hide</string>
    <string name="ApplicationPreferencesActivity_hide_reminder">Hide reminder?</string>
    <string name="ApplicationPreferencesActivity_record_payments_recovery_phrase">Record payments recovery phrase</string>
    <string name="ApplicationPreferencesActivity_record_phrase">Record phrase</string>
    <string name="ApplicationPreferencesActivity_before_you_can_disable_your_pin">Before you can disable your PIN, you must record your payments recovery phrase to ensure you can recover your payments account.</string>

    <!-- NumericKeyboardView -->
    <string name="NumericKeyboardView__1" translatable="false">1</string>
    <string name="NumericKeyboardView__2" translatable="false">2</string>
    <string name="NumericKeyboardView__3" translatable="false">3</string>
    <string name="NumericKeyboardView__4" translatable="false">4</string>
    <string name="NumericKeyboardView__5" translatable="false">5</string>
    <string name="NumericKeyboardView__6" translatable="false">6</string>
    <string name="NumericKeyboardView__7" translatable="false">7</string>
    <string name="NumericKeyboardView__8" translatable="false">8</string>
    <string name="NumericKeyboardView__9" translatable="false">9</string>
    <string name="NumericKeyboardView__0" translatable="false">0</string>
    <!-- Back button on numeric keyboard -->
    <string name="NumericKeyboardView__backspace">Backspace</string>

    <!-- AppProtectionPreferenceFragment -->
    <plurals name="AppProtectionPreferenceFragment_minutes">
        <item quantity="one">%d minute</item>
        <item quantity="other">%d minutes</item>
    </plurals>

    <!-- DraftDatabase -->
    <string name="DraftDatabase_Draft_image_snippet">(image)</string>
    <string name="DraftDatabase_Draft_audio_snippet">(audio)</string>
    <string name="DraftDatabase_Draft_video_snippet">(video)</string>
    <string name="DraftDatabase_Draft_location_snippet">(location)</string>
    <string name="DraftDatabase_Draft_quote_snippet">(reply)</string>
    <string name="DraftDatabase_Draft_voice_note">(Voice message)</string>

    <!-- AttachmentKeyboard -->
    <string name="AttachmentKeyboard_gallery">Gallery</string>
    <string name="AttachmentKeyboard_file">File</string>
    <string name="AttachmentKeyboard_contact">Contact</string>
    <string name="AttachmentKeyboard_location">Location</string>
    <string name="AttachmentKeyboard_Signal_needs_permission_to_show_your_photos_and_videos">Molly needs permission to show your photos and videos.</string>
    <string name="AttachmentKeyboard_give_access">Give Access</string>
    <string name="AttachmentKeyboard_payment">Payment</string>

    <!-- AttachmentManager -->
    <string name="AttachmentManager_cant_open_media_selection">Can\'t find an app to select media.</string>
    <string name="AttachmentManager_signal_requires_the_external_storage_permission_in_order_to_attach_photos_videos_or_audio">Molly requires the Storage permission in order to attach photos, videos, or audio, but it has been permanently denied. Please continue to the app settings menu, select \"Permissions\", and enable \"Storage\".</string>
    <string name="AttachmentManager_signal_requires_contacts_permission_in_order_to_attach_contact_information">Molly requires Contacts permission in order to attach contact information, but it has been permanently denied. Please continue to the app settings menu, select \"Permissions\", and enable \"Contacts\".</string>
    <string name="AttachmentManager_signal_requires_location_information_in_order_to_attach_a_location">Molly requires Location permission in order to attach a location, but it has been permanently denied. Please continue to the app settings menu, select \"Permissions\", and enable \"Location\".</string>

    <!-- AttachmentUploadJob -->
    <string name="AttachmentUploadJob_uploading_media">Uploading media…</string>
    <string name="AttachmentUploadJob_compressing_video_start">Compressing video…</string>

    <!-- BackgroundMessageRetriever -->
    <string name="BackgroundMessageRetriever_checking_for_messages">Checking for messages…</string>

    <!-- BlockedUsersActivity -->
    <string name="BlockedUsersActivity__blocked_users">Blocked users</string>
    <string name="BlockedUsersActivity__add_blocked_user">Add blocked user</string>
    <string name="BlockedUsersActivity__blocked_users_will">Blocked users will not be able to call you or send you messages.</string>
    <string name="BlockedUsersActivity__no_blocked_users">No blocked users</string>
    <string name="BlockedUsersActivity__block_user">Block user?</string>
    <string name="BlockedUserActivity__s_will_not_be_able_to">\"%1$s\" will not be able to call you or send you messages.</string>
    <string name="BlockedUsersActivity__block">Block</string>
    <string name="BlockedUsersActivity__unblock_user">Unblock user?</string>
    <string name="BlockedUsersActivity__do_you_want_to_unblock_s">Do you want to unblock \"%1$s\"?</string>
    <string name="BlockedUsersActivity__unblock">Unblock</string>


    <!-- BlockUnblockDialog -->
    <string name="BlockUnblockDialog_block_and_leave_s">Block and leave %1$s?</string>
    <string name="BlockUnblockDialog_block_s">Block %1$s?</string>
    <string name="BlockUnblockDialog_you_will_no_longer_receive_messages_or_updates">You will no longer receive messages or updates from this group, and members won\'t be able to add you to this group again.</string>
    <string name="BlockUnblockDialog_group_members_wont_be_able_to_add_you">Group members won\'t be able to add you to this group again.</string>
    <string name="BlockUnblockDialog_group_members_will_be_able_to_add_you">Group members will be able to add you to this group again.</string>
    <!-- Text that is shown when unblocking a Signal contact -->
    <string name="BlockUnblockDialog_you_will_be_able_to_call_and_message_each_other">You will be able to message and call each other and your name and photo will be shared with them.</string>
    <!-- Text that is shown when unblocking an SMS contact -->
    <string name="BlockUnblockDialog_you_will_be_able_to_message_each_other">You will be able to message each other.</string>
    <string name="BlockUnblockDialog_blocked_people_wont_be_able_to_call_you_or_send_you_messages">Blocked people won\'t be able to call you or send you messages.</string>
    <string name="BlockUnblockDialog_blocked_people_wont_be_able_to_send_you_messages">Blocked people won\'t be able to send you messages.</string>
    <!-- Message shown on block dialog when blocking the Signal release notes recipient -->
    <string name="BlockUnblockDialog_block_getting_signal_updates_and_news">Block getting Signal updates and news.</string>
    <!-- Message shown on unblock dialog when unblocking the Signal release notes recipient -->
    <string name="BlockUnblockDialog_resume_getting_signal_updates_and_news">Resume getting Signal updates and news.</string>
    <string name="BlockUnblockDialog_unblock_s">Unblock %1$s?</string>
    <string name="BlockUnblockDialog_block">Block</string>
    <string name="BlockUnblockDialog_block_and_leave">Block and Leave</string>
    <string name="BlockUnblockDialog_report_spam_and_block">Report spam and block</string>

    <!-- BucketedThreadMedia -->
    <string name="BucketedThreadMedia_Today">Today</string>
    <string name="BucketedThreadMedia_Yesterday">Yesterday</string>
    <string name="BucketedThreadMedia_This_week">This week</string>
    <string name="BucketedThreadMedia_This_month">This month</string>
    <string name="BucketedThreadMedia_Large">Large</string>
    <string name="BucketedThreadMedia_Medium">Medium</string>
    <string name="BucketedThreadMedia_Small">Small</string>

    <!-- CameraXFragment -->
    <string name="CameraXFragment_tap_for_photo_hold_for_video">Tap for photo, hold for video</string>
    <string name="CameraXFragment_capture_description">Capture</string>
    <string name="CameraXFragment_change_camera_description">Change camera</string>
    <string name="CameraXFragment_open_gallery_description">Open gallery</string>

    <!-- CameraContacts -->
    <string name="CameraContacts_recent_contacts">Recent contacts</string>
    <string name="CameraContacts_signal_contacts">Signal contacts</string>
    <string name="CameraContacts_signal_groups">Signal groups</string>
    <string name="CameraContacts_you_can_share_with_a_maximum_of_n_conversations">You can share with a maximum of %d conversations.</string>
    <string name="CameraContacts_select_signal_recipients">Select Signal recipients</string>
    <string name="CameraContacts_no_signal_contacts">No Signal contacts</string>
    <string name="CameraContacts_you_can_only_use_the_camera_button">You can only use the camera button to send photos to Signal contacts. </string>
    <string name="CameraContacts_cant_find_who_youre_looking_for">Can\'t find who you\'re looking for?</string>
    <string name="CameraContacts_invite_a_contact_to_join_signal">Invite a contact to join Molly</string>
    <string name="CameraContacts__menu_search">Search</string>

    <!-- Censorship Circumvention Megaphone -->
    <!-- Title for an alert that shows at the bottom of the chat list letting people know that circumvention is no longer needed -->
    <string name="CensorshipCircumventionMegaphone_turn_off_censorship_circumvention">Turn off censorship circumvention?</string>
    <!-- Body for an alert that shows at the bottom of the chat list letting people know that circumvention is no longer needed -->
    <string name="CensorshipCircumventionMegaphone_you_can_now_connect_to_the_signal_service">You can now connect to the Signal service directly for a better experience.</string>
    <!-- Action to prompt the user to disable circumvention since it is no longer needed -->
    <string name="CensorshipCircumventionMegaphone_turn_off">Turn off</string>
    <!-- Action to prompt the user to dismiss the alert at the bottom of the chat list -->
    <string name="CensorshipCircumventionMegaphone_no_thanks">No thanks</string>

    <!-- ClearProfileActivity -->
    <string name="ClearProfileActivity_remove">Remove</string>
    <string name="ClearProfileActivity_remove_profile_photo">Remove profile photo?</string>
    <string name="ClearProfileActivity_remove_group_photo">Remove group photo?</string>

    <!-- ClientDeprecatedActivity -->
    <string name="ClientDeprecatedActivity_update_signal">Update Molly</string>
    <string name="ClientDeprecatedActivity_this_version_of_the_app_is_no_longer_supported">This version of the app is no longer supported. To continue sending and receiving messages, update to the latest version.</string>
    <string name="ClientDeprecatedActivity_update">Update</string>
    <string name="ClientDeprecatedActivity_dont_update">Don\'t Update</string>
    <string name="ClientDeprecatedActivity_warning">Warning</string>
    <string name="ClientDeprecatedActivity_your_version_of_signal_has_expired_you_can_view_your_message_history">Your version of Signal has expired. You can view your message history but you won\'t be able to send or receive messages until you update.</string>

    <!-- CommunicationActions -->
    <string name="CommunicationActions_no_browser_found">No web browser found.</string>
    <string name="CommunicationActions_send_email">Send email</string>
    <string name="CommunicationActions_a_cellular_call_is_already_in_progress">A cellular call is already in progress.</string>
    <string name="CommunicationActions_start_voice_call">Start voice call?</string>
    <string name="CommunicationActions_cancel">Cancel</string>
    <string name="CommunicationActions_call">Call</string>
    <string name="CommunicationActions_insecure_call">Insecure call</string>
    <string name="CommunicationActions_carrier_charges_may_apply">Carrier charges may apply. The number you are calling is not registered with Signal. This call will be placed through your mobile carrier, not over the internet.</string>

    <!-- ConfirmIdentityDialog -->
    <string name="ConfirmIdentityDialog_your_safety_number_with_s_has_changed">Your safety number with %1$s has changed. This could either mean that someone is trying to intercept your communication, or that %2$s simply reinstalled Signal.</string>
    <string name="ConfirmIdentityDialog_you_may_wish_to_verify_your_safety_number_with_this_contact">You may wish to verify your safety number with this contact.</string>
    <string name="ConfirmIdentityDialog_accept">Accept</string>

    <!-- ContactsCursorLoader -->
    <string name="ContactsCursorLoader_recent_chats">Recent chats</string>
    <string name="ContactsCursorLoader_contacts">Contacts</string>
    <string name="ContactsCursorLoader_groups">Groups</string>
    <string name="ContactsCursorLoader_phone_number_search">Phone number search</string>
    <string name="ContactsCursorLoader_username_search">Username search</string>
    <!-- Label for my stories when selecting who to send media to -->
    <string name="ContactsCursorLoader_my_stories">My Stories</string>
    <!-- Action for creating a new story -->
    <string name="ContactsCursorLoader_new_story">New story</string>

    <!-- ContactsDatabase -->
    <string name="ContactsDatabase_message_s">Message %s</string>
    <string name="ContactsDatabase_signal_call_s">Signal Call %s</string>

    <!-- ContactNameEditActivity -->
    <!-- Toolbar title for contact name edit activity -->
    <string name="ContactNameEditActivity__edit_name">Edit name</string>
    <string name="ContactNameEditActivity_given_name">Given name</string>
    <string name="ContactNameEditActivity_family_name">Family name</string>
    <string name="ContactNameEditActivity_prefix">Prefix</string>
    <string name="ContactNameEditActivity_suffix">Suffix</string>
    <string name="ContactNameEditActivity_middle_name">Middle name</string>

    <!-- ContactShareEditActivity -->
    <!-- ContactShareEditActivity toolbar title -->
    <string name="ContactShareEditActivity__send_contact">Send contact</string>
    <string name="ContactShareEditActivity_type_home">Home</string>
    <string name="ContactShareEditActivity_type_mobile">Mobile</string>
    <string name="ContactShareEditActivity_type_work">Work</string>
    <string name="ContactShareEditActivity_type_missing">Other</string>
    <string name="ContactShareEditActivity_invalid_contact">Selected contact was invalid</string>
    <!-- Content descrption for name edit button on contact share edit activity -->
    <string name="ContactShareEditActivity__edit_name">Edit name</string>
    <!-- Content description for user avatar in edit activity -->
    <string name="ContactShareEditActivity__avatar">Avatar</string>

    <!-- ConversationItem -->
    <string name="ConversationItem_error_not_sent_tap_for_details">Not sent, tap for details</string>
    <string name="ConversationItem_error_partially_not_delivered">Partially sent, tap for details</string>
    <string name="ConversationItem_error_network_not_delivered">Send failed</string>
    <string name="ConversationItem_received_key_exchange_message_tap_to_process">Received key exchange message, tap to process.</string>
    <string name="ConversationItem_group_action_left">%1$s has left the group.</string>
    <string name="ConversationItem_send_paused">Send paused</string>
    <string name="ConversationItem_click_to_approve_unencrypted">Send failed, tap for unsecured fallback</string>
    <string name="ConversationItem_click_to_approve_unencrypted_sms_dialog_title">Fallback to unencrypted SMS?</string>
    <string name="ConversationItem_click_to_approve_unencrypted_mms_dialog_title">Fallback to unencrypted MMS?</string>
    <string name="ConversationItem_click_to_approve_unencrypted_dialog_message">This message will <b>not</b> be encrypted because the recipient is no longer a Signal user.\n\nSend unsecured message?</string>
    <string name="ConversationItem_unable_to_open_media">Can\'t find an app able to open this media.</string>
    <string name="ConversationItem_copied_text">Copied %s</string>
    <string name="ConversationItem_from_s">from %s</string>
    <string name="ConversationItem_to_s">to %s</string>
    <string name="ConversationItem_read_more">&#160; Read More</string>
    <string name="ConversationItem_download_more">&#160; Download More</string>
    <string name="ConversationItem_pending">&#160; Pending</string>
    <string name="ConversationItem_this_message_was_deleted">This message was deleted.</string>
    <string name="ConversationItem_you_deleted_this_message">You deleted this message.</string>

    <!-- ConversationActivity -->
    <string name="ConversationActivity_add_attachment">Add attachment</string>
    <string name="ConversationActivity_select_contact_info">Select contact info</string>
    <string name="ConversationActivity_compose_message">Compose message</string>
    <string name="ConversationActivity_sorry_there_was_an_error_setting_your_attachment">Sorry, there was an error setting your attachment.</string>
    <string name="ConversationActivity_recipient_is_not_a_valid_sms_or_email_address_exclamation">Recipient is not a valid SMS or email address!</string>
    <string name="ConversationActivity_message_is_empty_exclamation">Message is empty!</string>
    <string name="ConversationActivity_group_members">Group members</string>
    <string name="ConversationActivity__tap_here_to_start_a_group_call">Tap here to start a group call</string>

    <string name="ConversationActivity_invalid_recipient">Invalid recipient!</string>
    <string name="ConversationActivity_added_to_home_screen">Added to home screen</string>
    <string name="ConversationActivity_calls_not_supported">Calls not supported</string>
    <string name="ConversationActivity_this_device_does_not_appear_to_support_dial_actions">This device does not appear to support dial actions.</string>
    <string name="ConversationActivity_transport_insecure_sms">Insecure SMS</string>
    <!-- A title for the option to send an SMS with a placeholder to put the name of their SIM card -->
    <string name="ConversationActivity_transport_insecure_sms_with_sim">Insecure SMS (%1$s)</string>
    <string name="ConversationActivity_transport_insecure_mms">Insecure MMS</string>
    <!-- A title for the option to send an SMS with a placeholder to put the name of their SIM card -->
    <string name="ConversationActivity_transport_insecure_mms_with_sim">Insecure MMS (%1$s)</string>
    <string name="ConversationActivity_transport_signal">Signal message</string>
    <string name="ConversationActivity_lets_switch_to_signal">Let\'s switch to Molly %1$s</string>
    <string name="ConversationActivity_specify_recipient">Please choose a contact</string>
    <string name="ConversationActivity_unblock">Unblock</string>
    <string name="ConversationActivity_attachment_exceeds_size_limits">Attachment exceeds size limits for the type of message you\'re sending.</string>
    <string name="ConversationActivity_unable_to_record_audio">Unable to record audio!</string>
    <string name="ConversationActivity_you_cant_send_messages_to_this_group">You can\'t send messages to this group because you\'re no longer a member.</string>
    <string name="ConversationActivity_only_s_can_send_messages">Only %1$s can send messages.</string>
    <string name="ConversationActivity_admins">admins</string>
    <string name="ConversationActivity_message_an_admin">Message an admin</string>
    <string name="ConversationActivity_cant_start_group_call">Can\'t start group call</string>
    <string name="ConversationActivity_only_admins_of_this_group_can_start_a_call">Only admins of this group can start a call.</string>
    <string name="ConversationActivity_there_is_no_app_available_to_handle_this_link_on_your_device">There is no app available to handle this link on your device.</string>
    <string name="ConversationActivity_your_request_to_join_has_been_sent_to_the_group_admin">Your request to join has been sent to the group admin. You\'ll be notified when they take action.</string>
    <string name="ConversationActivity_cancel_request">Cancel Request</string>

    <string name="ConversationActivity_to_send_audio_messages_allow_signal_access_to_your_microphone">To send audio messages, allow Molly access to your microphone.</string>
    <string name="ConversationActivity_signal_requires_the_microphone_permission_in_order_to_send_audio_messages">Molly requires the Microphone permission in order to send audio messages, but it has been permanently denied. Please continue to app settings, select \"Permissions\", and enable \"Microphone\".</string>
    <string name="ConversationActivity_signal_needs_the_microphone_and_camera_permissions_in_order_to_call_s">Molly needs the Microphone and Camera permissions in order to call %s, but they have been permanently denied. Please continue to app settings, select \"Permissions\", and enable \"Microphone\" and \"Camera\".</string>
    <string name="ConversationActivity_to_capture_photos_and_video_allow_signal_access_to_the_camera">To capture photos and video, allow Molly access to the camera.</string>
    <string name="ConversationActivity_signal_needs_the_camera_permission_to_take_photos_or_video">Molly needs the Camera permission to take photos or video, but it has been permanently denied. Please continue to app settings, select \"Permissions\", and enable \"Camera\".</string>
    <string name="ConversationActivity_signal_needs_camera_permissions_to_take_photos_or_video">Molly needs Camera permissions to take photos or video</string>
    <string name="ConversationActivity_enable_the_microphone_permission_to_capture_videos_with_sound">Enable the microphone permission to capture videos with sound.</string>
    <string name="ConversationActivity_signal_needs_the_recording_permissions_to_capture_video">Molly needs microphone permissions to record videos, but they have been denied. Please continue to app settings, select \"Permissions\", and enable \"Microphone\" and \"Camera\".</string>
    <string name="ConversationActivity_signal_needs_recording_permissions_to_capture_video">Molly needs microphone permissions to record videos.</string>

    <string name="ConversationActivity_quoted_contact_message">%1$s %2$s</string>
    <string name="ConversationActivity_signal_cannot_sent_sms_mms_messages_because_it_is_not_your_default_sms_app">Signal cannot send SMS/MMS messages because it is not your default SMS app. Would you like to change this in your Android settings?</string>
    <string name="ConversationActivity_yes">Yes</string>
    <string name="ConversationActivity_no">No</string>
    <string name="ConversationActivity_search_position">%1$d of %2$d</string>
    <string name="ConversationActivity_no_results">No results</string>

    <string name="ConversationActivity_sticker_pack_installed">Sticker pack installed</string>
    <string name="ConversationActivity_new_say_it_with_stickers">New! Say it with stickers</string>

    <string name="ConversationActivity_cancel">Cancel</string>
    <string name="ConversationActivity_delete_conversation">Delete conversation?</string>
    <string name="ConversationActivity_delete_and_leave_group">Delete and leave group?</string>
    <string name="ConversationActivity_this_conversation_will_be_deleted_from_all_of_your_devices">This conversation will be deleted from all of your devices.</string>
    <string name="ConversationActivity_you_will_leave_this_group_and_it_will_be_deleted_from_all_of_your_devices">You will leave this group, and it will be deleted from all your devices.</string>
    <string name="ConversationActivity_delete">Delete</string>
    <string name="ConversationActivity_delete_and_leave">Delete and leave</string>
    <string name="ConversationActivity__to_call_s_signal_needs_access_to_your_microphone">To call %1$s, Molly needs access to your microphone</string>

    <string name="ConversationActivity__more_options_now_in_group_settings">More options now in \"Group settings\"</string>

    <string name="ConversationActivity_join">Join</string>
    <string name="ConversationActivity_full">Full</string>

    <string name="ConversationActivity_error_sending_media">Error sending media</string>

    <string name="ConversationActivity__reported_as_spam_and_blocked">Reported as spam and blocked.</string>

    <!-- ConversationAdapter -->
    <plurals name="ConversationAdapter_n_unread_messages">
        <item quantity="one">%d unread message</item>
        <item quantity="other">%d unread messages</item>
    </plurals>

    <!-- ConversationFragment -->
    <!-- Toast text when contacts activity is not found -->
    <string name="ConversationFragment__contacts_app_not_found">Contacts app not found.</string>
    <plurals name="ConversationFragment_delete_selected_messages">
        <item quantity="one">Delete selected message?</item>
        <item quantity="other">Delete selected messages?</item>
    </plurals>
    <string name="ConversationFragment_save_to_sd_card">Save to storage?</string>
    <plurals name="ConversationFragment_saving_n_media_to_storage_warning">
        <item quantity="one">Saving this media to storage will allow any other apps on your device to access it.\n\nContinue?</item>
        <item quantity="other">Saving all %1$d media to storage will allow any other apps on your device to access them.\n\nContinue?</item>
    </plurals>
    <plurals name="ConversationFragment_error_while_saving_attachments_to_sd_card">
        <item quantity="one">Error while saving attachment to storage!</item>
        <item quantity="other">Error while saving attachments to storage!</item>
    </plurals>
    <string name="ConversationFragment_unable_to_write_to_sd_card_exclamation">Unable to write to storage!</string>
    <plurals name="ConversationFragment_saving_n_attachments">
        <item quantity="one">Saving attachment</item>
        <item quantity="other">Saving %1$d attachments</item>
    </plurals>
    <plurals name="ConversationFragment_saving_n_attachments_to_sd_card">
        <item quantity="one">Saving attachment to storage…</item>
        <item quantity="other">Saving %1$d attachments to storage…</item>
    </plurals>
    <string name="ConversationFragment_pending">Pending…</string>
    <string name="ConversationFragment_push">Data (Signal)</string>
    <string name="ConversationFragment_mms">MMS</string>
    <string name="ConversationFragment_sms">SMS</string>
    <string name="ConversationFragment_deleting">Deleting</string>
    <string name="ConversationFragment_deleting_messages">Deleting messages…</string>
    <string name="ConversationFragment_delete_for_me">Delete for me</string>
    <string name="ConversationFragment_delete_for_everyone">Delete for everyone</string>
    <string name="ConversationFragment_this_message_will_be_deleted_for_everyone_in_the_conversation">This message will be deleted for everyone in the conversation if they’re on a recent version of Signal. They will be able to see that you deleted a message.</string>
    <string name="ConversationFragment_quoted_message_not_found">Original message not found</string>
    <string name="ConversationFragment_quoted_message_no_longer_available">Original message no longer available</string>
    <string name="ConversationFragment_failed_to_open_message">Failed to open message</string>
    <string name="ConversationFragment_you_can_swipe_to_the_right_reply">You can swipe to the right on any message to quickly reply</string>
    <string name="ConversationFragment_you_can_swipe_to_the_left_reply">You can swipe to the left on any message to quickly reply</string>
    <string name="ConversationFragment_outgoing_view_once_media_files_are_automatically_removed">Outgoing view-once media files are automatically removed after they are sent</string>
    <string name="ConversationFragment_you_already_viewed_this_message">You already viewed this message</string>
    <string name="ConversationFragment__you_can_add_notes_for_yourself_in_this_conversation">You can add notes for yourself in this conversation.\nIf your account has any linked devices, new notes will be synced.</string>
    <string name="ConversationFragment__d_group_members_have_the_same_name">%1$d group members have the same name.</string>
    <string name="ConversationFragment__tap_to_review">Tap to review</string>
    <string name="ConversationFragment__review_requests_carefully">Review requests carefully</string>
    <string name="ConversationFragment__signal_found_another_contact_with_the_same_name">Molly found another contact with the same name.</string>
    <string name="ConversationFragment_contact_us">Contact us</string>
    <string name="ConversationFragment_verify">Verify</string>
    <string name="ConversationFragment_not_now">Not now</string>
    <string name="ConversationFragment_your_safety_number_with_s_changed">Your safety number with %s changed</string>
    <string name="ConversationFragment_your_safety_number_with_s_changed_likey_because_they_reinstalled_signal">Your safety number with %s changed, likely because they reinstalled Signal or changed devices. Tap Verify to confirm the new safety number. This is optional.</string>
    <!-- Message shown to indicate which notification profile is on/active -->
    <string name="ConversationFragment__s_on">%1$s on</string>
    <!-- Dialog title for block group link join requests -->
    <string name="ConversationFragment__block_request">Block request?</string>
    <!-- Dialog message for block group link join requests -->
    <string name="ConversationFragment__s_will_not_be_able_to_join_or_request_to_join_this_group_via_the_group_link">%1$s will not be able to join or request to join this group via the group link. They can still be added to the group manually.</string>
    <!-- Dialog confirm block request button -->
    <string name="ConversationFragment__block_request_button">Block request</string>
    <!-- Dialog cancel block request button -->
    <string name="ConversationFragment__cancel">Cancel</string>
    <!-- Message shown after successfully blocking join requests for a user -->
    <string name="ConversationFragment__blocked">Blocked</string>

    <plurals name="ConversationListFragment_delete_selected_conversations">
        <item quantity="one">Delete selected conversation?</item>
        <item quantity="other">Delete selected conversations?</item>
    </plurals>
    <plurals name="ConversationListFragment_this_will_permanently_delete_all_n_selected_conversations">
        <item quantity="one">This will permanently delete the selected conversation.</item>
        <item quantity="other">This will permanently delete all %1$d selected conversations.</item>
    </plurals>
    <string name="ConversationListFragment_deleting">Deleting</string>
    <string name="ConversationListFragment_deleting_selected_conversations">Deleting selected conversations…</string>
    <plurals name="ConversationListFragment_conversations_archived">
        <item quantity="one">Conversation archived</item>
        <item quantity="other">%d conversations archived</item>
    </plurals>
    <string name="ConversationListFragment_undo">Undo</string>
    <plurals name="ConversationListFragment_moved_conversations_to_inbox">
        <item quantity="one">Moved conversation to inbox</item>
        <item quantity="other">Moved %d conversations to inbox</item>
    </plurals>
    <plurals name="ConversationListFragment_read_plural">
        <item quantity="one">Read</item>
        <item quantity="other">Read</item>
    </plurals>
    <plurals name="ConversationListFragment_unread_plural">
        <item quantity="one">Unread</item>
        <item quantity="other">Unread</item>
    </plurals>
    <plurals name="ConversationListFragment_pin_plural">
        <item quantity="one">Pin</item>
        <item quantity="other">Pin</item>
    </plurals>
    <plurals name="ConversationListFragment_unpin_plural">
        <item quantity="one">Unpin</item>
        <item quantity="other">Unpin</item>
    </plurals>
    <plurals name="ConversationListFragment_mute_plural">
        <item quantity="one">Mute</item>
        <item quantity="other">Mute</item>
    </plurals>
    <plurals name="ConversationListFragment_unmute_plural">
        <item quantity="one">Unmute</item>
        <item quantity="other">Unmute</item>
    </plurals>
    <string name="ConversationListFragment_select">Select</string>
    <plurals name="ConversationListFragment_archive_plural">
        <item quantity="one">Archive</item>
        <item quantity="other">Archive</item>
    </plurals>
    <plurals name="ConversationListFragment_unarchive_plural">
        <item quantity="one">Unarchive</item>
        <item quantity="other">Unarchive</item>
    </plurals>
    <plurals name="ConversationListFragment_delete_plural">
        <item quantity="one">Delete</item>
        <item quantity="other">Delete</item>
    </plurals>
    <string name="ConversationListFragment_select_all">Select all</string>
    <plurals name="ConversationListFragment_s_selected">
        <item quantity="one">%d selected</item>
        <item quantity="other">%d selected</item>
    </plurals>

    <!-- Show in conversation list overflow menu to open selection bottom sheet -->
    <string name="ConversationListFragment__notification_profile">Notification profile</string>
    <!-- Tooltip shown after you have created your first notification profile -->
    <string name="ConversationListFragment__turn_your_notification_profile_on_or_off_here">Turn your notification profile on or off here.</string>
    <!-- Message shown in top toast to indicate the named profile is on -->
    <string name="ConversationListFragment__s_on">%1$s on</string>

    <!-- ConversationListItem -->
    <string name="ConversationListItem_key_exchange_message">Key exchange message</string>

    <!-- ConversationListItemAction -->
    <string name="ConversationListItemAction_archived_conversations_d">Archived conversations (%d)</string>

    <!-- ConversationTitleView -->
    <string name="ConversationTitleView_verified">Verified</string>
    <string name="ConversationTitleView_you">You</string>

    <!-- ConversationTypingView -->
    <string name="ConversationTypingView__plus_d">+%1$d</string>

    <!-- CreateGroupActivity -->
    <string name="CreateGroupActivity__select_members">Select members</string>

    <!-- CreateProfileActivity -->
    <string name="CreateProfileActivity__profile">Profile</string>
    <string name="CreateProfileActivity_error_setting_profile_photo">Error setting profile photo</string>
    <string name="CreateProfileActivity_problem_setting_profile">Problem setting profile</string>
    <string name="CreateProfileActivity_set_up_your_profile">Set up your profile</string>
    <string name="CreateProfileActivity_signal_profiles_are_end_to_end_encrypted">Your profile and changes to it will be visible to people you message, contacts, and groups.</string>
    <string name="CreateProfileActivity_set_avatar_description">Set avatar</string>

    <!-- ProfileCreateFragment -->
    <!-- Displayed at the top of the screen and explains how profiles can be viewed. -->
    <string name="ProfileCreateFragment__profiles_are_visible_to_contacts_and_people_you_message">Profiles are visible to people you message, contacts, and groups.</string>
    <!-- Title of clickable row to select phone number privacy settings -->
    <string name="ProfileCreateFragment__who_can_find_me">Who can find me by number?</string>

    <!-- WhoCanSeeMyPhoneNumberFragment -->
    <!-- Toolbar title for this screen -->
    <string name="WhoCanSeeMyPhoneNumberFragment__who_can_find_me_by_number">Who can find me by number?</string>
    <!-- Description for radio item stating anyone can see your phone number -->
    <string name="WhoCanSeeMyPhoneNumberFragment__anyone_who_has">Anyone who has your phone number in their contacts will see you as a contact on Signal. Others will be able to find you with your number in search.</string>
    <!-- Description for radio item stating no one will be able to see your phone number -->
    <string name="WhoCanSeeMyPhoneNumberFragment__nobody_on_signal">Nobody on Signal will be able to find you with your phone number.</string>

    <!-- ChooseBackupFragment -->
    <string name="ChooseBackupFragment__restore_from_backup">Restore from backup?</string>
    <string name="ChooseBackupFragment__restore_your_messages_and_media">Restore your messages and media from a local backup. If you don\'t restore now, you won\'t be able to restore later.</string>
    <string name="ChooseBackupFragment__icon_content_description">Restore from backup icon</string>
    <string name="ChooseBackupFragment__choose_backup">Choose backup</string>
    <string name="ChooseBackupFragment__learn_more">Learn more</string>
    <string name="ChooseBackupFragment__no_file_browser_available">No file browser available</string>

    <!-- RestoreBackupFragment -->
    <string name="RestoreBackupFragment__restore_complete">Restore complete</string>
    <string name="RestoreBackupFragment__to_continue_using_backups_please_choose_a_folder">To continue using backups, please choose a folder. New backups will be saved to this location.</string>
    <string name="RestoreBackupFragment__choose_folder">Choose folder</string>
    <string name="RestoreBackupFragment__not_now">Not now</string>
    <!-- Couldn\'t find the selected backup -->
    <string name="RestoreBackupFragment__backup_not_found">Backup not found.</string>
    <!-- Couldn\'t read the selected backup -->
    <string name="RestoreBackupFragment__backup_could_not_be_read">Backup could not be read.</string>
    <!-- Backup has an unsupported file extension -->
    <string name="RestoreBackupFragment__backup_has_a_bad_extension">Backup has a bad extension.</string>

    <!-- BackupsPreferenceFragment -->
    <string name="BackupsPreferenceFragment__chat_backups">Chat backups</string>
    <string name="BackupsPreferenceFragment__backups_are_encrypted_with_a_passphrase">Backups are encrypted with a passphrase and stored on your device.</string>
    <string name="BackupsPreferenceFragment__create_backup">Create backup</string>
    <string name="BackupsPreferenceFragment__last_backup">Last backup: %1$s</string>
    <string name="BackupsPreferenceFragment__backup_folder">Backup folder</string>
    <string name="BackupsPreferenceFragment__verify_backup_passphrase">Verify backup passphrase</string>
    <string name="BackupsPreferenceFragment__test_your_backup_passphrase">Test your backup passphrase and verify that it matches</string>
    <string name="BackupsPreferenceFragment__turn_on">Turn on</string>
    <string name="BackupsPreferenceFragment__turn_off">Turn off</string>
    <string name="BackupsPreferenceFragment__to_restore_a_backup">To restore a backup, install a new copy of Molly. Open the app and tap "Restore backup", then locate a backup file. %1$s</string>
    <string name="BackupsPreferenceFragment__learn_more">Learn more</string>
    <string name="BackupsPreferenceFragment__in_progress">In progress…</string>
    <!-- Status text shown in backup preferences when verifying a backup -->
    <string name="BackupsPreferenceFragment__verifying_backup">Verifying backup…</string>
    <string name="BackupsPreferenceFragment__d_so_far">%1$d so far…</string>
    <!-- Show percentage of completion of backup -->
    <string name="BackupsPreferenceFragment__s_so_far">%1$s%% so far…</string>
    <string name="BackupsPreferenceFragment_signal_requires_external_storage_permission_in_order_to_create_backups">Molly requires external storage permission in order to create backups, but it has been permanently denied. Please continue to app settings, select \"Permissions\" and enable \"Storage\".</string>


    <!-- CustomDefaultPreference -->
    <string name="CustomDefaultPreference_using_custom">Using custom: %s</string>
    <string name="CustomDefaultPreference_using_default">Using default: %s</string>
    <string name="CustomDefaultPreference_none">None</string>

    <!-- AvatarSelectionBottomSheetDialogFragment -->
    <string name="AvatarSelectionBottomSheetDialogFragment__choose_photo">Choose photo</string>
    <string name="AvatarSelectionBottomSheetDialogFragment__take_photo">Take photo</string>
    <string name="AvatarSelectionBottomSheetDialogFragment__choose_from_gallery">Choose from gallery</string>
    <string name="AvatarSelectionBottomSheetDialogFragment__remove_photo">Remove photo</string>
    <string name="AvatarSelectionBottomSheetDialogFragment__taking_a_photo_requires_the_camera_permission">Taking a photo requires the camera permission.</string>
    <string name="AvatarSelectionBottomSheetDialogFragment__viewing_your_gallery_requires_the_storage_permission">Viewing your gallery requires the storage permission.</string>

    <!-- DateUtils -->
    <string name="DateUtils_just_now">Now</string>
    <string name="DateUtils_minutes_ago">%dm</string>
    <string name="DateUtils_today">Today</string>
    <string name="DateUtils_yesterday">Yesterday</string>

    <!-- DecryptionFailedDialog -->
    <string name="DecryptionFailedDialog_chat_session_refreshed">Chat session refreshed</string>
    <string name="DecryptionFailedDialog_signal_uses_end_to_end_encryption">Signal uses end-to-end encryption and it may need to refresh your chat session sometimes. This doesn\'t affect your chat\'s security, but you may have missed a message from this contact, and you can ask them to resend it.</string>

    <!-- DeviceListActivity -->
    <string name="DeviceListActivity_unlink_s">Unlink \'%s\'?</string>
    <string name="DeviceListActivity_by_unlinking_this_device_it_will_no_longer_be_able_to_send_or_receive">By unlinking this device, it will no longer be able to send or receive messages.</string>
    <string name="DeviceListActivity_network_connection_failed">Network connection failed</string>
    <string name="DeviceListActivity_try_again">Try again</string>
    <string name="DeviceListActivity_unlinking_device">Unlinking device…</string>
    <string name="DeviceListActivity_unlinking_device_no_ellipsis">Unlinking device</string>
    <string name="DeviceListActivity_network_failed">Network failed!</string>

    <!-- DeviceListItem -->
    <string name="DeviceListItem_unnamed_device">Unnamed device</string>
    <string name="DeviceListItem_linked_s">Linked %s</string>
    <string name="DeviceListItem_last_active_s">Last active %s</string>
    <string name="DeviceListItem_today">Today</string>

    <!-- DocumentView -->
    <string name="DocumentView_unnamed_file">Unnamed file</string>

    <!-- DozeReminder -->
    <string name="DozeReminder_optimize_for_missing_play_services">Optimize for missing Play Services</string>
    <string name="DozeReminder_this_device_does_not_support_play_services_tap_to_disable_system_battery">This device does not support Play Services. Tap to disable system battery optimizations that prevent Molly from retrieving messages while inactive.</string>

    <!-- ExpiredBuildReminder -->
    <string name="ExpiredBuildReminder_this_version_of_signal_has_expired">This version of Signal has expired. Update now to send and receive messages.</string>
    <string name="ExpiredBuildReminder_update_now">Update now</string>

    <!-- PendingGroupJoinRequestsReminder -->
    <plurals name="PendingGroupJoinRequestsReminder_d_pending_member_requests">
        <item quantity="one">%d pending member request.</item>
        <item quantity="other">%d pending member requests.</item>
    </plurals>
    <string name="PendingGroupJoinRequestsReminder_view">View</string>

    <!-- GcmRefreshJob -->
    <string name="GcmRefreshJob_Permanent_Signal_communication_failure">Permanent Signal communication failure!</string>
    <string name="GcmRefreshJob_Signal_was_unable_to_register_with_Google_Play_Services">Molly was unable to register with Google Play Services. Molly messages and calls have been disabled, please try re-registering in Settings &gt; Advanced.</string>


    <!-- GiphyActivity -->
    <string name="GiphyActivity_error_while_retrieving_full_resolution_gif">Error while retrieving full resolution GIF</string>

    <!-- GiphyFragmentPageAdapter -->
    <string name="GiphyFragmentPagerAdapter_gifs">GIFs</string>
    <string name="GiphyFragmentPagerAdapter_stickers">Stickers</string>

    <!-- AddToGroupActivity -->
    <string name="AddToGroupActivity_add_member">Add member?</string>
    <string name="AddToGroupActivity_add_s_to_s">Add \"%1$s\" to \"%2$s\"?</string>
    <string name="AddToGroupActivity_s_added_to_s">\"%1$s\" added to \"%2$s\".</string>
    <string name="AddToGroupActivity_add_to_group">Add to group</string>
    <string name="AddToGroupActivity_add_to_groups">Add to groups</string>
    <string name="AddToGroupActivity_this_person_cant_be_added_to_legacy_groups">This person can\'t be added to legacy groups.</string>
    <string name="AddToGroupActivity_add">Add</string>
    <string name="AddToGroupActivity_add_to_a_group">Add to a group</string>

    <!-- ChooseNewAdminActivity -->
    <string name="ChooseNewAdminActivity_choose_new_admin">Choose new admin</string>
    <string name="ChooseNewAdminActivity_done">Done</string>
    <string name="ChooseNewAdminActivity_you_left">You left \"%1$s.\"</string>

    <!-- GroupMembersDialog -->
    <string name="GroupMembersDialog_you">You</string>

    <!-- GV2 access levels -->
    <string name="GroupManagement_access_level_anyone">Anyone</string>
    <string name="GroupManagement_access_level_all_members">All members</string>
    <string name="GroupManagement_access_level_only_admins">Only admins</string>
    <string name="GroupManagement_access_level_no_one">No one</string>
    <string name="GroupManagement_access_level_unknown" translatable="false">Unknown</string>
    <array name="GroupManagement_edit_group_membership_choices">
        <item>@string/GroupManagement_access_level_all_members</item>
        <item>@string/GroupManagement_access_level_only_admins</item>
    </array>
    <array name="GroupManagement_edit_group_info_choices">
        <item>@string/GroupManagement_access_level_all_members</item>
        <item>@string/GroupManagement_access_level_only_admins</item>
    </array>

    <!-- GV2 invites sent -->
    <plurals name="GroupManagement_invitation_sent">
        <item quantity="one">Invitation sent</item>
        <item quantity="other">%d invitations sent</item>
    </plurals>
    <string name="GroupManagement_invite_single_user">“%1$s” can’t be automatically added to this group by you.\n\nThey’ve been invited to join, and won’t see any group messages until they accept.</string>
    <string name="GroupManagement_invite_multiple_users">These users can’t be automatically added to this group by you.\n\nThey’ve been invited to join the group, and won’t see any group messages until they accept.</string>

    <!-- GroupsV1MigrationLearnMoreBottomSheetDialogFragment -->
    <string name="GroupsV1MigrationLearnMore_what_are_new_groups">What are New Groups?</string>
    <string name="GroupsV1MigrationLearnMore_new_groups_have_features_like_mentions">New Groups have features like @mentions and group admins, and will support more features in the future.</string>
    <string name="GroupsV1MigrationLearnMore_all_message_history_and_media_has_been_kept">All message history and media has been kept from before the upgrade.</string>
    <string name="GroupsV1MigrationLearnMore_you_will_need_to_accept_an_invite_to_join_this_group_again">You will need to accept an invite to join this group again, and will not receive group messages until you accept.</string>
    <plurals name="GroupsV1MigrationLearnMore_these_members_will_need_to_accept_an_invite">
        <item quantity="one">This member will need to accept an invite to join this group again and will not receive group messages until they accept:</item>
        <item quantity="other">These members will need to accept an invite to join this group again and will not receive group messages until they accept:</item>
    </plurals>
    <plurals name="GroupsV1MigrationLearnMore_these_members_were_removed_from_the_group">
        <item quantity="one">This member was removed from the group and will not be able to rejoin until they upgrade:</item>
        <item quantity="other">These members were removed from the group and will not be able to rejoin until they upgrade:</item>
    </plurals>

    <!-- GroupsV1MigrationInitiationBottomSheetDialogFragment -->
    <string name="GroupsV1MigrationInitiation_upgrade_to_new_group">Upgrade to New Group</string>
    <string name="GroupsV1MigrationInitiation_upgrade_this_group">Upgrade this group</string>
    <string name="GroupsV1MigrationInitiation_new_groups_have_features_like_mentions">New Groups have features like @mentions and group admins, and will support more features in the future.</string>
    <string name="GroupsV1MigrationInitiation_all_message_history_and_media_will_be_kept">All message history and media will be kept from before the upgrade.</string>
    <string name="GroupsV1MigrationInitiation_encountered_a_network_error">Encountered a network error. Try again later.</string>
    <string name="GroupsV1MigrationInitiation_failed_to_upgrade">Failed to upgrade.</string>
    <plurals name="GroupsV1MigrationInitiation_these_members_will_need_to_accept_an_invite">
        <item quantity="one">This member will need to accept an invite to join this group again and will not receive group messages until they accept:</item>
        <item quantity="other">These members will need to accept an invite to join this group again and will not receive group messages until they accept:</item>
    </plurals>
    <plurals name="GroupsV1MigrationInitiation_these_members_are_not_capable_of_joining_new_groups">
        <item quantity="one">This member is not capable of joining New Groups, and will be removed from the group:</item>
        <item quantity="other">These members are not capable of joining New Groups, and will be removed from the group:</item>
    </plurals>

    <!-- GroupsV1MigrationSuggestionsReminder -->
    <plurals name="GroupsV1MigrationSuggestionsReminder_members_couldnt_be_added_to_the_new_group">
        <item quantity="one">%1$d member couldn\'t be re-added to the New Group. Do you want to add them now?</item>
        <item quantity="other">%1$d members couldn\'t be re-added to the New Group. Do you want to add them now?</item>
    </plurals>
    <plurals name="GroupsV1MigrationSuggestionsReminder_add_members">
        <item quantity="one">Add member</item>
        <item quantity="other">Add members</item>
    </plurals>
    <string name="GroupsV1MigrationSuggestionsReminder_no_thanks">No thanks</string>

    <!-- GroupsV1MigrationSuggestionsDialog -->
    <plurals name="GroupsV1MigrationSuggestionsDialog_add_members_question">
        <item quantity="one">Add member?</item>
        <item quantity="other">Add members?</item>
    </plurals>
    <plurals name="GroupsV1MigrationSuggestionsDialog_these_members_couldnt_be_automatically_added">
        <item quantity="one">This member couldn\'t be automatically added to the New Group when it was upgraded:</item>
        <item quantity="other">These members couldn\'t be automatically added to the New Group when it was upgraded:</item>
    </plurals>
    <plurals name="GroupsV1MigrationSuggestionsDialog_add_members">
        <item quantity="one">Add member</item>
        <item quantity="other">Add members</item>
    </plurals>
    <plurals name="GroupsV1MigrationSuggestionsDialog_failed_to_add_members_try_again_later">
        <item quantity="one">Failed to add member. Try again later.</item>
        <item quantity="other">Failed to add members. Try again later.</item>
    </plurals>
    <plurals name="GroupsV1MigrationSuggestionsDialog_cannot_add_members">
        <item quantity="one">Cannot add member.</item>
        <item quantity="other">Cannot add members.</item>
    </plurals>

    <!-- LeaveGroupDialog -->
    <string name="LeaveGroupDialog_leave_group">Leave group?</string>
    <string name="LeaveGroupDialog_you_will_no_longer_be_able_to_send_or_receive_messages_in_this_group">You will no longer be able to send or receive messages in this group.</string>
    <string name="LeaveGroupDialog_leave">Leave</string>
    <string name="LeaveGroupDialog_choose_new_admin">Choose new admin</string>
    <string name="LeaveGroupDialog_before_you_leave_you_must_choose_at_least_one_new_admin_for_this_group">Before you leave, you must choose at least one new admin for this group.</string>
    <string name="LeaveGroupDialog_choose_admin">Choose admin</string>

    <!-- LinkPreviewView -->
    <string name="LinkPreviewView_no_link_preview_available">No link preview available</string>
    <string name="LinkPreviewView_this_group_link_is_not_active">This group link is not active</string>
    <string name="LinkPreviewView_domain_date">%1$s · %2$s</string>

    <!-- LinkPreviewRepository -->
    <plurals name="LinkPreviewRepository_d_members">
        <item quantity="one">%1$d member</item>
        <item quantity="other">%1$d members</item>
    </plurals>

    <!-- PendingMembersActivity -->
    <string name="PendingMembersActivity_pending_group_invites">Pending group invites</string>
    <string name="PendingMembersActivity_requests">Requests</string>
    <string name="PendingMembersActivity_invites">Invites</string>
    <string name="PendingMembersActivity_people_you_invited">People you invited</string>
    <string name="PendingMembersActivity_you_have_no_pending_invites">You have no pending invites.</string>
    <string name="PendingMembersActivity_invites_by_other_group_members">Invites by other group members</string>
    <string name="PendingMembersActivity_no_pending_invites_by_other_group_members">No pending invites by other group members.</string>
    <string name="PendingMembersActivity_missing_detail_explanation">Details of people invited by other group members are not shown. If invitees choose to join, their information will be shared with the group at that time. They will not see any messages in the group until they join.</string>

    <string name="PendingMembersActivity_revoke_invite">Revoke invite</string>
    <string name="PendingMembersActivity_revoke_invites">Revoke invites</string>
    <plurals name="PendingMembersActivity_revoke_d_invites">
        <item quantity="one">Revoke invite</item>
        <item quantity="other">Revoke %1$d invites</item>
    </plurals>
    <plurals name="PendingMembersActivity_error_revoking_invite">
        <item quantity="one">Error revoking invite</item>
        <item quantity="other">Error revoking invites</item>
    </plurals>

    <!-- RequestingMembersFragment -->
    <string name="RequestingMembersFragment_pending_member_requests">Pending member requests</string>
    <string name="RequestingMembersFragment_no_member_requests_to_show">No member requests to show.</string>
    <string name="RequestingMembersFragment_explanation">People on this list are attempting to join this group via the group link.</string>
    <string name="RequestingMembersFragment_added_s">Added "%1$s"</string>
    <string name="RequestingMembersFragment_denied_s">Denied "%1$s"</string>

    <!-- AddMembersActivity -->
    <string name="AddMembersActivity__done">Done</string>
    <string name="AddMembersActivity__this_person_cant_be_added_to_legacy_groups">This person can\'t be added to legacy groups.</string>
    <string name="AddMembersActivity__this_person_cant_be_added_to_announcement_groups">This person can\'t be added to announcement groups.</string>
    <plurals name="AddMembersActivity__add_d_members_to_s">
        <item quantity="one">Add \"%1$s\" to \"%2$s\"?</item>
        <item quantity="other">Add %3$d members to \"%2$s\"?</item>
    </plurals>
    <string name="AddMembersActivity__add">Add</string>
    <string name="AddMembersActivity__add_members">Add members</string>

    <!-- AddGroupDetailsFragment -->
    <string name="AddGroupDetailsFragment__name_this_group">Name this group</string>
    <string name="AddGroupDetailsFragment__create_group">Create group</string>
    <string name="AddGroupDetailsFragment__create">Create</string>
    <string name="AddGroupDetailsFragment__members">Members</string>
    <string name="AddGroupDetailsFragment__you_can_add_or_invite_friends_after_creating_this_group">You can add or invite friends after creating this group.</string>
    <string name="AddGroupDetailsFragment__group_name_required">Group name (required)</string>
    <string name="AddGroupDetailsFragment__group_name_optional">Group name (optional)</string>
    <string name="AddGroupDetailsFragment__this_field_is_required">This field is required.</string>
    <string name="AddGroupDetailsFragment__group_creation_failed">Group creation failed.</string>
    <string name="AddGroupDetailsFragment__try_again_later">Try again later.</string>
    <!-- Displayed when adding group details to an MMS Group -->
    <string name="AddGroupDetailsFragment__youve_selected_a_contact_that_doesnt_support">You\'ve selected a contact that doesn\'t support Signal groups, so this group will be MMS. Custom MMS group names and photos will only be visible to you.</string>
    <string name="AddGroupDetailsFragment__remove">Remove</string>
    <string name="AddGroupDetailsFragment__sms_contact">SMS contact</string>
    <string name="AddGroupDetailsFragment__remove_s_from_this_group">Remove %1$s from this group?</string>

    <!-- ManageGroupActivity -->
    <string name="ManageGroupActivity_member_requests_and_invites">Member requests &amp; invites</string>
    <string name="ManageGroupActivity_add_members">Add members</string>
    <string name="ManageGroupActivity_edit_group_info">Edit group info</string>
    <string name="ManageGroupActivity_who_can_add_new_members">Who can add new members?</string>
    <string name="ManageGroupActivity_who_can_edit_this_groups_info">Who can edit this group\'s info?</string>
    <string name="ManageGroupActivity_group_link">Group link</string>
    <string name="ManageGroupActivity_block_group">Block group</string>
    <string name="ManageGroupActivity_unblock_group">Unblock group</string>
    <string name="ManageGroupActivity_leave_group">Leave group</string>
    <string name="ManageGroupActivity_mute_notifications">Mute notifications</string>
    <string name="ManageGroupActivity_custom_notifications">Custom notifications</string>
    <string name="ManageGroupActivity_mentions">Mentions</string>
    <string name="ManageGroupActivity_chat_color_and_wallpaper">Chat color &amp; wallpaper</string>
    <string name="ManageGroupActivity_until_s">Until %1$s</string>
    <string name="ManageGroupActivity_always">Always</string>
    <string name="ManageGroupActivity_off">Off</string>
    <string name="ManageGroupActivity_on">On</string>
    <string name="ManageGroupActivity_view_all_members">View all members</string>
    <string name="ManageGroupActivity_see_all">See all</string>

    <plurals name="ManageGroupActivity_added">
        <item quantity="one">%d member added.</item>
        <item quantity="other">%d members added.</item>
    </plurals>

    <string name="ManageGroupActivity_only_admins_can_enable_or_disable_the_sharable_group_link">Only admins can enable or disable the sharable group link.</string>
    <string name="ManageGroupActivity_only_admins_can_enable_or_disable_the_option_to_approve_new_members">Only admins can enable or disable the option to approve new members.</string>
    <string name="ManageGroupActivity_only_admins_can_reset_the_sharable_group_link">Only admins can reset the sharable group link.</string>

    <string name="ManageGroupActivity_you_dont_have_the_rights_to_do_this">You don\'t have the rights to do this</string>
    <string name="ManageGroupActivity_not_capable">Someone you added does not support new groups and needs to update Signal</string>
    <string name="ManageGroupActivity_not_announcement_capable">Someone you added does not support announcement groups and needs to update Signal</string>
    <string name="ManageGroupActivity_failed_to_update_the_group">Failed to update the group</string>
    <string name="ManageGroupActivity_youre_not_a_member_of_the_group">You\'re not a member of the group</string>
    <string name="ManageGroupActivity_failed_to_update_the_group_please_retry_later">Failed to update the group please retry later</string>
    <string name="ManageGroupActivity_failed_to_update_the_group_due_to_a_network_error_please_retry_later">Failed to update the group due to a network error, please retry later</string>

    <string name="ManageGroupActivity_edit_name_and_picture">Edit name and picture</string>
    <string name="ManageGroupActivity_legacy_group">Legacy Group</string>
    <string name="ManageGroupActivity_legacy_group_learn_more">This is a Legacy Group. Features like group admins are only available for New Groups.</string>
    <string name="ManageGroupActivity_legacy_group_upgrade">This is a Legacy Group. To access new features like @mentions and admins,</string>
    <string name="ManageGroupActivity_legacy_group_too_large">This Legacy Group can’t be upgraded to a New Group because it is too large. The maximum group size is %1$d.</string>
    <string name="ManageGroupActivity_upgrade_this_group">upgrade this group.</string>
    <string name="ManageGroupActivity_this_is_an_insecure_mms_group">This is an insecure MMS Group. To chat privately, invite your contacts to Signal.</string>
    <string name="ManageGroupActivity_invite_now">Invite now</string>
    <string name="ManageGroupActivity_more">more</string>
    <string name="ManageGroupActivity_add_group_description">Add group description…</string>

    <!-- GroupMentionSettingDialog -->
    <string name="GroupMentionSettingDialog_notify_me_for_mentions">Notify me for Mentions</string>
    <string name="GroupMentionSettingDialog_receive_notifications_when_youre_mentioned_in_muted_chats">Receive notifications when you’re mentioned in muted chats?</string>
    <string name="GroupMentionSettingDialog_always_notify_me">Always notify me</string>
    <string name="GroupMentionSettingDialog_dont_notify_me">Don\'t notify me</string>

    <!-- ManageProfileFragment -->
    <string name="ManageProfileFragment_profile_name">Profile name</string>
    <string name="ManageProfileFragment_username">Username</string>
    <string name="ManageProfileFragment_about">About</string>
    <string name="ManageProfileFragment_write_a_few_words_about_yourself">Write a few words about yourself</string>
    <string name="ManageProfileFragment_your_name">Your name</string>
    <string name="ManageProfileFragment_your_username">Your username</string>
    <string name="ManageProfileFragment_failed_to_set_avatar">Failed to set avatar</string>
    <string name="ManageProfileFragment_badges">Badges</string>
    <string name="ManageProfileFragment__edit_photo">Edit photo</string>
    <!-- Snackbar message after creating username -->
    <string name="ManageProfileFragment__username_created">Username created</string>
    <!-- Snackbar message after copying username -->
    <string name="ManageProfileFragment__username_copied">Username copied</string>


    <!-- ManageRecipientActivity -->
    <string name="ManageRecipientActivity_no_groups_in_common">No groups in common</string>
    <plurals name="ManageRecipientActivity_d_groups_in_common">
        <item quantity="one">%d group in common</item>
        <item quantity="other">%d groups in common</item>
    </plurals>

    <plurals name="GroupMemberList_invited">
        <item quantity="one">%1$s invited 1 person</item>
        <item quantity="other">%1$s invited %2$d people</item>
    </plurals>

    <!-- CustomNotificationsDialogFragment -->
    <string name="CustomNotificationsDialogFragment__custom_notifications">Custom notifications</string>
    <string name="CustomNotificationsDialogFragment__messages">Messages</string>
    <string name="CustomNotificationsDialogFragment__use_custom_notifications">Use custom notifications</string>
    <string name="CustomNotificationsDialogFragment__notification_sound">Notification sound</string>
    <string name="CustomNotificationsDialogFragment__vibrate">Vibrate</string>
    <!-- Button text for customizing notification options -->
    <string name="CustomNotificationsDialogFragment__customize">Customize</string>
    <string name="CustomNotificationsDialogFragment__change_sound_and_vibration">Change sound and vibration</string>
    <string name="CustomNotificationsDialogFragment__call_settings">Call settings</string>
    <string name="CustomNotificationsDialogFragment__ringtone">Ringtone</string>
    <string name="CustomNotificationsDialogFragment__enabled">Enabled</string>
    <string name="CustomNotificationsDialogFragment__disabled">Disabled</string>
    <string name="CustomNotificationsDialogFragment__default">Default</string>
    <string name="CustomNotificationsDialogFragment__unknown">Unknown</string>

    <!-- ShareableGroupLinkDialogFragment -->
    <string name="ShareableGroupLinkDialogFragment__shareable_group_link">Shareable group link</string>
    <string name="ShareableGroupLinkDialogFragment__manage_and_share">Manage &amp; share</string>
    <string name="ShareableGroupLinkDialogFragment__group_link">Group link</string>
    <string name="ShareableGroupLinkDialogFragment__share">Share</string>
    <string name="ShareableGroupLinkDialogFragment__reset_link">Reset link</string>
    <string name="ShareableGroupLinkDialogFragment__member_requests">Member requests</string>
    <string name="ShareableGroupLinkDialogFragment__approve_new_members">Approve new members</string>
    <string name="ShareableGroupLinkDialogFragment__require_an_admin_to_approve_new_members_joining_via_the_group_link">Require an admin to approve new members joining via the group link.</string>
    <string name="ShareableGroupLinkDialogFragment__are_you_sure_you_want_to_reset_the_group_link">Are you sure you want to reset the group link? People will no longer be able to join the group using the current link.</string>

    <!-- GroupLinkShareQrDialogFragment -->
    <string name="GroupLinkShareQrDialogFragment__qr_code">QR code</string>
    <string name="GroupLinkShareQrDialogFragment__people_who_scan_this_code_will">People who scan this code will be able to join your group. Admins will still need to approve new members if you have that setting turned on.</string>
    <string name="GroupLinkShareQrDialogFragment__share_code">Share code</string>

    <!-- GV2 Invite Revoke confirmation dialog -->
    <string name="InviteRevokeConfirmationDialog_revoke_own_single_invite">Do you want to revoke the invite you sent to %1$s?</string>
    <plurals name="InviteRevokeConfirmationDialog_revoke_others_invites">
        <item quantity="one">Do you want to revoke the invite sent by %1$s?</item>
        <item quantity="other">Do you want to revoke %2$d invites sent by %1$s?</item>
    </plurals>

    <!-- GroupJoinBottomSheetDialogFragment -->
    <string name="GroupJoinBottomSheetDialogFragment_you_are_already_a_member">You are already a member</string>
    <string name="GroupJoinBottomSheetDialogFragment_join">Join</string>
    <string name="GroupJoinBottomSheetDialogFragment_request_to_join">Request to join</string>
    <string name="GroupJoinBottomSheetDialogFragment_unable_to_join_group_please_try_again_later">Unable to join group. Please try again later</string>
    <string name="GroupJoinBottomSheetDialogFragment_encountered_a_network_error">Encountered a network error.</string>
    <string name="GroupJoinBottomSheetDialogFragment_this_group_link_is_not_active">This group link is not active</string>
    <!-- Title shown when there was an known issue getting group information from a group link -->
    <string name="GroupJoinBottomSheetDialogFragment_cant_join_group">Can\'t join group</string>
    <!-- Message shown when you try to get information for a group via link but an admin has removed you -->
    <string name="GroupJoinBottomSheetDialogFragment_you_cant_join_this_group_via_the_group_link_because_an_admin_removed_you">You can\'t join this group via the group link because an admin removed you.</string>
    <!-- Message shown when you try to get information for a group via link but the link is no longer valid -->
    <string name="GroupJoinBottomSheetDialogFragment_this_group_link_is_no_longer_valid">This group link is no longer valid.</string>
    <!-- Title shown when there was an unknown issue getting group information from a group link -->
    <string name="GroupJoinBottomSheetDialogFragment_link_error">Link error</string>
    <!-- Message shown when you try to get information for a group via link but an unknown issue occurred -->
    <string name="GroupJoinBottomSheetDialogFragment_joining_via_this_link_failed_try_joining_again_later">Joining via this link failed. Try joining again later.</string>

    <string name="GroupJoinBottomSheetDialogFragment_direct_join">Do you want to join this group and share your name and photo with its members?</string>
    <string name="GroupJoinBottomSheetDialogFragment_admin_approval_needed">An admin of this group must approve your request before you can join this group. When you request to join, your name and photo will be shared with its members.</string>
    <plurals name="GroupJoinBottomSheetDialogFragment_group_dot_d_members">
        <item quantity="one">Group · %1$d member</item>
        <item quantity="other">Group · %1$d members</item>
    </plurals>

    <!-- GroupJoinUpdateRequiredBottomSheetDialogFragment -->
    <string name="GroupJoinUpdateRequiredBottomSheetDialogFragment_update_signal_to_use_group_links">Update Signal to use group links</string>
    <string name="GroupJoinUpdateRequiredBottomSheetDialogFragment_update_message">The version of Signal you’re using does not support this group link. Update to the latest version to join this group via link.</string>
    <string name="GroupJoinUpdateRequiredBottomSheetDialogFragment_update_signal">Update Signal</string>
    <string name="GroupJoinUpdateRequiredBottomSheetDialogFragment_update_linked_device_message">One or more of your linked devices are running a version of Signal that doesn\'t support group links. Update Signal on your linked device(s) to join this group.</string>
    <string name="GroupJoinUpdateRequiredBottomSheetDialogFragment_group_link_is_not_valid">Group link is not valid</string>

    <!-- GroupInviteLinkEnableAndShareBottomSheetDialogFragment -->
    <string name="GroupInviteLinkEnableAndShareBottomSheetDialogFragment_invite_friends">Invite friends</string>
    <string name="GroupInviteLinkEnableAndShareBottomSheetDialogFragment_share_a_link_with_friends_to_let_them_quickly_join_this_group">Share a link with friends to let them quickly join this group.</string>

    <string name="GroupInviteLinkEnableAndShareBottomSheetDialogFragment_enable_and_share_link">Enable and share link</string>
    <string name="GroupInviteLinkEnableAndShareBottomSheetDialogFragment_share_link">Share link</string>

    <string name="GroupInviteLinkEnableAndShareBottomSheetDialogFragment_unable_to_enable_group_link_please_try_again_later">Unable to enable group link. Please try again later</string>
    <string name="GroupInviteLinkEnableAndShareBottomSheetDialogFragment_encountered_a_network_error">Encountered a network error.</string>
    <string name="GroupInviteLinkEnableAndShareBottomSheetDialogFragment_you_dont_have_the_right_to_enable_group_link">You don\'t have the right to enable the group link. Please ask an admin.</string>
    <string name="GroupInviteLinkEnableAndShareBottomSheetDialogFragment_you_are_not_currently_a_member_of_the_group">You are not currently a member of the group.</string>

    <!-- GV2 Request confirmation dialog -->
    <string name="RequestConfirmationDialog_add_s_to_the_group">Add “%1$s” to the group?</string>
    <string name="RequestConfirmationDialog_deny_request_from_s">Deny request from “%1$s”?</string>
    <!-- Confirm dialog message shown when deny a group link join request and group link is enabled. -->
    <string name="RequestConfirmationDialog_deny_request_from_s_they_will_not_be_able_to_request">Deny request from “%1$s”? They will not be able to request to join via the group link again.</string>
    <string name="RequestConfirmationDialog_add">Add</string>
    <string name="RequestConfirmationDialog_deny">Deny</string>

    <!-- ImageEditorHud -->
    <string name="ImageEditorHud_blur_faces">Blur faces</string>
    <string name="ImageEditorHud_new_blur_faces_or_draw_anywhere_to_blur">New: Blur faces or draw anywhere to blur</string>
    <string name="ImageEditorHud_draw_anywhere_to_blur">Draw anywhere to blur</string>
    <string name="ImageEditorHud_draw_to_blur_additional_faces_or_areas">Draw to blur additional faces or areas</string>

    <!-- InputPanel -->
    <string name="InputPanel_tap_and_hold_to_record_a_voice_message_release_to_send">Tap and hold to record a voice message, release to send</string>

    <!-- InviteActivity -->
    <string name="InviteActivity_share">Share</string>
    <string name="InviteActivity_share_with_contacts">Share with contacts</string>
    <string name="InviteActivity_share_via">Share via…</string>

    <string name="InviteActivity_cancel">Cancel</string>
    <string name="InviteActivity_sending">Sending…</string>
    <string name="InviteActivity_invitations_sent">Invitations sent!</string>
    <string name="InviteActivity_invite_to_signal">Invite to Molly</string>
    <string name="InviteActivity_send_sms">Send SMS (%d)</string>
    <plurals name="InviteActivity_send_sms_invites">
        <item quantity="one">Send %d SMS invite?</item>
        <item quantity="other">Send %d SMS invites?</item>
    </plurals>
    <string name="InviteActivity_lets_switch_to_signal">Let\'s switch to Molly: %1$s</string>
    <string name="InviteActivity_no_app_to_share_to">It looks like you don\'t have any apps to share to.</string>

    <!-- LearnMoreTextView -->
    <string name="LearnMoreTextView_learn_more">Learn more</string>

    <string name="SpanUtil__read_more">Read more</string>

    <!-- LongMessageActivity -->
    <string name="LongMessageActivity_unable_to_find_message">Unable to find message</string>
    <string name="LongMessageActivity_message_from_s">Message from %1$s</string>
    <string name="LongMessageActivity_your_message">Your message</string>

    <!-- MessageRetrievalService -->
    <string name="MessageRetrievalService_signal">Molly</string>
    <string name="MessageRetrievalService_background_connection_enabled">Background connection enabled</string>

    <!-- MmsDownloader -->
    <string name="MmsDownloader_error_reading_mms_settings">Error reading wireless provider MMS settings</string>

    <!-- MediaOverviewActivity -->
    <string name="MediaOverviewActivity_Media">Media</string>
    <string name="MediaOverviewActivity_Files">Files</string>
    <string name="MediaOverviewActivity_Audio">Audio</string>
    <string name="MediaOverviewActivity_All">All</string>
    <plurals name="MediaOverviewActivity_Media_delete_confirm_title">
        <item quantity="one">Delete selected item?</item>
        <item quantity="other">Delete selected items?</item>
    </plurals>
    <plurals name="MediaOverviewActivity_Media_delete_confirm_message">
        <item quantity="one">This will permanently delete the selected file. Any message text associated with this item will also be deleted.</item>
        <item quantity="other">This will permanently delete all %1$d selected files. Any message text associated with these items will also be deleted.</item>
    </plurals>
    <string name="MediaOverviewActivity_Media_delete_progress_title">Deleting</string>
    <string name="MediaOverviewActivity_Media_delete_progress_message">Deleting messages…</string>
    <string name="MediaOverviewActivity_Select_all">Select all</string>
    <string name="MediaOverviewActivity_collecting_attachments">Collecting attachments…</string>
    <string name="MediaOverviewActivity_Sort_by">Sort by</string>
    <string name="MediaOverviewActivity_Newest">Newest</string>
    <string name="MediaOverviewActivity_Oldest">Oldest</string>
    <string name="MediaOverviewActivity_Storage_used">Storage used</string>
    <string name="MediaOverviewActivity_All_storage_use">All storage use</string>
    <string name="MediaOverviewActivity_Grid_view_description">Grid view</string>
    <string name="MediaOverviewActivity_List_view_description">List view</string>
    <string name="MediaOverviewActivity_Selected_description">Selected</string>
    <string name="MediaOverviewActivity_select_all">Select all</string>
    <plurals name="MediaOverviewActivity_save_plural">
        <item quantity="one">Save</item>
        <item quantity="other">Save</item>
    </plurals>
    <plurals name="MediaOverviewActivity_delete_plural">
        <item quantity="one">Delete</item>
        <item quantity="other">Delete</item>
    </plurals>

    <plurals name="MediaOverviewActivity_d_selected_s">
        <item quantity="one">%1$d selected (%2$s)</item>
        <item quantity="other">%1$d selected (%2$s)</item>
    </plurals>
    <string name="MediaOverviewActivity_file">File</string>
    <string name="MediaOverviewActivity_audio">Audio</string>
    <string name="MediaOverviewActivity_video">Video</string>
    <string name="MediaOverviewActivity_image">Image</string>
    <string name="MediaOverviewActivity_detail_line_2_part" translatable="false">%1$s &#183; %2$s</string>
    <string name="MediaOverviewActivity_detail_line_3_part" translatable="false">%1$s &#183; %2$s &#183; %3$s</string>
    <string name="MediaOverviewActivity_voice_message">Voice message</string>

    <string name="MediaOverviewActivity_sent_by_s">Sent by %1$s</string>
    <string name="MediaOverviewActivity_sent_by_you">Sent by you</string>
    <string name="MediaOverviewActivity_sent_by_s_to_s">Sent by %1$s to %2$s</string>
    <string name="MediaOverviewActivity_sent_by_you_to_s">Sent by you to %1$s</string>

    <!-- Megaphones -->
    <string name="Megaphones_remind_me_later">Remind me later</string>
    <string name="Megaphones_verify_your_signal_pin">Verify your Signal PIN</string>
    <string name="Megaphones_well_occasionally_ask_you_to_verify_your_pin">We\'ll occasionally ask you to verify your PIN so that you remember it.</string>
    <string name="Megaphones_verify_pin">Verify PIN</string>
    <string name="Megaphones_get_started">Get started</string>
    <string name="Megaphones_new_group">New group</string>
    <string name="Megaphones_invite_friends">Invite friends</string>
    <string name="Megaphones_use_sms">Use SMS</string>
    <string name="Megaphones_appearance">Appearance</string>
    <string name="Megaphones_add_photo">Add photo</string>

    <!-- Title of a bottom sheet to render messages that all quote a specific message -->
    <string name="MessageQuotesBottomSheet_replies">Replies</string>

    <!-- NotificationBarManager -->
    <string name="NotificationBarManager_signal_call_in_progress">Signal call in progress</string>
    <string name="NotificationBarManager__establishing_signal_call">Establishing Signal call</string>
    <string name="NotificationBarManager__incoming_signal_call">Incoming Signal call</string>
    <string name="NotificationBarManager__incoming_signal_group_call">Incoming Signal group call</string>
    <!-- Temporary notification shown when starting the calling service -->
    <string name="NotificationBarManager__starting_signal_call_service">Starting Molly call service</string>
    <string name="NotificationBarManager__stopping_signal_call_service">Stopping Molly call service</string>
    <string name="NotificationBarManager__decline_call">Decline call</string>
    <string name="NotificationBarManager__answer_call">Answer call</string>
    <string name="NotificationBarManager__end_call">End call</string>
    <string name="NotificationBarManager__cancel_call">Cancel call</string>
    <string name="NotificationBarManager__join_call">Join call</string>

    <!-- NotificationsMegaphone -->
    <string name="NotificationsMegaphone_turn_on_notifications">Turn on Notifications?</string>
    <string name="NotificationsMegaphone_never_miss_a_message">Never miss a message from your contacts and groups.</string>
    <string name="NotificationsMegaphone_turn_on">Turn on</string>
    <string name="NotificationsMegaphone_not_now">Not now</string>

    <!-- NotificationMmsMessageRecord -->
    <string name="NotificationMmsMessageRecord_multimedia_message">Multimedia message</string>
    <string name="NotificationMmsMessageRecord_downloading_mms_message">Downloading MMS message</string>
    <string name="NotificationMmsMessageRecord_error_downloading_mms_message">Error downloading MMS message, tap to retry</string>

    <!-- MediaPickerActivity -->
    <string name="MediaPickerActivity_send_to">Send to %s</string>
    <string name="MediaPickerActivity__menu_open_camera">Open camera</string>

    <!-- MediaSendActivity -->
    <string name="MediaSendActivity_add_a_caption">Add a caption…</string>
    <string name="MediaSendActivity_an_item_was_removed_because_it_exceeded_the_size_limit">An item was removed because it exceeded the size limit</string>
    <string name="MediaSendActivity_an_item_was_removed_because_it_had_an_unknown_type">An item was removed because it had an unknown type</string>
    <string name="MediaSendActivity_an_item_was_removed_because_it_exceeded_the_size_limit_or_had_an_unknown_type">An item was removed because it exceeded the size limit or had an unknown type</string>
    <string name="MediaSendActivity_camera_unavailable">Camera unavailable.</string>
    <string name="MediaSendActivity_message_to_s">Message to %s</string>
    <string name="MediaSendActivity_message">Message</string>
    <string name="MediaSendActivity_select_recipients">Select recipients</string>
    <string name="MediaSendActivity_signal_needs_access_to_your_contacts">Molly needs access to your contacts in order to display them.</string>
    <string name="MediaSendActivity_signal_needs_contacts_permission_in_order_to_show_your_contacts_but_it_has_been_permanently_denied">Molly needs Contacts permission in order to show your contacts, but it has been permanently denied. Please continue to app settings, select \"Permissions\", and enable \"Contacts\".</string>
    <plurals name="MediaSendActivity_cant_share_more_than_n_items">
        <item quantity="one">You can\'t share more than %d item.</item>
        <item quantity="other">You can\'t share more than %d items.</item>
    </plurals>
    <string name="MediaSendActivity_select_recipients_description">Select recipients</string>
    <string name="MediaSendActivity_tap_here_to_make_this_message_disappear_after_it_is_viewed">Tap here to make this message disappear after it is viewed.</string>

    <!-- MediaRepository -->
    <string name="MediaRepository_all_media">All media</string>
    <string name="MediaRepository__camera">Camera</string>

    <!-- MessageDecryptionUtil -->
    <string name="MessageDecryptionUtil_failed_to_decrypt_message">Failed to decrypt message</string>
    <string name="MessageDecryptionUtil_tap_to_send_a_debug_log">Tap to send a debug log</string>

    <!-- MessageRecord -->
    <string name="MessageRecord_unknown">Unknown</string>
    <string name="MessageRecord_message_encrypted_with_a_legacy_protocol_version_that_is_no_longer_supported">Received a message encrypted using an old version of Signal that is no longer supported. Please ask the sender to update to the most recent version and resend the message.</string>
    <string name="MessageRecord_left_group">You have left the group.</string>
    <string name="MessageRecord_you_updated_group">You updated the group.</string>
    <string name="MessageRecord_the_group_was_updated">The group was updated.</string>
    <string name="MessageRecord_you_called_date">You called · %1$s</string>
    <string name="MessageRecord_missed_audio_call_date">Missed audio call · %1$s</string>
    <string name="MessageRecord_missed_video_call_date">Missed video call · %1$s</string>
    <string name="MessageRecord_s_updated_group">%s updated the group.</string>
    <string name="MessageRecord_s_called_you_date">%1$s called you · %2$s</string>
    <string name="MessageRecord_s_joined_signal">%s is on Signal!</string>
    <string name="MessageRecord_you_disabled_disappearing_messages">You disabled disappearing messages.</string>
    <string name="MessageRecord_s_disabled_disappearing_messages">%1$s disabled disappearing messages.</string>
    <string name="MessageRecord_you_set_disappearing_message_time_to_s">You set the disappearing message timer to %1$s.</string>
    <string name="MessageRecord_s_set_disappearing_message_time_to_s">%1$s set the disappearing message timer to %2$s.</string>
    <string name="MessageRecord_disappearing_message_time_set_to_s">The disappearing message timer has been set to %1$s.</string>
    <string name="MessageRecord_this_group_was_updated_to_a_new_group">This group was updated to a New Group.</string>
    <string name="MessageRecord_you_couldnt_be_added_to_the_new_group_and_have_been_invited_to_join">You couldn\'t be added to the New Group and have been invited to join.</string>
    <string name="MessageRecord_chat_session_refreshed">Chat session refreshed</string>
    <plurals name="MessageRecord_members_couldnt_be_added_to_the_new_group_and_have_been_invited">
        <item quantity="one">A member couldn\'t be added to the New Group and has been invited to join.</item>
        <item quantity="other">%1$s members couldn\'t be added to the New Group and have been invited to join.</item>
    </plurals>

    <plurals name="MessageRecord_members_couldnt_be_added_to_the_new_group_and_have_been_removed">
        <item quantity="one">A member couldn\'t be added to the New Group and has been removed.</item>
        <item quantity="other">%1$s members couldn\'t be added to the New Group and have been removed.</item>
    </plurals>

    <!-- Profile change updates -->
    <string name="MessageRecord_changed_their_profile_name_to">%1$s changed their profile name to %2$s.</string>
    <string name="MessageRecord_changed_their_profile_name_from_to">%1$s changed their profile name from %2$s to %3$s.</string>
    <string name="MessageRecord_changed_their_profile">%1$s changed their profile.</string>

    <!-- GV2 specific -->
    <string name="MessageRecord_you_created_the_group">You created the group.</string>
    <string name="MessageRecord_group_updated">Group updated.</string>
    <string name="MessageRecord_invite_friends_to_this_group">Invite friends to this group via a group link</string>

    <!-- GV2 member additions -->
    <string name="MessageRecord_you_added_s">You added %1$s.</string>
    <string name="MessageRecord_s_added_s">%1$s added %2$s.</string>
    <string name="MessageRecord_s_added_you">%1$s added you to the group.</string>
    <string name="MessageRecord_you_joined_the_group">You joined the group.</string>
    <string name="MessageRecord_s_joined_the_group">%1$s joined the group.</string>

    <!-- GV2 member removals -->
    <string name="MessageRecord_you_removed_s">You removed %1$s.</string>
    <string name="MessageRecord_s_removed_s">%1$s removed %2$s.</string>
    <string name="MessageRecord_s_removed_you_from_the_group">%1$s removed you from the group.</string>
    <string name="MessageRecord_you_left_the_group">You left the group.</string>
    <string name="MessageRecord_s_left_the_group">%1$s left the group.</string>
    <string name="MessageRecord_you_are_no_longer_in_the_group">You are no longer in the group.</string>
    <string name="MessageRecord_s_is_no_longer_in_the_group">%1$s is no longer in the group.</string>

    <!-- GV2 role change -->
    <string name="MessageRecord_you_made_s_an_admin">You made %1$s an admin.</string>
    <string name="MessageRecord_s_made_s_an_admin">%1$s made %2$s an admin.</string>
    <string name="MessageRecord_s_made_you_an_admin">%1$s made you an admin.</string>
    <string name="MessageRecord_you_revoked_admin_privileges_from_s">You revoked admin privileges from %1$s.</string>
    <string name="MessageRecord_s_revoked_your_admin_privileges">%1$s revoked your admin privileges.</string>
    <string name="MessageRecord_s_revoked_admin_privileges_from_s">%1$s revoked admin privileges from %2$s.</string>
    <string name="MessageRecord_s_is_now_an_admin">%1$s is now an admin.</string>
    <string name="MessageRecord_you_are_now_an_admin">You are now an admin.</string>
    <string name="MessageRecord_s_is_no_longer_an_admin">%1$s is no longer an admin.</string>
    <string name="MessageRecord_you_are_no_longer_an_admin">You are no longer an admin.</string>

    <!-- GV2 invitations -->
    <string name="MessageRecord_you_invited_s_to_the_group">You invited %1$s to the group.</string>
    <string name="MessageRecord_s_invited_you_to_the_group">%1$s invited you to the group.</string>
    <plurals name="MessageRecord_s_invited_members">
        <item quantity="one">%1$s invited 1 person to the group.</item>
        <item quantity="other">%1$s invited %2$d people to the group.</item>
    </plurals>
    <string name="MessageRecord_you_were_invited_to_the_group">You were invited to the group.</string>
    <plurals name="MessageRecord_d_people_were_invited_to_the_group">
        <item quantity="one">1 person was invited to the group.</item>
        <item quantity="other">%1$d people were invited to the group.</item>
    </plurals>

    <!-- GV2 invitation revokes -->
    <plurals name="MessageRecord_you_revoked_invites">
      <item quantity="one">You revoked an invitation to the group.</item>
      <item quantity="other">You revoked %1$d invitations to the group.</item>
    </plurals>
    <plurals name="MessageRecord_s_revoked_invites">
      <item quantity="one">%1$s revoked an invitation to the group.</item>
      <item quantity="other">%1$s revoked %2$d invitations to the group.</item>
    </plurals>
    <string name="MessageRecord_someone_declined_an_invitation_to_the_group">Someone declined an invitation to the group.</string>
    <string name="MessageRecord_you_declined_the_invitation_to_the_group">You declined the invitation to the group.</string>
    <string name="MessageRecord_s_revoked_your_invitation_to_the_group">%1$s revoked your invitation to the group.</string>
    <string name="MessageRecord_an_admin_revoked_your_invitation_to_the_group">An admin revoked your invitation to the group.</string>
    <plurals name="MessageRecord_d_invitations_were_revoked">
      <item quantity="one">An invitation to the group was revoked.</item>
      <item quantity="other">%1$d invitations to the group were revoked.</item>
    </plurals>

    <!-- GV2 invitation acceptance -->
    <string name="MessageRecord_you_accepted_invite">You accepted the invitation to the group.</string>
    <string name="MessageRecord_s_accepted_invite">%1$s accepted an invitation to the group.</string>
    <string name="MessageRecord_you_added_invited_member_s">You added invited member %1$s.</string>
    <string name="MessageRecord_s_added_invited_member_s">%1$s added invited member %2$s.</string>

    <!-- GV2 title change -->
    <string name="MessageRecord_you_changed_the_group_name_to_s">You changed the group name to \"%1$s\".</string>
    <string name="MessageRecord_s_changed_the_group_name_to_s">%1$s changed the group name to \"%2$s\".</string>
    <string name="MessageRecord_the_group_name_has_changed_to_s">The group name has changed to \"%1$s\".</string>

    <!-- GV2 description change -->
    <string name="MessageRecord_you_changed_the_group_description">You changed the group description.</string>
    <string name="MessageRecord_s_changed_the_group_description">%1$s changed the group description.</string>
    <string name="MessageRecord_the_group_description_has_changed">The group description has changed.</string>

    <!-- GV2 avatar change -->
    <string name="MessageRecord_you_changed_the_group_avatar">You changed the group avatar.</string>
    <string name="MessageRecord_s_changed_the_group_avatar">%1$s changed the group avatar.</string>
    <string name="MessageRecord_the_group_group_avatar_has_been_changed">The group avatar has been changed.</string>

    <!-- GV2 attribute access level change -->
    <string name="MessageRecord_you_changed_who_can_edit_group_info_to_s">You changed who can edit group info to \"%1$s\".</string>
    <string name="MessageRecord_s_changed_who_can_edit_group_info_to_s">%1$s changed who can edit group info to \"%2$s\".</string>
    <string name="MessageRecord_who_can_edit_group_info_has_been_changed_to_s">Who can edit group info has been changed to \"%1$s\".</string>

    <!-- GV2 membership access level change -->
    <string name="MessageRecord_you_changed_who_can_edit_group_membership_to_s">You changed who can edit group membership to \"%1$s\".</string>
    <string name="MessageRecord_s_changed_who_can_edit_group_membership_to_s">%1$s changed who can edit group membership to \"%2$s\".</string>
    <string name="MessageRecord_who_can_edit_group_membership_has_been_changed_to_s">Who can edit group membership has been changed to \"%1$s\".</string>

    <!-- GV2 announcement group change -->
    <string name="MessageRecord_you_allow_all_members_to_send">You changed the group settings to allow all members to send messages.</string>
    <string name="MessageRecord_you_allow_only_admins_to_send">You changed the group settings to only allow admins to send messages.</string>
    <string name="MessageRecord_s_allow_all_members_to_send">%1$s changed the group settings to allow all members to send messages.</string>
    <string name="MessageRecord_s_allow_only_admins_to_send">%1$s changed the group settings to only allow admins to send messages.</string>
    <string name="MessageRecord_allow_all_members_to_send">The group settings were changed to allow all members to send messages.</string>
    <string name="MessageRecord_allow_only_admins_to_send">The group settings were changed to only allow admins to send messages.</string>

    <!-- GV2 group link invite access level change -->
    <string name="MessageRecord_you_turned_on_the_group_link_with_admin_approval_off">You turned on the group link with admin approval off.</string>
    <string name="MessageRecord_you_turned_on_the_group_link_with_admin_approval_on">You turned on the group link with admin approval on.</string>
    <string name="MessageRecord_you_turned_off_the_group_link">You turned off the group link.</string>
    <string name="MessageRecord_s_turned_on_the_group_link_with_admin_approval_off">%1$s turned on the group link with admin approval off.</string>
    <string name="MessageRecord_s_turned_on_the_group_link_with_admin_approval_on">%1$s turned on the group link with admin approval on.</string>
    <string name="MessageRecord_s_turned_off_the_group_link">%1$s turned off the group link.</string>
    <string name="MessageRecord_the_group_link_has_been_turned_on_with_admin_approval_off">The group link has been turned on with admin approval off.</string>
    <string name="MessageRecord_the_group_link_has_been_turned_on_with_admin_approval_on">The group link has been turned on with admin approval on.</string>
    <string name="MessageRecord_the_group_link_has_been_turned_off">The group link has been turned off.</string>
    <string name="MessageRecord_you_turned_off_admin_approval_for_the_group_link">You turned off admin approval for the group link.</string>
    <string name="MessageRecord_s_turned_off_admin_approval_for_the_group_link">%1$s turned off admin approval for the group link.</string>
    <string name="MessageRecord_the_admin_approval_for_the_group_link_has_been_turned_off">The admin approval for the group link has been turned off.</string>
    <string name="MessageRecord_you_turned_on_admin_approval_for_the_group_link">You turned on admin approval for the group link.</string>
    <string name="MessageRecord_s_turned_on_admin_approval_for_the_group_link">%1$s turned on admin approval for the group link.</string>
    <string name="MessageRecord_the_admin_approval_for_the_group_link_has_been_turned_on">The admin approval for the group link has been turned on.</string>

    <!-- GV2 group link reset -->
    <string name="MessageRecord_you_reset_the_group_link">You reset the group link.</string>
    <string name="MessageRecord_s_reset_the_group_link">%1$s reset the group link.</string>
    <string name="MessageRecord_the_group_link_has_been_reset">The group link has been reset.</string>

    <!-- GV2 group link joins -->
    <string name="MessageRecord_you_joined_the_group_via_the_group_link">You joined the group via the group link.</string>
    <string name="MessageRecord_s_joined_the_group_via_the_group_link">%1$s joined the group via the group link.</string>

    <!-- GV2 group link requests -->
    <string name="MessageRecord_you_sent_a_request_to_join_the_group">You sent a request to join the group.</string>
    <string name="MessageRecord_s_requested_to_join_via_the_group_link">%1$s requested to join via the group link.</string>
    <!-- Update message shown when someone requests to join via group link and cancels the request back to back -->
    <plurals name="MessageRecord_s_requested_and_cancelled_their_request_to_join_via_the_group_link">
        <item quantity="one">%1$s requested and cancelled their request to join via the group link.</item>
        <item quantity="other">%1$s requested and cancelled %2$d requests to join via the group link.</item>
    </plurals>

    <!-- GV2 group link approvals -->
    <string name="MessageRecord_s_approved_your_request_to_join_the_group">%1$s approved your request to join the group.</string>
    <string name="MessageRecord_s_approved_a_request_to_join_the_group_from_s">%1$s approved a request to join the group from %2$s.</string>
    <string name="MessageRecord_you_approved_a_request_to_join_the_group_from_s">You approved a request to join the group from %1$s.</string>
    <string name="MessageRecord_your_request_to_join_the_group_has_been_approved">Your request to join the group has been approved.</string>
    <string name="MessageRecord_a_request_to_join_the_group_from_s_has_been_approved">A request to join the group from %1$s has been approved.</string>

    <!-- GV2 group link deny -->
    <string name="MessageRecord_your_request_to_join_the_group_has_been_denied_by_an_admin">Your request to join the group has been denied by an admin.</string>
    <string name="MessageRecord_s_denied_a_request_to_join_the_group_from_s">%1$s denied a request to join the group from %2$s.</string>
    <string name="MessageRecord_a_request_to_join_the_group_from_s_has_been_denied">A request to join the group from %1$s has been denied.</string>
    <string name="MessageRecord_you_canceled_your_request_to_join_the_group">You canceled your request to join the group.</string>
    <string name="MessageRecord_s_canceled_their_request_to_join_the_group">%1$s canceled their request to join the group.</string>

    <!-- End of GV2 specific update messages -->

    <string name="MessageRecord_your_safety_number_with_s_has_changed">Your safety number with %s has changed.</string>
    <string name="MessageRecord_you_marked_your_safety_number_with_s_verified">You marked your safety number with %s verified</string>
    <string name="MessageRecord_you_marked_your_safety_number_with_s_verified_from_another_device">You marked your safety number with %s verified from another device</string>
    <string name="MessageRecord_you_marked_your_safety_number_with_s_unverified">You marked your safety number with %s unverified</string>
    <string name="MessageRecord_you_marked_your_safety_number_with_s_unverified_from_another_device">You marked your safety number with %s unverified from another device</string>
    <string name="MessageRecord_a_message_from_s_couldnt_be_delivered">A message from %s couldn\'t be delivered</string>
    <string name="MessageRecord_s_changed_their_phone_number">%1$s changed their phone number.</string>
    <!-- Update item message shown in the release channel when someone is already a sustainer so we ask them if they want to boost. -->
    <string name="MessageRecord_like_this_new_feature_help_support_signal_with_a_one_time_donation">Like this new feature? Help support Signal with a one-time donation.</string>

    <!-- Group Calling update messages -->
    <string name="MessageRecord_s_started_a_group_call_s">%1$s started a group call · %2$s</string>
    <string name="MessageRecord_s_is_in_the_group_call_s">%1$s is in the group call · %2$s</string>
    <string name="MessageRecord_you_are_in_the_group_call_s1">You are in the group call · %1$s</string>
    <string name="MessageRecord_s_and_s_are_in_the_group_call_s1">%1$s and %2$s are in the group call · %3$s</string>
    <string name="MessageRecord_group_call_s">Group call · %1$s</string>

    <string name="MessageRecord_s_started_a_group_call">%1$s started a group call</string>
    <string name="MessageRecord_s_is_in_the_group_call">%1$s is in the group call</string>
    <string name="MessageRecord_you_are_in_the_group_call">You are in the group call</string>
    <string name="MessageRecord_s_and_s_are_in_the_group_call">%1$s and %2$s are in the group call</string>
    <string name="MessageRecord_group_call">Group call</string>

    <string name="MessageRecord_you">You</string>

    <plurals name="MessageRecord_s_s_and_d_others_are_in_the_group_call_s">
        <item quantity="one">%1$s, %2$s, and %3$d other are in the group call · %4$s</item>
        <item quantity="other">%1$s, %2$s, and %3$d others are in the group call · %4$s</item>
    </plurals>

    <plurals name="MessageRecord_s_s_and_d_others_are_in_the_group_call">
        <item quantity="one">%1$s, %2$s, and %3$d other are in the group call</item>
        <item quantity="other">%1$s, %2$s, and %3$d others are in the group call</item>
    </plurals>

    <!-- MessageRequestBottomView -->
    <string name="MessageRequestBottomView_accept">Accept</string>
    <string name="MessageRequestBottomView_continue">Continue</string>
    <string name="MessageRequestBottomView_delete">Delete</string>
    <string name="MessageRequestBottomView_block">Block</string>
    <string name="MessageRequestBottomView_unblock">Unblock</string>
    <string name="MessageRequestBottomView_do_you_want_to_let_s_message_you_they_wont_know_youve_seen_their_messages_until_you_accept">Let %1$s message you and share your name and photo with them? They won\'t know you\'ve seen their message until you accept.</string>
    <!-- Shown in message request flow. Describes what will happen if you unblock a Signal user -->
    <string name="MessageRequestBottomView_do_you_want_to_let_s_message_you_wont_receive_any_messages_until_you_unblock_them">Let %1$s message you and share your name and photo with them? You won\'t receive any messages until you unblock them.</string>
    <!-- Shown in message request flow. Describes what will happen if you unblock an SMS user -->
    <string name="MessageRequestBottomView_do_you_want_to_let_s_message_you_wont_receive_any_messages_until_you_unblock_them_SMS">Let %1$s message you? You won\'t receive any messages until you unblock them.</string>
    <string name="MessageRequestBottomView_get_updates_and_news_from_s_you_wont_receive_any_updates_until_you_unblock_them">Get updates and news from %1$s? You won\'t receive any updates until you unblock them.</string>
    <string name="MessageRequestBottomView_continue_your_conversation_with_this_group_and_share_your_name_and_photo">Continue your conversation with this group and share your name and photo with its members?</string>
    <string name="MessageRequestBottomView_upgrade_this_group_to_activate_new_features">Upgrade this group to activate new features like @mentions and admins. Members who have not shared their name or photo in this group will be invited to join.</string>
    <string name="MessageRequestBottomView_this_legacy_group_can_no_longer_be_used">This Legacy Group can no longer be used because it is too large. The maximum group size is %1$d.</string>
    <string name="MessageRequestBottomView_continue_your_conversation_with_s_and_share_your_name_and_photo">Continue your conversation with %1$s and share your name and photo with them?</string>
    <string name="MessageRequestBottomView_do_you_want_to_join_this_group_they_wont_know_youve_seen_their_messages_until_you_accept">Join this group and share your name and photo with its members? They won\'t know you\'ve seen their messages until you accept.</string>
    <string name="MessageRequestBottomView_do_you_want_to_join_this_group_you_wont_see_their_messages">Join this group and share your name and photo with its members? You won\'t see their messages until you accept.</string>
    <string name="MessageRequestBottomView_join_this_group_they_wont_know_youve_seen_their_messages_until_you_accept">Join this group? They won’t know you’ve seen their messages until you accept.</string>
    <string name="MessageRequestBottomView_unblock_this_group_and_share_your_name_and_photo_with_its_members">Unblock this group and share your name and photo with its members? You won\'t receive any messages until you unblock them.</string>
    <string name="MessageRequestBottomView_legacy_learn_more_url" translatable="false">https://support.signal.org/hc/articles/360007459591</string>
    <string name="MessageRequestProfileView_view">View</string>
    <string name="MessageRequestProfileView_member_of_one_group">Member of %1$s</string>
    <string name="MessageRequestProfileView_member_of_two_groups">Member of %1$s and %2$s</string>
    <string name="MessageRequestProfileView_member_of_many_groups">Member of %1$s, %2$s, and %3$s</string>
    <plurals name="MessageRequestProfileView_members">
        <item quantity="one">%1$d member</item>
        <item quantity="other">%1$d members</item>
    </plurals>
    <!-- Describes the number of members in a group. The string MessageRequestProfileView_invited is nested in the parentheses. -->
    <plurals name="MessageRequestProfileView_members_and_invited">
        <item quantity="one">%1$d member (%2$s)</item>
        <item quantity="other">%1$d members (%2$s)</item>
    </plurals>
    <!-- Describes the number of people invited to a group. Nested inside of the string MessageRequestProfileView_members_and_invited -->
    <plurals name="MessageRequestProfileView_invited">
        <item quantity="one">+%1$d invited</item>
        <item quantity="other">+%1$d invited</item>
    </plurals>
    <plurals name="MessageRequestProfileView_member_of_d_additional_groups">
        <item quantity="one">%d additional group</item>
        <item quantity="other">%d additional groups</item>
    </plurals>

    <!-- PassphraseChangeActivity -->
    <string name="PassphraseChangeActivity_passphrases_dont_match_exclamation">Passphrases don\'t match!</string>
    <string name="PassphraseChangeActivity_incorrect_old_passphrase_exclamation">Incorrect old passphrase!</string>
    <string name="PassphraseChangeActivity_enter_new_passphrase_exclamation">Enter new passphrase!</string>

    <!-- DeviceProvisioningActivity -->
    <string name="DeviceProvisioningActivity_link_this_device">Link this device?</string>
    <string name="DeviceProvisioningActivity_continue">CONTINUE</string>

    <string name="DeviceProvisioningActivity_content_intro">It will be able to</string>
    <string name="DeviceProvisioningActivity_content_bullets">
        • Read all your messages
        \n• Send messages in your name
    </string>
    <string name="DeviceProvisioningActivity_content_progress_title">Linking device</string>
    <string name="DeviceProvisioningActivity_content_progress_content">Linking new device…</string>
    <string name="DeviceProvisioningActivity_content_progress_success">Device approved!</string>
    <string name="DeviceProvisioningActivity_content_progress_no_device">No device found.</string>
    <string name="DeviceProvisioningActivity_content_progress_network_error">Network error.</string>
    <string name="DeviceProvisioningActivity_content_progress_key_error">Invalid QR code.</string>
    <string name="DeviceProvisioningActivity_sorry_you_have_too_many_devices_linked_already">Sorry, you have too many devices linked already, try removing some</string>
    <string name="DeviceActivity_sorry_this_is_not_a_valid_device_link_qr_code">Sorry, this is not a valid device link QR code.</string>
    <string name="DeviceProvisioningActivity_link_a_signal_device">Link a Signal device?</string>
    <string name="DeviceProvisioningActivity_it_looks_like_youre_trying_to_link_a_signal_device_using_a_3rd_party_scanner">It looks like you\'re trying to link a Signal device using a 3rd party scanner.  For your protection, please scan the code again from within Signal.</string>

    <string name="DeviceActivity_signal_needs_the_camera_permission_in_order_to_scan_a_qr_code">Molly needs the Camera permission in order to scan a QR code, but it has been permanently denied. Please continue to app settings, select \"Permissions\", and enable \"Camera\".</string>
    <string name="DeviceActivity_unable_to_scan_a_qr_code_without_the_camera_permission">Unable to scan a QR code without the Camera permission</string>

    <!-- OutdatedBuildReminder -->
    <string name="OutdatedBuildReminder_update_now">Update now</string>
    <string name="OutdatedBuildReminder_your_version_of_signal_will_expire_today">This version of Signal will expire today. Update to the most recent version.</string>
    <plurals name="OutdatedBuildReminder_your_version_of_signal_will_expire_in_n_days">
        <item quantity="one">This version of Signal will expire tomorrow. Update to the most recent version.</item>
        <item quantity="other">This version of Signal will expire in %d days. Update to the most recent version.</item>
    </plurals>

    <!-- PassphrasePromptActivity -->
    <string name="PassphrasePromptActivity_enter_passphrase">Enter passphrase</string>
    <string name="PassphrasePromptActivity_watermark_content_description">Molly icon</string>
    <string name="PassphrasePromptActivity_ok_button_content_description">Submit passphrase</string>
    <string name="PassphrasePromptActivity_invalid_passphrase_exclamation">Invalid passphrase!</string>
    <string name="PassphrasePromptActivity_unlock_signal">Unlock Molly</string>
    <string name="PassphrasePromptActivity_signal_android_lock_screen">Molly Android - Lock Screen</string>

    <!-- PlacePickerActivity -->
    <string name="PlacePickerActivity_title">Map</string>

    <string name="PlacePickerActivity_drop_pin">Drop pin</string>
    <string name="PlacePickerActivity_accept_address">Accept address</string>

    <!-- PlayServicesProblemFragment -->
    <string name="PlayServicesProblemFragment_the_version_of_google_play_services_you_have_installed_is_not_functioning">The version of Google Play Services you have installed is not functioning correctly.  Please reinstall Google Play Services and try again.</string>

    <!-- PinRestoreEntryFragment -->
    <string name="PinRestoreEntryFragment_incorrect_pin">Incorrect PIN</string>
    <string name="PinRestoreEntryFragment_skip_pin_entry">Skip PIN entry?</string>
    <string name="PinRestoreEntryFragment_need_help">Need help?</string>
    <string name="PinRestoreEntryFragment_your_pin_is_a_d_digit_code">Your PIN is a %1$d+ digit code you created that can be numeric or alphanumeric.\n\nIf you can’t remember your PIN, you can create a new one. You can register and use your account but you’ll lose some saved settings like your profile information.</string>
    <string name="PinRestoreEntryFragment_if_you_cant_remember_your_pin">If you can’t remember your PIN, you can create a new one. You can register and use your account but you’ll lose some saved settings like your profile information.</string>
    <string name="PinRestoreEntryFragment_create_new_pin">Create New PIN</string>
    <string name="PinRestoreEntryFragment_contact_support">Contact Support</string>
    <string name="PinRestoreEntryFragment_cancel">Cancel</string>
    <string name="PinRestoreEntryFragment_skip">Skip</string>
    <plurals name="PinRestoreEntryFragment_you_have_d_attempt_remaining">
        <item quantity="one">You have %1$d attempt remaining. If you run out of attempts, you can create a new PIN. You can register and use your account but you\'ll lose some saved settings like your profile information.</item>
        <item quantity="other">You have %1$d attempts remaining. If you run out of attempts, you can create a new PIN. You can register and use your account but you\'ll lose some saved settings like your profile information.</item>
    </plurals>
    <string name="PinRestoreEntryFragment_signal_registration_need_help_with_pin">Signal Registration - Need Help with PIN for Android</string>
    <string name="PinRestoreEntryFragment_enter_alphanumeric_pin">Enter alphanumeric PIN</string>
    <string name="PinRestoreEntryFragment_enter_numeric_pin">Enter numeric PIN</string>

    <!-- PinRestoreLockedFragment -->
    <string name="PinRestoreLockedFragment_create_your_pin">Create your PIN</string>
    <string name="PinRestoreLockedFragment_youve_run_out_of_pin_guesses">You\'ve run out of PIN guesses, but you can still access your Signal account by creating a new PIN. For your privacy and security your account will be restored without any saved profile information or settings.</string>
    <string name="PinRestoreLockedFragment_create_new_pin">Create new PIN</string>
    <string name="PinRestoreLockedFragment_learn_more_url" translatable="false">https://support.signal.org/hc/articles/360007059792</string>

    <!-- PinOptOutDialog -->
    <string name="PinOptOutDialog_warning">Warning</string>
    <string name="PinOptOutDialog_if_you_disable_the_pin_you_will_lose_all_data">If you disable the PIN, you will lose all data when you re-register Signal unless you manually back up and restore. You can not turn on Registration Lock while the PIN is disabled.</string>
    <string name="PinOptOutDialog_disable_pin">Disable PIN</string>

    <!-- RatingManager -->
    <string name="RatingManager_rate_this_app">Rate this app</string>
    <string name="RatingManager_if_you_enjoy_using_this_app_please_take_a_moment">If you enjoy using this app, please take a moment to help us by rating it.</string>
    <string name="RatingManager_rate_now">Rate now!</string>
    <string name="RatingManager_no_thanks">No thanks</string>
    <string name="RatingManager_later">Later</string>

    <!-- ReactionsBottomSheetDialogFragment -->
    <string name="ReactionsBottomSheetDialogFragment_all">All &#183; %1$d</string>

    <!-- ReactionsConversationView -->
    <string name="ReactionsConversationView_plus">+%1$d</string>

    <!-- ReactionsRecipientAdapter -->
    <string name="ReactionsRecipientAdapter_you">You</string>

    <!-- RecaptchaRequiredBottomSheetFragment -->
    <string name="RecaptchaRequiredBottomSheetFragment_verify_to_continue_messaging">Verify to continue messaging</string>
    <string name="RecaptchaRequiredBottomSheetFragment_to_help_prevent_spam_on_signal">To help prevent spam on Molly, please complete verification.</string>
    <string name="RecaptchaRequiredBottomSheetFragment_after_verifying_you_can_continue_messaging">After verifying, you can continue messaging. Any paused messages will automatically be sent.</string>

    <!-- Recipient -->
    <string name="Recipient_you">You</string>
    <!-- Name of recipient representing user\'s \'My Story\' -->
    <string name="Recipient_my_story">My Story</string>

    <!-- RecipientPreferencesActivity -->
    <string name="RecipientPreferenceActivity_block">Block</string>
    <string name="RecipientPreferenceActivity_unblock">Unblock</string>

    <!-- RecipientProvider -->
    <string name="RecipientProvider_unnamed_group">Unnamed group</string>

    <!-- RedPhone -->
    <string name="RedPhone_answering">Answering…</string>
    <string name="RedPhone_ending_call">Ending call…</string>
    <string name="RedPhone_ringing">Ringing…</string>
    <string name="RedPhone_busy">Busy</string>
    <string name="RedPhone_recipient_unavailable">Recipient unavailable</string>
    <string name="RedPhone_network_failed">Network failed!</string>
    <string name="RedPhone_number_not_registered">Number not registered!</string>
    <string name="RedPhone_the_number_you_dialed_does_not_support_secure_voice">The number you dialed does not support secure voice!</string>
    <string name="RedPhone_got_it">Got it</string>

    <!-- Valentine\'s Day Megaphone -->
    <!-- Title text for the Valentine\'s Day donation megaphone. The placeholder will always be a heart emoji. Needs to be a placeholder for Android reasons. -->
    <string name="ValentinesDayMegaphone_happy_heart_day">Happy 💜 Day!</string>
    <!-- Body text for the Valentine\'s Day donation megaphone. -->
    <string name="ValentinesDayMegaphone_show_your_affection">Show your affection by becoming a Molly sustainer.</string>

    <!-- WebRtcCallActivity -->
    <string name="WebRtcCallActivity__tap_here_to_turn_on_your_video">Tap here to turn on your video</string>
    <string name="WebRtcCallActivity__to_call_s_signal_needs_access_to_your_camera">To call %1$s, Molly needs access to your camera</string>
    <string name="WebRtcCallActivity__signal_s">Molly %1$s</string>
    <string name="WebRtcCallActivity__calling">Calling…</string>
    <string name="WebRtcCallActivity__group_is_too_large_to_ring_the_participants">Group is too large to ring the participants.</string>
    <!-- Call status shown when an active call was disconnected (e.g., network hiccup) and is trying to reconnect -->
    <string name="WebRtcCallActivity__reconnecting">Reconnecting…</string>
    <!-- Title for dialog warning about lacking bluetooth permissions during a call -->
    <string name="WebRtcCallActivity__bluetooth_permission_denied">Bluetooth permission denied</string>
    <!-- Message for dialog warning about lacking bluetooth permissions during a call and references the permission needed by name -->
    <string name="WebRtcCallActivity__please_enable_the_nearby_devices_permission_to_use_bluetooth_during_a_call">Please enable the \"Nearby devices\" permission to use bluetooth during a call.</string>
    <!-- Positive action for bluetooth warning dialog to open settings -->
    <string name="WebRtcCallActivity__open_settings">Open settings</string>
    <!-- Negative aciton for bluetooth warning dialog to dismiss dialog -->
    <string name="WebRtcCallActivity__not_now">Not now</string>

    <!-- WebRtcCallView -->
    <string name="WebRtcCallView__signal_call">Signal Call</string>
    <string name="WebRtcCallView__signal_video_call">Signal Video Call</string>
    <string name="WebRtcCallView__start_call">Start Call</string>
    <string name="WebRtcCallView__join_call">Join Call</string>
    <string name="WebRtcCallView__call_is_full">Call is full</string>
    <string name="WebRtcCallView__the_maximum_number_of_d_participants_has_been_Reached_for_this_call">The maximum number of %1$d participants has been reached for this call. Try again later.</string>
    <string name="WebRtcCallView__view_participants_list">View participants</string>
    <string name="WebRtcCallView__your_video_is_off">Your video is off</string>
    <string name="WebRtcCallView__reconnecting">Reconnecting…</string>
    <string name="WebRtcCallView__joining">Joining…</string>
    <string name="WebRtcCallView__disconnected">Disconnected</string>

    <string name="WebRtcCallView__signal_will_ring_s">Signal will ring %1$s</string>
    <string name="WebRtcCallView__signal_will_ring_s_and_s">Signal will ring %1$s and %2$s</string>
    <plurals name="WebRtcCallView__signal_will_ring_s_s_and_d_others">
        <item quantity="one">Signal will ring %1$s, %2$s, and %3$d other</item>
        <item quantity="other">Signal will ring %1$s, %2$s, and %3$d others</item>
    </plurals>

    <string name="WebRtcCallView__s_will_be_notified">%1$s will be notified</string>
    <string name="WebRtcCallView__s_and_s_will_be_notified">%1$s and %2$s will be notified</string>
    <plurals name="WebRtcCallView__s_s_and_d_others_will_be_notified">
        <item quantity="one">%1$s, %2$s, and %3$d other will be notified</item>
        <item quantity="other">%1$s, %2$s, and %3$d others will be notified</item>
    </plurals>

    <string name="WebRtcCallView__ringing_s">Ringing %1$s</string>
    <string name="WebRtcCallView__ringing_s_and_s">Ringing %1$s and %2$s</string>
    <plurals name="WebRtcCallView__ringing_s_s_and_d_others">
        <item quantity="one">Ringing %1$s, %2$s, and %3$d other</item>
        <item quantity="other">Ringing %1$s, %2$s, and %3$d others</item>
    </plurals>

    <string name="WebRtcCallView__s_is_calling_you">%1$s is calling you</string>
    <string name="WebRtcCallView__s_is_calling_you_and_s">%1$s is calling you and %2$s</string>
    <string name="WebRtcCallView__s_is_calling_you_s_and_s">%1$s is calling you, %2$s, and %3$s</string>
    <plurals name="WebRtcCallView__s_is_calling_you_s_s_and_d_others">
        <item quantity="one">%1$s is calling you, %2$s, %3$s, and %4$d other</item>
        <item quantity="other">%1$s is calling you, %2$s, %3$s, and %4$d others</item>
    </plurals>

    <string name="WebRtcCallView__no_one_else_is_here">No one else is here</string>
    <string name="WebRtcCallView__s_is_in_this_call">%1$s is in this call</string>
    <string name="WebRtcCallView__s_are_in_this_call">%1$s are in this call</string>
    <string name="WebRtcCallView__s_and_s_are_in_this_call">%1$s and %2$s are in this call</string>
    <string name="WebRtcCallView__s_is_presenting">%1$s is presenting</string>

    <plurals name="WebRtcCallView__s_s_and_d_others_are_in_this_call">
        <item quantity="one">%1$s, %2$s, and %3$d other are in this call</item>
        <item quantity="other">%1$s, %2$s, and %3$d others are in this call</item>
    </plurals>

    <string name="WebRtcCallView__flip">Flip</string>
    <string name="WebRtcCallView__speaker">Speaker</string>
    <string name="WebRtcCallView__camera">Camera</string>
    <string name="WebRtcCallView__unmute">Unmute</string>
    <string name="WebRtcCallView__mute">Mute</string>
    <string name="WebRtcCallView__ring">Ring</string>
    <string name="WebRtcCallView__end_call">End call</string>

    <!-- CallParticipantsListDialog -->
    <plurals name="CallParticipantsListDialog_in_this_call_d_people">
        <item quantity="one">In this call · %1$d person</item>
        <item quantity="other">In this call · %1$d people</item>
    </plurals>

    <!-- CallParticipantView -->
    <string name="CallParticipantView__s_is_blocked">%1$s is blocked</string>
    <string name="CallParticipantView__more_info">More Info</string>
    <string name="CallParticipantView__you_wont_receive_their_audio_or_video">You won\'t receive their audio or video and they won\'t receive yours.</string>
    <string name="CallParticipantView__cant_receive_audio_video_from_s">Can\'t receive audio &amp; video from %1$s</string>
    <string name="CallParticipantView__cant_receive_audio_and_video_from_s">Can\'t receive audio and video from %1$s</string>
    <string name="CallParticipantView__this_may_be_Because_they_have_not_verified_your_safety_number_change">This may be because they have not verified your safety number change, there\'s a problem with their device, or they have blocked you.</string>

    <!-- CallToastPopupWindow -->
    <string name="CallToastPopupWindow__swipe_to_view_screen_share">Swipe to view screen share</string>

    <!-- ProxyBottomSheetFragment -->
    <string name="ProxyBottomSheetFragment_proxy_server">Proxy server</string>
    <string name="ProxyBottomSheetFragment_proxy_address">Proxy address</string>
    <string name="ProxyBottomSheetFragment_do_you_want_to_use_this_proxy_address">Do you want to use this proxy address?</string>
    <string name="ProxyBottomSheetFragment_use_proxy">Use proxy</string>
    <string name="ProxyBottomSheetFragment_successfully_connected_to_proxy">Successfully connected to proxy.</string>

    <!-- RecaptchaProofActivity -->
    <string name="RecaptchaProofActivity_failed_to_submit">Failed to submit</string>
    <string name="RecaptchaProofActivity_complete_verification">Complete verification</string>

    <!-- RegistrationActivity -->
    <string name="RegistrationActivity_select_your_country">Select your country</string>
    <string name="RegistrationActivity_you_must_specify_your_country_code">You must specify your
        country code
    </string>
    <string name="RegistrationActivity_you_must_specify_your_phone_number">You must specify your
        phone number
    </string>
    <string name="RegistrationActivity_invalid_number">Invalid number</string>
    <string name="RegistrationActivity_the_number_you_specified_s_is_invalid">The number you
        specified (%s) is invalid.
    </string>
    <string name="RegistrationActivity_a_verification_code_will_be_sent_to">A verification code will be sent to:</string>
    <string name="RegistrationActivity_you_will_receive_a_call_to_verify_this_number">You\'ll receive a call to verify this number.</string>
    <string name="RegistrationActivity_is_your_phone_number_above_correct">Is your phone number above correct?</string>
    <string name="RegistrationActivity_edit_number">Edit number</string>
    <string name="RegistrationActivity_missing_google_play_services">Missing Google Play Services</string>
    <string name="RegistrationActivity_this_device_is_missing_google_play_services">This device is missing Google Play Services. You can still use Molly, but this configuration may result in reduced reliability or performance.\n\nIf you are not an advanced user, are not running an aftermarket Android ROM, or believe that you are seeing this in error, please contact support@molly.im for help troubleshooting.</string>
    <string name="RegistrationActivity_i_understand">I understand</string>
    <string name="RegistrationActivity_play_services_error">Play Services Error</string>
    <string name="RegistrationActivity_google_play_services_is_updating_or_unavailable">Google Play Services is updating or temporarily unavailable. Please try again.</string>
    <string name="RegistrationActivity_terms_and_privacy">Terms &amp; Privacy Policy</string>
    <string name="RegistrationActivity_signal_needs_access_to_your_contacts_and_media_in_order_to_connect_with_friends">Signal needs the contacts and media permissions to help you connect with friends and send messages. Your contacts are uploaded using Signal\'s private contact discovery, which means they are end-to-end encrypted and never visible to the Signal service.</string>
    <string name="RegistrationActivity_signal_needs_access_to_your_contacts_in_order_to_connect_with_friends">Signal needs the contacts permission to help you connect with friends. Your contacts are uploaded using Signal\'s private contact discovery, which means they are end-to-end encrypted and never visible to the Signal service.</string>
    <string name="RegistrationActivity_rate_limited_to_service">You\'ve made too many attempts to register this number. Please try again later.</string>
    <string name="RegistrationActivity_unable_to_connect_to_service">Unable to connect to service. Please check network connection and try again.</string>
    <string name="RegistrationActivity_non_standard_number_format">Non-standard number format</string>
    <string name="RegistrationActivity_the_number_you_entered_appears_to_be_a_non_standard">The number you entered (%1$s) appears to be a non-standard format.\n\nDid you mean %2$s?</string>
    <string name="RegistrationActivity_signal_android_phone_number_format">Molly Android - Phone Number Format</string>
    <string name="RegistrationActivity_call_requested">Call requested</string>
    <plurals name="RegistrationActivity_debug_log_hint">
        <item quantity="one">You are now %d step away from submitting a debug log.</item>
        <item quantity="other">You are now %d steps away from submitting a debug log.</item>
    </plurals>
    <string name="RegistrationActivity_we_need_to_verify_that_youre_human">We need to verify that you\'re human.</string>
    <string name="RegistrationActivity_next">Next</string>
    <string name="RegistrationActivity_continue">Continue</string>
    <string name="RegistrationActivity_take_privacy_with_you_be_yourself_in_every_message">Take privacy with you.\nBe yourself in every message.</string>
    <string name="RegistrationActivity_enter_your_phone_number_to_get_started">Enter your phone number to get started</string>
    <string name="RegistrationActivity_enter_your_phone_number">Enter your phone number</string>
    <string name="RegistrationActivity_you_will_receive_a_verification_code">You will receive a verification code. Carrier rates may apply.</string>
    <string name="RegistrationActivity_enter_the_code_we_sent_to_s">Enter the code we sent to %s</string>
    <string name="RegistrationActivity_make_sure_your_phone_has_a_cellular_signal">Make sure your phone has a cellular signal to receive your SMS or call</string>

    <string name="RegistrationActivity_phone_number_description">Phone number</string>
    <string name="RegistrationActivity_country_code_description">Country code</string>
    <string name="RegistrationActivity_call">Call</string>

    <!-- RegistrationLockV2Dialog -->
    <string name="RegistrationLockV2Dialog_turn_on_registration_lock">Turn on Registration Lock?</string>
    <string name="RegistrationLockV2Dialog_turn_off_registration_lock">Turn off Registration Lock?</string>
    <string name="RegistrationLockV2Dialog_if_you_forget_your_signal_pin_when_registering_again">If you forget your Signal PIN when registering with Signal again, you’ll be locked out of your account for 7 days.</string>
    <string name="RegistrationLockV2Dialog_turn_on">Turn on</string>
    <string name="RegistrationLockV2Dialog_turn_off">Turn off</string>

    <!-- RevealableMessageView -->
    <string name="RevealableMessageView_view_photo">View Photo</string>
    <string name="RevealableMessageView_view_video">View Video</string>
    <string name="RevealableMessageView_viewed">Viewed</string>
    <string name="RevealableMessageView_media">Media</string>

    <!-- Search -->
    <string name="SearchFragment_no_results">No results found for \'%s\'</string>
    <string name="SearchFragment_header_conversations">Conversations</string>
    <string name="SearchFragment_header_contacts">Contacts</string>
    <string name="SearchFragment_header_messages">Messages</string>

    <!-- ShakeToReport -->
    <string name="ShakeToReport_shake_detected" translatable="false">Shake detected</string>
    <string name="ShakeToReport_submit_debug_log" translatable="false">Submit debug log?</string>
    <string name="ShakeToReport_submit" translatable="false">Submit</string>
    <string name="ShakeToReport_failed_to_submit" translatable="false">Failed to submit :(</string>
    <string name="ShakeToReport_success" translatable="false">Success!</string>
    <string name="ShakeToReport_share" translatable="false">Share</string>

    <!-- SharedContactDetailsActivity -->
    <string name="SharedContactDetailsActivity_add_to_contacts">Add to Contacts</string>
    <string name="SharedContactDetailsActivity_invite_to_signal">Invite to Molly</string>
    <string name="SharedContactDetailsActivity_signal_message">Signal Message</string>
    <string name="SharedContactDetailsActivity_signal_call">Signal Call</string>

    <!-- SharedContactView -->
    <string name="SharedContactView_add_to_contacts">Add to Contacts</string>
    <string name="SharedContactView_invite_to_signal">Invite to Molly</string>
    <string name="SharedContactView_message">Signal Message</string>

    <!-- SignalBottomActionBar -->
    <string name="SignalBottomActionBar_more">More</string>

    <!-- SignalPinReminders -->
    <string name="SignalPinReminders_well_remind_you_again_later">PIN verified successfully. We\'ll remind you again later.</string>
    <string name="SignalPinReminders_well_remind_you_again_tomorrow">PIN verified successfully. We\'ll remind you again tomorrow.</string>
    <string name="SignalPinReminders_well_remind_you_again_in_a_few_days">PIN verified successfully. We\'ll remind you again in a few days.</string>
    <string name="SignalPinReminders_well_remind_you_again_in_a_week">PIN verified successfully. We\'ll remind you again in a week.</string>
    <string name="SignalPinReminders_well_remind_you_again_in_a_couple_weeks">PIN verified successfully. We\'ll remind you again in a couple weeks.</string>
    <string name="SignalPinReminders_well_remind_you_again_in_a_month">PIN verified successfully. We\'ll remind you again in a month.</string>

    <!-- Slide -->
    <string name="Slide_image">Image</string>
    <string name="Slide_sticker">Sticker</string>
    <string name="Slide_audio">Audio</string>
    <string name="Slide_video">Video</string>

    <!-- SmsMessageRecord -->
    <string name="SmsMessageRecord_received_corrupted_key_exchange_message">Received corrupted key
        exchange message!
    </string>
    <string name="SmsMessageRecord_received_key_exchange_message_for_invalid_protocol_version">
        Received key exchange message for invalid protocol version.
    </string>
    <string name="SmsMessageRecord_received_message_with_new_safety_number_tap_to_process">Received message with new safety number. Tap to process and display.</string>
    <string name="SmsMessageRecord_secure_session_reset">You reset the secure session.</string>
    <string name="SmsMessageRecord_secure_session_reset_s">%s reset the secure session.</string>
    <string name="SmsMessageRecord_duplicate_message">Duplicate message.</string>
    <string name="SmsMessageRecord_this_message_could_not_be_processed_because_it_was_sent_from_a_newer_version">This message could not be processed because it was sent from a newer version of Signal. You can ask your contact to send this message again after you update.</string>
    <string name="SmsMessageRecord_error_handling_incoming_message">Error handling incoming message.</string>

    <!-- StickerManagementActivity -->
    <string name="StickerManagementActivity_stickers">Stickers</string>

    <!-- StickerManagementAdapter -->
    <string name="StickerManagementAdapter_installed_stickers">Installed Stickers</string>
    <string name="StickerManagementAdapter_stickers_you_received">Stickers You Received</string>
    <string name="StickerManagementAdapter_signal_artist_series">Signal Artist Series</string>
    <string name="StickerManagementAdapter_no_stickers_installed">No stickers installed</string>
    <string name="StickerManagementAdapter_stickers_from_incoming_messages_will_appear_here">Stickers from incoming messages will appear here</string>
    <string name="StickerManagementAdapter_untitled">Untitled</string>
    <string name="StickerManagementAdapter_unknown">Unknown</string>

    <!-- StickerPackPreviewActivity -->
    <string name="StickerPackPreviewActivity_untitled">Untitled</string>
    <string name="StickerPackPreviewActivity_unknown">Unknown</string>
    <string name="StickerPackPreviewActivity_install">Install</string>
    <string name="StickerPackPreviewActivity_remove">Remove</string>
    <string name="StickerPackPreviewActivity_stickers">Stickers</string>
    <string name="StickerPackPreviewActivity_failed_to_load_sticker_pack">Failed to load sticker pack</string>

    <!-- SubmitDebugLogActivity -->
    <string name="SubmitDebugLogActivity_edit">Edit</string>
    <string name="SubmitDebugLogActivity_done">Done</string>
    <!-- Menu option to save a debug log file to disk. -->
    <string name="SubmitDebugLogActivity_save">Save</string>
    <!-- Error that is show in a toast when we fail to save a debug log file to disk. -->
    <string name="SubmitDebugLogActivity_failed_to_save">Failed to save</string>
    <!-- Toast that is show to notify that we have saved the debug log file to disk. -->
    <string name="SubmitDebugLogActivity_save_complete">Save complete</string>
    <string name="SubmitDebugLogActivity_tap_a_line_to_delete_it">Tap a line to delete it</string>
    <string name="SubmitDebugLogActivity_submit">Submit</string>
    <string name="SubmitDebugLogActivity_failed_to_submit_logs">Failed to submit logs</string>
    <string name="SubmitDebugLogActivity_success">Success!</string>
    <string name="SubmitDebugLogActivity_copy_this_url_and_add_it_to_your_issue">Copy this URL and add it to your issue report or support email:\n\n<b>%1$s</b></string>
    <string name="SubmitDebugLogActivity_share">Share</string>
    <string name="SubmitDebugLogActivity_this_log_will_be_posted_publicly_online_for_contributors">This log will be posted publicly online for contributors to view. You may examine it before uploading.</string>

    <!-- SupportEmailUtil -->
    <string name="SupportEmailUtil_support_email" translatable="false">support@molly.im</string>
    <string name="SupportEmailUtil_filter">Filter:</string>
    <string name="SupportEmailUtil_device_info">Device info:</string>
    <string name="SupportEmailUtil_android_version">Android version:</string>
    <string name="SupportEmailUtil_signal_version">Molly version:</string>
    <string name="SupportEmailUtil_signal_package">Molly package:</string>
    <string name="SupportEmailUtil_registration_lock">Registration lock:</string>
    <string name="SupportEmailUtil_locale">Locale:</string>

    <!-- ThreadRecord -->
    <string name="ThreadRecord_group_updated">Group updated</string>
    <string name="ThreadRecord_left_the_group">Left the group</string>
    <string name="ThreadRecord_secure_session_reset">Secure session reset.</string>
    <string name="ThreadRecord_draft">Draft:</string>
    <string name="ThreadRecord_called">You called</string>
    <string name="ThreadRecord_called_you">Called you</string>
    <string name="ThreadRecord_missed_audio_call">Missed audio call</string>
    <string name="ThreadRecord_missed_video_call">Missed video call</string>
    <string name="ThreadRecord_media_message">Media message</string>
    <string name="ThreadRecord_sticker">Sticker</string>
    <string name="ThreadRecord_view_once_photo">View-once photo</string>
    <string name="ThreadRecord_view_once_video">View-once video</string>
    <string name="ThreadRecord_view_once_media">View-once media</string>
    <string name="ThreadRecord_this_message_was_deleted">This message was deleted.</string>
    <string name="ThreadRecord_you_deleted_this_message">You deleted this message.</string>
    <string name="ThreadRecord_s_is_on_signal">%s is on Signal!</string>
    <string name="ThreadRecord_disappearing_messages_disabled">Disappearing messages disabled</string>
    <string name="ThreadRecord_disappearing_message_time_updated_to_s">Disappearing message time set to %s</string>
    <string name="ThreadRecord_safety_number_changed">Safety number changed</string>
    <string name="ThreadRecord_your_safety_number_with_s_has_changed">Your safety number with %s has changed.</string>
    <string name="ThreadRecord_you_marked_verified">You marked verified</string>
    <string name="ThreadRecord_you_marked_unverified">You marked unverified</string>
    <string name="ThreadRecord_message_could_not_be_processed">Message could not be processed</string>
    <string name="ThreadRecord_delivery_issue">Delivery issue</string>
    <string name="ThreadRecord_message_request">Message Request</string>
    <string name="ThreadRecord_photo">Photo</string>
    <string name="ThreadRecord_gif">GIF</string>
    <string name="ThreadRecord_voice_message">Voice Message</string>
    <string name="ThreadRecord_file">File</string>
    <string name="ThreadRecord_video">Video</string>
    <string name="ThreadRecord_chat_session_refreshed">Chat session refreshed</string>
    <!-- Displayed in the notification when the user is sent a gift -->
    <string name="ThreadRecord__you_received_a_gift">You received a gift</string>
    <!-- Displayed in the notification when the user sends a gift -->
    <string name="ThreadRecord__you_sent_a_gift">You sent a gift</string>
    <!-- Displayed in the notification when the user has opened a received gift -->
    <string name="ThreadRecord__you_redeemed_a_gift_badge">You redeemed a gift badge</string>
    <!-- Displayed in the conversation list when someone reacted to your story -->
    <string name="ThreadRecord__reacted_s_to_your_story">Reacted %1$s to your story</string>
    <!-- Displayed in the conversation list when you reacted to someone\'s story -->
    <string name="ThreadRecord__reacted_s_to_their_story">Reacted %1$s to their story</string>

    <!-- UpdateApkReadyListener -->
    <string name="UpdateApkReadyListener_Signal_update">Molly update</string>
    <string name="UpdateApkReadyListener_a_new_version_of_signal_is_available_tap_to_update">A new version of Molly is available, tap to update</string>

    <!-- UntrustedSendDialog -->
    <string name="UntrustedSendDialog_send_message">Send message?</string>
    <string name="UntrustedSendDialog_send">Send</string>

    <!-- UnverifiedSendDialog -->
    <string name="UnverifiedSendDialog_send_message">Send message?</string>
    <string name="UnverifiedSendDialog_send">Send</string>

    <!-- UsernameEditFragment -->
    <!-- Instructional text at the top of the username edit screen -->
    <string name="UsernameEditFragment__choose_your_username">Choose your username</string>
    <string name="UsernameEditFragment_username">Username</string>
    <string name="UsernameEditFragment_delete">Delete</string>
    <string name="UsernameEditFragment_successfully_set_username">Successfully set username.</string>
    <string name="UsernameEditFragment_successfully_removed_username">Successfully removed username.</string>
    <string name="UsernameEditFragment_encountered_a_network_error">Encountered a network error.</string>
    <string name="UsernameEditFragment_this_username_is_taken">This username is taken.</string>
    <string name="UsernameEditFragment_this_username_is_available">This username is available.</string>
    <string name="UsernameEditFragment_usernames_can_only_include">Usernames can only include a–Z, 0–9, and underscores.</string>
    <string name="UsernameEditFragment_usernames_cannot_begin_with_a_number">Usernames cannot begin with a number.</string>
    <string name="UsernameEditFragment_username_is_invalid">Username is invalid.</string>
    <string name="UsernameEditFragment_usernames_must_be_between_a_and_b_characters">Usernames must be between %1$d and %2$d characters.</string>
    <!-- Explanation about what usernames provide -->
    <string name="UsernameEditFragment__usernames_let_others_message">Usernames let others message you without needing your phone number. They are paired with a set of digits to help keep your address private.</string>
    <!-- Dialog title for explanation about numbers at the end of the username -->
    <string name="UsernameEditFragment__what_is_this_number">What is this number?</string>
    <string name="UsernameEditFragment__these_digits_help_keep">These digits help keep your username private so you can avoid unwanted messages. Share your username with only the people and groups you\'d like to chat with. If you change usernames you\'ll get a new set of digits.</string>

    <plurals name="UserNotificationMigrationJob_d_contacts_are_on_signal">
        <item quantity="one">%d contact is on Signal!</item>
        <item quantity="other">%d contacts are on Signal!</item>
    </plurals>

    <!-- UsernameShareBottomSheet -->
    <!-- Explanation of what the sheet enables the user to do -->
    <string name="UsernameShareBottomSheet__copy_or_share_a_username_link">Copy or share a username link</string>

    <!-- VerifyIdentityActivity -->
    <string name="VerifyIdentityActivity_your_contact_is_running_an_old_version_of_signal">Your contact is running an old version of Signal. Please ask them to update before verifying your safety number.</string>
    <string name="VerifyIdentityActivity_your_contact_is_running_a_newer_version_of_Signal">Your contact is running a newer version of Signal with an incompatible QR code format. Please update to compare.</string>
    <string name="VerifyIdentityActivity_the_scanned_qr_code_is_not_a_correctly_formatted_safety_number">The scanned QR code is not a correctly formatted safety number verification code. Please try scanning again.</string>
    <string name="VerifyIdentityActivity_share_safety_number_via">Share safety number via…</string>
    <string name="VerifyIdentityActivity_our_signal_safety_number">Our Signal safety number:</string>
    <string name="VerifyIdentityActivity_no_app_to_share_to">It looks like you don\'t have any apps to share to.</string>
    <string name="VerifyIdentityActivity_no_safety_number_to_compare_was_found_in_the_clipboard">No safety number to compare was found in the clipboard</string>
    <string name="VerifyIdentityActivity_signal_needs_the_camera_permission_in_order_to_scan_a_qr_code_but_it_has_been_permanently_denied">Molly needs the Camera permission in order to scan a QR code, but it has been permanently denied. Please continue to app settings, select \"Permissions\", and enable \"Camera\".</string>
    <string name="VerifyIdentityActivity_unable_to_scan_qr_code_without_camera_permission">Unable to scan QR code without Camera permission</string>
    <string name="VerifyIdentityActivity_you_must_first_exchange_messages_in_order_to_view">You must first exchange messages in order to view %1$s\'s safety number.</string>

    <!-- ViewOnceMessageActivity -->
    <string name="ViewOnceMessageActivity_video_duration" translatable="false">%1$02d:%2$02d</string>

    <!-- AudioView -->
    <string name="AudioView_duration" translatable="false">%1$d:%2$02d</string>

    <!-- MessageDisplayHelper -->
    <string name="MessageDisplayHelper_message_encrypted_for_non_existing_session">Message encrypted for non-existing session</string>

    <!-- MmsMessageRecord -->
    <string name="MmsMessageRecord_bad_encrypted_mms_message">Bad encrypted MMS message</string>
    <string name="MmsMessageRecord_mms_message_encrypted_for_non_existing_session">MMS message encrypted for non-existing session</string>

    <!-- MuteDialog -->
    <string name="MuteDialog_mute_notifications">Mute notifications</string>

    <!-- ApplicationMigrationService -->
    <string name="ApplicationMigrationService_import_in_progress">Import in progress</string>
    <string name="ApplicationMigrationService_importing_text_messages">Importing text messages</string>
    <string name="ApplicationMigrationService_import_complete">Import complete</string>
    <string name="ApplicationMigrationService_system_database_import_is_complete">System database import is complete.</string>

    <!-- KeyCachingService -->
    <string name="KeyCachingService_signal_passphrase_cached">Touch to open.</string>
    <string name="KeyCachingService_passphrase_cached">Molly is unlocked</string>
    <string name="KeyCachingService_lock">Lock Molly</string>

    <!-- MediaPreviewActivity -->
    <string name="MediaPreviewActivity_you">You</string>
    <string name="MediaPreviewActivity_unssuported_media_type">Unsupported media type</string>
    <string name="MediaPreviewActivity_draft">Draft</string>
    <string name="MediaPreviewActivity_signal_needs_the_storage_permission_in_order_to_write_to_external_storage_but_it_has_been_permanently_denied">Molly needs the Storage permission in order to save to external storage, but it has been permanently denied. Please continue to app settings, select \"Permissions\", and enable \"Storage\".</string>
    <string name="MediaPreviewActivity_unable_to_write_to_external_storage_without_permission">Unable to save to external storage without permissions</string>
    <string name="MediaPreviewActivity_media_delete_confirmation_title">Delete message?</string>
    <string name="MediaPreviewActivity_media_delete_confirmation_message">This will permanently delete this message.</string>
    <string name="MediaPreviewActivity_s_to_s">%1$s to %2$s</string>
    <!-- All media preview title when viewing media send by you to another recipient (allows changing of \'You\' based on context) -->
    <string name="MediaPreviewActivity_you_to_s">You to %1$s</string>
    <!-- All media preview title when viewing media sent by another recipient to you (allows changing of \'You\' based on context) -->
    <string name="MediaPreviewActivity_s_to_you">%1$s to you</string>
    <string name="MediaPreviewActivity_media_no_longer_available">Media no longer available.</string>
    <string name="MediaPreviewActivity_cant_find_an_app_able_to_share_this_media">Can\'t find an app able to share this media.</string>

    <!-- MessageNotifier -->
    <string name="MessageNotifier_d_new_messages_in_d_conversations">%1$d new messages in %2$d conversations</string>
    <string name="MessageNotifier_most_recent_from_s">Most recent from: %1$s</string>
    <string name="MessageNotifier_locked_message">Locked message</string>
    <string name="MessageNotifier_message_delivery_failed">Message delivery failed.</string>
    <string name="MessageNotifier_failed_to_deliver_message">Failed to deliver message.</string>
    <string name="MessageNotifier_error_delivering_message">Error delivering message.</string>
    <string name="MessageNotifier_message_delivery_paused">Message delivery paused.</string>
    <string name="MessageNotifier_verify_to_continue_messaging_on_signal">Verify to continue messaging on Molly.</string>
    <string name="MessageNotifier_mark_all_as_read">Mark all as read</string>
    <string name="MessageNotifier_mark_read">Mark read</string>
    <string name="MessageNotifier_turn_off_these_notifications">Turn off these notifications</string>
    <string name="MessageNotifier_view_once_photo">View-once photo</string>
    <string name="MessageNotifier_view_once_video">View-once video</string>
    <string name="MessageNotifier_reply">Reply</string>
    <string name="MessageNotifier_signal_message">Signal Message</string>
    <string name="MessageNotifier_unsecured_sms">Unsecured SMS</string>
    <string name="MessageNotifier_you_may_have_new_messages">You may have new messages</string>
    <string name="MessageNotifier_open_signal_to_check_for_recent_notifications">Open Molly to check for recent notifications.</string>
    <string name="MessageNotifier_contact_message">%1$s %2$s</string>
    <string name="MessageNotifier_unknown_contact_message">Contact</string>
    <string name="MessageNotifier_reacted_s_to_s">Reacted %1$s to: \"%2$s\".</string>
    <string name="MessageNotifier_reacted_s_to_your_video">Reacted %1$s to your video.</string>
    <string name="MessageNotifier_reacted_s_to_your_image">Reacted %1$s to your image.</string>
    <string name="MessageNotifier_reacted_s_to_your_gif">Reacted %1$s to your GIF.</string>
    <string name="MessageNotifier_reacted_s_to_your_file">Reacted %1$s to your file.</string>
    <string name="MessageNotifier_reacted_s_to_your_audio">Reacted %1$s to your audio.</string>
    <string name="MessageNotifier_reacted_s_to_your_view_once_media">Reacted %1$s to your view-once media.</string>
    <string name="MessageNotifier_reacted_s_to_your_sticker">Reacted %1$s to your sticker.</string>
    <string name="MessageNotifier_this_message_was_deleted">This message was deleted.</string>

    <string name="TurnOffContactJoinedNotificationsActivity__turn_off_contact_joined_signal">Turn off contact joined Signal notifications? You can enable them again in Signal > Settings > Notifications.</string>

    <!-- Notification Channels -->
    <string name="NotificationChannel_channel_messages">Messages</string>
    <string name="NotificationChannel_calls">Calls</string>
    <string name="NotificationChannel_failures">Failures</string>
    <string name="NotificationChannel_backups">Backups</string>
    <string name="NotificationChannel_locked_status">Lock status</string>
    <string name="NotificationChannel_app_updates">App updates</string>
    <string name="NotificationChannel_other">Other</string>
    <string name="NotificationChannel_group_chats">Chats</string>
    <string name="NotificationChannel_missing_display_name">Unknown</string>
    <string name="NotificationChannel_voice_notes">Voice Notes</string>
    <string name="NotificationChannel_contact_joined_signal">Contact joined Signal</string>
    <string name="NotificationChannels__no_activity_available_to_open_notification_channel_settings">No activity available to open notification channel settings.</string>
    <!-- Notification channel name for showing persistent background connection on devices without push notifications -->
    <string name="NotificationChannel_background_connection">Background connection</string>
    <!-- Notification channel name for showing call status information (like connection, ongoing, etc.) Not ringing. -->
    <string name="NotificationChannel_call_status">Call status</string>
    <!-- ProfileEditNameFragment -->

    <!-- QuickResponseService -->
    <string name="QuickResponseService_quick_response_unavailable_when_Signal_is_locked">Quick response unavailable when Molly is locked!</string>
    <string name="QuickResponseService_problem_sending_message">Problem sending message!</string>

    <!-- SaveAttachmentTask -->
    <string name="SaveAttachmentTask_saved_to">Saved to %s</string>
    <string name="SaveAttachmentTask_saved">Saved</string>

    <!-- SearchToolbar -->
    <string name="SearchToolbar_search">Search</string>
    <string name="SearchToolbar_search_for_conversations_contacts_and_messages">Search for conversations, contacts, and messages</string>

    <!-- Material3 Search Toolbar -->
    <string name="Material3SearchToolbar__close">Close</string>
    <string name="Material3SearchToolbar__clear">Clear</string>

    <!-- ShortcutLauncherActivity -->
    <string name="ShortcutLauncherActivity_invalid_shortcut">Invalid shortcut</string>

    <!-- SingleRecipientNotificationBuilder -->
    <string name="SingleRecipientNotificationBuilder_signal">Molly</string>
    <string name="SingleRecipientNotificationBuilder_new_message">New message</string>
    <string name="SingleRecipientNotificationBuilder_message_request">Message request</string>
    <string name="SingleRecipientNotificationBuilder_you">You</string>
    <!-- Notification subtext for group stories -->
    <string name="SingleRecipientNotificationBuilder__s_dot_story">%1$s &#8226; Story</string>

    <!-- ThumbnailView -->
    <string name="ThumbnailView_Play_video_description">Play video</string>
    <string name="ThumbnailView_Has_a_caption_description">Has a caption</string>

    <!-- TransferControlView -->
    <plurals name="TransferControlView_n_items">
        <item quantity="one">%d Item</item>
        <item quantity="other">%d Items</item>
    </plurals>

    <!-- UnauthorizedReminder -->
    <string name="UnauthorizedReminder_device_no_longer_registered">Device no longer registered</string>
    <string name="UnauthorizedReminder_this_is_likely_because_you_registered_your_phone_number_with_Signal_on_a_different_device">This is likely because you registered your phone number with Signal on a different device. Tap to re-register.</string>

    <!-- WebRtcCallActivity -->
    <string name="WebRtcCallActivity_to_answer_the_call_give_signal_access_to_your_microphone">To answer the call, give Molly access to your microphone.</string>
    <string name="WebRtcCallActivity_to_answer_the_call_from_s_give_signal_access_to_your_microphone">To answer the call from %s, give Molly access to your microphone.</string>
    <string name="WebRtcCallActivity_signal_requires_microphone_and_camera_permissions_in_order_to_make_or_receive_calls">Molly requires Microphone and Camera permissions in order to make or receive calls, but they have been permanently denied. Please continue to app settings, select \"Permissions\", and enable \"Microphone\" and \"Camera\".</string>
    <string name="WebRtcCallActivity__answered_on_a_linked_device">Answered on a linked device.</string>
    <string name="WebRtcCallActivity__declined_on_a_linked_device">Declined on a linked device.</string>
    <string name="WebRtcCallActivity__busy_on_a_linked_device">Busy on a linked device.</string>

    <string name="GroupCallSafetyNumberChangeNotification__someone_has_joined_this_call_with_a_safety_number_that_has_changed">Someone has joined this call with a safety number that has changed.</string>

    <!-- WebRtcCallScreen -->
    <string name="WebRtcCallScreen_swipe_up_to_change_views">Swipe up to change views</string>

    <!-- WebRtcCallScreen V2 -->
    <string name="WebRtcCallScreen__decline">Decline</string>
    <string name="WebRtcCallScreen__answer">Answer</string>
    <string name="WebRtcCallScreen__answer_without_video">Answer without video</string>

    <!-- WebRtcAudioOutputToggle -->
    <string name="WebRtcAudioOutputToggle__audio_output">Audio output</string>
    <string name="WebRtcAudioOutputToggle__phone_earpiece">Phone earpiece</string>
    <string name="WebRtcAudioOutputToggle__speaker">Speaker</string>
    <string name="WebRtcAudioOutputToggle__bluetooth">Bluetooth</string>

    <string name="WebRtcCallControls_answer_call_description">Answer call</string>
    <string name="WebRtcCallControls_reject_call_description">Reject call</string>

    <!-- change_passphrase_activity -->
    <string name="change_passphrase_activity__old_passphrase">Old passphrase</string>
    <string name="change_passphrase_activity__new_passphrase">New passphrase</string>
    <string name="change_passphrase_activity__repeat_new_passphrase">Repeat new passphrase</string>

    <!-- contact_selection_activity -->
    <string name="contact_selection_activity__enter_name_or_number">Enter name or number</string>
    <string name="contact_selection_activity__invite_to_signal">Invite to Molly</string>
    <string name="contact_selection_activity__new_group">New group</string>

    <!-- contact_filter_toolbar -->
    <string name="contact_filter_toolbar__clear_entered_text_description">Clear entered text</string>
    <string name="contact_filter_toolbar__show_keyboard_description">Show keyboard</string>
    <string name="contact_filter_toolbar__show_dial_pad_description">Show dialpad</string>

    <!-- contact_selection_group_activity -->
    <string name="contact_selection_group_activity__no_contacts">No contacts.</string>
    <string name="contact_selection_group_activity__finding_contacts">Loading contacts&#8230;</string>

    <!-- single_contact_selection_activity -->
    <string name="SingleContactSelectionActivity_contact_photo">Contact Photo</string>

    <!-- ContactSelectionListFragment-->
    <string name="ContactSelectionListFragment_signal_requires_the_contacts_permission_in_order_to_display_your_contacts">Molly requires the Contacts permission in order to display your contacts, but it has been permanently denied. Please continue to the app settings menu, select \"Permissions\", and enable \"Contacts\".</string>
    <string name="ContactSelectionListFragment_error_retrieving_contacts_check_your_network_connection">Error retrieving contacts, check your network connection</string>
    <string name="ContactSelectionListFragment_username_not_found">Username not found</string>
    <string name="ContactSelectionListFragment_s_is_not_a_signal_user">"%1$s" is not a Signal user. Please check the username and try again.</string>
    <string name="ContactSelectionListFragment_you_do_not_need_to_add_yourself_to_the_group">You do not need to add yourself to the group</string>
    <string name="ContactSelectionListFragment_maximum_group_size_reached">Maximum group size reached</string>
    <string name="ContactSelectionListFragment_signal_groups_can_have_a_maximum_of_d_members">Signal groups can have a maximum of %1$d members.</string>
    <string name="ContactSelectionListFragment_recommended_member_limit_reached">Recommended member limit reached</string>
    <string name="ContactSelectionListFragment_signal_groups_perform_best_with_d_members_or_fewer">Signal groups perform best with %1$d members or fewer. Adding more members will cause delays sending and receiving messages.</string>
    <plurals name="ContactSelectionListFragment_d_members">
        <item quantity="one">%1$d member</item>
        <item quantity="other">%1$d members</item>
    </plurals>

    <!-- contact_selection_list_fragment -->
    <string name="contact_selection_list_fragment__signal_needs_access_to_your_contacts_in_order_to_display_them">Molly needs access to your contacts in order to display them.</string>
    <string name="contact_selection_list_fragment__show_contacts">Show Contacts</string>

    <!-- contact_selection_list_item -->
    <plurals name="contact_selection_list_item__number_of_members">
        <item quantity="one">%1$d member</item>
        <item quantity="other">%1$d members</item>
    </plurals>
    <!-- Displays number of viewers for a story -->
    <plurals name="contact_selection_list_item__number_of_viewers">
        <item quantity="one">%1$d viewer</item>
        <item quantity="other">%1$d viewers</item>
    </plurals>

    <!-- conversation_activity -->
    <string name="conversation_activity__type_message_push">Signal message</string>
    <string name="conversation_activity__type_message_sms_insecure">Unsecured SMS</string>
    <string name="conversation_activity__type_message_mms_insecure">Unsecured MMS</string>
    <string name="conversation_activity__from_sim_name">From %1$s</string>
    <string name="conversation_activity__sim_n">SIM %1$d</string>
    <string name="conversation_activity__send">Send</string>
    <string name="conversation_activity__compose_description">Message composition</string>
    <string name="conversation_activity__emoji_toggle_description">Toggle emoji keyboard</string>
    <string name="conversation_activity__attachment_thumbnail">Attachment Thumbnail</string>
    <string name="conversation_activity__quick_attachment_drawer_toggle_camera_description">Toggle quick camera attachment drawer</string>
    <string name="conversation_activity__quick_attachment_drawer_record_and_send_audio_description">Record and send audio attachment</string>
    <string name="conversation_activity__quick_attachment_drawer_lock_record_description">Lock recording of audio attachment</string>
    <string name="conversation_activity__enable_signal_for_sms">Enable Signal for SMS</string>
    <string name="conversation_activity__message_could_not_be_sent">Message could not be sent. Check your connection and try again.</string>

    <!-- conversation_input_panel -->
    <string name="conversation_input_panel__slide_to_cancel">Slide to cancel</string>
    <string name="conversation_input_panel__cancel">Cancel</string>

    <!-- conversation_item -->
    <string name="conversation_item__mms_image_description">Media message</string>
    <string name="conversation_item__secure_message_description">Secure message</string>

    <!-- conversation_item_sent -->
    <string name="conversation_item_sent__send_failed_indicator_description">Send Failed</string>
    <string name="conversation_item_sent__pending_approval_description">Pending Approval</string>
    <string name="conversation_item_sent__delivered_description">Delivered</string>
    <string name="conversation_item_sent__message_read">Message read</string>

    <!-- conversation_item_received -->
    <string name="conversation_item_received__contact_photo_description">Contact photo</string>

    <!-- ConversationUpdateItem -->
    <string name="ConversationUpdateItem_loading">Loading</string>
    <string name="ConversationUpdateItem_learn_more">Learn more</string>
    <string name="ConversationUpdateItem_join_call">Join call</string>
    <string name="ConversationUpdateItem_return_to_call">Return to call</string>
    <string name="ConversationUpdateItem_call_is_full">Call is full</string>
    <string name="ConversationUpdateItem_invite_friends">Invite friends</string>
    <string name="ConversationUpdateItem_enable_call_notifications">Enable Call Notifications</string>
    <string name="ConversationUpdateItem_update_contact">Update contact</string>
    <!-- Update item button text to show to block a recipient from requesting to join via group link -->
    <string name="ConversationUpdateItem_block_request">Block request</string>
    <string name="ConversationUpdateItem_no_groups_in_common_review_requests_carefully">No groups in common. Review requests carefully.</string>
    <string name="ConversationUpdateItem_no_contacts_in_this_group_review_requests_carefully">No contacts in this group. Review requests carefully.</string>
    <string name="ConversationUpdateItem_view">View</string>
    <string name="ConversationUpdateItem_the_disappearing_message_time_will_be_set_to_s_when_you_message_them">The disappearing message time will be set to %1$s when you message them.</string>
    <!-- Update item button text to show to boost a feature -->
    <string name="ConversationUpdateItem_donate">Donate</string>

    <!-- audio_view -->
    <string name="audio_view__play_pause_accessibility_description">Play … Pause</string>
    <string name="audio_view__download_accessibility_description">Download</string>

    <!-- QuoteView -->
    <string name="QuoteView_audio">Audio</string>
    <string name="QuoteView_video">Video</string>
    <string name="QuoteView_photo">Photo</string>
    <string name="QuoteView_gif">GIF</string>
    <string name="QuoteView_view_once_media">View-once media</string>
    <string name="QuoteView_sticker">Sticker</string>
    <string name="QuoteView_you">You</string>
    <string name="QuoteView_original_missing">Original message not found</string>
    <!-- Author formatting for group stories -->
    <string name="QuoteView_s_story">%1$s · Story</string>
    <!-- Label indicating that a quote is for a reply to a story you created -->
    <string name="QuoteView_your_story">You · Story</string>
    <!-- Label indicating that the story being replied to no longer exists -->
    <string name="QuoteView_no_longer_available">No longer available</string>
    <!-- Label for quoted gift -->
    <string name="QuoteView__gift">Gift</string>

    <!-- conversation_fragment -->
    <string name="conversation_fragment__scroll_to_the_bottom_content_description">Scroll to the bottom</string>

    <!-- BubbleOptOutTooltip -->
    <!-- Message to inform the user of what Android chat bubbles are -->
    <string name="BubbleOptOutTooltip__description">Bubbles are an Android feature that you can turn off for Molly chats.</string>
    <!-- Button to dismiss the tooltip for opting out of using Android bubbles -->
    <string name="BubbleOptOutTooltip__not_now">Not now</string>
    <!-- Button to move to the system settings to control the use of Android bubbles -->
    <string name="BubbleOptOutTooltip__turn_off">Turn off</string>

    <!-- safety_number_change_dialog -->
    <string name="safety_number_change_dialog__safety_number_changes">Safety Number Changes</string>
    <string name="safety_number_change_dialog__accept">Accept</string>
    <string name="safety_number_change_dialog__send_anyway">Send anyway</string>
    <string name="safety_number_change_dialog__call_anyway">Call anyway</string>
    <string name="safety_number_change_dialog__join_call">Join call</string>
    <string name="safety_number_change_dialog__continue_call">Continue call</string>
    <string name="safety_number_change_dialog__leave_call">Leave call</string>
    <string name="safety_number_change_dialog__the_following_people_may_have_reinstalled_or_changed_devices">The following people may have reinstalled or changed devices. Verify your safety number with them to ensure privacy.</string>
    <string name="safety_number_change_dialog__view">View</string>
    <string name="safety_number_change_dialog__previous_verified">Previous verified</string>

    <!-- EnableCallNotificationSettingsDialog__call_notifications_checklist -->
    <string name="EnableCallNotificationSettingsDialog__call_notifications_enabled">Call notifications enabled.</string>
    <string name="EnableCallNotificationSettingsDialog__enable_call_notifications">Enable call notifications</string>
    <string name="EnableCallNotificationSettingsDialog__enable_background_activity">Enable background activity</string>
    <string name="EnableCallNotificationSettingsDialog__everything_looks_good_now">Everything looks good now!</string>
    <string name="EnableCallNotificationSettingsDialog__to_receive_call_notifications_tap_here_and_turn_on_show_notifications">To receive call notifications, tap here and turn on \"Show notifications.\"</string>
    <string name="EnableCallNotificationSettingsDialog__to_receive_call_notifications_tap_here_and_turn_on_notifications">To receive call notifications, tap here and turn on notifications and make sure Sound and Pop-up are enabled.</string>
    <string name="EnableCallNotificationSettingsDialog__to_receive_call_notifications_tap_here_and_enable_background_activity_in_battery_settings">To receive call notifications, tap here and enable background activity in \"Battery\" settings. </string>
    <string name="EnableCallNotificationSettingsDialog__settings">Settings</string>
    <string name="EnableCallNotificationSettingsDialog__to_receive_call_notifications_tap_settings_and_turn_on_show_notifications">To receive call notifications, tap Settings and turn on \"Show notifications.\"</string>
    <string name="EnableCallNotificationSettingsDialog__to_receive_call_notifications_tap_settings_and_turn_on_notifications">To receive call notifications, tap Settings and turn on notifications and make sure Sound and Pop-up are enabled.</string>
    <string name="EnableCallNotificationSettingsDialog__to_receive_call_notifications_tap_settings_and_enable_background_activity_in_battery_settings">To receive call notifications, tap Settings and enable background activity in \"Battery\" settings.</string>

    <!-- country_selection_fragment -->
    <string name="country_selection_fragment__loading_countries">Loading countries…</string>
    <string name="country_selection_fragment__search">Search</string>
    <string name="country_selection_fragment__no_matching_countries">No matching countries</string>

    <!-- device_add_fragment -->
    <string name="device_add_fragment__scan_the_qr_code_displayed_on_the_device_to_link">Scan the QR code displayed on the device to link</string>

    <!-- device_link_fragment -->
    <string name="device_link_fragment__link_device">Link device</string>

    <!-- device_list_fragment -->
    <string name="device_list_fragment__no_devices_linked">No devices linked</string>
    <string name="device_list_fragment__link_new_device">Link new device</string>

    <!-- expiration -->
    <string name="expiration_off">Off</string>

    <plurals name="expiration_seconds">
        <item quantity="one">%d second</item>
        <item quantity="other">%d seconds</item>
    </plurals>

    <string name="expiration_seconds_abbreviated">%ds</string>

    <plurals name="expiration_minutes">
        <item quantity="one">%d minute</item>
        <item quantity="other">%d minutes</item>
    </plurals>

    <string name="expiration_minutes_abbreviated">%dm</string>

    <plurals name="expiration_hours">
        <item quantity="one">%d hour</item>
        <item quantity="other">%d hours</item>
    </plurals>

    <string name="expiration_hours_abbreviated">%dh</string>

    <plurals name="expiration_days">
        <item quantity="one">%d day</item>
        <item quantity="other">%d days</item>
    </plurals>

    <string name="expiration_days_abbreviated">%dd</string>

    <plurals name="expiration_weeks">
        <item quantity="one">%d week</item>
        <item quantity="other">%d weeks</item>
    </plurals>

    <string name="expiration_weeks_abbreviated">%dw</string>
    <string name="expiration_combined">%1$s %2$s</string>

    <!-- unverified safety numbers -->
    <string name="IdentityUtil_unverified_banner_one">Your safety number with %s has changed and is no longer verified</string>
    <string name="IdentityUtil_unverified_banner_two">Your safety numbers with %1$s and %2$s are no longer verified</string>
    <string name="IdentityUtil_unverified_banner_many">Your safety numbers with %1$s, %2$s, and %3$s are no longer verified</string>

    <string name="IdentityUtil_unverified_dialog_one">Your safety number with %1$s has changed and is no longer verified. This could either mean that someone is trying to intercept your communication, or that %1$s simply reinstalled Signal.</string>
    <string name="IdentityUtil_unverified_dialog_two">Your safety numbers with %1$s and %2$s are no longer verified. This could either mean that someone is trying to intercept your communication, or that they simply reinstalled Signal.</string>
    <string name="IdentityUtil_unverified_dialog_many">Your safety numbers with %1$s, %2$s, and %3$s are no longer verified. This could either mean that someone is trying to intercept your communication, or that they simply reinstalled Signal.</string>

    <string name="IdentityUtil_untrusted_dialog_one">Your safety number with %s just changed.</string>
    <string name="IdentityUtil_untrusted_dialog_two">Your safety numbers with %1$s and %2$s just changed.</string>
    <string name="IdentityUtil_untrusted_dialog_many">Your safety numbers with %1$s, %2$s, and %3$s just changed.</string>

    <plurals name="identity_others">
        <item quantity="one">%d other</item>
        <item quantity="other">%d others</item>
    </plurals>

    <!-- giphy_activity -->
    <string name="giphy_activity_toolbar__search_gifs">Search GIFs</string>

    <!-- giphy_fragment -->
    <string name="giphy_fragment__nothing_found">Nothing found</string>

    <!-- database_migration_activity -->
    <string name="database_migration_activity__would_you_like_to_import_your_existing_text_messages">Would you like to import your existing text messages into Signal\'s encrypted database?</string>
    <string name="database_migration_activity__the_default_system_database_will_not_be_modified">The default system database will not be modified or altered in any way.</string>
    <string name="database_migration_activity__skip">Skip</string>
    <string name="database_migration_activity__import">Import</string>
    <string name="database_migration_activity__this_could_take_a_moment_please_be_patient">This could take a moment. Please be patient, we\'ll notify you when the import is complete.</string>
    <string name="database_migration_activity__importing">IMPORTING</string>


    <!-- load_more_header -->
    <string name="load_more_header__see_full_conversation">See full conversation</string>
    <string name="load_more_header__loading">Loading</string>

    <!-- media_overview_activity -->
    <string name="media_overview_activity__no_media">No media</string>

    <!-- message_recipients_list_item -->
    <string name="message_recipients_list_item__view">View</string>
    <string name="message_recipients_list_item__resend">Resend</string>

    <!-- Displayed in a toast when user long presses an item in MyStories -->
    <string name="MyStoriesFragment__copied_sent_timestamp_to_clipboard">Copied sent timestamp to clipboard.</string>
    <!-- Displayed when there are no outgoing stories -->
    <string name="MyStoriesFragment__updates_to_your_story_will_show_up_here">Updates to your story will show up here.</string>

    <!-- GroupUtil -->
    <plurals name="GroupUtil_joined_the_group">
        <item quantity="one">%1$s joined the group.</item>
        <item quantity="other">%1$s joined the group.</item>
    </plurals>
    <string name="GroupUtil_group_name_is_now">Group name is now \'%1$s\'.</string>

    <!-- prompt_passphrase_activity -->
    <string name="prompt_passphrase_activity__unlock">Unlock</string>

    <!-- prompt_mms_activity -->
    <string name="prompt_mms_activity__signal_requires_mms_settings_to_deliver_media_and_group_messages">Signal requires MMS settings to deliver media and group messages through your wireless carrier. Your device does not make this information available, which is occasionally true for locked devices and other restrictive configurations.</string>
    <string name="prompt_mms_activity__to_send_media_and_group_messages_tap_ok">To send media and group messages, tap \'OK\' and complete the requested settings. The MMS settings for your carrier can generally be located by searching for \'your carrier APN\'. You will only need to do this once.</string>

    <!-- BadDecryptLearnMoreDialog -->
    <string name="BadDecryptLearnMoreDialog_delivery_issue">Delivery Issue</string>
    <string name="BadDecryptLearnMoreDialog_couldnt_be_delivered_individual">A message, sticker, reaction, or read receipt couldn\'t be delivered to you from %s. They may have tried sending it to you directly, or in a group.</string>
    <string name="BadDecryptLearnMoreDialog_couldnt_be_delivered_group">A message, sticker, reaction, or read receipt couldn\'t be delivered to you from %s.</string>

    <!-- profile_create_activity -->
    <string name="CreateProfileActivity_first_name_required">First name (required)</string>
    <string name="CreateProfileActivity_last_name_optional">Last name (optional)</string>
    <string name="CreateProfileActivity_next">Next</string>
    <string name="CreateProfileActivity__username">Username</string>
    <string name="CreateProfileActivity__create_a_username">Create a username</string>
    <string name="CreateProfileActivity_custom_mms_group_names_and_photos_will_only_be_visible_to_you">Custom MMS group names and photos will only be visible to you.</string>
    <string name="CreateProfileActivity_group_descriptions_will_be_visible_to_members_of_this_group_and_people_who_have_been_invited">Group descriptions will be visible to members of this group and people who have been invited.</string>

    <!-- EditAboutFragment -->
    <string name="EditAboutFragment_about">About</string>
    <string name="EditAboutFragment_write_a_few_words_about_yourself">Write a few words about yourself…</string>
    <string name="EditAboutFragment_count">%1$d/%2$d</string>
    <string name="EditAboutFragment_speak_freely">Speak freely</string>
    <string name="EditAboutFragment_encrypted">Encrypted</string>
    <string name="EditAboutFragment_be_kind">Be kind</string>
    <string name="EditAboutFragment_coffee_lover">Coffee lover</string>
    <string name="EditAboutFragment_free_to_chat">Free to chat</string>
    <string name="EditAboutFragment_taking_a_break">Taking a break</string>
    <string name="EditAboutFragment_working_on_something_new">Working on something new</string>

    <!-- EditProfileFragment -->
    <string name="EditProfileFragment__edit_group">Edit group</string>
    <string name="EditProfileFragment__group_name">Group name</string>
    <string name="EditProfileFragment__group_description">Group description</string>
    <string name="EditProfileFragment__support_link" translatable="false">https://support.signal.org/hc/articles/360007459591</string>

    <!-- EditProfileNameFragment -->
    <string name="EditProfileNameFragment_your_name">Your name</string>
    <string name="EditProfileNameFragment_first_name">First name</string>
    <string name="EditProfileNameFragment_last_name_optional">Last name (optional)</string>
    <string name="EditProfileNameFragment_save">Save</string>
    <string name="EditProfileNameFragment_failed_to_save_due_to_network_issues_try_again_later">Failed to save due to network issues. Try again later.</string>

    <!-- recipient_preferences_activity -->
    <string name="recipient_preference_activity__shared_media">Shared media</string>

    <!-- recipients_panel -->
    <string name="recipients_panel__to"><small>Enter a name or number</small></string>

    <!-- verify_display_fragment -->
    <string name="verify_display_fragment__to_verify_the_security_of_your_end_to_end_encryption_with_s"><![CDATA[To verify the security of your end-to-end encryption with %s, compare the numbers above with their device. You can also scan the code on their phone. <a href="https://signal.org/redirect/safety-numbers">Learn more.</a>]]></string>
    <string name="verify_display_fragment__tap_to_scan">Tap to scan</string>
    <string name="verify_display_fragment__successful_match">Successful match</string>
    <string name="verify_display_fragment__failed_to_verify_safety_number">Failed to verify safety number</string>
    <string name="verify_display_fragment__loading">Loading…</string>
    <string name="verify_display_fragment__mark_as_verified">Mark as verified</string>
    <string name="verify_display_fragment__clear_verification">Clear verification</string>

    <!-- verify_identity -->
    <string name="verify_identity__share_safety_number">Share safety number</string>

    <!-- verity_scan_fragment -->
    <string name="verify_scan_fragment__scan_the_qr_code_on_your_contact">Scan the QR Code on your contact\'s device.</string>

    <!-- webrtc_answer_decline_button -->
    <string name="webrtc_answer_decline_button__swipe_up_to_answer">Swipe up to answer</string>
    <string name="webrtc_answer_decline_button__swipe_down_to_reject">Swipe down to reject</string>

    <!-- message_details_header -->
    <string name="message_details_header__issues_need_your_attention">Some issues need your attention.</string>
    <string name="message_details_header_sent">Sent</string>
    <string name="message_details_header_received">Received</string>
    <string name="message_details_header_disappears">Disappears</string>
    <string name="message_details_header_via">Via</string>

    <!-- message_details_recipient_header -->
    <string name="message_details_recipient_header__pending_send">Pending</string>
    <string name="message_details_recipient_header__sent_to">Sent to</string>
    <string name="message_details_recipient_header__sent_from">Sent from</string>
    <string name="message_details_recipient_header__delivered_to">Delivered to</string>
    <string name="message_details_recipient_header__read_by">Read by</string>
    <string name="message_details_recipient_header__not_sent">Not sent</string>
    <string name="message_details_recipient_header__viewed">Viewed by</string>
    <string name="message_details_recipient_header__skipped">Skipped</string>

    <!-- message_Details_recipient -->
    <string name="message_details_recipient__failed_to_send">Failed to send</string>
    <string name="message_details_recipient__new_safety_number">New safety number</string>

    <!-- AndroidManifest.xml -->
    <string name="AndroidManifest__create_passphrase">Create passphrase</string>
    <string name="AndroidManifest__select_contacts">Select contacts</string>
    <string name="AndroidManifest__change_passphrase">Change passphrase</string>
    <string name="AndroidManifest__verify_safety_number">Verify safety number</string>
    <string name="AndroidManifest__log_submit">Submit debug log</string>
    <string name="AndroidManifest__media_preview">Media preview</string>
    <string name="AndroidManifest__message_details">Message details</string>
    <string name="AndroidManifest__linked_devices">Linked devices</string>
    <string name="AndroidManifest__invite_friends">Invite friends</string>
    <string name="AndroidManifest_archived_conversations">Archived conversations</string>
    <string name="AndroidManifest_remove_photo">Remove photo</string>

    <!-- Message Requests Megaphone -->
    <string name="MessageRequestsMegaphone__message_requests">Message requests</string>
    <string name="MessageRequestsMegaphone__users_can_now_choose_to_accept">Users can now choose to accept a new conversation. Profile names let people know who\'s messaging them.</string>
    <string name="MessageRequestsMegaphone__add_profile_name">Add profile name</string>

    <!-- HelpFragment -->
    <string name="HelpFragment__have_you_read_our_faq_yet">Have you read our FAQ yet?</string>
    <string name="HelpFragment__next">Next</string>
    <string name="HelpFragment__contact_us">Contact us</string>
    <string name="HelpFragment__tell_us_whats_going_on">Tell us what\'s going on</string>
    <string name="HelpFragment__include_debug_log">Include debug log.</string>
    <string name="HelpFragment__whats_this">What\'s this?</string>
    <string name="HelpFragment__how_do_you_feel">How do you feel? (Optional)</string>
    <string name="HelpFragment__tell_us_why_youre_reaching_out">Tell us why you\'re reaching out.</string>
    <string name="HelpFragment__emoji_5" translatable="false">emoji_5</string>
    <string name="HelpFragment__emoji_4" translatable="false">emoji_4</string>
    <string name="HelpFragment__emoji_3" translatable="false">emoji_3</string>
    <string name="HelpFragment__emoji_2" translatable="false">emoji_2</string>
    <string name="HelpFragment__emoji_1" translatable="false">emoji_1</string>
    <string name="HelpFragment__link__debug_info" translatable="false">https://support.signal.org/hc/articles/360007318591</string>
    <string name="HelpFragment__link__faq" translatable="false">https://support.signal.org</string>
    <string name="HelpFragment__support_info">Support Info</string>
    <string name="HelpFragment__signal_android_support_request">Signal Android Support Request</string>
    <string name="HelpFragment__debug_log">Debug Log:</string>
    <string name="HelpFragment__could_not_upload_logs">Could not upload logs</string>
    <string name="HelpFragment__please_be_as_descriptive_as_possible">Please be as descriptive as possible to help us understand the issue.</string>
    <string-array name="HelpFragment__categories_4">
        <item>\-\- Please select an option \-\-</item>
        <item>Something\'s Not Working</item>
        <item>Feature Request</item>
        <item>Question</item>
        <item>Feedback</item>
        <item>Other</item>
    </string-array>

    <!-- ReactWithAnyEmojiBottomSheetDialogFragment -->
    <string name="ReactWithAnyEmojiBottomSheetDialogFragment__this_message">This Message</string>
    <string name="ReactWithAnyEmojiBottomSheetDialogFragment__recently_used">Recently Used</string>
    <string name="ReactWithAnyEmojiBottomSheetDialogFragment__smileys_and_people">Smileys &amp; People</string>
    <string name="ReactWithAnyEmojiBottomSheetDialogFragment__nature">Nature</string>
    <string name="ReactWithAnyEmojiBottomSheetDialogFragment__food">Food</string>
    <string name="ReactWithAnyEmojiBottomSheetDialogFragment__activities">Activities</string>
    <string name="ReactWithAnyEmojiBottomSheetDialogFragment__places">Places</string>
    <string name="ReactWithAnyEmojiBottomSheetDialogFragment__objects">Objects</string>
    <string name="ReactWithAnyEmojiBottomSheetDialogFragment__symbols">Symbols</string>
    <string name="ReactWithAnyEmojiBottomSheetDialogFragment__flags">Flags</string>
    <string name="ReactWithAnyEmojiBottomSheetDialogFragment__emoticons">Emoticons</string>
    <string name="ReactWithAnyEmojiBottomSheetDialogFragment__no_results_found">No results found</string>

    <!-- arrays.xml -->
    <string name="arrays__use_default">Use default</string>
    <string name="arrays__use_custom">Use custom</string>

    <string name="arrays__mute_for_one_hour">Mute for 1 hour</string>
    <string name="arrays__mute_for_eight_hours">Mute for 8 hours</string>
    <string name="arrays__mute_for_one_day">Mute for 1 day</string>
    <string name="arrays__mute_for_seven_days">Mute for 7 days</string>
    <string name="arrays__always">Always</string>

    <string name="arrays__settings_default">Settings default</string>
    <string name="arrays__enabled">Enabled</string>
    <string name="arrays__disabled">Disabled</string>

    <string name="arrays__name_and_message">Name and message</string>
    <string name="arrays__name_only">Name only</string>
    <string name="arrays__no_name_or_message">No name or message</string>

    <string name="arrays__images">Images</string>
    <string name="arrays__audio">Audio</string>
    <string name="arrays__video">Video</string>
    <string name="arrays__documents">Documents</string>

    <string name="arrays__small">Small</string>
    <string name="arrays__normal">Normal</string>
    <string name="arrays__large">Large</string>
    <string name="arrays__extra_large">Extra large</string>

    <string name="arrays__default">Default</string>
    <string name="arrays__high">High</string>
    <string name="arrays__max">Max</string>

    <!-- plurals.xml -->
    <plurals name="hours_ago">
        <item quantity="one">%dh</item>
        <item quantity="other">%dh</item>
    </plurals>

    <!-- preferences.xml -->
    <string name="preferences_beta">Beta</string>
    <string name="preferences__sms_mms">SMS and MMS</string>
    <string name="preferences__pref_all_sms_title">Receive all SMS</string>
    <string name="preferences__pref_all_mms_title">Receive all MMS</string>
    <string name="preferences__use_signal_for_viewing_and_storing_all_incoming_text_messages">Use Signal for all incoming text messages</string>
    <string name="preferences__use_signal_for_viewing_and_storing_all_incoming_multimedia_messages">Use Signal for all incoming multimedia messages</string>
    <string name="preferences__pref_enter_sends_title">Enter key sends</string>
    <string name="preferences__pressing_the_enter_key_will_send_text_messages">Pressing the Enter key will send text messages</string>
    <string name="preferences__pref_use_address_book_photos">Use address book photos</string>
    <string name="preferences__display_contact_photos_from_your_address_book_if_available">Display contact photos from your address book if available</string>
    <string name="preferences__generate_link_previews">Generate link previews</string>
    <string name="preferences__retrieve_link_previews_from_websites_for_messages">Retrieve link previews directly from websites for messages you send.</string>
    <string name="preferences__choose_identity">Choose identity</string>
    <string name="preferences__choose_your_contact_entry_from_the_contacts_list">Choose your contact entry from the contacts list.</string>
    <string name="preferences__change_passphrase">Change passphrase</string>
    <string name="preferences__change_your_passphrase">Change your passphrase</string>
    <string name="preferences__enable_passphrase">Enable passphrase screen lock</string>
    <string name="preferences__lock_signal_and_message_notifications_with_a_passphrase">Lock screen and notifications with a passphrase</string>
    <string name="preferences__screen_security">Screen security</string>
    <string name="preferences__disable_screen_security_to_allow_screen_shots">Block screenshots in the recents list and inside the app</string>
    <string name="preferences__auto_lock_signal_after_a_specified_time_interval_of_inactivity">Auto-lock Signal after a specified time interval of inactivity</string>
    <string name="preferences__inactivity_timeout_passphrase">Inactivity timeout passphrase</string>
    <string name="preferences__inactivity_timeout_interval">Inactivity timeout interval</string>
    <string name="preferences__notifications">Notifications</string>
    <string name="preferences__led_color">LED color</string>
    <string name="preferences__led_color_unknown">Unknown</string>
    <string name="preferences__pref_led_blink_title">LED blink pattern</string>
    <string name="preferences__customize">Customize</string>
    <string name="preferences__change_sound_and_vibration">Change sound and vibration</string>
    <string name="preferences__sound">Sound</string>
    <string name="preferences__silent">Silent</string>
    <string name="preferences__default">Default</string>
    <string name="preferences__repeat_alerts">Repeat alerts</string>
    <string name="preferences__never">Never</string>
    <string name="preferences__one_time">One time</string>
    <string name="preferences__two_times">Two times</string>
    <string name="preferences__three_times">Three times</string>
    <string name="preferences__five_times">Five times</string>
    <string name="preferences__ten_times">Ten times</string>
    <string name="preferences__vibrate">Vibrate</string>
    <string name="preferences__green">Green</string>
    <string name="preferences__red">Red</string>
    <string name="preferences__blue">Blue</string>
    <string name="preferences__orange">Orange</string>
    <string name="preferences__cyan">Cyan</string>
    <string name="preferences__magenta">Magenta</string>
    <string name="preferences__white">White</string>
    <string name="preferences__none">None</string>
    <string name="preferences__fast">Fast</string>
    <string name="preferences__normal">Normal</string>
    <string name="preferences__slow">Slow</string>
    <string name="preferences__help">Help</string>
    <string name="preferences__advanced">Advanced</string>
    <string name="preferences__donate_to_signal">Donate to Molly</string>
    <!-- Preference label for making one-time donations to Signal -->
    <string name="preferences__one_time_donation">One-time Donation</string>
    <string name="preferences__privacy">Privacy</string>
    <!-- Preference label for stories -->
    <string name="preferences__stories">Stories</string>
    <string name="preferences__mms_user_agent">MMS User Agent</string>
    <string name="preferences__advanced_mms_access_point_names">Manual MMS settings</string>
    <string name="preferences__mmsc_url">MMSC URL</string>
    <string name="preferences__mms_proxy_host">MMS Proxy Host</string>
    <string name="preferences__mms_proxy_port">MMS Proxy Port</string>
    <string name="preferences__mmsc_username">MMSC Username</string>
    <string name="preferences__mmsc_password">MMSC Password</string>
    <string name="preferences__sms_delivery_reports">SMS delivery reports</string>
    <string name="preferences__request_a_delivery_report_for_each_sms_message_you_send">Request a delivery report for each SMS message you send</string>
    <string name="preferences__data_and_storage">Data and storage</string>
    <string name="preferences__storage">Storage</string>
    <string name="preferences__payments">Payments</string>
    <!-- Privacy settings payments section description -->
    <string name="preferences__payment_lock">Payment lock</string>
    <string name="preferences__payments_beta">Payments (Beta)</string>
    <string name="preferences__conversation_length_limit">Conversation length limit</string>
    <string name="preferences__keep_messages">Keep messages</string>
    <string name="preferences__clear_message_history">Clear message history</string>
    <string name="preferences__linked_devices">Linked devices</string>
    <string name="preferences__light_theme">Light</string>
    <string name="preferences__dark_theme">Dark</string>
    <string name="preferences__appearance">Appearance</string>
    <string name="preferences__theme">Theme</string>
    <string name="preferences__chat_wallpaper">Chat wallpaper</string>
    <string name="preferences__chat_color_and_wallpaper">Chat color &amp; wallpaper</string>
    <string name="preferences__disable_pin">Disable PIN</string>
    <string name="preferences__enable_pin">Enable PIN</string>
    <string name="preferences__if_you_disable_the_pin_you_will_lose_all_data">If you disable the PIN, you will lose all data when you re-register Signal unless you manually back up and restore. You can not turn on Registration Lock while the PIN is disabled.</string>
    <string name="preferences__pins_keep_information_stored_with_signal_encrypted_so_only_you_can_access_it">PINs keep information stored with Signal encrypted so only you can access it. Your profile, settings, and contacts will restore when you reinstall. You won’t need your PIN to open the app.</string>
    <string name="preferences__system_default">System default</string>
    <string name="preferences__language">Language</string>
    <string name="preferences__signal_messages_and_calls">Signal messages and calls</string>
    <string name="preferences__advanced_pin_settings">Advanced PIN settings</string>
    <string name="preferences__free_private_messages_and_calls">Free private messages and calls to Signal users</string>
    <string name="preferences__submit_debug_log">Submit debug log</string>
    <string name="preferences__delete_account">Delete account</string>
    <string name="preferences__support_wifi_calling">\'WiFi Calling\' compatibility mode</string>
    <string name="preferences__enable_if_your_device_supports_sms_mms_delivery_over_wifi">Enable if your device uses SMS/MMS delivery over WiFi (only enable when \'WiFi Calling\' is enabled on your device)</string>
    <string name="preferences__incognito_keyboard">Incognito keyboard</string>
    <string name="preferences__read_receipts">Read receipts</string>
    <string name="preferences__if_read_receipts_are_disabled_you_wont_be_able_to_see_read_receipts">If read receipts are disabled, you won\'t be able to see read receipts from others.</string>
    <string name="preferences__typing_indicators">Typing indicators</string>
    <string name="preferences__if_typing_indicators_are_disabled_you_wont_be_able_to_see_typing_indicators">If typing indicators are disabled, you won\'t be able to see typing indicators from others.</string>
    <string name="preferences__request_keyboard_to_disable">Request keyboard to disable personalized learning.</string>
    <string name="preferences__this_setting_is_not_a_guarantee">This setting is not a guarantee, and your keyboard may ignore it.</string>
    <string name="preferences__incognito_keyboard_learn_more" translatable="false">https://support.signal.org/hc/articles/360055276112</string>
    <string name="preferences_app_protection__blocked_users">Blocked users</string>
    <string name="preferences_chats__when_using_mobile_data">When using mobile data</string>
    <string name="preferences_chats__when_using_wifi">When using Wi-Fi</string>
    <string name="preferences_chats__when_roaming">When roaming</string>
    <string name="preferences_chats__media_auto_download">Media auto-download</string>
    <string name="preferences_chats__message_history">Message history</string>
    <string name="preferences_storage__storage_usage">Storage usage</string>
    <string name="preferences_storage__photos">Photos</string>
    <string name="preferences_storage__videos">Videos</string>
    <string name="preferences_storage__files">Files</string>
    <string name="preferences_storage__audio">Audio</string>
    <string name="preferences_storage__review_storage">Review storage</string>
    <string name="preferences_storage__delete_older_messages">Delete older messages?</string>
    <string name="preferences_storage__clear_message_history">Clear message history?</string>
    <string name="preferences_storage__this_will_permanently_delete_all_message_history_and_media">This will permanently delete all message history and media from your device that are older than %1$s.</string>
    <string name="preferences_storage__this_will_permanently_trim_all_conversations_to_the_d_most_recent_messages">This will permanently trim all conversations to the %1$s most recent messages.</string>
    <string name="preferences_storage__this_will_delete_all_message_history_and_media_from_your_device">This will permanently delete all message history and media from your device.</string>
    <string name="preferences_storage__are_you_sure_you_want_to_delete_all_message_history">Are you sure you want to delete all message history?</string>
    <string name="preferences_storage__all_message_history_will_be_permanently_removed_this_action_cannot_be_undone">All message history will be permanently removed. This action cannot be undone.</string>
    <string name="preferences_storage__delete_all_now">Delete all now</string>
    <string name="preferences_storage__forever">Forever</string>
    <string name="preferences_storage__one_year">1 year</string>
    <string name="preferences_storage__six_months">6 months</string>
    <string name="preferences_storage__thirty_days">30 days</string>
    <string name="preferences_storage__none">None</string>
    <string name="preferences_storage__s_messages">%1$s messages</string>
    <string name="preferences_storage__custom">Custom</string>
    <string name="preferences_advanced__use_system_emoji">Use system emoji</string>
    <string name="preferences_advanced__disable_signal_built_in_emoji_support">Disable Signal\'s built-in emoji support</string>
    <string name="preferences_advanced__relay_all_calls_through_the_signal_server_to_avoid_revealing_your_ip_address">Relay all calls through the Signal server to avoid revealing your IP address to your contact. Enabling will reduce call quality.</string>
    <string name="preferences_advanced__always_relay_calls">Always relay calls</string>
    <string name="preferences_app_protection__who_can">Who can…</string>
    <string name="preferences_app_protection__app_access">App access</string>
    <string name="preferences_app_protection__communication">Communication</string>
    <!-- Privacy settings payments section title -->
    <string name="preferences_app_protection__payments">Payments</string>
    <string name="preferences_chats__chats">Chats</string>
    <string name="preferences_data_and_storage__manage_storage">Manage storage</string>
    <string name="preferences_data_and_storage__calls">Calls</string>
    <string name="preferences_data_and_storage__use_less_data_for_calls">Use less data for calls</string>
    <string name="preferences_data_and_storage__never">Never</string>
    <string name="preferences_data_and_storage__wifi_and_mobile_data">WiFi and mobile data</string>
    <string name="preferences_data_and_storage__mobile_data_only">Mobile data only</string>
    <string name="preference_data_and_storage__using_less_data_may_improve_calls_on_bad_networks">Using less data may improve calls on bad networks</string>
    <string name="preferences_notifications__messages">Messages</string>
    <string name="preferences_notifications__events">Events</string>
    <string name="preferences_notifications__in_chat_sounds">In-chat sounds</string>
    <string name="preferences_notifications__show">Show</string>
    <string name="preferences_notifications__calls">Calls</string>
    <string name="preferences_notifications__ringtone">Ringtone</string>
    <string name="preferences_chats__show_invitation_prompts">Show invitation prompts</string>
    <string name="preferences_chats__display_invitation_prompts_for_contacts_without_signal">Display invitation prompts for contacts without Signal</string>
    <string name="preferences_chats__message_text_size">Message font size</string>
    <string name="preferences_events__contact_joined_signal">Contact joined Signal</string>
    <string name="preferences_notifications__priority">Priority</string>
    <!-- Heading for the \'censorship circumvention\' section of privacy preferences -->
    <string name="preferences_communication__category_censorship_circumvention">Censorship circumvention</string>
    <!-- Title of the \'censorship circumvention\' toggle switch -->
    <string name="preferences_communication__censorship_circumvention">Censorship circumvention</string>
    <string name="preferences_communication__censorship_circumvention_if_enabled_signal_will_attempt_to_circumvent_censorship">If enabled, Signal will attempt to circumvent censorship. Do not enable this feature unless you are in a location where Signal is censored.</string>
    <!-- Summary text for \'censorship circumvention\' toggle. Indicates that we automatically enabled it because we believe you\'re in a censored country -->
    <string name="preferences_communication__censorship_circumvention_has_been_activated_based_on_your_accounts_phone_number">Censorship circumvention has been activated based on your account\'s phone number.</string>
    <!-- Summary text for \'censorship circumvention\' toggle. Indicates that you disabled it even though we believe you\'re in a censored country -->
    <string name="preferences_communication__censorship_circumvention_you_have_manually_disabled">You have manually disabled censorship circumvention.</string>
    <!-- Summary text for \'censorship circumvention\' toggle. Indicates that you cannot use it because you\'re already connected to the Signal service -->
    <string name="preferences_communication__censorship_circumvention_is_not_necessary_you_are_already_connected">Censorship circumvention is not necessary; you are already connected to the Signal service.</string>
    <!-- Summary text for \'censorship circumvention\' toggle. Indicates that you cannot use it because you\'re not connected to the internet -->
    <string name="preferences_communication__censorship_circumvention_can_only_be_activated_when_connected_to_the_internet">Censorship circumvention can only be activated when connected to the internet.</string>
    <string name="preferences_communication__category_sealed_sender">Sealed Sender</string>
    <string name="preferences_communication__sealed_sender_display_indicators">Display indicators</string>
    <string name="preferences_communication__sealed_sender_display_indicators_description">Show a status icon when you select "Message details" on messages that were delivered using sealed sender.</string>
    <string name="preferences_communication__sealed_sender_allow_from_anyone">Allow from anyone</string>
    <string name="preferences_communication__sealed_sender_allow_from_anyone_description">Enable sealed sender for incoming messages from non-contacts and people with whom you have not shared your profile.</string>
    <string name="preferences_communication__sealed_sender_learn_more">Learn more</string>
    <string name="preferences_setup_a_username">Setup a username</string>
    <string name="preferences_proxy">Proxy</string>
    <string name="preferences_use_proxy">Use proxy</string>
    <string name="preferences_off">Off</string>
    <string name="preferences_on">On</string>
    <string name="preferences_proxy_address">Proxy address</string>
    <string name="preferences_only_use_a_proxy_if">Only use a proxy if you\'re not able to connect to Signal on mobile data or Wi-Fi.</string>
    <string name="preferences_share">Share</string>
    <string name="preferences_save">Save</string>
    <string name="preferences_connecting_to_proxy">Connecting to proxy…</string>
    <string name="preferences_connected_to_proxy">Connected to proxy</string>
    <string name="preferences_connection_failed">Connection failed</string>
    <string name="preferences_couldnt_connect_to_the_proxy">Couldn\'t connect to the proxy. Check the proxy address and try again.</string>
    <string name="preferences_you_are_connected_to_the_proxy">You are connected to the proxy. You can turn the proxy off at any time from Settings.</string>
    <string name="preferences_success">Success</string>
    <string name="preferences_failed_to_connect">Failed to connect</string>
    <string name="preferences_enter_proxy_address">Enter proxy address</string>


    <string name="configurable_single_select__customize_option">Customize option</string>

    <!-- Internal only preferences -->
    <string name="preferences__internal_clear_onboarding_state" translatable="false">Clear onboarding state</string>
    <string name="preferences__internal_clears_onboarding_flag_and_triggers_download_of_onboarding_stories" translatable="false">Clears onboarding flag and triggers download of onboarding stories.</string>
    <string name="preferences__internal_preferences" translatable="false">Internal Preferences</string>
    <string name="preferences__internal_preferences_groups_v2" translatable="false">Groups V2</string>
    <string name="preferences__internal_preferences_groups_v1_migration" translatable="false">Groups V1 Migration</string>
    <string name="preferences__internal_do_not_create_gv2" translatable="false">Do not create GV2 groups</string>
    <string name="preferences__internal_do_not_create_gv2_description" translatable="false">Do not attempt to create GV2 groups, i.e. will force creation of GV1 or MMS groups.</string>
    <string name="preferences__internal_force_gv2_invites" translatable="false">Force Invites</string>
    <string name="preferences__internal_force_gv2_invites_description" translatable="false">Members will not be added directly to a GV2 even if they could be.</string>
    <string name="preferences__internal_ignore_gv2_server_changes" translatable="false">Ignore server changes</string>
    <string name="preferences__internal_ignore_gv2_server_changes_description" translatable="false">Changes in server\'s response will be ignored, causing passive voice update messages if P2P is also ignored.</string>
    <string name="preferences__internal_ignore_gv2_p2p_changes" translatable="false">Ignore P2P changes</string>
    <string name="preferences__internal_ignore_gv2_p2p_changes_description" translatable="false">Changes sent P2P will be ignored. In conjunction with ignoring server changes, will cause passive voice.</string>
    <string name="preferences__internal_do_not_initiate_automigrate" translatable="false">Disable Auto-Migration Initiation</string>
    <string name="preferences__internal_do_not_initiate_automigrate_description" translatable="false">Do not attempt to initiate an auto-migration. You will still recognize migrated groups.</string>
    <string name="preferences__internal_do_not_notify_automigrate" translatable="false">Disable Auto-Migration Notification</string>
    <string name="preferences__internal_do_not_notify_automigrate_description" translatable="false">Do not attempt to notify other users of an auto-migration. They will have to discover it on their own.</string>
    <string name="preferences__internal_payments" translatable="false">Payments</string>
    <string name="preferences__internal_payment_copy_data" translatable="false">Copy payments data</string>
    <string name="preferences__internal_payment_copy_data_description" translatable="false">Copy all payment records to clipboard.</string>
    <string name="preferences__internal_account" translatable="false">Account</string>
    <string name="preferences__internal_refresh_attributes" translatable="false">Refresh attributes</string>
    <string name="preferences__internal_refresh_attributes_description" translatable="false">Forces a write of capabilities on to the server followed by a read.</string>
    <string name="preferences__internal_refresh_profile" translatable="false">Refresh profile</string>
    <string name="preferences__internal_refresh_profile_description" translatable="false">Forces a refresh of your own profile.</string>
    <string name="preferences__internal_rotate_profile_key" translatable="false">Rotate profile key</string>
    <string name="preferences__internal_rotate_profile_key_description" translatable="false">Creates a new versioned profile, and triggers an update of any GV2 group you belong to.</string>
    <string name="preferences__internal_refresh_remote_config" translatable="false">Refresh remote config</string>
    <string name="preferences__internal_refresh_remote_config_description" translatable="false">Forces a refresh of the remote config locally instead of waiting for the elapsed time.</string>
    <string name="preferences__internal_misc" translatable="false">Miscellaneous</string>
    <string name="preferences__internal_user_details" translatable="false">\'Internal Details\' button</string>
    <string name="preferences__internal_user_details_description" translatable="false">Show a button in conversation settings that lets you see more information about a user.</string>
    <string name="preferences__internal_shake_to_report" translatable="false">Shake to Report</string>
    <string name="preferences__internal_shake_to_report_description" translatable="false">Shake your phone to easily submit and share a debug log.</string>
    <string name="preferences__internal_clear_keep_longer_logs" translatable="false">Clear keep longer logs</string>
    <string name="preferences__internal_storage_service" translatable="false">Storage service</string>
    <string name="preferences__internal_disable_storage_service" translatable="false">Disable syncing</string>
    <string name="preferences__internal_disable_storage_service_description" translatable="false">Prevent syncing any data to/from storage service.</string>
    <string name="preferences__internal_force_storage_service_sync" translatable="false">Overwrite remote data</string>
    <string name="preferences__internal_sync_now" translatable="false">Sync now</string>
    <string name="preferences__internal_sync_now_description" translatable="false">Enqueue a normal storage service sync.</string>
    <string name="preferences__internal_force_storage_service_sync_description" translatable="false">Forces remote storage to match the local device state.</string>
    <string name="preferences__internal_network" translatable="false">Network</string>
    <string name="preferences__internal_allow_censorship_toggle" translatable="false">Allow censorship circumvention toggle</string>
    <string name="preferences__internal_allow_censorship_toggle_description" translatable="false">Allow changing the censorship circumvention toggle regardless of network connectivity.</string>
    <string name="preferences__internal_conversations_and_shortcuts" translatable="false">Conversations and Shortcuts</string>
    <string name="preferences__internal_emoji" translatable="false">Emoji</string>
    <string name="preferences__internal_use_built_in_emoji_set" translatable="false">Use built-in emoji set</string>
    <string name="preferences__internal_force_emoji_download" translatable="false">Force emoji download</string>
    <string name="preferences__internal_force_emoji_download_description" translatable="false">Download the latest emoji set if it\'s newer than what we have.</string>
    <string name="preferences__internal_force_search_index_download" translatable="false">Force search index download</string>
    <string name="preferences__internal_force_search_index_download_description" translatable="false">Download the latest emoji search index if it\'s newer than what we have.</string>
    <string name="preferences__internal_current_version_builtin" translatable="false">Current version: Built-In</string>
    <string name="preferences__internal_current_version_d_at_density_s" translatable="false">Current version: %1$d at density %2$s</string>
    <string name="preferences__internal_delete_all_dynamic_shortcuts" translatable="false">Delete all dynamic shortcuts</string>
    <string name="preferences__internal_click_to_delete_all_dynamic_shortcuts" translatable="false">Click to delete all dynamic shortcuts</string>
    <string name="preferences__internal_details" translatable="false">Internal Details</string>
    <string name="preferences__internal_disable_profile_sharing" translatable="false">Disable Profile Sharing</string>
    <string name="preferences__internal_delete_session" translatable="false">Delete Session</string>
    <string name="preferences__internal_sender_key" translatable="false">Sender Key</string>
    <string name="preferences__internal_clear_all_state" translatable="false">Clear all state</string>
    <string name="preferences__internal_click_to_delete_all_sender_key_state" translatable="false">Click to delete all sender key state</string>
    <string name="preferences__internal_clear_shared_state" translatable="false">Clear shared state</string>
    <string name="preferences__internal_click_to_delete_all_sharing_state" translatable="false">Click to delete all sharing state</string>
    <string name="preferences__internal_remove_two_person_minimum" translatable="false">Remove 2 person minimum</string>
    <string name="preferences__internal_remove_the_requirement_that_you_need" translatable="false">Remove the requirement that you  need at least 2 recipients to use sender key.</string>
    <string name="preferences__internal_delay_resends" translatable="false">Delay resends</string>
    <string name="preferences__internal_delay_resending_messages_in_response_to_retry_receipts" translatable="false">Delay resending messages in response to retry receipts by 10 seconds.</string>
    <string name="preferences__internal_local_metrics" translatable="false">Local Metrics</string>
    <string name="preferences__internal_clear_local_metrics" translatable="false">Clear local metrics</string>
    <string name="preferences__internal_click_to_clear_all_local_metrics_state" translatable="false">Click to clear all local metrics state.</string>
    <string name="preferences__internal_calling_server" translatable="false">Group call server</string>
    <string name="preferences__internal_calling_server_default" translatable="false">Default</string>
    <string name="preferences__internal_calling_server_s" translatable="false">%1$s server</string>
    <string name="preferences__internal_calling" translatable="false">Calling options</string>
    <string name="preferences__internal_calling_audio_processing_method" translatable="false">Audio processing method</string>
    <string name="preferences__internal_calling_bandwidth_mode" translatable="false">Bandwidth mode</string>
    <string name="preferences__internal_calling_disable_telecom" translatable="false">Disable Telecom integration</string>
    <string name="preferences__internal_badges" translatable="false">Badges</string>
    <string name="preferences__internal_badges_enqueue_redemption" translatable="false">Enqueue redemption.</string>
    <string name="preferences__internal_badges_enqueue_keep_alive" translatable="false">Enqueue keep-alive.</string>
    <string name="preferences__internal_badges_set_error_state" translatable="false">Set error state.</string>
    <string name="preferences__internal_release_channel" translatable="false">Release channel</string>
    <string name="preferences__internal_fetch_release_channel" translatable="false">Fetch release channel</string>
    <string name="preferences__internal_release_channel_set_last_version" translatable="false">Set last version seen back 10 versions</string>
    <string name="preferences__internal_reset_donation_megaphone" translatable="false">Reset donation megaphone</string>
    <string name="preferences__internal_add_sample_note" translatable="false">Add sample note</string>
    <string name="preferences__internal_disable_stories" translatable="false">Disable stories</string>
    <string name="preferences__internal_cds" translatable="false">CDS</string>
    <string name="preferences__internal_clear_history" translatable="false">Clear history</string>
    <string name="preferences__internal_clear_history_description" translatable="false">Clears all CDS history, meaning the next sync will consider all numbers to be new.</string>
    <string name="preferences__internal_clear_all_service_ids" translatable="false">Clear all service IDs</string>
    <string name="preferences__internal_clear_all_service_ids_description" translatable="false">Clears all known service IDs (except your own). Do not use on your personal device!</string>
    <string name="preferences__internal_clear_all_profile_keys" translatable="false">Clear all profile keys</string>
    <string name="preferences__internal_clear_all_profile_keys_description" translatable="false">Clears all known profile keys (except your own). Do not use on your personal device!</string>
    <string name="preferences__internal_donor_error_expired_badge" translatable="false">Expired Badge</string>
    <string name="preferences__internal_donor_error_charge_failure" translatable="false">Charge Failure</string>
    <string name="preferences__internal_donor_error_cancelation_reason" translatable="false">Cancelation Reason</string>
    <string name="preferences__internal_donor_error_save_and_finish" translatable="false">Save and Finish</string>
    <string name="preferences__internal_donor_error_clear" translatable="false">Clear</string>


    <!-- Payments -->
    <string name="PaymentsActivityFragment__all_activity">All activity</string>
    <string name="PaymentsAllActivityFragment__all">All</string>
    <string name="PaymentsAllActivityFragment__sent">Sent</string>
    <string name="PaymentsAllActivityFragment__received">Received</string>

    <string name="PaymentsHomeFragment__introducing_payments">Introducing payments (Beta)</string>
    <string name="PaymentsHomeFragment__use_signal_to_send_and_receive">Use Molly to send and receive MobileCoin, a new privacy focused digital currency. Activate to get started.</string>
    <string name="PaymentsHomeFragment__activate_payments">Activate Payments</string>
    <string name="PaymentsHomeFragment__activating_payments">Activating payments…</string>
    <string name="PaymentsHomeFragment__restore_payments_account">Restore payments account</string>
    <string name="PaymentsHomeFragment__no_recent_activity_yet">No recent activity yet</string>
    <string name="PaymentsHomeFragment__pending_requests">Pending requests</string>
    <string name="PaymentsHomeFragment__recent_activity">Recent activity</string>
    <string name="PaymentsHomeFragment__see_all">See all</string>
    <string name="PaymentsHomeFragment__add_funds">Add funds</string>
    <string name="PaymentsHomeFragment__send">Send</string>
    <string name="PaymentsHomeFragment__sent_s">Sent %1$s</string>
    <string name="PaymentsHomeFragment__received_s">Received %1$s</string>
    <string name="PaymentsHomeFragment__transfer_to_exchange">Transfer to exchange</string>
    <string name="PaymentsHomeFragment__currency_conversion">Currency conversion</string>
    <string name="PaymentsHomeFragment__deactivate_payments">Deactivate payments</string>
    <string name="PaymentsHomeFragment__recovery_phrase">Recovery phrase</string>
    <string name="PaymentsHomeFragment__help">Help</string>
    <string name="PaymentsHomeFragment__coin_cleanup_fee">Coin cleanup fee</string>
    <string name="PaymentsHomeFragment__sent_payment">Sent payment</string>
    <string name="PaymentsHomeFragment__received_payment">Received payment</string>
    <string name="PaymentsHomeFragment__processing_payment">Processing payment</string>
    <string name="PaymentsHomeFragment__unknown_amount">---</string>
    <string name="PaymentsHomeFragment__currency_conversion_not_available">Currency conversion not available</string>
    <string name="PaymentsHomeFragment__cant_display_currency_conversion">Can\'t display currency conversion. Check your phone\'s connection and try again.</string>
    <string name="PaymentsHomeFragment__payments_is_not_available_in_your_region">Payments is not available in your region.</string>
    <string name="PaymentsHomeFragment__could_not_enable_payments">Could not enable payments. Try again later.</string>
    <string name="PaymentsHomeFragment__deactivate_payments_question">Deactivate Payments?</string>
    <string name="PaymentsHomeFragment__you_will_not_be_able_to_send">You will not be able to send or receive MobileCoin in Molly if you deactivate payments.</string>
    <string name="PaymentsHomeFragment__deactivate">Deactivate</string>
    <string name="PaymentsHomeFragment__continue">Continue</string>
    <string name="PaymentsHomeFragment__balance_is_not_currently_available">Balance is not currently available.</string>
    <string name="PaymentsHomeFragment__payments_deactivated">Payments deactivated.</string>
    <string name="PaymentsHomeFragment__payment_failed">Payment failed</string>
    <string name="PaymentsHomeFragment__details">Details</string>
    <string name="PaymentsHomeFragment__learn_more__activate_payments" translatable="false">https://support.signal.org/hc/articles/360057625692#payments_activate </string>
    <string name="PaymentsHomeFragment__you_can_use_signal_to_send">You can use Molly to send and receive MobileCoin. All payments are subject to the Terms of Use for MobileCoins and the MobileCoin Wallet. This is a beta feature so you may encounter some issues and payments or balances you may lose can\'t be recovered. </string>
    <string name="PaymentsHomeFragment__activate">Activate</string>
    <string name="PaymentsHomeFragment__view_mobile_coin_terms">View MobileCoin terms</string>
    <string name="PaymentsHomeFragment__payments_not_available">Payments in Molly is no longer available. You can still transfer funds to an exchange but you can no longer send and receive payments or add funds.</string>

    <string name="PaymentsHomeFragment__mobile_coin_terms_url" translatable="false">https://www.mobilecoin.com/terms-of-use.html</string>
    <!-- Alert dialog title which shows up after a payment to turn on payment lock -->
    <string name="PaymentsHomeFragment__turn_on">Turn on Payment Lock for future sends?</string>
    <!-- Alert dialog description for why payment lock should be enabled before sending payments -->
    <string name="PaymentsHomeFragment__add_an_additional_layer">Add an additional layer of security and require Android screen lock or fingerprint to transfer funds.</string>
    <!-- Alert dialog button to enable payment lock -->
    <string name="PaymentsHomeFragment__enable">Turn On</string>
    <!-- Alert dialog button to not enable payment lock for now -->
    <string name="PaymentsHomeFragment__not_now">Not Now</string>

    <!-- PaymentsAddMoneyFragment -->
    <string name="PaymentsAddMoneyFragment__add_funds">Add funds</string>
    <string name="PaymentsAddMoneyFragment__your_wallet_address">Your Wallet Address</string>
    <string name="PaymentsAddMoneyFragment__copy">Copy</string>
    <string name="PaymentsAddMoneyFragment__copied_to_clipboard">Copied to clipboard</string>
    <string name="PaymentsAddMoneyFragment__to_add_funds">To add funds, send MobileCoin to your wallet address. Start a transaction from your account on an exchange that supports MobileCoin, then scan the QR code or copy your wallet address.</string>
    <string name="PaymentsAddMoneyFragment__learn_more__information" translatable="false">https://support.signal.org/hc/articles/360057625692#payments_transfer_from_exchange</string>

    <!-- PaymentsDetailsFragment -->
    <string name="PaymentsDetailsFragment__details">Details</string>
    <string name="PaymentsDetailsFragment__status">Status</string>
    <string name="PaymentsDetailsFragment__submitting_payment">Submitting payment…</string>
    <string name="PaymentsDetailsFragment__processing_payment">Processing payment…</string>
    <string name="PaymentsDetailsFragment__payment_complete">Payment complete</string>
    <string name="PaymentsDetailsFragment__payment_failed">Payment failed</string>
    <string name="PaymentsDetailsFragment__network_fee">Network fee</string>
    <string name="PaymentsDetailsFragment__sent_by">Sent by</string>
    <string name="PaymentsDetailsFragment__sent_to_s">Sent to %1$s</string>
    <string name="PaymentsDetailsFragment__you_on_s_at_s">You on %1$s at %2$s</string>
    <string name="PaymentsDetailsFragment__s_on_s_at_s">%1$s on %2$s at %3$s</string>
    <string name="PaymentsDetailsFragment__to">To</string>
    <string name="PaymentsDetailsFragment__from">From</string>
    <string name="PaymentsDetailsFragment__information">Transaction details including the payment amount and time of transaction are part of the MobileCoin Ledger.</string>
    <string name="PaymentsDetailsFragment__coin_cleanup_fee">Coin cleanup fee</string>
    <string name="PaymentsDetailsFragment__coin_cleanup_information">A “coin cleanup fee” is charged when the coins in your possession can not be combined to complete a transaction. Cleanup will allow you to continue sending payments.</string>
    <string name="PaymentsDetailsFragment__no_details_available">No further details available for this transaction</string>
    <string name="PaymentsDetailsFragment__learn_more__information" translatable="false">https://support.signal.org/hc/articles/360057625692#payments_details</string>
    <string name="PaymentsDetailsFragment__learn_more__cleanup_fee" translatable="false">https://support.signal.org/hc/articles/360057625692#payments_details_fees</string>
    <string name="PaymentsDetailsFragment__sent_payment">Sent payment</string>
    <string name="PaymentsDetailsFragment__received_payment">Received payment</string>
    <string name="PaymentsDeatilsFragment__payment_completed_s">Payment completed %1$s</string>
    <string name="PaymentsDetailsFragment__block_number">Block number</string>

    <!-- PaymentsTransferFragment -->
    <string name="PaymentsTransferFragment__transfer">Transfer</string>
    <string name="PaymentsTransferFragment__scan_qr_code">Scan QR Code</string>
    <string name="PaymentsTransferFragment__to_scan_or_enter_wallet_address">To: Scan or enter wallet address</string>
    <string name="PaymentsTransferFragment__you_can_transfer">You can transfer MobileCoin by completing a transfer to the wallet address provided by the exchange. The wallet address is the string of numbers and letters most commonly below the QR code.</string>
    <string name="PaymentsTransferFragment__next">Next</string>
    <string name="PaymentsTransferFragment__invalid_address">Invalid address</string>
    <string name="PaymentsTransferFragment__check_the_wallet_address">Check the wallet address you\'re attempting to transfer to and try again.</string>
    <string name="PaymentsTransferFragment__you_cant_transfer_to_your_own_signal_wallet_address">You can\'t transfer to your own Molly wallet address. Enter the wallet address from your account at a supported exchange.</string>
    <string name="PaymentsTransferFragment__to_scan_a_qr_code_signal_needs">To scan a QR code, Molly needs access to the camera.</string>
    <string name="PaymentsTransferFragment__signal_needs_the_camera_permission_to_capture_qr_code_go_to_settings">Molly needs the Camera permission to capture a QR code. Go to settings, select \"Permissions\", and enable \"Camera\".</string>
    <string name="PaymentsTransferFragment__to_scan_a_qr_code_signal_needs_access_to_the_camera">To scan a QR code, Molly needs access to the camera.</string>
    <string name="PaymentsTransferFragment__settings">Settings</string>

    <!-- PaymentsTransferQrScanFragment -->
    <string name="PaymentsTransferQrScanFragment__scan_address_qr_code">Scan Address QR Code</string>
    <string name="PaymentsTransferQrScanFragment__scan_the_address_qr_code_of_the_payee">Scan the address QR code of the payee</string>

    <!-- CreatePaymentFragment -->
    <string name="CreatePaymentFragment__request">Request</string>
    <string name="CreatePaymentFragment__pay">Pay</string>
    <string name="CreatePaymentFragment__available_balance_s">Available balance: %1$s</string>
    <string name="CreatePaymentFragment__toggle_content_description">Toggle</string>
    <string name="CreatePaymentFragment__1">1</string>
    <string name="CreatePaymentFragment__2">2</string>
    <string name="CreatePaymentFragment__3">3</string>
    <string name="CreatePaymentFragment__4">4</string>
    <string name="CreatePaymentFragment__5">5</string>
    <string name="CreatePaymentFragment__6">6</string>
    <string name="CreatePaymentFragment__7">7</string>
    <string name="CreatePaymentFragment__8">8</string>
    <string name="CreatePaymentFragment__9">9</string>
    <string name="CreatePaymentFragment__decimal">.</string>
    <string name="CreatePaymentFragment__0">0</string>
    <string name="CreatePaymentFragment__lt">&lt;</string>
    <string name="CreatePaymentFragment__backspace">Backspace</string>
    <string name="CreatePaymentFragment__add_note">Add note</string>
    <string name="CreatePaymentFragment__conversions_are_just_estimates">Conversions are just estimates and may not be accurate.</string>
    <string name="CreatePaymentFragment__learn_more__conversions" translatable="false">https://support.signal.org/hc/articles/360057625692#payments_currency_conversion</string>

    <!-- EditNoteFragment -->
    <string name="EditNoteFragment_note">Note</string>

    <!-- ConfirmPaymentFragment -->
    <string name="ConfirmPayment__confirm_payment">Confirm payment</string>
    <string name="ConfirmPayment__network_fee">Network fee</string>
    <string name="ConfirmPayment__error_getting_fee">Error getting fee</string>
    <string name="ConfirmPayment__estimated_s">Estimated %1$s</string>
    <string name="ConfirmPayment__to">To</string>
    <string name="ConfirmPayment__total_amount">Total amount</string>
    <string name="ConfirmPayment__balance_s">Balance: %1$s</string>
    <string name="ConfirmPayment__submitting_payment">Submitting payment…</string>
    <string name="ConfirmPayment__processing_payment">Processing payment…</string>
    <string name="ConfirmPayment__payment_complete">Payment complete</string>
    <string name="ConfirmPayment__payment_failed">Payment failed</string>
    <string name="ConfirmPayment__payment_will_continue_processing">Payment will continue processing</string>
    <string name="ConfirmPaymentFragment__invalid_recipient">Invalid recipient</string>
    <!-- Biometric/Device authentication prompt title which comes up before sending a payment -->
    <string name="ConfirmPaymentFragment__unlock_to_send_payment">Unlock to Send Payment</string>
    <!-- Title of a dialog show when we were unable to present the user\'s screenlock before sending a payment -->
    <string name="ConfirmPaymentFragment__failed_to_show_payment_lock">Failed to show payment lock</string>
    <!-- Body of a dialog show when we were unable to present the user\'s screenlock before sending a payment -->
    <string name="ConfirmPaymentFragment__you_enabled_payment_lock_in_the_settings">You enabled payment lock in the settings, but it cannot be shown.</string>
    <!-- Button in a dialog that will take the user to the privacy settings -->
    <string name="ConfirmPaymentFragment__go_to_settings">Go to settings</string>
    <string name="ConfirmPaymentFragment__this_person_has_not_activated_payments">This person has not activated payments</string>
    <string name="ConfirmPaymentFragment__unable_to_request_a_network_fee">Unable to request a network fee. To continue this payment tap okay to try again.</string>

    <!-- CurrencyAmountFormatter_s_at_s -->
    <string name="CurrencyAmountFormatter_s_at_s">%1$s at %2$s</string>

    <!-- SetCurrencyFragment -->
    <string name="SetCurrencyFragment__set_currency">Set Currency</string>
    <string name="SetCurrencyFragment__all_currencies">All Currencies</string>

    <!-- **************************************** -->
    <!-- menus -->
    <!-- **************************************** -->

    <!-- contact_selection_list -->
    <string name="contact_selection_list__unknown_contact">New message to…</string>
    <string name="contact_selection_list__unknown_contact_block">Block user</string>
    <string name="contact_selection_list__unknown_contact_add_to_group">Add to group</string>

    <!-- conversation_callable_insecure -->
    <string name="conversation_callable_insecure__menu_call">Call</string>

    <!-- conversation_callable_secure -->
    <string name="conversation_callable_secure__menu_call">Signal call</string>
    <string name="conversation_callable_secure__menu_video">Signal video call</string>

    <!-- conversation_context -->

    <!-- Heading which shows how many messages are currently selected -->
    <plurals name="conversation_context__s_selected">
        <item quantity="one">%d selected</item>
        <item quantity="other">%d selected</item>
    </plurals>

    <!-- conversation_context_image -->
    <!-- Button to save a message attachment (image, file etc.) -->
    <string name="conversation_context_image__save_attachment">Save</string>

    <!-- conversation_expiring_off -->
    <string name="conversation_expiring_off__disappearing_messages">Disappearing messages</string>

    <!-- conversation_selection -->
    <!-- Button to view detailed information for a message -->
    <string name="conversation_selection__menu_message_details">Info</string>
    <!-- Button to copy a message\'s text to the clipboard -->
    <string name="conversation_selection__menu_copy">Copy</string>
    <!-- Button to delete a message -->
    <string name="conversation_selection__menu_delete">Delete</string>
    <!-- Button to forward a message to another person or group chat -->
    <string name="conversation_selection__menu_forward">Forward</string>
    <!-- Button to reply to a message -->
    <string name="conversation_selection__menu_reply">Reply</string>
    <!-- Button to save a message attachment (image, file etc.) -->
    <string name="conversation_selection__menu_save">Save</string>
    <!-- Button to retry sending a message -->
    <string name="conversation_selection__menu_resend_message">Resend</string>
    <!-- Button to select a message and enter selection mode -->
    <string name="conversation_selection__menu_multi_select">Select</string>

    <!-- conversation_expiring_on -->

    <!-- conversation_insecure -->
    <string name="conversation_insecure__invite">Invite</string>

    <!-- conversation_list_batch -->
    <string name="conversation_list_batch__menu_delete_selected">Delete selected</string>
    <string name="conversation_list_batch__menu_pin_selected">Pin selected</string>
    <string name="conversation_list_batch__menu_unpin_selected">Unpin selected</string>
    <string name="conversation_list_batch__menu_select_all">Select all</string>
    <string name="conversation_list_batch_archive__menu_archive_selected">Archive selected</string>
    <string name="conversation_list_batch_unarchive__menu_unarchive_selected">Unarchive selected</string>
    <string name="conversation_list_batch__menu_mark_as_read">Mark as read</string>
    <string name="conversation_list_batch__menu_mark_as_unread">Mark as unread</string>

    <!-- conversation_list -->
    <string name="conversation_list_settings_shortcut">Settings shortcut</string>
    <string name="conversation_list_search_description">Search</string>
    <string name="conversation_list__pinned">Pinned</string>
    <string name="conversation_list__chats">Chats</string>
    <string name="conversation_list__you_can_only_pin_up_to_d_chats">You can only pin up to %1$d chats</string>

    <!-- conversation_list_item_view -->
    <string name="conversation_list_item_view__contact_photo_image">Contact Photo Image</string>
    <string name="conversation_list_item_view__archived">Archived</string>


    <!-- conversation_list_fragment -->
    <string name="conversation_list_fragment__fab_content_description">New conversation</string>
    <string name="conversation_list_fragment__open_camera_description">Open Camera</string>
    <string name="conversation_list_fragment__no_chats_yet_get_started_by_messaging_a_friend">No chats yet.\nGet started by messaging a friend.</string>


    <!-- conversation_secure_verified -->
    <string name="conversation_secure_verified__menu_reset_secure_session">Reset secure session</string>

    <!-- conversation_muted -->
    <string name="conversation_muted__unmute">Unmute</string>

    <!-- conversation_unmuted -->
    <string name="conversation_unmuted__mute_notifications">Mute notifications</string>

    <!-- conversation -->
    <string name="conversation__menu_group_settings">Group settings</string>
    <string name="conversation__menu_leave_group">Leave group</string>
    <string name="conversation__menu_view_all_media">All media</string>
    <string name="conversation__menu_conversation_settings">Conversation settings</string>
    <string name="conversation__menu_add_shortcut">Add to home screen</string>
    <string name="conversation__menu_create_bubble">Create bubble</string>

    <!-- conversation_popup -->
    <string name="conversation_popup__menu_expand_popup">Expand popup</string>

    <!-- conversation_callable_insecure -->
    <string name="conversation_add_to_contacts__menu_add_to_contacts">Add to contacts</string>

    <!-- conversation_group_options -->
    <string name="convesation_group_options__recipients_list">Recipients list</string>
    <string name="conversation_group_options__delivery">Delivery</string>
    <string name="conversation_group_options__conversation">Conversation</string>
    <string name="conversation_group_options__broadcast">Broadcast</string>

    <!-- text_secure_normal -->
    <string name="text_secure_normal__menu_new_group">New group</string>
    <string name="text_secure_normal__menu_settings">Settings</string>
    <string name="text_secure_normal__menu_clear_passphrase">Lock</string>
    <string name="text_secure_normal__mark_all_as_read">Mark all read</string>
    <string name="text_secure_normal__invite_friends">Invite friends</string>

    <!-- verify_display_fragment -->
    <string name="verify_display_fragment_context_menu__copy_to_clipboard">Copy to clipboard</string>
    <string name="verify_display_fragment_context_menu__compare_with_clipboard">Compare with clipboard</string>

    <!-- reminder_header -->
    <string name="reminder_header_sms_import_title">Import system SMS</string>
    <string name="reminder_header_sms_import_text">Tap to copy your phone\'s SMS messages into Signal\'s encrypted database.</string>
    <string name="reminder_header_push_title">Enable Signal messages and calls</string>
    <string name="reminder_header_push_text">Upgrade your communication experience.</string>
    <string name="reminder_header_service_outage_text">Signal is experiencing technical difficulties. We are working hard to restore service as quickly as possible.</string>
    <string name="reminder_header_progress">%1$d%%</string>

    <!-- media_preview -->
    <string name="media_preview__save_title">Save</string>
    <string name="media_preview__forward_title">Forward</string>
    <string name="media_preview__share_title">Share</string>
    <string name="media_preview__all_media_title">All media</string>

    <!-- media_preview_activity -->
    <string name="media_preview_activity__media_content_description">Media preview</string>

    <!-- new_conversation_activity -->
    <string name="new_conversation_activity__refresh">Refresh</string>
    <!-- redphone_audio_popup_menu -->

    <!-- Insights -->
    <string name="Insights__percent">%</string>
    <string name="Insights__title">Insights</string>
    <string name="InsightsDashboardFragment__title">Insights</string>
    <string name="InsightsDashboardFragment__signal_protocol_automatically_protected">Signal Protocol automatically protected %1$d%% of your outgoing messages over the past %2$d days. Conversations between Signal users are always end-to-end encrypted.</string>
    <string name="InsightsDashboardFragment__spread_the_word">Spread the word</string>
    <string name="InsightsDashboardFragment__not_enough_data">Not enough data</string>
    <string name="InsightsDashboardFragment__your_insights_percentage_is_calculated_based_on">Your Insights percentage is calculated based on outgoing messages within the past %1$d days that have not disappeared or been deleted.</string>
    <string name="InsightsDashboardFragment__start_a_conversation">Start a conversation</string>
    <string name="InsightsDashboardFragment__invite_your_contacts">Start communicating securely and enable new features that go beyond the limitations of unencrypted SMS messages by inviting more contacts to join Signal.</string>
    <string name="InsightsDashboardFragment__this_stat_was_generated_locally">These statistics were locally generated on your device and can only be seen by you. They are never transmitted anywhere.</string>
    <string name="InsightsDashboardFragment__encrypted_messages">Encrypted messages</string>
    <string name="InsightsDashboardFragment__cancel">Cancel</string>
    <string name="InsightsDashboardFragment__send">Send</string>
    <string name="InsightsModalFragment__title">Introducing Insights</string>
    <string name="InsightsModalFragment__description">Find out how many of your outgoing messages were sent securely, then quickly invite new contacts to boost your Signal percentage.</string>
    <string name="InsightsModalFragment__view_insights">View Insights</string>

    <string name="FirstInviteReminder__title">Invite to Signal</string>
    <string name="FirstInviteReminder__description">You could increase the number of encrypted messages you send by %1$d%%</string>
    <string name="SecondInviteReminder__title">Boost your Signal</string>
    <string name="SecondInviteReminder__description">Invite %1$s</string>
    <string name="InsightsReminder__view_insights">View Insights</string>
    <string name="InsightsReminder__invite">Invite</string>

    <!-- Edit KBS Pin -->

    <!-- BaseKbsPinFragment -->
    <string name="BaseKbsPinFragment__next">Next</string>
    <string name="BaseKbsPinFragment__create_alphanumeric_pin">Create alphanumeric PIN</string>
    <string name="BaseKbsPinFragment__create_numeric_pin">Create numeric PIN</string>
    <string name="BaseKbsPinFragment__learn_more_url" translatable="false">https://support.signal.org/hc/articles/360007059792</string>

    <!-- CreateKbsPinFragment -->
    <plurals name="CreateKbsPinFragment__pin_must_be_at_least_characters">
        <item quantity="one">PIN must be at least %1$d character</item>
        <item quantity="other">PIN must be at least %1$d characters</item>
    </plurals>
    <plurals name="CreateKbsPinFragment__pin_must_be_at_least_digits">
        <item quantity="one">PIN must be at least %1$d digit</item>
        <item quantity="other">PIN must be at least %1$d digits</item>
    </plurals>
    <string name="CreateKbsPinFragment__create_a_new_pin">Create a new PIN</string>
    <string name="CreateKbsPinFragment__you_can_choose_a_new_pin_as_long_as_this_device_is_registered">You can change your PIN as long as this device is registered.</string>
    <string name="CreateKbsPinFragment__create_your_pin">Create your PIN</string>
    <string name="CreateKbsPinFragment__pins_keep_information_stored_with_signal_encrypted">PINs keep information stored with Signal encrypted so only you can access it. Your profile, settings, and contacts will restore when you reinstall. You won\'t need your PIN to open the app.</string>
    <string name="CreateKbsPinFragment__choose_a_stronger_pin">Choose a stronger PIN</string>

    <!-- ConfirmKbsPinFragment -->
    <string name="ConfirmKbsPinFragment__pins_dont_match">PINs don\'t match. Try again.</string>
    <string name="ConfirmKbsPinFragment__confirm_your_pin">Confirm your PIN.</string>
    <string name="ConfirmKbsPinFragment__pin_creation_failed">PIN creation failed</string>
    <string name="ConfirmKbsPinFragment__your_pin_was_not_saved">Your PIN was not saved. We\'ll prompt you to create a PIN later.</string>
    <string name="ConfirmKbsPinFragment__pin_created">PIN created.</string>
    <string name="ConfirmKbsPinFragment__re_enter_your_pin">Re-enter your PIN</string>
    <string name="ConfirmKbsPinFragment__creating_pin">Creating PIN…</string>

    <!-- KbsSplashFragment -->
    <string name="KbsSplashFragment__introducing_pins">Introducing PINs</string>
    <string name="KbsSplashFragment__pins_keep_information_stored_with_signal_encrypted">PINs keep information stored with Signal encrypted so only you can access it. Your profile, settings, and contacts will restore when you reinstall. You won\'t need your PIN to open the app.</string>
    <string name="KbsSplashFragment__learn_more">Learn More</string>
    <string name="KbsSplashFragment__learn_more_link" translatable="false">https://support.signal.org/hc/articles/360007059792</string>
    <string name="KbsSplashFragment__registration_lock_equals_pin">Registration Lock = PIN</string>
    <string name="KbsSplashFragment__your_registration_lock_is_now_called_a_pin">Your Registration Lock is now called a PIN, and it does more. Update it now.</string>
    <string name="KbsSplashFragment__update_pin">Update PIN</string>
    <string name="KbsSplashFragment__create_your_pin">Create your PIN</string>
    <string name="KbsSplashFragment__learn_more_about_pins">Learn more about PINs</string>
    <string name="KbsSplashFragment__disable_pin">Disable PIN</string>

    <!-- KBS Reminder Dialog -->
    <string name="KbsReminderDialog__enter_your_signal_pin">Enter your Signal PIN</string>
    <string name="KbsReminderDialog__to_help_you_memorize_your_pin">To help you memorize your PIN, we\'ll ask you to enter it periodically. We ask you less over time.</string>
    <string name="KbsReminderDialog__skip">Skip</string>
    <string name="KbsReminderDialog__submit">Submit</string>
    <string name="KbsReminderDialog__forgot_pin">Forgot PIN?</string>
    <string name="KbsReminderDialog__incorrect_pin_try_again">Incorrect PIN. Try again.</string>

    <!-- AccountLockedFragment -->
    <string name="AccountLockedFragment__account_locked">Account locked</string>
    <string name="AccountLockedFragment__your_account_has_been_locked_to_protect_your_privacy">Your account has been locked to protect your privacy and security. After %1$d days of inactivity in your account you\'ll be able to re-register this phone number without needing your PIN. All content will be deleted.</string>
    <string name="AccountLockedFragment__next">Next</string>
    <string name="AccountLockedFragment__learn_more">Learn More</string>
    <string name="AccountLockedFragment__learn_more_url" translatable="false">https://support.signal.org/hc/articles/360007059792</string>

    <!-- KbsLockFragment -->
    <string name="RegistrationLockFragment__enter_your_pin">Enter your PIN</string>
    <string name="RegistrationLockFragment__enter_the_pin_you_created">Enter the PIN you created for your account. This is different from your SMS verification code.</string>
    <string name="RegistrationLockFragment__enter_alphanumeric_pin">Enter alphanumeric PIN</string>
    <string name="RegistrationLockFragment__enter_numeric_pin">Enter numeric PIN</string>
    <string name="RegistrationLockFragment__incorrect_pin_try_again">Incorrect PIN. Try again.</string>
    <string name="RegistrationLockFragment__forgot_pin">Forgot PIN?</string>
    <string name="RegistrationLockFragment__incorrect_pin">Incorrect PIN</string>
    <string name="RegistrationLockFragment__forgot_your_pin">Forgot your PIN?</string>
    <string name="RegistrationLockFragment__not_many_tries_left">Not many tries left!</string>
    <string name="RegistrationLockFragment__signal_registration_need_help_with_pin_for_android_v1_pin">Signal Registration - Need Help with PIN for Android (v1 PIN)</string>
    <string name="RegistrationLockFragment__signal_registration_need_help_with_pin_for_android_v2_pin">Signal Registration - Need Help with PIN for Android (v2 PIN)</string>

    <plurals name="RegistrationLockFragment__for_your_privacy_and_security_there_is_no_way_to_recover">
        <item quantity="one">For your privacy and security, there is no way to recover your PIN. If you can\'t remember your PIN, you can re-verify with SMS after %1$d day of inactivity. In this case, your account will be wiped and all content deleted.</item>
        <item quantity="other">For your privacy and security, there is no way to recover your PIN. If you can\'t remember your PIN, you can re-verify with SMS after %1$d days of inactivity. In this case, your account will be wiped and all content deleted.</item>
    </plurals>

    <plurals name="RegistrationLockFragment__incorrect_pin_d_attempts_remaining">
        <item quantity="one">Incorrect PIN. %1$d attempt remaining.</item>
        <item quantity="other">Incorrect PIN. %1$d attempts remaining.</item>
    </plurals>

    <plurals name="RegistrationLockFragment__if_you_run_out_of_attempts_your_account_will_be_locked_for_d_days">
        <item quantity="one">If you run out of attempts your account will be locked for %1$d day. After %1$d day of inactivity, you can re-register without your PIN. Your account will be wiped and all content deleted.</item>
        <item quantity="other">If you run out of attempts your account will be locked for %1$d days. After %1$d days of inactivity, you can re-register without your PIN. Your account will be wiped and all content deleted.</item>
    </plurals>

    <plurals name="RegistrationLockFragment__you_have_d_attempts_remaining">
        <item quantity="one">You have %1$d attempt remaining.</item>
        <item quantity="other">You have %1$d attempts remaining.</item>
    </plurals>

    <plurals name="RegistrationLockFragment__d_attempts_remaining">
        <item quantity="one">%1$d attempt remaining.</item>
        <item quantity="other">%1$d attempts remaining.</item>
    </plurals>

    <!-- CalleeMustAcceptMessageRequestDialogFragment -->
    <string name="CalleeMustAcceptMessageRequestDialogFragment__s_will_get_a_message_request_from_you">%1$s will get a message request from you. You can call once your message request is accepted.</string>

    <!-- KBS Megaphone -->
    <string name="KbsMegaphone__create_a_pin">Create a PIN</string>
    <string name="KbsMegaphone__pins_keep_information_thats_stored_with_signal_encrytped">PINs keep information that’s stored with Signal encrypted.</string>
    <string name="KbsMegaphone__create_pin">Create PIN</string>

    <!-- transport_selection_list_item -->
    <string name="transport_selection_list_item__transport_icon">Transport icon</string>
    <string name="ConversationListFragment_loading">Loading…</string>
    <string name="CallNotificationBuilder_connecting">Connecting…</string>
    <string name="Permissions_permission_required">Permission required</string>
    <string name="ConversationActivity_signal_needs_sms_permission_in_order_to_send_an_sms">Signal needs SMS permission in order to send an SMS, but it has been permanently denied. Please continue to app settings, select \"Permissions\" and enable \"SMS\".</string>
    <string name="Permissions_continue">Continue</string>
    <string name="Permissions_not_now">Not now</string>
    <string name="conversation_activity__enable_signal_messages">ENABLE SIGNAL MESSAGES</string>
    <string name="SQLCipherMigrationHelper_migrating_signal_database">Migrating Signal database</string>
    <string name="PushDecryptJob_new_locked_message">New locked message</string>
    <string name="PushDecryptJob_unlock_to_view_pending_messages">Unlock to view pending messages</string>
    <string name="enter_backup_passphrase_dialog__backup_passphrase">Backup passphrase</string>
    <string name="backup_enable_dialog__backups_will_be_saved_to_external_storage_and_encrypted_with_the_passphrase_below_you_must_have_this_passphrase_in_order_to_restore_a_backup">Backups will be saved to external storage and encrypted with the passphrase below. You must have this passphrase in order to restore a backup.</string>
    <string name="backup_enable_dialog__you_must_have_this_passphrase">You must have this passphrase in order to restore a backup.</string>
    <string name="backup_enable_dialog__folder">Folder</string>
    <string name="backup_enable_dialog__i_have_written_down_this_passphrase">I have written down this passphrase. Without it, I will be unable to restore a backup.</string>
    <string name="registration_activity__restore_backup">Restore backup</string>
    <string name="registration_activity__transfer_or_restore_account">Transfer or restore account</string>
    <string name="registration_activity__transfer_account">Transfer account</string>
    <string name="registration_activity__skip">Skip</string>
    <string name="preferences_chats__chat_backups">Chat backups</string>
    <string name="preferences_chats__backup_chats_to_external_storage">Backup chats to external storage</string>
    <string name="preferences_chats__transfer_account">Transfer account</string>
    <string name="preferences_chats__transfer_account_to_a_new_android_device">Transfer account to a new Android device</string>
    <string name="RegistrationActivity_enter_backup_passphrase">Enter backup passphrase</string>
    <string name="RegistrationActivity_restore">Restore</string>
    <string name="RegistrationActivity_backup_failure_downgrade">Cannot import backups from newer versions of Signal</string>
    <string name="RegistrationActivity_incorrect_backup_passphrase">Incorrect backup passphrase</string>
    <string name="RegistrationActivity_checking">Checking…</string>
    <string name="RegistrationActivity_d_messages_so_far">%d messages so far…</string>
    <string name="RegistrationActivity_restore_from_backup">Restore from backup?</string>
    <string name="RegistrationActivity_restore_your_messages_and_media_from_a_local_backup">Restore your messages and media from a local backup. If you don\'t restore now, you won\'t be able to restore later.</string>
    <string name="RegistrationActivity_backup_size_s">Backup size: %s</string>
    <string name="RegistrationActivity_backup_timestamp_s">Backup timestamp: %s</string>
    <string name="BackupDialog_enable_local_backups">Enable local backups?</string>
    <string name="BackupDialog_enable_backups">Enable backups</string>
    <string name="BackupDialog_please_acknowledge_your_understanding_by_marking_the_confirmation_check_box">Please acknowledge your understanding by marking the confirmation check box.</string>
    <string name="BackupDialog_delete_backups">Delete backups?</string>
    <string name="BackupDialog_disable_and_delete_all_local_backups">Disable and delete all local backups?</string>
    <string name="BackupDialog_delete_backups_statement">Delete backups</string>
    <string name="BackupDialog_to_enable_backups_choose_a_folder">To enable backups, choose a folder. Backups will be saved to this location.</string>
    <string name="BackupDialog_choose_folder">Choose folder</string>
    <string name="BackupDialog_copied_to_clipboard">Copied to clipboard</string>
    <string name="BackupDialog_no_file_picker_available">No file picker available.</string>
    <string name="BackupDialog_enter_backup_passphrase_to_verify">Enter your backup passphrase to verify</string>
    <string name="BackupDialog_verify">Verify</string>
    <string name="BackupDialog_you_successfully_entered_your_backup_passphrase">You successfully entered your backup passphrase</string>
    <string name="BackupDialog_passphrase_was_not_correct">Passphrase was not correct</string>
<<<<<<< HEAD
    <string name="LocalBackupJob_creating_signal_backup">Creating Molly backup…</string>
=======
    <string name="LocalBackupJob_creating_signal_backup">Creating Signal backup…</string>
    <!-- Title for progress notification shown in a system notification while verifying a recent backup. -->
    <string name="LocalBackupJob_verifying_signal_backup">Verifying Signal backup…</string>
>>>>>>> e379cf61
    <string name="LocalBackupJobApi29_backup_failed">Backup failed</string>
    <string name="LocalBackupJobApi29_your_backup_directory_has_been_deleted_or_moved">Your backup directory has been deleted or moved.</string>
    <string name="LocalBackupJobApi29_your_backup_file_is_too_large">Your backup file is too large to store on this volume.</string>
    <string name="LocalBackupJobApi29_there_is_not_enough_space">There is not enough space to store your backup.</string>
    <!-- Error message shown if a newly created backup could not be verified as accurate -->
    <string name="LocalBackupJobApi29_your_backup_could_not_be_verified">Your recent backup could not be created and verified. Please create a new one.</string>
    <!-- Error message shown if a very large attachment is encountered during the backup creation and causes the backup to fail -->
    <string name="LocalBackupJobApi29_your_backup_contains_a_very_large_file">Your backup contains a very large file that cannot be backed up. Please delete it and create a new backup.</string>
    <string name="LocalBackupJobApi29_tap_to_manage_backups">Tap to manage backups.</string>
    <string name="ProgressPreference_d_messages_so_far">%d messages so far</string>
    <string name="RegistrationActivity_wrong_number">Wrong number</string>
    <string name="RegistrationActivity_call_me_instead_available_in">Call me instead \n (Available in %1$02d:%2$02d)</string>
    <string name="RegistrationActivity_contact_signal_support">Contact Signal Support</string>
    <string name="RegistrationActivity_code_support_subject">Signal Registration - Verification Code for Android</string>
    <string name="RegistrationActivity_incorrect_code">Incorrect code</string>
    <string name="BackupUtil_never">Never</string>
    <string name="BackupUtil_unknown">Unknown</string>
    <string name="preferences_app_protection__see_my_phone_number">See my phone number</string>
    <string name="preferences_app_protection__find_me_by_phone_number">Find me by phone number</string>
    <string name="PhoneNumberPrivacy_everyone">Everyone</string>
    <string name="PhoneNumberPrivacy_my_contacts">My contacts</string>
    <string name="PhoneNumberPrivacy_nobody">Nobody</string>
    <string name="PhoneNumberPrivacy_everyone_see_description">Your phone number will be visible to all people and groups you message.</string>
    <string name="PhoneNumberPrivacy_everyone_find_description">Anyone who has your phone number in their contacts will see you as a contact on Signal. Others will be able to find you in search.</string>
    <string name="preferences_app_protection__screen_lock">Screen lock</string>
    <string name="preferences_app_protection__lock_signal_access_with_android_screen_lock_or_fingerprint">Lock Signal access with Android screen lock or fingerprint</string>
    <string name="preferences_app_protection__screen_lock_inactivity_timeout">Screen lock inactivity timeout</string>
    <string name="preferences_app_protection__signal_pin">Signal PIN</string>
    <string name="preferences_app_protection__create_a_pin">Create a PIN</string>
    <string name="preferences_app_protection__change_your_pin">Change your PIN</string>
    <string name="preferences_app_protection__pin_reminders">PIN reminders</string>
    <string name="preferences_app_protection__pins_keep_information_stored_with_signal_encrypted">PINs keep information stored with Signal encrypted so only you can access it. Your profile, settings, and contacts will restore when you reinstall Signal.</string>
    <string name="preferences_app_protection__add_extra_security_by_requiring_your_signal_pin_to_register">Add extra security by requiring your Signal PIN to register your phone number with Signal again.</string>
    <string name="preferences_app_protection__reminders_help_you_remember_your_pin">Reminders help you remember your PIN since it can\'t be recovered. You\'ll be asked less frequently over time.</string>
    <string name="preferences_app_protection__turn_off">Turn off</string>
    <string name="preferences_app_protection__confirm_pin">Confirm PIN</string>
    <string name="preferences_app_protection__confirm_your_signal_pin">Confirm your Signal PIN</string>
    <string name="preferences_app_protection__make_sure_you_memorize_or_securely_store_your_pin">Make sure you memorize or securely store your PIN as it can\'t be recovered. If you forget your PIN, you may lose data when re-registering your Signal account.</string>
    <string name="preferences_app_protection__incorrect_pin_try_again">Incorrect PIN. Try again.</string>
    <string name="preferences_app_protection__failed_to_enable_registration_lock">Failed to enable registration lock.</string>
    <string name="preferences_app_protection__failed_to_disable_registration_lock">Failed to disable registration lock.</string>
    <string name="AppProtectionPreferenceFragment_none">None</string>
    <string name="preferences_app_protection__registration_lock">Registration Lock</string>
    <string name="RegistrationActivity_you_must_enter_your_registration_lock_PIN">You must enter your Registration Lock PIN</string>
    <string name="RegistrationActivity_your_pin_has_at_least_d_digits_or_characters">Your PIN has at least %d digits or characters</string>
    <string name="RegistrationActivity_too_many_attempts">Too many attempts</string>
    <string name="RegistrationActivity_you_have_made_too_many_incorrect_registration_lock_pin_attempts_please_try_again_in_a_day">You\'ve made too many incorrect Registration Lock PIN attempts. Please try again in a day.</string>
    <string name="RegistrationActivity_you_have_made_too_many_attempts_please_try_again_later">You\'ve made too many attempts. Please try again later.</string>
    <string name="RegistrationActivity_error_connecting_to_service">Error connecting to service</string>
    <string name="preferences_chats__backups">Backups</string>
    <string name="prompt_passphrase_activity__signal_is_locked">Molly is locked</string>
    <string name="prompt_passphrase_activity__tap_to_unlock">TAP TO UNLOCK</string>
    <string name="Recipient_unknown">Unknown</string>

    <!-- TransferOrRestoreFragment -->
    <string name="TransferOrRestoreFragment__transfer_or_restore_account">Transfer or restore account</string>
    <string name="TransferOrRestoreFragment__if_you_have_previously_registered_a_signal_account">If you have previously registered a Signal account, you can transfer or restore your account and messages</string>
    <string name="TransferOrRestoreFragment__transfer_from_android_device">Transfer from Android device</string>
    <string name="TransferOrRestoreFragment__transfer_your_account_and_messages_from_your_old_android_device">Transfer your account and messages from your old Android device. You need access to your old device.</string>
    <string name="TransferOrRestoreFragment__you_need_access_to_your_old_device">You need access to your old device.</string>
    <string name="TransferOrRestoreFragment__restore_from_backup">Restore from backup</string>
    <string name="TransferOrRestoreFragment__restore_your_messages_from_a_local_backup">Restore your messages from a local backup. If you don’t restore now, you won\'t be able to restore later.</string>

    <!-- NewDeviceTransferInstructionsFragment -->
    <string name="NewDeviceTransferInstructions__open_signal_on_your_old_android_phone">Open Signal on your old Android phone</string>
    <string name="NewDeviceTransferInstructions__continue">Continue</string>
    <string name="NewDeviceTransferInstructions__first_bullet">1.</string>
    <string name="NewDeviceTransferInstructions__tap_on_your_profile_photo_in_the_top_left_to_open_settings">Tap on your profile photo in the top left to open Settings</string>
    <string name="NewDeviceTransferInstructions__second_bullet">2.</string>
    <string name="NewDeviceTransferInstructions__tap_on_account">Tap on "Account"</string>
    <string name="NewDeviceTransferInstructions__third_bullet">3.</string>
    <string name="NewDeviceTransferInstructions__tap_transfer_account_and_then_continue_on_both_devices">Tap "Transfer Account" and then "Continue" on both devices</string>

    <!-- NewDeviceTransferSetupFragment -->
    <string name="NewDeviceTransferSetup__preparing_to_connect_to_old_android_device">Preparing to connect to old Android device…</string>
    <string name="NewDeviceTransferSetup__take_a_moment_should_be_ready_soon">Taking a moment, should be ready soon</string>
    <string name="NewDeviceTransferSetup__waiting_for_old_device_to_connect">Waiting for old Android device to connect…</string>
    <string name="NewDeviceTransferSetup__signal_needs_the_location_permission_to_discover_and_connect_with_your_old_device">Molly needs the location permission to discover and connect to your old Android device.</string>
    <string name="NewDeviceTransferSetup__signal_needs_location_services_enabled_to_discover_and_connect_with_your_old_device">Molly needs location services enabled to discover and connect with your old Android device.</string>
    <string name="NewDeviceTransferSetup__signal_needs_wifi_on_to_discover_and_connect_with_your_old_device">Molly needs Wi-Fi on to discover and connect with your old Android device. Wi-Fi needs to be on but it does not have to be connected to a Wi-Fi network.</string>
    <string name="NewDeviceTransferSetup__sorry_it_appears_your_device_does_not_support_wifi_direct">Sorry, it appears this device does not support Wi-Fi Direct. Molly uses Wi-Fi Direct to discover and connect with your old Android device. You can still restore a backup to restore your account from your old Android device.</string>
    <string name="NewDeviceTransferSetup__restore_a_backup">Restore a backup</string>
    <string name="NewDeviceTransferSetup__an_unexpected_error_occurred_while_attempting_to_connect_to_your_old_device">An unexpected error occurred while attempting to connect to your old Android device.</string>

    <!-- OldDeviceTransferSetupFragment -->
    <string name="OldDeviceTransferSetup__searching_for_new_android_device">Searching for new Android device…</string>
    <string name="OldDeviceTransferSetup__signal_needs_the_location_permission_to_discover_and_connect_with_your_new_device">Molly needs the location permission to discover and connect to your new Android device.</string>
    <string name="OldDeviceTransferSetup__signal_needs_location_services_enabled_to_discover_and_connect_with_your_new_device">Molly needs location services enabled to discover and connect with your new Android device.</string>
    <string name="OldDeviceTransferSetup__signal_needs_wifi_on_to_discover_and_connect_with_your_new_device">Molly needs Wi-Fi on to discover and connect with your new Android device. Wi-Fi needs to be on but it does not have to be connected to a Wi-Fi network.</string>
    <string name="OldDeviceTransferSetup__sorry_it_appears_your_device_does_not_support_wifi_direct">Sorry, it appears this device does not support Wi-Fi Direct. Molly uses Wi-Fi Direct to discover and connect with your new Android device. You can still create a backup to restore your account on your new Android device.</string>
    <string name="OldDeviceTransferSetup__create_a_backup">Create a backup</string>
    <string name="OldDeviceTransferSetup__an_unexpected_error_occurred_while_attempting_to_connect_to_your_old_device">An unexpected error occurred while attempting to connect to your new Android device.</string>

    <!-- DeviceTransferSetupFragment -->
    <string name="DeviceTransferSetup__unable_to_open_wifi_settings">Unable to open Wi-Fi Settings. Please turn on Wi-Fi manually.</string>
    <string name="DeviceTransferSetup__grant_location_permission">Grant location permission</string>
    <string name="DeviceTransferSetup__turn_on_location_services">Turn on location services</string>
    <string name="DeviceTransferSetup__unable_to_open_location_settings">Unable to open location settings.</string>
    <string name="DeviceTransferSetup__turn_on_wifi">Turn on Wi-Fi</string>
    <string name="DeviceTransferSetup__error_connecting">Error Connecting</string>
    <string name="DeviceTransferSetup__retry">Retry</string>
    <string name="DeviceTransferSetup__submit_debug_logs">Submit debug logs</string>
    <string name="DeviceTransferSetup__verify_code">Verify code</string>
    <string name="DeviceTransferSetup__verify_that_the_code_below_matches_on_both_of_your_devices">Verify that the code below matches on both of your devices. Then tap continue.</string>
    <string name="DeviceTransferSetup__the_numbers_do_not_match">The numbers do not match</string>
    <string name="DeviceTransferSetup__continue">Continue</string>
    <string name="DeviceTransferSetup__number_is_not_the_same">Number is not the same</string>
    <string name="DeviceTransferSetup__if_the_numbers_on_your_devices_do_not_match_its_possible_you_connected_to_the_wrong_device">If the numbers on your devices do not match, it\'s possible you connected to the wrong device. To fix this, stop the transfer and try again, and keep both of your devices close.</string>
    <string name="DeviceTransferSetup__stop_transfer">Stop transfer</string>
    <string name="DeviceTransferSetup__unable_to_discover_old_device">Unable to discover old device</string>
    <string name="DeviceTransferSetup__unable_to_discover_new_device">Unable to discover new device</string>
    <string name="DeviceTransferSetup__make_sure_the_following_permissions_are_enabled">Make sure the following permissions and services are enabled:</string>
    <string name="DeviceTransferSetup__location_permission">Location permission</string>
    <string name="DeviceTransferSetup__location_services">Location services</string>
    <string name="DeviceTransferSetup__wifi">Wi-Fi</string>
    <string name="DeviceTransferSetup__on_the_wifi_direct_screen_remove_all_remembered_groups_and_unlink_any_invited_or_connected_devices">On the WiFi Direct screen, remove all remembered groups and unlink any invited or connected devices.</string>
    <string name="DeviceTransferSetup__wifi_direct_screen">WiFi Direct screen</string>
    <string name="DeviceTransferSetup__try_turning_wifi_off_and_on_on_both_devices">Try turning Wi-Fi off and on, on both devices.</string>
    <string name="DeviceTransferSetup__make_sure_both_devices_are_in_transfer_mode">Make sure both devices are in transfer mode.</string>
    <string name="DeviceTransferSetup__go_to_support_page">Go to support page</string>
    <string name="DeviceTransferSetup__try_again">Try again</string>
    <string name="DeviceTransferSetup__waiting_for_other_device">Waiting for other device</string>
    <string name="DeviceTransferSetup__tap_continue_on_your_other_device_to_start_the_transfer">Tap Continue on your other device to start the transfer.</string>
    <string name="DeviceTransferSetup__tap_continue_on_your_other_device">Tap Continue on your other device…</string>

    <!-- NewDeviceTransferFragment -->
    <string name="NewDeviceTransfer__cannot_transfer_from_a_newer_version_of_signal">Cannot transfer from a newer versions of Signal</string>

    <!-- DeviceTransferFragment -->
    <string name="DeviceTransfer__transferring_data">Transferring data</string>
    <string name="DeviceTransfer__keep_both_devices_near_each_other">Keep both devices near each other. Do not turn off the devices and keep Molly open. Transfers are end-to-end encrypted.</string>
    <string name="DeviceTransfer__d_messages_so_far">%1$d messages so far…</string>
    <!-- Filled in with total percentage of messages transferred -->
    <string name="DeviceTransfer__s_of_messages_so_far">%1$s%% of messages so far…</string>
    <string name="DeviceTransfer__cancel">Cancel</string>
    <string name="DeviceTransfer__try_again">Try again</string>
    <string name="DeviceTransfer__stop_transfer_question">Stop transfer?</string>
    <string name="DeviceTransfer__stop_transfer">Stop transfer</string>
    <string name="DeviceTransfer__all_transfer_progress_will_be_lost">All transfer progress will be lost.</string>
    <string name="DeviceTransfer__transfer_failed">Transfer failed</string>
    <string name="DeviceTransfer__unable_to_transfer">Unable to transfer</string>

    <!-- OldDeviceTransferInstructionsFragment -->
    <string name="OldDeviceTransferInstructions__transfer_account">Transfer Account</string>
    <string name="OldDeviceTransferInstructions__you_can_transfer_your_signal_account_when_setting_up_signal_on_a_new_android_device">You can transfer your Signal account when setting up Signal on a new Android device. Before continuing:</string>
    <string name="OldDeviceTransferInstructions__first_bullet">1.</string>
    <string name="OldDeviceTransferInstructions__download_signal_on_your_new_android_device">Download Molly on your new Android device</string>
    <string name="OldDeviceTransferInstructions__second_bullet">2.</string>
    <string name="OldDeviceTransferInstructions__tap_on_transfer_or_restore_account">Tap on "Transfer or restore account"</string>
    <string name="OldDeviceTransferInstructions__third_bullet">3.</string>
    <string name="OldDeviceTransferInstructions__select_transfer_from_android_device_when_prompted_and_then_continue">Select "Transfer from Android device" when prompted and then "Continue". Keep both devices nearby.</string>
    <string name="OldDeviceTransferInstructions__continue">Continue</string>

    <!-- OldDeviceTransferComplete -->
    <string name="OldDeviceTransferComplete__transfer_complete">Transfer complete</string>
    <string name="OldDeviceTransferComplete__go_to_your_new_device">Go to your new device</string>
    <string name="OldDeviceTransferComplete__your_signal_data_has_Been_transferred_to_your_new_device">Your Signal data has been transferred to your new device. To complete the transfer process, you must continue registration on your new device.</string>
    <string name="OldDeviceTransferComplete__close">Close</string>

    <!-- NewDeviceTransferComplete -->
    <string name="NewDeviceTransferComplete__transfer_successful">Transfer successful</string>
    <string name="NewDeviceTransferComplete__transfer_complete">Transfer complete</string>
    <string name="NewDeviceTransferComplete__to_complete_the_transfer_process_you_must_continue_registration">To complete the transfer process, you must continue registration.</string>
    <string name="NewDeviceTransferComplete__continue_registration">Continue registration</string>

    <!-- DeviceToDeviceTransferService -->
    <string name="DeviceToDeviceTransferService_content_title">Account transfer</string>
    <string name="DeviceToDeviceTransferService_status_ready">Preparing to connect to your other Android device…</string>
    <string name="DeviceToDeviceTransferService_status_starting_up">Preparing to connect to your other Android device…</string>
    <string name="DeviceToDeviceTransferService_status_discovery">Searching for your other Android device…</string>
    <string name="DeviceToDeviceTransferService_status_network_connected">Connecting to your other Android device…</string>
    <string name="DeviceToDeviceTransferService_status_verification_required">Verification required</string>
    <string name="DeviceToDeviceTransferService_status_service_connected">Transferring account…</string>

    <!-- OldDeviceTransferLockedDialog -->
    <string name="OldDeviceTransferLockedDialog__complete_registration_on_your_new_device">Complete registration on your new device</string>
    <string name="OldDeviceTransferLockedDialog__your_signal_account_has_been_transferred_to_your_new_device">Your Signal account has been transferred to your new device, but you must complete registration on it to continue. Signal will be inactive on this device.</string>
    <string name="OldDeviceTransferLockedDialog__done">Done</string>
    <string name="OldDeviceTransferLockedDialog__cancel_and_activate_this_device">Cancel and activate this device</string>

    <!-- AdvancedPreferenceFragment -->
    <string name="AdvancedPreferenceFragment__transfer_mob_balance">Transfer MOB balance?</string>
    <string name="AdvancedPreferenceFragment__you_have_a_balance_of_s">You have a balance of %1$s. If you do not transfer your funds to another wallet address before deleting your account, you will lose it forever.</string>
    <string name="AdvancedPreferenceFragment__dont_transfer">Don\'t transfer</string>
    <string name="AdvancedPreferenceFragment__transfer">Transfer</string>

    <!-- RecipientBottomSheet -->
    <string name="RecipientBottomSheet_block">Block</string>
    <string name="RecipientBottomSheet_unblock">Unblock</string>
    <string name="RecipientBottomSheet_add_to_contacts">Add to contacts</string>
    <!-- Error message that displays when a user tries to tap to view system contact details but has no app that supports it -->
    <string name="RecipientBottomSheet_unable_to_open_contacts">Can\'t find an app able to open contacts.</string>
    <string name="RecipientBottomSheet_add_to_a_group">Add to a group</string>
    <string name="RecipientBottomSheet_add_to_another_group">Add to another group</string>
    <string name="RecipientBottomSheet_view_safety_number">View safety number</string>
    <string name="RecipientBottomSheet_make_admin">Make admin</string>
    <string name="RecipientBottomSheet_remove_as_admin">Remove as admin</string>
    <string name="RecipientBottomSheet_remove_from_group">Remove from group</string>
    <string name="RecipientBottomSheet_message_description">Message</string>
    <string name="RecipientBottomSheet_voice_call_description">Voice call</string>
    <string name="RecipientBottomSheet_insecure_voice_call_description">Insecure voice call</string>
    <string name="RecipientBottomSheet_video_call_description">Video call</string>

    <string name="RecipientBottomSheet_remove_s_as_group_admin">Remove %1$s as group admin?</string>
    <string name="RecipientBottomSheet_s_will_be_able_to_edit_group">"%1$s" will be able to edit this group and its members.</string>

    <string name="RecipientBottomSheet_remove_s_from_the_group">Remove %1$s from the group?</string>
    <!-- Dialog message shown when removing someone from a group with group link being active to indicate they will not be able to rejoin -->
    <string name="RecipientBottomSheet_remove_s_from_the_group_they_will_not_be_able_to_rejoin">Remove %1$s from the group? They will not be able to rejoin via the group link.</string>
    <string name="RecipientBottomSheet_remove">Remove</string>
    <string name="RecipientBottomSheet_copied_to_clipboard">Copied to clipboard</string>

    <string name="GroupRecipientListItem_admin">Admin</string>
    <string name="GroupRecipientListItem_approve_description">Approve</string>
    <string name="GroupRecipientListItem_deny_description">Deny</string>


    <!-- GroupsLearnMoreBottomSheetDialogFragment -->
    <string name="GroupsLearnMore_legacy_vs_new_groups">Legacy vs. New Groups</string>
    <string name="GroupsLearnMore_what_are_legacy_groups">What are Legacy Groups?</string>
    <string name="GroupsLearnMore_paragraph_1">Legacy Groups are groups that are not compatible with New Group features like admins and more descriptive group updates.</string>
    <string name="GroupsLearnMore_can_i_upgrade_a_legacy_group">Can I upgrade a Legacy Group?</string>
    <string name="GroupsLearnMore_paragraph_2">Legacy Groups can\'t yet be upgraded to New Groups, but you can create a New Group with the same members if they\'re on the latest version of Signal.</string>
    <string name="GroupsLearnMore_paragraph_3">Signal will offer a way to upgrade Legacy Groups in the future.</string>

    <!-- GroupLinkBottomSheetDialogFragment -->
    <string name="GroupLinkBottomSheet_share_hint_requiring_approval">Anyone with this link can view the group\'s name and photo and request to join. Share it with people you trust.</string>
    <string name="GroupLinkBottomSheet_share_hint_not_requiring_approval">Anyone with this link can view the group\'s name and photo and join the group. Share it with people you trust.</string>
    <string name="GroupLinkBottomSheet_share_via_signal">Share via Molly</string>
    <string name="GroupLinkBottomSheet_copy">Copy</string>
    <string name="GroupLinkBottomSheet_qr_code">QR Code</string>
    <string name="GroupLinkBottomSheet_share">Share</string>
    <string name="GroupLinkBottomSheet_copied_to_clipboard">Copied to clipboard</string>
    <string name="GroupLinkBottomSheet_the_link_is_not_currently_active">The link is not currently active</string>

    <!-- VoiceNotePlaybackPreparer -->
    <string name="VoiceNotePlaybackPreparer__failed_to_play_voice_message">Failed to play voice message</string>

    <!-- VoiceNoteMediaDescriptionCompatFactory -->
    <string name="VoiceNoteMediaItemFactory__voice_message">Voice message &#183; %1$s</string>
    <string name="VoiceNoteMediaItemFactory__s_to_s">%1$s to %2$s</string>

    <!-- StorageUtil -->
    <string name="StorageUtil__s_s">%1$s/%2$s</string>
    <string name="BlockedUsersActivity__s_has_been_blocked">\"%1$s\" has been blocked.</string>
    <string name="BlockedUsersActivity__failed_to_block_s">Failed to block \"%1$s\"</string>
    <string name="BlockedUsersActivity__s_has_been_unblocked">\"%1$s\" has been unblocked.</string>

    <!-- ReviewCardDialogFragment -->
    <string name="ReviewCardDialogFragment__review_members">Review Members</string>
    <string name="ReviewCardDialogFragment__review_request">Review Request</string>
    <string name="ReviewCardDialogFragment__d_group_members_have_the_same_name">%1$d group members have the same name, review the members below and choose to take action.</string>
    <string name="ReviewCardDialogFragment__if_youre_not_sure">If you\'re not sure who the request is from, review the contacts below and take action.</string>
    <string name="ReviewCardDialogFragment__no_other_groups_in_common">No other groups in common.</string>
    <string name="ReviewCardDialogFragment__no_groups_in_common">No groups in common.</string>
    <plurals name="ReviewCardDialogFragment__d_other_groups_in_common">
        <item quantity="one">%d group in common</item>
        <item quantity="other">%d groups in common</item>
    </plurals>
    <plurals name="ReviewCardDialogFragment__d_groups_in_common">
        <item quantity="one">%d group in common</item>
        <item quantity="other">%d groups in common</item>
    </plurals>
    <string name="ReviewCardDialogFragment__remove_s_from_group">Remove %1$s from group?</string>
    <string name="ReviewCardDialogFragment__remove">Remove</string>
    <string name="ReviewCardDialogFragment__failed_to_remove_group_member">Failed to remove group member.</string>

    <!-- ReviewCard -->
    <string name="ReviewCard__member">Member</string>
    <string name="ReviewCard__request">Request</string>
    <string name="ReviewCard__your_contact">Your contact</string>
    <string name="ReviewCard__remove_from_group">Remove from group</string>
    <string name="ReviewCard__update_contact">Update contact</string>
    <string name="ReviewCard__block">Block</string>
    <string name="ReviewCard__delete">Delete</string>
    <string name="ReviewCard__recently_changed">Recently changed their profile name from %1$s to %2$s</string>

    <!-- CallParticipantsListUpdatePopupWindow -->
    <string name="CallParticipantsListUpdatePopupWindow__s_joined">%1$s joined</string>
    <string name="CallParticipantsListUpdatePopupWindow__s_and_s_joined">%1$s and %2$s joined</string>
    <string name="CallParticipantsListUpdatePopupWindow__s_s_and_s_joined">%1$s, %2$s and %3$s joined</string>
    <string name="CallParticipantsListUpdatePopupWindow__s_s_and_d_others_joined">%1$s, %2$s and %3$d others joined</string>
    <string name="CallParticipantsListUpdatePopupWindow__s_left">%1$s left</string>
    <string name="CallParticipantsListUpdatePopupWindow__s_and_s_left">%1$s and %2$s left</string>
    <string name="CallParticipantsListUpdatePopupWindow__s_s_and_s_left">%1$s, %2$s and %3$s left</string>
    <string name="CallParticipantsListUpdatePopupWindow__s_s_and_d_others_left">%1$s, %2$s and %3$d others left</string>

    <string name="CallParticipant__you">You</string>
    <string name="CallParticipant__you_on_another_device">You (on another device)</string>
    <string name="CallParticipant__s_on_another_device">%1$s (on another device)</string>

    <!-- WifiToCellularPopupWindow -->
    <!-- Message shown during a call when the WiFi network is unusable, and cellular data starts to be used for the call instead. -->
    <string name="WifiToCellularPopupWindow__weak_wifi_switched_to_cellular">Weak Wi-Fi. Switched to cellular.</string>

    <!-- DeleteAccountFragment -->
    <string name="DeleteAccountFragment__deleting_your_account_will">Deleting your account will:</string>
    <string name="DeleteAccountFragment__enter_your_phone_number">Enter your phone number</string>
    <string name="DeleteAccountFragment__delete_account">Delete account</string>
    <string name="DeleteAccountFragment__delete_your_account_info_and_profile_photo">Delete your account info and profile photo</string>
    <string name="DeleteAccountFragment__delete_all_your_messages">Delete all your messages</string>
    <string name="DeleteAccountFragment__delete_s_in_your_payments_account">Delete %1$s in your payments account</string>
    <string name="DeleteAccountFragment__no_country_code">No country code specified</string>
    <string name="DeleteAccountFragment__no_number">No number specified</string>
    <string name="DeleteAccountFragment__the_phone_number">The phone number you entered doesn\'t match your account\'s.</string>
    <string name="DeleteAccountFragment__are_you_sure">Are you sure you want to delete your account?</string>
    <string name="DeleteAccountFragment__this_will_delete_your_signal_account">This will delete your Signal account and reset the application. The app will close after the process is complete.</string>
    <string name="DeleteAccountFragment__failed_to_delete_account">Failed to delete account. Do you have a network connection?</string>
    <string name="DeleteAccountFragment__failed_to_delete_local_data">Failed to delete local data. You can manually clear it in the system application settings.</string>
    <string name="DeleteAccountFragment__launch_app_settings">Launch App Settings</string>
    <!-- Title of progress dialog shown when a user deletes their account and the process is leaving all groups -->
    <string name="DeleteAccountFragment__leaving_groups">Leaving groups…</string>
    <!-- Title of progress dialog shown when a user deletes their account and the process has left all groups -->
    <string name="DeleteAccountFragment__deleting_account">Deleting account…</string>
    <!-- Message of progress dialog shown when a user deletes their account and the process is canceling their subscription -->
    <string name="DeleteAccountFragment__canceling_your_subscription">Canceling your subscription…</string>
    <!-- Message of progress dialog shown when a user deletes their account and the process is leaving groups -->
    <string name="DeleteAccountFragment__depending_on_the_number_of_groups">Depending on the number of groups you\'re in, this might take a few minutes</string>
    <!-- Message of progress dialog shown when a user deletes their account and the process has left all groups -->
    <string name="DeleteAccountFragment__deleting_all_user_data_and_resetting">Deleting user data and resetting the app</string>
    <!-- Title of error dialog shown when a network error occurs during account deletion -->
    <string name="DeleteAccountFragment__account_not_deleted">Account Not Deleted</string>
    <!-- Message of error dialog shown when a network error occurs during account deletion -->
    <string name="DeleteAccountFragment__there_was_a_problem">There was a problem completing the deletion process. Check your network connection and try again.</string>

    <!-- DeleteAccountCountryPickerFragment -->
    <string name="DeleteAccountCountryPickerFragment__search_countries">Search Countries</string>

    <!-- CreateGroupActivity -->
    <string name="CreateGroupActivity__skip">Skip</string>
    <plurals name="CreateGroupActivity__d_members">
        <item quantity="one">%1$d member</item>
        <item quantity="other">%1$d members</item>
    </plurals>

    <!-- ShareActivity -->
    <string name="ShareActivity__share">Share</string>
    <string name="ShareActivity__send">Send</string>
    <string name="ShareActivity__comma_s">, %1$s</string>
    <string name="ShareActivity__sharing_to_multiple_chats_is">Sharing to multiple chats is only supported for Signal messages</string>
    <!-- Toast when the incoming intent is invalid -->
    <string name="ShareActivity__could_not_get_share_data_from_intent">Could not get share data from intent.</string>

    <!-- MultiShareDialogs -->
    <string name="MultiShareDialogs__failed_to_send_to_some_users">Failed to send to some users</string>
    <string name="MultiShareDialogs__you_can_only_share_with_up_to">You can only share with up to %1$d chats</string>

    <!-- ChatWallpaperActivity -->
    <string name="ChatWallpaperActivity__chat_wallpaper">Chat wallpaper</string>

    <!-- ChatWallpaperFragment -->
    <string name="ChatWallpaperFragment__chat_color">Chat color</string>
    <string name="ChatWallpaperFragment__reset_chat_colors">Reset chat colors</string>
    <string name="ChatWallpaperFragment__reset_chat_color">Reset chat color</string>
    <string name="ChatWallpaperFragment__reset_chat_color_question">Reset chat color?</string>
    <string name="ChatWallpaperFragment__set_wallpaper">Set wallpaper</string>
    <string name="ChatWallpaperFragment__dark_mode_dims_wallpaper">Dark mode dims wallpaper</string>
    <string name="ChatWallpaperFragment__contact_name">Contact name</string>
    <string name="ChatWallpaperFragment__reset">Reset</string>
    <string name="ChatWallpaperFragment__clear">Clear</string>
    <string name="ChatWallpaperFragment__wallpaper_preview_description">Wallpaper preview</string>
    <string name="ChatWallpaperFragment__would_you_like_to_override_all_chat_colors">Would you like to override all chat colors?</string>
    <string name="ChatWallpaperFragment__would_you_like_to_override_all_wallpapers">Would you like to override all wallpapers?</string>
    <string name="ChatWallpaperFragment__reset_default_colors">Reset default colors</string>
    <string name="ChatWallpaperFragment__reset_all_colors">Reset all colors</string>
    <string name="ChatWallpaperFragment__reset_default_wallpaper">Reset default wallpaper</string>
    <string name="ChatWallpaperFragment__reset_all_wallpapers">Reset all wallpapers</string>
    <string name="ChatWallpaperFragment__reset_wallpapers">Reset wallpapers</string>
    <string name="ChatWallpaperFragment__reset_wallpaper">Reset wallpaper</string>
    <string name="ChatWallpaperFragment__reset_wallpaper_question">Reset wallpaper?</string>

    <!-- ChatWallpaperSelectionFragment -->
    <string name="ChatWallpaperSelectionFragment__choose_from_photos">Choose from photos</string>
    <string name="ChatWallpaperSelectionFragment__presets">Presets</string>

    <!-- ChatWallpaperPreviewActivity -->
    <string name="ChatWallpaperPreviewActivity__preview">Preview</string>
    <string name="ChatWallpaperPreviewActivity__set_wallpaper">Set wallpaper</string>
    <string name="ChatWallpaperPreviewActivity__swipe_to_preview_more_wallpapers">Swipe to preview more wallpapers</string>
    <string name="ChatWallpaperPreviewActivity__set_wallpaper_for_all_chats">Set wallpaper for all chats</string>
    <string name="ChatWallpaperPreviewActivity__set_wallpaper_for_s">Set wallpaper for %1$s</string>
    <string name="ChatWallpaperPreviewActivity__viewing_your_gallery_requires_the_storage_permission">Viewing your gallery requires the storage permission.</string>

    <!-- WallpaperImageSelectionActivity -->
    <string name="WallpaperImageSelectionActivity__choose_wallpaper_image">Choose wallpaper image</string>

    <!-- WallpaperCropActivity -->
    <string name="WallpaperCropActivity__pinch_to_zoom_drag_to_adjust">Pinch to zoom, drag to adjust.</string>
    <string name="WallpaperCropActivity__set_wallpaper_for_all_chats">Set wallpaper for all chats.</string>
    <string name="WallpaperCropActivity__set_wallpaper_for_s">Set wallpaper for %s.</string>
    <string name="WallpaperCropActivity__error_setting_wallpaper">Error setting wallpaper.</string>
    <string name="WallpaperCropActivity__blur_photo">Blur photo</string>

    <!-- InfoCard -->
    <string name="payment_info_card_about_mobilecoin">About MobileCoin</string>
    <string name="payment_info_card_mobilecoin_is_a_new_privacy_focused_digital_currency">MobileCoin is a new privacy focused digital currency.</string>
    <string name="payment_info_card_adding_funds">Adding funds</string>
    <string name="payment_info_card_you_can_add_funds_for_use_in">You can add funds for use in Molly by sending MobileCoin to your wallet address.</string>
    <string name="payment_info_card_cashing_out">Cashing out</string>
    <string name="payment_info_card_you_can_cash_out_mobilecoin">You can cash out MobileCoin anytime on an exchange that supports MobileCoin. Just make a transfer to your account at that exchange.</string>
    <string name="payment_info_card_hide_this_card">Hide this card?</string>
    <string name="payment_info_card_hide">Hide</string>
    <string name="payment_info_card_record_recovery_phrase">Record recovery phrase</string>
    <string name="payment_info_card_your_recovery_phrase_gives_you">Your recovery phrase gives you another way to restore your payments account.</string>
    <string name="payment_info_card_record_your_phrase">Record your phrase</string>
    <string name="payment_info_card_update_your_pin">Update your PIN</string>
    <string name="payment_info_card_with_a_high_balance">With a high balance, you may want to update to an alphanumeric PIN to add more protection to your account.</string>
    <string name="payment_info_card_update_pin">Update PIN</string>

    <string name="payment_info_card__learn_more__about_mobilecoin" translatable="false">https://support.signal.org/hc/articles/360057625692#payments_which_ones</string>
    <string name="payment_info_card__learn_more__adding_to_your_wallet" translatable="false">https://support.signal.org/hc/articles/360057625692#payments_transfer_from_exchange</string>
    <string name="payment_info_card__learn_more__cashing_out" translatable="false">https://support.signal.org/hc/articles/360057625692#payments_transfer_to_exchange</string>

    <!-- DeactivateWalletFragment -->
    <string name="DeactivateWalletFragment__deactivate_wallet">Deactivate Wallet</string>
    <string name="DeactivateWalletFragment__your_balance">Your balance</string>
    <string name="DeactivateWalletFragment__its_recommended_that_you">It\'s recommended that you transfer your funds to another wallet address before deactivating payments. If you choose not to transfer your funds now, they will remain in your wallet linked to Molly if you reactivate payments.</string>
    <string name="DeactivateWalletFragment__transfer_remaining_balance">Transfer remaining balance</string>
    <string name="DeactivateWalletFragment__deactivate_without_transferring">Deactivate without transferring</string>
    <string name="DeactivateWalletFragment__deactivate">Deactivate</string>
    <string name="DeactivateWalletFragment__deactivate_without_transferring_question">Deactivate without transferring?</string>
    <string name="DeactivateWalletFragment__your_balance_will_remain">Your balance will remain in your wallet linked to Molly if you choose to reactivate payments.</string>
    <string name="DeactivateWalletFragment__error_deactivating_wallet">Error deactivating wallet.</string>
    <string name="DeactivateWalletFragment__learn_more__we_recommend_transferring_your_funds" translatable="false">https://support.signal.org/hc/articles/360057625692#payments_deactivate</string>

    <!-- PaymentsRecoveryStartFragment -->
    <string name="PaymentsRecoveryStartFragment__recovery_phrase">Recovery phrase</string>
    <string name="PaymentsRecoveryStartFragment__view_recovery_phrase">View recovery phrase</string>
    <string name="PaymentsRecoveryStartFragment__enter_recovery_phrase">Enter recovery phrase</string>
    <string name="PaymentsRecoveryStartFragment__your_balance_will_automatically_restore">Your balance will automatically restore when you reinstall Signal if you confirm your Signal PIN. You can also restore your balance using a recovery phrase, which is a %1$d-word phrase unique to you. Write it down and store it in a safe place.</string>
    <string name="PaymentsRecoveryStartFragment__your_recovery_phrase_is_a">Your recovery phrase is a %1$d-word phrase unique to you. Use this phrase to restore your balance.</string>
    <string name="PaymentsRecoveryStartFragment__start">Start</string>
    <string name="PaymentsRecoveryStartFragment__enter_manually">Enter manually</string>
    <string name="PaymentsRecoveryStartFragment__paste_from_clipboard">Paste from clipboard</string>

    <!-- PaymentsRecoveryPasteFragment -->
    <string name="PaymentsRecoveryPasteFragment__paste_recovery_phrase">Paste recovery phrase</string>
    <string name="PaymentsRecoveryPasteFragment__recovery_phrase">Recovery phrase</string>
    <string name="PaymentsRecoveryPasteFragment__next">Next</string>
    <string name="PaymentsRecoveryPasteFragment__invalid_recovery_phrase">Invalid recovery phrase</string>
    <string name="PaymentsRecoveryPasteFragment__make_sure">Make sure you\'ve entered %1$d words and try again.</string>

    <string name="PaymentsRecoveryStartFragment__learn_more__view" translatable="false">https://support.signal.org/hc/articles/360057625692#payments_wallet_view_passphrase</string>
    <string name="PaymentsRecoveryStartFragment__learn_more__restore" translatable="false">https://support.signal.org/hc/articles/360057625692#payments_wallet_restore_passphrase</string>

    <!-- PaymentsRecoveryPhraseFragment -->
    <string name="PaymentsRecoveryPhraseFragment__next">Next</string>
    <string name="PaymentsRecoveryPhraseFragment__edit">Edit</string>
    <string name="PaymentsRecoveryPhraseFragment__previous">Previous</string>
    <string name="PaymentsRecoveryPhraseFragment__your_recovery_phrase">Your recovery phrase</string>
    <string name="PaymentsRecoveryPhraseFragment__write_down_the_following_d_words">Write down the following %1$d words in order. Store your list in a secure place.</string>
    <string name="PaymentsRecoveryPhraseFragment__make_sure_youve_entered">Make sure you\'ve entered your phrase correctly.</string>
    <string name="PaymentsRecoveryPhraseFragment__do_not_screenshot_or_send_by_email">Do not screenshot or send by email.</string>
    <string name="PaymentsRecoveryPhraseFragment__payments_account_restored">Payments account restored.</string>
    <string name="PaymentsRecoveryPhraseFragment__invalid_recovery_phrase">Invalid recovery phrase</string>
    <string name="PaymentsRecoveryPhraseFragment__make_sure_youve_entered_your_phrase_correctly_and_try_again">Make sure you\'ve entered your phrase correctly and try again.</string>
    <string name="PaymentsRecoveryPhraseFragment__copy_to_clipboard">Copy to clipboard?</string>
    <string name="PaymentsRecoveryPhraseFragment__if_you_choose_to_store">If you choose to store your recovery phrase digitally, ensure it is securely stored somewhere you trust.</string>
    <string name="PaymentsRecoveryPhraseFragment__copy">Copy</string>

    <!-- PaymentsRecoveryPhraseConfirmFragment -->
    <string name="PaymentRecoveryPhraseConfirmFragment__confirm_recovery_phrase">Confirm recovery phrase</string>
    <string name="PaymentRecoveryPhraseConfirmFragment__enter_the_following_words">Enter the following words from your recovery phrase.</string>
    <string name="PaymentRecoveryPhraseConfirmFragment__word_d">Word %1$d</string>
    <string name="PaymentRecoveryPhraseConfirmFragment__see_phrase_again">See phrase again</string>
    <string name="PaymentRecoveryPhraseConfirmFragment__done">Done</string>
    <string name="PaymentRecoveryPhraseConfirmFragment__recovery_phrase_confirmed">Recovery phrase confirmed</string>

    <!-- PaymentsRecoveryEntryFragment -->
    <string name="PaymentsRecoveryEntryFragment__enter_recovery_phrase">Enter recovery phrase</string>
    <string name="PaymentsRecoveryEntryFragment__enter_word_d">Enter word %1$d</string>
    <string name="PaymentsRecoveryEntryFragment__word_d">Word %1$d</string>
    <string name="PaymentsRecoveryEntryFragment__next">Next</string>
    <string name="PaymentsRecoveryEntryFragment__invalid_word">Invalid word</string>

    <!-- ClearClipboardAlarmReceiver -->
    <string name="ClearClipboardAlarmReceiver__clipboard_cleared">Clipboard cleared.</string>

    <!-- PaymentNotificationsView -->
    <string name="PaymentNotificationsView__view">View</string>

    <!-- UnreadPayments -->
    <string name="UnreadPayments__s_sent_you_s">%1$s sent you %2$s</string>
    <string name="UnreadPayments__d_new_payment_notifications">%1$d new payment notifications</string>

    <!-- CanNotSendPaymentDialog -->
    <string name="CanNotSendPaymentDialog__cant_send_payment">Can\'t send payment</string>
    <string name="CanNotSendPaymentDialog__to_send_a_payment_to_this_user">To send a payment to this user they need to accept a message request from you. Send them a message to create a message request.</string>
    <string name="CanNotSendPaymentDialog__send_a_message">Send a message</string>

    <!-- GroupsInCommonMessageRequest -->
    <string name="GroupsInCommonMessageRequest__you_have_no_groups_in_common_with_this_person">You have no groups in common with this person. Review requests carefully before accepting to avoid unwanted messages.</string>
    <string name="GroupsInCommonMessageRequest__none_of_your_contacts_or_people_you_chat_with_are_in_this_group">None of your contacts or people you chat with are in this group. Review requests carefully before accepting to avoid unwanted messages.</string>
    <string name="GroupsInCommonMessageRequest__about_message_requests">About message requests</string>
    <string name="GroupsInCommonMessageRequest__okay">Okay</string>
    <string name="GroupsInCommonMessageRequest__support_article" translatable="false">https://support.signal.org/hc/articles/360007459591</string>
    <string name="ChatColorSelectionFragment__heres_a_preview_of_the_chat_color">Here\'s a preview of the chat color.</string>
    <string name="ChatColorSelectionFragment__the_color_is_visible_to_only_you">The color is visible to only you.</string>

    <!-- GroupDescriptionDialog -->
    <string name="GroupDescriptionDialog__group_description">Group description</string>

    <!-- QualitySelectorBottomSheetDialog -->
    <string name="QualitySelectorBottomSheetDialog__standard">Standard</string>
    <string name="QualitySelectorBottomSheetDialog__faster_less_data">Faster, less data</string>
    <string name="QualitySelectorBottomSheetDialog__high">High</string>
    <string name="QualitySelectorBottomSheetDialog__slower_more_data">Slower, more data</string>
    <string name="QualitySelectorBottomSheetDialog__photo_quality">Photo quality</string>

    <!-- AppSettingsFragment -->
    <string name="AppSettingsFragment__invite_your_friends">Invite your friends</string>
    <string name="AppSettingsFragment__copied_subscriber_id_to_clipboard">Copied subscriber id to clipboard</string>

    <!-- AccountSettingsFragment -->
    <string name="AccountSettingsFragment__account">Account</string>
    <string name="AccountSettingsFragment__youll_be_asked_less_frequently">You\'ll be asked less frequently over time</string>
    <string name="AccountSettingsFragment__require_your_signal_pin">Require your Signal PIN to register your phone number with Signal again</string>
    <string name="AccountSettingsFragment__change_phone_number">Change phone number</string>

    <!-- ChangeNumberFragment -->
    <string name="ChangeNumberFragment__use_this_to_change_your_current_phone_number_to_a_new_phone_number">Use this to change your current phone number to a new phone number. You can’t undo this change.\n\nBefore continuing, make sure your new number can receive SMS or calls.</string>
    <string name="ChangeNumberFragment__continue">Continue</string>
    <!-- Message shown on dialog after your number has been changed successfully. -->
    <string name="ChangeNumber__your_phone_number_has_changed_to_s">Your phone number has been changed to %1$s</string>
    <!-- Confirmation button to dismiss number changed dialog -->
    <string name="ChangeNumber__okay">Okay</string>

    <!-- ChangeNumberEnterPhoneNumberFragment -->
    <string name="ChangeNumberEnterPhoneNumberFragment__change_number">Change Number</string>
    <string name="ChangeNumberEnterPhoneNumberFragment__your_old_number">Your old number</string>
    <string name="ChangeNumberEnterPhoneNumberFragment__old_phone_number">Old phone number</string>
    <string name="ChangeNumberEnterPhoneNumberFragment__your_new_number">Your new number</string>
    <string name="ChangeNumberEnterPhoneNumberFragment__new_phone_number">New phone number</string>
    <string name="ChangeNumberEnterPhoneNumberFragment__the_phone_number_you_entered_doesnt_match_your_accounts">The phone number you entered doesn\'t match your account\'s.</string>
    <string name="ChangeNumberEnterPhoneNumberFragment__you_must_specify_your_old_number_country_code">You must specify your old number\'s country code</string>
    <string name="ChangeNumberEnterPhoneNumberFragment__you_must_specify_your_old_phone_number">You must specify your old phone number</string>
    <string name="ChangeNumberEnterPhoneNumberFragment__you_must_specify_your_new_number_country_code">You must specify your new number\'s country code</string>
    <string name="ChangeNumberEnterPhoneNumberFragment__you_must_specify_your_new_phone_number">You must specify your new phone number</string>

    <!-- ChangeNumberVerifyFragment -->
    <string name="ChangeNumberVerifyFragment__change_number">Change Number</string>
    <string name="ChangeNumberVerifyFragment__verifying_s">Verifying %1$s</string>
    <string name="ChangeNumberVerifyFragment__captcha_required">Captcha required</string>

    <!-- ChangeNumberConfirmFragment -->
    <string name="ChangeNumberConfirmFragment__change_number">Change number</string>
    <string name="ChangeNumberConfirmFragment__you_are_about_to_change_your_phone_number_from_s_to_s">You are about to change your phone number from %1$s to %2$s.\n\nBefore proceeding, please verify that the below number is correct.</string>
    <string name="ChangeNumberConfirmFragment__edit_number">Edit number</string>

    <!-- ChangeNumberRegistrationLockFragment -->
    <string name="ChangeNumberRegistrationLockFragment__signal_change_number_need_help_with_pin_for_android_v2_pin">Signal Change Number - Need Help with PIN for Android (v2 PIN)</string>

    <!-- ChangeNumberPinDiffersFragment -->
    <string name="ChangeNumberPinDiffersFragment__pins_do_not_match">PINs do not match</string>
    <string name="ChangeNumberPinDiffersFragment__the_pin_associated_with_your_new_number_is_different_from_the_pin_associated_with_your_old_one">The PIN associated with your new number is different from the PIN associated with your old one. Would you like to keep your old PIN or update it?</string>
    <string name="ChangeNumberPinDiffersFragment__keep_old_pin">Keep old PIN</string>
    <string name="ChangeNumberPinDiffersFragment__update_pin">Update PIN</string>
    <string name="ChangeNumberPinDiffersFragment__keep_old_pin_question">Keep old pin?</string>

    <!-- ChangeNumberLockActivity -->
    <!-- Info message shown to user if something crashed the app during the change number attempt and we were unable to confirm the change so we force them into this screen to check before letting them use the app -->
    <string name="ChangeNumberLockActivity__it_looks_like_you_tried_to_change_your_number_but_we_were_unable_to_determine_if_it_was_successful_rechecking_now">It looks like you tried to change your number but we were unable to determine if it was successful.\n\nRechecking now…</string>
    <!-- Dialog title shown if we were able to confirm your change number status (meaning we now know what the server thinks our number is) after a crash during the regular flow -->
    <string name="ChangeNumberLockActivity__change_status_confirmed">Change status confirmed</string>
    <!-- Dialog message shown if we were able to confirm your change number status (meaning we now know what the server thinks our number is) after a crash during the regular flow -->
    <string name="ChangeNumberLockActivity__your_number_has_been_confirmed_as_s">Your number has been confirmed as %1$s. If this is not your new number, please restart the change number process.</string>
    <!-- Dialog title shown if we were not able to confirm your phone number with the server and thus cannot let leave the change flow yet after a crash during the regular flow -->
    <string name="ChangeNumberLockActivity__change_status_unconfirmed">Change status unconfirmed</string>
    <!-- Dialog message shown when we can\'t verify the phone number on the server, only shown if there was a network error communicating with the server after a crash during the regular flow -->
    <string name="ChangeNumberLockActivity__we_could_not_determine_the_status_of_your_change_number_request">We could not determine the status of your change number request.\n\n(Error: %1$s)</string>
    <!-- Dialog button to retry confirming the number on the server -->
    <string name="ChangeNumberLockActivity__retry">Retry</string>
    <!-- Dialog button shown to leave the app when in the unconfirmed change status after a crash in the regular flow -->
    <string name="ChangeNumberLockActivity__leave">Leave</string>
    <string name="ChangeNumberLockActivity__submit_debug_log">Submit debug log</string>

    <!-- ChatsSettingsFragment -->
    <string name="ChatsSettingsFragment__keyboard">Keyboard</string>
    <string name="ChatsSettingsFragment__enter_key_sends">Enter key sends</string>

    <!--SmsSettingsFragment -->
    <string name="SmsSettingsFragment__use_as_default_sms_app">Use as default SMS app</string>

    <!-- NotificationsSettingsFragment -->
    <string name="NotificationsSettingsFragment__messages">Messages</string>
    <string name="NotificationsSettingsFragment__calls">Calls</string>
    <string name="NotificationsSettingsFragment__notify_when">Notify when…</string>
    <string name="NotificationsSettingsFragment__contact_joins_signal">Contact joins Signal</string>
    <!-- Notification preference header -->
    <string name="NotificationsSettingsFragment__notification_profiles">Notification profiles</string>
    <!-- Notification preference option header -->
    <string name="NotificationsSettingsFragment__profiles">Profiles</string>
    <!-- Notification preference summary text -->
    <string name="NotificationsSettingsFragment__create_a_profile_to_receive_notifications_only_from_people_and_groups_you_choose">Create a profile to receive notifications only from people and groups you choose.</string>

    <!-- NotificationProfilesFragment -->
    <!-- Title for notification profiles screen that shows all existing profiles -->
    <string name="NotificationProfilesFragment__notification_profiles">Notification profiles</string>
    <!-- Button text to create a notification profile -->
    <string name="NotificationProfilesFragment__create_profile">Create profile</string>

    <!-- PrivacySettingsFragment -->
    <string name="PrivacySettingsFragment__blocked">Blocked</string>
    <string name="PrivacySettingsFragment__d_contacts">%1$d contacts</string>
    <string name="PrivacySettingsFragment__messaging">Messaging</string>
    <string name="PrivacySettingsFragment__disappearing_messages">Disappearing messages</string>
    <string name="PrivacySettingsFragment__app_security">App security</string>
    <string name="PrivacySettingsFragment__block_screenshots_in_the_recents_list_and_inside_the_app">Block screenshots in the recents list and inside the app</string>
    <string name="PrivacySettingsFragment__signal_message_and_calls">Signal messages and calls, always relay calls, and sealed sender</string>
    <string name="PrivacySettingsFragment__default_timer_for_new_changes">Default timer for new chats</string>
    <string name="PrivacySettingsFragment__set_a_default_disappearing_message_timer_for_all_new_chats_started_by_you">Set a default disappearing message timer for all new chats started by you.</string>
    <!-- Summary for stories preference to launch into story privacy settings -->
    <string name="PrivacySettingsFragment__manage_your_stories">Manage your stories and who can view them</string>
    <string name="PrivacySettingsFragment__payment_lock_require_lock">Require Android screen lock or fingerprint to transfer funds</string>
    <!-- Alert dialog title when payment lock cannot be enabled -->
    <string name="PrivacySettingsFragment__cant_enable_title">Can\’t enable payment lock</string>
    <!-- Alert dialog description to setup screen lock or fingerprint in phone settings -->
    <string name="PrivacySettingsFragment__cant_enable_description">To use Payment Lock, you must first enable a screen lock or fingerprint ID in your phone’s settings.</string>
    <!-- Shown in a toast when we can\'t navigate to the user\'s system fingerprint settings -->
    <string name="PrivacySettingsFragment__failed_to_navigate_to_system_settings">Failed to navigate to system settings</string>
    <!-- Alert dialog button to go to phone settings -->
    <string name="PrivacySettingsFragment__go_to_settings">Go to settings</string>
    <!-- Alert dialog button to cancel the dialog -->
    <string name="PrivacySettingsFragment__cancel">Cancel</string>

    <!-- AdvancedPrivacySettingsFragment -->
    <string name="AdvancedPrivacySettingsFragment__sealed_sender_link" translatable="false">https://signal.org/blog/sealed-sender</string>
    <string name="AdvancedPrivacySettingsFragment__show_status_icon">Show status icon</string>
    <string name="AdvancedPrivacySettingsFragment__show_an_icon">Show an icon in message details when they were delivered using sealed sender.</string>

    <!-- ExpireTimerSettingsFragment -->
    <string name="ExpireTimerSettingsFragment__when_enabled_new_messages_sent_and_received_in_new_chats_started_by_you_will_disappear_after_they_have_been_seen">When enabled, new messages sent and received in new chats started by you will disappear after they have been seen.</string>
    <string name="ExpireTimerSettingsFragment__when_enabled_new_messages_sent_and_received_in_this_chat_will_disappear_after_they_have_been_seen">When enabled, new messages sent and received in this chat will disappear after they have been seen.</string>
    <string name="ExpireTimerSettingsFragment__off">Off</string>
    <string name="ExpireTimerSettingsFragment__4_weeks">4 weeks</string>
    <string name="ExpireTimerSettingsFragment__1_week">1 week</string>
    <string name="ExpireTimerSettingsFragment__1_day">1 day</string>
    <string name="ExpireTimerSettingsFragment__8_hours">8 hours</string>
    <string name="ExpireTimerSettingsFragment__1_hour">1 hour</string>
    <string name="ExpireTimerSettingsFragment__5_minutes">5 minutes</string>
    <string name="ExpireTimerSettingsFragment__30_seconds">30 seconds</string>
    <string name="ExpireTimerSettingsFragment__custom_time">Custom time</string>
    <string name="ExpireTimerSettingsFragment__set">Set</string>
    <string name="ExpireTimerSettingsFragment__save">Save</string>

    <string name="CustomExpireTimerSelectorView__seconds">seconds</string>
    <string name="CustomExpireTimerSelectorView__minutes">minutes</string>
    <string name="CustomExpireTimerSelectorView__hours">hours</string>
    <string name="CustomExpireTimerSelectorView__days">days</string>
    <string name="CustomExpireTimerSelectorView__weeks">weeks</string>

    <!-- HelpSettingsFragment -->
    <string name="HelpSettingsFragment__support_center">Support center</string>
    <string name="HelpSettingsFragment__contact_us">Contact us</string>
    <string name="HelpSettingsFragment__version">Version</string>
    <string name="HelpSettingsFragment__debug_log">Debug log</string>
    <string name="HelpSettingsFragment__terms_amp_privacy_policy">Terms &amp; Privacy Policy</string>
    <string name="HelpFragment__copyright_signal_messenger">Copyright Molly Messenger</string>
    <string name="HelpFragment__licenced_under_the_gplv3">Licensed under the GPLv3</string>

    <!-- DataAndStorageSettingsFragment -->
    <string name="DataAndStorageSettingsFragment__media_quality">Media quality</string>
    <string name="DataAndStorageSettingsFragment__sent_media_quality">Sent media quality</string>
    <string name="DataAndStorageSettingsFragment__sending_high_quality_media_will_use_more_data">Sending high quality media will use more data.</string>
    <string name="DataAndStorageSettingsFragment__high">High</string>
    <string name="DataAndStorageSettingsFragment__standard">Standard</string>
    <string name="DataAndStorageSettingsFragment__calls">Calls</string>

    <!-- ChatColorSelectionFragment -->
    <string name="ChatColorSelectionFragment__auto">Auto</string>
    <string name="ChatColorSelectionFragment__use_custom_colors">Use custom colors</string>
    <string name="ChatColorSelectionFragment__chat_color">Chat color</string>
    <string name="ChatColorSelectionFragment__edit">Edit</string>
    <string name="ChatColorSelectionFragment__duplicate">Duplicate</string>
    <string name="ChatColorSelectionFragment__delete">Delete</string>
    <string name="ChatColorSelectionFragment__delete_color">Delete color</string>
    <plurals name="ChatColorSelectionFragment__this_custom_color_is_used">
        <item quantity="one">This custom color is used in %1$d chat. Do you want to delete it for all chats?</item>
        <item quantity="other">This custom color is used in %1$d chats. Do you want to delete it for all chats?</item>
    </plurals>
    <string name="ChatColorSelectionFragment__delete_chat_color">Delete chat color?</string>

    <!-- CustomChatColorCreatorFragment -->
    <string name="CustomChatColorCreatorFragment__solid">Solid</string>
    <string name="CustomChatColorCreatorFragment__gradient">Gradient</string>
    <string name="CustomChatColorCreatorFragment__hue">Hue</string>
    <string name="CustomChatColorCreatorFragment__saturation">Saturation</string>

    <!-- CustomChatColorCreatorFragmentPage -->
    <string name="CustomChatColorCreatorFragmentPage__save">Save</string>
    <string name="CustomChatColorCreatorFragmentPage__edit_color">Edit color</string>
    <plurals name="CustomChatColorCreatorFragmentPage__this_color_is_used">
        <item quantity="one">This color is used in %1$d chat. Do you want to save changes for all chats?</item>
        <item quantity="other">This color is used in %1$d chats. Do you want to save changes for all chats?</item>
    </plurals>

    <!-- ChatColorGradientTool -->
    <string name="ChatColorGradientTool_top_edge_selector">Top edge selector</string>
    <string name="ChatColorGradientTool_bottom_edge_selector">Bottom edge selector</string>

    <!-- Title text for prompt to donate. Shown in a popup at the bottom of the chat list. -->
    <string name="Donate2022Q2Megaphone_donate_to_signal">Donate to Signal</string>
    <!-- Body text for prompt to donate. Shown in a popup at the bottom of the chat list. -->
    <string name="Donate2022Q2Megaphone_signal_is_powered_by_people_like_you">Signal is powered by people like you. Donate monthly and receive a badge.</string>
    <!-- Button label that brings a user to the donate screen. Shown in a popup at the bottom of the chat list. -->
    <string name="Donate2022Q2Megaphone_donate">Donate</string>
    <!-- Button label that dismissed a prompt to donate. Shown in a popup at the bottom of the chat list. -->
    <string name="Donate2022Q2Megaphone_not_now">Not now</string>

    <!-- EditReactionsFragment -->
    <string name="EditReactionsFragment__customize_reactions">Customize reactions</string>
    <string name="EditReactionsFragment__tap_to_replace_an_emoji">Tap to replace an emoji</string>
    <string name="EditReactionsFragment__reset">Reset</string>
    <string name="EditReactionsFragment_save">Save</string>
    <string name="ChatColorSelectionFragment__auto_matches_the_color_to_the_wallpaper">Auto matches the color to the wallpaper</string>
    <string name="CustomChatColorCreatorFragment__drag_to_change_the_direction_of_the_gradient">Drag to change the direction of the gradient</string>

    <!-- AddAProfilePhotoMegaphone -->
    <string name="AddAProfilePhotoMegaphone__add_a_profile_photo">Add a profile photo</string>
    <string name="AddAProfilePhotoMegaphone__choose_a_look_and_color">Choose a look and color or customize your initials.</string>
    <string name="AddAProfilePhotoMegaphone__not_now">Not now</string>
    <string name="AddAProfilePhotoMegaphone__add_photo">Add photo</string>

    <!-- BecomeASustainerMegaphone -->
    <string name="BecomeASustainerMegaphone__become_a_sustainer">Become a Sustainer</string>
    <!-- Displayed in the Become a Sustainer megaphone -->
    <string name="BecomeASustainerMegaphone__signal_is_powered_by">Signal is powered by people like you. Donate and receive a badge.</string>
    <string name="BecomeASustainerMegaphone__not_now">Not now</string>
    <string name="BecomeASustainerMegaphone__donate">Donate</string>

    <!-- KeyboardPagerFragment -->
    <string name="KeyboardPagerFragment_emoji">Emoji</string>
    <string name="KeyboardPagerFragment_open_emoji_search">Open emoji search</string>
    <string name="KeyboardPagerFragment_open_sticker_search">Open sticker search</string>
    <string name="KeyboardPagerFragment_open_gif_search">Open gif search</string>
    <string name="KeyboardPagerFragment_stickers">Stickers</string>
    <string name="KeyboardPagerFragment_backspace">Backspace</string>
    <string name="KeyboardPagerFragment_gifs">Gifs</string>
    <string name="KeyboardPagerFragment_search_emoji">Search emoji</string>
    <string name="KeyboardPagerfragment_back_to_emoji">Back to emoji</string>
    <string name="KeyboardPagerfragment_clear_search_entry">Clear search entry</string>
    <string name="KeyboardPagerFragment_search_giphy">Search GIPHY</string>

    <!-- StickerSearchDialogFragment -->
    <string name="StickerSearchDialogFragment_search_stickers">Search stickers</string>
    <string name="StickerSearchDialogFragment_no_results_found">No results found</string>
    <string name="EmojiSearchFragment__no_results_found">No results found</string>
    <string name="NotificationsSettingsFragment__unknown_ringtone">Unknown ringtone</string>

    <!-- ConversationSettingsFragment -->
    <!-- Error toasted when no activity can handle the add contact intent -->
    <string name="ConversationSettingsFragment__contacts_app_not_found">Contacts app not found</string>
    <string name="ConversationSettingsFragment__send_message">Send message</string>
    <string name="ConversationSettingsFragment__start_video_call">Start video call</string>
    <string name="ConversationSettingsFragment__start_audio_call">Start audio call</string>
    <string name="ConversationSettingsFragment__message">Message</string>
    <string name="ConversationSettingsFragment__video">Video</string>
    <string name="ConversationSettingsFragment__audio">Audio</string>
    <string name="ConversationSettingsFragment__call">Call</string>
    <string name="ConversationSettingsFragment__mute">Mute</string>
    <string name="ConversationSettingsFragment__muted">Muted</string>
    <string name="ConversationSettingsFragment__search">Search</string>
    <string name="ConversationSettingsFragment__disappearing_messages">Disappearing messages</string>
    <string name="ConversationSettingsFragment__sounds_and_notifications">Sounds &amp; notifications</string>
    <string name="ConversationSettingsFragment__internal_details" translatable="false">Internal details</string>
    <string name="ConversationSettingsFragment__contact_details">Contact details</string>
    <string name="ConversationSettingsFragment__view_safety_number">View safety number</string>
    <string name="ConversationSettingsFragment__block">Block</string>
    <string name="ConversationSettingsFragment__block_group">Block group</string>
    <string name="ConversationSettingsFragment__unblock">Unblock</string>
    <string name="ConversationSettingsFragment__unblock_group">Unblock group</string>
    <string name="ConversationSettingsFragment__add_to_a_group">Add to a group</string>
    <string name="ConversationSettingsFragment__see_all">See all</string>
    <string name="ConversationSettingsFragment__add_members">Add members</string>
    <string name="ConversationSettingsFragment__permissions">Permissions</string>
    <string name="ConversationSettingsFragment__requests_and_invites">Requests &amp; invites</string>
    <string name="ConversationSettingsFragment__group_link">Group link</string>
    <string name="ConversationSettingsFragment__add_as_a_contact">Add as a contact</string>
    <string name="ConversationSettingsFragment__unmute">Unmute</string>
    <string name="ConversationSettingsFragment__conversation_muted_until_s">Conversation muted until %1$s</string>
    <string name="ConversationSettingsFragment__conversation_muted_forever">Conversation muted forever</string>
    <string name="ConversationSettingsFragment__copied_phone_number_to_clipboard">Copied phone number to clipboard.</string>
    <string name="ConversationSettingsFragment__phone_number">Phone number</string>
    <string name="ConversationSettingsFragment__get_badges">Get badges for your profile by supporting Signal. Tap on a badge to learn more.</string>

    <!-- PermissionsSettingsFragment -->
    <string name="PermissionsSettingsFragment__add_members">Add members</string>
    <string name="PermissionsSettingsFragment__edit_group_info">Edit group info</string>
    <string name="PermissionsSettingsFragment__send_messages">Send messages</string>
    <string name="PermissionsSettingsFragment__all_members">All members</string>
    <string name="PermissionsSettingsFragment__only_admins">Only admins</string>
    <string name="PermissionsSettingsFragment__who_can_add_new_members">Who can add new members?</string>
    <string name="PermissionsSettingsFragment__who_can_edit_this_groups_info">Who can edit this group\'s info?</string>
    <string name="PermissionsSettingsFragment__who_can_send_messages">Who can send messages?</string>

    <!-- SoundsAndNotificationsSettingsFragment -->
    <string name="SoundsAndNotificationsSettingsFragment__mute_notifications">Mute notifications</string>
    <string name="SoundsAndNotificationsSettingsFragment__not_muted">Not muted</string>
    <string name="SoundsAndNotificationsSettingsFragment__muted_until_s">Muted until %1$s</string>
    <string name="SoundsAndNotificationsSettingsFragment__mentions">Mentions</string>
    <string name="SoundsAndNotificationsSettingsFragment__always_notify">Always notify</string>
    <string name="SoundsAndNotificationsSettingsFragment__do_not_notify">Do not notify</string>
    <string name="SoundsAndNotificationsSettingsFragment__custom_notifications">Custom notifications</string>

    <!-- StickerKeyboard -->
    <string name="StickerKeyboard__recently_used">Recently used</string>

    <!-- PlaybackSpeedToggleTextView -->
    <string name="PlaybackSpeedToggleTextView__p5x">.5x</string>
    <string name="PlaybackSpeedToggleTextView__1x">1x</string>
    <string name="PlaybackSpeedToggleTextView__1p5x">1.5x</string>
    <string name="PlaybackSpeedToggleTextView__2x">2x</string>

    <!-- PaymentRecipientSelectionFragment -->
    <string name="PaymentRecipientSelectionFragment__new_payment">New payment</string>

    <!-- NewConversationActivity -->
    <string name="NewConversationActivity__new_message">New message</string>

    <!-- ContactFilterView -->
    <string name="ContactFilterView__search_name_or_number">Search name or number</string>

    <!-- VoiceNotePlayerView -->
    <string name="VoiceNotePlayerView__dot_s">· %1$s</string>
    <string name="VoiceNotePlayerView__stop_voice_message">Stop voice message</string>
    <string name="VoiceNotePlayerView__change_voice_message_speed">Change voice message speed</string>
    <string name="VoiceNotePlayerView__pause_voice_message">Pause voice message</string>
    <string name="VoiceNotePlayerView__play_voice_message">Play voice message</string>
    <string name="VoiceNotePlayerView__navigate_to_voice_message">Navigate to voice message</string>


    <!-- AvatarPickerFragment -->
    <string name="AvatarPickerFragment__avatar_preview">Avatar preview</string>
    <string name="AvatarPickerFragment__camera">Camera</string>
    <string name="AvatarPickerFragment__take_a_picture">Take a picture</string>
    <string name="AvatarPickerFragment__choose_a_photo">Choose a photo</string>
    <string name="AvatarPickerFragment__photo">Photo</string>
    <string name="AvatarPickerFragment__text">Text</string>
    <string name="AvatarPickerFragment__save">Save</string>
    <string name="AvatarPickerFragment__select_an_avatar">Select an avatar</string>
    <string name="AvatarPickerFragment__clear_avatar">Clear avatar</string>
    <string name="AvatarPickerFragment__edit">Edit</string>
    <string name="AvatarPickerRepository__failed_to_save_avatar">Failed to save avatar</string>

    <!-- TextAvatarCreationFragment -->
    <string name="TextAvatarCreationFragment__preview">Preview</string>
    <string name="TextAvatarCreationFragment__done">Done</string>
    <string name="TextAvatarCreationFragment__text">Text</string>
    <string name="TextAvatarCreationFragment__color">Color</string>

    <!-- VectorAvatarCreationFragment -->
    <string name="VectorAvatarCreationFragment__select_a_color">Select a color</string>

    <!-- ContactSelectionListItem -->
    <string name="ContactSelectionListItem__sms">SMS</string>
    <string name="ContactSelectionListItem__dot_s">· %1$s</string>

    <!-- Displayed in the toolbar when externally sharing text to multiple recipients -->
    <string name="ShareInterstitialActivity__share">Share</string>

    <!-- DSLSettingsToolbar -->
    <string name="DSLSettingsToolbar__navigate_up">Navigate up</string>
    <string name="MultiselectForwardFragment__forward_to">Forward to</string>
    <!-- Displayed when sharing content via the fragment -->
    <string name="MultiselectForwardFragment__share_with">Share with</string>
    <string name="MultiselectForwardFragment__add_a_message">Add a message</string>
    <string name="MultiselectForwardFragment__faster_forwards">Faster forwards</string>
    <!-- Displayed when user selects a video that will be clipped before sharing to a story -->
    <string name="MultiselectForwardFragment__videos_will_be_trimmed">Videos will be trimmed to 30s clips and sent as multiple Stories.</string>
    <!-- Displayed when user selects a video that cannot be sent as a story -->
    <string name="MultiselectForwardFragment__videos_sent_to_stories_cant">Videos sent to Stories can\'t be longer than 30s.</string>
    <string name="MultiselectForwardFragment__forwarded_messages_are_now">Forwarded messages are now sent immediately.</string>
    <plurals name="MultiselectForwardFragment_send_d_messages">
        <item quantity="one">Send %1$d message</item>
        <item quantity="other">Send %1$d messages</item>
    </plurals>
    <plurals name="MultiselectForwardFragment_messages_sent">
        <item quantity="one">Message sent</item>
        <item quantity="other">Messages sent</item>
    </plurals>
    <plurals name="MultiselectForwardFragment_messages_failed_to_send">
        <item quantity="one">Message failed to send</item>
        <item quantity="other">Messages failed to send</item>
    </plurals>
    <plurals name="MultiselectForwardFragment__couldnt_forward_messages">
        <item quantity="one">Couldn\'t forward message because it\'s no longer available.</item>
        <item quantity="other">Couldn\'t forward messages because they\'re no longer available.</item>
    </plurals>
    <!-- Error message shown when attempting to select a group to forward/share but it\'s announcement only and you are not an admin -->
    <string name="MultiselectForwardFragment__only_admins_can_send_messages_to_this_group">Only admins can send messages to this group.</string>
    <string name="MultiselectForwardFragment__limit_reached">Limit reached</string>

    <!-- Media V2 -->
    <string name="MediaReviewFragment__add_a_message">Add a message</string>
    <string name="MediaReviewFragment__add_a_reply">Add a reply</string>
    <string name="MediaReviewFragment__send_to">Send to</string>
    <string name="MediaReviewFragment__view_once_message">View once message</string>
    <string name="MediaReviewFragment__one_or_more_items_were_too_large">One or more items were too large</string>
    <string name="MediaReviewFragment__one_or_more_items_were_invalid">One or more items were invalid</string>
    <string name="MediaReviewFragment__too_many_items_selected">Too many items selected</string>

    <string name="ImageEditorHud__cancel">Cancel</string>
    <string name="ImageEditorHud__draw">Draw</string>
    <string name="ImageEditorHud__write_text">Write text</string>
    <string name="ImageEditorHud__add_a_sticker">Add a sticker</string>
    <string name="ImageEditorHud__blur">Blur</string>
    <string name="ImageEditorHud__done_editing">Done editing</string>
    <string name="ImageEditorHud__clear_all">Clear all</string>
    <string name="ImageEditorHud__undo">Undo</string>
    <string name="ImageEditorHud__toggle_between_marker_and_highlighter">Toggle between marker and highlighter</string>
    <string name="ImageEditorHud__delete">Delete</string>
    <string name="ImageEditorHud__toggle_between_text_styles">Toggle between text styles</string>

    <string name="MediaCountIndicatorButton__send">Send</string>

    <string name="MediaReviewSelectedItem__tap_to_remove">Tap to remove</string>
    <string name="MediaReviewSelectedItem__tap_to_select">Tap to select</string>

    <string name="MediaReviewImagePageFragment__discard">Discard</string>
    <string name="MediaReviewImagePageFragment__discard_changes">Discard changes?</string>
    <string name="MediaReviewImagePageFragment__youll_lose_any_changes">You\'ll lose any changes you\'ve made to this photo.</string>

    <string name="CameraFragment__failed_to_open_camera">Failed to open camera</string>

    <string name="BadgesOverviewFragment__my_badges">My badges</string>
    <string name="BadgesOverviewFragment__featured_badge">Featured badge</string>
    <string name="BadgesOverviewFragment__display_badges_on_profile">Display badges on profile</string>
    <string name="BadgesOverviewFragment__failed_to_update_profile">Failed to update profile</string>


    <string name="BadgeSelectionFragment__select_badges">Select badges</string>

    <string name="SelectFeaturedBadgeFragment__preview">Preview</string>
    <string name="SelectFeaturedBadgeFragment__select_a_badge">Select a badge</string>
    <string name="SelectFeaturedBadgeFragment__you_must_select_a_badge">You must select a badge</string>
    <string name="SelectFeaturedBadgeFragment__failed_to_update_profile">Failed to update profile</string>

    <string name="ViewBadgeBottomSheetDialogFragment__become_a_sustainer">Become a sustainer</string>

    <string name="ImageView__badge">Badge</string>

    <string name="SubscribeFragment__signal_is_powered_by_people_like_you">Signal is powered by people like you.</string>
    <string name="SubscribeFragment__support_technology_that_is_built_for_you">Support technology that is built for you—not for your data—by joining the community of people that sustain it.</string>
    <string name="SubscribeFragment__support_technology_that_is_built_for_you_not">Support technology that is built for you, not for your data, by joining the community that sustains Signal.</string>
    <string name="SubscribeFragment__make_a_recurring_monthly_donation">Make a recurring monthly donation to Signal to support technology built for you, not your data.</string>
    <string name="SubscribeFragment__currency">Currency</string>
    <string name="SubscribeFragment__more_payment_options">More Payment Options</string>
    <string name="SubscribeFragment__cancel_subscription">Cancel Subscription</string>
    <string name="SubscribeFragment__confirm_cancellation">Confirm Cancellation?</string>
    <string name="SubscribeFragment__you_wont_be_charged_again">You won\'t be charged again. Your badge will be removed from your profile at the end of your billing period.</string>
    <string name="SubscribeFragment__not_now">Not now</string>
    <string name="SubscribeFragment__confirm">Confirm</string>
    <string name="SubscribeFragment__update_subscription">Update Subscription</string>
    <string name="SubscribeFragment__your_subscription_has_been_cancelled">Your subscription has been cancelled.</string>
    <string name="SubscribeFragment__update_subscription_question">Update subscription?</string>
    <string name="SubscribeFragment__update">Update</string>
    <string name="SubscribeFragment__you_will_be_charged_the_full_amount_s_of">You will be charged the full amount (%1$s) of the new subscription price today. Your subscription will renew monthly.</string>

    <string name="Subscription__s_per_month">%s/month</string>
    <string name="Subscription__s_per_month_dot_renews_s">%1$s/month · Renews %2$s</string>
    <string name="Subscription__s_per_month_dot_expires_s">%1$s/month · Expires %2$s</string>

    <!-- First small text blurb on learn more sheet -->
    <string name="SubscribeLearnMoreBottomSheetDialogFragment__signal_is_a_nonprofit_with_no">Signal is a nonprofit with no advertisers or investors, sustained only by the people who use and value it. Make a recurring monthly donation and receive a profile badge to share your support.</string>
    <string name="SubscribeLearnMoreBottomSheetDialogFragment__why_donate">Why Donate?</string>
    <string name="SubscribeLearnMoreBottomSheetDialogFragment__signal_is_committed_to_developing">Signal is committed to developing open source privacy technology that protects free expression and enables secure global communication.</string>
    <string name="SubscribeLearnMoreBottomSheetDialogFragment__your_donation">Your donation fuels this cause and pays for the development and operations of an app used by millions for private communication. No ads. No trackers. No kidding.</string>

    <string name="SubscribeThanksForYourSupportBottomSheetDialogFragment__thanks_for_your_support">Thanks for your Support!</string>
    <string name="SubscribeThanksForYourSupportBottomSheetDialogFragment__thanks_for_the_boost">Thanks for the Boost!</string>
    <string name="SubscribeThanksForYourSupportBottomSheetDialogFragment__youve_earned_s_badge_display">You\'ve earned %s badge! Display this badge on your profile to build awareness for donating to Signal.</string>
    <string name="SubscribeThanksForYourSupportBottomSheetDialogFragment__youve_earned_a_boost_badge_display">You\'ve earned a Boost badge! Display this badge on your profile to build awareness for donating to Signal.</string>
    <string name="SubscribeThanksForYourSupportBottomSheetDialogFragment__you_can_also">You can also</string>
    <string name="SubscribeThanksForYourSupportBottomSheetDialogFragment__become_a_montly_sustainer">become a monthly Sustainer.</string>
    <string name="SubscribeThanksForYourSupportBottomSheetDialogFragment__display_on_profile">Display on Profile</string>
    <string name="SubscribeThanksForYourSupportBottomSheetDialogFragment__make_featured_badge">Make featured badge</string>
    <string name="SubscribeThanksForYourSupportBottomSheetDialogFragment__done">Done</string>
    <string name="ThanksForYourSupportBottomSheetFragment__when_you_have_more">When you have more than one badge, you can choose one to feature for others to see on your profile.</string>

    <string name="BecomeASustainerFragment__get_badges">Get badges for your profile by supporting Signal.</string>
    <string name="BecomeASustainerFragment__signal_is_a_non_profit">Signal is a nonprofit with no advertisers or investors, supported only by people like you.</string>

    <!-- Button label for creating a monthly donation -->
    <string name="ManageDonationsFragment__make_a_monthly_donation">Make a monthly donation</string>
    <!-- Heading for more area of manage subscriptions page -->
    <string name="ManageDonationsFragment__more">More</string>
    <!-- Heading for receipts area of manage subscriptions page -->
    <string name="ManageDonationsFragment__receipts">Receipts</string>
    <!-- Heading for my subscription area of manage subscriptions page -->
    <string name="ManageDonationsFragment__my_subscription">My subscription</string>
    <string name="ManageDonationsFragment__manage_subscription">Manage subscription</string>
    <!-- Label for Donation Receipts button -->
    <string name="ManageDonationsFragment__donation_receipts">Donation Receipts</string>
    <string name="ManageDonationsFragment__badges">Badges</string>
    <string name="ManageDonationsFragment__subscription_faq">Subscription FAQ</string>
    <string name="ManageDonationsFragment__error_getting_subscription">Error getting subscription.</string>
    <!-- Preference heading for other ways to donate -->
    <string name="ManageDonationsFragment__other_ways_to_give">Other ways to give</string>
    <!-- Preference label to launch badge gifting -->
    <string name="ManageDonationsFragment__gift_a_badge">Gift a badge</string>

    <string name="BoostFragment__give_signal_a_boost">Give Signal a Boost</string>
    <!-- Description text in boost sheet -->
    <string name="BoostFragment__make_a_one_time">Make a one-time donation and earn a Boost badge for %1$d days.</string>

    <string name="Boost__enter_custom_amount">Enter Custom Amount</string>
    <string name="Boost__one_time_contribution">One-time contribution</string>

    <string name="MySupportPreference__add_a_signal_boost">Add a Signal Boost</string>
    <string name="MySupportPreference__s_per_month">%1$s/month</string>
    <string name="MySupportPreference__renews_s">Renews %1$s</string>
    <string name="MySupportPreference__processing_transaction">Processing transaction…</string>
    <!-- Displayed on "My Support" screen when user badge failed to be added to their account -->
    <string name="MySupportPreference__couldnt_add_badge_s">Couldn\'t add badge. %1$s</string>
    <string name="MySupportPreference__please_contact_support">Please contact support.</string>

    <!-- Title of expiry sheet when boost badge falls off profile unexpectedly. -->
    <string name="ExpiredBadgeBottomSheetDialogFragment__boost_badge_expired">Boost Badge Expired</string>
    <!-- Displayed in the bottom sheet if a monthly donation badge unexpectedly falls off the user\'s profile -->
    <string name="ExpiredBadgeBottomSheetDialogFragment__monthly_donation_cancelled">Monthly Donation Cancelled</string>
    <!-- Displayed in the bottom sheet when a boost badge expires -->
    <string name="ExpiredBadgeBottomSheetDialogFragment__your_boost_badge_has_expired_and">Your Boost badge has expired and is no longer visible on your profile.</string>
    <string name="ExpiredBadgeBottomSheetDialogFragment__you_can_reactivate">You can reactivate your Boost badge for another 30 days with a one-time contribution.</string>
    <!-- Displayed when we do not think the user is a subscriber when their boost expires -->
    <string name="ExpiredBadgeBottomSheetDialogFragment__you_can_keep">You can keep using Signal but to support technology that is built for you, consider becoming a sustainer by making a monthly donation.</string>
    <string name="ExpiredBadgeBottomSheetDialogFragment__become_a_sustainer">Become a Sustainer</string>
    <string name="ExpiredBadgeBottomSheetDialogFragment__add_a_boost">Add a Boost</string>
    <string name="ExpiredBadgeBottomSheetDialogFragment__not_now">Not now</string>
    <!-- Copy displayed when badge expires after user inactivity -->
    <string name="ExpiredBadgeBottomSheetDialogFragment__your_recurring_monthly_donation_was_automatically">Your recurring monthly donation was automatically cancelled because you were inactive for too long. Your %1$s badge is no longer visible on your profile.</string>
    <!-- Copy displayed when badge expires after payment failure -->
    <string name="ExpiredBadgeBottomSheetDialogFragment__your_recurring_monthly_donation_was_canceled">Your recurring monthly donation was cancelled because we couldn\'t process your payment. Your badge is no longer visible on your profile.</string>
    <!-- Copy displayed when badge expires after a payment failure and we have a displayable charge failure reason -->
    <string name="ExpiredBadgeBottomSheetDialogFragment__your_recurring_monthly_donation_was_canceled_s">Your recurring monthly donation was cancelled. %1$s Your %2$s badge is no longer visible on your profile.</string>
    <string name="ExpiredBadgeBottomSheetDialogFragment__you_can">You can keep using Signal but to support the app and reactivate your badge, renew now.</string>
    <string name="ExpiredBadgeBottomSheetDialogFragment__renew_subscription">Renew subscription</string>
    <!-- Button label to send user to Google Pay website -->
    <string name="ExpiredBadgeBottomSheetDialogFragment__go_to_google_pay">Go to Google Pay</string>

    <string name="CantProcessSubscriptionPaymentBottomSheetDialogFragment__cant_process_subscription_payment">Can\'t process subscription payment</string>
    <string name="CantProcessSubscriptionPaymentBottomSheetDialogFragment__were_having_trouble">We\'re having trouble collecting your Signal Sustainer payment. Make sure your payment method is up to date. If it isn\'t, update it in Google Pay. Signal will try to process the payment again in a few days.</string>
    <string name="CantProcessSubscriptionPaymentBottomSheetDialogFragment__dont_show_this_again">Don\'t show this again</string>

    <string name="Subscription__please_contact_support_for_more_information">Please contact support for more information.</string>
    <string name="Subscription__contact_support">Contact Support</string>
    <string name="Subscription__earn_a_s_badge">Earn a %1$s badge</string>

    <string name="SubscribeFragment__processing_payment">Processing payment…</string>
    <!-- Displayed in notification when user payment fails to process on Stripe -->
    <string name="DonationsErrors__error_processing_payment">Error processing payment</string>
    <!-- Displayed on "My Support" screen when user subscription payment method failed. -->
    <string name="DonationsErrors__error_processing_payment_s">Error processing payment. %1$s</string>
    <string name="DonationsErrors__your_badge_could_not_be_added">Your badge could not be added to your account, but you may have been charged. Please contact support.</string>
    <string name="DonationsErrors__your_payment">Your payment couldn\'t be processed and you have not been charged. Please try again.</string>
    <string name="DonationsErrors__still_processing">Still processing</string>
    <string name="DonationsErrors__couldnt_add_badge">Couldn\'t add badge</string>
    <!-- Displayed when badge credential couldn\'t be verified -->
    <string name="DonationsErrors__failed_to_validate_badge">Failed to validate badge</string>
    <!-- Displayed when badge credential couldn\'t be verified -->
    <string name="DonationsErrors__could_not_validate">Could not validate server response. Please contact support.</string>
    <!-- Displayed as title when some generic error happens during gift badge sending -->
    <string name="DonationsErrors__failed_to_send_gift_badge">Failed to send gift badge</string>
    <!-- Displayed as message when some generic error happens during gift badge sending -->
    <string name="DonationsErrors__could_not_send_gift_badge">Could not send gift badge. Please contact support.</string>
    <string name="DonationsErrors__your_badge_could_not">Your badge could not be added to your account, but you may have been charged. Please contact support.</string>
    <string name="DonationsErrors__your_payment_is_still">Your payment is still being processed. This can take a few minutes depending on your connection.</string>
    <string name="DonationsErrors__google_pay_unavailable">Google Pay Unavailable</string>
    <string name="DonationsErrors__you_have_to_set_up_google_pay_to_donate_in_app">You have to set up Google Pay to donate in-app.</string>
    <string name="DonationsErrors__failed_to_cancel_subscription">Failed to cancel subscription</string>
    <string name="DonationsErrors__subscription_cancellation_requires_an_internet_connection">Subscription cancellation requires an internet connection.</string>
    <string name="ViewBadgeBottomSheetDialogFragment__your_device_doesn_t_support_google_pay_so_you_can_t_subscribe_to_earn_a_badge_you_can_still_support_signal_by_making_a_donation_on_our_website">Your device doesn\'t support Google Pay, so you can\'t subscribe to earn a badge. You can still support Signal by making a donation on our website.</string>
    <string name="NetworkFailure__network_error_check_your_connection_and_try_again">Network error. Check your connection and try again.</string>
    <string name="NetworkFailure__retry">Retry</string>
    <!-- Displayed as a dialog title when the selected recipient for a gift doesn\'t support gifting -->
    <string name="DonationsErrors__cant_send_gift">Can\'t send gift</string>
    <!-- Displayed as a dialog message when the selected recipient for a gift doesn\'t support gifting -->
    <string name="DonationsErrors__target_does_not_support_gifting">This recipient is using a version of Signal that can\'t receive gift badges. They\'ll be able to receive gifts when they update to the latest version.</string>
    <!-- Displayed as a dialog title when the user\'s profile could not be fetched, likely due to lack of internet -->
    <string name="DonationsErrors__couldnt_send_gift">Couldn\'t send gift</string>
    <!-- Displayed as a dialog message when the user\'s profile could not be fetched, likely due to lack of internet -->
    <string name="DonationsErrors__please_check_your_network_connection">Your gift could not be sent because of a network error. Check your connection and try again.</string>

    <!-- Gift message view title -->
    <string name="GiftMessageView__gift_badge">Gift badge</string>
    <!-- Gift message view expiry information -->
    <plurals name="GiftMessageView__lasts_for_d_months">
        <item quantity="one">Lasts for %1$d month</item>
        <item quantity="other">Lasts for %1$d months</item>
    </plurals>
    <!-- Gift badge redeem action label -->
    <string name="GiftMessageView__redeem">Redeem</string>
    <!-- Gift badge view action label -->
    <string name="GiftMessageView__view">View</string>
    <!-- Gift badge redeeming action label -->
    <string name="GiftMessageView__redeeming">Redeeming…</string>
    <!-- Gift badge redeemed label -->
    <string name="GiftMessageView__redeemed">Redeemed</string>

    <string name="Boost__thank_you_for_your_donation" translatable="false">Thank you for your donation. Your contribution helps fuel the mission of developing open source privacy technology that protects free expression and enables secure global communication for millions around the world. Signal Technology Foundation is a tax-exempt nonprofit organization in the United States under section 501c3 of the Internal Revenue Code. Our Federal Tax ID is 82-4506840. No goods or services were provided in exchange for this donation. Please retain this receipt for your tax records.</string>

    <!-- Stripe decline code generic_failure -->
    <string name="DeclineCode__try_another_payment_method_or_contact_your_bank">Try another payment method or contact your bank for more information.</string>
    <!-- Stripe decline code verify on Google Pay and try again -->
    <string name="DeclineCode__verify_your_payment_method_is_up_to_date_in_google_pay_and_try_again">Verify your payment method is up to date in Google Pay and try again.</string>
    <!-- Stripe decline code learn more action label -->
    <string name="DeclineCode__learn_more">Learn more</string>
    <!-- Stripe decline code contact issuer -->
    <string name="DeclineCode__verify_your_payment_method_is_up_to_date_in_google_pay_and_try_again_if_the_problem">Verify your payment method is up to date in Google Pay and try again. If the problem continues, contact your bank.</string>
    <!-- Stripe decline code purchase not supported -->
    <string name="DeclineCode__your_card_does_not_support_this_type_of_purchase">Your card does not support this type of purchase. Try another payment method.</string>
    <!-- Stripe decline code your card has expired -->
    <string name="DeclineCode__your_card_has_expired">Your card has expired. Update your payment method in Google Pay and try again.</string>
    <!-- Stripe decline code go to google pay action label -->
    <string name="DeclineCode__go_to_google_pay">Go to Google Pay</string>
    <!-- Stripe decline code incorrect card number -->
    <string name="DeclineCode__your_card_number_is_incorrect">Your card number is incorrect. Update it in Google Pay and try again.</string>
    <!-- Stripe decline code incorrect cvc -->
    <string name="DeclineCode__your_cards_cvc_number_is_incorrect">Your card\'s CVC number is incorrect. Update it in Google Pay and try again.</string>
    <!-- Stripe decline code insufficient funds -->
    <string name="DeclineCode__your_card_does_not_have_sufficient_funds">Your card does not have sufficient funds to complete this purchase. Try another payment method.</string>
    <!-- Stripe decline code incorrect expiration month -->
    <string name="DeclineCode__the_expiration_month">The expiration month on your payment method is incorrect. Update it in Google Pay and try again.</string>
    <!-- Stripe decline code incorrect expiration year -->
    <string name="DeclineCode__the_expiration_year">The expiration year on your payment method is incorrect. Update it in Google Pay and try again.</string>
    <!-- Stripe decline code issuer not available -->
    <string name="DeclineCode__try_completing_the_payment_again">Try completing the payment again or contact your bank for more information.</string>
    <!-- Stripe decline code processing error -->
    <string name="DeclineCode__try_again">Try again or contact your bank for more information.</string>

    <!-- Title of create notification profile screen -->
    <string name="EditNotificationProfileFragment__name_your_profile">Name your profile</string>
    <!-- Hint text for create/edit notification profile name -->
    <string name="EditNotificationProfileFragment__profile_name">Profile name</string>
    <!-- Name has a max length, this shows how many characters are used out of the max -->
    <string name="EditNotificationProfileFragment__count">%1$d/%2$d</string>
    <!-- Call to action button to continue to the next step -->
    <string name="EditNotificationProfileFragment__next">Next</string>
    <!-- Call to action button once the profile is named to create the profile and continue to the customization steps -->
    <string name="EditNotificationProfileFragment__create">Create</string>
    <!-- Call to action button once the profile name is edited -->
    <string name="EditNotificationProfileFragment__save">Save</string>
    <!-- Title of edit notification profile screen -->
    <string name="EditNotificationProfileFragment__edit_this_profile">Edit this profile</string>
    <!-- Error message shown when attempting to create or edit a profile name to an existing profile name -->
    <string name="EditNotificationProfileFragment__a_profile_with_this_name_already_exists">A profile with this name already exists</string>
    <!-- Preset selectable name for a profile name, shown as list in edit/create screen -->
    <string name="EditNotificationProfileFragment__work">Work</string>
    <!-- Preset selectable name for a profile name, shown as list in edit/create screen -->
    <string name="EditNotificationProfileFragment__sleep">Sleep</string>
    <!-- Preset selectable name for a profile name, shown as list in edit/create screen -->
    <string name="EditNotificationProfileFragment__driving">Driving</string>
    <!-- Preset selectable name for a profile name, shown as list in edit/create screen -->
    <string name="EditNotificationProfileFragment__downtime">Downtime</string>
    <!-- Preset selectable name for a profile name, shown as list in edit/create screen -->
    <string name="EditNotificationProfileFragment__focus">Focus</string>
    <!-- Error message shown when attempting to next/save without a profile name -->
    <string name="EditNotificationProfileFragment__profile_must_have_a_name">Must have a name</string>

    <!-- Title for add recipients to notification profile screen in create flow -->
    <string name="AddAllowedMembers__allowed_notifications">Allowed notifications</string>
    <!-- Description of what the user should be doing with this screen -->
    <string name="AddAllowedMembers__add_people_and_groups_you_want_notifications_and_calls_from_when_this_profile_is_on">Add people and groups you want notifications and calls from when this profile is on</string>
    <!-- Button text that launches the contact picker to select from -->
    <string name="AddAllowedMembers__add_people_or_groups">Add people or groups</string>

    <!-- Call to action button on contact picker for adding to profile -->
    <string name="SelectRecipientsFragment__add">Add</string>

    <!-- Notification profiles home fragment, shown when no profiles have been created yet -->
    <string name="NotificationProfilesFragment__create_a_profile_to_receive_notifications_and_calls_only_from_the_people_and_groups_you_want_to_hear_from">Create a profile to receive notifications and calls only from the people and groups you want to hear from.</string>
    <!-- Header shown above list of all notification profiles -->
    <string name="NotificationProfilesFragment__profiles">Profiles</string>
    <!-- Button that starts the create new notification profile flow -->
    <string name="NotificationProfilesFragment__new_profile">New profile</string>
    <!-- Profile active status, indicating the current profile is on for an unknown amount of time -->
    <string name="NotificationProfilesFragment__on">On</string>

    <!-- Button use to permanently delete a notification profile -->
    <string name="NotificationProfileDetails__delete_profile">Delete profile</string>
    <!-- Snakbar message shown when removing a recipient from a profile -->
    <string name="NotificationProfileDetails__s_removed">\"%1$s\" removed.</string>
    <!-- Snackbar button text that will undo the recipient remove -->
    <string name="NotificationProfileDetails__undo">Undo</string>
    <!-- Dialog message shown to confirm deleting a profile -->
    <string name="NotificationProfileDetails__permanently_delete_profile">Permanently delete profile?</string>
    <!-- Dialog button to delete profile -->
    <string name="NotificationProfileDetails__delete">Delete</string>
    <!-- Title/accessibility text for edit icon to edit profile emoji/name -->
    <string name="NotificationProfileDetails__edit_notification_profile">Edit notification profile</string>
    <!-- Schedule description if all days are selected -->
    <string name="NotificationProfileDetails__everyday">Everyday</string>
    <!-- Profile status on if it is the active profile -->
    <string name="NotificationProfileDetails__on">On</string>
    <!-- Profile status on if it is not the active profile -->
    <string name="NotificationProfileDetails__off">Off</string>
    <!-- Description of hours for schedule (start to end) times -->
    <string name="NotificationProfileDetails__s_to_s">%1$s to %2$s</string>
    <!-- Section header for exceptions to the notification profile -->
    <string name="NotificationProfileDetails__exceptions">Exceptions</string>
    <!-- Profile exception to allow all calls through the profile restrictions -->
    <string name="NotificationProfileDetails__allow_all_calls">Allow all calls</string>
    <!-- Profile exception to allow all @mentions through the profile restrictions -->
    <string name="NotificationProfileDetails__notify_for_all_mentions">Notify for all mentions</string>
    <!-- Section header for showing schedule information -->
    <string name="NotificationProfileDetails__schedule">Schedule</string>
    <!-- If member list is long, will truncate the list and show an option to then see all when tapped -->
    <string name="NotificationProfileDetails__see_all">See all</string>

    <!-- Title for add schedule to profile in create flow -->
    <string name="EditNotificationProfileSchedule__add_a_schedule">Add a schedule</string>
    <!-- Descriptor text indicating what the user can do with this screen -->
    <string name="EditNotificationProfileSchedule__set_up_a_schedule_to_enable_this_notification_profile_automatically">Set up a schedule to enable this notification profile automatically.</string>
    <!-- Text shown next to toggle switch to enable/disable schedule -->
    <string name="EditNotificationProfileSchedule__schedule">Schedule</string>
    <!-- Label for showing the start time for the schedule -->
    <string name="EditNotificationProfileSchedule__start">Start</string>
    <!-- Label for showing the end time for the schedule -->
    <string name="EditNotificationProfileSchedule__end">End</string>
    <!-- First letter of Sunday -->
    <string name="EditNotificationProfileSchedule__sunday_first_letter">S</string>
    <!-- First letter of Monday -->
    <string name="EditNotificationProfileSchedule__monday_first_letter">M</string>
    <!-- First letter of Tuesday -->
    <string name="EditNotificationProfileSchedule__tuesday_first_letter">T</string>
    <!-- First letter of Wednesday -->
    <string name="EditNotificationProfileSchedule__wednesday_first_letter">W</string>
    <!-- First letter of Thursday -->
    <string name="EditNotificationProfileSchedule__thursday_first_letter">T</string>
    <!-- First letter of Friday -->
    <string name="EditNotificationProfileSchedule__friday_first_letter">F</string>
    <!-- First letter of Saturday -->
    <string name="EditNotificationProfileSchedule__saturday_first_letter">S</string>
    <!-- Title of select time dialog shown when setting start time for schedule -->
    <string name="EditNotificationProfileSchedule__set_start_time">Set start time</string>
    <!-- Title of select time dialog shown when setting end time for schedule -->
    <string name="EditNotificationProfileSchedule__set_end_time">Set end time</string>
    <!-- If in edit mode, call to action button text show to save schedule to profile -->
    <string name="EditNotificationProfileSchedule__save">Save</string>
    <!-- If in create mode, call to action button text to show to skip enabling a schedule -->
    <string name="EditNotificationProfileSchedule__skip">Skip</string>
    <!-- If in create mode, call to action button text to show to use the enabled schedule and move to the next screen -->
    <string name="EditNotificationProfileSchedule__next">Next</string>
    <!-- Error message shown if trying to save/use a schedule with no days selected -->
    <string name="EditNotificationProfileSchedule__schedule_must_have_at_least_one_day">Schedule must have at least one day</string>

    <!-- Title for final screen shown after completing a profile creation -->
    <string name="NotificationProfileCreated__profile_created">Profile created</string>
    <!-- Call to action button to press to close the created screen and move to the profile details screen -->
    <string name="NotificationProfileCreated__done">Done</string>
    <!-- Descriptor text shown to indicate how to manually turn a profile on/off -->
    <string name="NotificationProfileCreated__you_can_turn_your_profile_on_or_off_manually_via_the_menu_on_the_chat_list">You can turn your profile on or off manually via the menu on the chat list.</string>
    <!-- Descriptor text shown to indicate you can add a schedule later since you did not add one during create flow -->
    <string name="NotificationProfileCreated__add_a_schedule_in_settings_to_automate_your_profile">Add a schedule in settings to automate your profile.</string>
    <!-- Descriptor text shown to indicate your profile will follow the schedule set during create flow -->
    <string name="NotificationProfileCreated__your_profile_will_turn_on_and_off_automatically_according_to_your_schedule">Your profile will turn on and off automatically according to your schedule.</string>

    <!-- Button text shown in profile selection bottom sheet to create a new profile -->
    <string name="NotificationProfileSelection__new_profile">New profile</string>
    <!-- Manual enable option to manually enable a profile for 1 hour -->
    <string name="NotificationProfileSelection__for_1_hour">For 1 hour</string>
    <!-- Manual enable option to manually enable a profile until a set time (currently 6pm or 8am depending on what is next) -->
    <string name="NotificationProfileSelection__until_s">Until %1$s</string>
    <!-- Option to view profile details -->
    <string name="NotificationProfileSelection__view_settings">View settings</string>
    <!-- Descriptor text indicating how long a profile will be on when there is a time component associated with it -->
    <string name="NotificationProfileSelection__on_until_s">On until %1$s</string>

    <!-- Displayed in a toast when we fail to open the ringtone picker -->
    <string name="NotificationSettingsFragment__failed_to_open_picker">Failed to open picker.</string>

    <!-- Description shown for the Signal Release Notes channel -->
    <string name="ReleaseNotes__signal_release_notes_and_news">Signal Release Notes &amp; News</string>

    <!-- Donation receipts activity title -->
    <string name="DonationReceiptListFragment__all_activity">All activity</string>
    <!-- Donation receipts all tab label -->
    <string name="DonationReceiptListFragment__all">All</string>
    <!-- Donation receipts recurring tab label -->
    <string name="DonationReceiptListFragment__recurring">Recurring</string>
    <!-- Donation receipts one-time tab label -->
    <string name="DonationReceiptListFragment__one_time">One-time</string>
    <!-- Donation receipts gift tab label -->
    <string name="DonationReceiptListFragment__gift">Gift</string>
    <!-- Donation receipts boost row label -->
    <string name="DonationReceiptListFragment__boost">Boost</string>
    <!-- Donation receipts details title -->
    <string name="DonationReceiptDetailsFragment__details">Details</string>
    <!-- Donation receipts donation type heading -->
    <string name="DonationReceiptDetailsFragment__donation_type">Donation type</string>
    <!-- Donation receipts date paid heading -->
    <string name="DonationReceiptDetailsFragment__date_paid">Date paid</string>
    <!-- Donation receipts share PNG -->
    <string name="DonationReceiptDetailsFragment__share_receipt">Share receipt</string>
    <!-- Donation receipts list end note -->
    <string name="DonationReceiptListFragment__if_you_have">If you have reinstalled Signal, receipts from previous donations will not be available.</string>
    <!-- Donation receipts document title -->
    <string name="DonationReceiptDetailsFragment__donation_receipt">Donation receipt</string>
    <!-- Donation receipts amount title -->
    <string name="DonationReceiptDetailsFragment__amount">Amount</string>
    <!-- Donation receipts thanks -->
    <string name="DonationReceiptDetailsFragment__thank_you_for_supporting">Thank you for supporting Signal. Your contribution helps fuel the mission of developing open source privacy technology that protects free expression and enables secure global communication for millions around the world. If you’re a resident of the United States, please retain this receipt for your tax records. Signal Technology Foundation is a tax–exempt nonprofit organization in the United States under section 501c3 of the Internal Revenue Code. Our Federal Tax ID is 82–4506840.</string>
    <!-- Donation receipt type -->
    <string name="DonationReceiptDetailsFragment__s_dash_s">%1$s - %2$s</string>
    <!-- Donation reciepts screen empty state title -->
    <string name="DonationReceiptListFragment__no_receipts">No receipts</string>

    <!-- region "Stories Tab" -->

    <!-- Label for Chats tab in home app screen -->
    <string name="ConversationListTabs__chats">Chats</string>
    <!-- Label for Stories tab in home app screen -->
    <string name="ConversationListTabs__stories">Stories</string>
    <!-- String for counts above 99 in conversation list tabs -->
    <string name="ConversationListTabs__99p">99+</string>
    <!-- Menu item on stories landing page -->
    <string name="StoriesLandingFragment__story_privacy">Story privacy</string>
    <!-- Title for "My Stories" row item in Stories landing page -->
    <string name="StoriesLandingFragment__my_stories">My Stories</string>
    <!-- Subtitle for "My Stories" row item when user has not added stories -->
    <string name="StoriesLandingFragment__tap_to_add_a_story">Tap to add a story</string>
    <!-- Displayed when there are no stories to display -->
    <string name="StoriesLandingFragment__no_recent_updates_to_show_right_now_tap_plus_to_add_to_your_story">No recent updates to show right now. Tap + to add to your story.</string>
    <!-- Context menu option to hide a story -->
    <string name="StoriesLandingItem__hide_story">Hide story</string>
    <!-- Context menu option to unhide a story -->
    <string name="StoriesLandingItem__unhide_story">Unhide story</string>
    <!-- Context menu option to forward a story -->
    <string name="StoriesLandingItem__forward">Forward</string>
    <!-- Context menu option to share a story -->
    <string name="StoriesLandingItem__share">Share…</string>
    <!-- Context menu option to go to story chat -->
    <string name="StoriesLandingItem__go_to_chat">Go to chat</string>
    <!-- Context menu option to go to story info -->
    <string name="StoriesLandingItem__info">Info</string>
    <!-- Label when a story is pending sending -->
    <string name="StoriesLandingItem__sending">Sending…</string>
    <!-- Label when multiple stories are pending sending -->
    <string name="StoriesLandingItem__sending_d">Sending %1$d…</string>
    <!-- Label when a story fails to send due to networking -->
    <string name="StoriesLandingItem__send_failed">Send failed</string>
    <!-- Label when a story fails to send due to identity mismatch -->
    <string name="StoriesLandingItem__partially_sent">Partially sent</string>
    <!-- Status label when a story fails to send indicating user action to retry -->
    <string name="StoriesLandingItem__tap_to_retry">Tap to retry</string>
    <!-- Title of dialog confirming decision to hide a story -->
    <string name="StoriesLandingFragment__hide_story">Hide story?</string>
    <!-- Message of dialog confirming decision to hide a story -->
    <string name="StoriesLandingFragment__new_story_updates">New story updates from %1$s won\'t appear at the top of the stories list anymore.</string>
    <!-- Positive action of dialog confirming decision to hide a story -->
    <string name="StoriesLandingFragment__hide">Hide</string>
    <!-- Displayed in Snackbar after story is hidden -->
    <string name="StoriesLandingFragment__story_hidden">Story hidden</string>
    <!-- Section header for hidden stories -->
    <string name="StoriesLandingFragment__hidden_stories">Hidden stories</string>
    <!-- Displayed on each sent story under My Stories -->
    <plurals name="MyStories__d_views">
        <item quantity="one">%1$d view</item>
        <item quantity="other">%1$d views</item>
    </plurals>
    <!-- Forward story label, displayed in My Stories context menu -->
    <string name="MyStories_forward">Forward</string>
    <!-- Label for stories for a single user. Format is {given name}\'s Story -->
    <string name="MyStories__ss_story">%1$s\'s Story</string>
    <!-- Title of dialog to confirm deletion of story -->
    <string name="MyStories__delete_story">Delete story?</string>
    <!-- Message of dialog to confirm deletion of story -->
    <string name="MyStories__this_story_will_be_deleted">This story will be deleted for you and everyone who received it.</string>
    <!-- Toast shown when story media cannot be saved -->
    <string name="MyStories__unable_to_save">Unable to save</string>
    <!-- Displayed at bottom of story viewer when current item has views -->
    <plurals name="StoryViewerFragment__d_views">
        <item quantity="one">%1$d view</item>
        <item quantity="other">%1$d views</item>
    </plurals>
    <!-- Displayed at bottom of story viewer when current item has replies -->
    <plurals name="StoryViewerFragment__d_replies">
        <item quantity="one">%1$d reply</item>
        <item quantity="other">%1$d replies</item>
    </plurals>
    <!-- Used when view receipts are disabled -->
    <string name="StoryViewerPageFragment__views_off">Views off</string>
    <!-- Used to join views and replies when both exist on a story item -->
    <string name="StoryViewerFragment__s_s">%1$s %2$s</string>
    <!-- Displayed when viewing a post you sent -->
    <string name="StoryViewerPageFragment__you">You</string>
    <!-- Displayed when viewing a post displayed to a group -->
    <string name="StoryViewerPageFragment__s_to_s">%1$s to %2$s</string>
    <!-- Displayed when viewing a post from another user with no replies -->
    <string name="StoryViewerPageFragment__reply">Reply</string>
    <!-- Label for the reply button in story viewer, which will launch the group story replies bottom sheet. -->
    <string name="StoryViewerPageFragment__reply_to_group">Reply to group</string>
    <!-- Displayed when a story has no views -->
    <string name="StoryViewsFragment__no_views_yet">No views yet</string>
    <!-- Displayed when user has disabled receipts -->
    <string name="StoryViewsFragment__enable_read_receipts_to_see_whos_viewed_your_story">Enable read receipts to see who\'s viewed your stories.</string>
    <!-- Button label displayed when user has disabled receipts -->
    <string name="StoryViewsFragment__go_to_settings">Go to settings</string>
    <!-- Dialog action to remove viewer from a story -->
    <string name="StoryViewsFragment__remove">Remove</string>
    <!-- Dialog title when removing a viewer from a story -->
    <string name="StoryViewsFragment__remove_viewer">Remove viewer?</string>
    <!-- Dialog message when removing a viewer from a story -->
    <string name="StoryViewsFragment__s_will_still_be_able">%1$s will still be able to view this post, but will not be able to view any future posts you share to %2$s.</string>
    <!-- Story View context menu action to remove them from a story -->
    <string name="StoryViewItem__remove_viewer">Remove viewer</string>
    <!-- Displayed when a story has no replies yet -->
    <string name="StoryGroupReplyFragment__no_replies_yet">No replies yet</string>
    <!-- Displayed for each user that reacted to a story when viewing replies -->
    <string name="StoryGroupReactionReplyItem__reacted_to_the_story">Reacted to the story</string>
    <!-- Label for story views tab -->
    <string name="StoryViewsAndRepliesDialogFragment__views">Views</string>
    <!-- Label for story replies tab -->
    <string name="StoryViewsAndRepliesDialogFragment__replies">Replies</string>
    <!-- Description of action for reaction button -->
    <string name="StoryReplyComposer__react_to_this_story">React to this story</string>
    <!-- Displayed when the user is replying privately to someone who replied to one of their stories -->
    <string name="StoryReplyComposer__replying_privately_to_s">Replying privately to %1$s</string>
    <!-- Context menu item to privately reply to a story response -->
    <string name="StoryGroupReplyItem__private_reply">Private Reply</string>
    <!-- Context menu item to copy a story response -->
    <string name="StoryGroupReplyItem__copy">Copy</string>
    <!-- Context menu item to delete a story response -->
    <string name="StoryGroupReplyItem__delete">Delete</string>
    <!-- Page title for My Story options -->
    <string name="MyStorySettingsFragment__my_story">My Story</string>
    <!-- Section heading for story visibility -->
    <string name="MyStorySettingsFragment__who_can_see_this_story">Who can see this story</string>
    <!-- Clickable option for selecting people to hide your story from -->
    <string name="MyStorySettingsFragment__hide_story_from">Hide story from</string>
    <!-- Privacy setting title for sending stories to all your signal connections -->
    <string name="MyStorySettingsFragment__all_signal_connections">All Signal connections</string>
    <!-- Privacy setting description for sending stories to all your signal connections -->
    <string name="MyStorySettingsFragment__share_with_all_connections">Share with all connections</string>
    <!-- Privacy setting title for sending stories to all except the specified connections -->
    <string name="MyStorySettingsFragment__all_signal_connections_except">All Signal connections except…</string>
    <!-- Privacy setting description for sending stories to all except the specified connections -->
    <string name="MyStorySettingsFragment__hide_your_story_from_specific_people">Hide your story from specific people</string>
    <!-- Summary of clickable option displaying how many people you have excluded from your story -->
    <plurals name="MyStorySettingsFragment__d_people_excluded">
        <item quantity="one">%1$d person excluded</item>
        <item quantity="other">%1$d people excluded</item>
    </plurals>
    <!-- Privacy setting title for only sharing your story with specified connections -->
    <string name="MyStorySettingsFragment__only_share_with">Only share with…</string>
    <!-- Privacy setting description for only sharing your story with specified connections -->
    <string name="MyStorySettingsFragment__only_share_with_selected_people">Only share with selected people</string>
    <!-- Summary of clickable option displaying how many people you have included to send to in your story -->
    <plurals name="MyStorySettingsFragment__d_people">
        <item quantity="one">%1$d person</item>
        <item quantity="other">%1$d people</item>
    </plurals>
    <!-- My story privacy fine print about what the privacy settings are for -->
    <string name="MyStorySettingsFragment__choose_who_can_view_your_story">Choose who can view your story. Changes won\'t affect stories you\'ve already sent.</string>
    <!-- Section header for options related to replies and reactions -->
    <string name="MyStorySettingsFragment__replies_amp_reactions">Replies &amp; reactions</string>
    <!-- Switchable option for allowing replies and reactions on your stories -->
    <string name="MyStorySettingsFragment__allow_replies_amp_reactions">Allow replies &amp; reactions</string>
    <!-- Summary for switchable option allowing replies and reactions on your story -->
    <string name="MyStorySettingsFragment__let_people_who_can_view_your_story_react_and_reply">Let people who can view your story react and reply</string>
    <!-- Note about default sharing -->
    <string name="MyStorySettingsFragment__hide_your_story_from">Hide your story from specific people. By default, your story is shared with your %1$s</string>
    <!-- Signal connections bolded text in the Signal Connections sheet -->
    <string name="SignalConnectionsBottomSheet___signal_connections">Signal Connections</string>
    <!-- Displayed at the top of the signal connections sheet. Please remember to insert strong tag as required. -->
    <string name="SignalConnectionsBottomSheet__signal_connections_are_people">Signal Connections are people you\'ve chosen to trust, either by:</string>
    <!-- Signal connections sheet bullet point 1 -->
    <string name="SignalConnectionsBottomSheet__starting_a_conversation">Starting a conversation</string>
    <!-- Signal connections sheet bullet point 2 -->
    <string name="SignalConnectionsBottomSheet__accepting_a_message_request">Accepting a message request</string>
    <!-- Signal connections sheet bullet point 3 -->
    <string name="SignalConnectionsBottomSheet__having_them_in_your_system_contacts">Having them in your system contacts</string>
    <!-- Note at the bottom of the Signal connections sheet -->
    <string name="SignalConnectionsBottomSheet__your_connections_can_see_your_name">Your connections can see your name and photo, and can see posts to "My Story" unless you hide it from them.</string>
    <!-- Clickable option to add a viewer to a private story -->
    <string name="PrivateStorySettingsFragment__add_viewer">Add viewer</string>
    <!-- Clickable option to delete a custom story -->
    <string name="PrivateStorySettingsFragment__delete_private_story">Delete private story</string>
    <!-- Dialog title when attempting to remove someone from a private story -->
    <string name="PrivateStorySettingsFragment__remove_s">Remove %1$s?</string>
    <!-- Dialog message when attempting to remove someone from a private story -->
    <string name="PrivateStorySettingsFragment__this_person_will_no_longer">This person will no longer see your story.</string>
    <!-- Positive action label when attempting to remove someone from a private story -->
    <string name="PrivateStorySettingsFragment__remove">Remove</string>
    <!-- Dialog title when deleting a private story -->
    <string name="PrivateStorySettingsFragment__are_you_sure">Are you sure?</string>
    <!-- Dialog message when deleting a private story -->
    <string name="PrivateStorySettingsFragment__this_action_cannot">This action cannot be undone.</string>
    <!-- Page title for editing a private story name -->
    <string name="EditPrivateStoryNameFragment__edit_story_name">Edit story name</string>
    <!-- Input field hint when editing a private story name -->
    <string name="EditPrivateStoryNameFragment__story_name">Story name</string>
    <!-- Save button label when editing a private story name -->
    <string name="EditPrivateStoryNameFragment__save">Save</string>
    <!-- Displayed in text post creator before user enters text -->
    <string name="TextStoryPostCreationFragment__tap_to_add_text">Tap to add text</string>
    <!-- Button label for changing font when creating a text post -->
    <string name="TextStoryPostTextEntryFragment__aa">Aa</string>
    <!-- Displayed in text post creator when prompting user to enter text -->
    <string name="TextStoryPostTextEntryFragment__add_text">Add text</string>
    <!-- Content description for \'done\' button when adding text to a story post -->
    <string name="TextStoryPostTextEntryFragment__done_adding_text">Done adding text</string>
    <!-- Text label for media selection toggle -->
    <string name="MediaSelectionActivity__text">Text</string>
    <!-- Camera label for media selection toggle -->
    <string name="MediaSelectionActivity__camera">Camera</string>
    <!-- Hint for entering a URL for a text post -->
    <string name="TextStoryPostLinkEntryFragment__type_or_paste_a_url">Type or paste a URL</string>
    <!-- Displayed prior to the user entering a URL for a text post -->
    <string name="TextStoryPostLinkEntryFragment__share_a_link_with_viewers_of_your_story">Share a link with viewers of your story</string>
    <!-- Hint text for searching for a story text post recipient. -->
    <string name="TextStoryPostSendFragment__search">Search</string>
    <!-- Toast shown when an unexpected error occurs while sending a text story -->
    <string name="TextStoryPostSendFragment__an_unexpected_error_occurred_try_again">An unexpected error occurred</string>
    <!-- Title for screen allowing user to exclude "My Story" entries from specific people -->
    <string name="ChangeMyStoryMembershipFragment__all_except">All except…</string>
    <!-- Title for screen allowing user to only share "My Story" entries with specific people -->
    <string name="ChangeMyStoryMembershipFragment__only_share_with">Only share with…</string>
    <!-- Done button label for hide story from screen -->
    <string name="HideStoryFromFragment__done">Done</string>
    <!-- Dialog title for first time adding something to a story -->
    <string name="StoryDialogs__add_to_story_q">Add to story?</string>
    <!-- Dialog message for first time adding something to a story -->
    <string name="StoryDialogs__adding_content">Adding content to your story allows your Signal connections to view it for 24 hours. You can change who can view your story in Setttings.</string>
    <!-- First time share to story dialog: Positive action to go ahead and add to story -->
    <string name="StoryDialogs__add_to_story">Add to story</string>
    <!-- First time share to story dialog: Neutral action to edit who can view "My Story" -->
    <string name="StoryDialogs__edit_viewers">Edit viewers</string>
    <!-- Error message shown when a failure occurs during story send -->
    <string name="StoryDialogs__story_could_not_be_sent">Story could not be sent. Check your connection and try again.</string>
    <!-- Error message dialog button to resend a previously failed story send -->
    <string name="StoryDialogs__send">Send</string>
    <!-- Privacy Settings toggle title for stories -->
    <string name="PrivacySettingsFragment__share_and_view_stories">Share &amp; View Stories</string>
    <!-- Privacy Settings toggle summary for stories -->
    <string name="PrivacySettingsFragment__you_will_no_longer_be_able">You will no longer be able to share or view Stories when this option is turned off.</string>
    <!-- New story viewer selection screen title -->
    <string name="CreateStoryViewerSelectionFragment__choose_viewers">Choose viewers</string>
    <!-- New story viewer selection action button label -->
    <string name="CreateStoryViewerSelectionFragment__next">Next</string>
    <!-- New story viewer selection screen title as recipients are selected -->
    <plurals name="SelectViewersFragment__d_viewers">
        <item quantity="one">%1$d viewer</item>
        <item quantity="other">%1$d viewers</item>
    </plurals>
    <!-- Name story screen title -->
    <string name="CreateStoryWithViewersFragment__name_story">Name story</string>
    <!-- Name story screen label hint -->
    <string name="CreateStoryWithViewersFragment__story_name_required">Story name (required)</string>
    <!-- Name story screen viewers subheading -->
    <string name="CreateStoryWithViewersFragment__viewers">Viewers</string>
    <!-- Name story screen create button label -->
    <string name="CreateStoryWithViewersFragment__create">Create</string>
    <!-- Name story screen error when save attempted with no label -->
    <string name="CreateStoryWithViewersFragment__this_field_is_required">This field is required.</string>
    <!-- Name story screen error when save attempted but label is duplicate -->
    <string name="CreateStoryWithViewersFragment__there_is_already_a_story_with_this_name">There is already a story with this name.</string>
    <!-- Text for select all action when editing recipients for a story -->
    <string name="BaseStoryRecipientSelectionFragment__select_all">Select all</string>
    <!-- Choose story type bottom sheet title -->
    <string name="ChooseStoryTypeBottomSheet__choose_your_story_type">Choose your story type</string>
    <!-- Choose story type bottom sheet new story row title -->
    <string name="ChooseStoryTypeBottomSheet__new_private_story">New private story</string>
    <!-- Choose story type bottom sheet new story row summary -->
    <string name="ChooseStoryTypeBottomSheet__visible_only_to">Visible only to specific people</string>
    <!-- Choose story type bottom sheet group story title -->
    <string name="ChooseStoryTypeBottomSheet__group_story">Group story</string>
    <!-- Choose story type bottom sheet group story summary -->
    <string name="ChooseStoryTypeBottomSheet__share_to_an_existing_group">Share to an existing group</string>
    <!-- Choose groups bottom sheet title -->
    <string name="ChooseGroupStoryBottomSheet__choose_groups">Choose groups</string>
    <!-- Displayed when copying group story reply text to clipboard -->
    <string name="StoryGroupReplyFragment__copied_to_clipboard">Copied to clipboard</string>
    <!-- Displayed in story caption when content is longer than 5 lines -->
    <string name="StoryViewerPageFragment__see_more">… See More</string>
    <!-- Displayed in toast after sending a direct reply -->
    <string name="StoryDirectReplyDialogFragment__sending_reply">Sending reply…</string>
    <!-- Displayed in the viewer when a story is no longer available -->
    <string name="StorySlateView__this_story_is_no_longer_available">This story is no longer available.</string>
    <!-- Displayed in the viewer when the network is not available -->
    <string name="StorySlateView__no_internet_connection">No Internet Connection</string>
    <!-- Displayed in the viewer when network is available but content could not be downloaded -->
    <string name="StorySlateView__couldnt_load_content">Couldn\'t Load Content</string>
    <!-- Toasted when the user externally shares to a text story successfully -->
    <string name="TextStoryPostCreationFragment__sent_story">Sent story</string>
    <!-- Toasted when the user external share to a text story fails -->
    <string name="TextStoryPostCreationFragment__failed_to_send_story">Failed to send story</string>
    <!-- Displayed in a dialog to let the user select a given users story -->
    <string name="StoryDialogs__view_story">View story</string>
    <!-- Displayed in a dialog to let the user select a given users profile photo -->
    <string name="StoryDialogs__view_profile_photo">View profile photo</string>

    <!-- Title for a notification at the bottom of the chat list suggesting that the user disable censorship circumvention because the service has become reachable -->
    <string name="TurnOffCircumventionMegaphone_turn_off_censorship_circumvention">Turn off censorship circumvention?</string>
    <!-- Body for a notification at the bottom of the chat list suggesting that the user disable censorship circumvention because the service has become reachable -->
    <string name="TurnOffCircumventionMegaphone_you_can_now_connect_to_the_signal_service_directly">You can now connect to the Signal service directly for a better experience.</string>
    <!-- Label for a button to dismiss a notification at the bottom of the chat list suggesting that the user disable censorship circumvention because the service has become reachable -->
    <string name="TurnOffCircumventionMegaphone_no_thanks">No thanks</string>
    <!-- Label for a button in a notification at the bottom of the chat list to turn off censorship circumvention -->
    <string name="TurnOffCircumventionMegaphone_turn_off">Turn off</string>

    <!-- Conversation Item label for when you react to someone else\'s story -->
    <string name="ConversationItem__you_reacted_to_s_story">You reacted to %1$s\'s story</string>
    <!-- Conversation Item label for reactions to your story -->
    <string name="ConversationItem__reacted_to_your_story">Reacted to your story</string>
    <!-- Conversation Item label for reactions to an unavailable story -->
    <string name="ConversationItem__reacted_to_a_story">Reacted to a story</string>

    <!-- endregion -->
    <!-- Content description for expand contacts chevron -->
    <string name="ExpandModel__view_more">View more</string>
    <string name="StoriesLinkPopup__visit_link">Visit link</string>

    <!-- Gift price and duration, formatted as: {price} dot {n} day duration -->
    <plurals name="GiftRowItem_s_dot_d_day_duration">
        <item quantity="one">%1$s · %2$d day duration</item>
        <item quantity="other">%1$s · %2$d day duration</item>
    </plurals>
    <!-- Tagline for gift row items -->
    <string name="GiftRowItem__send_a_gift_badge">Send a gift badge</string>
    <!-- Headline text on start fragment for gifting a badge -->
    <string name="GiftFlowStartFragment__gift_a_badge">Gift a Badge</string>
    <!-- Description text on start fragment for gifting a badge -->
    <string name="GiftFlowStartFragment__gift_someone_a_badge">Gift someone a badge by making a donation to Signal in their name. They\'ll get a badge to display on their profile photo.</string>
    <!-- Action button label for start fragment for gifting a badge -->
    <string name="GiftFlowStartFragment__next">Next</string>
    <!-- Title text on choose recipient page for badge gifting -->
    <string name="GiftFlowRecipientSelectionFragment__choose_recipient">Choose recipient</string>
    <!-- Title text on confirm gift page -->
    <string name="GiftFlowConfirmationFragment__confirm_gift">Confirm gift</string>
    <!-- Heading text specifying who the gift will be sent to -->
    <string name="GiftFlowConfirmationFragment__send_to">Send to</string>
    <!-- Text explaining that gift will be sent to the chosen recipient -->
    <string name="GiftFlowConfirmationFragment__your_gift_will_be_sent_in">Your gift will be sent in a 1 on 1 message to the recipient. Add your own message below.</string>
    <!-- Text explaining that this gift is a one time donation -->
    <string name="GiftFlowConfirmationFragment__one_time_donation">One-time donation</string>
    <!-- Hint for add message input -->
    <string name="GiftFlowConfirmationFragment__add_a_message">Add a message</string>
    <!-- Displayed in the dialog while verifying the chosen recipient -->
    <string name="GiftFlowConfirmationFragment__verifying_recipient">Verifying recipient…</string>
    <!-- Title for sheet shown when opening a redeemed gift -->
    <string name="ViewReceivedGiftBottomSheet__s_sent_you_a_gift">%1$s sent you a gift</string>
    <!-- Title for sheet shown when opening a sent gift -->
    <string name="ViewSentGiftBottomSheet__thanks_for_your_support">Thanks for your support!</string>
    <!-- Description for sheet shown when opening a redeemed gift -->
    <string name="ViewReceivedGiftBottomSheet__youve_received_a_gift_badge">You\'ve received a gift badge from %1$s! Help Signal build awareness by displaying this badge on your profile.</string>
    <!-- Description for sheet shown when opening a sent gift -->
    <string name="ViewSentGiftBottomSheet__youve_gifted_a_badge">You\'ve gifted a badge to %1$s. When they accept, they\'ll be given a choice to show or hide their badge.</string>
    <!-- Primary action for pending gift sheet to redeem badge now -->
    <string name="ViewReceivedGiftSheet__redeem">Redeem</string>
    <!-- Primary action for pending gift sheet to redeem badge later -->
    <string name="ViewReceivedGiftSheet__not_now">Not now</string>
    <!-- Dialog text while redeeming a gift -->
    <string name="ViewReceivedGiftSheet__redeeming_gift">Redeeming gift…</string>
    <!-- Snackbar text when user presses "not now" on redemption sheet -->
    <string name="ConversationFragment__you_can_redeem_your_badge_later">You can redeem your badge later.</string>
    <!-- Description text in gift thanks sheet -->
    <string name="GiftThanksSheet__youve_gifted_a_badge_to_s">You\'ve gifted a badge to %1$s. When they accept, they\'ll be given a choice to show or hide their badge.</string>
    <!-- Expired gift sheet title -->
    <string name="ExpiredGiftSheetConfiguration__your_gift_badge_has_expired">Your gift badge has expired</string>
    <!-- Expired gift sheet top description text -->
    <string name="ExpiredGiftSheetConfiguration__your_gift_badge_has_expired_and_is">Your gift badge has expired, and is no longer visible to others on your profile.</string>
    <!-- Expired gift sheet bottom description text -->
    <string name="ExpiredGiftSheetConfiguration__to_continue">To continue supporting technology that is built for you, please consider becoming a monthly Sustainer.</string>
    <!-- Expired gift sheet make a monthly donation button -->
    <string name="ExpiredGiftSheetConfiguration__make_a_monthly_donation">Make a monthly donation</string>
    <!-- Expired gift sheet not now button -->
    <string name="ExpiredGiftSheetConfiguration__not_now">Not now</string>
    <!-- Label under name for private stories -->
    <plurals name="ContactSearchItems__private_story_d_viewers">
        <item quantity="one">Private story · %1$d viewer</item>
        <item quantity="other">Private story · %1$d viewers</item>
    </plurals>
    <!-- Label under name for group stories -->
    <plurals name="ContactSearchItems__group_story_d_viewers">
        <item quantity="one">Group story · %1$d viewer</item>
        <item quantity="other">Group story · %1$d viewers</item>
    </plurals>
    <!-- Label under name for my story -->
    <plurals name="ContactSearchItems__my_story_s_dot_d_viewers">
        <item quantity="one">%1$s · %2$d viewer</item>
        <item quantity="other">%1$s · %2$d viewers</item>
    </plurals>
    <!-- Label under name for My Story when first sending to my story -->
    <string name="ContactSearchItems__tap_to_choose_your_viewers">Tap to choose your viewers</string>
    <!-- Label for context menu item to open story settings -->
    <string name="ContactSearchItems__story_settings">Story settings</string>
    <!-- Label for context menu item to remove a group story from contact results -->
    <string name="ContactSearchItems__remove_story">Remove story</string>
    <!-- Label for context menu item to delete a private story -->
    <string name="ContactSearchItems__delete_story">Delete story</string>
    <!-- Dialog title for removing a group story -->
    <string name="ContactSearchMediator__remove_group_story">Remove group story?</string>
    <!-- Dialog message for removing a group story -->
    <string name="ContactSearchMediator__this_will_remove">This will remove the story from this list. You will still be able to view stories from this group.</string>
    <!-- Dialog action item for removing a group story -->
    <string name="ContactSearchMediator__remove">Remove</string>
    <!-- Dialog title for deleting a private story -->
    <string name="ContactSearchMediator__delete_story">Delete story?</string>
    <!-- Dialog message for deleting a private story -->
    <string name="ContactSearchMediator__delete_the_private">Delete the private story \"%1$s\"?</string>
    <!-- Dialog action item for deleting a private story -->
    <string name="ContactSearchMediator__delete">Delete</string>
    <!-- Gift expiry days remaining -->
    <plurals name="Gifts__d_days_remaining">
        <item quantity="one">%1$d days remaining</item>
        <item quantity="other">%1$d days remaining</item>
    </plurals>
    <!-- Gift expiry hours remaining -->
    <plurals name="Gifts__d_hours_remaining">
        <item quantity="one">%1$d hours remaining</item>
        <item quantity="other">%1$d hours remaining</item>
    </plurals>
    <!-- Gift expiry minutes remaining -->
    <plurals name="Gifts__d_minutes_remaining">
        <item quantity="one">%1$d minute remaining</item>
        <item quantity="other">%1$d minutes remaining</item>
    </plurals>
    <!-- Gift expiry expired -->
    <string name="Gifts__expired">Expired</string>

    <!-- Label indicating that a user can tap to advance to the next post in a story -->
    <string name="StoryFirstTimeNavigationView__tap_to_advance">Tap to advance</string>
    <!-- Label indicating swipe direction to skip current story -->
    <string name="StoryFirstTimeNavigationView__swipe_up_to_skip">Swipe up to skip</string>
    <!-- Label indicating swipe direction to exit story viewer -->
    <string name="StoryFirstTimeNavigationView__swipe_right_to_exit">Swipe right to exit</string>
    <!-- Button label to confirm understanding of story navigation -->
    <string name="StoryFirstTimeNagivationView__got_it">Got it</string>
    <!-- Content description for vertical context menu button in safety number sheet rows -->
    <string name="SafetyNumberRecipientRowItem__open_context_menu">Open context menu</string>
    <!-- Sub-line when a user is verified. -->
    <string name="SafetyNumberRecipientRowItem__s_dot_verified">%1$s · Verified</string>
    <!-- Sub-line when a user is verified. -->
    <string name="SafetyNumberRecipientRowItem__verified">Verified</string>
    <!-- Title of safety number changes bottom sheet when showing individual records -->
    <string name="SafetyNumberBottomSheetFragment__safety_number_changes">Safety number changes</string>
    <!-- Message of safety number changes bottom sheet when showing individual records -->
    <string name="SafetyNumberBottomSheetFragment__the_following_people">The following people may have reinstalled Signal or changed devices. Tap a recipient to confirm the new safety number. This is optional.</string>
    <!-- Title of safety number changes bottom sheet when not showing individual records -->
    <string name="SafetyNumberBottomSheetFragment__safety_number_checkup">Safety number checkup</string>
    <!-- Title of safety number changes bottom sheet when not showing individual records and user has seen review screen -->
    <string name="SafetyNumberBottomSheetFragment__safety_number_checkup_complete">Safety number checkup complete</string>
    <!-- Message of safety number changes bottom sheet when not showing individual records and user has seen review screen -->
    <string name="SafetyNumberBottomSheetFragment__all_connections_have_been_reviewed">All connections have been reviewed, tap send to continue.</string>
    <!-- Message of safety number changes bottom sheet when not showing individual records -->
    <string name="SafetyNumberBottomSheetFragment__you_have_d_connections">You have %1$d connections who may have reinstalled Signal or changed devices. Before sharing your story with them review their safety numbers or consider removing them from your story.</string>
    <!-- Menu action to launch safety number verification screen -->
    <string name="SafetyNumberBottomSheetFragment__verify_safety_number">Verify safety number</string>
    <!-- Menu action to remove user from story -->
    <string name="SafetyNumberBottomSheetFragment__remove_from_story">Remove from story</string>
    <!-- Action button at bottom of SafetyNumberBottomSheetFragment to send anyway -->
    <string name="SafetyNumberBottomSheetFragment__send_anyway">Send anyway</string>
    <!-- Action button at bottom of SafetyNumberBottomSheetFragment to review connections -->
    <string name="SafetyNumberBottomSheetFragment__review_connections">Review connections</string>
    <!-- Empty state copy for SafetyNumberBottomSheetFragment -->
    <string name="SafetyNumberBottomSheetFragment__no_more_recipients_to_show">No more recipients to show</string>
    <!-- Done button on safety number review fragment -->
    <string name="SafetyNumberReviewConnectionsFragment__done">Done</string>
    <!-- Title of safety number review fragment -->
    <string name="SafetyNumberReviewConnectionsFragment__safety_number_changes">Safety number changes</string>
    <!-- Message of safety number review fragment -->
    <plurals name="SafetyNumberReviewConnectionsFragment__d_recipients_may_have">
        <item quantity="one">%1$d recipient may have reinstalled Signal or changed devices. Tap a recipient to confirm the new safety number. This is optional.</item>
        <item quantity="other">%1$d recipients may have reinstalled Signal or changed devices. Tap a recipient to confirm the new safety number. This is optional.</item>
    </plurals>
    <!-- Section header for 1:1 contacts in review fragment -->
    <string name="SafetyNumberBucketRowItem__contacts">Contacts</string>
    <!-- Context menu label for distribution list headers in review fragment -->
    <string name="SafetyNumberReviewConnectionsFragment__remove_all">Remove all</string>
    <!-- Context menu label for 1:1 contacts to remove from send -->
    <string name="SafetyNumberReviewConnectionsFragment__remove">Remove</string>

    <!-- Title of initial My Story settings configuration shown when sending to My Story for the first time -->
    <string name="ChooseInitialMyStoryMembershipFragment__my_story_privacy">My Story Privacy</string>
    <!-- Subtitle of initial My Story settings configuration shown when sending to My Story for the first time -->
    <string name="ChooseInitialMyStoryMembershipFragment__choose_who_can_see_posts_to_my_story_you_can_always_make_changes_in_settings">Choose who can see posts to My Story. You can always make changes in settings.</string>
    <!-- All connections option for initial My Story settings configuration shown when sending to My Story for the first time -->
    <string name="ChooseInitialMyStoryMembershipFragment__all_signal_connections">All Signal connections</string>
    <!-- All connections except option for initial My Story settings configuration shown when sending to My Story for the first time -->
    <string name="ChooseInitialMyStoryMembershipFragment__all_signal_connections_except">All Signal connections except…</string>
    <!-- Only with selected connections option for initial My Story settings configuration shown when sending to My Story for the first time -->
    <string name="ChooseInitialMyStoryMembershipFragment__only_share_with">Only share with…</string>

    <!-- Story info header sent heading -->
    <string name="StoryInfoHeader__sent">Sent</string>
    <!-- Story info header received heading -->
    <string name="StoryInfoHeader__received">Received</string>
    <!-- Story info header file size heading -->
    <string name="StoryInfoHeader__file_size">File size</string>
    <!-- Story info "Sent to" header -->
    <string name="StoryInfoBottomSheetDialogFragment__sent_to">Sent to</string>
    <!-- Story info "Sent from" header -->
    <string name="StoryInfoBottomSheetDialogFragment__sent_from">Sent from</string>
    <!-- Story Info context menu label -->
    <string name="StoryInfoBottomSheetDialogFragment__info">Info</string>

    <!-- StoriesPrivacySettingsFragment -->
    <!-- Explanation about how stories are deleted and managed -->
    <string name="StoriesPrivacySettingsFragment__stories_automatically_disappear">Stories automatically disappear after 24 hours. Choose who can view your story or create new stories with specific viewers or groups.</string>
    <!-- Preference title to turn off stories -->
    <string name="StoriesPrivacySettingsFragment__turn_off_stories">Turn off stories</string>
    <!-- Preference summary to turn off stories -->
    <string name="StoriesPrivacySettingsFragment__if_you_opt_out">If you opt out of stories you will no longer be able to share or view stories.</string>
    <!-- Preference title to turn on stories -->
    <string name="StoriesPrivacySettingsFragment__turn_on_stories">Turn on stories</string>
    <!-- Preference summary to turn on stories -->
    <string name="StoriesPrivacySettingsFragment__share_and_view">Share and view stories from others. Stories automatically disappear after 24 hours.</string>
    <!-- Dialog title to turn off stories -->
    <string name="StoriesPrivacySettingsFragment__turn_off_stories_question">Turn off stories?</string>
    <!-- Dialog message to turn off stories -->
    <string name="StoriesPrivacySettingsFragment__you_will_no_longer_be_able_to">You will no longer be able to share or view stories. Any stories you have recently sent will still be visible by others until they expire.</string>
    <!-- Page title when launched from stories landing screen -->
    <string name="StoriesPrivacySettingsFragment__story_privacy">Story privacy</string>

    <!-- GroupStorySettingsFragment -->
    <!-- Section header for who can view a group story -->
    <string name="GroupStorySettingsFragment__who_can_view_this_story">Who can view this story</string>
    <!-- Explanation of who can view a group story -->
    <string name="GroupStorySettingsFragment__members_of_the_group_s">Members of the group "%1$s" can view and reply to this story. You can update the membership for this chat in the group.</string>
    <!-- Preference label for removing this group story -->
    <string name="GroupStorySettingsFragment__remove_group_story">Remove group story</string>

    <!-- Generic title for overflow menus -->
    <string name="OverflowMenu__overflow_menu">Overflow menu</string>

    <!-- EOF -->

</resources><|MERGE_RESOLUTION|>--- conflicted
+++ resolved
@@ -3329,13 +3329,9 @@
     <string name="BackupDialog_verify">Verify</string>
     <string name="BackupDialog_you_successfully_entered_your_backup_passphrase">You successfully entered your backup passphrase</string>
     <string name="BackupDialog_passphrase_was_not_correct">Passphrase was not correct</string>
-<<<<<<< HEAD
     <string name="LocalBackupJob_creating_signal_backup">Creating Molly backup…</string>
-=======
-    <string name="LocalBackupJob_creating_signal_backup">Creating Signal backup…</string>
     <!-- Title for progress notification shown in a system notification while verifying a recent backup. -->
-    <string name="LocalBackupJob_verifying_signal_backup">Verifying Signal backup…</string>
->>>>>>> e379cf61
+    <string name="LocalBackupJob_verifying_signal_backup">Verifying Molly backup…</string>
     <string name="LocalBackupJobApi29_backup_failed">Backup failed</string>
     <string name="LocalBackupJobApi29_your_backup_directory_has_been_deleted_or_moved">Your backup directory has been deleted or moved.</string>
     <string name="LocalBackupJobApi29_your_backup_file_is_too_large">Your backup file is too large to store on this volume.</string>
