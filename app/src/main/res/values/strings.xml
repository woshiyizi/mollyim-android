<?xml version="1.0" encoding="utf-8"?>
<resources>
    <!-- <string name="app_name" translatable="false">Signal</string> -->

    <string name="install_url" translatable="false">https://molly.im/install</string>
    <string name="donate_url" translatable="false">https://opencollective.com/mollyim</string>
    <string name="backup_support_url" translatable="false">https://support.signal.org/hc/articles/360007059752</string>
    <string name="transfer_support_url" translatable="false">https://support.signal.org/hc/articles/360007059752</string>
    <string name="support_center_url" translatable="false">https://support.signal.org/</string>
    <string name="terms_and_privacy_policy_url" translatable="false">https://signal.org/legal</string>
    <string name="sustainer_boost_and_badges" translatable="false">https://support.signal.org/hc/articles/4408365318426</string>
    <string name="google_pay_url" translatable="false">https://pay.google.com</string>
    <string name="donation_decline_code_error_url" translatable="false">https://support.signal.org/hc/articles/4408365318426#errors</string>

    <string name="yes">Yes</string>
    <string name="no">No</string>
    <string name="delete">Delete</string>
    <string name="please_wait">Please wait…</string>
    <string name="save">Save</string>
    <string name="note_to_self">Note to Self</string>

    <!-- AbstractNotificationBuilder -->
    <string name="AbstractNotificationBuilder_new_message">New message</string>

    <!-- AlbumThumbnailView -->
    <string name="AlbumThumbnailView_plus" translatable="false">\+%d</string>

    <!-- ApplicationMigrationActivity -->
    <string name="ApplicationMigrationActivity__signal_is_updating">Molly is updating…</string>

    <!-- ApplicationPreferencesActivity -->
    <string name="ApplicationPreferencesActivity_currently_s">Currently: %s</string>
    <string name="ApplicationPreferenceActivity_you_havent_set_a_passphrase_yet">You haven\'t set a passphrase yet!</string>
    <string name="ApplicationPreferencesActivity_disable_passphrase">Disable passphrase?</string>
    <string name="ApplicationPreferencesActivity_this_will_permanently_unlock_signal_and_message_notifications">This will permanently unlock Molly and message notifications.</string>
    <string name="ApplicationPreferencesActivity_disable">Disable</string>
    <string name="ApplicationPreferencesActivity_unregistering">Unregistering</string>
    <string name="ApplicationPreferencesActivity_unregistering_from_signal_messages_and_calls">Unregistering from Molly messages and calls…</string>
    <string name="ApplicationPreferencesActivity_disable_signal_messages_and_calls">Disable Molly messages and calls?</string>
    <string name="ApplicationPreferencesActivity_disable_signal_messages_and_calls_by_unregistering">Disable Molly messages and calls by unregistering from the server. You will need to re-register your phone number to use them again in the future.</string>
    <string name="ApplicationPreferencesActivity_error_connecting_to_server">Error connecting to server!</string>
    <string name="ApplicationPreferencesActivity_sms_enabled">SMS Enabled</string>
    <string name="ApplicationPreferencesActivity_touch_to_change_your_default_sms_app">Touch to change your default SMS app</string>
    <string name="ApplicationPreferencesActivity_sms_disabled">SMS Disabled</string>
    <string name="ApplicationPreferencesActivity_touch_to_make_signal_your_default_sms_app">Touch to make Signal your default SMS app</string>
    <string name="ApplicationPreferencesActivity_on">on</string>
    <string name="ApplicationPreferencesActivity_On">On</string>
    <string name="ApplicationPreferencesActivity_off">off</string>
    <string name="ApplicationPreferencesActivity_Off">Off</string>
    <string name="ApplicationPreferencesActivity_sms_mms_summary">SMS %1$s, MMS %2$s</string>
    <string name="ApplicationPreferencesActivity_privacy_summary">Screen lock %1$s, Registration lock %2$s</string>
    <string name="ApplicationPreferencesActivity_appearance_summary">Theme %1$s, Language %2$s</string>
    <string name="ApplicationPreferencesActivity_pins_are_required_for_registration_lock">PINs are required for registration lock. To disable PINs, please first disable registration lock.</string>
    <string name="ApplicationPreferencesActivity_pin_created">PIN created.</string>
    <string name="ApplicationPreferencesActivity_pin_disabled">PIN disabled.</string>
    <string name="ApplicationPreferencesActivity_hide">Hide</string>
    <string name="ApplicationPreferencesActivity_hide_reminder">Hide reminder?</string>
    <string name="ApplicationPreferencesActivity_record_payments_recovery_phrase">Record payments recovery phrase</string>
    <string name="ApplicationPreferencesActivity_record_phrase">Record phrase</string>
    <string name="ApplicationPreferencesActivity_before_you_can_disable_your_pin">Before you can disable your PIN, you must record your payments recovery phrase to ensure you can recover your payments account.</string>

    <!-- AppProtectionPreferenceFragment -->
    <plurals name="AppProtectionPreferenceFragment_minutes">
        <item quantity="one">%d minute</item>
        <item quantity="other">%d minutes</item>
    </plurals>

    <!-- DraftDatabase -->
    <string name="DraftDatabase_Draft_image_snippet">(image)</string>
    <string name="DraftDatabase_Draft_audio_snippet">(audio)</string>
    <string name="DraftDatabase_Draft_video_snippet">(video)</string>
    <string name="DraftDatabase_Draft_location_snippet">(location)</string>
    <string name="DraftDatabase_Draft_quote_snippet">(reply)</string>
    <string name="DraftDatabase_Draft_voice_note">(Voice message)</string>

    <!-- AttachmentKeyboard -->
    <string name="AttachmentKeyboard_gallery">Gallery</string>
    <string name="AttachmentKeyboard_file">File</string>
    <string name="AttachmentKeyboard_contact">Contact</string>
    <string name="AttachmentKeyboard_location">Location</string>
    <string name="AttachmentKeyboard_Signal_needs_permission_to_show_your_photos_and_videos">Molly needs permission to show your photos and videos.</string>
    <string name="AttachmentKeyboard_give_access">Give Access</string>
    <string name="AttachmentKeyboard_payment">Payment</string>

    <!-- AttachmentManager -->
    <string name="AttachmentManager_cant_open_media_selection">Can\'t find an app to select media.</string>
    <string name="AttachmentManager_signal_requires_the_external_storage_permission_in_order_to_attach_photos_videos_or_audio">Molly requires the Storage permission in order to attach photos, videos, or audio, but it has been permanently denied. Please continue to the app settings menu, select \"Permissions\", and enable \"Storage\".</string>
    <string name="AttachmentManager_signal_requires_contacts_permission_in_order_to_attach_contact_information">Molly requires Contacts permission in order to attach contact information, but it has been permanently denied. Please continue to the app settings menu, select \"Permissions\", and enable \"Contacts\".</string>
    <string name="AttachmentManager_signal_requires_location_information_in_order_to_attach_a_location">Molly requires Location permission in order to attach a location, but it has been permanently denied. Please continue to the app settings menu, select \"Permissions\", and enable \"Location\".</string>

    <!-- AttachmentUploadJob -->
    <string name="AttachmentUploadJob_uploading_media">Uploading media…</string>
    <string name="AttachmentUploadJob_compressing_video_start">Compressing video…</string>

    <!-- BackgroundMessageRetriever -->
    <string name="BackgroundMessageRetriever_checking_for_messages">Checking for messages…</string>

    <!-- BlockedUsersActivity -->
    <string name="BlockedUsersActivity__blocked_users">Blocked users</string>
    <string name="BlockedUsersActivity__add_blocked_user">Add blocked user</string>
    <string name="BlockedUsersActivity__blocked_users_will">Blocked users will not be able to call you or send you messages.</string>
    <string name="BlockedUsersActivity__no_blocked_users">No blocked users</string>
    <string name="BlockedUsersActivity__block_user">Block user?</string>
    <string name="BlockedUserActivity__s_will_not_be_able_to">\"%1$s\" will not be able to call you or send you messages.</string>
    <string name="BlockedUsersActivity__block">Block</string>
    <string name="BlockedUsersActivity__unblock_user">Unblock user?</string>
    <string name="BlockedUsersActivity__do_you_want_to_unblock_s">Do you want to unblock \"%1$s\"?</string>
    <string name="BlockedUsersActivity__unblock">Unblock</string>


    <!-- BlockUnblockDialog -->
    <string name="BlockUnblockDialog_block_and_leave_s">Block and leave %1$s?</string>
    <string name="BlockUnblockDialog_block_s">Block %1$s?</string>
    <string name="BlockUnblockDialog_you_will_no_longer_receive_messages_or_updates">You will no longer receive messages or updates from this group, and members won\'t be able to add you to this group again.</string>
    <string name="BlockUnblockDialog_group_members_wont_be_able_to_add_you">Group members won\'t be able to add you to this group again.</string>
    <string name="BlockUnblockDialog_group_members_will_be_able_to_add_you">Group members will be able to add you to this group again.</string>
    <string name="BlockUnblockDialog_you_will_be_able_to_call_and_message_each_other">You will be able to message and call each other and your name and photo will be shared with them.</string>
    <string name="BlockUnblockDialog_blocked_people_wont_be_able_to_call_you_or_send_you_messages">Blocked people won\'t be able to call you or send you messages.</string>
    <!-- Message shown on block dialog when blocking the Signal release notes recipient -->
    <string name="BlockUnblockDialog_block_getting_signal_updates_and_news">Block getting Signal updates and news.</string>
    <!-- Message shown on unblock dialog when unblocking the Signal release notes recipient -->
    <string name="BlockUnblockDialog_resume_getting_signal_updates_and_news">Resume getting Signal updates and news.</string>
    <string name="BlockUnblockDialog_unblock_s">Unblock %1$s?</string>
    <string name="BlockUnblockDialog_block">Block</string>
    <string name="BlockUnblockDialog_block_and_leave">Block and Leave</string>
    <string name="BlockUnblockDialog_report_spam_and_block">Report spam and block</string>

    <!-- BucketedThreadMedia -->
    <string name="BucketedThreadMedia_Today">Today</string>
    <string name="BucketedThreadMedia_Yesterday">Yesterday</string>
    <string name="BucketedThreadMedia_This_week">This week</string>
    <string name="BucketedThreadMedia_This_month">This month</string>
    <string name="BucketedThreadMedia_Large">Large</string>
    <string name="BucketedThreadMedia_Medium">Medium</string>
    <string name="BucketedThreadMedia_Small">Small</string>

    <!-- CameraXFragment -->
    <string name="CameraXFragment_tap_for_photo_hold_for_video">Tap for photo, hold for video</string>
    <string name="CameraXFragment_capture_description">Capture</string>
    <string name="CameraXFragment_change_camera_description">Change camera</string>
    <string name="CameraXFragment_open_gallery_description">Open gallery</string>

    <!-- CameraContacts -->
    <string name="CameraContacts_recent_contacts">Recent contacts</string>
    <string name="CameraContacts_signal_contacts">Signal contacts</string>
    <string name="CameraContacts_signal_groups">Signal groups</string>
    <string name="CameraContacts_you_can_share_with_a_maximum_of_n_conversations">You can share with a maximum of %d conversations.</string>
    <string name="CameraContacts_select_signal_recipients">Select Signal recipients</string>
    <string name="CameraContacts_no_signal_contacts">No Signal contacts</string>
    <string name="CameraContacts_you_can_only_use_the_camera_button">You can only use the camera button to send photos to Signal contacts. </string>
    <string name="CameraContacts_cant_find_who_youre_looking_for">Can\'t find who you\'re looking for?</string>
    <string name="CameraContacts_invite_a_contact_to_join_signal">Invite a contact to join Molly</string>
    <string name="CameraContacts__menu_search">Search</string>

    <!-- Censorship Circumvention Megaphone -->
    <!-- Title for an alert that shows at the bottom of the chat list letting people know that circumvention is no longer needed -->
    <string name="CensorshipCircumventionMegaphone_turn_off_censorship_circumvention">Turn off censorship circumvention?</string>
    <!-- Body for an alert that shows at the bottom of the chat list letting people know that circumvention is no longer needed -->
    <string name="CensorshipCircumventionMegaphone_you_can_now_connect_to_the_signal_service">You can now connect to the Signal service directly for a better experience.</string>
    <!-- Action to prompt the user to disable circumvention since it is no longer needed -->
    <string name="CensorshipCircumventionMegaphone_turn_off">Turn off</string>
    <!-- Action to prompt the user to dismiss the alert at the bottom of the chat list -->
    <string name="CensorshipCircumventionMegaphone_no_thanks">No thanks</string>

    <!-- ClearProfileActivity -->
    <string name="ClearProfileActivity_remove">Remove</string>
    <string name="ClearProfileActivity_remove_profile_photo">Remove profile photo?</string>
    <string name="ClearProfileActivity_remove_group_photo">Remove group photo?</string>

    <!-- ClientDeprecatedActivity -->
    <string name="ClientDeprecatedActivity_update_signal">Update Molly</string>
    <string name="ClientDeprecatedActivity_this_version_of_the_app_is_no_longer_supported">This version of the app is no longer supported. To continue sending and receiving messages, update to the latest version.</string>
    <string name="ClientDeprecatedActivity_update">Update</string>
    <string name="ClientDeprecatedActivity_dont_update">Don\'t Update</string>
    <string name="ClientDeprecatedActivity_warning">Warning</string>
    <string name="ClientDeprecatedActivity_your_version_of_signal_has_expired_you_can_view_your_message_history">Your version of Signal has expired. You can view your message history but you won\'t be able to send or receive messages until you update.</string>

    <!-- CommunicationActions -->
    <string name="CommunicationActions_no_browser_found">No web browser found.</string>
    <string name="CommunicationActions_send_email">Send email</string>
    <string name="CommunicationActions_a_cellular_call_is_already_in_progress">A cellular call is already in progress.</string>
    <string name="CommunicationActions_start_voice_call">Start voice call?</string>
    <string name="CommunicationActions_cancel">Cancel</string>
    <string name="CommunicationActions_call">Call</string>
    <string name="CommunicationActions_insecure_call">Insecure call</string>
    <string name="CommunicationActions_carrier_charges_may_apply">Carrier charges may apply. The number you are calling is not registered with Signal. This call will be placed through your mobile carrier, not over the internet.</string>

    <!-- ConfirmIdentityDialog -->
    <string name="ConfirmIdentityDialog_your_safety_number_with_s_has_changed">Your safety number with %1$s has changed. This could either mean that someone is trying to intercept your communication, or that %2$s simply reinstalled Signal.</string>
    <string name="ConfirmIdentityDialog_you_may_wish_to_verify_your_safety_number_with_this_contact">You may wish to verify your safety number with this contact.</string>
    <string name="ConfirmIdentityDialog_accept">Accept</string>

    <!-- ContactsCursorLoader -->
    <string name="ContactsCursorLoader_recent_chats">Recent chats</string>
    <string name="ContactsCursorLoader_contacts">Contacts</string>
    <string name="ContactsCursorLoader_groups">Groups</string>
    <string name="ContactsCursorLoader_phone_number_search">Phone number search</string>
    <string name="ContactsCursorLoader_username_search">Username search</string>
    <!-- Label for my stories when selecting who to send media to -->
    <string name="ContactsCursorLoader_my_stories">My Stories</string>
    <!-- Action for creating a new story -->
    <string name="ContactsCursorLoader_new_story">New Story</string>

    <!-- ContactsDatabase -->
    <string name="ContactsDatabase_message_s">Message %s</string>
    <string name="ContactsDatabase_signal_call_s">Signal Call %s</string>

    <!-- ContactNameEditActivity -->
    <string name="ContactNameEditActivity_given_name">Given name</string>
    <string name="ContactNameEditActivity_family_name">Family name</string>
    <string name="ContactNameEditActivity_prefix">Prefix</string>
    <string name="ContactNameEditActivity_suffix">Suffix</string>
    <string name="ContactNameEditActivity_middle_name">Middle name</string>

    <!-- ContactShareEditActivity -->
    <string name="ContactShareEditActivity_type_home">Home</string>
    <string name="ContactShareEditActivity_type_mobile">Mobile</string>
    <string name="ContactShareEditActivity_type_work">Work</string>
    <string name="ContactShareEditActivity_type_missing">Other</string>
    <string name="ContactShareEditActivity_invalid_contact">Selected contact was invalid</string>

    <!-- ConversationItem -->
    <string name="ConversationItem_error_not_sent_tap_for_details">Not sent, tap for details</string>
    <string name="ConversationItem_error_partially_not_delivered">Partially sent, tap for details</string>
    <string name="ConversationItem_error_network_not_delivered">Send failed</string>
    <string name="ConversationItem_received_key_exchange_message_tap_to_process">Received key exchange message, tap to process.</string>
    <string name="ConversationItem_group_action_left">%1$s has left the group.</string>
    <string name="ConversationItem_send_paused">Send paused</string>
    <string name="ConversationItem_click_to_approve_unencrypted">Send failed, tap for unsecured fallback</string>
    <string name="ConversationItem_click_to_approve_unencrypted_sms_dialog_title">Fallback to unencrypted SMS?</string>
    <string name="ConversationItem_click_to_approve_unencrypted_mms_dialog_title">Fallback to unencrypted MMS?</string>
    <string name="ConversationItem_click_to_approve_unencrypted_dialog_message">This message will <b>not</b> be encrypted because the recipient is no longer a Signal user.\n\nSend unsecured message?</string>
    <string name="ConversationItem_unable_to_open_media">Can\'t find an app able to open this media.</string>
    <string name="ConversationItem_copied_text">Copied %s</string>
    <string name="ConversationItem_from_s">from %s</string>
    <string name="ConversationItem_to_s">to %s</string>
    <string name="ConversationItem_read_more">&#160; Read More</string>
    <string name="ConversationItem_download_more">&#160; Download More</string>
    <string name="ConversationItem_pending">&#160; Pending</string>
    <string name="ConversationItem_this_message_was_deleted">This message was deleted.</string>
    <string name="ConversationItem_you_deleted_this_message">You deleted this message.</string>

    <!-- ConversationActivity -->
    <string name="ConversationActivity_add_attachment">Add attachment</string>
    <string name="ConversationActivity_select_contact_info">Select contact info</string>
    <string name="ConversationActivity_compose_message">Compose message</string>
    <string name="ConversationActivity_sorry_there_was_an_error_setting_your_attachment">Sorry, there was an error setting your attachment.</string>
    <string name="ConversationActivity_recipient_is_not_a_valid_sms_or_email_address_exclamation">Recipient is not a valid SMS or email address!</string>
    <string name="ConversationActivity_message_is_empty_exclamation">Message is empty!</string>
    <string name="ConversationActivity_group_members">Group members</string>
    <string name="ConversationActivity__tap_here_to_start_a_group_call">Tap here to start a group call</string>

    <string name="ConversationActivity_invalid_recipient">Invalid recipient!</string>
    <string name="ConversationActivity_added_to_home_screen">Added to home screen</string>
    <string name="ConversationActivity_calls_not_supported">Calls not supported</string>
    <string name="ConversationActivity_this_device_does_not_appear_to_support_dial_actions">This device does not appear to support dial actions.</string>
    <string name="ConversationActivity_transport_insecure_sms">Insecure SMS</string>
    <string name="ConversationActivity_transport_insecure_mms">Insecure MMS</string>
    <string name="ConversationActivity_transport_signal">Signal</string>
    <string name="ConversationActivity_lets_switch_to_signal">Let\'s switch to Molly %1$s</string>
    <string name="ConversationActivity_specify_recipient">Please choose a contact</string>
    <string name="ConversationActivity_unblock">Unblock</string>
    <string name="ConversationActivity_attachment_exceeds_size_limits">Attachment exceeds size limits for the type of message you\'re sending.</string>
    <string name="ConversationActivity_unable_to_record_audio">Unable to record audio!</string>
    <string name="ConversationActivity_you_cant_send_messages_to_this_group">You can\'t send messages to this group because you\'re no longer a member.</string>
    <string name="ConversationActivity_only_s_can_send_messages">Only %1$s can send messages.</string>
    <string name="ConversationActivity_admins">admins</string>
    <string name="ConversationActivity_message_an_admin">Message an admin</string>
    <string name="ConversationActivity_cant_start_group_call">Can\'t start group call</string>
    <string name="ConversationActivity_only_admins_of_this_group_can_start_a_call">Only admins of this group can start a call.</string>
    <string name="ConversationActivity_there_is_no_app_available_to_handle_this_link_on_your_device">There is no app available to handle this link on your device.</string>
    <string name="ConversationActivity_your_request_to_join_has_been_sent_to_the_group_admin">Your request to join has been sent to the group admin. You\'ll be notified when they take action.</string>
    <string name="ConversationActivity_cancel_request">Cancel Request</string>

    <string name="ConversationActivity_to_send_audio_messages_allow_signal_access_to_your_microphone">To send audio messages, allow Molly access to your microphone.</string>
    <string name="ConversationActivity_signal_requires_the_microphone_permission_in_order_to_send_audio_messages">Molly requires the Microphone permission in order to send audio messages, but it has been permanently denied. Please continue to app settings, select \"Permissions\", and enable \"Microphone\".</string>
    <string name="ConversationActivity_signal_needs_the_microphone_and_camera_permissions_in_order_to_call_s">Molly needs the Microphone and Camera permissions in order to call %s, but they have been permanently denied. Please continue to app settings, select \"Permissions\", and enable \"Microphone\" and \"Camera\".</string>
    <string name="ConversationActivity_to_capture_photos_and_video_allow_signal_access_to_the_camera">To capture photos and video, allow Molly access to the camera.</string>
    <string name="ConversationActivity_signal_needs_the_camera_permission_to_take_photos_or_video">Molly needs the Camera permission to take photos or video, but it has been permanently denied. Please continue to app settings, select \"Permissions\", and enable \"Camera\".</string>
    <string name="ConversationActivity_signal_needs_camera_permissions_to_take_photos_or_video">Molly needs Camera permissions to take photos or video</string>
    <string name="ConversationActivity_enable_the_microphone_permission_to_capture_videos_with_sound">Enable the microphone permission to capture videos with sound.</string>
    <string name="ConversationActivity_signal_needs_the_recording_permissions_to_capture_video">Molly needs microphone permissions to record videos, but they have been denied. Please continue to app settings, select \"Permissions\", and enable \"Microphone\" and \"Camera\".</string>
    <string name="ConversationActivity_signal_needs_recording_permissions_to_capture_video">Molly needs microphone permissions to record videos.</string>

    <string name="ConversationActivity_quoted_contact_message">%1$s %2$s</string>
    <string name="ConversationActivity_signal_cannot_sent_sms_mms_messages_because_it_is_not_your_default_sms_app">Signal cannot send SMS/MMS messages because it is not your default SMS app. Would you like to change this in your Android settings?</string>
    <string name="ConversationActivity_yes">Yes</string>
    <string name="ConversationActivity_no">No</string>
    <string name="ConversationActivity_search_position">%1$d of %2$d</string>
    <string name="ConversationActivity_no_results">No results</string>

    <string name="ConversationActivity_sticker_pack_installed">Sticker pack installed</string>
    <string name="ConversationActivity_new_say_it_with_stickers">New! Say it with stickers</string>

    <string name="ConversationActivity_cancel">Cancel</string>
    <string name="ConversationActivity_delete_conversation">Delete conversation?</string>
    <string name="ConversationActivity_delete_and_leave_group">Delete and leave group?</string>
    <string name="ConversationActivity_this_conversation_will_be_deleted_from_all_of_your_devices">This conversation will be deleted from all of your devices.</string>
    <string name="ConversationActivity_you_will_leave_this_group_and_it_will_be_deleted_from_all_of_your_devices">You will leave this group, and it will be deleted from all your devices.</string>
    <string name="ConversationActivity_delete">Delete</string>
    <string name="ConversationActivity_delete_and_leave">Delete and leave</string>
    <string name="ConversationActivity__to_call_s_signal_needs_access_to_your_microphone">To call %1$s, Molly needs access to your microphone</string>

    <string name="ConversationActivity__more_options_now_in_group_settings">More options now in \"Group settings\"</string>

    <string name="ConversationActivity_join">Join</string>
    <string name="ConversationActivity_full">Full</string>

    <string name="ConversationActivity_error_sending_media">Error sending media</string>

    <string name="ConversationActivity__reported_as_spam_and_blocked">Reported as spam and blocked.</string>

    <!-- ConversationAdapter -->
    <plurals name="ConversationAdapter_n_unread_messages">
        <item quantity="one">%d unread message</item>
        <item quantity="other">%d unread messages</item>
    </plurals>

    <!-- ConversationFragment -->
    <plurals name="ConversationFragment_delete_selected_messages">
        <item quantity="one">Delete selected message?</item>
        <item quantity="other">Delete selected messages?</item>
    </plurals>
    <string name="ConversationFragment_save_to_sd_card">Save to storage?</string>
    <plurals name="ConversationFragment_saving_n_media_to_storage_warning">
        <item quantity="one">Saving this media to storage will allow any other apps on your device to access it.\n\nContinue?</item>
        <item quantity="other">Saving all %1$d media to storage will allow any other apps on your device to access them.\n\nContinue?</item>
    </plurals>
    <plurals name="ConversationFragment_error_while_saving_attachments_to_sd_card">
        <item quantity="one">Error while saving attachment to storage!</item>
        <item quantity="other">Error while saving attachments to storage!</item>
    </plurals>
    <string name="ConversationFragment_unable_to_write_to_sd_card_exclamation">Unable to write to storage!</string>
    <plurals name="ConversationFragment_saving_n_attachments">
        <item quantity="one">Saving attachment</item>
        <item quantity="other">Saving %1$d attachments</item>
    </plurals>
    <plurals name="ConversationFragment_saving_n_attachments_to_sd_card">
        <item quantity="one">Saving attachment to storage…</item>
        <item quantity="other">Saving %1$d attachments to storage…</item>
    </plurals>
    <string name="ConversationFragment_pending">Pending…</string>
    <string name="ConversationFragment_push">Data (Signal)</string>
    <string name="ConversationFragment_mms">MMS</string>
    <string name="ConversationFragment_sms">SMS</string>
    <string name="ConversationFragment_deleting">Deleting</string>
    <string name="ConversationFragment_deleting_messages">Deleting messages…</string>
    <string name="ConversationFragment_delete_for_me">Delete for me</string>
    <string name="ConversationFragment_delete_for_everyone">Delete for everyone</string>
    <string name="ConversationFragment_this_message_will_be_deleted_for_everyone_in_the_conversation">This message will be deleted for everyone in the conversation if they’re on a recent version of Signal. They will be able to see that you deleted a message.</string>
    <string name="ConversationFragment_quoted_message_not_found">Original message not found</string>
    <string name="ConversationFragment_quoted_message_no_longer_available">Original message no longer available</string>
    <string name="ConversationFragment_failed_to_open_message">Failed to open message</string>
    <string name="ConversationFragment_you_can_swipe_to_the_right_reply">You can swipe to the right on any message to quickly reply</string>
    <string name="ConversationFragment_you_can_swipe_to_the_left_reply">You can swipe to the left on any message to quickly reply</string>
    <string name="ConversationFragment_outgoing_view_once_media_files_are_automatically_removed">Outgoing view-once media files are automatically removed after they are sent</string>
    <string name="ConversationFragment_you_already_viewed_this_message">You already viewed this message</string>
    <string name="ConversationFragment__you_can_add_notes_for_yourself_in_this_conversation">You can add notes for yourself in this conversation.\nIf your account has any linked devices, new notes will be synced.</string>
    <string name="ConversationFragment__d_group_members_have_the_same_name">%1$d group members have the same name.</string>
    <string name="ConversationFragment__tap_to_review">Tap to review</string>
    <string name="ConversationFragment__review_requests_carefully">Review requests carefully</string>
    <string name="ConversationFragment__signal_found_another_contact_with_the_same_name">Molly found another contact with the same name.</string>
    <string name="ConversationFragment_contact_us">Contact us</string>
    <string name="ConversationFragment_verify">Verify</string>
    <string name="ConversationFragment_not_now">Not now</string>
    <string name="ConversationFragment_your_safety_number_with_s_changed">Your safety number with %s changed</string>
    <string name="ConversationFragment_your_safety_number_with_s_changed_likey_because_they_reinstalled_signal">Your safety number with %s changed, likely because they reinstalled Signal or changed devices. Tap Verify to confirm the new safety number. This is optional.</string>
    <!-- Message shown to indicate which notification profile is on/active -->
    <string name="ConversationFragment__s_on">%1$s on</string>
    <!-- Dialog title for block group link join requests -->
    <string name="ConversationFragment__block_request">Block request?</string>
    <!-- Dialog message for block group link join requests -->
    <string name="ConversationFragment__s_will_not_be_able_to_join_or_request_to_join_this_group_via_the_group_link">%1$s will not be able to join or request to join this group via the group link. They can still be added to the group manually.</string>
    <!-- Dialog confirm block request button -->
    <string name="ConversationFragment__block_request_button">Block request</string>
    <!-- Dialog cancel block request button -->
    <string name="ConversationFragment__cancel">Cancel</string>
    <!-- Message shown after successfully blocking join requests for a user -->
    <string name="ConversationFragment__blocked">Blocked</string>

    <plurals name="ConversationListFragment_delete_selected_conversations">
        <item quantity="one">Delete selected conversation?</item>
        <item quantity="other">Delete selected conversations?</item>
    </plurals>
    <plurals name="ConversationListFragment_this_will_permanently_delete_all_n_selected_conversations">
        <item quantity="one">This will permanently delete the selected conversation.</item>
        <item quantity="other">This will permanently delete all %1$d selected conversations.</item>
    </plurals>
    <string name="ConversationListFragment_deleting">Deleting</string>
    <string name="ConversationListFragment_deleting_selected_conversations">Deleting selected conversations…</string>
    <plurals name="ConversationListFragment_conversations_archived">
        <item quantity="one">Conversation archived</item>
        <item quantity="other">%d conversations archived</item>
    </plurals>
    <string name="ConversationListFragment_undo">UNDO</string>
    <plurals name="ConversationListFragment_moved_conversations_to_inbox">
        <item quantity="one">Moved conversation to inbox</item>
        <item quantity="other">Moved %d conversations to inbox</item>
    </plurals>
    <plurals name="ConversationListFragment_read_plural">
        <item quantity="one">Read</item>
        <item quantity="other">Read</item>
    </plurals>
    <plurals name="ConversationListFragment_unread_plural">
        <item quantity="one">Unread</item>
        <item quantity="other">Unread</item>
    </plurals>
    <plurals name="ConversationListFragment_pin_plural">
        <item quantity="one">Pin</item>
        <item quantity="other">Pin</item>
    </plurals>
    <plurals name="ConversationListFragment_unpin_plural">
        <item quantity="one">Unpin</item>
        <item quantity="other">Unpin</item>
    </plurals>
    <plurals name="ConversationListFragment_mute_plural">
        <item quantity="one">Mute</item>
        <item quantity="other">Mute</item>
    </plurals>
    <plurals name="ConversationListFragment_unmute_plural">
        <item quantity="one">Unmute</item>
        <item quantity="other">Unmute</item>
    </plurals>
    <string name="ConversationListFragment_select">Select</string>
    <plurals name="ConversationListFragment_archive_plural">
        <item quantity="one">Archive</item>
        <item quantity="other">Archive</item>
    </plurals>
    <plurals name="ConversationListFragment_unarchive_plural">
        <item quantity="one">Unarchive</item>
        <item quantity="other">Unarchive</item>
    </plurals>
    <plurals name="ConversationListFragment_delete_plural">
        <item quantity="one">Delete</item>
        <item quantity="other">Delete</item>
    </plurals>
    <string name="ConversationListFragment_select_all">Select all</string>
    <plurals name="ConversationListFragment_s_selected">
        <item quantity="one">%d selected</item>
        <item quantity="other">%d selected</item>
    </plurals>

    <!-- Show in conversation list overflow menu to open selection bottom sheet -->
    <string name="ConversationListFragment__notification_profile">Notification profile</string>
    <!-- Tooltip shown after you have created your first notification profile -->
    <string name="ConversationListFragment__turn_your_notification_profile_on_or_off_here">Turn your notification profile on or off here.</string>
    <!-- Message shown in top toast to indicate the named profile is on -->
    <string name="ConversationListFragment__s_on">%1$s on</string>

    <!-- ConversationListItem -->
    <string name="ConversationListItem_key_exchange_message">Key exchange message</string>

    <!-- ConversationListItemAction -->
    <string name="ConversationListItemAction_archived_conversations_d">Archived conversations (%d)</string>

    <!-- ConversationTitleView -->
    <string name="ConversationTitleView_verified">Verified</string>
    <string name="ConversationTitleView_you">You</string>

    <!-- ConversationTypingView -->
    <string name="ConversationTypingView__plus_d">+%1$d</string>

    <!-- CreateGroupActivity -->
    <string name="CreateGroupActivity__select_members">Select members</string>

    <!-- CreateProfileActivity -->
    <string name="CreateProfileActivity__profile">Profile</string>
    <string name="CreateProfileActivity_error_setting_profile_photo">Error setting profile photo</string>
    <string name="CreateProfileActivity_problem_setting_profile">Problem setting profile</string>
    <string name="CreateProfileActivity_set_up_your_profile">Set up your profile</string>
    <string name="CreateProfileActivity_signal_profiles_are_end_to_end_encrypted">Your profile is end-to-end encrypted. Your profile and changes to it will be visible to your contacts, when you initiate or accept new conversations, and when you join new groups.</string>
    <string name="CreateProfileActivity_set_avatar_description">Set avatar</string>

    <!-- ChooseBackupFragment -->
    <string name="ChooseBackupFragment__restore_from_backup">Restore from backup?</string>
    <string name="ChooseBackupFragment__restore_your_messages_and_media">Restore your messages and media from a local backup. If you don\'t restore now, you won\'t be able to restore later.</string>
    <string name="ChooseBackupFragment__icon_content_description">Restore from backup icon</string>
    <string name="ChooseBackupFragment__choose_backup">Choose backup</string>
    <string name="ChooseBackupFragment__learn_more">Learn more</string>
    <string name="ChooseBackupFragment__no_file_browser_available">No file browser available</string>

    <!-- RestoreBackupFragment -->
    <string name="RestoreBackupFragment__restore_complete">Restore complete</string>
    <string name="RestoreBackupFragment__to_continue_using_backups_please_choose_a_folder">To continue using backups, please choose a folder. New backups will be saved to this location.</string>
    <string name="RestoreBackupFragment__choose_folder">Choose folder</string>
    <string name="RestoreBackupFragment__not_now">Not now</string>
    <!-- Couldn\'t find the selected backup -->
    <string name="RestoreBackupFragment__backup_not_found">Backup not found.</string>
    <!-- Couldn\'t read the selected backup -->
    <string name="RestoreBackupFragment__backup_could_not_be_read">Backup could not be read.</string>
    <!-- Backup has an unsupported file extension -->
    <string name="RestoreBackupFragment__backup_has_a_bad_extension">Backup has a bad extension.</string>

    <!-- BackupsPreferenceFragment -->
    <string name="BackupsPreferenceFragment__chat_backups">Chat backups</string>
    <string name="BackupsPreferenceFragment__backups_are_encrypted_with_a_passphrase">Backups are encrypted with a passphrase and stored on your device.</string>
    <string name="BackupsPreferenceFragment__create_backup">Create backup</string>
    <string name="BackupsPreferenceFragment__last_backup">Last backup: %1$s</string>
    <string name="BackupsPreferenceFragment__backup_folder">Backup folder</string>
    <string name="BackupsPreferenceFragment__verify_backup_passphrase">Verify backup passphrase</string>
    <string name="BackupsPreferenceFragment__test_your_backup_passphrase">Test your backup passphrase and verify that it matches</string>
    <string name="BackupsPreferenceFragment__turn_on">Turn on</string>
    <string name="BackupsPreferenceFragment__turn_off">Turn off</string>
    <string name="BackupsPreferenceFragment__to_restore_a_backup">To restore a backup, install a new copy of Molly. Open the app and tap "Restore backup", then locate a backup file. %1$s</string>
    <string name="BackupsPreferenceFragment__learn_more">Learn more</string>
    <string name="BackupsPreferenceFragment__in_progress">In progress…</string>
    <string name="BackupsPreferenceFragment__d_so_far">%1$d so far…</string>
    <!-- Show percentage of completion of backup -->
    <string name="BackupsPreferenceFragment__s_so_far">%1$s%% so far…</string>
    <string name="BackupsPreferenceFragment_signal_requires_external_storage_permission_in_order_to_create_backups">Molly requires external storage permission in order to create backups, but it has been permanently denied. Please continue to app settings, select \"Permissions\" and enable \"Storage\".</string>


    <!-- CustomDefaultPreference -->
    <string name="CustomDefaultPreference_using_custom">Using custom: %s</string>
    <string name="CustomDefaultPreference_using_default">Using default: %s</string>
    <string name="CustomDefaultPreference_none">None</string>

    <!-- AvatarSelectionBottomSheetDialogFragment -->
    <string name="AvatarSelectionBottomSheetDialogFragment__choose_photo">Choose photo</string>
    <string name="AvatarSelectionBottomSheetDialogFragment__take_photo">Take photo</string>
    <string name="AvatarSelectionBottomSheetDialogFragment__choose_from_gallery">Choose from gallery</string>
    <string name="AvatarSelectionBottomSheetDialogFragment__remove_photo">Remove photo</string>
    <string name="AvatarSelectionBottomSheetDialogFragment__taking_a_photo_requires_the_camera_permission">Taking a photo requires the camera permission.</string>
    <string name="AvatarSelectionBottomSheetDialogFragment__viewing_your_gallery_requires_the_storage_permission">Viewing your gallery requires the storage permission.</string>

    <!-- DateUtils -->
    <string name="DateUtils_just_now">Now</string>
    <string name="DateUtils_minutes_ago">%dm</string>
    <string name="DateUtils_today">Today</string>
    <string name="DateUtils_yesterday">Yesterday</string>

    <!-- DecryptionFailedDialog -->
    <string name="DecryptionFailedDialog_chat_session_refreshed">Chat session refreshed</string>
    <string name="DecryptionFailedDialog_signal_uses_end_to_end_encryption">Signal uses end-to-end encryption and it may need to refresh your chat session sometimes. This doesn\'t affect your chat\'s security, but you may have missed a message from this contact, and you can ask them to resend it.</string>

    <!-- DeviceListActivity -->
    <string name="DeviceListActivity_unlink_s">Unlink \'%s\'?</string>
    <string name="DeviceListActivity_by_unlinking_this_device_it_will_no_longer_be_able_to_send_or_receive">By unlinking this device, it will no longer be able to send or receive messages.</string>
    <string name="DeviceListActivity_network_connection_failed">Network connection failed</string>
    <string name="DeviceListActivity_try_again">Try again</string>
    <string name="DeviceListActivity_unlinking_device">Unlinking device…</string>
    <string name="DeviceListActivity_unlinking_device_no_ellipsis">Unlinking device</string>
    <string name="DeviceListActivity_network_failed">Network failed!</string>

    <!-- DeviceListItem -->
    <string name="DeviceListItem_unnamed_device">Unnamed device</string>
    <string name="DeviceListItem_linked_s">Linked %s</string>
    <string name="DeviceListItem_last_active_s">Last active %s</string>
    <string name="DeviceListItem_today">Today</string>

    <!-- DocumentView -->
    <string name="DocumentView_unnamed_file">Unnamed file</string>

    <!-- DozeReminder -->
    <string name="DozeReminder_optimize_for_missing_play_services">Optimize for missing Play Services</string>
    <string name="DozeReminder_this_device_does_not_support_play_services_tap_to_disable_system_battery">This device does not support Play Services. Tap to disable system battery optimizations that prevent Molly from retrieving messages while inactive.</string>

    <!-- ExpiredBuildReminder -->
    <string name="ExpiredBuildReminder_this_version_of_signal_has_expired">This version of Signal has expired. Update now to send and receive messages.</string>
    <string name="ExpiredBuildReminder_update_now">Update now</string>

    <!-- PendingGroupJoinRequestsReminder -->
    <plurals name="PendingGroupJoinRequestsReminder_d_pending_member_requests">
        <item quantity="one">%d pending member request.</item>
        <item quantity="other">%d pending member requests.</item>
    </plurals>
    <string name="PendingGroupJoinRequestsReminder_view">View</string>

    <!-- GcmRefreshJob -->
    <string name="GcmRefreshJob_Permanent_Signal_communication_failure">Permanent Signal communication failure!</string>
    <string name="GcmRefreshJob_Signal_was_unable_to_register_with_Google_Play_Services">Molly was unable to register with Google Play Services. Molly messages and calls have been disabled, please try re-registering in Settings &gt; Advanced.</string>


    <!-- GiphyActivity -->
    <string name="GiphyActivity_error_while_retrieving_full_resolution_gif">Error while retrieving full resolution GIF</string>

    <!-- GiphyFragmentPageAdapter -->
    <string name="GiphyFragmentPagerAdapter_gifs">GIFs</string>
    <string name="GiphyFragmentPagerAdapter_stickers">Stickers</string>

    <!-- AddToGroupActivity -->
    <string name="AddToGroupActivity_add_member">Add member?</string>
    <string name="AddToGroupActivity_add_s_to_s">Add \"%1$s\" to \"%2$s\"?</string>
    <string name="AddToGroupActivity_s_added_to_s">\"%1$s\" added to \"%2$s\".</string>
    <string name="AddToGroupActivity_add_to_group">Add to group</string>
    <string name="AddToGroupActivity_add_to_groups">Add to groups</string>
    <string name="AddToGroupActivity_this_person_cant_be_added_to_legacy_groups">This person can\'t be added to legacy groups.</string>
    <string name="AddToGroupActivity_add">Add</string>
    <string name="AddToGroupActivity_add_to_a_group">Add to a group</string>

    <!-- ChooseNewAdminActivity -->
    <string name="ChooseNewAdminActivity_choose_new_admin">Choose new admin</string>
    <string name="ChooseNewAdminActivity_done">Done</string>
    <string name="ChooseNewAdminActivity_you_left">You left \"%1$s.\"</string>

    <!-- GroupMembersDialog -->
    <string name="GroupMembersDialog_you">You</string>

    <!-- GV2 access levels -->
    <string name="GroupManagement_access_level_anyone">Anyone</string>
    <string name="GroupManagement_access_level_all_members">All members</string>
    <string name="GroupManagement_access_level_only_admins">Only admins</string>
    <string name="GroupManagement_access_level_no_one">No one</string>
    <string name="GroupManagement_access_level_unknown" translatable="false">Unknown</string>
    <array name="GroupManagement_edit_group_membership_choices">
        <item>@string/GroupManagement_access_level_all_members</item>
        <item>@string/GroupManagement_access_level_only_admins</item>
    </array>
    <array name="GroupManagement_edit_group_info_choices">
        <item>@string/GroupManagement_access_level_all_members</item>
        <item>@string/GroupManagement_access_level_only_admins</item>
    </array>

    <!-- GV2 invites sent -->
    <plurals name="GroupManagement_invitation_sent">
        <item quantity="one">Invitation sent</item>
        <item quantity="other">%d invitations sent</item>
    </plurals>
    <string name="GroupManagement_invite_single_user">“%1$s” can’t be automatically added to this group by you.\n\nThey’ve been invited to join, and won’t see any group messages until they accept.</string>
    <string name="GroupManagement_invite_multiple_users">These users can’t be automatically added to this group by you.\n\nThey’ve been invited to join the group, and won’t see any group messages until they accept.</string>

    <!-- GroupsV1MigrationLearnMoreBottomSheetDialogFragment -->
    <string name="GroupsV1MigrationLearnMore_what_are_new_groups">What are New Groups?</string>
    <string name="GroupsV1MigrationLearnMore_new_groups_have_features_like_mentions">New Groups have features like @mentions and group admins, and will support more features in the future.</string>
    <string name="GroupsV1MigrationLearnMore_all_message_history_and_media_has_been_kept">All message history and media has been kept from before the upgrade.</string>
    <string name="GroupsV1MigrationLearnMore_you_will_need_to_accept_an_invite_to_join_this_group_again">You will need to accept an invite to join this group again, and will not receive group messages until you accept.</string>
    <plurals name="GroupsV1MigrationLearnMore_these_members_will_need_to_accept_an_invite">
        <item quantity="one">This member will need to accept an invite to join this group again and will not receive group messages until they accept:</item>
        <item quantity="other">These members will need to accept an invite to join this group again and will not receive group messages until they accept:</item>
    </plurals>
    <plurals name="GroupsV1MigrationLearnMore_these_members_were_removed_from_the_group">
        <item quantity="one">This member was removed from the group and will not be able to rejoin until they upgrade:</item>
        <item quantity="other">These members were removed from the group and will not be able to rejoin until they upgrade:</item>
    </plurals>

    <!-- GroupsV1MigrationInitiationBottomSheetDialogFragment -->
    <string name="GroupsV1MigrationInitiation_upgrade_to_new_group">Upgrade to New Group</string>
    <string name="GroupsV1MigrationInitiation_upgrade_this_group">Upgrade this group</string>
    <string name="GroupsV1MigrationInitiation_new_groups_have_features_like_mentions">New Groups have features like @mentions and group admins, and will support more features in the future.</string>
    <string name="GroupsV1MigrationInitiation_all_message_history_and_media_will_be_kept">All message history and media will be kept from before the upgrade.</string>
    <string name="GroupsV1MigrationInitiation_encountered_a_network_error">Encountered a network error. Try again later.</string>
    <string name="GroupsV1MigrationInitiation_failed_to_upgrade">Failed to upgrade.</string>
    <plurals name="GroupsV1MigrationInitiation_these_members_will_need_to_accept_an_invite">
        <item quantity="one">This member will need to accept an invite to join this group again and will not receive group messages until they accept:</item>
        <item quantity="other">These members will need to accept an invite to join this group again and will not receive group messages until they accept:</item>
    </plurals>
    <plurals name="GroupsV1MigrationInitiation_these_members_are_not_capable_of_joining_new_groups">
        <item quantity="one">This member is not capable of joining New Groups, and will be removed from the group:</item>
        <item quantity="other">These members are not capable of joining New Groups, and will be removed from the group:</item>
    </plurals>

    <!-- GroupsV1MigrationSuggestionsReminder -->
    <plurals name="GroupsV1MigrationSuggestionsReminder_members_couldnt_be_added_to_the_new_group">
        <item quantity="one">%1$d member couldn\'t be re-added to the New Group. Do you want to add them now?</item>
        <item quantity="other">%1$d members couldn\'t be re-added to the New Group. Do you want to add them now?</item>
    </plurals>
    <plurals name="GroupsV1MigrationSuggestionsReminder_add_members">
        <item quantity="one">Add member</item>
        <item quantity="other">Add members</item>
    </plurals>
    <string name="GroupsV1MigrationSuggestionsReminder_no_thanks">No thanks</string>

    <!-- GroupsV1MigrationSuggestionsDialog -->
    <plurals name="GroupsV1MigrationSuggestionsDialog_add_members_question">
        <item quantity="one">Add member?</item>
        <item quantity="other">Add members?</item>
    </plurals>
    <plurals name="GroupsV1MigrationSuggestionsDialog_these_members_couldnt_be_automatically_added">
        <item quantity="one">This member couldn\'t be automatically added to the New Group when it was upgraded:</item>
        <item quantity="other">These members couldn\'t be automatically added to the New Group when it was upgraded:</item>
    </plurals>
    <plurals name="GroupsV1MigrationSuggestionsDialog_add_members">
        <item quantity="one">Add member</item>
        <item quantity="other">Add members</item>
    </plurals>
    <plurals name="GroupsV1MigrationSuggestionsDialog_failed_to_add_members_try_again_later">
        <item quantity="one">Failed to add member. Try again later.</item>
        <item quantity="other">Failed to add members. Try again later.</item>
    </plurals>
    <plurals name="GroupsV1MigrationSuggestionsDialog_cannot_add_members">
        <item quantity="one">Cannot add member.</item>
        <item quantity="other">Cannot add members.</item>
    </plurals>

    <!-- LeaveGroupDialog -->
    <string name="LeaveGroupDialog_leave_group">Leave group?</string>
    <string name="LeaveGroupDialog_you_will_no_longer_be_able_to_send_or_receive_messages_in_this_group">You will no longer be able to send or receive messages in this group.</string>
    <string name="LeaveGroupDialog_leave">Leave</string>
    <string name="LeaveGroupDialog_choose_new_admin">Choose new admin</string>
    <string name="LeaveGroupDialog_before_you_leave_you_must_choose_at_least_one_new_admin_for_this_group">Before you leave, you must choose at least one new admin for this group.</string>
    <string name="LeaveGroupDialog_choose_admin">Choose admin</string>

    <!-- LinkPreviewView -->
    <string name="LinkPreviewView_no_link_preview_available">No link preview available</string>
    <string name="LinkPreviewView_this_group_link_is_not_active">This group link is not active</string>
    <string name="LinkPreviewView_domain_date">%1$s · %2$s</string>

    <!-- LinkPreviewRepository -->
    <plurals name="LinkPreviewRepository_d_members">
        <item quantity="one">%1$d member</item>
        <item quantity="other">%1$d members</item>
    </plurals>

    <!-- PendingMembersActivity -->
    <string name="PendingMembersActivity_pending_group_invites">Pending group invites</string>
    <string name="PendingMembersActivity_requests">Requests</string>
    <string name="PendingMembersActivity_invites">Invites</string>
    <string name="PendingMembersActivity_people_you_invited">People you invited</string>
    <string name="PendingMembersActivity_you_have_no_pending_invites">You have no pending invites.</string>
    <string name="PendingMembersActivity_invites_by_other_group_members">Invites by other group members</string>
    <string name="PendingMembersActivity_no_pending_invites_by_other_group_members">No pending invites by other group members.</string>
    <string name="PendingMembersActivity_missing_detail_explanation">Details of people invited by other group members are not shown. If invitees choose to join, their information will be shared with the group at that time. They will not see any messages in the group until they join.</string>

    <string name="PendingMembersActivity_revoke_invite">Revoke invite</string>
    <string name="PendingMembersActivity_revoke_invites">Revoke invites</string>
    <plurals name="PendingMembersActivity_revoke_d_invites">
        <item quantity="one">Revoke invite</item>
        <item quantity="other">Revoke %1$d invites</item>
    </plurals>
    <plurals name="PendingMembersActivity_error_revoking_invite">
        <item quantity="one">Error revoking invite</item>
        <item quantity="other">Error revoking invites</item>
    </plurals>

    <!-- RequestingMembersFragment -->
    <string name="RequestingMembersFragment_pending_member_requests">Pending member requests</string>
    <string name="RequestingMembersFragment_no_member_requests_to_show">No member requests to show.</string>
    <string name="RequestingMembersFragment_explanation">People on this list are attempting to join this group via the group link.</string>
    <string name="RequestingMembersFragment_added_s">Added "%1$s"</string>
    <string name="RequestingMembersFragment_denied_s">Denied "%1$s"</string>

    <!-- AddMembersActivity -->
    <string name="AddMembersActivity__done">Done</string>
    <string name="AddMembersActivity__this_person_cant_be_added_to_legacy_groups">This person can\'t be added to legacy groups.</string>
    <string name="AddMembersActivity__this_person_cant_be_added_to_announcement_groups">This person can\'t be added to announcement groups.</string>
    <plurals name="AddMembersActivity__add_d_members_to_s">
        <item quantity="one">Add \"%1$s\" to \"%2$s\"?</item>
        <item quantity="other">Add %3$d members to \"%2$s\"?</item>
    </plurals>
    <string name="AddMembersActivity__add">Add</string>
    <string name="AddMembersActivity__add_members">Add members</string>

    <!-- AddGroupDetailsFragment -->
    <string name="AddGroupDetailsFragment__name_this_group">Name this group</string>
    <string name="AddGroupDetailsFragment__create_group">Create group</string>
    <string name="AddGroupDetailsFragment__create">Create</string>
    <string name="AddGroupDetailsFragment__members">Members</string>
    <string name="AddGroupDetailsFragment__you_can_add_or_invite_friends_after_creating_this_group">You can add or invite friends after creating this group.</string>
    <string name="AddGroupDetailsFragment__group_name_required">Group name (required)</string>
    <string name="AddGroupDetailsFragment__group_name_optional">Group name (optional)</string>
    <string name="AddGroupDetailsFragment__this_field_is_required">This field is required.</string>
    <string name="AddGroupDetailsFragment__group_creation_failed">Group creation failed.</string>
    <string name="AddGroupDetailsFragment__try_again_later">Try again later.</string>
    <string name="AddGroupDetailsFragment__youve_selected_a_contact_that_doesnt">You\'ve selected a contact that doesn\'t support Signal groups, so this group will be MMS.</string>
    <string name="AddGroupDetailsFragment_custom_mms_group_names_and_photos_will_only_be_visible_to_you">Custom MMS group names and photos will only be visible to you.</string>
    <string name="AddGroupDetailsFragment__remove">Remove</string>
    <string name="AddGroupDetailsFragment__sms_contact">SMS contact</string>
    <string name="AddGroupDetailsFragment__remove_s_from_this_group">Remove %1$s from this group?</string>

    <!-- ManageGroupActivity -->
    <string name="ManageGroupActivity_member_requests_and_invites">Member requests &amp; invites</string>
    <string name="ManageGroupActivity_add_members">Add members</string>
    <string name="ManageGroupActivity_edit_group_info">Edit group info</string>
    <string name="ManageGroupActivity_who_can_add_new_members">Who can add new members?</string>
    <string name="ManageGroupActivity_who_can_edit_this_groups_info">Who can edit this group\'s info?</string>
    <string name="ManageGroupActivity_group_link">Group link</string>
    <string name="ManageGroupActivity_block_group">Block group</string>
    <string name="ManageGroupActivity_unblock_group">Unblock group</string>
    <string name="ManageGroupActivity_leave_group">Leave group</string>
    <string name="ManageGroupActivity_mute_notifications">Mute notifications</string>
    <string name="ManageGroupActivity_custom_notifications">Custom notifications</string>
    <string name="ManageGroupActivity_mentions">Mentions</string>
    <string name="ManageGroupActivity_chat_color_and_wallpaper">Chat color &amp; wallpaper</string>
    <string name="ManageGroupActivity_until_s">Until %1$s</string>
    <string name="ManageGroupActivity_always">Always</string>
    <string name="ManageGroupActivity_off">Off</string>
    <string name="ManageGroupActivity_on">On</string>
    <string name="ManageGroupActivity_view_all_members">View all members</string>
    <string name="ManageGroupActivity_see_all">See all</string>

    <plurals name="ManageGroupActivity_added">
        <item quantity="one">%d member added.</item>
        <item quantity="other">%d members added.</item>
    </plurals>

    <string name="ManageGroupActivity_only_admins_can_enable_or_disable_the_sharable_group_link">Only admins can enable or disable the sharable group link.</string>
    <string name="ManageGroupActivity_only_admins_can_enable_or_disable_the_option_to_approve_new_members">Only admins can enable or disable the option to approve new members.</string>
    <string name="ManageGroupActivity_only_admins_can_reset_the_sharable_group_link">Only admins can reset the sharable group link.</string>

    <string name="ManageGroupActivity_you_dont_have_the_rights_to_do_this">You don\'t have the rights to do this</string>
    <string name="ManageGroupActivity_not_capable">Someone you added does not support new groups and needs to update Signal</string>
    <string name="ManageGroupActivity_not_announcement_capable">Someone you added does not support announcement groups and needs to update Signal</string>
    <string name="ManageGroupActivity_failed_to_update_the_group">Failed to update the group</string>
    <string name="ManageGroupActivity_youre_not_a_member_of_the_group">You\'re not a member of the group</string>
    <string name="ManageGroupActivity_failed_to_update_the_group_please_retry_later">Failed to update the group please retry later</string>
    <string name="ManageGroupActivity_failed_to_update_the_group_due_to_a_network_error_please_retry_later">Failed to update the group due to a network error, please retry later</string>

    <string name="ManageGroupActivity_edit_name_and_picture">Edit name and picture</string>
    <string name="ManageGroupActivity_legacy_group">Legacy Group</string>
    <string name="ManageGroupActivity_legacy_group_learn_more">This is a Legacy Group. Features like group admins are only available for New Groups.</string>
    <string name="ManageGroupActivity_legacy_group_upgrade">This is a Legacy Group. To access new features like @mentions and admins,</string>
    <string name="ManageGroupActivity_legacy_group_too_large">This Legacy Group can’t be upgraded to a New Group because it is too large. The maximum group size is %1$d.</string>
    <string name="ManageGroupActivity_upgrade_this_group">upgrade this group.</string>
    <string name="ManageGroupActivity_this_is_an_insecure_mms_group">This is an insecure MMS Group. To chat privately, invite your contacts to Signal.</string>
    <string name="ManageGroupActivity_invite_now">Invite now</string>
    <string name="ManageGroupActivity_more">more</string>
    <string name="ManageGroupActivity_add_group_description">Add group description…</string>

    <!-- GroupMentionSettingDialog -->
    <string name="GroupMentionSettingDialog_notify_me_for_mentions">Notify me for Mentions</string>
    <string name="GroupMentionSettingDialog_receive_notifications_when_youre_mentioned_in_muted_chats">Receive notifications when you’re mentioned in muted chats?</string>
    <string name="GroupMentionSettingDialog_always_notify_me">Always notify me</string>
    <string name="GroupMentionSettingDialog_dont_notify_me">Don\'t notify me</string>

    <!-- ManageProfileFragment -->
    <string name="ManageProfileFragment_profile_name">Profile name</string>
    <string name="ManageProfileFragment_username">Username</string>
    <string name="ManageProfileFragment_about">About</string>
    <string name="ManageProfileFragment_write_a_few_words_about_yourself">Write a few words about yourself</string>
    <string name="ManageProfileFragment_your_name">Your name</string>
    <string name="ManageProfileFragment_your_username">Your username</string>
    <string name="ManageProfileFragment_failed_to_set_avatar">Failed to set avatar</string>
    <string name="ManageProfileFragment_badges">Badges</string>
    <string name="ManageProfileFragment__edit_photo">Edit photo</string>

    <!-- ManageRecipientActivity -->
    <string name="ManageRecipientActivity_no_groups_in_common">No groups in common</string>
    <plurals name="ManageRecipientActivity_d_groups_in_common">
        <item quantity="one">%d group in common</item>
        <item quantity="other">%d groups in common</item>
    </plurals>

    <plurals name="GroupMemberList_invited">
        <item quantity="one">%1$s invited 1 person</item>
        <item quantity="other">%1$s invited %2$d people</item>
    </plurals>

    <!-- CustomNotificationsDialogFragment -->
    <string name="CustomNotificationsDialogFragment__custom_notifications">Custom notifications</string>
    <string name="CustomNotificationsDialogFragment__messages">Messages</string>
    <string name="CustomNotificationsDialogFragment__use_custom_notifications">Use custom notifications</string>
    <string name="CustomNotificationsDialogFragment__notification_sound">Notification sound</string>
    <string name="CustomNotificationsDialogFragment__vibrate">Vibrate</string>
    <string name="CustomNotificationsDialogFragment__call_settings">Call settings</string>
    <string name="CustomNotificationsDialogFragment__ringtone">Ringtone</string>
    <string name="CustomNotificationsDialogFragment__enabled">Enabled</string>
    <string name="CustomNotificationsDialogFragment__disabled">Disabled</string>
    <string name="CustomNotificationsDialogFragment__default">Default</string>
    <string name="CustomNotificationsDialogFragment__unknown">Unknown</string>

    <!-- ShareableGroupLinkDialogFragment -->
    <string name="ShareableGroupLinkDialogFragment__shareable_group_link">Shareable group link</string>
    <string name="ShareableGroupLinkDialogFragment__manage_and_share">Manage &amp; share</string>
    <string name="ShareableGroupLinkDialogFragment__group_link">Group link</string>
    <string name="ShareableGroupLinkDialogFragment__share">Share</string>
    <string name="ShareableGroupLinkDialogFragment__reset_link">Reset link</string>
    <string name="ShareableGroupLinkDialogFragment__member_requests">Member requests</string>
    <string name="ShareableGroupLinkDialogFragment__approve_new_members">Approve new members</string>
    <string name="ShareableGroupLinkDialogFragment__require_an_admin_to_approve_new_members_joining_via_the_group_link">Require an admin to approve new members joining via the group link.</string>
    <string name="ShareableGroupLinkDialogFragment__are_you_sure_you_want_to_reset_the_group_link">Are you sure you want to reset the group link? People will no longer be able to join the group using the current link.</string>

    <!-- GroupLinkShareQrDialogFragment -->
    <string name="GroupLinkShareQrDialogFragment__qr_code">QR code</string>
    <string name="GroupLinkShareQrDialogFragment__people_who_scan_this_code_will">People who scan this code will be able to join your group. Admins will still need to approve new members if you have that setting turned on.</string>
    <string name="GroupLinkShareQrDialogFragment__share_code">Share code</string>

    <!-- GV2 Invite Revoke confirmation dialog -->
    <string name="InviteRevokeConfirmationDialog_revoke_own_single_invite">Do you want to revoke the invite you sent to %1$s?</string>
    <plurals name="InviteRevokeConfirmationDialog_revoke_others_invites">
        <item quantity="one">Do you want to revoke the invite sent by %1$s?</item>
        <item quantity="other">Do you want to revoke %2$d invites sent by %1$s?</item>
    </plurals>

    <!-- GroupJoinBottomSheetDialogFragment -->
    <string name="GroupJoinBottomSheetDialogFragment_you_are_already_a_member">You are already a member</string>
    <string name="GroupJoinBottomSheetDialogFragment_join">Join</string>
    <string name="GroupJoinBottomSheetDialogFragment_request_to_join">Request to join</string>
    <string name="GroupJoinBottomSheetDialogFragment_unable_to_join_group_please_try_again_later">Unable to join group. Please try again later</string>
    <string name="GroupJoinBottomSheetDialogFragment_encountered_a_network_error">Encountered a network error.</string>
    <string name="GroupJoinBottomSheetDialogFragment_this_group_link_is_not_active">This group link is not active</string>
    <!-- Title shown when there was an known issue getting group information from a group link -->
    <string name="GroupJoinBottomSheetDialogFragment_cant_join_group">Can\'t join group</string>
    <!-- Message shown when you try to get information for a group via link but an admin has removed you -->
    <string name="GroupJoinBottomSheetDialogFragment_you_cant_join_this_group_via_the_group_link_because_an_admin_removed_you">You can\'t join this group via the group link because an admin removed you.</string>
    <!-- Message shown when you try to get information for a group via link but the link is no longer valid -->
    <string name="GroupJoinBottomSheetDialogFragment_this_group_link_is_no_longer_valid">This group link is no longer valid.</string>
    <!-- Title shown when there was an unknown issue getting group information from a group link -->
    <string name="GroupJoinBottomSheetDialogFragment_link_error">Link error</string>
    <!-- Message shown when you try to get information for a group via link but an unknown issue occurred -->
    <string name="GroupJoinBottomSheetDialogFragment_joining_via_this_link_failed_try_joining_again_later">Joining via this link failed. Try joining again later.</string>

    <string name="GroupJoinBottomSheetDialogFragment_direct_join">Do you want to join this group and share your name and photo with its members?</string>
    <string name="GroupJoinBottomSheetDialogFragment_admin_approval_needed">An admin of this group must approve your request before you can join this group. When you request to join, your name and photo will be shared with its members.</string>
    <plurals name="GroupJoinBottomSheetDialogFragment_group_dot_d_members">
        <item quantity="one">Group · %1$d member</item>
        <item quantity="other">Group · %1$d members</item>
    </plurals>

    <!-- GroupJoinUpdateRequiredBottomSheetDialogFragment -->
    <string name="GroupJoinUpdateRequiredBottomSheetDialogFragment_update_signal_to_use_group_links">Update Signal to use group links</string>
    <string name="GroupJoinUpdateRequiredBottomSheetDialogFragment_update_message">The version of Signal you’re using does not support this group link. Update to the latest version to join this group via link.</string>
    <string name="GroupJoinUpdateRequiredBottomSheetDialogFragment_update_signal">Update Signal</string>
    <string name="GroupJoinUpdateRequiredBottomSheetDialogFragment_update_linked_device_message">One or more of your linked devices are running a version of Signal that doesn\'t support group links. Update Signal on your linked device(s) to join this group.</string>
    <string name="GroupJoinUpdateRequiredBottomSheetDialogFragment_group_link_is_not_valid">Group link is not valid</string>

    <!-- GroupInviteLinkEnableAndShareBottomSheetDialogFragment -->
    <string name="GroupInviteLinkEnableAndShareBottomSheetDialogFragment_invite_friends">Invite friends</string>
    <string name="GroupInviteLinkEnableAndShareBottomSheetDialogFragment_share_a_link_with_friends_to_let_them_quickly_join_this_group">Share a link with friends to let them quickly join this group.</string>

    <string name="GroupInviteLinkEnableAndShareBottomSheetDialogFragment_enable_and_share_link">Enable and share link</string>
    <string name="GroupInviteLinkEnableAndShareBottomSheetDialogFragment_share_link">Share link</string>

    <string name="GroupInviteLinkEnableAndShareBottomSheetDialogFragment_unable_to_enable_group_link_please_try_again_later">Unable to enable group link. Please try again later</string>
    <string name="GroupInviteLinkEnableAndShareBottomSheetDialogFragment_encountered_a_network_error">Encountered a network error.</string>
    <string name="GroupInviteLinkEnableAndShareBottomSheetDialogFragment_you_dont_have_the_right_to_enable_group_link">You don\'t have the right to enable the group link. Please ask an admin.</string>
    <string name="GroupInviteLinkEnableAndShareBottomSheetDialogFragment_you_are_not_currently_a_member_of_the_group">You are not currently a member of the group.</string>

    <!-- GV2 Request confirmation dialog -->
    <string name="RequestConfirmationDialog_add_s_to_the_group">Add “%1$s” to the group?</string>
    <string name="RequestConfirmationDialog_deny_request_from_s">Deny request from “%1$s”?</string>
    <!-- Confirm dialog message shown when deny a group link join request and group link is enabled. -->
    <string name="RequestConfirmationDialog_deny_request_from_s_they_will_not_be_able_to_request">Deny request from “%1$s”? They will not be able to request to join via the group link again.</string>
    <string name="RequestConfirmationDialog_add">Add</string>
    <string name="RequestConfirmationDialog_deny">Deny</string>

    <!-- ImageEditorHud -->
    <string name="ImageEditorHud_blur_faces">Blur faces</string>
    <string name="ImageEditorHud_new_blur_faces_or_draw_anywhere_to_blur">New: Blur faces or draw anywhere to blur</string>
    <string name="ImageEditorHud_draw_anywhere_to_blur">Draw anywhere to blur</string>
    <string name="ImageEditorHud_draw_to_blur_additional_faces_or_areas">Draw to blur additional faces or areas</string>

    <!-- InputPanel -->
    <string name="InputPanel_tap_and_hold_to_record_a_voice_message_release_to_send">Tap and hold to record a voice message, release to send</string>

    <!-- InviteActivity -->
    <string name="InviteActivity_share">Share</string>
    <string name="InviteActivity_share_with_contacts">Share with contacts</string>
    <string name="InviteActivity_share_via">Share via…</string>

    <string name="InviteActivity_cancel">Cancel</string>
    <string name="InviteActivity_sending">Sending…</string>
    <string name="InviteActivity_invitations_sent">Invitations sent!</string>
    <string name="InviteActivity_invite_to_signal">Invite to Molly</string>
    <string name="InviteActivity_send_sms">Send SMS (%d)</string>
    <plurals name="InviteActivity_send_sms_invites">
        <item quantity="one">Send %d SMS invite?</item>
        <item quantity="other">Send %d SMS invites?</item>
    </plurals>
    <string name="InviteActivity_lets_switch_to_signal">Let\'s switch to Molly: %1$s</string>
    <string name="InviteActivity_no_app_to_share_to">It looks like you don\'t have any apps to share to.</string>

    <!-- LearnMoreTextView -->
    <string name="LearnMoreTextView_learn_more">Learn more</string>

    <string name="SpanUtil__read_more">Read more</string>

    <!-- LongMessageActivity -->
    <string name="LongMessageActivity_unable_to_find_message">Unable to find message</string>
    <string name="LongMessageActivity_message_from_s">Message from %1$s</string>
    <string name="LongMessageActivity_your_message">Your message</string>

    <!-- MessageRetrievalService -->
    <string name="MessageRetrievalService_signal">Molly</string>
    <string name="MessageRetrievalService_background_connection_enabled">Background connection enabled</string>

    <!-- MmsDownloader -->
    <string name="MmsDownloader_error_reading_mms_settings">Error reading wireless provider MMS settings</string>

    <!-- MediaOverviewActivity -->
    <string name="MediaOverviewActivity_Media">Media</string>
    <string name="MediaOverviewActivity_Files">Files</string>
    <string name="MediaOverviewActivity_Audio">Audio</string>
    <string name="MediaOverviewActivity_All">All</string>
    <plurals name="MediaOverviewActivity_Media_delete_confirm_title">
        <item quantity="one">Delete selected item?</item>
        <item quantity="other">Delete selected items?</item>
    </plurals>
    <plurals name="MediaOverviewActivity_Media_delete_confirm_message">
        <item quantity="one">This will permanently delete the selected file. Any message text associated with this item will also be deleted.</item>
        <item quantity="other">This will permanently delete all %1$d selected files. Any message text associated with these items will also be deleted.</item>
    </plurals>
    <string name="MediaOverviewActivity_Media_delete_progress_title">Deleting</string>
    <string name="MediaOverviewActivity_Media_delete_progress_message">Deleting messages…</string>
    <string name="MediaOverviewActivity_Select_all">Select all</string>
    <string name="MediaOverviewActivity_collecting_attachments">Collecting attachments…</string>
    <string name="MediaOverviewActivity_Sort_by">Sort by</string>
    <string name="MediaOverviewActivity_Newest">Newest</string>
    <string name="MediaOverviewActivity_Oldest">Oldest</string>
    <string name="MediaOverviewActivity_Storage_used">Storage used</string>
    <string name="MediaOverviewActivity_All_storage_use">All storage use</string>
    <string name="MediaOverviewActivity_Grid_view_description">Grid view</string>
    <string name="MediaOverviewActivity_List_view_description">List view</string>
    <string name="MediaOverviewActivity_Selected_description">Selected</string>
    <string name="MediaOverviewActivity_select_all">Select all</string>
    <plurals name="MediaOverviewActivity_save_plural">
        <item quantity="one">Save</item>
        <item quantity="other">Save</item>
    </plurals>
    <plurals name="MediaOverviewActivity_delete_plural">
        <item quantity="one">Delete</item>
        <item quantity="other">Delete</item>
    </plurals>

    <plurals name="MediaOverviewActivity_d_selected_s">
        <item quantity="one">%1$d selected (%2$s)</item>
        <item quantity="other">%1$d selected (%2$s)</item>
    </plurals>
    <string name="MediaOverviewActivity_file">File</string>
    <string name="MediaOverviewActivity_audio">Audio</string>
    <string name="MediaOverviewActivity_video">Video</string>
    <string name="MediaOverviewActivity_image">Image</string>
    <string name="MediaOverviewActivity_detail_line_2_part" translatable="false">%1$s &#183; %2$s</string>
    <string name="MediaOverviewActivity_detail_line_3_part" translatable="false">%1$s &#183; %2$s &#183; %3$s</string>
    <string name="MediaOverviewActivity_voice_message">Voice message</string>

    <string name="MediaOverviewActivity_sent_by_s">Sent by %1$s</string>
    <string name="MediaOverviewActivity_sent_by_you">Sent by you</string>
    <string name="MediaOverviewActivity_sent_by_s_to_s">Sent by %1$s to %2$s</string>
    <string name="MediaOverviewActivity_sent_by_you_to_s">Sent by you to %1$s</string>

    <!-- Megaphones -->
    <string name="Megaphones_remind_me_later">Remind me later</string>
    <string name="Megaphones_verify_your_signal_pin">Verify your Signal PIN</string>
    <string name="Megaphones_well_occasionally_ask_you_to_verify_your_pin">We\'ll occasionally ask you to verify your PIN so that you remember it.</string>
    <string name="Megaphones_verify_pin">Verify PIN</string>
    <string name="Megaphones_get_started">Get started</string>
    <string name="Megaphones_new_group">New group</string>
    <string name="Megaphones_invite_friends">Invite friends</string>
    <string name="Megaphones_use_sms">Use SMS</string>
    <string name="Megaphones_appearance">Appearance</string>
    <string name="Megaphones_add_photo">Add photo</string>

    <!-- NotificationBarManager -->
    <string name="NotificationBarManager_signal_call_in_progress">Signal call in progress</string>
    <string name="NotificationBarManager__establishing_signal_call">Establishing Signal call</string>
    <string name="NotificationBarManager__incoming_signal_call">Incoming Signal call</string>
    <string name="NotificationBarManager__incoming_signal_group_call">Incoming Signal group call</string>
    <string name="NotificationBarManager__stopping_signal_call_service">Stopping Signal call service</string>
    <string name="NotificationBarManager__decline_call">Decline call</string>
    <string name="NotificationBarManager__answer_call">Answer call</string>
    <string name="NotificationBarManager__end_call">End call</string>
    <string name="NotificationBarManager__cancel_call">Cancel call</string>
    <string name="NotificationBarManager__join_call">Join call</string>

    <!-- NotificationsMegaphone -->
    <string name="NotificationsMegaphone_turn_on_notifications">Turn on Notifications?</string>
    <string name="NotificationsMegaphone_never_miss_a_message">Never miss a message from your contacts and groups.</string>
    <string name="NotificationsMegaphone_turn_on">Turn on</string>
    <string name="NotificationsMegaphone_not_now">Not now</string>

    <!-- NotificationMmsMessageRecord -->
    <string name="NotificationMmsMessageRecord_multimedia_message">Multimedia message</string>
    <string name="NotificationMmsMessageRecord_downloading_mms_message">Downloading MMS message</string>
    <string name="NotificationMmsMessageRecord_error_downloading_mms_message">Error downloading MMS message, tap to retry</string>

    <!-- MediaPickerActivity -->
    <string name="MediaPickerActivity_send_to">Send to %s</string>
    <string name="MediaPickerActivity__menu_open_camera">Open camera</string>

    <!-- MediaSendActivity -->
    <string name="MediaSendActivity_add_a_caption">Add a caption…</string>
    <string name="MediaSendActivity_an_item_was_removed_because_it_exceeded_the_size_limit">An item was removed because it exceeded the size limit</string>
    <string name="MediaSendActivity_an_item_was_removed_because_it_had_an_unknown_type">An item was removed because it had an unknown type</string>
    <string name="MediaSendActivity_an_item_was_removed_because_it_exceeded_the_size_limit_or_had_an_unknown_type">An item was removed because it exceeded the size limit or had an unknown type</string>
    <string name="MediaSendActivity_camera_unavailable">Camera unavailable.</string>
    <string name="MediaSendActivity_message_to_s">Message to %s</string>
    <string name="MediaSendActivity_message">Message</string>
    <string name="MediaSendActivity_select_recipients">Select recipients</string>
    <string name="MediaSendActivity_signal_needs_access_to_your_contacts">Molly needs access to your contacts in order to display them.</string>
    <string name="MediaSendActivity_signal_needs_contacts_permission_in_order_to_show_your_contacts_but_it_has_been_permanently_denied">Molly needs Contacts permission in order to show your contacts, but it has been permanently denied. Please continue to app settings, select \"Permissions\", and enable \"Contacts\".</string>
    <plurals name="MediaSendActivity_cant_share_more_than_n_items">
        <item quantity="one">You can\'t share more than %d item.</item>
        <item quantity="other">You can\'t share more than %d items.</item>
    </plurals>
    <string name="MediaSendActivity_select_recipients_description">Select recipients</string>
    <string name="MediaSendActivity_tap_here_to_make_this_message_disappear_after_it_is_viewed">Tap here to make this message disappear after it is viewed.</string>

    <!-- MediaRepository -->
    <string name="MediaRepository_all_media">All media</string>
    <string name="MediaRepository__camera">Camera</string>

    <!-- MessageDecryptionUtil -->
    <string name="MessageDecryptionUtil_failed_to_decrypt_message">Failed to decrypt message</string>
    <string name="MessageDecryptionUtil_tap_to_send_a_debug_log">Tap to send a debug log</string>

    <!-- MessageRecord -->
    <string name="MessageRecord_unknown">Unknown</string>
    <string name="MessageRecord_message_encrypted_with_a_legacy_protocol_version_that_is_no_longer_supported">Received a message encrypted using an old version of Signal that is no longer supported. Please ask the sender to update to the most recent version and resend the message.</string>
    <string name="MessageRecord_left_group">You have left the group.</string>
    <string name="MessageRecord_you_updated_group">You updated the group.</string>
    <string name="MessageRecord_the_group_was_updated">The group was updated.</string>
    <string name="MessageRecord_you_called_date">You called · %1$s</string>
    <string name="MessageRecord_missed_audio_call_date">Missed audio call · %1$s</string>
    <string name="MessageRecord_missed_video_call_date">Missed video call · %1$s</string>
    <string name="MessageRecord_s_updated_group">%s updated the group.</string>
    <string name="MessageRecord_s_called_you_date">%1$s called you · %2$s</string>
    <string name="MessageRecord_s_joined_signal">%s is on Signal!</string>
    <string name="MessageRecord_you_disabled_disappearing_messages">You disabled disappearing messages.</string>
    <string name="MessageRecord_s_disabled_disappearing_messages">%1$s disabled disappearing messages.</string>
    <string name="MessageRecord_you_set_disappearing_message_time_to_s">You set the disappearing message timer to %1$s.</string>
    <string name="MessageRecord_s_set_disappearing_message_time_to_s">%1$s set the disappearing message timer to %2$s.</string>
    <string name="MessageRecord_disappearing_message_time_set_to_s">The disappearing message timer has been set to %1$s.</string>
    <string name="MessageRecord_this_group_was_updated_to_a_new_group">This group was updated to a New Group.</string>
    <string name="MessageRecord_you_couldnt_be_added_to_the_new_group_and_have_been_invited_to_join">You couldn\'t be added to the New Group and have been invited to join.</string>
    <string name="MessageRecord_chat_session_refreshed">Chat session refreshed</string>
    <plurals name="MessageRecord_members_couldnt_be_added_to_the_new_group_and_have_been_invited">
        <item quantity="one">A member couldn\'t be added to the New Group and has been invited to join.</item>
        <item quantity="other">%1$s members couldn\'t be added to the New Group and have been invited to join.</item>
    </plurals>

    <plurals name="MessageRecord_members_couldnt_be_added_to_the_new_group_and_have_been_removed">
        <item quantity="one">A member couldn\'t be added to the New Group and has been removed.</item>
        <item quantity="other">%1$s members couldn\'t be added to the New Group and have been removed.</item>
    </plurals>

    <!-- Profile change updates -->
    <string name="MessageRecord_changed_their_profile_name_to">%1$s changed their profile name to %2$s.</string>
    <string name="MessageRecord_changed_their_profile_name_from_to">%1$s changed their profile name from %2$s to %3$s.</string>
    <string name="MessageRecord_changed_their_profile">%1$s changed their profile.</string>

    <!-- GV2 specific -->
    <string name="MessageRecord_you_created_the_group">You created the group.</string>
    <string name="MessageRecord_group_updated">Group updated.</string>
    <string name="MessageRecord_invite_friends_to_this_group">Invite friends to this group via a group link</string>

    <!-- GV2 member additions -->
    <string name="MessageRecord_you_added_s">You added %1$s.</string>
    <string name="MessageRecord_s_added_s">%1$s added %2$s.</string>
    <string name="MessageRecord_s_added_you">%1$s added you to the group.</string>
    <string name="MessageRecord_you_joined_the_group">You joined the group.</string>
    <string name="MessageRecord_s_joined_the_group">%1$s joined the group.</string>

    <!-- GV2 member removals -->
    <string name="MessageRecord_you_removed_s">You removed %1$s.</string>
    <string name="MessageRecord_s_removed_s">%1$s removed %2$s.</string>
    <string name="MessageRecord_s_removed_you_from_the_group">%1$s removed you from the group.</string>
    <string name="MessageRecord_you_left_the_group">You left the group.</string>
    <string name="MessageRecord_s_left_the_group">%1$s left the group.</string>
    <string name="MessageRecord_you_are_no_longer_in_the_group">You are no longer in the group.</string>
    <string name="MessageRecord_s_is_no_longer_in_the_group">%1$s is no longer in the group.</string>

    <!-- GV2 role change -->
    <string name="MessageRecord_you_made_s_an_admin">You made %1$s an admin.</string>
    <string name="MessageRecord_s_made_s_an_admin">%1$s made %2$s an admin.</string>
    <string name="MessageRecord_s_made_you_an_admin">%1$s made you an admin.</string>
    <string name="MessageRecord_you_revoked_admin_privileges_from_s">You revoked admin privileges from %1$s.</string>
    <string name="MessageRecord_s_revoked_your_admin_privileges">%1$s revoked your admin privileges.</string>
    <string name="MessageRecord_s_revoked_admin_privileges_from_s">%1$s revoked admin privileges from %2$s.</string>
    <string name="MessageRecord_s_is_now_an_admin">%1$s is now an admin.</string>
    <string name="MessageRecord_you_are_now_an_admin">You are now an admin.</string>
    <string name="MessageRecord_s_is_no_longer_an_admin">%1$s is no longer an admin.</string>
    <string name="MessageRecord_you_are_no_longer_an_admin">You are no longer an admin.</string>

    <!-- GV2 invitations -->
    <string name="MessageRecord_you_invited_s_to_the_group">You invited %1$s to the group.</string>
    <string name="MessageRecord_s_invited_you_to_the_group">%1$s invited you to the group.</string>
    <plurals name="MessageRecord_s_invited_members">
        <item quantity="one">%1$s invited 1 person to the group.</item>
        <item quantity="other">%1$s invited %2$d people to the group.</item>
    </plurals>
    <string name="MessageRecord_you_were_invited_to_the_group">You were invited to the group.</string>
    <plurals name="MessageRecord_d_people_were_invited_to_the_group">
        <item quantity="one">1 person was invited to the group.</item>
        <item quantity="other">%1$d people were invited to the group.</item>
    </plurals>

    <!-- GV2 invitation revokes -->
    <plurals name="MessageRecord_you_revoked_invites">
      <item quantity="one">You revoked an invitation to the group.</item>
      <item quantity="other">You revoked %1$d invitations to the group.</item>
    </plurals>
    <plurals name="MessageRecord_s_revoked_invites">
      <item quantity="one">%1$s revoked an invitation to the group.</item>
      <item quantity="other">%1$s revoked %2$d invitations to the group.</item>
    </plurals>
    <string name="MessageRecord_someone_declined_an_invitation_to_the_group">Someone declined an invitation to the group.</string>
    <string name="MessageRecord_you_declined_the_invitation_to_the_group">You declined the invitation to the group.</string>
    <string name="MessageRecord_s_revoked_your_invitation_to_the_group">%1$s revoked your invitation to the group.</string>
    <string name="MessageRecord_an_admin_revoked_your_invitation_to_the_group">An admin revoked your invitation to the group.</string>
    <plurals name="MessageRecord_d_invitations_were_revoked">
      <item quantity="one">An invitation to the group was revoked.</item>
      <item quantity="other">%1$d invitations to the group were revoked.</item>
    </plurals>

    <!-- GV2 invitation acceptance -->
    <string name="MessageRecord_you_accepted_invite">You accepted the invitation to the group.</string>
    <string name="MessageRecord_s_accepted_invite">%1$s accepted an invitation to the group.</string>
    <string name="MessageRecord_you_added_invited_member_s">You added invited member %1$s.</string>
    <string name="MessageRecord_s_added_invited_member_s">%1$s added invited member %2$s.</string>

    <!-- GV2 title change -->
    <string name="MessageRecord_you_changed_the_group_name_to_s">You changed the group name to \"%1$s\".</string>
    <string name="MessageRecord_s_changed_the_group_name_to_s">%1$s changed the group name to \"%2$s\".</string>
    <string name="MessageRecord_the_group_name_has_changed_to_s">The group name has changed to \"%1$s\".</string>

    <!-- GV2 description change -->
    <string name="MessageRecord_you_changed_the_group_description">You changed the group description.</string>
    <string name="MessageRecord_s_changed_the_group_description">%1$s changed the group description.</string>
    <string name="MessageRecord_the_group_description_has_changed">The group description has changed.</string>

    <!-- GV2 avatar change -->
    <string name="MessageRecord_you_changed_the_group_avatar">You changed the group avatar.</string>
    <string name="MessageRecord_s_changed_the_group_avatar">%1$s changed the group avatar.</string>
    <string name="MessageRecord_the_group_group_avatar_has_been_changed">The group avatar has been changed.</string>

    <!-- GV2 attribute access level change -->
    <string name="MessageRecord_you_changed_who_can_edit_group_info_to_s">You changed who can edit group info to \"%1$s\".</string>
    <string name="MessageRecord_s_changed_who_can_edit_group_info_to_s">%1$s changed who can edit group info to \"%2$s\".</string>
    <string name="MessageRecord_who_can_edit_group_info_has_been_changed_to_s">Who can edit group info has been changed to \"%1$s\".</string>

    <!-- GV2 membership access level change -->
    <string name="MessageRecord_you_changed_who_can_edit_group_membership_to_s">You changed who can edit group membership to \"%1$s\".</string>
    <string name="MessageRecord_s_changed_who_can_edit_group_membership_to_s">%1$s changed who can edit group membership to \"%2$s\".</string>
    <string name="MessageRecord_who_can_edit_group_membership_has_been_changed_to_s">Who can edit group membership has been changed to \"%1$s\".</string>

    <!-- GV2 announcement group change -->
    <string name="MessageRecord_you_allow_all_members_to_send">You changed the group settings to allow all members to send messages.</string>
    <string name="MessageRecord_you_allow_only_admins_to_send">You changed the group settings to only allow admins to send messages.</string>
    <string name="MessageRecord_s_allow_all_members_to_send">%1$s changed the group settings to allow all members to send messages.</string>
    <string name="MessageRecord_s_allow_only_admins_to_send">%1$s changed the group settings to only allow admins to send messages.</string>
    <string name="MessageRecord_allow_all_members_to_send">The group settings were changed to allow all members to send messages.</string>
    <string name="MessageRecord_allow_only_admins_to_send">The group settings were changed to only allow admins to send messages.</string>

    <!-- GV2 group link invite access level change -->
    <string name="MessageRecord_you_turned_on_the_group_link_with_admin_approval_off">You turned on the group link with admin approval off.</string>
    <string name="MessageRecord_you_turned_on_the_group_link_with_admin_approval_on">You turned on the group link with admin approval on.</string>
    <string name="MessageRecord_you_turned_off_the_group_link">You turned off the group link.</string>
    <string name="MessageRecord_s_turned_on_the_group_link_with_admin_approval_off">%1$s turned on the group link with admin approval off.</string>
    <string name="MessageRecord_s_turned_on_the_group_link_with_admin_approval_on">%1$s turned on the group link with admin approval on.</string>
    <string name="MessageRecord_s_turned_off_the_group_link">%1$s turned off the group link.</string>
    <string name="MessageRecord_the_group_link_has_been_turned_on_with_admin_approval_off">The group link has been turned on with admin approval off.</string>
    <string name="MessageRecord_the_group_link_has_been_turned_on_with_admin_approval_on">The group link has been turned on with admin approval on.</string>
    <string name="MessageRecord_the_group_link_has_been_turned_off">The group link has been turned off.</string>
    <string name="MessageRecord_you_turned_off_admin_approval_for_the_group_link">You turned off admin approval for the group link.</string>
    <string name="MessageRecord_s_turned_off_admin_approval_for_the_group_link">%1$s turned off admin approval for the group link.</string>
    <string name="MessageRecord_the_admin_approval_for_the_group_link_has_been_turned_off">The admin approval for the group link has been turned off.</string>
    <string name="MessageRecord_you_turned_on_admin_approval_for_the_group_link">You turned on admin approval for the group link.</string>
    <string name="MessageRecord_s_turned_on_admin_approval_for_the_group_link">%1$s turned on admin approval for the group link.</string>
    <string name="MessageRecord_the_admin_approval_for_the_group_link_has_been_turned_on">The admin approval for the group link has been turned on.</string>

    <!-- GV2 group link reset -->
    <string name="MessageRecord_you_reset_the_group_link">You reset the group link.</string>
    <string name="MessageRecord_s_reset_the_group_link">%1$s reset the group link.</string>
    <string name="MessageRecord_the_group_link_has_been_reset">The group link has been reset.</string>

    <!-- GV2 group link joins -->
    <string name="MessageRecord_you_joined_the_group_via_the_group_link">You joined the group via the group link.</string>
    <string name="MessageRecord_s_joined_the_group_via_the_group_link">%1$s joined the group via the group link.</string>

    <!-- GV2 group link requests -->
    <string name="MessageRecord_you_sent_a_request_to_join_the_group">You sent a request to join the group.</string>
    <string name="MessageRecord_s_requested_to_join_via_the_group_link">%1$s requested to join via the group link.</string>
    <!-- Update message shown when someone requests to join via group link and cancels the request back to back -->
    <plurals name="MessageRecord_s_requested_and_cancelled_their_request_to_join_via_the_group_link">
        <item quantity="one">%1$s requested and cancelled their request to join via the group link.</item>
        <item quantity="other">%1$s requested and cancelled %2$d requests to join via the group link.</item>
    </plurals>

    <!-- GV2 group link approvals -->
    <string name="MessageRecord_s_approved_your_request_to_join_the_group">%1$s approved your request to join the group.</string>
    <string name="MessageRecord_s_approved_a_request_to_join_the_group_from_s">%1$s approved a request to join the group from %2$s.</string>
    <string name="MessageRecord_you_approved_a_request_to_join_the_group_from_s">You approved a request to join the group from %1$s.</string>
    <string name="MessageRecord_your_request_to_join_the_group_has_been_approved">Your request to join the group has been approved.</string>
    <string name="MessageRecord_a_request_to_join_the_group_from_s_has_been_approved">A request to join the group from %1$s has been approved.</string>

    <!-- GV2 group link deny -->
    <string name="MessageRecord_your_request_to_join_the_group_has_been_denied_by_an_admin">Your request to join the group has been denied by an admin.</string>
    <string name="MessageRecord_s_denied_a_request_to_join_the_group_from_s">%1$s denied a request to join the group from %2$s.</string>
    <string name="MessageRecord_a_request_to_join_the_group_from_s_has_been_denied">A request to join the group from %1$s has been denied.</string>
    <string name="MessageRecord_you_canceled_your_request_to_join_the_group">You canceled your request to join the group.</string>
    <string name="MessageRecord_s_canceled_their_request_to_join_the_group">%1$s canceled their request to join the group.</string>

    <!-- End of GV2 specific update messages -->

    <string name="MessageRecord_your_safety_number_with_s_has_changed">Your safety number with %s has changed.</string>
    <string name="MessageRecord_you_marked_your_safety_number_with_s_verified">You marked your safety number with %s verified</string>
    <string name="MessageRecord_you_marked_your_safety_number_with_s_verified_from_another_device">You marked your safety number with %s verified from another device</string>
    <string name="MessageRecord_you_marked_your_safety_number_with_s_unverified">You marked your safety number with %s unverified</string>
    <string name="MessageRecord_you_marked_your_safety_number_with_s_unverified_from_another_device">You marked your safety number with %s unverified from another device</string>
    <string name="MessageRecord_a_message_from_s_couldnt_be_delivered">A message from %s couldn\'t be delivered</string>
    <string name="MessageRecord_s_changed_their_phone_number">%1$s changed their phone number.</string>
    <!-- Update item message shown in the release channel when someone is already a sustainer so we ask them if they want to boost. -->
    <string name="MessageRecord_like_this_new_feature_say_thanks_with_a_boost">Like this new feature? Say thanks with a Boost.</string>
    <!-- Update item message shown in the release channel when someone is not a sustainer so we ask them to consider becoming one -->
    <string name="MessageRecord_signal_is_powered_by_people_like_you_become_a_sustainer_today">Signal is powered by people like you. Become a sustainer today.</string>

    <!-- Group Calling update messages -->
    <string name="MessageRecord_s_started_a_group_call_s">%1$s started a group call · %2$s</string>
    <string name="MessageRecord_s_is_in_the_group_call_s">%1$s is in the group call · %2$s</string>
    <string name="MessageRecord_you_are_in_the_group_call_s1">You are in the group call · %1$s</string>
    <string name="MessageRecord_s_and_s_are_in_the_group_call_s1">%1$s and %2$s are in the group call · %3$s</string>
    <string name="MessageRecord_group_call_s">Group call · %1$s</string>

    <string name="MessageRecord_s_started_a_group_call">%1$s started a group call</string>
    <string name="MessageRecord_s_is_in_the_group_call">%1$s is in the group call</string>
    <string name="MessageRecord_you_are_in_the_group_call">You are in the group call</string>
    <string name="MessageRecord_s_and_s_are_in_the_group_call">%1$s and %2$s are in the group call</string>
    <string name="MessageRecord_group_call">Group call</string>

    <string name="MessageRecord_you">You</string>

    <plurals name="MessageRecord_s_s_and_d_others_are_in_the_group_call_s">
        <item quantity="one">%1$s, %2$s, and %3$d other are in the group call · %4$s</item>
        <item quantity="other">%1$s, %2$s, and %3$d others are in the group call · %4$s</item>
    </plurals>

    <plurals name="MessageRecord_s_s_and_d_others_are_in_the_group_call">
        <item quantity="one">%1$s, %2$s, and %3$d other are in the group call</item>
        <item quantity="other">%1$s, %2$s, and %3$d others are in the group call</item>
    </plurals>

    <!-- MessageRequestBottomView -->
    <string name="MessageRequestBottomView_accept">Accept</string>
    <string name="MessageRequestBottomView_continue">Continue</string>
    <string name="MessageRequestBottomView_delete">Delete</string>
    <string name="MessageRequestBottomView_block">Block</string>
    <string name="MessageRequestBottomView_unblock">Unblock</string>
    <string name="MessageRequestBottomView_do_you_want_to_let_s_message_you_they_wont_know_youve_seen_their_messages_until_you_accept">Let %1$s message you and share your name and photo with them? They won\'t know you\'ve seen their message until you accept.</string>
    <string name="MessageRequestBottomView_do_you_want_to_let_s_message_you_wont_receive_any_messages_until_you_unblock_them">Let %1$s message you and share your name and photo with them? You won\'t receive any messages until you unblock them.</string>
    <string name="MessageRequestBottomView_get_updates_and_news_from_s_you_wont_receive_any_updates_until_you_unblock_them">Get updates and news from %1$s? You won\'t receive any updates until you unblock them.</string>
    <string name="MessageRequestBottomView_continue_your_conversation_with_this_group_and_share_your_name_and_photo">Continue your conversation with this group and share your name and photo with its members?</string>
    <string name="MessageRequestBottomView_upgrade_this_group_to_activate_new_features">Upgrade this group to activate new features like @mentions and admins. Members who have not shared their name or photo in this group will be invited to join.</string>
    <string name="MessageRequestBottomView_this_legacy_group_can_no_longer_be_used">This Legacy Group can no longer be used because it is too large. The maximum group size is %1$d.</string>
    <string name="MessageRequestBottomView_continue_your_conversation_with_s_and_share_your_name_and_photo">Continue your conversation with %1$s and share your name and photo with them?</string>
    <string name="MessageRequestBottomView_do_you_want_to_join_this_group_they_wont_know_youve_seen_their_messages_until_you_accept">Join this group and share your name and photo with its members? They won\'t know you\'ve seen their messages until you accept.</string>
    <string name="MessageRequestBottomView_join_this_group_they_wont_know_youve_seen_their_messages_until_you_accept">Join this group? They won’t know you’ve seen their messages until you accept.</string>
    <string name="MessageRequestBottomView_unblock_this_group_and_share_your_name_and_photo_with_its_members">Unblock this group and share your name and photo with its members? You won\'t receive any messages until you unblock them.</string>
    <string name="MessageRequestBottomView_legacy_learn_more_url" translatable="false">https://support.signal.org/hc/articles/360007459591</string>
    <string name="MessageRequestProfileView_view">View</string>
    <string name="MessageRequestProfileView_member_of_one_group">Member of %1$s</string>
    <string name="MessageRequestProfileView_member_of_two_groups">Member of %1$s and %2$s</string>
    <string name="MessageRequestProfileView_member_of_many_groups">Member of %1$s, %2$s, and %3$s</string>
    <plurals name="MessageRequestProfileView_members">
        <item quantity="one">%1$d member</item>
        <item quantity="other">%1$d members</item>
    </plurals>
    <!-- Describes the number of members in a group. The string MessageRequestProfileView_invited is nested in the parentheses. -->
    <plurals name="MessageRequestProfileView_members_and_invited">
        <item quantity="one">%1$d member (%2$s)</item>
        <item quantity="other">%1$d members (%2$s)</item>
    </plurals>
    <!-- Describes the number of people invited to a group. Nested inside of the string MessageRequestProfileView_members_and_invited -->
    <plurals name="MessageRequestProfileView_invited">
        <item quantity="one">+%1$d invited</item>
        <item quantity="other">+%1$d invited</item>
    </plurals>
    <plurals name="MessageRequestProfileView_member_of_d_additional_groups">
        <item quantity="one">%d additional group</item>
        <item quantity="other">%d additional groups</item>
    </plurals>

    <!-- PassphraseChangeActivity -->
    <string name="PassphraseChangeActivity_passphrases_dont_match_exclamation">Passphrases don\'t match!</string>
    <string name="PassphraseChangeActivity_incorrect_old_passphrase_exclamation">Incorrect old passphrase!</string>
    <string name="PassphraseChangeActivity_enter_new_passphrase_exclamation">Enter new passphrase!</string>

    <!-- DeviceProvisioningActivity -->
    <string name="DeviceProvisioningActivity_link_this_device">Link this device?</string>
    <string name="DeviceProvisioningActivity_continue">CONTINUE</string>

    <string name="DeviceProvisioningActivity_content_intro">It will be able to</string>
    <string name="DeviceProvisioningActivity_content_bullets">
        • Read all your messages
        \n• Send messages in your name
    </string>
    <string name="DeviceProvisioningActivity_content_progress_title">Linking device</string>
    <string name="DeviceProvisioningActivity_content_progress_content">Linking new device…</string>
    <string name="DeviceProvisioningActivity_content_progress_success">Device approved!</string>
    <string name="DeviceProvisioningActivity_content_progress_no_device">No device found.</string>
    <string name="DeviceProvisioningActivity_content_progress_network_error">Network error.</string>
    <string name="DeviceProvisioningActivity_content_progress_key_error">Invalid QR code.</string>
    <string name="DeviceProvisioningActivity_sorry_you_have_too_many_devices_linked_already">Sorry, you have too many devices linked already, try removing some</string>
    <string name="DeviceActivity_sorry_this_is_not_a_valid_device_link_qr_code">Sorry, this is not a valid device link QR code.</string>
    <string name="DeviceProvisioningActivity_link_a_signal_device">Link a Signal device?</string>
    <string name="DeviceProvisioningActivity_it_looks_like_youre_trying_to_link_a_signal_device_using_a_3rd_party_scanner">It looks like you\'re trying to link a Signal device using a 3rd party scanner.  For your protection, please scan the code again from within Signal.</string>

    <string name="DeviceActivity_signal_needs_the_camera_permission_in_order_to_scan_a_qr_code">Molly needs the Camera permission in order to scan a QR code, but it has been permanently denied. Please continue to app settings, select \"Permissions\", and enable \"Camera\".</string>
    <string name="DeviceActivity_unable_to_scan_a_qr_code_without_the_camera_permission">Unable to scan a QR code without the Camera permission</string>

    <!-- OutdatedBuildReminder -->
    <string name="OutdatedBuildReminder_update_now">Update now</string>
    <string name="OutdatedBuildReminder_your_version_of_signal_will_expire_today">This version of Signal will expire today. Update to the most recent version.</string>
    <plurals name="OutdatedBuildReminder_your_version_of_signal_will_expire_in_n_days">
        <item quantity="one">This version of Signal will expire tomorrow. Update to the most recent version.</item>
        <item quantity="other">This version of Signal will expire in %d days. Update to the most recent version.</item>
    </plurals>

    <!-- PassphrasePromptActivity -->
    <string name="PassphrasePromptActivity_enter_passphrase">Enter passphrase</string>
    <string name="PassphrasePromptActivity_watermark_content_description">Molly icon</string>
    <string name="PassphrasePromptActivity_ok_button_content_description">Submit passphrase</string>
    <string name="PassphrasePromptActivity_invalid_passphrase_exclamation">Invalid passphrase!</string>
    <string name="PassphrasePromptActivity_unlock_signal">Unlock Molly</string>
    <string name="PassphrasePromptActivity_signal_android_lock_screen">Molly Android - Lock Screen</string>

    <!-- PlacePickerActivity -->
    <string name="PlacePickerActivity_title">Map</string>

    <string name="PlacePickerActivity_drop_pin">Drop pin</string>
    <string name="PlacePickerActivity_accept_address">Accept address</string>

    <!-- PlayServicesProblemFragment -->
    <string name="PlayServicesProblemFragment_the_version_of_google_play_services_you_have_installed_is_not_functioning">The version of Google Play Services you have installed is not functioning correctly.  Please reinstall Google Play Services and try again.</string>

    <!-- PinRestoreEntryFragment -->
    <string name="PinRestoreEntryFragment_incorrect_pin">Incorrect PIN</string>
    <string name="PinRestoreEntryFragment_skip_pin_entry">Skip PIN entry?</string>
    <string name="PinRestoreEntryFragment_need_help">Need help?</string>
    <string name="PinRestoreEntryFragment_your_pin_is_a_d_digit_code">Your PIN is a %1$d+ digit code you created that can be numeric or alphanumeric.\n\nIf you can’t remember your PIN, you can create a new one. You can register and use your account but you’ll lose some saved settings like your profile information.</string>
    <string name="PinRestoreEntryFragment_if_you_cant_remember_your_pin">If you can’t remember your PIN, you can create a new one. You can register and use your account but you’ll lose some saved settings like your profile information.</string>
    <string name="PinRestoreEntryFragment_create_new_pin">Create New PIN</string>
    <string name="PinRestoreEntryFragment_contact_support">Contact Support</string>
    <string name="PinRestoreEntryFragment_cancel">Cancel</string>
    <string name="PinRestoreEntryFragment_skip">Skip</string>
    <plurals name="PinRestoreEntryFragment_you_have_d_attempt_remaining">
        <item quantity="one">You have %1$d attempt remaining. If you run out of attempts, you can create a new PIN. You can register and use your account but you\'ll lose some saved settings like your profile information.</item>
        <item quantity="other">You have %1$d attempts remaining. If you run out of attempts, you can create a new PIN. You can register and use your account but you\'ll lose some saved settings like your profile information.</item>
    </plurals>
    <string name="PinRestoreEntryFragment_signal_registration_need_help_with_pin">Signal Registration - Need Help with PIN for Android</string>
    <string name="PinRestoreEntryFragment_enter_alphanumeric_pin">Enter alphanumeric PIN</string>
    <string name="PinRestoreEntryFragment_enter_numeric_pin">Enter numeric PIN</string>

    <!-- PinRestoreLockedFragment -->
    <string name="PinRestoreLockedFragment_create_your_pin">Create your PIN</string>
    <string name="PinRestoreLockedFragment_youve_run_out_of_pin_guesses">You\'ve run out of PIN guesses, but you can still access your Signal account by creating a new PIN. For your privacy and security your account will be restored without any saved profile information or settings.</string>
    <string name="PinRestoreLockedFragment_create_new_pin">Create new PIN</string>
    <string name="PinRestoreLockedFragment_learn_more_url" translatable="false">https://support.signal.org/hc/articles/360007059792</string>

    <!-- PinOptOutDialog -->
    <string name="PinOptOutDialog_warning">Warning</string>
    <string name="PinOptOutDialog_if_you_disable_the_pin_you_will_lose_all_data">If you disable the PIN, you will lose all data when you re-register Signal unless you manually back up and restore. You can not turn on Registration Lock while the PIN is disabled.</string>
    <string name="PinOptOutDialog_disable_pin">Disable PIN</string>

    <!-- RatingManager -->
    <string name="RatingManager_rate_this_app">Rate this app</string>
    <string name="RatingManager_if_you_enjoy_using_this_app_please_take_a_moment">If you enjoy using this app, please take a moment to help us by rating it.</string>
    <string name="RatingManager_rate_now">Rate now!</string>
    <string name="RatingManager_no_thanks">No thanks</string>
    <string name="RatingManager_later">Later</string>

    <!-- ReactionsBottomSheetDialogFragment -->
    <string name="ReactionsBottomSheetDialogFragment_all">All &#183; %1$d</string>

    <!-- ReactionsConversationView -->
    <string name="ReactionsConversationView_plus">+%1$d</string>

    <!-- ReactionsRecipientAdapter -->
    <string name="ReactionsRecipientAdapter_you">You</string>

    <!-- RecaptchaRequiredBottomSheetFragment -->
    <string name="RecaptchaRequiredBottomSheetFragment_verify_to_continue_messaging">Verify to continue messaging</string>
    <string name="RecaptchaRequiredBottomSheetFragment_to_help_prevent_spam_on_signal">To help prevent spam on Molly, please complete verification.</string>
    <string name="RecaptchaRequiredBottomSheetFragment_after_verifying_you_can_continue_messaging">After verifying, you can continue messaging. Any paused messages will automatically be sent.</string>

    <!-- Recipient -->
    <string name="Recipient_you">You</string>
    <!-- Name of recipient representing user\'s \'My Story\' -->
    <string name="Recipient_my_story">My Story</string>

    <!-- RecipientPreferencesActivity -->
    <string name="RecipientPreferenceActivity_block">Block</string>
    <string name="RecipientPreferenceActivity_unblock">Unblock</string>

    <!-- RecipientProvider -->
    <string name="RecipientProvider_unnamed_group">Unnamed group</string>

    <!-- RedPhone -->
    <string name="RedPhone_answering">Answering…</string>
    <string name="RedPhone_ending_call">Ending call…</string>
    <string name="RedPhone_ringing">Ringing…</string>
    <string name="RedPhone_busy">Busy</string>
    <string name="RedPhone_recipient_unavailable">Recipient unavailable</string>
    <string name="RedPhone_network_failed">Network failed!</string>
    <string name="RedPhone_number_not_registered">Number not registered!</string>
    <string name="RedPhone_the_number_you_dialed_does_not_support_secure_voice">The number you dialed does not support secure voice!</string>
    <string name="RedPhone_got_it">Got it</string>

    <!-- Valentine\'s Day Megaphone -->
    <!-- Title text for the Valentine\'s Day donation megaphone. The placeholder will always be a heart emoji. Needs to be a placeholder for Android reasons. -->
    <string name="ValentinesDayMegaphone_happy_heart_day">Happy 💜 Day!</string>
    <!-- Body text for the Valentine\'s Day donation megaphone. -->
    <string name="ValentinesDayMegaphone_show_your_affection">Show your affection by becoming a Molly sustainer.</string>

    <!-- WebRtcCallActivity -->
    <string name="WebRtcCallActivity__tap_here_to_turn_on_your_video">Tap here to turn on your video</string>
    <string name="WebRtcCallActivity__to_call_s_signal_needs_access_to_your_camera">To call %1$s, Molly needs access to your camera</string>
    <string name="WebRtcCallActivity__signal_s">Molly %1$s</string>
    <string name="WebRtcCallActivity__calling">Calling…</string>
    <string name="WebRtcCallActivity__group_is_too_large_to_ring_the_participants">Group is too large to ring the participants.</string>
    <!-- Call status shown when an active call was disconnected (e.g., network hiccup) and is trying to reconnect -->
    <string name="WebRtcCallActivity__reconnecting">Reconnecting…</string>

    <!-- WebRtcCallView -->
    <string name="WebRtcCallView__signal_call">Signal Call</string>
    <string name="WebRtcCallView__signal_video_call">Signal Video Call</string>
    <string name="WebRtcCallView__start_call">Start Call</string>
    <string name="WebRtcCallView__join_call">Join Call</string>
    <string name="WebRtcCallView__call_is_full">Call is full</string>
    <string name="WebRtcCallView__the_maximum_number_of_d_participants_has_been_Reached_for_this_call">The maximum number of %1$d participants has been reached for this call. Try again later.</string>
    <string name="WebRtcCallView__view_participants_list">View participants</string>
    <string name="WebRtcCallView__your_video_is_off">Your video is off</string>
    <string name="WebRtcCallView__reconnecting">Reconnecting…</string>
    <string name="WebRtcCallView__joining">Joining…</string>
    <string name="WebRtcCallView__disconnected">Disconnected</string>

    <string name="WebRtcCallView__signal_will_ring_s">Signal will ring %1$s</string>
    <string name="WebRtcCallView__signal_will_ring_s_and_s">Signal will ring %1$s and %2$s</string>
    <plurals name="WebRtcCallView__signal_will_ring_s_s_and_d_others">
        <item quantity="one">Signal will ring %1$s, %2$s, and %3$d other</item>
        <item quantity="other">Signal will ring %1$s, %2$s, and %3$d others</item>
    </plurals>

    <string name="WebRtcCallView__s_will_be_notified">%1$s will be notified</string>
    <string name="WebRtcCallView__s_and_s_will_be_notified">%1$s and %2$s will be notified</string>
    <plurals name="WebRtcCallView__s_s_and_d_others_will_be_notified">
        <item quantity="one">%1$s, %2$s, and %3$d other will be notified</item>
        <item quantity="other">%1$s, %2$s, and %3$d others will be notified</item>
    </plurals>

    <string name="WebRtcCallView__ringing_s">Ringing %1$s</string>
    <string name="WebRtcCallView__ringing_s_and_s">Ringing %1$s and %2$s</string>
    <plurals name="WebRtcCallView__ringing_s_s_and_d_others">
        <item quantity="one">Ringing %1$s, %2$s, and %3$d other</item>
        <item quantity="other">Ringing %1$s, %2$s, and %3$d others</item>
    </plurals>

    <string name="WebRtcCallView__s_is_calling_you">%1$s is calling you</string>
    <string name="WebRtcCallView__s_is_calling_you_and_s">%1$s is calling you and %2$s</string>
    <string name="WebRtcCallView__s_is_calling_you_s_and_s">%1$s is calling you, %2$s, and %3$s</string>
    <plurals name="WebRtcCallView__s_is_calling_you_s_s_and_d_others">
        <item quantity="one">%1$s is calling you, %2$s, %3$s, and %4$d other</item>
        <item quantity="other">%1$s is calling you, %2$s, %3$s, and %4$d others</item>
    </plurals>

    <string name="WebRtcCallView__no_one_else_is_here">No one else is here</string>
    <string name="WebRtcCallView__s_is_in_this_call">%1$s is in this call</string>
    <string name="WebRtcCallView__s_are_in_this_call">%1$s are in this call</string>
    <string name="WebRtcCallView__s_and_s_are_in_this_call">%1$s and %2$s are in this call</string>
    <string name="WebRtcCallView__s_is_presenting">%1$s is presenting</string>

    <plurals name="WebRtcCallView__s_s_and_d_others_are_in_this_call">
        <item quantity="one">%1$s, %2$s, and %3$d other are in this call</item>
        <item quantity="other">%1$s, %2$s, and %3$d others are in this call</item>
    </plurals>

    <string name="WebRtcCallView__flip">Flip</string>
    <string name="WebRtcCallView__speaker">Speaker</string>
    <string name="WebRtcCallView__camera">Camera</string>
    <string name="WebRtcCallView__unmute">Unmute</string>
    <string name="WebRtcCallView__mute">Mute</string>
    <string name="WebRtcCallView__ring">Ring</string>
    <string name="WebRtcCallView__end_call">End call</string>

    <!-- CallParticipantsListDialog -->
    <plurals name="CallParticipantsListDialog_in_this_call_d_people">
        <item quantity="one">In this call · %1$d person</item>
        <item quantity="other">In this call · %1$d people</item>
    </plurals>

    <!-- CallParticipantView -->
    <string name="CallParticipantView__s_is_blocked">%1$s is blocked</string>
    <string name="CallParticipantView__more_info">More Info</string>
    <string name="CallParticipantView__you_wont_receive_their_audio_or_video">You won\'t receive their audio or video and they won\'t receive yours.</string>
    <string name="CallParticipantView__cant_receive_audio_video_from_s">Can\'t receive audio &amp; video from %1$s</string>
    <string name="CallParticipantView__cant_receive_audio_and_video_from_s">Can\'t receive audio and video from %1$s</string>
    <string name="CallParticipantView__this_may_be_Because_they_have_not_verified_your_safety_number_change">This may be because they have not verified your safety number change, there\'s a problem with their device, or they have blocked you.</string>

    <!-- CallToastPopupWindow -->
    <string name="CallToastPopupWindow__swipe_to_view_screen_share">Swipe to view screen share</string>

    <!-- ProxyBottomSheetFragment -->
    <string name="ProxyBottomSheetFragment_proxy_server">Proxy server</string>
    <string name="ProxyBottomSheetFragment_proxy_address">Proxy address</string>
    <string name="ProxyBottomSheetFragment_do_you_want_to_use_this_proxy_address">Do you want to use this proxy address?</string>
    <string name="ProxyBottomSheetFragment_use_proxy">Use proxy</string>
    <string name="ProxyBottomSheetFragment_successfully_connected_to_proxy">Successfully connected to proxy.</string>

    <!-- RecaptchaProofActivity -->
    <string name="RecaptchaProofActivity_failed_to_submit">Failed to submit</string>
    <string name="RecaptchaProofActivity_complete_verification">Complete verification</string>

    <!-- RegistrationActivity -->
    <string name="RegistrationActivity_select_your_country">Select your country</string>
    <string name="RegistrationActivity_you_must_specify_your_country_code">You must specify your
        country code
    </string>
    <string name="RegistrationActivity_you_must_specify_your_phone_number">You must specify your
        phone number
    </string>
    <string name="RegistrationActivity_invalid_number">Invalid number</string>
    <string name="RegistrationActivity_the_number_you_specified_s_is_invalid">The number you
        specified (%s) is invalid.
    </string>
    <string name="RegistrationActivity_a_verification_code_will_be_sent_to">A verification code will be sent to:</string>
    <string name="RegistrationActivity_you_will_receive_a_call_to_verify_this_number">You\'ll receive a call to verify this number.</string>
    <string name="RegistrationActivity_is_your_phone_number_above_correct">Is your phone number above correct?</string>
    <string name="RegistrationActivity_edit_number">Edit number</string>
    <string name="RegistrationActivity_missing_google_play_services">Missing Google Play Services</string>
    <string name="RegistrationActivity_this_device_is_missing_google_play_services">This device is missing Google Play Services. You can still use Molly, but this configuration may result in reduced reliability or performance.\n\nIf you are not an advanced user, are not running an aftermarket Android ROM, or believe that you are seeing this in error, please contact support@molly.im for help troubleshooting.</string>
    <string name="RegistrationActivity_i_understand">I understand</string>
    <string name="RegistrationActivity_play_services_error">Play Services Error</string>
    <string name="RegistrationActivity_google_play_services_is_updating_or_unavailable">Google Play Services is updating or temporarily unavailable. Please try again.</string>
    <string name="RegistrationActivity_terms_and_privacy">Terms &amp; Privacy Policy</string>
    <string name="RegistrationActivity_signal_needs_access_to_your_contacts_and_media_in_order_to_connect_with_friends">Signal needs the contacts and media permissions to help you connect with friends and send messages. Your contacts are uploaded using Signal\'s private contact discovery, which means they are end-to-end encrypted and never visible to the Signal service.</string>
    <string name="RegistrationActivity_signal_needs_access_to_your_contacts_in_order_to_connect_with_friends">Signal needs the contacts permission to help you connect with friends. Your contacts are uploaded using Signal\'s private contact discovery, which means they are end-to-end encrypted and never visible to the Signal service.</string>
    <string name="RegistrationActivity_rate_limited_to_service">You\'ve made too many attempts to register this number. Please try again later.</string>
    <string name="RegistrationActivity_unable_to_connect_to_service">Unable to connect to service. Please check network connection and try again.</string>
    <string name="RegistrationActivity_non_standard_number_format">Non-standard number format</string>
    <string name="RegistrationActivity_the_number_you_entered_appears_to_be_a_non_standard">The number you entered (%1$s) appears to be a non-standard format.\n\nDid you mean %2$s?</string>
    <string name="RegistrationActivity_signal_android_phone_number_format">Molly Android - Phone Number Format</string>
    <string name="RegistrationActivity_call_requested">Call requested</string>
    <plurals name="RegistrationActivity_debug_log_hint">
        <item quantity="one">You are now %d step away from submitting a debug log.</item>
        <item quantity="other">You are now %d steps away from submitting a debug log.</item>
    </plurals>
    <string name="RegistrationActivity_we_need_to_verify_that_youre_human">We need to verify that you\'re human.</string>
    <string name="RegistrationActivity_next">Next</string>
    <string name="RegistrationActivity_continue">Continue</string>
    <string name="RegistrationActivity_take_privacy_with_you_be_yourself_in_every_message">Take privacy with you.\nBe yourself in every message.</string>
    <string name="RegistrationActivity_enter_your_phone_number_to_get_started">Enter your phone number to get started</string>
    <string name="RegistrationActivity_enter_your_phone_number">Enter your phone number</string>
    <string name="RegistrationActivity_you_will_receive_a_verification_code">You will receive a verification code. Carrier rates may apply.</string>
    <string name="RegistrationActivity_enter_the_code_we_sent_to_s">Enter the code we sent to %s</string>
    <string name="RegistrationActivity_make_sure_your_phone_has_a_cellular_signal">Make sure your phone has a cellular signal to receive your SMS or call</string>

    <string name="RegistrationActivity_phone_number_description">Phone number</string>
    <string name="RegistrationActivity_country_code_description">Country code</string>
    <string name="RegistrationActivity_call">Call</string>

    <!-- RegistrationLockV2Dialog -->
    <string name="RegistrationLockV2Dialog_turn_on_registration_lock">Turn on Registration Lock?</string>
    <string name="RegistrationLockV2Dialog_turn_off_registration_lock">Turn off Registration Lock?</string>
    <string name="RegistrationLockV2Dialog_if_you_forget_your_signal_pin_when_registering_again">If you forget your Signal PIN when registering with Signal again, you’ll be locked out of your account for 7 days.</string>
    <string name="RegistrationLockV2Dialog_turn_on">Turn on</string>
    <string name="RegistrationLockV2Dialog_turn_off">Turn off</string>

    <!-- RevealableMessageView -->
    <string name="RevealableMessageView_view_photo">View Photo</string>
    <string name="RevealableMessageView_view_video">View Video</string>
    <string name="RevealableMessageView_viewed">Viewed</string>
    <string name="RevealableMessageView_media">Media</string>

    <!-- Search -->
    <string name="SearchFragment_no_results">No results found for \'%s\'</string>
    <string name="SearchFragment_header_conversations">Conversations</string>
    <string name="SearchFragment_header_contacts">Contacts</string>
    <string name="SearchFragment_header_messages">Messages</string>

    <!-- ShakeToReport -->
    <string name="ShakeToReport_shake_detected" translatable="false">Shake detected</string>
    <string name="ShakeToReport_submit_debug_log" translatable="false">Submit debug log?</string>
    <string name="ShakeToReport_submit" translatable="false">Submit</string>
    <string name="ShakeToReport_failed_to_submit" translatable="false">Failed to submit :(</string>
    <string name="ShakeToReport_success" translatable="false">Success!</string>
    <string name="ShakeToReport_share" translatable="false">Share</string>

    <!-- SharedContactDetailsActivity -->
    <string name="SharedContactDetailsActivity_add_to_contacts">Add to Contacts</string>
    <string name="SharedContactDetailsActivity_invite_to_signal">Invite to Molly</string>
    <string name="SharedContactDetailsActivity_signal_message">Signal Message</string>
    <string name="SharedContactDetailsActivity_signal_call">Signal Call</string>

    <!-- SharedContactView -->
    <string name="SharedContactView_add_to_contacts">Add to Contacts</string>
    <string name="SharedContactView_invite_to_signal">Invite to Molly</string>
    <string name="SharedContactView_message">Signal Message</string>

    <!-- SignalBottomActionBar -->
    <string name="SignalBottomActionBar_more">More</string>

    <!-- SignalPinReminders -->
    <string name="SignalPinReminders_well_remind_you_again_later">PIN verified successfully. We\'ll remind you again later.</string>
    <string name="SignalPinReminders_well_remind_you_again_tomorrow">PIN verified successfully. We\'ll remind you again tomorrow.</string>
    <string name="SignalPinReminders_well_remind_you_again_in_a_few_days">PIN verified successfully. We\'ll remind you again in a few days.</string>
    <string name="SignalPinReminders_well_remind_you_again_in_a_week">PIN verified successfully. We\'ll remind you again in a week.</string>
    <string name="SignalPinReminders_well_remind_you_again_in_a_couple_weeks">PIN verified successfully. We\'ll remind you again in a couple weeks.</string>
    <string name="SignalPinReminders_well_remind_you_again_in_a_month">PIN verified successfully. We\'ll remind you again in a month.</string>

    <!-- Slide -->
    <string name="Slide_image">Image</string>
    <string name="Slide_sticker">Sticker</string>
    <string name="Slide_audio">Audio</string>
    <string name="Slide_video">Video</string>

    <!-- SmsMessageRecord -->
    <string name="SmsMessageRecord_received_corrupted_key_exchange_message">Received corrupted key
        exchange message!
    </string>
    <string name="SmsMessageRecord_received_key_exchange_message_for_invalid_protocol_version">
        Received key exchange message for invalid protocol version.
    </string>
    <string name="SmsMessageRecord_received_message_with_new_safety_number_tap_to_process">Received message with new safety number. Tap to process and display.</string>
    <string name="SmsMessageRecord_secure_session_reset">You reset the secure session.</string>
    <string name="SmsMessageRecord_secure_session_reset_s">%s reset the secure session.</string>
    <string name="SmsMessageRecord_duplicate_message">Duplicate message.</string>
    <string name="SmsMessageRecord_this_message_could_not_be_processed_because_it_was_sent_from_a_newer_version">This message could not be processed because it was sent from a newer version of Signal. You can ask your contact to send this message again after you update.</string>
    <string name="SmsMessageRecord_error_handling_incoming_message">Error handling incoming message.</string>

    <!-- StickerManagementActivity -->
    <string name="StickerManagementActivity_stickers">Stickers</string>

    <!-- StickerManagementAdapter -->
    <string name="StickerManagementAdapter_installed_stickers">Installed Stickers</string>
    <string name="StickerManagementAdapter_stickers_you_received">Stickers You Received</string>
    <string name="StickerManagementAdapter_signal_artist_series">Signal Artist Series</string>
    <string name="StickerManagementAdapter_no_stickers_installed">No stickers installed</string>
    <string name="StickerManagementAdapter_stickers_from_incoming_messages_will_appear_here">Stickers from incoming messages will appear here</string>
    <string name="StickerManagementAdapter_untitled">Untitled</string>
    <string name="StickerManagementAdapter_unknown">Unknown</string>

    <!-- StickerPackPreviewActivity -->
    <string name="StickerPackPreviewActivity_untitled">Untitled</string>
    <string name="StickerPackPreviewActivity_unknown">Unknown</string>
    <string name="StickerPackPreviewActivity_install">Install</string>
    <string name="StickerPackPreviewActivity_remove">Remove</string>
    <string name="StickerPackPreviewActivity_stickers">Stickers</string>
    <string name="StickerPackPreviewActivity_failed_to_load_sticker_pack">Failed to load sticker pack</string>

    <!-- SubmitDebugLogActivity -->
    <string name="SubmitDebugLogActivity_edit">Edit</string>
    <string name="SubmitDebugLogActivity_done">Done</string>
    <string name="SubmitDebugLogActivity_tap_a_line_to_delete_it">Tap a line to delete it</string>
    <string name="SubmitDebugLogActivity_submit">Submit</string>
    <string name="SubmitDebugLogActivity_failed_to_submit_logs">Failed to submit logs</string>
    <string name="SubmitDebugLogActivity_success">Success!</string>
    <string name="SubmitDebugLogActivity_copy_this_url_and_add_it_to_your_issue">Copy this URL and add it to your issue report or support email:\n\n<b>%1$s</b></string>
    <string name="SubmitDebugLogActivity_share">Share</string>
    <string name="SubmitDebugLogActivity_this_log_will_be_posted_publicly_online_for_contributors">This log will be posted publicly online for contributors to view. You may examine it before uploading.</string>

    <!-- SupportEmailUtil -->
    <string name="SupportEmailUtil_support_email" translatable="false">support@molly.im</string>
    <string name="SupportEmailUtil_filter">Filter:</string>
    <string name="SupportEmailUtil_device_info">Device info:</string>
    <string name="SupportEmailUtil_android_version">Android version:</string>
    <string name="SupportEmailUtil_signal_version">Molly version:</string>
    <string name="SupportEmailUtil_signal_package">Molly package:</string>
    <string name="SupportEmailUtil_registration_lock">Registration lock:</string>
    <string name="SupportEmailUtil_locale">Locale:</string>

    <!-- ThreadRecord -->
    <string name="ThreadRecord_group_updated">Group updated</string>
    <string name="ThreadRecord_left_the_group">Left the group</string>
    <string name="ThreadRecord_secure_session_reset">Secure session reset.</string>
    <string name="ThreadRecord_draft">Draft:</string>
    <string name="ThreadRecord_called">You called</string>
    <string name="ThreadRecord_called_you">Called you</string>
    <string name="ThreadRecord_missed_audio_call">Missed audio call</string>
    <string name="ThreadRecord_missed_video_call">Missed video call</string>
    <string name="ThreadRecord_media_message">Media message</string>
    <string name="ThreadRecord_sticker">Sticker</string>
    <string name="ThreadRecord_view_once_photo">View-once photo</string>
    <string name="ThreadRecord_view_once_video">View-once video</string>
    <string name="ThreadRecord_view_once_media">View-once media</string>
    <string name="ThreadRecord_this_message_was_deleted">This message was deleted.</string>
    <string name="ThreadRecord_you_deleted_this_message">You deleted this message.</string>
    <string name="ThreadRecord_s_is_on_signal">%s is on Signal!</string>
    <string name="ThreadRecord_disappearing_messages_disabled">Disappearing messages disabled</string>
    <string name="ThreadRecord_disappearing_message_time_updated_to_s">Disappearing message time set to %s</string>
    <string name="ThreadRecord_safety_number_changed">Safety number changed</string>
    <string name="ThreadRecord_your_safety_number_with_s_has_changed">Your safety number with %s has changed.</string>
    <string name="ThreadRecord_you_marked_verified">You marked verified</string>
    <string name="ThreadRecord_you_marked_unverified">You marked unverified</string>
    <string name="ThreadRecord_message_could_not_be_processed">Message could not be processed</string>
    <string name="ThreadRecord_delivery_issue">Delivery issue</string>
    <string name="ThreadRecord_message_request">Message Request</string>
    <string name="ThreadRecord_photo">Photo</string>
    <string name="ThreadRecord_gif">GIF</string>
    <string name="ThreadRecord_voice_message">Voice Message</string>
    <string name="ThreadRecord_file">File</string>
    <string name="ThreadRecord_video">Video</string>
    <string name="ThreadRecord_chat_session_refreshed">Chat session refreshed</string>

    <!-- UpdateApkReadyListener -->
    <string name="UpdateApkReadyListener_Signal_update">Molly update</string>
    <string name="UpdateApkReadyListener_a_new_version_of_signal_is_available_tap_to_update">A new version of Molly is available, tap to update</string>

    <!-- UntrustedSendDialog -->
    <string name="UntrustedSendDialog_send_message">Send message?</string>
    <string name="UntrustedSendDialog_send">Send</string>

    <!-- UnverifiedSendDialog -->
    <string name="UnverifiedSendDialog_send_message">Send message?</string>
    <string name="UnverifiedSendDialog_send">Send</string>

    <!-- UsernameEditFragment -->
    <string name="UsernameEditFragment_username">Username</string>
    <string name="UsernameEditFragment_delete">Delete</string>
    <string name="UsernameEditFragment_successfully_set_username">Successfully set username.</string>
    <string name="UsernameEditFragment_successfully_removed_username">Successfully removed username.</string>
    <string name="UsernameEditFragment_encountered_a_network_error">Encountered a network error.</string>
    <string name="UsernameEditFragment_this_username_is_taken">This username is taken.</string>
    <string name="UsernameEditFragment_this_username_is_available">This username is available.</string>
    <string name="UsernameEditFragment_usernames_can_only_include">Usernames can only include a–Z, 0–9, and underscores.</string>
    <string name="UsernameEditFragment_usernames_cannot_begin_with_a_number">Usernames cannot begin with a number.</string>
    <string name="UsernameEditFragment_username_is_invalid">Username is invalid.</string>
    <string name="UsernameEditFragment_usernames_must_be_between_a_and_b_characters">Usernames must be between %1$d and %2$d characters.</string>
    <string name="UsernameEditFragment_usernames_on_signal_are_optional">Usernames on Signal are optional. If you choose to create a username, other Signal users will be able to find you by this username and contact you without knowing your phone number.</string>

    <plurals name="UserNotificationMigrationJob_d_contacts_are_on_signal">
        <item quantity="one">%d contact is on Signal!</item>
        <item quantity="other">%d contacts are on Signal!</item>
    </plurals>

    <!-- VerifyIdentityActivity -->
    <string name="VerifyIdentityActivity_your_contact_is_running_an_old_version_of_signal">Your contact is running an old version of Signal. Please ask them to update before verifying your safety number.</string>
    <string name="VerifyIdentityActivity_your_contact_is_running_a_newer_version_of_Signal">Your contact is running a newer version of Signal with an incompatible QR code format. Please update to compare.</string>
    <string name="VerifyIdentityActivity_the_scanned_qr_code_is_not_a_correctly_formatted_safety_number">The scanned QR code is not a correctly formatted safety number verification code. Please try scanning again.</string>
    <string name="VerifyIdentityActivity_share_safety_number_via">Share safety number via…</string>
    <string name="VerifyIdentityActivity_our_signal_safety_number">Our Signal safety number:</string>
    <string name="VerifyIdentityActivity_no_app_to_share_to">It looks like you don\'t have any apps to share to.</string>
    <string name="VerifyIdentityActivity_no_safety_number_to_compare_was_found_in_the_clipboard">No safety number to compare was found in the clipboard</string>
    <string name="VerifyIdentityActivity_signal_needs_the_camera_permission_in_order_to_scan_a_qr_code_but_it_has_been_permanently_denied">Molly needs the Camera permission in order to scan a QR code, but it has been permanently denied. Please continue to app settings, select \"Permissions\", and enable \"Camera\".</string>
    <string name="VerifyIdentityActivity_unable_to_scan_qr_code_without_camera_permission">Unable to scan QR code without Camera permission</string>
    <string name="VerifyIdentityActivity_you_must_first_exchange_messages_in_order_to_view">You must first exchange messages in order to view %1$s\'s safety number.</string>

    <!-- ViewOnceMessageActivity -->
    <string name="ViewOnceMessageActivity_video_duration" translatable="false">%1$02d:%2$02d</string>

    <!-- AudioView -->
    <string name="AudioView_duration" translatable="false">%1$d:%2$02d</string>

    <!-- MessageDisplayHelper -->
    <string name="MessageDisplayHelper_message_encrypted_for_non_existing_session">Message encrypted for non-existing session</string>

    <!-- MmsMessageRecord -->
    <string name="MmsMessageRecord_bad_encrypted_mms_message">Bad encrypted MMS message</string>
    <string name="MmsMessageRecord_mms_message_encrypted_for_non_existing_session">MMS message encrypted for non-existing session</string>

    <!-- MuteDialog -->
    <string name="MuteDialog_mute_notifications">Mute notifications</string>

    <!-- ApplicationMigrationService -->
    <string name="ApplicationMigrationService_import_in_progress">Import in progress</string>
    <string name="ApplicationMigrationService_importing_text_messages">Importing text messages</string>
    <string name="ApplicationMigrationService_import_complete">Import complete</string>
    <string name="ApplicationMigrationService_system_database_import_is_complete">System database import is complete.</string>

    <!-- KeyCachingService -->
    <string name="KeyCachingService_signal_passphrase_cached">Touch to open.</string>
    <string name="KeyCachingService_passphrase_cached">Molly is unlocked</string>
    <string name="KeyCachingService_lock">Lock Molly</string>

    <!-- MediaPreviewActivity -->
    <string name="MediaPreviewActivity_you">You</string>
    <string name="MediaPreviewActivity_unssuported_media_type">Unsupported media type</string>
    <string name="MediaPreviewActivity_draft">Draft</string>
    <string name="MediaPreviewActivity_signal_needs_the_storage_permission_in_order_to_write_to_external_storage_but_it_has_been_permanently_denied">Molly needs the Storage permission in order to save to external storage, but it has been permanently denied. Please continue to app settings, select \"Permissions\", and enable \"Storage\".</string>
    <string name="MediaPreviewActivity_unable_to_write_to_external_storage_without_permission">Unable to save to external storage without permissions</string>
    <string name="MediaPreviewActivity_media_delete_confirmation_title">Delete message?</string>
    <string name="MediaPreviewActivity_media_delete_confirmation_message">This will permanently delete this message.</string>
    <string name="MediaPreviewActivity_s_to_s">%1$s to %2$s</string>
    <!-- All media preview title when viewing media send by you to another recipient (allows changing of \'You\' based on context) -->
    <string name="MediaPreviewActivity_you_to_s">You to %1$s</string>
    <!-- All media preview title when viewing media sent by another recipient to you (allows changing of \'You\' based on context) -->
    <string name="MediaPreviewActivity_s_to_you">%1$s to you</string>
    <string name="MediaPreviewActivity_media_no_longer_available">Media no longer available.</string>
    <string name="MediaPreviewActivity_cant_find_an_app_able_to_share_this_media">Can\'t find an app able to share this media.</string>

    <!-- MessageNotifier -->
    <string name="MessageNotifier_d_new_messages_in_d_conversations">%1$d new messages in %2$d conversations</string>
    <string name="MessageNotifier_most_recent_from_s">Most recent from: %1$s</string>
    <string name="MessageNotifier_locked_message">Locked message</string>
    <string name="MessageNotifier_message_delivery_failed">Message delivery failed.</string>
    <string name="MessageNotifier_failed_to_deliver_message">Failed to deliver message.</string>
    <string name="MessageNotifier_error_delivering_message">Error delivering message.</string>
    <string name="MessageNotifier_message_delivery_paused">Message delivery paused.</string>
    <string name="MessageNotifier_verify_to_continue_messaging_on_signal">Verify to continue messaging on Molly.</string>
    <string name="MessageNotifier_mark_all_as_read">Mark all as read</string>
    <string name="MessageNotifier_mark_read">Mark read</string>
    <string name="MessageNotifier_turn_off_these_notifications">Turn off these notifications</string>
    <string name="MessageNotifier_view_once_photo">View-once photo</string>
    <string name="MessageNotifier_view_once_video">View-once video</string>
    <string name="MessageNotifier_reply">Reply</string>
    <string name="MessageNotifier_signal_message">Signal Message</string>
    <string name="MessageNotifier_unsecured_sms">Unsecured SMS</string>
    <string name="MessageNotifier_you_may_have_new_messages">You may have new messages</string>
    <string name="MessageNotifier_open_signal_to_check_for_recent_notifications">Open Molly to check for recent notifications.</string>
    <string name="MessageNotifier_contact_message">%1$s %2$s</string>
    <string name="MessageNotifier_unknown_contact_message">Contact</string>
    <string name="MessageNotifier_reacted_s_to_s">Reacted %1$s to: \"%2$s\".</string>
    <string name="MessageNotifier_reacted_s_to_your_video">Reacted %1$s to your video.</string>
    <string name="MessageNotifier_reacted_s_to_your_image">Reacted %1$s to your image.</string>
    <string name="MessageNotifier_reacted_s_to_your_gif">Reacted %1$s to your GIF.</string>
    <string name="MessageNotifier_reacted_s_to_your_file">Reacted %1$s to your file.</string>
    <string name="MessageNotifier_reacted_s_to_your_audio">Reacted %1$s to your audio.</string>
    <string name="MessageNotifier_reacted_s_to_your_view_once_media">Reacted %1$s to your view-once media.</string>
    <string name="MessageNotifier_reacted_s_to_your_sticker">Reacted %1$s to your sticker.</string>
    <string name="MessageNotifier_this_message_was_deleted">This message was deleted.</string>

    <string name="TurnOffContactJoinedNotificationsActivity__turn_off_contact_joined_signal">Turn off contact joined Signal notifications? You can enable them again in Signal > Settings > Notifications.</string>

    <!-- Notification Channels -->
    <string name="NotificationChannel_channel_messages">Messages</string>
    <string name="NotificationChannel_calls">Calls</string>
    <string name="NotificationChannel_failures">Failures</string>
    <string name="NotificationChannel_backups">Backups</string>
    <string name="NotificationChannel_locked_status">Lock status</string>
    <string name="NotificationChannel_app_updates">App updates</string>
    <string name="NotificationChannel_other">Other</string>
    <string name="NotificationChannel_group_chats">Chats</string>
    <string name="NotificationChannel_missing_display_name">Unknown</string>
    <string name="NotificationChannel_voice_notes">Voice Notes</string>
    <string name="NotificationChannel_contact_joined_signal">Contact joined Signal</string>
    <string name="NotificationChannels__no_activity_available_to_open_notification_channel_settings">No activity available to open notification channel settings.</string>
    <!-- Notification channel name for showing persistent background connection on devices without push notifications -->
    <string name="NotificationChannel_background_connection">Background connection</string>
    <!-- Notification channel name for showing call status information (like connection, ongoing, etc.) Not ringing. -->
    <string name="NotificationChannel_call_status">Call status</string>
    <!-- ProfileEditNameFragment -->

    <!-- QuickResponseService -->
    <string name="QuickResponseService_quick_response_unavailable_when_Signal_is_locked">Quick response unavailable when Molly is locked!</string>
    <string name="QuickResponseService_problem_sending_message">Problem sending message!</string>

    <!-- SaveAttachmentTask -->
    <string name="SaveAttachmentTask_saved_to">Saved to %s</string>
    <string name="SaveAttachmentTask_saved">Saved</string>

    <!-- SearchToolbar -->
    <string name="SearchToolbar_search">Search</string>
    <string name="SearchToolbar_search_for_conversations_contacts_and_messages">Search for conversations, contacts, and messages</string>

    <!-- ShortcutLauncherActivity -->
    <string name="ShortcutLauncherActivity_invalid_shortcut">Invalid shortcut</string>

    <!-- SingleRecipientNotificationBuilder -->
    <string name="SingleRecipientNotificationBuilder_signal">Molly</string>
    <string name="SingleRecipientNotificationBuilder_new_message">New message</string>
    <string name="SingleRecipientNotificationBuilder_message_request">Message request</string>
    <string name="SingleRecipientNotificationBuilder_you">You</string>

    <!-- ThumbnailView -->
    <string name="ThumbnailView_Play_video_description">Play video</string>
    <string name="ThumbnailView_Has_a_caption_description">Has a caption</string>

    <!-- TransferControlView -->
    <plurals name="TransferControlView_n_items">
        <item quantity="one">%d Item</item>
        <item quantity="other">%d Items</item>
    </plurals>

    <!-- UnauthorizedReminder -->
    <string name="UnauthorizedReminder_device_no_longer_registered">Device no longer registered</string>
    <string name="UnauthorizedReminder_this_is_likely_because_you_registered_your_phone_number_with_Signal_on_a_different_device">This is likely because you registered your phone number with Signal on a different device. Tap to re-register.</string>

    <!-- WebRtcCallActivity -->
    <string name="WebRtcCallActivity_to_answer_the_call_give_signal_access_to_your_microphone">To answer the call, give Molly access to your microphone.</string>
    <string name="WebRtcCallActivity_to_answer_the_call_from_s_give_signal_access_to_your_microphone">To answer the call from %s, give Molly access to your microphone.</string>
    <string name="WebRtcCallActivity_signal_requires_microphone_and_camera_permissions_in_order_to_make_or_receive_calls">Molly requires Microphone and Camera permissions in order to make or receive calls, but they have been permanently denied. Please continue to app settings, select \"Permissions\", and enable \"Microphone\" and \"Camera\".</string>
    <string name="WebRtcCallActivity__answered_on_a_linked_device">Answered on a linked device.</string>
    <string name="WebRtcCallActivity__declined_on_a_linked_device">Declined on a linked device.</string>
    <string name="WebRtcCallActivity__busy_on_a_linked_device">Busy on a linked device.</string>

    <string name="GroupCallSafetyNumberChangeNotification__someone_has_joined_this_call_with_a_safety_number_that_has_changed">Someone has joined this call with a safety number that has changed.</string>

    <!-- WebRtcCallScreen -->
    <string name="WebRtcCallScreen_swipe_up_to_change_views">Swipe up to change views</string>

    <!-- WebRtcCallScreen V2 -->
    <string name="WebRtcCallScreen__decline">Decline</string>
    <string name="WebRtcCallScreen__answer">Answer</string>
    <string name="WebRtcCallScreen__answer_without_video">Answer without video</string>

    <!-- WebRtcAudioOutputToggle -->
    <string name="WebRtcAudioOutputToggle__audio_output">Audio output</string>
    <string name="WebRtcAudioOutputToggle__phone_earpiece">Phone earpiece</string>
    <string name="WebRtcAudioOutputToggle__speaker">Speaker</string>
    <string name="WebRtcAudioOutputToggle__bluetooth">Bluetooth</string>

    <string name="WebRtcCallControls_answer_call_description">Answer call</string>
    <string name="WebRtcCallControls_reject_call_description">Reject call</string>

    <!-- change_passphrase_activity -->
    <string name="change_passphrase_activity__old_passphrase">Old passphrase</string>
    <string name="change_passphrase_activity__new_passphrase">New passphrase</string>
    <string name="change_passphrase_activity__repeat_new_passphrase">Repeat new passphrase</string>

    <!-- contact_selection_activity -->
    <string name="contact_selection_activity__enter_name_or_number">Enter name or number</string>
    <string name="contact_selection_activity__invite_to_signal">Invite to Molly</string>
    <string name="contact_selection_activity__new_group">New group</string>

    <!-- contact_filter_toolbar -->
    <string name="contact_filter_toolbar__clear_entered_text_description">Clear entered text</string>
    <string name="contact_filter_toolbar__show_keyboard_description">Show keyboard</string>
    <string name="contact_filter_toolbar__show_dial_pad_description">Show dialpad</string>

    <!-- contact_selection_group_activity -->
    <string name="contact_selection_group_activity__no_contacts">No contacts.</string>
    <string name="contact_selection_group_activity__finding_contacts">Loading contacts&#8230;</string>

    <!-- single_contact_selection_activity -->
    <string name="SingleContactSelectionActivity_contact_photo">Contact Photo</string>

    <!-- ContactSelectionListFragment-->
    <string name="ContactSelectionListFragment_signal_requires_the_contacts_permission_in_order_to_display_your_contacts">Molly requires the Contacts permission in order to display your contacts, but it has been permanently denied. Please continue to the app settings menu, select \"Permissions\", and enable \"Contacts\".</string>
    <string name="ContactSelectionListFragment_error_retrieving_contacts_check_your_network_connection">Error retrieving contacts, check your network connection</string>
    <string name="ContactSelectionListFragment_username_not_found">Username not found</string>
    <string name="ContactSelectionListFragment_s_is_not_a_signal_user">"%1$s" is not a Signal user. Please check the username and try again.</string>
    <string name="ContactSelectionListFragment_you_do_not_need_to_add_yourself_to_the_group">You do not need to add yourself to the group</string>
    <string name="ContactSelectionListFragment_maximum_group_size_reached">Maximum group size reached</string>
    <string name="ContactSelectionListFragment_signal_groups_can_have_a_maximum_of_d_members">Signal groups can have a maximum of %1$d members.</string>
    <string name="ContactSelectionListFragment_recommended_member_limit_reached">Recommended member limit reached</string>
    <string name="ContactSelectionListFragment_signal_groups_perform_best_with_d_members_or_fewer">Signal groups perform best with %1$d members or fewer. Adding more members will cause delays sending and receiving messages.</string>
    <plurals name="ContactSelectionListFragment_d_members">
        <item quantity="one">%1$d member</item>
        <item quantity="other">%1$d members</item>
    </plurals>

    <!-- contact_selection_list_fragment -->
    <string name="contact_selection_list_fragment__signal_needs_access_to_your_contacts_in_order_to_display_them">Molly needs access to your contacts in order to display them.</string>
    <string name="contact_selection_list_fragment__show_contacts">Show Contacts</string>

    <!-- contact_selection_list_item -->
    <plurals name="contact_selection_list_item__number_of_members">
        <item quantity="one">%1$d member</item>
        <item quantity="other">%1$d members</item>
    </plurals>
    <!-- Displays number of viewers for a story -->
    <plurals name="contact_selection_list_item__number_of_viewers">
        <item quantity="one">%1$d viewer</item>
        <item quantity="other">%1$d viewers</item>
    </plurals>

    <!-- conversation_activity -->
    <string name="conversation_activity__type_message_push">Signal message</string>
    <string name="conversation_activity__type_message_sms_insecure">Unsecured SMS</string>
    <string name="conversation_activity__type_message_mms_insecure">Unsecured MMS</string>
    <string name="conversation_activity__from_sim_name">From %1$s</string>
    <string name="conversation_activity__sim_n">SIM %1$d</string>
    <string name="conversation_activity__send">Send</string>
    <string name="conversation_activity__compose_description">Message composition</string>
    <string name="conversation_activity__emoji_toggle_description">Toggle emoji keyboard</string>
    <string name="conversation_activity__attachment_thumbnail">Attachment Thumbnail</string>
    <string name="conversation_activity__quick_attachment_drawer_toggle_camera_description">Toggle quick camera attachment drawer</string>
    <string name="conversation_activity__quick_attachment_drawer_record_and_send_audio_description">Record and send audio attachment</string>
    <string name="conversation_activity__quick_attachment_drawer_lock_record_description">Lock recording of audio attachment</string>
    <string name="conversation_activity__enable_signal_for_sms">Enable Signal for SMS</string>
    <string name="conversation_activity__message_could_not_be_sent">Message could not be sent. Check your connection and try again.</string>

    <!-- conversation_input_panel -->
    <string name="conversation_input_panel__slide_to_cancel">Slide to cancel</string>
    <string name="conversation_input_panel__cancel">Cancel</string>

    <!-- conversation_item -->
    <string name="conversation_item__mms_image_description">Media message</string>
    <string name="conversation_item__secure_message_description">Secure message</string>

    <!-- conversation_item_sent -->
    <string name="conversation_item_sent__send_failed_indicator_description">Send Failed</string>
    <string name="conversation_item_sent__pending_approval_description">Pending Approval</string>
    <string name="conversation_item_sent__delivered_description">Delivered</string>
    <string name="conversation_item_sent__message_read">Message read</string>

    <!-- conversation_item_received -->
    <string name="conversation_item_received__contact_photo_description">Contact photo</string>

    <!-- ConversationUpdateItem -->
    <string name="ConversationUpdateItem_loading">Loading</string>
    <string name="ConversationUpdateItem_learn_more">Learn more</string>
    <string name="ConversationUpdateItem_join_call">Join call</string>
    <string name="ConversationUpdateItem_return_to_call">Return to call</string>
    <string name="ConversationUpdateItem_call_is_full">Call is full</string>
    <string name="ConversationUpdateItem_invite_friends">Invite friends</string>
    <string name="ConversationUpdateItem_enable_call_notifications">Enable Call Notifications</string>
    <string name="ConversationUpdateItem_update_contact">Update contact</string>
    <!-- Update item button text to show to block a recipient from requesting to join via group link -->
    <string name="ConversationUpdateItem_block_request">Block request</string>
    <string name="ConversationUpdateItem_no_groups_in_common_review_requests_carefully">No groups in common. Review requests carefully.</string>
    <string name="ConversationUpdateItem_no_contacts_in_this_group_review_requests_carefully">No contacts in this group. Review requests carefully.</string>
    <string name="ConversationUpdateItem_view">View</string>
    <string name="ConversationUpdateItem_the_disappearing_message_time_will_be_set_to_s_when_you_message_them">The disappearing message time will be set to %1$s when you message them.</string>
    <!-- Update item button text to show to boost a feature -->
    <string name="ConversationUpdateItem_signal_boost">Signal Boost</string>
    <!-- Update item button text to show to become a sustainer in the release notes channel -->
    <string name="ConversationUpdateItem_become_a_sustainer">Become a Sustainer</string>

    <!-- audio_view -->
    <string name="audio_view__play_pause_accessibility_description">Play … Pause</string>
    <string name="audio_view__download_accessibility_description">Download</string>

    <!-- QuoteView -->
    <string name="QuoteView_audio">Audio</string>
    <string name="QuoteView_video">Video</string>
    <string name="QuoteView_photo">Photo</string>
    <string name="QuoteView_gif">GIF</string>
    <string name="QuoteView_view_once_media">View-once media</string>
    <string name="QuoteView_sticker">Sticker</string>
    <string name="QuoteView_you">You</string>
    <string name="QuoteView_original_missing">Original message not found</string>
    <!-- Author formatting for group stories -->
    <string name="QuoteView_s_story">%1$s · Story</string>
    <!-- Label indicating that a quote is for a reply to a story you created -->
    <string name="QuoteView_your_story">You · Story</string>
    <!-- Label indicating that the story being replied to no longer exists -->
    <string name="QuoteView_no_longer_available">No longer available</string>

    <!-- conversation_fragment -->
    <string name="conversation_fragment__scroll_to_the_bottom_content_description">Scroll to the bottom</string>

    <!-- BubbleOptOutTooltip -->
    <!-- Message to inform the user of what Android chat bubbles are -->
    <string name="BubbleOptOutTooltip__description">Bubbles are an Android feature that you can turn off for Molly chats.</string>
    <!-- Button to dismiss the tooltip for opting out of using Android bubbles -->
    <string name="BubbleOptOutTooltip__not_now">Not now</string>
    <!-- Button to move to the system settings to control the use of Android bubbles -->
    <string name="BubbleOptOutTooltip__turn_off">Turn off</string>

    <!-- safety_number_change_dialog -->
    <string name="safety_number_change_dialog__safety_number_changes">Safety Number Changes</string>
    <string name="safety_number_change_dialog__accept">Accept</string>
    <string name="safety_number_change_dialog__send_anyway">Send anyway</string>
    <string name="safety_number_change_dialog__call_anyway">Call anyway</string>
    <string name="safety_number_change_dialog__join_call">Join call</string>
    <string name="safety_number_change_dialog__continue_call">Continue call</string>
    <string name="safety_number_change_dialog__leave_call">Leave call</string>
    <string name="safety_number_change_dialog__the_following_people_may_have_reinstalled_or_changed_devices">The following people may have reinstalled or changed devices. Verify your safety number with them to ensure privacy.</string>
    <string name="safety_number_change_dialog__view">View</string>
    <string name="safety_number_change_dialog__previous_verified">Previous verified</string>

    <!-- EnableCallNotificationSettingsDialog__call_notifications_checklist -->
    <string name="EnableCallNotificationSettingsDialog__call_notifications_enabled">Call notifications enabled.</string>
    <string name="EnableCallNotificationSettingsDialog__enable_call_notifications">Enable call notifications</string>
    <string name="EnableCallNotificationSettingsDialog__enable_background_activity">Enable background activity</string>
    <string name="EnableCallNotificationSettingsDialog__everything_looks_good_now">Everything looks good now!</string>
    <string name="EnableCallNotificationSettingsDialog__to_receive_call_notifications_tap_here_and_turn_on_show_notifications">To receive call notifications, tap here and turn on \"Show notifications.\"</string>
    <string name="EnableCallNotificationSettingsDialog__to_receive_call_notifications_tap_here_and_turn_on_notifications">To receive call notifications, tap here and turn on notifications and make sure Sound and Pop-up are enabled.</string>
    <string name="EnableCallNotificationSettingsDialog__to_receive_call_notifications_tap_here_and_enable_background_activity_in_battery_settings">To receive call notifications, tap here and enable background activity in \"Battery\" settings. </string>
    <string name="EnableCallNotificationSettingsDialog__settings">Settings</string>
    <string name="EnableCallNotificationSettingsDialog__to_receive_call_notifications_tap_settings_and_turn_on_show_notifications">To receive call notifications, tap Settings and turn on \"Show notifications.\"</string>
    <string name="EnableCallNotificationSettingsDialog__to_receive_call_notifications_tap_settings_and_turn_on_notifications">To receive call notifications, tap Settings and turn on notifications and make sure Sound and Pop-up are enabled.</string>
    <string name="EnableCallNotificationSettingsDialog__to_receive_call_notifications_tap_settings_and_enable_background_activity_in_battery_settings">To receive call notifications, tap Settings and enable background activity in \"Battery\" settings.</string>

    <!-- country_selection_fragment -->
    <string name="country_selection_fragment__loading_countries">Loading countries…</string>
    <string name="country_selection_fragment__search">Search</string>
    <string name="country_selection_fragment__no_matching_countries">No matching countries</string>

    <!-- device_add_fragment -->
    <string name="device_add_fragment__scan_the_qr_code_displayed_on_the_device_to_link">Scan the QR code displayed on the device to link</string>

    <!-- device_link_fragment -->
    <string name="device_link_fragment__link_device">Link device</string>

    <!-- device_list_fragment -->
    <string name="device_list_fragment__no_devices_linked">No devices linked</string>
    <string name="device_list_fragment__link_new_device">Link new device</string>

    <!-- expiration -->
    <string name="expiration_off">Off</string>

    <plurals name="expiration_seconds">
        <item quantity="one">%d second</item>
        <item quantity="other">%d seconds</item>
    </plurals>

    <string name="expiration_seconds_abbreviated">%ds</string>

    <plurals name="expiration_minutes">
        <item quantity="one">%d minute</item>
        <item quantity="other">%d minutes</item>
    </plurals>

    <string name="expiration_minutes_abbreviated">%dm</string>

    <plurals name="expiration_hours">
        <item quantity="one">%d hour</item>
        <item quantity="other">%d hours</item>
    </plurals>

    <string name="expiration_hours_abbreviated">%dh</string>

    <plurals name="expiration_days">
        <item quantity="one">%d day</item>
        <item quantity="other">%d days</item>
    </plurals>

    <string name="expiration_days_abbreviated">%dd</string>

    <plurals name="expiration_weeks">
        <item quantity="one">%d week</item>
        <item quantity="other">%d weeks</item>
    </plurals>

    <string name="expiration_weeks_abbreviated">%dw</string>
    <string name="expiration_combined">%1$s %2$s</string>

    <!-- unverified safety numbers -->
    <string name="IdentityUtil_unverified_banner_one">Your safety number with %s has changed and is no longer verified</string>
    <string name="IdentityUtil_unverified_banner_two">Your safety numbers with %1$s and %2$s are no longer verified</string>
    <string name="IdentityUtil_unverified_banner_many">Your safety numbers with %1$s, %2$s, and %3$s are no longer verified</string>

    <string name="IdentityUtil_unverified_dialog_one">Your safety number with %1$s has changed and is no longer verified. This could either mean that someone is trying to intercept your communication, or that %1$s simply reinstalled Signal.</string>
    <string name="IdentityUtil_unverified_dialog_two">Your safety numbers with %1$s and %2$s are no longer verified. This could either mean that someone is trying to intercept your communication, or that they simply reinstalled Signal.</string>
    <string name="IdentityUtil_unverified_dialog_many">Your safety numbers with %1$s, %2$s, and %3$s are no longer verified. This could either mean that someone is trying to intercept your communication, or that they simply reinstalled Signal.</string>

    <string name="IdentityUtil_untrusted_dialog_one">Your safety number with %s just changed.</string>
    <string name="IdentityUtil_untrusted_dialog_two">Your safety numbers with %1$s and %2$s just changed.</string>
    <string name="IdentityUtil_untrusted_dialog_many">Your safety numbers with %1$s, %2$s, and %3$s just changed.</string>

    <plurals name="identity_others">
        <item quantity="one">%d other</item>
        <item quantity="other">%d others</item>
    </plurals>

    <!-- giphy_activity -->
    <string name="giphy_activity_toolbar__search_gifs">Search GIFs</string>

    <!-- giphy_fragment -->
    <string name="giphy_fragment__nothing_found">Nothing found</string>

    <!-- database_migration_activity -->
    <string name="database_migration_activity__would_you_like_to_import_your_existing_text_messages">Would you like to import your existing text messages into Signal\'s encrypted database?</string>
    <string name="database_migration_activity__the_default_system_database_will_not_be_modified">The default system database will not be modified or altered in any way.</string>
    <string name="database_migration_activity__skip">Skip</string>
    <string name="database_migration_activity__import">Import</string>
    <string name="database_migration_activity__this_could_take_a_moment_please_be_patient">This could take a moment. Please be patient, we\'ll notify you when the import is complete.</string>
    <string name="database_migration_activity__importing">IMPORTING</string>


    <!-- load_more_header -->
    <string name="load_more_header__see_full_conversation">See full conversation</string>
    <string name="load_more_header__loading">Loading</string>

    <!-- media_overview_activity -->
    <string name="media_overview_activity__no_media">No media</string>

    <!-- message_recipients_list_item -->
    <string name="message_recipients_list_item__view">VIEW</string>
    <string name="message_recipients_list_item__resend">RESEND</string>

    <!-- Displayed in a toast when user long presses an item in MyStories -->
    <string name="MyStoriesFragment__copied_sent_timestamp_to_clipboard">Copied sent timestamp to clipboard.</string>
    <!-- Displayed when there are no outgoing stories -->
    <string name="MyStoriesFragment__updates_to_your_story_will_show_up_here">Updates to your story will show up here.</string>

    <!-- GroupUtil -->
    <plurals name="GroupUtil_joined_the_group">
        <item quantity="one">%1$s joined the group.</item>
        <item quantity="other">%1$s joined the group.</item>
    </plurals>
    <string name="GroupUtil_group_name_is_now">Group name is now \'%1$s\'.</string>

    <!-- prompt_passphrase_activity -->
    <string name="prompt_passphrase_activity__unlock">Unlock</string>

    <!-- prompt_mms_activity -->
    <string name="prompt_mms_activity__signal_requires_mms_settings_to_deliver_media_and_group_messages">Signal requires MMS settings to deliver media and group messages through your wireless carrier. Your device does not make this information available, which is occasionally true for locked devices and other restrictive configurations.</string>
    <string name="prompt_mms_activity__to_send_media_and_group_messages_tap_ok">To send media and group messages, tap \'OK\' and complete the requested settings. The MMS settings for your carrier can generally be located by searching for \'your carrier APN\'. You will only need to do this once.</string>

    <!-- BadDecryptLearnMoreDialog -->
    <string name="BadDecryptLearnMoreDialog_delivery_issue">Delivery Issue</string>
    <string name="BadDecryptLearnMoreDialog_couldnt_be_delivered_individual">A message, sticker, reaction, or read receipt couldn\'t be delivered to you from %s. They may have tried sending it to you directly, or in a group.</string>
    <string name="BadDecryptLearnMoreDialog_couldnt_be_delivered_group">A message, sticker, reaction, or read receipt couldn\'t be delivered to you from %s.</string>

    <!-- profile_create_activity -->
    <string name="CreateProfileActivity_first_name_required">First name (required)</string>
    <string name="CreateProfileActivity_last_name_optional">Last name (optional)</string>
    <string name="CreateProfileActivity_next">Next</string>
    <string name="CreateProfileActivity__username">Username</string>
    <string name="CreateProfileActivity__create_a_username">Create a username</string>
    <string name="CreateProfileActivity_custom_mms_group_names_and_photos_will_only_be_visible_to_you">Custom MMS group names and photos will only be visible to you.</string>
    <string name="CreateProfileActivity_group_descriptions_will_be_visible_to_members_of_this_group_and_people_who_have_been_invited">Group descriptions will be visible to members of this group and people who have been invited.</string>

    <!-- EditAboutFragment -->
    <string name="EditAboutFragment_about">About</string>
    <string name="EditAboutFragment_write_a_few_words_about_yourself">Write a few words about yourself…</string>
    <string name="EditAboutFragment_count">%1$d/%2$d</string>
    <string name="EditAboutFragment_speak_freely">Speak freely</string>
    <string name="EditAboutFragment_encrypted">Encrypted</string>
    <string name="EditAboutFragment_be_kind">Be kind</string>
    <string name="EditAboutFragment_coffee_lover">Coffee lover</string>
    <string name="EditAboutFragment_free_to_chat">Free to chat</string>
    <string name="EditAboutFragment_taking_a_break">Taking a break</string>
    <string name="EditAboutFragment_working_on_something_new">Working on something new</string>

    <!-- EditProfileFragment -->
    <string name="EditProfileFragment__edit_group">Edit group</string>
    <string name="EditProfileFragment__group_name">Group name</string>
    <string name="EditProfileFragment__group_description">Group description</string>
    <string name="EditProfileFragment__support_link" translatable="false">https://support.signal.org/hc/articles/360007459591</string>

    <!-- EditProfileNameFragment -->
    <string name="EditProfileNameFragment_your_name">Your name</string>
    <string name="EditProfileNameFragment_first_name">First name</string>
    <string name="EditProfileNameFragment_last_name_optional">Last name (optional)</string>
    <string name="EditProfileNameFragment_save">Save</string>
    <string name="EditProfileNameFragment_failed_to_save_due_to_network_issues_try_again_later">Failed to save due to network issues. Try again later.</string>

    <!-- recipient_preferences_activity -->
    <string name="recipient_preference_activity__shared_media">Shared media</string>

    <!-- recipients_panel -->
    <string name="recipients_panel__to"><small>Enter a name or number</small></string>

    <!-- verify_display_fragment -->
    <string name="verify_display_fragment__to_verify_the_security_of_your_end_to_end_encryption_with_s"><![CDATA[To verify the security of your end-to-end encryption with %s, compare the numbers above with their device. You can also scan the code on their phone. <a href="https://signal.org/redirect/safety-numbers">Learn more.</a>]]></string>
    <string name="verify_display_fragment__tap_to_scan">Tap to scan</string>
    <string name="verify_display_fragment__successful_match">Successful match</string>
    <string name="verify_display_fragment__failed_to_verify_safety_number">Failed to verify safety number</string>
    <string name="verify_display_fragment__loading">Loading…</string>
    <string name="verify_display_fragment__mark_as_verified">Mark as verified</string>
    <string name="verify_display_fragment__clear_verification">Clear verification</string>

    <!-- verify_identity -->
    <string name="verify_identity__share_safety_number">Share safety number</string>

    <!-- verity_scan_fragment -->
    <string name="verify_scan_fragment__scan_the_qr_code_on_your_contact">Scan the QR Code on your contact\'s device.</string>

    <!-- webrtc_answer_decline_button -->
    <string name="webrtc_answer_decline_button__swipe_up_to_answer">Swipe up to answer</string>
    <string name="webrtc_answer_decline_button__swipe_down_to_reject">Swipe down to reject</string>

    <!-- message_details_header -->
    <string name="message_details_header__issues_need_your_attention">Some issues need your attention.</string>
    <string name="message_details_header__sent">Sent:</string>
    <string name="message_details_header__received">Received:</string>
    <string name="message_details_header__disappears">Disappears:</string>
    <string name="message_details_header__via">Via:</string>

    <!-- message_details_recipient_header -->
    <string name="message_details_recipient_header__pending_send">Pending</string>
    <string name="message_details_recipient_header__sent_to">Sent to</string>
    <string name="message_details_recipient_header__sent_from">Sent from</string>
    <string name="message_details_recipient_header__delivered_to">Delivered to</string>
    <string name="message_details_recipient_header__read_by">Read by</string>
    <string name="message_details_recipient_header__not_sent">Not sent</string>
    <string name="message_details_recipient_header__viewed">Viewed by</string>
    <string name="message_details_recipient_header__skipped">Skipped</string>

    <!-- message_Details_recipient -->
    <string name="message_details_recipient__failed_to_send">Failed to send</string>
    <string name="message_details_recipient__new_safety_number">New safety number</string>

    <!-- AndroidManifest.xml -->
    <string name="AndroidManifest__create_passphrase">Create passphrase</string>
    <string name="AndroidManifest__select_contacts">Select contacts</string>
    <string name="AndroidManifest__change_passphrase">Change passphrase</string>
    <string name="AndroidManifest__verify_safety_number">Verify safety number</string>
    <string name="AndroidManifest__log_submit">Submit debug log</string>
    <string name="AndroidManifest__media_preview">Media preview</string>
    <string name="AndroidManifest__message_details">Message details</string>
    <string name="AndroidManifest__linked_devices">Linked devices</string>
    <string name="AndroidManifest__invite_friends">Invite friends</string>
    <string name="AndroidManifest_archived_conversations">Archived conversations</string>
    <string name="AndroidManifest_remove_photo">Remove photo</string>

    <!-- Message Requests Megaphone -->
    <string name="MessageRequestsMegaphone__message_requests">Message requests</string>
    <string name="MessageRequestsMegaphone__users_can_now_choose_to_accept">Users can now choose to accept a new conversation. Profile names let people know who\'s messaging them.</string>
    <string name="MessageRequestsMegaphone__add_profile_name">Add profile name</string>

    <!-- HelpFragment -->
    <string name="HelpFragment__have_you_read_our_faq_yet">Have you read our FAQ yet?</string>
    <string name="HelpFragment__next">Next</string>
    <string name="HelpFragment__contact_us">Contact us</string>
    <string name="HelpFragment__tell_us_whats_going_on">Tell us what\'s going on</string>
    <string name="HelpFragment__include_debug_log">Include debug log.</string>
    <string name="HelpFragment__whats_this">What\'s this?</string>
    <string name="HelpFragment__how_do_you_feel">How do you feel? (Optional)</string>
    <string name="HelpFragment__tell_us_why_youre_reaching_out">Tell us why you\'re reaching out.</string>
    <string name="HelpFragment__emoji_5" translatable="false">emoji_5</string>
    <string name="HelpFragment__emoji_4" translatable="false">emoji_4</string>
    <string name="HelpFragment__emoji_3" translatable="false">emoji_3</string>
    <string name="HelpFragment__emoji_2" translatable="false">emoji_2</string>
    <string name="HelpFragment__emoji_1" translatable="false">emoji_1</string>
    <string name="HelpFragment__link__debug_info" translatable="false">https://support.signal.org/hc/articles/360007318591</string>
    <string name="HelpFragment__link__faq" translatable="false">https://support.signal.org</string>
    <string name="HelpFragment__support_info">Support Info</string>
    <string name="HelpFragment__signal_android_support_request">Signal Android Support Request</string>
    <string name="HelpFragment__debug_log">Debug Log:</string>
    <string name="HelpFragment__could_not_upload_logs">Could not upload logs</string>
    <string name="HelpFragment__please_be_as_descriptive_as_possible">Please be as descriptive as possible to help us understand the issue.</string>
    <string-array name="HelpFragment__categories_3">
        <item>\-\- Please select an option \-\-</item>
        <item>Something\'s Not Working</item>
        <item>Feature Request</item>
        <item>Question</item>
        <item>Feedback</item>
        <item>Other</item>
        <item>Payments (MobileCoin)</item>
        <item>Sustainers &amp; Signal Boost</item>
    </string-array>

    <!-- ReactWithAnyEmojiBottomSheetDialogFragment -->
    <string name="ReactWithAnyEmojiBottomSheetDialogFragment__this_message">This Message</string>
    <string name="ReactWithAnyEmojiBottomSheetDialogFragment__recently_used">Recently Used</string>
    <string name="ReactWithAnyEmojiBottomSheetDialogFragment__smileys_and_people">Smileys &amp; People</string>
    <string name="ReactWithAnyEmojiBottomSheetDialogFragment__nature">Nature</string>
    <string name="ReactWithAnyEmojiBottomSheetDialogFragment__food">Food</string>
    <string name="ReactWithAnyEmojiBottomSheetDialogFragment__activities">Activities</string>
    <string name="ReactWithAnyEmojiBottomSheetDialogFragment__places">Places</string>
    <string name="ReactWithAnyEmojiBottomSheetDialogFragment__objects">Objects</string>
    <string name="ReactWithAnyEmojiBottomSheetDialogFragment__symbols">Symbols</string>
    <string name="ReactWithAnyEmojiBottomSheetDialogFragment__flags">Flags</string>
    <string name="ReactWithAnyEmojiBottomSheetDialogFragment__emoticons">Emoticons</string>
    <string name="ReactWithAnyEmojiBottomSheetDialogFragment__no_results_found">No results found</string>

    <!-- arrays.xml -->
    <string name="arrays__use_default">Use default</string>
    <string name="arrays__use_custom">Use custom</string>

    <string name="arrays__mute_for_one_hour">Mute for 1 hour</string>
    <string name="arrays__mute_for_eight_hours">Mute for 8 hours</string>
    <string name="arrays__mute_for_one_day">Mute for 1 day</string>
    <string name="arrays__mute_for_seven_days">Mute for 7 days</string>
    <string name="arrays__always">Always</string>

    <string name="arrays__settings_default">Settings default</string>
    <string name="arrays__enabled">Enabled</string>
    <string name="arrays__disabled">Disabled</string>

    <string name="arrays__name_and_message">Name and message</string>
    <string name="arrays__name_only">Name only</string>
    <string name="arrays__no_name_or_message">No name or message</string>

    <string name="arrays__images">Images</string>
    <string name="arrays__audio">Audio</string>
    <string name="arrays__video">Video</string>
    <string name="arrays__documents">Documents</string>

    <string name="arrays__small">Small</string>
    <string name="arrays__normal">Normal</string>
    <string name="arrays__large">Large</string>
    <string name="arrays__extra_large">Extra large</string>

    <string name="arrays__default">Default</string>
    <string name="arrays__high">High</string>
    <string name="arrays__max">Max</string>

    <!-- plurals.xml -->
    <plurals name="hours_ago">
        <item quantity="one">%dh</item>
        <item quantity="other">%dh</item>
    </plurals>

    <!-- preferences.xml -->
    <string name="preferences_beta">Beta</string>
    <string name="preferences__sms_mms">SMS and MMS</string>
    <string name="preferences__pref_all_sms_title">Receive all SMS</string>
    <string name="preferences__pref_all_mms_title">Receive all MMS</string>
    <string name="preferences__use_signal_for_viewing_and_storing_all_incoming_text_messages">Use Signal for all incoming text messages</string>
    <string name="preferences__use_signal_for_viewing_and_storing_all_incoming_multimedia_messages">Use Signal for all incoming multimedia messages</string>
    <string name="preferences__pref_enter_sends_title">Enter key sends</string>
    <string name="preferences__pressing_the_enter_key_will_send_text_messages">Pressing the Enter key will send text messages</string>
    <string name="preferences__pref_use_address_book_photos">Use address book photos</string>
    <string name="preferences__display_contact_photos_from_your_address_book_if_available">Display contact photos from your address book if available</string>
    <string name="preferences__generate_link_previews">Generate link previews</string>
    <string name="preferences__retrieve_link_previews_from_websites_for_messages">Retrieve link previews directly from websites for messages you send.</string>
    <string name="preferences__choose_identity">Choose identity</string>
    <string name="preferences__choose_your_contact_entry_from_the_contacts_list">Choose your contact entry from the contacts list.</string>
    <string name="preferences__change_passphrase">Change passphrase</string>
    <string name="preferences__change_your_passphrase">Change your passphrase</string>
    <string name="preferences__enable_passphrase">Enable passphrase screen lock</string>
    <string name="preferences__lock_signal_and_message_notifications_with_a_passphrase">Lock screen and notifications with a passphrase</string>
    <string name="preferences__screen_security">Screen security</string>
    <string name="preferences__disable_screen_security_to_allow_screen_shots">Block screenshots in the recents list and inside the app</string>
    <string name="preferences__auto_lock_signal_after_a_specified_time_interval_of_inactivity">Auto-lock Signal after a specified time interval of inactivity</string>
    <string name="preferences__inactivity_timeout_passphrase">Inactivity timeout passphrase</string>
    <string name="preferences__inactivity_timeout_interval">Inactivity timeout interval</string>
    <string name="preferences__notifications">Notifications</string>
    <string name="preferences__led_color">LED color</string>
    <string name="preferences__led_color_unknown">Unknown</string>
    <string name="preferences__pref_led_blink_title">LED blink pattern</string>
    <string name="preferences__sound">Sound</string>
    <string name="preferences__silent">Silent</string>
    <string name="preferences__default">Default</string>
    <string name="preferences__repeat_alerts">Repeat alerts</string>
    <string name="preferences__never">Never</string>
    <string name="preferences__one_time">One time</string>
    <string name="preferences__two_times">Two times</string>
    <string name="preferences__three_times">Three times</string>
    <string name="preferences__five_times">Five times</string>
    <string name="preferences__ten_times">Ten times</string>
    <string name="preferences__vibrate">Vibrate</string>
    <string name="preferences__green">Green</string>
    <string name="preferences__red">Red</string>
    <string name="preferences__blue">Blue</string>
    <string name="preferences__orange">Orange</string>
    <string name="preferences__cyan">Cyan</string>
    <string name="preferences__magenta">Magenta</string>
    <string name="preferences__white">White</string>
    <string name="preferences__none">None</string>
    <string name="preferences__fast">Fast</string>
    <string name="preferences__normal">Normal</string>
    <string name="preferences__slow">Slow</string>
    <string name="preferences__help">Help</string>
    <string name="preferences__advanced">Advanced</string>
<<<<<<< HEAD
    <string name="preferences__donate_to_signal">Donate to Molly</string>
    <!-- Preference label when someone is already a subscriber -->
    <string name="preferences__subscription">Subscription</string>
    <!-- Preference label for making a monthly donation to Signal -->
    <string name="preferences__monthly_donation">Monthly Donation</string>
=======
    <string name="preferences__donate_to_signal">Donate to Signal</string>
>>>>>>> ee698951
    <!-- Preference label for making one-time donations to Signal -->
    <string name="preferences__one_time_donation">One-time Donation</string>
    <string name="preferences__privacy">Privacy</string>
    <string name="preferences__mms_user_agent">MMS User Agent</string>
    <string name="preferences__advanced_mms_access_point_names">Manual MMS settings</string>
    <string name="preferences__mmsc_url">MMSC URL</string>
    <string name="preferences__mms_proxy_host">MMS Proxy Host</string>
    <string name="preferences__mms_proxy_port">MMS Proxy Port</string>
    <string name="preferences__mmsc_username">MMSC Username</string>
    <string name="preferences__mmsc_password">MMSC Password</string>
    <string name="preferences__sms_delivery_reports">SMS delivery reports</string>
    <string name="preferences__request_a_delivery_report_for_each_sms_message_you_send">Request a delivery report for each SMS message you send</string>
    <string name="preferences__data_and_storage">Data and storage</string>
    <string name="preferences__storage">Storage</string>
    <string name="preferences__payments">Payments</string>
    <string name="preferences__payments_beta">Payments (Beta)</string>
    <string name="preferences__conversation_length_limit">Conversation length limit</string>
    <string name="preferences__keep_messages">Keep messages</string>
    <string name="preferences__clear_message_history">Clear message history</string>
    <string name="preferences__linked_devices">Linked devices</string>
    <string name="preferences__light_theme">Light</string>
    <string name="preferences__dark_theme">Dark</string>
    <string name="preferences__appearance">Appearance</string>
    <string name="preferences__theme">Theme</string>
    <string name="preferences__chat_wallpaper">Chat wallpaper</string>
    <string name="preferences__chat_color_and_wallpaper">Chat color &amp; wallpaper</string>
    <string name="preferences__disable_pin">Disable PIN</string>
    <string name="preferences__enable_pin">Enable PIN</string>
    <string name="preferences__if_you_disable_the_pin_you_will_lose_all_data">If you disable the PIN, you will lose all data when you re-register Signal unless you manually back up and restore. You can not turn on Registration Lock while the PIN is disabled.</string>
    <string name="preferences__pins_keep_information_stored_with_signal_encrypted_so_only_you_can_access_it">PINs keep information stored with Signal encrypted so only you can access it. Your profile, settings, and contacts will restore when you reinstall. You won’t need your PIN to open the app.</string>
    <string name="preferences__system_default">System default</string>
    <string name="preferences__language">Language</string>
    <string name="preferences__signal_messages_and_calls">Signal messages and calls</string>
    <string name="preferences__advanced_pin_settings">Advanced PIN settings</string>
    <string name="preferences__free_private_messages_and_calls">Free private messages and calls to Signal users</string>
    <string name="preferences__submit_debug_log">Submit debug log</string>
    <string name="preferences__delete_account">Delete account</string>
    <string name="preferences__support_wifi_calling">\'WiFi Calling\' compatibility mode</string>
    <string name="preferences__enable_if_your_device_supports_sms_mms_delivery_over_wifi">Enable if your device uses SMS/MMS delivery over WiFi (only enable when \'WiFi Calling\' is enabled on your device)</string>
    <string name="preferences__incognito_keyboard">Incognito keyboard</string>
    <string name="preferences__read_receipts">Read receipts</string>
    <string name="preferences__if_read_receipts_are_disabled_you_wont_be_able_to_see_read_receipts">If read receipts are disabled, you won\'t be able to see read receipts from others.</string>
    <string name="preferences__typing_indicators">Typing indicators</string>
    <string name="preferences__if_typing_indicators_are_disabled_you_wont_be_able_to_see_typing_indicators">If typing indicators are disabled, you won\'t be able to see typing indicators from others.</string>
    <string name="preferences__request_keyboard_to_disable">Request keyboard to disable personalized learning.</string>
    <string name="preferences__this_setting_is_not_a_guarantee">This setting is not a guarantee, and your keyboard may ignore it.</string>
    <string name="preferences__incognito_keyboard_learn_more" translatable="false">https://support.signal.org/hc/articles/360055276112</string>
    <string name="preferences_app_protection__blocked_users">Blocked users</string>
    <string name="preferences_chats__when_using_mobile_data">When using mobile data</string>
    <string name="preferences_chats__when_using_wifi">When using Wi-Fi</string>
    <string name="preferences_chats__when_roaming">When roaming</string>
    <string name="preferences_chats__media_auto_download">Media auto-download</string>
    <string name="preferences_chats__message_history">Message history</string>
    <string name="preferences_storage__storage_usage">Storage usage</string>
    <string name="preferences_storage__photos">Photos</string>
    <string name="preferences_storage__videos">Videos</string>
    <string name="preferences_storage__files">Files</string>
    <string name="preferences_storage__audio">Audio</string>
    <string name="preferences_storage__review_storage">Review storage</string>
    <string name="preferences_storage__delete_older_messages">Delete older messages?</string>
    <string name="preferences_storage__clear_message_history">Clear message history?</string>
    <string name="preferences_storage__this_will_permanently_delete_all_message_history_and_media">This will permanently delete all message history and media from your device that are older than %1$s.</string>
    <string name="preferences_storage__this_will_permanently_trim_all_conversations_to_the_d_most_recent_messages">This will permanently trim all conversations to the %1$s most recent messages.</string>
    <string name="preferences_storage__this_will_delete_all_message_history_and_media_from_your_device">This will permanently delete all message history and media from your device.</string>
    <string name="preferences_storage__are_you_sure_you_want_to_delete_all_message_history">Are you sure you want to delete all message history?</string>
    <string name="preferences_storage__all_message_history_will_be_permanently_removed_this_action_cannot_be_undone">All message history will be permanently removed. This action cannot be undone.</string>
    <string name="preferences_storage__delete_all_now">Delete all now</string>
    <string name="preferences_storage__forever">Forever</string>
    <string name="preferences_storage__one_year">1 year</string>
    <string name="preferences_storage__six_months">6 months</string>
    <string name="preferences_storage__thirty_days">30 days</string>
    <string name="preferences_storage__none">None</string>
    <string name="preferences_storage__s_messages">%1$s messages</string>
    <string name="preferences_storage__custom">Custom</string>
    <string name="preferences_advanced__use_system_emoji">Use system emoji</string>
    <string name="preferences_advanced__disable_signal_built_in_emoji_support">Disable Signal\'s built-in emoji support</string>
    <string name="preferences_advanced__relay_all_calls_through_the_signal_server_to_avoid_revealing_your_ip_address">Relay all calls through the Signal server to avoid revealing your IP address to your contact. Enabling will reduce call quality.</string>
    <string name="preferences_advanced__always_relay_calls">Always relay calls</string>
    <string name="preferences_app_protection__who_can">Who can…</string>
    <string name="preferences_app_protection__app_access">App access</string>
    <string name="preferences_app_protection__communication">Communication</string>
    <string name="preferences_chats__chats">Chats</string>
    <string name="preferences_data_and_storage__manage_storage">Manage storage</string>
    <string name="preferences_data_and_storage__calls">Calls</string>
    <string name="preferences_data_and_storage__use_less_data_for_calls">Use less data for calls</string>
    <string name="preferences_data_and_storage__never">Never</string>
    <string name="preferences_data_and_storage__wifi_and_mobile_data">WiFi and mobile data</string>
    <string name="preferences_data_and_storage__mobile_data_only">Mobile data only</string>
    <string name="preference_data_and_storage__using_less_data_may_improve_calls_on_bad_networks">Using less data may improve calls on bad networks</string>
    <string name="preferences_notifications__messages">Messages</string>
    <string name="preferences_notifications__events">Events</string>
    <string name="preferences_notifications__in_chat_sounds">In-chat sounds</string>
    <string name="preferences_notifications__show">Show</string>
    <string name="preferences_notifications__calls">Calls</string>
    <string name="preferences_notifications__ringtone">Ringtone</string>
    <string name="preferences_chats__show_invitation_prompts">Show invitation prompts</string>
    <string name="preferences_chats__display_invitation_prompts_for_contacts_without_signal">Display invitation prompts for contacts without Signal</string>
    <string name="preferences_chats__message_text_size">Message font size</string>
    <string name="preferences_events__contact_joined_signal">Contact joined Signal</string>
    <string name="preferences_notifications__priority">Priority</string>
    <!-- Heading for the \'censorship circumvention\' section of privacy preferences -->
    <string name="preferences_communication__category_censorship_circumvention">Censorship circumvention</string>
    <!-- Title of the \'censorship circumvention\' toggle switch -->
    <string name="preferences_communication__censorship_circumvention">Censorship circumvention</string>
    <string name="preferences_communication__censorship_circumvention_if_enabled_signal_will_attempt_to_circumvent_censorship">If enabled, Signal will attempt to circumvent censorship. Do not enable this feature unless you are in a location where Signal is censored.</string>
    <!-- Summary text for \'censorship circumvention\' toggle. Indicates that we automatically enabled it because we believe you\'re in a censored country -->
    <string name="preferences_communication__censorship_circumvention_has_been_activated_based_on_your_accounts_phone_number">Censorship circumvention has been activated based on your account\'s phone number.</string>
    <!-- Summary text for \'censorship circumvention\' toggle. Indicates that you disabled it even though we believe you\'re in a censored country -->
    <string name="preferences_communication__censorship_circumvention_you_have_manually_disabled">You have manually disabled censorship circumvention.</string>
    <!-- Summary text for \'censorship circumvention\' toggle. Indicates that you cannot use it because you\'re already connected to the Signal service -->
    <string name="preferences_communication__censorship_circumvention_is_not_necessary_you_are_already_connected">Censorship circumvention is not necessary; you are already connected to the Signal service.</string>
    <!-- Summary text for \'censorship circumvention\' toggle. Indicates that you cannot use it because you\'re not connected to the internet -->
    <string name="preferences_communication__censorship_circumvention_can_only_be_activated_when_connected_to_the_internet">Censorship circumvention can only be activated when connected to the internet.</string>
    <string name="preferences_communication__category_sealed_sender">Sealed Sender</string>
    <string name="preferences_communication__sealed_sender_display_indicators">Display indicators</string>
    <string name="preferences_communication__sealed_sender_display_indicators_description">Show a status icon when you select "Message details" on messages that were delivered using sealed sender.</string>
    <string name="preferences_communication__sealed_sender_allow_from_anyone">Allow from anyone</string>
    <string name="preferences_communication__sealed_sender_allow_from_anyone_description">Enable sealed sender for incoming messages from non-contacts and people with whom you have not shared your profile.</string>
    <string name="preferences_communication__sealed_sender_learn_more">Learn more</string>
    <string name="preferences_setup_a_username">Setup a username</string>
    <string name="preferences_proxy">Proxy</string>
    <string name="preferences_use_proxy">Use proxy</string>
    <string name="preferences_off">Off</string>
    <string name="preferences_on">On</string>
    <string name="preferences_proxy_address">Proxy address</string>
    <string name="preferences_only_use_a_proxy_if">Only use a proxy if you\'re not able to connect to Signal on mobile data or Wi-Fi.</string>
    <string name="preferences_share">Share</string>
    <string name="preferences_save">Save</string>
    <string name="preferences_connecting_to_proxy">Connecting to proxy…</string>
    <string name="preferences_connected_to_proxy">Connected to proxy</string>
    <string name="preferences_connection_failed">Connection failed</string>
    <string name="preferences_couldnt_connect_to_the_proxy">Couldn\'t connect to the proxy. Check the proxy address and try again.</string>
    <string name="preferences_you_are_connected_to_the_proxy">You are connected to the proxy. You can turn the proxy off at any time from Settings.</string>
    <string name="preferences_success">Success</string>
    <string name="preferences_failed_to_connect">Failed to connect</string>
    <string name="preferences_enter_proxy_address">Enter proxy address</string>


    <string name="configurable_single_select__customize_option">Customize option</string>

    <!-- Internal only preferences -->
    <string name="preferences__internal_preferences" translatable="false">Internal Preferences</string>
    <string name="preferences__internal_preferences_groups_v2" translatable="false">Groups V2</string>
    <string name="preferences__internal_preferences_groups_v1_migration" translatable="false">Groups V1 Migration</string>
    <string name="preferences__internal_do_not_create_gv2" translatable="false">Do not create GV2 groups</string>
    <string name="preferences__internal_do_not_create_gv2_description" translatable="false">Do not attempt to create GV2 groups, i.e. will force creation of GV1 or MMS groups.</string>
    <string name="preferences__internal_force_gv2_invites" translatable="false">Force Invites</string>
    <string name="preferences__internal_force_gv2_invites_description" translatable="false">Members will not be added directly to a GV2 even if they could be.</string>
    <string name="preferences__internal_ignore_gv2_server_changes" translatable="false">Ignore server changes</string>
    <string name="preferences__internal_ignore_gv2_server_changes_description" translatable="false">Changes in server\'s response will be ignored, causing passive voice update messages if P2P is also ignored.</string>
    <string name="preferences__internal_ignore_gv2_p2p_changes" translatable="false">Ignore P2P changes</string>
    <string name="preferences__internal_ignore_gv2_p2p_changes_description" translatable="false">Changes sent P2P will be ignored. In conjunction with ignoring server changes, will cause passive voice.</string>
    <string name="preferences__internal_do_not_initiate_automigrate" translatable="false">Disable Auto-Migration Initiation</string>
    <string name="preferences__internal_do_not_initiate_automigrate_description" translatable="false">Do not attempt to initiate an auto-migration. You will still recognize migrated groups.</string>
    <string name="preferences__internal_do_not_notify_automigrate" translatable="false">Disable Auto-Migration Notification</string>
    <string name="preferences__internal_do_not_notify_automigrate_description" translatable="false">Do not attempt to notify other users of an auto-migration. They will have to discover it on their own.</string>
    <string name="preferences__internal_payments" translatable="false">Payments</string>
    <string name="preferences__internal_payment_copy_data" translatable="false">Copy payments data</string>
    <string name="preferences__internal_payment_copy_data_description" translatable="false">Copy all payment records to clipboard.</string>
    <string name="preferences__internal_account" translatable="false">Account</string>
    <string name="preferences__internal_refresh_attributes" translatable="false">Refresh attributes</string>
    <string name="preferences__internal_refresh_attributes_description" translatable="false">Forces a write of capabilities on to the server followed by a read.</string>
    <string name="preferences__internal_refresh_profile" translatable="false">Refresh profile</string>
    <string name="preferences__internal_refresh_profile_description" translatable="false">Forces a refresh of your own profile.</string>
    <string name="preferences__internal_rotate_profile_key" translatable="false">Rotate profile key</string>
    <string name="preferences__internal_rotate_profile_key_description" translatable="false">Creates a new versioned profile, and triggers an update of any GV2 group you belong to.</string>
    <string name="preferences__internal_refresh_remote_config" translatable="false">Refresh remote config</string>
    <string name="preferences__internal_refresh_remote_config_description" translatable="false">Forces a refresh of the remote config locally instead of waiting for the elapsed time.</string>
    <string name="preferences__internal_misc" translatable="false">Miscellaneous</string>
    <string name="preferences__internal_user_details" translatable="false">\'Internal Details\' button</string>
    <string name="preferences__internal_user_details_description" translatable="false">Show a button in conversation settings that lets you see more information about a user.</string>
    <string name="preferences__internal_shake_to_report" translatable="false">Shake to Report</string>
    <string name="preferences__internal_shake_to_report_description" translatable="false">Shake your phone to easily submit and share a debug log.</string>
    <string name="preferences__internal_clear_keep_longer_logs" translatable="false">Clear keep longer logs</string>
    <string name="preferences__internal_storage_service" translatable="false">Storage service</string>
    <string name="preferences__internal_disable_storage_service" translatable="false">Disable syncing</string>
    <string name="preferences__internal_disable_storage_service_description" translatable="false">Prevent syncing any data to/from storage service.</string>
    <string name="preferences__internal_force_storage_service_sync" translatable="false">Overwrite remote data</string>
    <string name="preferences__internal_sync_now" translatable="false">Sync now</string>
    <string name="preferences__internal_sync_now_description" translatable="false">Enqueue a normal storage service sync.</string>
    <string name="preferences__internal_force_storage_service_sync_description" translatable="false">Forces remote storage to match the local device state.</string>
    <string name="preferences__internal_network" translatable="false">Network</string>
    <string name="preferences__internal_allow_censorship_toggle" translatable="false">Allow censorship circumvention toggle</string>
    <string name="preferences__internal_allow_censorship_toggle_description" translatable="false">Allow changing the censorship circumvention toggle regardless of network connectivity.</string>
    <string name="preferences__internal_conversations_and_shortcuts" translatable="false">Conversations and Shortcuts</string>
    <string name="preferences__internal_emoji" translatable="false">Emoji</string>
    <string name="preferences__internal_use_built_in_emoji_set" translatable="false">Use built-in emoji set</string>
    <string name="preferences__internal_force_emoji_download" translatable="false">Force emoji download</string>
    <string name="preferences__internal_force_emoji_download_description" translatable="false">Download the latest emoji set if it\'s newer than what we have.</string>
    <string name="preferences__internal_force_search_index_download" translatable="false">Force search index download</string>
    <string name="preferences__internal_force_search_index_download_description" translatable="false">Download the latest emoji search index if it\'s newer than what we have.</string>
    <string name="preferences__internal_current_version_builtin" translatable="false">Current version: Built-In</string>
    <string name="preferences__internal_current_version_d_at_density_s" translatable="false">Current version: %1$d at density %2$s</string>
    <string name="preferences__internal_delete_all_dynamic_shortcuts" translatable="false">Delete all dynamic shortcuts</string>
    <string name="preferences__internal_click_to_delete_all_dynamic_shortcuts" translatable="false">Click to delete all dynamic shortcuts</string>
    <string name="preferences__internal_details" translatable="false">Internal Details</string>
    <string name="preferences__internal_disable_profile_sharing" translatable="false">Disable Profile Sharing</string>
    <string name="preferences__internal_delete_session" translatable="false">Delete Session</string>
    <string name="preferences__internal_sender_key" translatable="false">Sender Key</string>
    <string name="preferences__internal_clear_all_state" translatable="false">Clear all state</string>
    <string name="preferences__internal_click_to_delete_all_sender_key_state" translatable="false">Click to delete all sender key state</string>
    <string name="preferences__internal_clear_shared_state" translatable="false">Clear shared state</string>
    <string name="preferences__internal_click_to_delete_all_sharing_state" translatable="false">Click to delete all sharing state</string>
    <string name="preferences__internal_remove_two_person_minimum" translatable="false">Remove 2 person minimum</string>
    <string name="preferences__internal_remove_the_requirement_that_you_need" translatable="false">Remove the requirement that you  need at least 2 recipients to use sender key.</string>
    <string name="preferences__internal_delay_resends" translatable="false">Delay resends</string>
    <string name="preferences__internal_delay_resending_messages_in_response_to_retry_receipts" translatable="false">Delay resending messages in response to retry receipts by 10 seconds.</string>
    <string name="preferences__internal_local_metrics" translatable="false">Local Metrics</string>
    <string name="preferences__internal_clear_local_metrics" translatable="false">Clear local metrics</string>
    <string name="preferences__internal_click_to_clear_all_local_metrics_state" translatable="false">Click to clear all local metrics state.</string>
    <string name="preferences__internal_calling_server" translatable="false">Group call server</string>
    <string name="preferences__internal_calling_server_default" translatable="false">Default</string>
    <string name="preferences__internal_calling_server_s" translatable="false">%1$s server</string>
    <string name="preferences__internal_calling" translatable="false">Calling options</string>
    <string name="preferences__internal_calling_audio_processing_method" translatable="false">Audio processing method</string>
    <string name="preferences__internal_calling_bandwidth_mode" translatable="false">Bandwidth mode</string>
    <string name="preferences__internal_calling_disable_telecom" translatable="false">Disable Telecom integration</string>
    <string name="preferences__internal_badges" translatable="false">Badges</string>
    <string name="preferences__internal_badges_enqueue_redemption" translatable="false">Enqueue redemption.</string>
    <string name="preferences__internal_release_channel" translatable="false">Release channel</string>
    <string name="preferences__internal_fetch_release_channel" translatable="false">Fetch release channel</string>
    <string name="preferences__internal_release_channel_set_last_version" translatable="false">Set last version seen back 10 versions</string>
    <string name="preferences__internal_add_sample_note" translatable="false">Add sample note</string>
    <string name="preferences__internal_disable_stories" translatable="false">Disable stories</string>
    <string name="preferences__internal_cds" translatable="false">CDS</string>
    <string name="preferences__internal_clear_history" translatable="false">Clear history</string>
    <string name="preferences__internal_clear_history_description" translatable="false">Clears all CDS history, meaning the next sync will consider all numbers to be new.</string>
    <string name="preferences__internal_clear_all_service_ids" translatable="false">Clear all service IDs</string>
    <string name="preferences__internal_clear_all_service_ids_description" translatable="false">Clears all known service IDs (except your own). Do not use on your personal device!</string>
    <string name="preferences__internal_clear_all_profile_keys" translatable="false">Clear all profile keys</string>
    <string name="preferences__internal_clear_all_profile_keys_description" translatable="false">Clears all known profile keys (except your own). Do not use on your personal device!</string>


    <!-- Payments -->
    <string name="PaymentsActivityFragment__all_activity">All activity</string>
    <string name="PaymentsAllActivityFragment__all">All</string>
    <string name="PaymentsAllActivityFragment__sent">Sent</string>
    <string name="PaymentsAllActivityFragment__received">Received</string>

    <string name="PaymentsHomeFragment__introducing_payments">Introducing payments (Beta)</string>
    <string name="PaymentsHomeFragment__use_signal_to_send_and_receive">Use Molly to send and receive MobileCoin, a new privacy focused digital currency. Activate to get started.</string>
    <string name="PaymentsHomeFragment__activate_payments">Activate Payments</string>
    <string name="PaymentsHomeFragment__activating_payments">Activating payments…</string>
    <string name="PaymentsHomeFragment__restore_payments_account">Restore payments account</string>
    <string name="PaymentsHomeFragment__no_recent_activity_yet">No recent activity yet</string>
    <string name="PaymentsHomeFragment__pending_requests">Pending requests</string>
    <string name="PaymentsHomeFragment__recent_activity">Recent activity</string>
    <string name="PaymentsHomeFragment__see_all">See all</string>
    <string name="PaymentsHomeFragment__add_funds">Add funds</string>
    <string name="PaymentsHomeFragment__send">Send</string>
    <string name="PaymentsHomeFragment__sent_s">Sent %1$s</string>
    <string name="PaymentsHomeFragment__received_s">Received %1$s</string>
    <string name="PaymentsHomeFragment__transfer_to_exchange">Transfer to exchange</string>
    <string name="PaymentsHomeFragment__currency_conversion">Currency conversion</string>
    <string name="PaymentsHomeFragment__deactivate_payments">Deactivate payments</string>
    <string name="PaymentsHomeFragment__recovery_phrase">Recovery phrase</string>
    <string name="PaymentsHomeFragment__help">Help</string>
    <string name="PaymentsHomeFragment__coin_cleanup_fee">Coin cleanup fee</string>
    <string name="PaymentsHomeFragment__sent_payment">Sent payment</string>
    <string name="PaymentsHomeFragment__received_payment">Received payment</string>
    <string name="PaymentsHomeFragment__processing_payment">Processing payment</string>
    <string name="PaymentsHomeFragment__unknown_amount">---</string>
    <string name="PaymentsHomeFragment__currency_conversion_not_available">Currency conversion not available</string>
    <string name="PaymentsHomeFragment__cant_display_currency_conversion">Can\'t display currency conversion. Check your phone\'s connection and try again.</string>
    <string name="PaymentsHomeFragment__payments_is_not_available_in_your_region">Payments is not available in your region.</string>
    <string name="PaymentsHomeFragment__could_not_enable_payments">Could not enable payments. Try again later.</string>
    <string name="PaymentsHomeFragment__deactivate_payments_question">Deactivate Payments?</string>
    <string name="PaymentsHomeFragment__you_will_not_be_able_to_send">You will not be able to send or receive MobileCoin in Molly if you deactivate payments.</string>
    <string name="PaymentsHomeFragment__deactivate">Deactivate</string>
    <string name="PaymentsHomeFragment__continue">Continue</string>
    <string name="PaymentsHomeFragment__balance_is_not_currently_available">Balance is not currently available.</string>
    <string name="PaymentsHomeFragment__payments_deactivated">Payments deactivated.</string>
    <string name="PaymentsHomeFragment__payment_failed">Payment failed</string>
    <string name="PaymentsHomeFragment__details">Details</string>
    <string name="PaymentsHomeFragment__learn_more__activate_payments" translatable="false">https://support.signal.org/hc/articles/360057625692#payments_activate </string>
    <string name="PaymentsHomeFragment__you_can_use_signal_to_send">You can use Molly to send and receive MobileCoin. All payments are subject to the Terms of Use for MobileCoins and the MobileCoin Wallet. This is a beta feature so you may encounter some issues and payments or balances you may lose can\'t be recovered. </string>
    <string name="PaymentsHomeFragment__activate">Activate</string>
    <string name="PaymentsHomeFragment__view_mobile_coin_terms">View MobileCoin terms</string>
    <string name="PaymentsHomeFragment__payments_not_available">Payments in Molly is no longer available. You can still transfer funds to an exchange but you can no longer send and receive payments or add funds.</string>

    <string name="PaymentsHomeFragment__mobile_coin_terms_url" translatable="false">https://www.mobilecoin.com/terms-of-use.html</string>

    <!-- PaymentsAddMoneyFragment -->
    <string name="PaymentsAddMoneyFragment__add_funds">Add funds</string>
    <string name="PaymentsAddMoneyFragment__your_wallet_address">Your Wallet Address</string>
    <string name="PaymentsAddMoneyFragment__copy">Copy</string>
    <string name="PaymentsAddMoneyFragment__copied_to_clipboard">Copied to clipboard</string>
    <string name="PaymentsAddMoneyFragment__to_add_funds">To add funds, send MobileCoin to your wallet address. Start a transaction from your account on an exchange that supports MobileCoin, then scan the QR code or copy your wallet address.</string>
    <string name="PaymentsAddMoneyFragment__learn_more__information" translatable="false">https://support.signal.org/hc/articles/360057625692#payments_transfer_from_exchange</string>

    <!-- PaymentsDetailsFragment -->
    <string name="PaymentsDetailsFragment__details">Details</string>
    <string name="PaymentsDetailsFragment__status">Status</string>
    <string name="PaymentsDetailsFragment__submitting_payment">Submitting payment…</string>
    <string name="PaymentsDetailsFragment__processing_payment">Processing payment…</string>
    <string name="PaymentsDetailsFragment__payment_complete">Payment complete</string>
    <string name="PaymentsDetailsFragment__payment_failed">Payment failed</string>
    <string name="PaymentsDetailsFragment__network_fee">Network fee</string>
    <string name="PaymentsDetailsFragment__sent_by">Sent by</string>
    <string name="PaymentsDetailsFragment__sent_to_s">Sent to %1$s</string>
    <string name="PaymentsDetailsFragment__you_on_s_at_s">You on %1$s at %2$s</string>
    <string name="PaymentsDetailsFragment__s_on_s_at_s">%1$s on %2$s at %3$s</string>
    <string name="PaymentsDetailsFragment__to">To</string>
    <string name="PaymentsDetailsFragment__from">From</string>
    <string name="PaymentsDetailsFragment__information">Transaction details including the payment amount and time of transaction are part of the MobileCoin Ledger.</string>
    <string name="PaymentsDetailsFragment__coin_cleanup_fee">Coin cleanup fee</string>
    <string name="PaymentsDetailsFragment__coin_cleanup_information">A “coin cleanup fee” is charged when the coins in your possession can not be combined to complete a transaction. Cleanup will allow you to continue sending payments.</string>
    <string name="PaymentsDetailsFragment__no_details_available">No further details available for this transaction</string>
    <string name="PaymentsDetailsFragment__learn_more__information" translatable="false">https://support.signal.org/hc/articles/360057625692#payments_details</string>
    <string name="PaymentsDetailsFragment__learn_more__cleanup_fee" translatable="false">https://support.signal.org/hc/articles/360057625692#payments_details_fees</string>
    <string name="PaymentsDetailsFragment__sent_payment">Sent payment</string>
    <string name="PaymentsDetailsFragment__received_payment">Received payment</string>
    <string name="PaymentsDeatilsFragment__payment_completed_s">Payment completed %1$s</string>
    <string name="PaymentsDetailsFragment__block_number">Block number</string>

    <!-- PaymentsTransferFragment -->
    <string name="PaymentsTransferFragment__transfer">Transfer</string>
    <string name="PaymentsTransferFragment__scan_qr_code">Scan QR Code</string>
    <string name="PaymentsTransferFragment__to_scan_or_enter_wallet_address">To: Scan or enter wallet address</string>
    <string name="PaymentsTransferFragment__you_can_transfer">You can transfer MobileCoin by completing a transfer to the wallet address provided by the exchange. The wallet address is the string of numbers and letters most commonly below the QR code.</string>
    <string name="PaymentsTransferFragment__next">Next</string>
    <string name="PaymentsTransferFragment__invalid_address">Invalid address</string>
    <string name="PaymentsTransferFragment__check_the_wallet_address">Check the wallet address you\'re attempting to transfer to and try again.</string>
    <string name="PaymentsTransferFragment__you_cant_transfer_to_your_own_signal_wallet_address">You can\'t transfer to your own Molly wallet address. Enter the wallet address from your account at a supported exchange.</string>
    <string name="PaymentsTransferFragment__to_scan_a_qr_code_signal_needs">To scan a QR code, Molly needs access to the camera.</string>
    <string name="PaymentsTransferFragment__signal_needs_the_camera_permission_to_capture_qr_code_go_to_settings">Molly needs the Camera permission to capture a QR code. Go to settings, select \"Permissions\", and enable \"Camera\".</string>
    <string name="PaymentsTransferFragment__to_scan_a_qr_code_signal_needs_access_to_the_camera">To scan a QR code, Molly needs access to the camera.</string>
    <string name="PaymentsTransferFragment__settings">Settings</string>

    <!-- PaymentsTransferQrScanFragment -->
    <string name="PaymentsTransferQrScanFragment__scan_address_qr_code">Scan Address QR Code</string>
    <string name="PaymentsTransferQrScanFragment__scan_the_address_qr_code_of_the_payee">Scan the address QR code of the payee</string>

    <!-- CreatePaymentFragment -->
    <string name="CreatePaymentFragment__request">Request</string>
    <string name="CreatePaymentFragment__pay">Pay</string>
    <string name="CreatePaymentFragment__available_balance_s">Available balance: %1$s</string>
    <string name="CreatePaymentFragment__toggle_content_description">Toggle</string>
    <string name="CreatePaymentFragment__1">1</string>
    <string name="CreatePaymentFragment__2">2</string>
    <string name="CreatePaymentFragment__3">3</string>
    <string name="CreatePaymentFragment__4">4</string>
    <string name="CreatePaymentFragment__5">5</string>
    <string name="CreatePaymentFragment__6">6</string>
    <string name="CreatePaymentFragment__7">7</string>
    <string name="CreatePaymentFragment__8">8</string>
    <string name="CreatePaymentFragment__9">9</string>
    <string name="CreatePaymentFragment__decimal">.</string>
    <string name="CreatePaymentFragment__0">0</string>
    <string name="CreatePaymentFragment__lt">&lt;</string>
    <string name="CreatePaymentFragment__backspace">Backspace</string>
    <string name="CreatePaymentFragment__add_note">Add note</string>
    <string name="CreatePaymentFragment__conversions_are_just_estimates">Conversions are just estimates and may not be accurate.</string>
    <string name="CreatePaymentFragment__learn_more__conversions" translatable="false">https://support.signal.org/hc/articles/360057625692#payments_currency_conversion</string>

    <!-- EditNoteFragment -->
    <string name="EditNoteFragment_note">Note</string>

    <!-- ConfirmPaymentFragment -->
    <string name="ConfirmPayment__confirm_payment">Confirm payment</string>
    <string name="ConfirmPayment__network_fee">Network fee</string>
    <string name="ConfirmPayment__error_getting_fee">Error getting fee</string>
    <string name="ConfirmPayment__estimated_s">Estimated %1$s</string>
    <string name="ConfirmPayment__to">To</string>
    <string name="ConfirmPayment__total_amount">Total amount</string>
    <string name="ConfirmPayment__balance_s">Balance: %1$s</string>
    <string name="ConfirmPayment__submitting_payment">Submitting payment…</string>
    <string name="ConfirmPayment__processing_payment">Processing payment…</string>
    <string name="ConfirmPayment__payment_complete">Payment complete</string>
    <string name="ConfirmPayment__payment_failed">Payment failed</string>
    <string name="ConfirmPayment__payment_will_continue_processing">Payment will continue processing</string>
    <string name="ConfirmPaymentFragment__invalid_recipient">Invalid recipient</string>
    <string name="ConfirmPaymentFragment__this_person_has_not_activated_payments">This person has not activated payments</string>
    <string name="ConfirmPaymentFragment__unable_to_request_a_network_fee">Unable to request a network fee. To continue this payment tap okay to try again.</string>

    <!-- CurrencyAmountFormatter_s_at_s -->
    <string name="CurrencyAmountFormatter_s_at_s">%1$s at %2$s</string>

    <!-- SetCurrencyFragment -->
    <string name="SetCurrencyFragment__set_currency">Set Currency</string>
    <string name="SetCurrencyFragment__all_currencies">All Currencies</string>

    <!-- **************************************** -->
    <!-- menus -->
    <!-- **************************************** -->

    <!-- contact_selection_list -->
    <string name="contact_selection_list__unknown_contact">New message to…</string>
    <string name="contact_selection_list__unknown_contact_block">Block user</string>
    <string name="contact_selection_list__unknown_contact_add_to_group">Add to group</string>

    <!-- conversation_callable_insecure -->
    <string name="conversation_callable_insecure__menu_call">Call</string>

    <!-- conversation_callable_secure -->
    <string name="conversation_callable_secure__menu_call">Signal call</string>
    <string name="conversation_callable_secure__menu_video">Signal video call</string>

    <!-- conversation_context -->

    <!-- Heading which shows how many messages are currently selected -->
    <plurals name="conversation_context__s_selected">
        <item quantity="one">%d selected</item>
        <item quantity="other">%d selected</item>
    </plurals>

    <!-- conversation_context_image -->
    <!-- Button to save a message attachment (image, file etc.) -->
    <string name="conversation_context_image__save_attachment">Save</string>

    <!-- conversation_expiring_off -->
    <string name="conversation_expiring_off__disappearing_messages">Disappearing messages</string>

    <!-- conversation_selection -->
    <!-- Button to view detailed information for a message -->
    <string name="conversation_selection__menu_message_details">Info</string>
    <!-- Button to copy a message\'s text to the clipboard -->
    <string name="conversation_selection__menu_copy">Copy</string>
    <!-- Button to delete a message -->
    <string name="conversation_selection__menu_delete">Delete</string>
    <!-- Button to forward a message to another person or group chat -->
    <string name="conversation_selection__menu_forward">Forward</string>
    <!-- Button to reply to a message -->
    <string name="conversation_selection__menu_reply">Reply</string>
    <!-- Button to save a message attachment (image, file etc.) -->
    <string name="conversation_selection__menu_save">Save</string>
    <!-- Button to retry sending a message -->
    <string name="conversation_selection__menu_resend_message">Resend</string>
    <!-- Button to select a message and enter selection mode -->
    <string name="conversation_selection__menu_multi_select">Select</string>

    <!-- conversation_expiring_on -->

    <!-- conversation_insecure -->
    <string name="conversation_insecure__invite">Invite</string>

    <!-- conversation_list_batch -->
    <string name="conversation_list_batch__menu_delete_selected">Delete selected</string>
    <string name="conversation_list_batch__menu_pin_selected">Pin selected</string>
    <string name="conversation_list_batch__menu_unpin_selected">Unpin selected</string>
    <string name="conversation_list_batch__menu_select_all">Select all</string>
    <string name="conversation_list_batch_archive__menu_archive_selected">Archive selected</string>
    <string name="conversation_list_batch_unarchive__menu_unarchive_selected">Unarchive selected</string>
    <string name="conversation_list_batch__menu_mark_as_read">Mark as read</string>
    <string name="conversation_list_batch__menu_mark_as_unread">Mark as unread</string>

    <!-- conversation_list -->
    <string name="conversation_list_settings_shortcut">Settings shortcut</string>
    <string name="conversation_list_search_description">Search</string>
    <string name="conversation_list__pinned">Pinned</string>
    <string name="conversation_list__chats">Chats</string>
    <string name="conversation_list__you_can_only_pin_up_to_d_chats">You can only pin up to %1$d chats</string>

    <!-- conversation_list_item_view -->
    <string name="conversation_list_item_view__contact_photo_image">Contact Photo Image</string>
    <string name="conversation_list_item_view__archived">Archived</string>


    <!-- conversation_list_fragment -->
    <string name="conversation_list_fragment__fab_content_description">New conversation</string>
    <string name="conversation_list_fragment__open_camera_description">Open Camera</string>
    <string name="conversation_list_fragment__no_chats_yet_get_started_by_messaging_a_friend">No chats yet.\nGet started by messaging a friend.</string>


    <!-- conversation_secure_verified -->
    <string name="conversation_secure_verified__menu_reset_secure_session">Reset secure session</string>

    <!-- conversation_muted -->
    <string name="conversation_muted__unmute">Unmute</string>

    <!-- conversation_unmuted -->
    <string name="conversation_unmuted__mute_notifications">Mute notifications</string>

    <!-- conversation -->
    <string name="conversation__menu_group_settings">Group settings</string>
    <string name="conversation__menu_leave_group">Leave group</string>
    <string name="conversation__menu_view_all_media">All media</string>
    <string name="conversation__menu_conversation_settings">Conversation settings</string>
    <string name="conversation__menu_add_shortcut">Add to home screen</string>
    <string name="conversation__menu_create_bubble">Create bubble</string>

    <!-- conversation_popup -->
    <string name="conversation_popup__menu_expand_popup">Expand popup</string>

    <!-- conversation_callable_insecure -->
    <string name="conversation_add_to_contacts__menu_add_to_contacts">Add to contacts</string>

    <!-- conversation_group_options -->
    <string name="convesation_group_options__recipients_list">Recipients list</string>
    <string name="conversation_group_options__delivery">Delivery</string>
    <string name="conversation_group_options__conversation">Conversation</string>
    <string name="conversation_group_options__broadcast">Broadcast</string>

    <!-- text_secure_normal -->
    <string name="text_secure_normal__menu_new_group">New group</string>
    <string name="text_secure_normal__menu_settings">Settings</string>
    <string name="text_secure_normal__menu_clear_passphrase">Lock</string>
    <string name="text_secure_normal__mark_all_as_read">Mark all read</string>
    <string name="text_secure_normal__invite_friends">Invite friends</string>

    <!-- verify_display_fragment -->
    <string name="verify_display_fragment_context_menu__copy_to_clipboard">Copy to clipboard</string>
    <string name="verify_display_fragment_context_menu__compare_with_clipboard">Compare with clipboard</string>

    <!-- reminder_header -->
    <string name="reminder_header_sms_import_title">Import system SMS</string>
    <string name="reminder_header_sms_import_text">Tap to copy your phone\'s SMS messages into Signal\'s encrypted database.</string>
    <string name="reminder_header_push_title">Enable Signal messages and calls</string>
    <string name="reminder_header_push_text">Upgrade your communication experience.</string>
    <string name="reminder_header_service_outage_text">Signal is experiencing technical difficulties. We are working hard to restore service as quickly as possible.</string>
    <string name="reminder_header_progress">%1$d%%</string>

    <!-- media_preview -->
    <string name="media_preview__save_title">Save</string>
    <string name="media_preview__forward_title">Forward</string>
    <string name="media_preview__share_title">Share</string>
    <string name="media_preview__all_media_title">All media</string>

    <!-- media_preview_activity -->
    <string name="media_preview_activity__media_content_description">Media preview</string>

    <!-- new_conversation_activity -->
    <string name="new_conversation_activity__refresh">Refresh</string>
    <!-- redphone_audio_popup_menu -->

    <!-- Insights -->
    <string name="Insights__percent">%</string>
    <string name="Insights__title">Insights</string>
    <string name="InsightsDashboardFragment__title">Insights</string>
    <string name="InsightsDashboardFragment__signal_protocol_automatically_protected">Signal Protocol automatically protected %1$d%% of your outgoing messages over the past %2$d days. Conversations between Signal users are always end-to-end encrypted.</string>
    <string name="InsightsDashboardFragment__spread_the_word">Spread the word</string>
    <string name="InsightsDashboardFragment__not_enough_data">Not enough data</string>
    <string name="InsightsDashboardFragment__your_insights_percentage_is_calculated_based_on">Your Insights percentage is calculated based on outgoing messages within the past %1$d days that have not disappeared or been deleted.</string>
    <string name="InsightsDashboardFragment__start_a_conversation">Start a conversation</string>
    <string name="InsightsDashboardFragment__invite_your_contacts">Start communicating securely and enable new features that go beyond the limitations of unencrypted SMS messages by inviting more contacts to join Signal.</string>
    <string name="InsightsDashboardFragment__this_stat_was_generated_locally">These statistics were locally generated on your device and can only be seen by you. They are never transmitted anywhere.</string>
    <string name="InsightsDashboardFragment__encrypted_messages">Encrypted messages</string>
    <string name="InsightsDashboardFragment__cancel">Cancel</string>
    <string name="InsightsDashboardFragment__send">Send</string>
    <string name="InsightsModalFragment__title">Introducing Insights</string>
    <string name="InsightsModalFragment__description">Find out how many of your outgoing messages were sent securely, then quickly invite new contacts to boost your Signal percentage.</string>
    <string name="InsightsModalFragment__view_insights">View Insights</string>

    <string name="FirstInviteReminder__title">Invite to Signal</string>
    <string name="FirstInviteReminder__description">You could increase the number of encrypted messages you send by %1$d%%</string>
    <string name="SecondInviteReminder__title">Boost your Signal</string>
    <string name="SecondInviteReminder__description">Invite %1$s</string>
    <string name="InsightsReminder__view_insights">View Insights</string>
    <string name="InsightsReminder__invite">Invite</string>

    <!-- Edit KBS Pin -->

    <!-- BaseKbsPinFragment -->
    <string name="BaseKbsPinFragment__next">Next</string>
    <string name="BaseKbsPinFragment__create_alphanumeric_pin">Create alphanumeric PIN</string>
    <string name="BaseKbsPinFragment__create_numeric_pin">Create numeric PIN</string>
    <string name="BaseKbsPinFragment__learn_more_url" translatable="false">https://support.signal.org/hc/articles/360007059792</string>

    <!-- CreateKbsPinFragment -->
    <plurals name="CreateKbsPinFragment__pin_must_be_at_least_characters">
        <item quantity="one">PIN must be at least %1$d character</item>
        <item quantity="other">PIN must be at least %1$d characters</item>
    </plurals>
    <plurals name="CreateKbsPinFragment__pin_must_be_at_least_digits">
        <item quantity="one">PIN must be at least %1$d digit</item>
        <item quantity="other">PIN must be at least %1$d digits</item>
    </plurals>
    <string name="CreateKbsPinFragment__create_a_new_pin">Create a new PIN</string>
    <string name="CreateKbsPinFragment__you_can_choose_a_new_pin_as_long_as_this_device_is_registered">You can change your PIN as long as this device is registered.</string>
    <string name="CreateKbsPinFragment__create_your_pin">Create your PIN</string>
    <string name="CreateKbsPinFragment__pins_keep_information_stored_with_signal_encrypted">PINs keep information stored with Signal encrypted so only you can access it. Your profile, settings, and contacts will restore when you reinstall. You won\'t need your PIN to open the app.</string>
    <string name="CreateKbsPinFragment__choose_a_stronger_pin">Choose a stronger PIN</string>

    <!-- ConfirmKbsPinFragment -->
    <string name="ConfirmKbsPinFragment__pins_dont_match">PINs don\'t match. Try again.</string>
    <string name="ConfirmKbsPinFragment__confirm_your_pin">Confirm your PIN.</string>
    <string name="ConfirmKbsPinFragment__pin_creation_failed">PIN creation failed</string>
    <string name="ConfirmKbsPinFragment__your_pin_was_not_saved">Your PIN was not saved. We\'ll prompt you to create a PIN later.</string>
    <string name="ConfirmKbsPinFragment__pin_created">PIN created.</string>
    <string name="ConfirmKbsPinFragment__re_enter_your_pin">Re-enter your PIN</string>
    <string name="ConfirmKbsPinFragment__creating_pin">Creating PIN…</string>

    <!-- KbsSplashFragment -->
    <string name="KbsSplashFragment__introducing_pins">Introducing PINs</string>
    <string name="KbsSplashFragment__pins_keep_information_stored_with_signal_encrypted">PINs keep information stored with Signal encrypted so only you can access it. Your profile, settings, and contacts will restore when you reinstall. You won\'t need your PIN to open the app.</string>
    <string name="KbsSplashFragment__learn_more">Learn More</string>
    <string name="KbsSplashFragment__learn_more_link" translatable="false">https://support.signal.org/hc/articles/360007059792</string>
    <string name="KbsSplashFragment__registration_lock_equals_pin">Registration Lock = PIN</string>
    <string name="KbsSplashFragment__your_registration_lock_is_now_called_a_pin">Your Registration Lock is now called a PIN, and it does more. Update it now.</string>
    <string name="KbsSplashFragment__update_pin">Update PIN</string>
    <string name="KbsSplashFragment__create_your_pin">Create your PIN</string>
    <string name="KbsSplashFragment__learn_more_about_pins">Learn more about PINs</string>
    <string name="KbsSplashFragment__disable_pin">Disable PIN</string>

    <!-- KBS Reminder Dialog -->
    <string name="KbsReminderDialog__enter_your_signal_pin">Enter your Signal PIN</string>
    <string name="KbsReminderDialog__to_help_you_memorize_your_pin">To help you memorize your PIN, we\'ll ask you to enter it periodically. We ask you less over time.</string>
    <string name="KbsReminderDialog__skip">Skip</string>
    <string name="KbsReminderDialog__submit">Submit</string>
    <string name="KbsReminderDialog__forgot_pin">Forgot PIN?</string>
    <string name="KbsReminderDialog__incorrect_pin_try_again">Incorrect PIN. Try again.</string>

    <!-- AccountLockedFragment -->
    <string name="AccountLockedFragment__account_locked">Account locked</string>
    <string name="AccountLockedFragment__your_account_has_been_locked_to_protect_your_privacy">Your account has been locked to protect your privacy and security. After %1$d days of inactivity in your account you\'ll be able to re-register this phone number without needing your PIN. All content will be deleted.</string>
    <string name="AccountLockedFragment__next">Next</string>
    <string name="AccountLockedFragment__learn_more">Learn More</string>
    <string name="AccountLockedFragment__learn_more_url" translatable="false">https://support.signal.org/hc/articles/360007059792</string>

    <!-- KbsLockFragment -->
    <string name="RegistrationLockFragment__enter_your_pin">Enter your PIN</string>
    <string name="RegistrationLockFragment__enter_the_pin_you_created">Enter the PIN you created for your account. This is different from your SMS verification code.</string>
    <string name="RegistrationLockFragment__enter_alphanumeric_pin">Enter alphanumeric PIN</string>
    <string name="RegistrationLockFragment__enter_numeric_pin">Enter numeric PIN</string>
    <string name="RegistrationLockFragment__incorrect_pin_try_again">Incorrect PIN. Try again.</string>
    <string name="RegistrationLockFragment__forgot_pin">Forgot PIN?</string>
    <string name="RegistrationLockFragment__incorrect_pin">Incorrect PIN</string>
    <string name="RegistrationLockFragment__forgot_your_pin">Forgot your PIN?</string>
    <string name="RegistrationLockFragment__not_many_tries_left">Not many tries left!</string>
    <string name="RegistrationLockFragment__signal_registration_need_help_with_pin_for_android_v1_pin">Signal Registration - Need Help with PIN for Android (v1 PIN)</string>
    <string name="RegistrationLockFragment__signal_registration_need_help_with_pin_for_android_v2_pin">Signal Registration - Need Help with PIN for Android (v2 PIN)</string>

    <plurals name="RegistrationLockFragment__for_your_privacy_and_security_there_is_no_way_to_recover">
        <item quantity="one">For your privacy and security, there is no way to recover your PIN. If you can\'t remember your PIN, you can re-verify with SMS after %1$d day of inactivity. In this case, your account will be wiped and all content deleted.</item>
        <item quantity="other">For your privacy and security, there is no way to recover your PIN. If you can\'t remember your PIN, you can re-verify with SMS after %1$d days of inactivity. In this case, your account will be wiped and all content deleted.</item>
    </plurals>

    <plurals name="RegistrationLockFragment__incorrect_pin_d_attempts_remaining">
        <item quantity="one">Incorrect PIN. %1$d attempt remaining.</item>
        <item quantity="other">Incorrect PIN. %1$d attempts remaining.</item>
    </plurals>

    <plurals name="RegistrationLockFragment__if_you_run_out_of_attempts_your_account_will_be_locked_for_d_days">
        <item quantity="one">If you run out of attempts your account will be locked for %1$d day. After %1$d day of inactivity, you can re-register without your PIN. Your account will be wiped and all content deleted.</item>
        <item quantity="other">If you run out of attempts your account will be locked for %1$d days. After %1$d days of inactivity, you can re-register without your PIN. Your account will be wiped and all content deleted.</item>
    </plurals>

    <plurals name="RegistrationLockFragment__you_have_d_attempts_remaining">
        <item quantity="one">You have %1$d attempt remaining.</item>
        <item quantity="other">You have %1$d attempts remaining.</item>
    </plurals>

    <plurals name="RegistrationLockFragment__d_attempts_remaining">
        <item quantity="one">%1$d attempt remaining.</item>
        <item quantity="other">%1$d attempts remaining.</item>
    </plurals>

    <!-- CalleeMustAcceptMessageRequestDialogFragment -->
    <string name="CalleeMustAcceptMessageRequestDialogFragment__s_will_get_a_message_request_from_you">%1$s will get a message request from you. You can call once your message request is accepted.</string>

    <!-- KBS Megaphone -->
    <string name="KbsMegaphone__create_a_pin">Create a PIN</string>
    <string name="KbsMegaphone__pins_keep_information_thats_stored_with_signal_encrytped">PINs keep information that’s stored with Signal encrypted.</string>
    <string name="KbsMegaphone__create_pin">Create PIN</string>

    <!-- transport_selection_list_item -->
    <string name="transport_selection_list_item__transport_icon">Transport icon</string>
    <string name="ConversationListFragment_loading">Loading…</string>
    <string name="CallNotificationBuilder_connecting">Connecting…</string>
    <string name="Permissions_permission_required">Permission required</string>
    <string name="ConversationActivity_signal_needs_sms_permission_in_order_to_send_an_sms">Signal needs SMS permission in order to send an SMS, but it has been permanently denied. Please continue to app settings, select \"Permissions\" and enable \"SMS\".</string>
    <string name="Permissions_continue">Continue</string>
    <string name="Permissions_not_now">Not now</string>
    <string name="conversation_activity__enable_signal_messages">ENABLE SIGNAL MESSAGES</string>
    <string name="SQLCipherMigrationHelper_migrating_signal_database">Migrating Signal database</string>
    <string name="PushDecryptJob_new_locked_message">New locked message</string>
    <string name="PushDecryptJob_unlock_to_view_pending_messages">Unlock to view pending messages</string>
    <string name="enter_backup_passphrase_dialog__backup_passphrase">Backup passphrase</string>
    <string name="backup_enable_dialog__backups_will_be_saved_to_external_storage_and_encrypted_with_the_passphrase_below_you_must_have_this_passphrase_in_order_to_restore_a_backup">Backups will be saved to external storage and encrypted with the passphrase below. You must have this passphrase in order to restore a backup.</string>
    <string name="backup_enable_dialog__you_must_have_this_passphrase">You must have this passphrase in order to restore a backup.</string>
    <string name="backup_enable_dialog__folder">Folder</string>
    <string name="backup_enable_dialog__i_have_written_down_this_passphrase">I have written down this passphrase. Without it, I will be unable to restore a backup.</string>
    <string name="registration_activity__restore_backup">Restore backup</string>
    <string name="registration_activity__transfer_or_restore_account">Transfer or restore account</string>
    <string name="registration_activity__transfer_account">Transfer account</string>
    <string name="registration_activity__skip">Skip</string>
    <string name="preferences_chats__chat_backups">Chat backups</string>
    <string name="preferences_chats__backup_chats_to_external_storage">Backup chats to external storage</string>
    <string name="preferences_chats__transfer_account">Transfer account</string>
    <string name="preferences_chats__transfer_account_to_a_new_android_device">Transfer account to a new Android device</string>
    <string name="RegistrationActivity_enter_backup_passphrase">Enter backup passphrase</string>
    <string name="RegistrationActivity_restore">Restore</string>
    <string name="RegistrationActivity_backup_failure_downgrade">Cannot import backups from newer versions of Signal</string>
    <string name="RegistrationActivity_incorrect_backup_passphrase">Incorrect backup passphrase</string>
    <string name="RegistrationActivity_checking">Checking…</string>
    <string name="RegistrationActivity_d_messages_so_far">%d messages so far…</string>
    <string name="RegistrationActivity_restore_from_backup">Restore from backup?</string>
    <string name="RegistrationActivity_restore_your_messages_and_media_from_a_local_backup">Restore your messages and media from a local backup. If you don\'t restore now, you won\'t be able to restore later.</string>
    <string name="RegistrationActivity_backup_size_s">Backup size: %s</string>
    <string name="RegistrationActivity_backup_timestamp_s">Backup timestamp: %s</string>
    <string name="BackupDialog_enable_local_backups">Enable local backups?</string>
    <string name="BackupDialog_enable_backups">Enable backups</string>
    <string name="BackupDialog_please_acknowledge_your_understanding_by_marking_the_confirmation_check_box">Please acknowledge your understanding by marking the confirmation check box.</string>
    <string name="BackupDialog_delete_backups">Delete backups?</string>
    <string name="BackupDialog_disable_and_delete_all_local_backups">Disable and delete all local backups?</string>
    <string name="BackupDialog_delete_backups_statement">Delete backups</string>
    <string name="BackupDialog_to_enable_backups_choose_a_folder">To enable backups, choose a folder. Backups will be saved to this location.</string>
    <string name="BackupDialog_choose_folder">Choose folder</string>
    <string name="BackupDialog_copied_to_clipboard">Copied to clipboard</string>
    <string name="BackupDialog_no_file_picker_available">No file picker available.</string>
    <string name="BackupDialog_enter_backup_passphrase_to_verify">Enter your backup passphrase to verify</string>
    <string name="BackupDialog_verify">Verify</string>
    <string name="BackupDialog_you_successfully_entered_your_backup_passphrase">You successfully entered your backup passphrase</string>
    <string name="BackupDialog_passphrase_was_not_correct">Passphrase was not correct</string>
    <string name="LocalBackupJob_creating_signal_backup">Creating Molly backup…</string>
    <string name="LocalBackupJobApi29_backup_failed">Backup failed</string>
    <string name="LocalBackupJobApi29_your_backup_directory_has_been_deleted_or_moved">Your backup directory has been deleted or moved.</string>
    <string name="LocalBackupJobApi29_your_backup_file_is_too_large">Your backup file is too large to store on this volume.</string>
    <string name="LocalBackupJobApi29_there_is_not_enough_space">There is not enough space to store your backup.</string>
    <string name="LocalBackupJobApi29_tap_to_manage_backups">Tap to manage backups.</string>
    <string name="ProgressPreference_d_messages_so_far">%d messages so far</string>
    <string name="RegistrationActivity_wrong_number">Wrong number</string>
    <string name="RegistrationActivity_call_me_instead_available_in">Call me instead \n (Available in %1$02d:%2$02d)</string>
    <string name="RegistrationActivity_contact_signal_support">Contact Signal Support</string>
    <string name="RegistrationActivity_code_support_subject">Signal Registration - Verification Code for Android</string>
    <string name="RegistrationActivity_incorrect_code">Incorrect code</string>
    <string name="BackupUtil_never">Never</string>
    <string name="BackupUtil_unknown">Unknown</string>
    <string name="preferences_app_protection__see_my_phone_number">See my phone number</string>
    <string name="preferences_app_protection__find_me_by_phone_number">Find me by phone number</string>
    <string name="PhoneNumberPrivacy_everyone">Everyone</string>
    <string name="PhoneNumberPrivacy_my_contacts">My contacts</string>
    <string name="PhoneNumberPrivacy_nobody">Nobody</string>
    <string name="PhoneNumberPrivacy_everyone_see_description">Your phone number will be visible to all people and groups you message.</string>
    <string name="PhoneNumberPrivacy_everyone_find_description">Anyone who has your phone number in their contacts will see you as a contact on Signal. Others will be able to find you in search.</string>
    <string name="preferences_app_protection__screen_lock">Screen lock</string>
    <string name="preferences_app_protection__lock_signal_access_with_android_screen_lock_or_fingerprint">Lock Signal access with Android screen lock or fingerprint</string>
    <string name="preferences_app_protection__screen_lock_inactivity_timeout">Screen lock inactivity timeout</string>
    <string name="preferences_app_protection__signal_pin">Signal PIN</string>
    <string name="preferences_app_protection__create_a_pin">Create a PIN</string>
    <string name="preferences_app_protection__change_your_pin">Change your PIN</string>
    <string name="preferences_app_protection__pin_reminders">PIN reminders</string>
    <string name="preferences_app_protection__pins_keep_information_stored_with_signal_encrypted">PINs keep information stored with Signal encrypted so only you can access it. Your profile, settings, and contacts will restore when you reinstall Signal.</string>
    <string name="preferences_app_protection__add_extra_security_by_requiring_your_signal_pin_to_register">Add extra security by requiring your Signal PIN to register your phone number with Signal again.</string>
    <string name="preferences_app_protection__reminders_help_you_remember_your_pin">Reminders help you remember your PIN since it can\'t be recovered. You\'ll be asked less frequently over time.</string>
    <string name="preferences_app_protection__turn_off">Turn off</string>
    <string name="preferences_app_protection__confirm_pin">Confirm PIN</string>
    <string name="preferences_app_protection__confirm_your_signal_pin">Confirm your Signal PIN</string>
    <string name="preferences_app_protection__make_sure_you_memorize_or_securely_store_your_pin">Make sure you memorize or securely store your PIN as it can\'t be recovered. If you forget your PIN, you may lose data when re-registering your Signal account.</string>
    <string name="preferences_app_protection__incorrect_pin_try_again">Incorrect PIN. Try again.</string>
    <string name="preferences_app_protection__failed_to_enable_registration_lock">Failed to enable registration lock.</string>
    <string name="preferences_app_protection__failed_to_disable_registration_lock">Failed to disable registration lock.</string>
    <string name="AppProtectionPreferenceFragment_none">None</string>
    <string name="preferences_app_protection__registration_lock">Registration Lock</string>
    <string name="RegistrationActivity_you_must_enter_your_registration_lock_PIN">You must enter your Registration Lock PIN</string>
    <string name="RegistrationActivity_your_pin_has_at_least_d_digits_or_characters">Your PIN has at least %d digits or characters</string>
    <string name="RegistrationActivity_too_many_attempts">Too many attempts</string>
    <string name="RegistrationActivity_you_have_made_too_many_incorrect_registration_lock_pin_attempts_please_try_again_in_a_day">You\'ve made too many incorrect Registration Lock PIN attempts. Please try again in a day.</string>
    <string name="RegistrationActivity_you_have_made_too_many_attempts_please_try_again_later">You\'ve made too many attempts. Please try again later.</string>
    <string name="RegistrationActivity_error_connecting_to_service">Error connecting to service</string>
    <string name="preferences_chats__backups">Backups</string>
    <string name="prompt_passphrase_activity__signal_is_locked">Molly is locked</string>
    <string name="prompt_passphrase_activity__tap_to_unlock">TAP TO UNLOCK</string>
    <string name="Recipient_unknown">Unknown</string>

    <!-- TransferOrRestoreFragment -->
    <string name="TransferOrRestoreFragment__transfer_or_restore_account">Transfer or restore account</string>
    <string name="TransferOrRestoreFragment__if_you_have_previously_registered_a_signal_account">If you have previously registered a Signal account, you can transfer or restore your account and messages</string>
    <string name="TransferOrRestoreFragment__transfer_from_android_device">Transfer from Android device</string>
    <string name="TransferOrRestoreFragment__transfer_your_account_and_messages_from_your_old_android_device">Transfer your account and messages from your old Android device. You need access to your old device.</string>
    <string name="TransferOrRestoreFragment__you_need_access_to_your_old_device">You need access to your old device.</string>
    <string name="TransferOrRestoreFragment__restore_from_backup">Restore from backup</string>
    <string name="TransferOrRestoreFragment__restore_your_messages_from_a_local_backup">Restore your messages from a local backup. If you don’t restore now, you won\'t be able to restore later.</string>

    <!-- NewDeviceTransferInstructionsFragment -->
    <string name="NewDeviceTransferInstructions__open_signal_on_your_old_android_phone">Open Signal on your old Android phone</string>
    <string name="NewDeviceTransferInstructions__continue">Continue</string>
    <string name="NewDeviceTransferInstructions__first_bullet">1.</string>
    <string name="NewDeviceTransferInstructions__tap_on_your_profile_photo_in_the_top_left_to_open_settings">Tap on your profile photo in the top left to open Settings</string>
    <string name="NewDeviceTransferInstructions__second_bullet">2.</string>
    <string name="NewDeviceTransferInstructions__tap_on_account">Tap on "Account"</string>
    <string name="NewDeviceTransferInstructions__third_bullet">3.</string>
    <string name="NewDeviceTransferInstructions__tap_transfer_account_and_then_continue_on_both_devices">Tap "Transfer Account" and then "Continue" on both devices</string>

    <!-- NewDeviceTransferSetupFragment -->
    <string name="NewDeviceTransferSetup__preparing_to_connect_to_old_android_device">Preparing to connect to old Android device…</string>
    <string name="NewDeviceTransferSetup__take_a_moment_should_be_ready_soon">Taking a moment, should be ready soon</string>
    <string name="NewDeviceTransferSetup__waiting_for_old_device_to_connect">Waiting for old Android device to connect…</string>
    <string name="NewDeviceTransferSetup__signal_needs_the_location_permission_to_discover_and_connect_with_your_old_device">Molly needs the location permission to discover and connect to your old Android device.</string>
    <string name="NewDeviceTransferSetup__signal_needs_location_services_enabled_to_discover_and_connect_with_your_old_device">Molly needs location services enabled to discover and connect with your old Android device.</string>
    <string name="NewDeviceTransferSetup__signal_needs_wifi_on_to_discover_and_connect_with_your_old_device">Molly needs Wi-Fi on to discover and connect with your old Android device. Wi-Fi needs to be on but it does not have to be connected to a Wi-Fi network.</string>
    <string name="NewDeviceTransferSetup__sorry_it_appears_your_device_does_not_support_wifi_direct">Sorry, it appears this device does not support Wi-Fi Direct. Molly uses Wi-Fi Direct to discover and connect with your old Android device. You can still restore a backup to restore your account from your old Android device.</string>
    <string name="NewDeviceTransferSetup__restore_a_backup">Restore a backup</string>
    <string name="NewDeviceTransferSetup__an_unexpected_error_occurred_while_attempting_to_connect_to_your_old_device">An unexpected error occurred while attempting to connect to your old Android device.</string>

    <!-- OldDeviceTransferSetupFragment -->
    <string name="OldDeviceTransferSetup__searching_for_new_android_device">Searching for new Android device…</string>
    <string name="OldDeviceTransferSetup__signal_needs_the_location_permission_to_discover_and_connect_with_your_new_device">Molly needs the location permission to discover and connect to your new Android device.</string>
    <string name="OldDeviceTransferSetup__signal_needs_location_services_enabled_to_discover_and_connect_with_your_new_device">Molly needs location services enabled to discover and connect with your new Android device.</string>
    <string name="OldDeviceTransferSetup__signal_needs_wifi_on_to_discover_and_connect_with_your_new_device">Molly needs Wi-Fi on to discover and connect with your new Android device. Wi-Fi needs to be on but it does not have to be connected to a Wi-Fi network.</string>
    <string name="OldDeviceTransferSetup__sorry_it_appears_your_device_does_not_support_wifi_direct">Sorry, it appears this device does not support Wi-Fi Direct. Molly uses Wi-Fi Direct to discover and connect with your new Android device. You can still create a backup to restore your account on your new Android device.</string>
    <string name="OldDeviceTransferSetup__create_a_backup">Create a backup</string>
    <string name="OldDeviceTransferSetup__an_unexpected_error_occurred_while_attempting_to_connect_to_your_old_device">An unexpected error occurred while attempting to connect to your new Android device.</string>

    <!-- DeviceTransferSetupFragment -->
    <string name="DeviceTransferSetup__unable_to_open_wifi_settings">Unable to open Wi-Fi Settings. Please turn on Wi-Fi manually.</string>
    <string name="DeviceTransferSetup__grant_location_permission">Grant location permission</string>
    <string name="DeviceTransferSetup__turn_on_location_services">Turn on location services</string>
    <string name="DeviceTransferSetup__unable_to_open_location_settings">Unable to open location settings.</string>
    <string name="DeviceTransferSetup__turn_on_wifi">Turn on Wi-Fi</string>
    <string name="DeviceTransferSetup__error_connecting">Error Connecting</string>
    <string name="DeviceTransferSetup__retry">Retry</string>
    <string name="DeviceTransferSetup__submit_debug_logs">Submit debug logs</string>
    <string name="DeviceTransferSetup__verify_code">Verify code</string>
    <string name="DeviceTransferSetup__verify_that_the_code_below_matches_on_both_of_your_devices">Verify that the code below matches on both of your devices. Then tap continue.</string>
    <string name="DeviceTransferSetup__the_numbers_do_not_match">The numbers do not match</string>
    <string name="DeviceTransferSetup__continue">Continue</string>
    <string name="DeviceTransferSetup__number_is_not_the_same">Number is not the same</string>
    <string name="DeviceTransferSetup__if_the_numbers_on_your_devices_do_not_match_its_possible_you_connected_to_the_wrong_device">If the numbers on your devices do not match, it\'s possible you connected to the wrong device. To fix this, stop the transfer and try again, and keep both of your devices close.</string>
    <string name="DeviceTransferSetup__stop_transfer">Stop transfer</string>
    <string name="DeviceTransferSetup__unable_to_discover_old_device">Unable to discover old device</string>
    <string name="DeviceTransferSetup__unable_to_discover_new_device">Unable to discover new device</string>
    <string name="DeviceTransferSetup__make_sure_the_following_permissions_are_enabled">Make sure the following permissions and services are enabled:</string>
    <string name="DeviceTransferSetup__location_permission">Location permission</string>
    <string name="DeviceTransferSetup__location_services">Location services</string>
    <string name="DeviceTransferSetup__wifi">Wi-Fi</string>
    <string name="DeviceTransferSetup__on_the_wifi_direct_screen_remove_all_remembered_groups_and_unlink_any_invited_or_connected_devices">On the WiFi Direct screen, remove all remembered groups and unlink any invited or connected devices.</string>
    <string name="DeviceTransferSetup__wifi_direct_screen">WiFi Direct screen</string>
    <string name="DeviceTransferSetup__try_turning_wifi_off_and_on_on_both_devices">Try turning Wi-Fi off and on, on both devices.</string>
    <string name="DeviceTransferSetup__make_sure_both_devices_are_in_transfer_mode">Make sure both devices are in transfer mode.</string>
    <string name="DeviceTransferSetup__go_to_support_page">Go to support page</string>
    <string name="DeviceTransferSetup__try_again">Try again</string>
    <string name="DeviceTransferSetup__waiting_for_other_device">Waiting for other device</string>
    <string name="DeviceTransferSetup__tap_continue_on_your_other_device_to_start_the_transfer">Tap Continue on your other device to start the transfer.</string>
    <string name="DeviceTransferSetup__tap_continue_on_your_other_device">Tap Continue on your other device…</string>

    <!-- NewDeviceTransferFragment -->
    <string name="NewDeviceTransfer__cannot_transfer_from_a_newer_version_of_signal">Cannot transfer from a newer versions of Signal</string>

    <!-- DeviceTransferFragment -->
    <string name="DeviceTransfer__transferring_data">Transferring data</string>
    <string name="DeviceTransfer__keep_both_devices_near_each_other">Keep both devices near each other. Do not turn off the devices and keep Molly open. Transfers are end-to-end encrypted.</string>
    <string name="DeviceTransfer__d_messages_so_far">%1$d messages so far…</string>
    <!-- Filled in with total percentage of messages transferred -->
    <string name="DeviceTransfer__s_of_messages_so_far">%1$s%% of messages so far…</string>
    <string name="DeviceTransfer__cancel">Cancel</string>
    <string name="DeviceTransfer__try_again">Try again</string>
    <string name="DeviceTransfer__stop_transfer_question">Stop transfer?</string>
    <string name="DeviceTransfer__stop_transfer">Stop transfer</string>
    <string name="DeviceTransfer__all_transfer_progress_will_be_lost">All transfer progress will be lost.</string>
    <string name="DeviceTransfer__transfer_failed">Transfer failed</string>
    <string name="DeviceTransfer__unable_to_transfer">Unable to transfer</string>

    <!-- OldDeviceTransferInstructionsFragment -->
    <string name="OldDeviceTransferInstructions__transfer_account">Transfer Account</string>
    <string name="OldDeviceTransferInstructions__you_can_transfer_your_signal_account_when_setting_up_signal_on_a_new_android_device">You can transfer your Signal account when setting up Signal on a new Android device. Before continuing:</string>
    <string name="OldDeviceTransferInstructions__first_bullet">1.</string>
    <string name="OldDeviceTransferInstructions__download_signal_on_your_new_android_device">Download Molly on your new Android device</string>
    <string name="OldDeviceTransferInstructions__second_bullet">2.</string>
    <string name="OldDeviceTransferInstructions__tap_on_transfer_or_restore_account">Tap on "Transfer or restore account"</string>
    <string name="OldDeviceTransferInstructions__third_bullet">3.</string>
    <string name="OldDeviceTransferInstructions__select_transfer_from_android_device_when_prompted_and_then_continue">Select "Transfer from Android device" when prompted and then "Continue". Keep both devices nearby.</string>
    <string name="OldDeviceTransferInstructions__continue">Continue</string>

    <!-- OldDeviceTransferComplete -->
    <string name="OldDeviceTransferComplete__transfer_complete">Transfer complete</string>
    <string name="OldDeviceTransferComplete__go_to_your_new_device">Go to your new device</string>
    <string name="OldDeviceTransferComplete__your_signal_data_has_Been_transferred_to_your_new_device">Your Signal data has been transferred to your new device. To complete the transfer process, you must continue registration on your new device.</string>
    <string name="OldDeviceTransferComplete__close">Close</string>

    <!-- NewDeviceTransferComplete -->
    <string name="NewDeviceTransferComplete__transfer_successful">Transfer successful</string>
    <string name="NewDeviceTransferComplete__transfer_complete">Transfer complete</string>
    <string name="NewDeviceTransferComplete__to_complete_the_transfer_process_you_must_continue_registration">To complete the transfer process, you must continue registration.</string>
    <string name="NewDeviceTransferComplete__continue_registration">Continue registration</string>

    <!-- DeviceToDeviceTransferService -->
    <string name="DeviceToDeviceTransferService_content_title">Account transfer</string>
    <string name="DeviceToDeviceTransferService_status_ready">Preparing to connect to your other Android device…</string>
    <string name="DeviceToDeviceTransferService_status_starting_up">Preparing to connect to your other Android device…</string>
    <string name="DeviceToDeviceTransferService_status_discovery">Searching for your other Android device…</string>
    <string name="DeviceToDeviceTransferService_status_network_connected">Connecting to your other Android device…</string>
    <string name="DeviceToDeviceTransferService_status_verification_required">Verification required</string>
    <string name="DeviceToDeviceTransferService_status_service_connected">Transferring account…</string>

    <!-- OldDeviceTransferLockedDialog -->
    <string name="OldDeviceTransferLockedDialog__complete_registration_on_your_new_device">Complete registration on your new device</string>
    <string name="OldDeviceTransferLockedDialog__your_signal_account_has_been_transferred_to_your_new_device">Your Signal account has been transferred to your new device, but you must complete registration on it to continue. Signal will be inactive on this device.</string>
    <string name="OldDeviceTransferLockedDialog__done">Done</string>
    <string name="OldDeviceTransferLockedDialog__cancel_and_activate_this_device">Cancel and activate this device</string>

    <!-- AdvancedPreferenceFragment -->
    <string name="AdvancedPreferenceFragment__transfer_mob_balance">Transfer MOB balance?</string>
    <string name="AdvancedPreferenceFragment__you_have_a_balance_of_s">You have a balance of %1$s. If you do not transfer your funds to another wallet address before deleting your account, you will lose it forever.</string>
    <string name="AdvancedPreferenceFragment__dont_transfer">Don\'t transfer</string>
    <string name="AdvancedPreferenceFragment__transfer">Transfer</string>

    <!-- RecipientBottomSheet -->
    <string name="RecipientBottomSheet_block">Block</string>
    <string name="RecipientBottomSheet_unblock">Unblock</string>
    <string name="RecipientBottomSheet_add_to_contacts">Add to contacts</string>
    <!-- Error message that displays when a user tries to tap to view system contact details but has no app that supports it -->
    <string name="RecipientBottomSheet_unable_to_open_contacts">Can\'t find an app able to open contacts.</string>
    <string name="RecipientBottomSheet_add_to_a_group">Add to a group</string>
    <string name="RecipientBottomSheet_add_to_another_group">Add to another group</string>
    <string name="RecipientBottomSheet_view_safety_number">View safety number</string>
    <string name="RecipientBottomSheet_make_admin">Make admin</string>
    <string name="RecipientBottomSheet_remove_as_admin">Remove as admin</string>
    <string name="RecipientBottomSheet_remove_from_group">Remove from group</string>
    <string name="RecipientBottomSheet_message_description">Message</string>
    <string name="RecipientBottomSheet_voice_call_description">Voice call</string>
    <string name="RecipientBottomSheet_insecure_voice_call_description">Insecure voice call</string>
    <string name="RecipientBottomSheet_video_call_description">Video call</string>

    <string name="RecipientBottomSheet_remove_s_as_group_admin">Remove %1$s as group admin?</string>
    <string name="RecipientBottomSheet_s_will_be_able_to_edit_group">"%1$s" will be able to edit this group and its members.</string>

    <string name="RecipientBottomSheet_remove_s_from_the_group">Remove %1$s from the group?</string>
    <!-- Dialog message shown when removing someone from a group with group link being active to indicate they will not be able to rejoin -->
    <string name="RecipientBottomSheet_remove_s_from_the_group_they_will_not_be_able_to_rejoin">Remove %1$s from the group? They will not be able to rejoin via the group link.</string>
    <string name="RecipientBottomSheet_remove">Remove</string>
    <string name="RecipientBottomSheet_copied_to_clipboard">Copied to clipboard</string>

    <string name="GroupRecipientListItem_admin">Admin</string>
    <string name="GroupRecipientListItem_approve_description">Approve</string>
    <string name="GroupRecipientListItem_deny_description">Deny</string>


    <!-- GroupsLearnMoreBottomSheetDialogFragment -->
    <string name="GroupsLearnMore_legacy_vs_new_groups">Legacy vs. New Groups</string>
    <string name="GroupsLearnMore_what_are_legacy_groups">What are Legacy Groups?</string>
    <string name="GroupsLearnMore_paragraph_1">Legacy Groups are groups that are not compatible with New Group features like admins and more descriptive group updates.</string>
    <string name="GroupsLearnMore_can_i_upgrade_a_legacy_group">Can I upgrade a Legacy Group?</string>
    <string name="GroupsLearnMore_paragraph_2">Legacy Groups can\'t yet be upgraded to New Groups, but you can create a New Group with the same members if they\'re on the latest version of Signal.</string>
    <string name="GroupsLearnMore_paragraph_3">Signal will offer a way to upgrade Legacy Groups in the future.</string>

    <!-- GroupLinkBottomSheetDialogFragment -->
    <string name="GroupLinkBottomSheet_share_hint_requiring_approval">Anyone with this link can view the group\'s name and photo and request to join. Share it with people you trust.</string>
    <string name="GroupLinkBottomSheet_share_hint_not_requiring_approval">Anyone with this link can view the group\'s name and photo and join the group. Share it with people you trust.</string>
    <string name="GroupLinkBottomSheet_share_via_signal">Share via Molly</string>
    <string name="GroupLinkBottomSheet_copy">Copy</string>
    <string name="GroupLinkBottomSheet_qr_code">QR Code</string>
    <string name="GroupLinkBottomSheet_share">Share</string>
    <string name="GroupLinkBottomSheet_copied_to_clipboard">Copied to clipboard</string>
    <string name="GroupLinkBottomSheet_the_link_is_not_currently_active">The link is not currently active</string>

    <!-- VoiceNotePlaybackPreparer -->
    <string name="VoiceNotePlaybackPreparer__failed_to_play_voice_message">Failed to play voice message</string>

    <!-- VoiceNoteMediaDescriptionCompatFactory -->
    <string name="VoiceNoteMediaItemFactory__voice_message">Voice message &#183; %1$s</string>
    <string name="VoiceNoteMediaItemFactory__s_to_s">%1$s to %2$s</string>

    <!-- StorageUtil -->
    <string name="StorageUtil__s_s">%1$s/%2$s</string>
    <string name="BlockedUsersActivity__s_has_been_blocked">\"%1$s\" has been blocked.</string>
    <string name="BlockedUsersActivity__failed_to_block_s">Failed to block \"%1$s\"</string>
    <string name="BlockedUsersActivity__s_has_been_unblocked">\"%1$s\" has been unblocked.</string>

    <!-- ReviewCardDialogFragment -->
    <string name="ReviewCardDialogFragment__review_members">Review Members</string>
    <string name="ReviewCardDialogFragment__review_request">Review Request</string>
    <string name="ReviewCardDialogFragment__d_group_members_have_the_same_name">%1$d group members have the same name, review the members below and choose to take action.</string>
    <string name="ReviewCardDialogFragment__if_youre_not_sure">If you\'re not sure who the request is from, review the contacts below and take action.</string>
    <string name="ReviewCardDialogFragment__no_other_groups_in_common">No other groups in common.</string>
    <string name="ReviewCardDialogFragment__no_groups_in_common">No groups in common.</string>
    <plurals name="ReviewCardDialogFragment__d_other_groups_in_common">
        <item quantity="one">%d group in common</item>
        <item quantity="other">%d groups in common</item>
    </plurals>
    <plurals name="ReviewCardDialogFragment__d_groups_in_common">
        <item quantity="one">%d group in common</item>
        <item quantity="other">%d groups in common</item>
    </plurals>
    <string name="ReviewCardDialogFragment__remove_s_from_group">Remove %1$s from group?</string>
    <string name="ReviewCardDialogFragment__remove">Remove</string>
    <string name="ReviewCardDialogFragment__failed_to_remove_group_member">Failed to remove group member.</string>

    <!-- ReviewCard -->
    <string name="ReviewCard__member">Member</string>
    <string name="ReviewCard__request">Request</string>
    <string name="ReviewCard__your_contact">Your contact</string>
    <string name="ReviewCard__remove_from_group">Remove from group</string>
    <string name="ReviewCard__update_contact">Update contact</string>
    <string name="ReviewCard__block">Block</string>
    <string name="ReviewCard__delete">Delete</string>
    <string name="ReviewCard__recently_changed">Recently changed their profile name from %1$s to %2$s</string>

    <!-- CallParticipantsListUpdatePopupWindow -->
    <string name="CallParticipantsListUpdatePopupWindow__s_joined">%1$s joined</string>
    <string name="CallParticipantsListUpdatePopupWindow__s_and_s_joined">%1$s and %2$s joined</string>
    <string name="CallParticipantsListUpdatePopupWindow__s_s_and_s_joined">%1$s, %2$s and %3$s joined</string>
    <string name="CallParticipantsListUpdatePopupWindow__s_s_and_d_others_joined">%1$s, %2$s and %3$d others joined</string>
    <string name="CallParticipantsListUpdatePopupWindow__s_left">%1$s left</string>
    <string name="CallParticipantsListUpdatePopupWindow__s_and_s_left">%1$s and %2$s left</string>
    <string name="CallParticipantsListUpdatePopupWindow__s_s_and_s_left">%1$s, %2$s and %3$s left</string>
    <string name="CallParticipantsListUpdatePopupWindow__s_s_and_d_others_left">%1$s, %2$s and %3$d others left</string>

    <string name="CallParticipant__you">You</string>
    <string name="CallParticipant__you_on_another_device">You (on another device)</string>
    <string name="CallParticipant__s_on_another_device">%1$s (on another device)</string>

    <!-- DeleteAccountFragment -->
    <string name="DeleteAccountFragment__deleting_your_account_will">Deleting your account will:</string>
    <string name="DeleteAccountFragment__enter_your_phone_number">Enter your phone number</string>
    <string name="DeleteAccountFragment__delete_account">Delete account</string>
    <string name="DeleteAccountFragment__delete_your_account_info_and_profile_photo">Delete your account info and profile photo</string>
    <string name="DeleteAccountFragment__delete_all_your_messages">Delete all your messages</string>
    <string name="DeleteAccountFragment__delete_s_in_your_payments_account">Delete %1$s in your payments account</string>
    <string name="DeleteAccountFragment__no_country_code">No country code specified</string>
    <string name="DeleteAccountFragment__no_number">No number specified</string>
    <string name="DeleteAccountFragment__the_phone_number">The phone number you entered doesn\'t match your account\'s.</string>
    <string name="DeleteAccountFragment__are_you_sure">Are you sure you want to delete your account?</string>
    <string name="DeleteAccountFragment__this_will_delete_your_signal_account">This will delete your Signal account and reset the application. The app will close after the process is complete.</string>
    <string name="DeleteAccountFragment__failed_to_delete_account">Failed to delete account. Do you have a network connection?</string>
    <string name="DeleteAccountFragment__failed_to_delete_local_data">Failed to delete local data. You can manually clear it in the system application settings.</string>
    <string name="DeleteAccountFragment__launch_app_settings">Launch App Settings</string>
    <!-- Title of progress dialog shown when a user deletes their account and the process is leaving all groups -->
    <string name="DeleteAccountFragment__leaving_groups">Leaving groups…</string>
    <!-- Title of progress dialog shown when a user deletes their account and the process has left all groups -->
    <string name="DeleteAccountFragment__deleting_account">Deleting account…</string>
    <!-- Message of progress dialog shown when a user deletes their account and the process is canceling their subscription -->
    <string name="DeleteAccountFragment__canceling_your_subscription">Canceling your subscription…</string>
    <!-- Message of progress dialog shown when a user deletes their account and the process is leaving groups -->
    <string name="DeleteAccountFragment__depending_on_the_number_of_groups">Depending on the number of groups you\'re in, this might take a few minutes</string>
    <!-- Message of progress dialog shown when a user deletes their account and the process has left all groups -->
    <string name="DeleteAccountFragment__deleting_all_user_data_and_resetting">Deleting user data and resetting the app</string>
    <!-- Title of error dialog shown when a network error occurs during account deletion -->
    <string name="DeleteAccountFragment__account_not_deleted">Account Not Deleted</string>
    <!-- Message of error dialog shown when a network error occurs during account deletion -->
    <string name="DeleteAccountFragment__there_was_a_problem">There was a problem completing the deletion process. Check your network connection and try again.</string>

    <!-- DeleteAccountCountryPickerFragment -->
    <string name="DeleteAccountCountryPickerFragment__search_countries">Search Countries</string>

    <!-- CreateGroupActivity -->
    <string name="CreateGroupActivity__skip">Skip</string>
    <plurals name="CreateGroupActivity__d_members">
        <item quantity="one">%1$d member</item>
        <item quantity="other">%1$d members</item>
    </plurals>

    <!-- ShareActivity -->
    <string name="ShareActivity__share">Share</string>
    <string name="ShareActivity__send">Send</string>
    <string name="ShareActivity__comma_s">, %1$s</string>
    <string name="ShareActivity__sharing_to_multiple_chats_is">Sharing to multiple chats is only supported for Signal messages</string>

    <!-- MultiShareDialogs -->
    <string name="MultiShareDialogs__failed_to_send_to_some_users">Failed to send to some users</string>
    <string name="MultiShareDialogs__you_can_only_share_with_up_to">You can only share with up to %1$d chats</string>

    <!-- ChatWallpaperActivity -->
    <string name="ChatWallpaperActivity__chat_wallpaper">Chat wallpaper</string>

    <!-- ChatWallpaperFragment -->
    <string name="ChatWallpaperFragment__chat_color">Chat color</string>
    <string name="ChatWallpaperFragment__reset_chat_colors">Reset chat colors</string>
    <string name="ChatWallpaperFragment__reset_chat_color">Reset chat color</string>
    <string name="ChatWallpaperFragment__reset_chat_color_question">Reset chat color?</string>
    <string name="ChatWallpaperFragment__set_wallpaper">Set wallpaper</string>
    <string name="ChatWallpaperFragment__dark_mode_dims_wallpaper">Dark mode dims wallpaper</string>
    <string name="ChatWallpaperFragment__contact_name">Contact name</string>
    <string name="ChatWallpaperFragment__reset">Reset</string>
    <string name="ChatWallpaperFragment__clear">Clear</string>
    <string name="ChatWallpaperFragment__wallpaper_preview_description">Wallpaper preview</string>
    <string name="ChatWallpaperFragment__would_you_like_to_override_all_chat_colors">Would you like to override all chat colors?</string>
    <string name="ChatWallpaperFragment__would_you_like_to_override_all_wallpapers">Would you like to override all wallpapers?</string>
    <string name="ChatWallpaperFragment__reset_default_colors">Reset default colors</string>
    <string name="ChatWallpaperFragment__reset_all_colors">Reset all colors</string>
    <string name="ChatWallpaperFragment__reset_default_wallpaper">Reset default wallpaper</string>
    <string name="ChatWallpaperFragment__reset_all_wallpapers">Reset all wallpapers</string>
    <string name="ChatWallpaperFragment__reset_wallpapers">Reset wallpapers</string>
    <string name="ChatWallpaperFragment__reset_wallpaper">Reset wallpaper</string>
    <string name="ChatWallpaperFragment__reset_wallpaper_question">Reset wallpaper?</string>

    <!-- ChatWallpaperSelectionFragment -->
    <string name="ChatWallpaperSelectionFragment__choose_from_photos">Choose from photos</string>
    <string name="ChatWallpaperSelectionFragment__presets">Presets</string>

    <!-- ChatWallpaperPreviewActivity -->
    <string name="ChatWallpaperPreviewActivity__preview">Preview</string>
    <string name="ChatWallpaperPreviewActivity__set_wallpaper">Set wallpaper</string>
    <string name="ChatWallpaperPreviewActivity__swipe_to_preview_more_wallpapers">Swipe to preview more wallpapers</string>
    <string name="ChatWallpaperPreviewActivity__set_wallpaper_for_all_chats">Set wallpaper for all chats</string>
    <string name="ChatWallpaperPreviewActivity__set_wallpaper_for_s">Set wallpaper for %1$s</string>
    <string name="ChatWallpaperPreviewActivity__viewing_your_gallery_requires_the_storage_permission">Viewing your gallery requires the storage permission.</string>

    <!-- WallpaperImageSelectionActivity -->
    <string name="WallpaperImageSelectionActivity__choose_wallpaper_image">Choose wallpaper image</string>

    <!-- WallpaperCropActivity -->
    <string name="WallpaperCropActivity__pinch_to_zoom_drag_to_adjust">Pinch to zoom, drag to adjust.</string>
    <string name="WallpaperCropActivity__set_wallpaper_for_all_chats">Set wallpaper for all chats.</string>
    <string name="WallpaperCropActivity__set_wallpaper_for_s">Set wallpaper for %s.</string>
    <string name="WallpaperCropActivity__error_setting_wallpaper">Error setting wallpaper.</string>
    <string name="WallpaperCropActivity__blur_photo">Blur photo</string>

    <!-- InfoCard -->
    <string name="payment_info_card_about_mobilecoin">About MobileCoin</string>
    <string name="payment_info_card_mobilecoin_is_a_new_privacy_focused_digital_currency">MobileCoin is a new privacy focused digital currency.</string>
    <string name="payment_info_card_adding_funds">Adding funds</string>
    <string name="payment_info_card_you_can_add_funds_for_use_in">You can add funds for use in Molly by sending MobileCoin to your wallet address.</string>
    <string name="payment_info_card_cashing_out">Cashing out</string>
    <string name="payment_info_card_you_can_cash_out_mobilecoin">You can cash out MobileCoin anytime on an exchange that supports MobileCoin. Just make a transfer to your account at that exchange.</string>
    <string name="payment_info_card_hide_this_card">Hide this card?</string>
    <string name="payment_info_card_hide">Hide</string>
    <string name="payment_info_card_record_recovery_phrase">Record recovery phrase</string>
    <string name="payment_info_card_your_recovery_phrase_gives_you">Your recovery phrase gives you another way to restore your payments account.</string>
    <string name="payment_info_card_record_your_phrase">Record your phrase</string>
    <string name="payment_info_card_update_your_pin">Update your PIN</string>
    <string name="payment_info_card_with_a_high_balance">With a high balance, you may want to update to an alphanumeric PIN to add more protection to your account.</string>
    <string name="payment_info_card_update_pin">Update PIN</string>

    <string name="payment_info_card__learn_more__about_mobilecoin" translatable="false">https://support.signal.org/hc/articles/360057625692#payments_which_ones</string>
    <string name="payment_info_card__learn_more__adding_to_your_wallet" translatable="false">https://support.signal.org/hc/articles/360057625692#payments_transfer_from_exchange</string>
    <string name="payment_info_card__learn_more__cashing_out" translatable="false">https://support.signal.org/hc/articles/360057625692#payments_transfer_to_exchange</string>

    <!-- DeactivateWalletFragment -->
    <string name="DeactivateWalletFragment__deactivate_wallet">Deactivate Wallet</string>
    <string name="DeactivateWalletFragment__your_balance">Your balance</string>
    <string name="DeactivateWalletFragment__its_recommended_that_you">It\'s recommended that you transfer your funds to another wallet address before deactivating payments. If you choose not to transfer your funds now, they will remain in your wallet linked to Molly if you reactivate payments.</string>
    <string name="DeactivateWalletFragment__transfer_remaining_balance">Transfer remaining balance</string>
    <string name="DeactivateWalletFragment__deactivate_without_transferring">Deactivate without transferring</string>
    <string name="DeactivateWalletFragment__deactivate">Deactivate</string>
    <string name="DeactivateWalletFragment__deactivate_without_transferring_question">Deactivate without transferring?</string>
    <string name="DeactivateWalletFragment__your_balance_will_remain">Your balance will remain in your wallet linked to Molly if you choose to reactivate payments.</string>
    <string name="DeactivateWalletFragment__error_deactivating_wallet">Error deactivating wallet.</string>
    <string name="DeactivateWalletFragment__learn_more__we_recommend_transferring_your_funds" translatable="false">https://support.signal.org/hc/articles/360057625692#payments_deactivate</string>

    <!-- PaymentsRecoveryStartFragment -->
    <string name="PaymentsRecoveryStartFragment__recovery_phrase">Recovery phrase</string>
    <string name="PaymentsRecoveryStartFragment__view_recovery_phrase">View recovery phrase</string>
    <string name="PaymentsRecoveryStartFragment__enter_recovery_phrase">Enter recovery phrase</string>
    <string name="PaymentsRecoveryStartFragment__your_balance_will_automatically_restore">Your balance will automatically restore when you reinstall Signal if you confirm your Signal PIN. You can also restore your balance using a recovery phrase, which is a %1$d-word phrase unique to you. Write it down and store it in a safe place.</string>
    <string name="PaymentsRecoveryStartFragment__your_recovery_phrase_is_a">Your recovery phrase is a %1$d-word phrase unique to you. Use this phrase to restore your balance.</string>
    <string name="PaymentsRecoveryStartFragment__start">Start</string>
    <string name="PaymentsRecoveryStartFragment__enter_manually">Enter manually</string>
    <string name="PaymentsRecoveryStartFragment__paste_from_clipboard">Paste from clipboard</string>

    <!-- PaymentsRecoveryPasteFragment -->
    <string name="PaymentsRecoveryPasteFragment__paste_recovery_phrase">Paste recovery phrase</string>
    <string name="PaymentsRecoveryPasteFragment__recovery_phrase">Recovery phrase</string>
    <string name="PaymentsRecoveryPasteFragment__next">Next</string>
    <string name="PaymentsRecoveryPasteFragment__invalid_recovery_phrase">Invalid recovery phrase</string>
    <string name="PaymentsRecoveryPasteFragment__make_sure">Make sure you\'ve entered %1$d words and try again.</string>

    <string name="PaymentsRecoveryStartFragment__learn_more__view" translatable="false">https://support.signal.org/hc/articles/360057625692#payments_wallet_view_passphrase</string>
    <string name="PaymentsRecoveryStartFragment__learn_more__restore" translatable="false">https://support.signal.org/hc/articles/360057625692#payments_wallet_restore_passphrase</string>

    <!-- PaymentsRecoveryPhraseFragment -->
    <string name="PaymentsRecoveryPhraseFragment__next">Next</string>
    <string name="PaymentsRecoveryPhraseFragment__edit">Edit</string>
    <string name="PaymentsRecoveryPhraseFragment__previous">Previous</string>
    <string name="PaymentsRecoveryPhraseFragment__your_recovery_phrase">Your recovery phrase</string>
    <string name="PaymentsRecoveryPhraseFragment__write_down_the_following_d_words">Write down the following %1$d words in order. Store your list in a secure place.</string>
    <string name="PaymentsRecoveryPhraseFragment__make_sure_youve_entered">Make sure you\'ve entered your phrase correctly.</string>
    <string name="PaymentsRecoveryPhraseFragment__do_not_screenshot_or_send_by_email">Do not screenshot or send by email.</string>
    <string name="PaymentsRecoveryPhraseFragment__payments_account_restored">Payments account restored.</string>
    <string name="PaymentsRecoveryPhraseFragment__invalid_recovery_phrase">Invalid recovery phrase</string>
    <string name="PaymentsRecoveryPhraseFragment__make_sure_youve_entered_your_phrase_correctly_and_try_again">Make sure you\'ve entered your phrase correctly and try again.</string>
    <string name="PaymentsRecoveryPhraseFragment__copy_to_clipboard">Copy to clipboard?</string>
    <string name="PaymentsRecoveryPhraseFragment__if_you_choose_to_store">If you choose to store your recovery phrase digitally, ensure it is securely stored somewhere you trust.</string>
    <string name="PaymentsRecoveryPhraseFragment__copy">Copy</string>

    <!-- PaymentsRecoveryPhraseConfirmFragment -->
    <string name="PaymentRecoveryPhraseConfirmFragment__confirm_recovery_phrase">Confirm recovery phrase</string>
    <string name="PaymentRecoveryPhraseConfirmFragment__enter_the_following_words">Enter the following words from your recovery phrase.</string>
    <string name="PaymentRecoveryPhraseConfirmFragment__word_d">Word %1$d</string>
    <string name="PaymentRecoveryPhraseConfirmFragment__see_phrase_again">See phrase again</string>
    <string name="PaymentRecoveryPhraseConfirmFragment__done">Done</string>
    <string name="PaymentRecoveryPhraseConfirmFragment__recovery_phrase_confirmed">Recovery phrase confirmed</string>

    <!-- PaymentsRecoveryEntryFragment -->
    <string name="PaymentsRecoveryEntryFragment__enter_recovery_phrase">Enter recovery phrase</string>
    <string name="PaymentsRecoveryEntryFragment__enter_word_d">Enter word %1$d</string>
    <string name="PaymentsRecoveryEntryFragment__word_d">Word %1$d</string>
    <string name="PaymentsRecoveryEntryFragment__next">Next</string>
    <string name="PaymentsRecoveryEntryFragment__invalid_word">Invalid word</string>

    <!-- ClearClipboardAlarmReceiver -->
    <string name="ClearClipboardAlarmReceiver__clipboard_cleared">Clipboard cleared.</string>

    <!-- PaymentNotificationsView -->
    <string name="PaymentNotificationsView__view">View</string>

    <!-- UnreadPayments -->
    <string name="UnreadPayments__s_sent_you_s">%1$s sent you %2$s</string>
    <string name="UnreadPayments__d_new_payment_notifications">%1$d new payment notifications</string>

    <!-- CanNotSendPaymentDialog -->
    <string name="CanNotSendPaymentDialog__cant_send_payment">Can\'t send payment</string>
    <string name="CanNotSendPaymentDialog__to_send_a_payment_to_this_user">To send a payment to this user they need to accept a message request from you. Send them a message to create a message request.</string>
    <string name="CanNotSendPaymentDialog__send_a_message">Send a message</string>

    <!-- GroupsInCommonMessageRequest -->
    <string name="GroupsInCommonMessageRequest__you_have_no_groups_in_common_with_this_person">You have no groups in common with this person. Review requests carefully before accepting to avoid unwanted messages.</string>
    <string name="GroupsInCommonMessageRequest__none_of_your_contacts_or_people_you_chat_with_are_in_this_group">None of your contacts or people you chat with are in this group. Review requests carefully before accepting to avoid unwanted messages.</string>
    <string name="GroupsInCommonMessageRequest__about_message_requests">About message requests</string>
    <string name="GroupsInCommonMessageRequest__okay">Okay</string>
    <string name="GroupsInCommonMessageRequest__support_article" translatable="false">https://support.signal.org/hc/articles/360007459591</string>
    <string name="ChatColorSelectionFragment__heres_a_preview_of_the_chat_color">Here\'s a preview of the chat color.</string>
    <string name="ChatColorSelectionFragment__the_color_is_visible_to_only_you">The color is visible to only you.</string>

    <!-- GroupDescriptionDialog -->
    <string name="GroupDescriptionDialog__group_description">Group description</string>

    <!-- QualitySelectorBottomSheetDialog -->
    <string name="QualitySelectorBottomSheetDialog__standard">Standard</string>
    <string name="QualitySelectorBottomSheetDialog__faster_less_data">Faster, less data</string>
    <string name="QualitySelectorBottomSheetDialog__high">High</string>
    <string name="QualitySelectorBottomSheetDialog__slower_more_data">Slower, more data</string>
    <string name="QualitySelectorBottomSheetDialog__photo_quality">Photo quality</string>

    <!-- AppSettingsFragment -->
    <string name="AppSettingsFragment__invite_your_friends">Invite your friends</string>
    <string name="AppSettingsFragment__copied_subscriber_id_to_clipboard">Copied subscriber id to clipboard</string>

    <!-- AccountSettingsFragment -->
    <string name="AccountSettingsFragment__account">Account</string>
    <string name="AccountSettingsFragment__youll_be_asked_less_frequently">You\'ll be asked less frequently over time</string>
    <string name="AccountSettingsFragment__require_your_signal_pin">Require your Signal PIN to register your phone number with Signal again</string>
    <string name="AccountSettingsFragment__change_phone_number">Change phone number</string>

    <!-- ChangeNumberFragment -->
    <string name="ChangeNumberFragment__use_this_to_change_your_current_phone_number_to_a_new_phone_number">Use this to change your current phone number to a new phone number. You can’t undo this change.\n\nBefore continuing, make sure your new number can receive SMS or calls.</string>
    <string name="ChangeNumberFragment__continue">Continue</string>
    <!-- Message shown on dialog after your number has been changed successfully. -->
    <string name="ChangeNumber__your_phone_number_has_changed_to_s">Your phone number has been changed to %1$s</string>
    <!-- Confirmation button to dismiss number changed dialog -->
    <string name="ChangeNumber__okay">Okay</string>

    <!-- ChangeNumberEnterPhoneNumberFragment -->
    <string name="ChangeNumberEnterPhoneNumberFragment__change_number">Change Number</string>
    <string name="ChangeNumberEnterPhoneNumberFragment__your_old_number">Your old number</string>
    <string name="ChangeNumberEnterPhoneNumberFragment__old_phone_number">Old phone number</string>
    <string name="ChangeNumberEnterPhoneNumberFragment__your_new_number">Your new number</string>
    <string name="ChangeNumberEnterPhoneNumberFragment__new_phone_number">New phone number</string>
    <string name="ChangeNumberEnterPhoneNumberFragment__the_phone_number_you_entered_doesnt_match_your_accounts">The phone number you entered doesn\'t match your account\'s.</string>
    <string name="ChangeNumberEnterPhoneNumberFragment__you_must_specify_your_old_number_country_code">You must specify your old number\'s country code</string>
    <string name="ChangeNumberEnterPhoneNumberFragment__you_must_specify_your_old_phone_number">You must specify your old phone number</string>
    <string name="ChangeNumberEnterPhoneNumberFragment__you_must_specify_your_new_number_country_code">You must specify your new number\'s country code</string>
    <string name="ChangeNumberEnterPhoneNumberFragment__you_must_specify_your_new_phone_number">You must specify your new phone number</string>

    <!-- ChangeNumberVerifyFragment -->
    <string name="ChangeNumberVerifyFragment__change_number">Change Number</string>
    <string name="ChangeNumberVerifyFragment__verifying_s">Verifying %1$s</string>
    <string name="ChangeNumberVerifyFragment__captcha_required">Captcha required</string>

    <!-- ChangeNumberConfirmFragment -->
    <string name="ChangeNumberConfirmFragment__change_number">Change number</string>
    <string name="ChangeNumberConfirmFragment__you_are_about_to_change_your_phone_number_from_s_to_s">You are about to change your phone number from %1$s to %2$s.\n\nBefore proceeding, please verify that the below number is correct.</string>
    <string name="ChangeNumberConfirmFragment__edit_number">Edit number</string>

    <!-- ChangeNumberRegistrationLockFragment -->
    <string name="ChangeNumberRegistrationLockFragment__signal_change_number_need_help_with_pin_for_android_v2_pin">Signal Change Number - Need Help with PIN for Android (v2 PIN)</string>

    <!-- ChangeNumberPinDiffersFragment -->
    <string name="ChangeNumberPinDiffersFragment__pins_do_not_match">PINs do not match</string>
    <string name="ChangeNumberPinDiffersFragment__the_pin_associated_with_your_new_number_is_different_from_the_pin_associated_with_your_old_one">The PIN associated with your new number is different from the PIN associated with your old one. Would you like to keep your old PIN or update it?</string>
    <string name="ChangeNumberPinDiffersFragment__keep_old_pin">Keep old PIN</string>
    <string name="ChangeNumberPinDiffersFragment__update_pin">Update PIN</string>
    <string name="ChangeNumberPinDiffersFragment__keep_old_pin_question">Keep old pin?</string>

    <!-- ChangeNumberLockActivity -->
    <!-- Info message shown to user if something crashed the app during the change number attempt and we were unable to confirm the change so we force them into this screen to check before letting them use the app -->
    <string name="ChangeNumberLockActivity__it_looks_like_you_tried_to_change_your_number_but_we_were_unable_to_determine_if_it_was_successful_rechecking_now">It looks like you tried to change your number but we were unable to determine if it was successful.\n\nRechecking now…</string>
    <!-- Dialog title shown if we were able to confirm your change number status (meaning we now know what the server thinks our number is) after a crash during the regular flow -->
    <string name="ChangeNumberLockActivity__change_status_confirmed">Change status confirmed</string>
    <!-- Dialog message shown if we were able to confirm your change number status (meaning we now know what the server thinks our number is) after a crash during the regular flow -->
    <string name="ChangeNumberLockActivity__your_number_has_been_confirmed_as_s">Your number has been confirmed as %1$s. If this is not your new number, please restart the change number process.</string>
    <!-- Dialog title shown if we were not able to confirm your phone number with the server and thus cannot let leave the change flow yet after a crash during the regular flow -->
    <string name="ChangeNumberLockActivity__change_status_unconfirmed">Change status unconfirmed</string>
    <!-- Dialog message shown when we can\'t verify the phone number on the server, only shown if there was a network error communicating with the server after a crash during the regular flow -->
    <string name="ChangeNumberLockActivity__we_could_not_determine_the_status_of_your_change_number_request">We could not determine the status of your change number request.\n\n(Error: %1$s)</string>
    <!-- Dialog button to retry confirming the number on the server -->
    <string name="ChangeNumberLockActivity__retry">Retry</string>
    <!-- Dialog button shown to leave the app when in the unconfirmed change status after a crash in the regular flow -->
    <string name="ChangeNumberLockActivity__leave">Leave</string>
    <string name="ChangeNumberLockActivity__submit_debug_log">Submit debug log</string>

    <!-- ChatsSettingsFragment -->
    <string name="ChatsSettingsFragment__keyboard">Keyboard</string>
    <string name="ChatsSettingsFragment__enter_key_sends">Enter key sends</string>

    <!--SmsSettingsFragment -->
    <string name="SmsSettingsFragment__use_as_default_sms_app">Use as default SMS app</string>

    <!-- NotificationsSettingsFragment -->
    <string name="NotificationsSettingsFragment__messages">Messages</string>
    <string name="NotificationsSettingsFragment__calls">Calls</string>
    <string name="NotificationsSettingsFragment__notify_when">Notify when…</string>
    <string name="NotificationsSettingsFragment__contact_joins_signal">Contact joins Signal</string>
    <!-- Notification preference header -->
    <string name="NotificationsSettingsFragment__notification_profiles">Notification profiles</string>
    <!-- Notification preference option header -->
    <string name="NotificationsSettingsFragment__profiles">Profiles</string>
    <!-- Notification preference summary text -->
    <string name="NotificationsSettingsFragment__create_a_profile_to_receive_notifications_only_from_people_and_groups_you_choose">Create a profile to receive notifications only from people and groups you choose.</string>

    <!-- NotificationProfilesFragment -->
    <!-- Title for notification profiles screen that shows all existing profiles -->
    <string name="NotificationProfilesFragment__notification_profiles">Notification profiles</string>
    <!-- Button text to create a notification profile -->
    <string name="NotificationProfilesFragment__create_profile">Create profile</string>

    <!-- PrivacySettingsFragment -->
    <string name="PrivacySettingsFragment__blocked">Blocked</string>
    <string name="PrivacySettingsFragment__d_contacts">%1$d contacts</string>
    <string name="PrivacySettingsFragment__messaging">Messaging</string>
    <string name="PrivacySettingsFragment__disappearing_messages">Disappearing messages</string>
    <string name="PrivacySettingsFragment__app_security">App security</string>
    <string name="PrivacySettingsFragment__block_screenshots_in_the_recents_list_and_inside_the_app">Block screenshots in the recents list and inside the app</string>
    <string name="PrivacySettingsFragment__signal_message_and_calls">Signal messages and calls, always relay calls, and sealed sender</string>
    <string name="PrivacySettingsFragment__default_timer_for_new_changes">Default timer for new chats</string>
    <string name="PrivacySettingsFragment__set_a_default_disappearing_message_timer_for_all_new_chats_started_by_you">Set a default disappearing message timer for all new chats started by you.</string>

    <!-- AdvancedPrivacySettingsFragment -->
    <string name="AdvancedPrivacySettingsFragment__sealed_sender_link" translatable="false">https://signal.org/blog/sealed-sender</string>
    <string name="AdvancedPrivacySettingsFragment__show_status_icon">Show status icon</string>
    <string name="AdvancedPrivacySettingsFragment__show_an_icon">Show an icon in message details when they were delivered using sealed sender.</string>

    <!-- ExpireTimerSettingsFragment -->
    <string name="ExpireTimerSettingsFragment__when_enabled_new_messages_sent_and_received_in_new_chats_started_by_you_will_disappear_after_they_have_been_seen">When enabled, new messages sent and received in new chats started by you will disappear after they have been seen.</string>
    <string name="ExpireTimerSettingsFragment__when_enabled_new_messages_sent_and_received_in_this_chat_will_disappear_after_they_have_been_seen">When enabled, new messages sent and received in this chat will disappear after they have been seen.</string>
    <string name="ExpireTimerSettingsFragment__off">Off</string>
    <string name="ExpireTimerSettingsFragment__4_weeks">4 weeks</string>
    <string name="ExpireTimerSettingsFragment__1_week">1 week</string>
    <string name="ExpireTimerSettingsFragment__1_day">1 day</string>
    <string name="ExpireTimerSettingsFragment__8_hours">8 hours</string>
    <string name="ExpireTimerSettingsFragment__1_hour">1 hour</string>
    <string name="ExpireTimerSettingsFragment__5_minutes">5 minutes</string>
    <string name="ExpireTimerSettingsFragment__30_seconds">30 seconds</string>
    <string name="ExpireTimerSettingsFragment__custom_time">Custom time</string>
    <string name="ExpireTimerSettingsFragment__set">Set</string>
    <string name="ExpireTimerSettingsFragment__save">Save</string>

    <string name="CustomExpireTimerSelectorView__seconds">seconds</string>
    <string name="CustomExpireTimerSelectorView__minutes">minutes</string>
    <string name="CustomExpireTimerSelectorView__hours">hours</string>
    <string name="CustomExpireTimerSelectorView__days">days</string>
    <string name="CustomExpireTimerSelectorView__weeks">weeks</string>

    <!-- HelpSettingsFragment -->
    <string name="HelpSettingsFragment__support_center">Support center</string>
    <string name="HelpSettingsFragment__contact_us">Contact us</string>
    <string name="HelpSettingsFragment__version">Version</string>
    <string name="HelpSettingsFragment__debug_log">Debug log</string>
    <string name="HelpSettingsFragment__terms_amp_privacy_policy">Terms &amp; Privacy Policy</string>
    <string name="HelpFragment__copyright_signal_messenger">Copyright Molly Messenger</string>
    <string name="HelpFragment__licenced_under_the_gplv3">Licensed under the GPLv3</string>

    <!-- DataAndStorageSettingsFragment -->
    <string name="DataAndStorageSettingsFragment__media_quality">Media quality</string>
    <string name="DataAndStorageSettingsFragment__sent_media_quality">Sent media quality</string>
    <string name="DataAndStorageSettingsFragment__sending_high_quality_media_will_use_more_data">Sending high quality media will use more data.</string>
    <string name="DataAndStorageSettingsFragment__high">High</string>
    <string name="DataAndStorageSettingsFragment__standard">Standard</string>
    <string name="DataAndStorageSettingsFragment__calls">Calls</string>

    <!-- ChatColorSelectionFragment -->
    <string name="ChatColorSelectionFragment__auto">Auto</string>
    <string name="ChatColorSelectionFragment__use_custom_colors">Use custom colors</string>
    <string name="ChatColorSelectionFragment__chat_color">Chat color</string>
    <string name="ChatColorSelectionFragment__edit">Edit</string>
    <string name="ChatColorSelectionFragment__duplicate">Duplicate</string>
    <string name="ChatColorSelectionFragment__delete">Delete</string>
    <string name="ChatColorSelectionFragment__delete_color">Delete color</string>
    <plurals name="ChatColorSelectionFragment__this_custom_color_is_used">
        <item quantity="one">This custom color is used in %1$d chat. Do you want to delete it for all chats?</item>
        <item quantity="other">This custom color is used in %1$d chats. Do you want to delete it for all chats?</item>
    </plurals>
    <string name="ChatColorSelectionFragment__delete_chat_color">Delete chat color?</string>

    <!-- CustomChatColorCreatorFragment -->
    <string name="CustomChatColorCreatorFragment__solid">Solid</string>
    <string name="CustomChatColorCreatorFragment__gradient">Gradient</string>
    <string name="CustomChatColorCreatorFragment__hue">Hue</string>
    <string name="CustomChatColorCreatorFragment__saturation">Saturation</string>

    <!-- CustomChatColorCreatorFragmentPage -->
    <string name="CustomChatColorCreatorFragmentPage__save">Save</string>
    <string name="CustomChatColorCreatorFragmentPage__edit_color">Edit color</string>
    <plurals name="CustomChatColorCreatorFragmentPage__this_color_is_used">
        <item quantity="one">This color is used in %1$d chat. Do you want to save changes for all chats?</item>
        <item quantity="other">This color is used in %1$d chats. Do you want to save changes for all chats?</item>
    </plurals>

    <!-- ChatColorGradientTool -->
    <string name="ChatColorGradientTool_top_edge_selector">Top edge selector</string>
    <string name="ChatColorGradientTool_bottom_edge_selector">Bottom edge selector</string>

    <!-- EditReactionsFragment -->
    <string name="EditReactionsFragment__customize_reactions">Customize reactions</string>
    <string name="EditReactionsFragment__tap_to_replace_an_emoji">Tap to replace an emoji</string>
    <string name="EditReactionsFragment__reset">Reset</string>
    <string name="EditReactionsFragment_save">Save</string>
    <string name="ChatColorSelectionFragment__auto_matches_the_color_to_the_wallpaper">Auto matches the color to the wallpaper</string>
    <string name="CustomChatColorCreatorFragment__drag_to_change_the_direction_of_the_gradient">Drag to change the direction of the gradient</string>

    <!-- ChatColorsMegaphone -->
    <string name="ChatColorsMegaphone__new_chat_colors">New Chat Colors</string>
    <string name="ChatColorsMegaphone__we_switched_up_chat_colors">We switched up chat colors to give you more options and make chats easier to read.</string>
    <string name="ChatColorsMegaphone__appearance">Appearance</string>
    <string name="ChatColorsMegaphone__not_now">Not now</string>

    <!-- AddAProfilePhotoMegaphone -->
    <string name="AddAProfilePhotoMegaphone__add_a_profile_photo">Add a profile photo</string>
    <string name="AddAProfilePhotoMegaphone__choose_a_look_and_color">Choose a look and color or customize your initials.</string>
    <string name="AddAProfilePhotoMegaphone__not_now">Not now</string>
    <string name="AddAProfilePhotoMegaphone__add_photo">Add photo</string>

    <!-- BecomeASustainerMegaphone -->
    <string name="BecomeASustainerMegaphone__become_a_sustainer">Become a Sustainer</string>
    <!-- Displayed in the Become a Sustainer megaphone -->
    <string name="BecomeASustainerMegaphone__signal_is_powered_by">Signal is powered by people like you. Donate and receive a badge.</string>
    <string name="BecomeASustainerMegaphone__not_now">Not now</string>
    <string name="BecomeASustainerMegaphone__donate">Donate</string>

    <!-- KeyboardPagerFragment -->
    <string name="KeyboardPagerFragment_emoji">Emoji</string>
    <string name="KeyboardPagerFragment_open_emoji_search">Open emoji search</string>
    <string name="KeyboardPagerFragment_open_sticker_search">Open sticker search</string>
    <string name="KeyboardPagerFragment_open_gif_search">Open gif search</string>
    <string name="KeyboardPagerFragment_stickers">Stickers</string>
    <string name="KeyboardPagerFragment_backspace">Backspace</string>
    <string name="KeyboardPagerFragment_gifs">Gifs</string>
    <string name="KeyboardPagerFragment_search_emoji">Search emoji</string>
    <string name="KeyboardPagerfragment_back_to_emoji">Back to emoji</string>
    <string name="KeyboardPagerfragment_clear_search_entry">Clear search entry</string>
    <string name="KeyboardPagerFragment_search_giphy">Search GIPHY</string>

    <!-- StickerSearchDialogFragment -->
    <string name="StickerSearchDialogFragment_search_stickers">Search stickers</string>
    <string name="StickerSearchDialogFragment_no_results_found">No results found</string>
    <string name="EmojiSearchFragment__no_results_found">No results found</string>
    <string name="NotificationsSettingsFragment__unknown_ringtone">Unknown ringtone</string>

    <!-- ConversationSettingsFragment -->
    <string name="ConversationSettingsFragment__send_message">Send message</string>
    <string name="ConversationSettingsFragment__start_video_call">Start video call</string>
    <string name="ConversationSettingsFragment__start_audio_call">Start audio call</string>
    <string name="ConversationSettingsFragment__message">Message</string>
    <string name="ConversationSettingsFragment__video">Video</string>
    <string name="ConversationSettingsFragment__audio">Audio</string>
    <string name="ConversationSettingsFragment__call">Call</string>
    <string name="ConversationSettingsFragment__mute">Mute</string>
    <string name="ConversationSettingsFragment__muted">Muted</string>
    <string name="ConversationSettingsFragment__search">Search</string>
    <string name="ConversationSettingsFragment__disappearing_messages">Disappearing messages</string>
    <string name="ConversationSettingsFragment__sounds_and_notifications">Sounds &amp; notifications</string>
    <string name="ConversationSettingsFragment__internal_details" translatable="false">Internal details</string>
    <string name="ConversationSettingsFragment__contact_details">Contact details</string>
    <string name="ConversationSettingsFragment__view_safety_number">View safety number</string>
    <string name="ConversationSettingsFragment__block">Block</string>
    <string name="ConversationSettingsFragment__block_group">Block group</string>
    <string name="ConversationSettingsFragment__unblock">Unblock</string>
    <string name="ConversationSettingsFragment__unblock_group">Unblock group</string>
    <string name="ConversationSettingsFragment__add_to_a_group">Add to a group</string>
    <string name="ConversationSettingsFragment__see_all">See all</string>
    <string name="ConversationSettingsFragment__add_members">Add members</string>
    <string name="ConversationSettingsFragment__permissions">Permissions</string>
    <string name="ConversationSettingsFragment__requests_and_invites">Requests &amp; invites</string>
    <string name="ConversationSettingsFragment__group_link">Group link</string>
    <string name="ConversationSettingsFragment__add_as_a_contact">Add as a contact</string>
    <string name="ConversationSettingsFragment__unmute">Unmute</string>
    <string name="ConversationSettingsFragment__conversation_muted_until_s">Conversation muted until %1$s</string>
    <string name="ConversationSettingsFragment__conversation_muted_forever">Conversation muted forever</string>
    <string name="ConversationSettingsFragment__copied_phone_number_to_clipboard">Copied phone number to clipboard.</string>
    <string name="ConversationSettingsFragment__phone_number">Phone number</string>
    <string name="ConversationSettingsFragment__get_badges">Get badges for your profile by supporting Signal. Tap on a badge to learn more.</string>

    <!-- PermissionsSettingsFragment -->
    <string name="PermissionsSettingsFragment__add_members">Add members</string>
    <string name="PermissionsSettingsFragment__edit_group_info">Edit group info</string>
    <string name="PermissionsSettingsFragment__send_messages">Send messages</string>
    <string name="PermissionsSettingsFragment__all_members">All members</string>
    <string name="PermissionsSettingsFragment__only_admins">Only admins</string>
    <string name="PermissionsSettingsFragment__who_can_add_new_members">Who can add new members?</string>
    <string name="PermissionsSettingsFragment__who_can_edit_this_groups_info">Who can edit this group\'s info?</string>
    <string name="PermissionsSettingsFragment__who_can_send_messages">Who can send messages?</string>

    <!-- SoundsAndNotificationsSettingsFragment -->
    <string name="SoundsAndNotificationsSettingsFragment__mute_notifications">Mute notifications</string>
    <string name="SoundsAndNotificationsSettingsFragment__not_muted">Not muted</string>
    <string name="SoundsAndNotificationsSettingsFragment__muted_until_s">Muted until %1$s</string>
    <string name="SoundsAndNotificationsSettingsFragment__mentions">Mentions</string>
    <string name="SoundsAndNotificationsSettingsFragment__always_notify">Always notify</string>
    <string name="SoundsAndNotificationsSettingsFragment__do_not_notify">Do not notify</string>
    <string name="SoundsAndNotificationsSettingsFragment__custom_notifications">Custom notifications</string>

    <!-- StickerKeyboard -->
    <string name="StickerKeyboard__recently_used">Recently used</string>

    <!-- PlaybackSpeedToggleTextView -->
    <string name="PlaybackSpeedToggleTextView__p5x">.5x</string>
    <string name="PlaybackSpeedToggleTextView__1x">1x</string>
    <string name="PlaybackSpeedToggleTextView__1p5x">1.5x</string>
    <string name="PlaybackSpeedToggleTextView__2x">2x</string>

    <!-- PaymentRecipientSelectionFragment -->
    <string name="PaymentRecipientSelectionFragment__new_payment">New payment</string>

    <!-- NewConversationActivity -->
    <string name="NewConversationActivity__new_message">New message</string>

    <!-- ContactFilterView -->
    <string name="ContactFilterView__search_name_or_number">Search name or number</string>

    <!-- VoiceNotePlayerView -->
    <string name="VoiceNotePlayerView__dot_s">· %1$s</string>
    <string name="VoiceNotePlayerView__stop_voice_message">Stop voice message</string>
    <string name="VoiceNotePlayerView__change_voice_message_speed">Change voice message speed</string>
    <string name="VoiceNotePlayerView__pause_voice_message">Pause voice message</string>
    <string name="VoiceNotePlayerView__play_voice_message">Play voice message</string>
    <string name="VoiceNotePlayerView__navigate_to_voice_message">Navigate to voice message</string>


    <!-- AvatarPickerFragment -->
    <string name="AvatarPickerFragment__avatar_preview">Avatar preview</string>
    <string name="AvatarPickerFragment__camera">Camera</string>
    <string name="AvatarPickerFragment__take_a_picture">Take a picture</string>
    <string name="AvatarPickerFragment__choose_a_photo">Choose a photo</string>
    <string name="AvatarPickerFragment__photo">Photo</string>
    <string name="AvatarPickerFragment__text">Text</string>
    <string name="AvatarPickerFragment__save">Save</string>
    <string name="AvatarPickerFragment__select_an_avatar">Select an avatar</string>
    <string name="AvatarPickerFragment__clear_avatar">Clear avatar</string>
    <string name="AvatarPickerFragment__edit">Edit</string>
    <string name="AvatarPickerRepository__failed_to_save_avatar">Failed to save avatar</string>

    <!-- TextAvatarCreationFragment -->
    <string name="TextAvatarCreationFragment__preview">Preview</string>
    <string name="TextAvatarCreationFragment__done">Done</string>
    <string name="TextAvatarCreationFragment__text">Text</string>
    <string name="TextAvatarCreationFragment__color">Color</string>

    <!-- VectorAvatarCreationFragment -->
    <string name="VectorAvatarCreationFragment__select_a_color">Select a color</string>

    <!-- ContactSelectionListItem -->
    <string name="ContactSelectionListItem__sms">SMS</string>
    <string name="ContactSelectionListItem__dot_s">· %1$s</string>

    <!-- Displayed in the toolbar when externally sharing text to multiple recipients -->
    <string name="ShareInterstitialActivity__share">Share</string>

    <!-- DSLSettingsToolbar -->
    <string name="DSLSettingsToolbar__navigate_up">Navigate up</string>
    <string name="MultiselectForwardFragment__forward_to">Forward to</string>
    <!-- Displayed when sharing content via the fragment -->
    <string name="MultiselectForwardFragment__share_with">Share with</string>
    <string name="MultiselectForwardFragment__add_a_message">Add a message</string>
    <string name="MultiselectForwardFragment__faster_forwards">Faster forwards</string>
    <string name="MultiselectForwardFragment__forwarded_messages_are_now">Forwarded messages are now sent immediately.</string>
    <plurals name="MultiselectForwardFragment_send_d_messages">
        <item quantity="one">Send %1$d message</item>
        <item quantity="other">Send %1$d messages</item>
    </plurals>
    <plurals name="MultiselectForwardFragment_messages_sent">
        <item quantity="one">Message sent</item>
        <item quantity="other">Messages sent</item>
    </plurals>
    <plurals name="MultiselectForwardFragment_messages_failed_to_send">
        <item quantity="one">Message failed to send</item>
        <item quantity="other">Messages failed to send</item>
    </plurals>
    <plurals name="MultiselectForwardFragment__couldnt_forward_messages">
        <item quantity="one">Couldn\'t forward message because it\'s no longer available.</item>
        <item quantity="other">Couldn\'t forward messages because they\'re no longer available.</item>
    </plurals>
    <string name="MultiselectForwardFragment__limit_reached">Limit reached</string>

    <!-- Media V2 -->
    <string name="MediaReviewFragment__add_a_message">Add a message</string>
    <string name="MediaReviewFragment__add_a_reply">Add a reply</string>
    <string name="MediaReviewFragment__send_to">Send to</string>
    <string name="MediaReviewFragment__view_once_message">View once message</string>
    <string name="MediaReviewFragment__one_or_more_items_were_too_large">One or more items were too large</string>
    <string name="MediaReviewFragment__one_or_more_items_were_invalid">One or more items were invalid</string>
    <string name="MediaReviewFragment__too_many_items_selected">Too many items selected</string>

    <string name="ImageEditorHud__cancel">Cancel</string>
    <string name="ImageEditorHud__draw">Draw</string>
    <string name="ImageEditorHud__write_text">Write text</string>
    <string name="ImageEditorHud__add_a_sticker">Add a sticker</string>
    <string name="ImageEditorHud__blur">Blur</string>
    <string name="ImageEditorHud__done_editing">Done editing</string>
    <string name="ImageEditorHud__clear_all">Clear all</string>
    <string name="ImageEditorHud__undo">Undo</string>
    <string name="ImageEditorHud__toggle_between_marker_and_highlighter">Toggle between marker and highlighter</string>
    <string name="ImageEditorHud__delete">Delete</string>
    <string name="ImageEditorHud__toggle_between_text_styles">Toggle between text styles</string>

    <string name="MediaCountIndicatorButton__send">Send</string>

    <string name="MediaReviewSelectedItem__tap_to_remove">Tap to remove</string>
    <string name="MediaReviewSelectedItem__tap_to_select">Tap to select</string>

    <string name="MediaReviewImagePageFragment__discard">Discard</string>
    <string name="MediaReviewImagePageFragment__discard_changes">Discard changes?</string>
    <string name="MediaReviewImagePageFragment__youll_lose_any_changes">You\'ll lose any changes you\'ve made to this photo.</string>

    <string name="CameraFragment__failed_to_open_camera">Failed to open camera</string>

    <string name="BadgesOverviewFragment__my_badges">My badges</string>
    <string name="BadgesOverviewFragment__featured_badge">Featured badge</string>
    <string name="BadgesOverviewFragment__display_badges_on_profile">Display badges on profile</string>
    <string name="BadgesOverviewFragment__failed_to_update_profile">Failed to update profile</string>


    <string name="BadgeSelectionFragment__select_badges">Select badges</string>

    <string name="SelectFeaturedBadgeFragment__preview">Preview</string>
    <string name="SelectFeaturedBadgeFragment__select_a_badge">Select a badge</string>
    <string name="SelectFeaturedBadgeFragment__you_must_select_a_badge">You must select a badge</string>
    <string name="SelectFeaturedBadgeFragment__failed_to_update_profile">Failed to update profile</string>

    <string name="ViewBadgeBottomSheetDialogFragment__become_a_sustainer">Become a sustainer</string>

    <string name="ImageView__badge">Badge</string>

    <string name="SubscribeFragment__signal_is_powered_by_people_like_you">Signal is powered by people like you.</string>
    <string name="SubscribeFragment__support_technology_that_is_built_for_you">Support technology that is built for you—not for your data—by joining the community of people that sustain it.</string>
    <string name="SubscribeFragment__support_technology_that_is_built_for_you_not">Support technology that is built for you, not for your data, by joining the community that sustains Signal.</string>
    <string name="SubscribeFragment__make_a_recurring_monthly_donation">Make a recurring monthly donation to Signal to support technology built for you, not your data.</string>
    <string name="SubscribeFragment__currency">Currency</string>
    <string name="SubscribeFragment__more_payment_options">More Payment Options</string>
    <string name="SubscribeFragment__cancel_subscription">Cancel Subscription</string>
    <string name="SubscribeFragment__confirm_cancellation">Confirm Cancellation?</string>
    <string name="SubscribeFragment__you_wont_be_charged_again">You won\'t be charged again. Your badge will be removed from your profile at the end of your billing period.</string>
    <string name="SubscribeFragment__not_now">Not now</string>
    <string name="SubscribeFragment__confirm">Confirm</string>
    <string name="SubscribeFragment__update_subscription">Update Subscription</string>
    <string name="SubscribeFragment__your_subscription_has_been_cancelled">Your subscription has been cancelled.</string>
    <string name="SubscribeFragment__update_subscription_question">Update subscription?</string>
    <string name="SubscribeFragment__update">Update</string>
    <string name="SubscribeFragment__you_will_be_charged_the_full_amount_s_of">You will be charged the full amount (%1$s) of the new subscription price today. Your subscription will renew monthly.</string>

    <string name="Subscription__s_per_month">%s/month</string>
    <string name="Subscription__s_per_month_dot_renews_s">%1$s/month · Renews %2$s</string>
    <string name="Subscription__s_per_month_dot_expires_s">%1$s/month · Expires %2$s</string>

    <!-- First small text blurb on learn more sheet -->
    <string name="SubscribeLearnMoreBottomSheetDialogFragment__signal_is_a_nonprofit_with_no">Signal is a nonprofit with no advertisers or investors, sustained only by the people who use and value it. Make a recurring monthly donation and receive a profile badge to share your support.</string>
    <string name="SubscribeLearnMoreBottomSheetDialogFragment__why_donate">Why Donate?</string>
    <string name="SubscribeLearnMoreBottomSheetDialogFragment__signal_is_committed_to_developing">Signal is committed to developing open source privacy technology that protects free expression and enables secure global communication.</string>
    <string name="SubscribeLearnMoreBottomSheetDialogFragment__your_donation">Your donation fuels this cause and pays for the development and operations of an app used by millions for private communication. No ads. No trackers. No kidding.</string>

    <string name="SubscribeThanksForYourSupportBottomSheetDialogFragment__thanks_for_your_support">Thanks for your Support!</string>
    <string name="SubscribeThanksForYourSupportBottomSheetDialogFragment__thanks_for_the_boost">Thanks for the Boost!</string>
    <string name="SubscribeThanksForYourSupportBottomSheetDialogFragment__youve_earned_s_badge_display">You\'ve earned %s badge! Display this badge on your profile to build awareness for donating to Signal.</string>
    <string name="SubscribeThanksForYourSupportBottomSheetDialogFragment__youve_earned_a_boost_badge_display">You\'ve earned a Boost badge! Display this badge on your profile to build awareness for donating to Signal.</string>
    <string name="SubscribeThanksForYourSupportBottomSheetDialogFragment__you_can_also">You can also</string>
    <string name="SubscribeThanksForYourSupportBottomSheetDialogFragment__become_a_montly_sustainer">become a monthly Sustainer.</string>
    <string name="SubscribeThanksForYourSupportBottomSheetDialogFragment__display_on_profile">Display on Profile</string>
    <string name="SubscribeThanksForYourSupportBottomSheetDialogFragment__make_featured_badge">Make featured badge</string>
    <string name="SubscribeThanksForYourSupportBottomSheetDialogFragment__done">Done</string>
    <string name="ThanksForYourSupportBottomSheetFragment__when_you_have_more">When you have more than one badge, you can choose one to feature for others to see on your profile.</string>

    <string name="BecomeASustainerFragment__get_badges">Get badges for your profile by supporting Signal.</string>
    <string name="BecomeASustainerFragment__signal_is_a_non_profit">Signal is a nonprofit with no advertisers or investors, supported only by people like you.</string>

    <!-- Button label for creating a monthly donation -->
    <string name="ManageDonationsFragment__make_a_monthly_donation">Make a monthly donation</string>
    <!-- Heading for more area of manage subscriptions page -->
    <string name="ManageDonationsFragment__more">More</string>
    <!-- Heading for receipts area of manage subscriptions page -->
    <string name="ManageDonationsFragment__receipts">Receipts</string>
    <!-- Heading for my subscription area of manage subscriptions page -->
    <string name="ManageDonationsFragment__my_subscription">My subscription</string>
    <string name="ManageDonationsFragment__manage_subscription">Manage subscription</string>
    <!-- Label for Donation Receipts button -->
    <string name="ManageDonationsFragment__donation_receipts">Donation Receipts</string>
    <string name="ManageDonationsFragment__badges">Badges</string>
    <string name="ManageDonationsFragment__subscription_faq">Subscription FAQ</string>
    <string name="ManageDonationsFragment__error_getting_subscription">Error getting subscription.</string>
    <!-- Preference heading for other ways to donate -->
    <string name="ManageDonationsFragment__other_ways_to_give">Other ways to give</string>
    <!-- Preference label to launch badge gifting -->
    <string name="ManageDonationsFragment__gift_a_badge">Gift a badge</string>

    <string name="BoostFragment__give_signal_a_boost">Give Signal a Boost</string>
    <!-- Description text in boost sheet -->
    <string name="BoostFragment__make_a_one_time">Make a one-time donation and earn a Boost badge for %1$d days.</string>

    <string name="Boost__enter_custom_amount">Enter Custom Amount</string>
    <string name="Boost__one_time_contribution">One-time contribution</string>

    <string name="MySupportPreference__add_a_signal_boost">Add a Signal Boost</string>
    <string name="MySupportPreference__s_per_month">%1$s/month</string>
    <string name="MySupportPreference__renews_s">Renews %1$s</string>
    <string name="MySupportPreference__processing_transaction">Processing transaction…</string>
    <!-- Displayed on "My Support" screen when user badge failed to be added to their account -->
    <string name="MySupportPreference__couldnt_add_badge_s">Couldn\'t add badge. %1$s</string>
    <string name="MySupportPreference__please_contact_support">Please contact support.</string>

    <!-- Title of expiry sheet when boost badge falls off profile unexpectedly. -->
    <string name="ExpiredBadgeBottomSheetDialogFragment__boost_badge_expired">Boost Badge Expired</string>
    <!-- Displayed in the bottom sheet if a monthly donation badge unexpectedly falls off the user\'s profile -->
    <string name="ExpiredBadgeBottomSheetDialogFragment__monthly_donation_cancelled">Monthly Donation Cancelled</string>
    <!-- Displayed in the bottom sheet when a boost badge expires -->
    <string name="ExpiredBadgeBottomSheetDialogFragment__your_boost_badge_has_expired_and">Your Boost badge has expired and is no longer visible on your profile.</string>
    <string name="ExpiredBadgeBottomSheetDialogFragment__you_can_reactivate">You can reactivate your Boost badge for another 30 days with a one-time contribution.</string>
    <!-- Displayed when we do not think the user is a subscriber when their boost expires -->
    <string name="ExpiredBadgeBottomSheetDialogFragment__you_can_keep">You can keep using Signal but to support technology that is built for you, consider becoming a sustainer by making a monthly donation.</string>
    <string name="ExpiredBadgeBottomSheetDialogFragment__become_a_sustainer">Become a Sustainer</string>
    <string name="ExpiredBadgeBottomSheetDialogFragment__add_a_boost">Add a Boost</string>
    <string name="ExpiredBadgeBottomSheetDialogFragment__not_now">Not now</string>
    <!-- Copy displayed when badge expires after user inactivity -->
    <string name="ExpiredBadgeBottomSheetDialogFragment__your_recurring_monthly_donation_was_automatically">Your recurring monthly donation was automatically cancelled because you were inactive for too long. Your %1$s badge is no longer visible on your profile.</string>
    <!-- Copy displayed when badge expires after payment failure -->
    <string name="ExpiredBadgeBottomSheetDialogFragment__your_recurring_monthly_donation_was_canceled">Your recurring monthly donation was cancelled because we couldn\'t process your payment. Your badge is no longer visible on your profile.</string>
    <string name="ExpiredBadgeBottomSheetDialogFragment__you_can">You can keep using Signal but to support the app and reactivate your badge, renew now.</string>
    <string name="ExpiredBadgeBottomSheetDialogFragment__renew_subscription">Renew subscription</string>

    <string name="CantProcessSubscriptionPaymentBottomSheetDialogFragment__cant_process_subscription_payment">Can\'t process subscription payment</string>
    <string name="CantProcessSubscriptionPaymentBottomSheetDialogFragment__were_having_trouble">We\'re having trouble collecting your Signal Sustainer payment. Make sure your payment method is up to date. If it isn\'t, update it in Google Pay. Signal will try to process the payment again in a few days.</string>
    <string name="CantProcessSubscriptionPaymentBottomSheetDialogFragment__dont_show_this_again">Don\'t show this again</string>

    <string name="Subscription__please_contact_support_for_more_information">Please contact support for more information.</string>
    <string name="Subscription__contact_support">Contact Support</string>
    <string name="Subscription__earn_a_s_badge">Earn a %1$s badge</string>

    <string name="SubscribeFragment__processing_payment">Processing payment…</string>
    <!-- Displayed in notification when user payment fails to process on Stripe -->
    <string name="DonationsErrors__error_processing_payment">Error processing payment</string>
    <!-- Displayed on "My Support" screen when user subscription payment method failed. -->
    <string name="DonationsErrors__error_processing_payment_s">Error processing payment. %1$s</string>
    <string name="DonationsErrors__your_badge_could_not_be_added">Your badge could not be added to your account, but you may have been charged. Please contact support.</string>
    <string name="DonationsErrors__your_payment">Your payment couldn\'t be processed and you have not been charged. Please try again.</string>
    <string name="DonationsErrors__still_processing">Still processing</string>
    <string name="DonationsErrors__couldnt_add_badge">Couldn\'t add badge</string>
    <!-- Displayed when badge credential couldn\'t be verified -->
    <string name="DonationsErrors__failed_to_validate_badge">Failed to validate badge</string>
    <!-- Displayed when badge credential couldn\'t be verified -->
    <string name="DonationsErrors__could_not_validate">Could not validate server response. Please contact support.</string>
    <!-- Displayed as title when some generic error happens during gift badge sending -->
    <string name="DonationsErrors__failed_to_send_gift_badge">Failed to send gift badge</string>
    <!-- Displayed as message when some generic error happens during gift badge sending -->
    <string name="DonationsErrors__could_not_send_gift_badge">Could not send gift badge. Please contact support.</string>
    <string name="DonationsErrors__your_badge_could_not">Your badge could not be added to your account, but you may have been charged. Please contact support.</string>
    <string name="DonationsErrors__your_payment_is_still">Your payment is still being processed. This can take a few minutes depending on your connection.</string>
    <string name="DonationsErrors__google_pay_unavailable">Google Pay Unavailable</string>
    <string name="DonationsErrors__you_have_to_set_up_google_pay_to_donate_in_app">You have to set up Google Pay to donate in-app.</string>
    <string name="DonationsErrors__failed_to_cancel_subscription">Failed to cancel subscription</string>
    <string name="DonationsErrors__subscription_cancellation_requires_an_internet_connection">Subscription cancellation requires an internet connection.</string>
    <string name="ViewBadgeBottomSheetDialogFragment__your_device_doesn_t_support_google_pay_so_you_can_t_subscribe_to_earn_a_badge_you_can_still_support_signal_by_making_a_donation_on_our_website">Your device doesn\'t support Google Pay, so you can\'t subscribe to earn a badge. You can still support Signal by making a donation on our website.</string>
    <string name="NetworkFailure__network_error_check_your_connection_and_try_again">Network error. Check your connection and try again.</string>
    <string name="NetworkFailure__retry">Retry</string>
    <string name="DonationsErrors__recipient_verification_failed">Recipient verification failed.</string>
    <string name="DonationsErrors__target_does_not_support_gifting">Target does not support gifting.</string>

    <!-- Gift message view title -->
    <string name="GiftMessageView__gift_badge">Gift badge</string>
    <!-- Gift message view expiry information -->
    <plurals name="GiftMessageView__lasts_for_d_months">
        <item quantity="one">Lasts for %1$d month</item>
        <item quantity="other">Lasts for %1$d months</item>
    </plurals>
    <!-- Gift badge redeem action label -->
    <string name="GiftMessageView__redeem">Redeem</string>
    <!-- Gift badge view action label -->
    <string name="GiftMessageView__view">View</string>
    <!-- Gift badge redeeming action label -->
    <string name="GiftMessageView__redeeming">Redeeming…</string>
    <!-- Gift badge redeemed label -->
    <string name="GiftMessageView__redeemed">Redeemed</string>

    <string name="Boost__thank_you_for_your_donation" translatable="false">Thank you for your donation. Your contribution helps fuel the mission of developing open source privacy technology that protects free expression and enables secure global communication for millions around the world. Signal Technology Foundation is a tax-exempt nonprofit organization in the United States under section 501c3 of the Internal Revenue Code. Our Federal Tax ID is 82-4506840. No goods or services were provided in exchange for this donation. Please retain this receipt for your tax records.</string>

    <!-- Stripe decline code generic_failure -->
    <string name="DeclineCode__try_another_payment_method_or_contact_your_bank">Try another payment method or contact your bank for more information.</string>
    <!-- Stripe decline code verify on Google Pay and try again -->
    <string name="DeclineCode__verify_your_payment_method_is_up_to_date_in_google_pay_and_try_again">Verify your payment method is up to date in Google Pay and try again.</string>
    <!-- Stripe decline code learn more action label -->
    <string name="DeclineCode__learn_more">Learn more</string>
    <!-- Stripe decline code contact issuer -->
    <string name="DeclineCode__verify_your_payment_method_is_up_to_date_in_google_pay_and_try_again_if_the_problem">Verify your payment method is up to date in Google Pay and try again. If the problem continues, contact your bank.</string>
    <!-- Stripe decline code purchase not supported -->
    <string name="DeclineCode__your_card_does_not_support_this_type_of_purchase">Your card does not support this type of purchase. Try another payment method.</string>
    <!-- Stripe decline code your card has expired -->
    <string name="DeclineCode__your_card_has_expired">Your card has expired. Update your payment method in Google Pay and try again.</string>
    <!-- Stripe decline code go to google pay action label -->
    <string name="DeclineCode__go_to_google_pay">Go to Google Pay</string>
    <!-- Stripe decline code incorrect card number -->
    <string name="DeclineCode__your_card_number_is_incorrect">Your card number is incorrect. Update it in Google Pay and try again.</string>
    <!-- Stripe decline code incorrect cvc -->
    <string name="DeclineCode__your_cards_cvc_number_is_incorrect">Your card\'s CVC number is incorrect. Update it in Google Pay and try again.</string>
    <!-- Stripe decline code insufficient funds -->
    <string name="DeclineCode__your_card_does_not_have_sufficient_funds">Your card does not have sufficient funds to complete this purchase. Try another payment method.</string>
    <!-- Stripe decline code incorrect expiration month -->
    <string name="DeclineCode__the_expiration_month">The expiration month on your payment method is incorrect. Update it in Google Pay and try again.</string>
    <!-- Stripe decline code incorrect expiration year -->
    <string name="DeclineCode__the_expiration_year">The expiration year on your payment method is incorrect. Update it in Google Pay and try again.</string>
    <!-- Stripe decline code issuer not available -->
    <string name="DeclineCode__try_completing_the_payment_again">Try completing the payment again or contact your bank for more information.</string>
    <!-- Stripe decline code processing error -->
    <string name="DeclineCode__try_again">Try again or contact your bank for more information.</string>

    <!-- Title of create notification profile screen -->
    <string name="EditNotificationProfileFragment__name_your_profile">Name your profile</string>
    <!-- Hint text for create/edit notification profile name -->
    <string name="EditNotificationProfileFragment__profile_name">Profile name</string>
    <!-- Name has a max length, this shows how many characters are used out of the max -->
    <string name="EditNotificationProfileFragment__count">%1$d/%2$d</string>
    <!-- Call to action button to continue to the next step -->
    <string name="EditNotificationProfileFragment__next">Next</string>
    <!-- Call to action button once the profile is named to create the profile and continue to the customization steps -->
    <string name="EditNotificationProfileFragment__create">Create</string>
    <!-- Call to action button once the profile name is edited -->
    <string name="EditNotificationProfileFragment__save">Save</string>
    <!-- Title of edit notification profile screen -->
    <string name="EditNotificationProfileFragment__edit_this_profile">Edit this profile</string>
    <!-- Error message shown when attempting to create or edit a profile name to an existing profile name -->
    <string name="EditNotificationProfileFragment__a_profile_with_this_name_already_exists">A profile with this name already exists</string>
    <!-- Preset selectable name for a profile name, shown as list in edit/create screen -->
    <string name="EditNotificationProfileFragment__work">Work</string>
    <!-- Preset selectable name for a profile name, shown as list in edit/create screen -->
    <string name="EditNotificationProfileFragment__sleep">Sleep</string>
    <!-- Preset selectable name for a profile name, shown as list in edit/create screen -->
    <string name="EditNotificationProfileFragment__driving">Driving</string>
    <!-- Preset selectable name for a profile name, shown as list in edit/create screen -->
    <string name="EditNotificationProfileFragment__downtime">Downtime</string>
    <!-- Preset selectable name for a profile name, shown as list in edit/create screen -->
    <string name="EditNotificationProfileFragment__focus">Focus</string>
    <!-- Error message shown when attempting to next/save without a profile name -->
    <string name="EditNotificationProfileFragment__profile_must_have_a_name">Must have a name</string>

    <!-- Title for add recipients to notification profile screen in create flow -->
    <string name="AddAllowedMembers__allowed_notifications">Allowed notifications</string>
    <!-- Description of what the user should be doing with this screen -->
    <string name="AddAllowedMembers__add_people_and_groups_you_want_notifications_and_calls_from_when_this_profile_is_on">Add people and groups you want notifications and calls from when this profile is on</string>
    <!-- Button text that launches the contact picker to select from -->
    <string name="AddAllowedMembers__add_people_or_groups">Add people or groups</string>

    <!-- Call to action button on contact picker for adding to profile -->
    <string name="SelectRecipientsFragment__add">Add</string>

    <!-- Notification profiles home fragment, shown when no profiles have been created yet -->
    <string name="NotificationProfilesFragment__create_a_profile_to_receive_notifications_and_calls_only_from_the_people_and_groups_you_want_to_hear_from">Create a profile to receive notifications and calls only from the people and groups you want to hear from.</string>
    <!-- Header shown above list of all notification profiles -->
    <string name="NotificationProfilesFragment__profiles">Profiles</string>
    <!-- Button that starts the create new notification profile flow -->
    <string name="NotificationProfilesFragment__new_profile">New profile</string>
    <!-- Profile active status, indicating the current profile is on for an unknown amount of time -->
    <string name="NotificationProfilesFragment__on">On</string>

    <!-- Button use to permanently delete a notification profile -->
    <string name="NotificationProfileDetails__delete_profile">Delete profile</string>
    <!-- Snakbar message shown when removing a recipient from a profile -->
    <string name="NotificationProfileDetails__s_removed">\"%1$s\" removed.</string>
    <!-- Snackbar button text that will undo the recipient remove -->
    <string name="NotificationProfileDetails__undo">Undo</string>
    <!-- Dialog message shown to confirm deleting a profile -->
    <string name="NotificationProfileDetails__permanently_delete_profile">Permanently delete profile?</string>
    <!-- Dialog button to delete profile -->
    <string name="NotificationProfileDetails__delete">Delete</string>
    <!-- Title/accessibility text for edit icon to edit profile emoji/name -->
    <string name="NotificationProfileDetails__edit_notification_profile">Edit notification profile</string>
    <!-- Schedule description if all days are selected -->
    <string name="NotificationProfileDetails__everyday">Everyday</string>
    <!-- Profile status on if it is the active profile -->
    <string name="NotificationProfileDetails__on">On</string>
    <!-- Profile status on if it is not the active profile -->
    <string name="NotificationProfileDetails__off">Off</string>
    <!-- Description of hours for schedule (start to end) times -->
    <string name="NotificationProfileDetails__s_to_s">%1$s to %2$s</string>
    <!-- Section header for exceptions to the notification profile -->
    <string name="NotificationProfileDetails__exceptions">Exceptions</string>
    <!-- Profile exception to allow all calls through the profile restrictions -->
    <string name="NotificationProfileDetails__allow_all_calls">Allow all calls</string>
    <!-- Profile exception to allow all @mentions through the profile restrictions -->
    <string name="NotificationProfileDetails__notify_for_all_mentions">Notify for all mentions</string>
    <!-- Section header for showing schedule information -->
    <string name="NotificationProfileDetails__schedule">Schedule</string>
    <!-- If member list is long, will truncate the list and show an option to then see all when tapped -->
    <string name="NotificationProfileDetails__see_all">See all</string>

    <!-- Title for add schedule to profile in create flow -->
    <string name="EditNotificationProfileSchedule__add_a_schedule">Add a schedule</string>
    <!-- Descriptor text indicating what the user can do with this screen -->
    <string name="EditNotificationProfileSchedule__set_up_a_schedule_to_enable_this_notification_profile_automatically">Set up a schedule to enable this notification profile automatically.</string>
    <!-- Text shown next to toggle switch to enable/disable schedule -->
    <string name="EditNotificationProfileSchedule__schedule">Schedule</string>
    <!-- Label for showing the start time for the schedule -->
    <string name="EditNotificationProfileSchedule__start">Start</string>
    <!-- Label for showing the end time for the schedule -->
    <string name="EditNotificationProfileSchedule__end">End</string>
    <!-- First letter of Sunday -->
    <string name="EditNotificationProfileSchedule__sunday_first_letter">S</string>
    <!-- First letter of Monday -->
    <string name="EditNotificationProfileSchedule__monday_first_letter">M</string>
    <!-- First letter of Tuesday -->
    <string name="EditNotificationProfileSchedule__tuesday_first_letter">T</string>
    <!-- First letter of Wednesday -->
    <string name="EditNotificationProfileSchedule__wednesday_first_letter">W</string>
    <!-- First letter of Thursday -->
    <string name="EditNotificationProfileSchedule__thursday_first_letter">T</string>
    <!-- First letter of Friday -->
    <string name="EditNotificationProfileSchedule__friday_first_letter">F</string>
    <!-- First letter of Saturday -->
    <string name="EditNotificationProfileSchedule__saturday_first_letter">S</string>
    <!-- Title of select time dialog shown when setting start time for schedule -->
    <string name="EditNotificationProfileSchedule__set_start_time">Set start time</string>
    <!-- Title of select time dialog shown when setting end time for schedule -->
    <string name="EditNotificationProfileSchedule__set_end_time">Set end time</string>
    <!-- If in edit mode, call to action button text show to save schedule to profile -->
    <string name="EditNotificationProfileSchedule__save">Save</string>
    <!-- If in create mode, call to action button text to show to skip enabling a schedule -->
    <string name="EditNotificationProfileSchedule__skip">Skip</string>
    <!-- If in create mode, call to action button text to show to use the enabled schedule and move to the next screen -->
    <string name="EditNotificationProfileSchedule__next">Next</string>
    <!-- Error message shown if trying to save/use a schedule with no days selected -->
    <string name="EditNotificationProfileSchedule__schedule_must_have_at_least_one_day">Schedule must have at least one day</string>

    <!-- Title for final screen shown after completing a profile creation -->
    <string name="NotificationProfileCreated__profile_created">Profile created</string>
    <!-- Call to action button to press to close the created screen and move to the profile details screen -->
    <string name="NotificationProfileCreated__done">Done</string>
    <!-- Descriptor text shown to indicate how to manually turn a profile on/off -->
    <string name="NotificationProfileCreated__you_can_turn_your_profile_on_or_off_manually_via_the_menu_on_the_chat_list">You can turn your profile on or off manually via the menu on the chat list.</string>
    <!-- Descriptor text shown to indicate you can add a schedule later since you did not add one during create flow -->
    <string name="NotificationProfileCreated__add_a_schedule_in_settings_to_automate_your_profile">Add a schedule in settings to automate your profile.</string>
    <!-- Descriptor text shown to indicate your profile will follow the schedule set during create flow -->
    <string name="NotificationProfileCreated__your_profile_will_turn_on_and_off_automatically_according_to_your_schedule">Your profile will turn on and off automatically according to your schedule.</string>

    <!-- Button text shown in profile selection bottom sheet to create a new profile -->
    <string name="NotificationProfileSelection__new_profile">New profile</string>
    <!-- Manual enable option to manually enable a profile for 1 hour -->
    <string name="NotificationProfileSelection__for_1_hour">For 1 hour</string>
    <!-- Manual enable option to manually enable a profile until a set time (currently 6pm or 8am depending on what is next) -->
    <string name="NotificationProfileSelection__until_s">Until %1$s</string>
    <!-- Option to view profile details -->
    <string name="NotificationProfileSelection__view_settings">View settings</string>
    <!-- Descriptor text indicating how long a profile will be on when there is a time component associated with it -->
    <string name="NotificationProfileSelection__on_until_s">On until %1$s</string>

    <!-- Displayed in a toast when we fail to open the ringtone picker -->
    <string name="NotificationSettingsFragment__failed_to_open_picker">Failed to open picker.</string>

    <!-- Description shown for the Signal Release Notes channel -->
    <string name="ReleaseNotes__signal_release_notes_and_news">Signal Release Notes &amp; News</string>

    <!-- Donation receipts activity title -->
    <string name="DonationReceiptListFragment__all_activity">All activity</string>
    <!-- Donation receipts all tab label -->
    <string name="DonationReceiptListFragment__all">All</string>
    <!-- Donation receipts recurring tab label -->
    <string name="DonationReceiptListFragment__recurring">Recurring</string>
    <!-- Donation receipts one-time tab label -->
    <string name="DonationReceiptListFragment__one_time">One-time</string>
    <!-- Donation receipts gift tab label -->
    <string name="DonationReceiptListFragment__gift">Gift</string>
    <!-- Donation receipts boost row label -->
    <string name="DonationReceiptListFragment__boost">Boost</string>
    <!-- Donation receipts details title -->
    <string name="DonationReceiptDetailsFragment__details">Details</string>
    <!-- Donation receipts donation type heading -->
    <string name="DonationReceiptDetailsFragment__donation_type">Donation type</string>
    <!-- Donation receipts date paid heading -->
    <string name="DonationReceiptDetailsFragment__date_paid">Date paid</string>
    <!-- Donation receipts share PNG -->
    <string name="DonationReceiptDetailsFragment__share_receipt">Share receipt</string>
    <!-- Donation receipts list end note -->
    <string name="DonationReceiptListFragment__if_you_have">If you have reinstalled Signal, receipts from previous donations will not be available.</string>
    <!-- Donation receipts document title -->
    <string name="DonationReceiptDetailsFragment__donation_receipt">Donation receipt</string>
    <!-- Donation receipts amount title -->
    <string name="DonationReceiptDetailsFragment__amount">Amount</string>
    <!-- Donation receipts thanks -->
    <string name="DonationReceiptDetailsFragment__thank_you_for_supporting">Thank you for supporting Signal. Your contribution helps fuel the mission of developing open source privacy technology that protects free expression and enables secure global communication for millions around the world. If you’re a resident of the United States, please retain this receipt for your tax records. Signal Technology Foundation is a tax–exempt nonprofit organization in the United States under section 501c3 of the Internal Revenue Code. Our Federal Tax ID is 82–4506840.</string>
    <!-- Donation receipt type -->
    <string name="DonationReceiptDetailsFragment__s_dash_s">%1$s - %2$s</string>

    <!-- region "Stories Tab" -->

    <!-- Label for Chats tab in home app screen -->
    <string name="ConversationListTabs__chats">Chats</string>
    <!-- Label for Stories tab in home app screen -->
    <string name="ConversationListTabs__stories">Stories</string>
    <!-- String for counts above 99 in conversation list tabs -->
    <string name="ConversationListTabs__99p">99+</string>
    <!-- Title for "My Stories" row item in Stories landing page -->
    <string name="StoriesLandingFragment__my_stories">My Stories</string>
    <!-- Subtitle for "My Stories" row item when user has not added stories -->
    <string name="StoriesLandingFragment__add_a_story">Add a story</string>
    <!-- Displayed when there are no stories to display -->
    <string name="StoriesLandingFragment__no_recent_updates_to_show_right_now_tap_plus_to_add_to_your_story">No recent updates to show right now. Tap + to add to your story.</string>
    <!-- Context menu option to hide a story -->
    <string name="StoriesLandingItem__hide_story">Hide story</string>
    <!-- Context menu option to unhide a story -->
    <string name="StoriesLandingItem__unhide_story">Unhide story</string>
    <!-- Context menu option to forward a story -->
    <string name="StoriesLandingItem__forward">Forward</string>
    <!-- Context menu option to share a story -->
    <string name="StoriesLandingItem__share">Share…</string>
    <!-- Context menu option to go to story chat -->
    <string name="StoriesLandingItem__go_to_chat">Go to chat</string>
    <!-- Label when a story is pending sending -->
    <string name="StoriesLandingItem__sending">Sending…</string>
    <!-- Label when multiple stories are pending sending -->
    <string name="StoriesLandingItem__sending_d">Sending %1$d…</string>
    <!-- Label when a story fails to send -->
    <string name="StoriesLandingItem__send_failed">Send failed</string>
    <!-- Status label when a story fails to send indicating user action to retry -->
    <string name="StoriesLandingItem__tap_to_retry">Tap to retry</string>
    <!-- Title of dialog confirming decision to hide a story -->
    <string name="StoriesLandingFragment__hide_story">Hide story?</string>
    <!-- Message of dialog confirming decision to hide a story -->
    <string name="StoriesLandingFragment__new_story_updates">New story updates from %1$s won\'t appear at the top of the stories list anymore.</string>
    <!-- Positive action of dialog confirming decision to hide a story -->
    <string name="StoriesLandingFragment__hide">Hide</string>
    <!-- Displayed in Snackbar after story is hidden -->
    <string name="StoriesLandingFragment__story_hidden">Story hidden</string>
    <!-- Section header for hidden stories -->
    <string name="StoriesLandingFragment__hidden_stories">Hidden stories</string>
    <!-- Displayed on each sent story under My Stories -->
    <plurals name="MyStories__d_views">
        <item quantity="one">%1$d view</item>
        <item quantity="other">%1$d views</item>
    </plurals>
    <!-- Forward story label, displayed in My Stories context menu -->
    <string name="MyStories_forward">Forward</string>
    <!-- Label for stories for a single user. Format is {given name}\'s Story -->
    <string name="MyStories__ss_story">%1$s\'s Story</string>
    <!-- Title of dialog to confirm deletion of story -->
    <string name="MyStories__delete_story">Delete story?</string>
    <!-- Message of dialog to confirm deletion of story -->
    <string name="MyStories__this_story_will_be_deleted">This story will be deleted for you and everyone who received it.</string>
    <!-- Displayed at bottom of story viewer when current item has views -->
    <plurals name="StoryViewerFragment__d_views">
        <item quantity="one">%1$d view</item>
        <item quantity="other">%1$d views</item>
    </plurals>
    <!-- Displayed at bottom of story viewer when current item has replies -->
    <plurals name="StoryViewerFragment__d_replies">
        <item quantity="one">%1$d reply</item>
        <item quantity="other">%1$d replies</item>
    </plurals>
    <!-- Used to join views and replies when both exist on a story item -->
    <string name="StoryViewerFragment__s_s">%1$s %2$s</string>
    <!-- Displayed when viewing a post you sent -->
    <string name="StoryViewerPageFragment__you">You</string>
    <!-- Displayed when viewing a post displayed to a group -->
    <string name="StoryViewerPageFragment__s_to_s">%1$s to %2$s</string>
    <!-- Displayed when viewing a post from another user with no replies -->
    <string name="StoryViewerPageFragment__reply">Reply</string>
    <!-- Displayed when a story has no views -->
    <string name="StoryViewsFragment__no_views_yet">No views yet</string>
    <!-- Displayed when a story has no replies yet -->
    <string name="StoryGroupReplyFragment__no_replies_yet">No replies yet</string>
    <!-- Displayed for each user that reacted to a story when viewing replies -->
    <string name="StoryGroupReactionReplyItem__reacted_to_the_story">Reacted to the story</string>
    <!-- Label for story views tab -->
    <string name="StoryViewsAndRepliesDialogFragment__views">Views</string>
    <!-- Label for story replies tab -->
    <string name="StoryViewsAndRepliesDialogFragment__replies">Replies</string>
    <!-- Description of action for reaction button -->
    <string name="StoryReplyComposer__react_to_this_story">React to this story</string>
    <!-- Displayed when the user is replying privately to someone who replied to one of their stories -->
    <string name="StoryReplyComposer__replying_privately_to_s">Replying privately to %1$s</string>
    <!-- Context menu item to privately reply to a story response -->
    <string name="StoryGroupReplyItem__private_reply">Private Reply</string>
    <!-- Context menu item to copy a story response -->
    <string name="StoryGroupReplyItem__copy">Copy</string>
    <!-- Context menu item to delete a story response -->
    <string name="StoryGroupReplyItem__delete">Delete</string>
    <!-- Story settings page title -->
    <string name="StorySettingsFragment__story_settings">Story settings</string>
    <!-- Story settings private stories heading -->
    <string name="StorySettingsFragment__private_stories">Private stories</string>
    <!-- Note at bottom of story settings regarding who can see private stories. -->
    <string name="StorySettingsFragment__private_stories_can_only_be_viewed">Private stories can only be viewed by the people you add to them. Only you can see the story name.</string>
    <!-- Option label for creating a new private story -->
    <string name="StorySettingsFragment__new_private_story">New private story</string>
    <!-- Page title for My Story options -->
    <string name="MyStorySettingsFragment__my_story">My Story</string>
    <!-- Section heading for story visibility -->
    <string name="MyStorySettingsFragment__who_can_see_this_story">Who can see this story</string>
    <!-- Clickable option for selecting people to hide your story from -->
    <string name="MyStorySettingsFragment__hide_story_from">Hide story from</string>
    <!-- Summary of clickable option displaying how many people you have hidden your story from -->
    <plurals name="MyStorySettingsFragment__d_people">
        <item quantity="one">%1$d person</item>
        <item quantity="other">%1$d people</item>
    </plurals>
    <!-- Section header for options related to replies and reactions -->
    <string name="MyStorySettingsFragment__replies_amp_reactions">Replies &amp; reactions</string>
    <!-- Switchable option for allowing replies and reactions on your stories -->
    <string name="MyStorySettingsFragment__allow_replies_amp_reactions">Allow replies &amp; reactions</string>
    <!-- Summary for switchable option allowing replies and reactions on your story -->
    <string name="MyStorySettingsFragment__let_people_who_can_view_your_story_react_and_reply">Let people who can view your story react and reply</string>
    <!-- Note about default sharing -->
    <string name="MyStorySettingsFragment__hide_your_story_from">Hide your story from specific people. By default, your story is shared with your %1$s</string>
    <!-- Signal connections linked text that opens the Signal Connections sheet -->
    <string name="MyStorySettingsFragment__signal_connections">Signal connections.</string>
    <!-- Displayed at the top of the signal connections sheet. Please remember to insert strong tag as required. -->
    <string name="SignalConnectionsBottomSheet__signal_connections_are_people"><strong>Signal Connections</strong> are people you\'ve chosen to trust, either by:</string>
    <!-- Signal connections sheet bullet point 1 -->
    <string name="SignalConnectionsBottomSheet__starting_a_conversation">Starting a conversation</string>
    <!-- Signal connections sheet bullet point 2 -->
    <string name="SignalConnectionsBottomSheet__accepting_a_message_request">Accepting a message request</string>
    <!-- Signal connections sheet bullet point 3 -->
    <string name="SignalConnectionsBottomSheet__having_them_in_your_system_contacts">Having them in your system contacts</string>
    <!-- Note at the bottom of the Signal connections sheet -->
    <string name="SignalConnectionsBottomSheet__your_connections_can_see_your_name">Your connections can see your name and photo, and can see posts to "My Story" unless you hide it from them.</string>
    <!-- Clickable option to add a viewer to a private story -->
    <string name="PrivateStorySettingsFragment__add_viewer">Add viewer</string>
    <!-- Clickable option to delete a custom story -->
    <string name="PrivateStorySettingsFragment__delete_private_story">Delete private story</string>
    <!-- Dialog title when attempting to remove someone from a private story -->
    <string name="PrivateStorySettingsFragment__remove_s">Remove %1$s?</string>
    <!-- Dialog message when attempting to remove someone from a private story -->
    <string name="PrivateStorySettingsFragment__this_person_will_no_longer">This person will no longer see your story.</string>
    <!-- Positive action label when attempting to remove someone from a private story -->
    <string name="PrivateStorySettingsFragment__remove">Remove</string>
    <!-- Dialog title when deleting a private story -->
    <string name="PrivateStorySettingsFragment__are_you_sure">Are you sure?</string>
    <!-- Dialog message when deleting a private story -->
    <string name="PrivateStorySettingsFragment__this_action_cannot">This action cannot be undone.</string>
    <!-- Page title for editing a private story name -->
    <string name="EditPrivateStoryNameFragment__edit_story_name">Edit story name</string>
    <!-- Input field hint when editing a private story name -->
    <string name="EditPrivateStoryNameFragment__story_name">Story name</string>
    <!-- Save button label when editing a private story name -->
    <string name="EditPrivateStoryNameFragment__save">Save</string>
    <!-- Displayed in text post creator before user enters text -->
    <string name="TextStoryPostCreationFragment__tap_to_add_text">Tap to add text</string>
    <!-- Button label for changing font when creating a text post -->
    <string name="TextStoryPostTextEntryFragment__aa">Aa</string>
    <!-- Displayed in text post creator when prompting user to enter text -->
    <string name="TextStoryPostTextEntryFragment__add_text">Add text</string>
    <!-- Content description for \'done\' button when adding text to a story post -->
    <string name="TextStoryPostTextEntryFragment__done_adding_text">Done adding text</string>
    <!-- Text label for media selection toggle -->
    <string name="MediaSelectionActivity__text">Text</string>
    <!-- Camera label for media selection toggle -->
    <string name="MediaSelectionActivity__camera">Camera</string>
    <!-- Hint for entering a URL for a text post -->
    <string name="TextStoryPostLinkEntryFragment__type_or_paste_a_url">Type or paste a URL</string>
    <!-- Displayed prior to the user entering a URL for a text post -->
    <string name="TextStoryPostLinkEntryFragment__share_a_link_with_viewers_of_your_story">Share a link with viewers of your story</string>
    <!-- Hint text for searching for a story text post recipient. -->
    <string name="TextStoryPostSendFragment__search">Search</string>
    <!-- Title for screen allowing user to hide "My Story" entries from specific people -->
    <string name="HideStoryFromFragment__hide_story_from">Hide story from…</string>
    <!-- Done button label for hide story from screen -->
    <string name="HideStoryFromFragment__done">Done</string>
    <!-- Dialog title for first time adding something to a story -->
    <string name="StoryDialogs__add_to_story_q">Add to story?</string>
    <!-- Dialog message for first time adding something to a story -->
    <string name="StoryDialogs__adding_content">Adding content to your story allows your Signal connections to view it for 24 hours. You can change who can view your story in Setttings.</string>
    <!-- First time share to story dialog: Positive action to go ahead and add to story -->
    <string name="StoryDialogs__add_to_story">Add to story</string>
    <!-- First time share to story dialog: Neutral action to edit who can view "My Story" -->
    <string name="StoryDialogs__edit_viewers">Edit viewers</string>
    <!-- Error message shown when a failure occurs during story send -->
    <string name="StoryDialogs__story_could_not_be_sent">Story could not be sent. Check your connection and try again.</string>
    <!-- Error message dialog button to resend a previously failed story send -->
    <string name="StoryDialogs__send">Send</string>
    <!-- Privacy Settings toggle title for stories -->
    <string name="PrivacySettingsFragment__share_and_view_stories">Share &amp; View Stories</string>
    <!-- Privacy Settings toggle summary for stories -->
    <string name="PrivacySettingsFragment__you_will_no_longer_be_able">You will no longer be able to share or view Stories when this option is turned off.</string>
    <!-- New story viewer selection screen title -->
    <string name="CreateStoryViewerSelectionFragment__choose_viewers">Choose viewers</string>
    <!-- New story viewer selection action button label -->
    <string name="CreateStoryViewerSelectionFragment__next">Next</string>
    <!-- New story viewer selection screen title as recipients are selected -->
    <plurals name="SelectViewersFragment__d_viewers">
        <item quantity="one">%1$d viewer</item>
        <item quantity="other">%1$d viewers</item>
    </plurals>
    <!-- Name story screen title -->
    <string name="CreateStoryWithViewersFragment__name_story">Name story</string>
    <!-- Name story screen label hint -->
    <string name="CreateStoryWithViewersFragment__story_name_required">Story name (required)</string>
    <!-- Name story screen viewers subheading -->
    <string name="CreateStoryWithViewersFragment__viewers">Viewers</string>
    <!-- Name story screen create button label -->
    <string name="CreateStoryWithViewersFragment__create">Create</string>
    <!-- Name story screen error when save attempted with no label -->
    <string name="CreateStoryWithViewersFragment__this_field_is_required">This field is required.</string>
    <!-- Name story screen error when save attempted but label is duplicate -->
    <string name="CreateStoryWithViewersFragment__there_is_already_a_story_with_this_name">There is already a story with this name.</string>
    <!-- Text for select all action when editing recipients for a story -->
    <string name="BaseStoryRecipientSelectionFragment__select_all">Select all</string>
    <!-- Choose story type bottom sheet title -->
    <string name="ChooseStoryTypeBottomSheet__choose_your_story_type">Choose your story type</string>
    <!-- Choose story type bottom sheet new story row title -->
    <string name="ChooseStoryTypeBottomSheet__new_private_story">New private story</string>
    <!-- Choose story type bottom sheet new story row summary -->
    <string name="ChooseStoryTypeBottomSheet__visible_only_to">Visible only to specific people</string>
    <!-- Choose story type bottom sheet group story title -->
    <string name="ChooseStoryTypeBottomSheet__group_story">Group story</string>
    <!-- Choose story type bottom sheet group story summary -->
    <string name="ChooseStoryTypeBottomSheet__share_to_an_existing_group">Share to an existing group</string>
    <!-- Choose groups bottom sheet title -->
    <string name="ChooseGroupStoryBottomSheet__choose_groups">Choose groups</string>
    <!-- Displayed when copying group story reply text to clipboard -->
    <string name="StoryGroupReplyFragment__copied_to_clipboard">Copied to clipboard</string>
    <!-- Displayed in story caption when content is longer than 5 lines -->
    <string name="StoryViewerPageFragment__see_more">… See More</string>
    <!-- Displayed in toast after sending a direct reply -->
    <string name="StoryDirectReplyDialogFragment__reply_sent">Reply sent</string>
    <!-- Displayed in toast after sending a direct reaction -->
    <string name="StoryDirectReplyDialogFragment__reaction_sent">Reaction sent</string>
    <!-- Displayed in the viewer when a story is no longer available -->
    <string name="StorySlateView__this_story_is_no_longer_available">This story is no longer available.</string>
    <!-- Displayed in the viewer when the network is not available -->
    <string name="StorySlateView__no_internet_connection">No Internet Connection</string>
    <!-- Displayed in the viewer when network is available but content could not be downloaded -->
    <string name="StorySlateView__couldnt_load_content">Couldn\'t Load Content</string>
    <!-- Toasted when the user externally shares to a text story successfully -->
    <string name="TextStoryPostCreationFragment__sent_story">Sent story</string>
    <!-- Toasted when the user external share to a text story fails -->
    <string name="TextStoryPostCreationFragment__failed_to_send_story">Failed to send story</string>
    <!-- Displayed in a dialog to let the user select a given users story -->
    <string name="StoryDialogs__view_story">View story</string>
    <!-- Displayed in a dialog to let the user select a given users profile photo -->
    <string name="StoryDialogs__view_profile_photo">View profile photo</string>

    <!-- Title for a notification at the bottom of the chat list suggesting that the user disable censorship circumvention because the service has become reachable -->
    <string name="TurnOffCircumventionMegaphone_turn_off_censorship_circumvention">Turn off censorship circumvention?</string>
    <!-- Body for a notification at the bottom of the chat list suggesting that the user disable censorship circumvention because the service has become reachable -->
    <string name="TurnOffCircumventionMegaphone_you_can_now_connect_to_the_signal_service_directly">You can now connect to the Signal service directly for a better experience.</string>
    <!-- Label for a button to dismiss a notification at the bottom of the chat list suggesting that the user disable censorship circumvention because the service has become reachable -->
    <string name="TurnOffCircumventionMegaphone_no_thanks">No thanks</string>
    <!-- Label for a button in a notification at the bottom of the chat list to turn off censorship circumvention -->
    <string name="TurnOffCircumventionMegaphone_turn_off">Turn off</string>

    <!-- Conversation Item label for when you react to someone else\'s story -->
    <string name="ConversationItem__you_reacted_to_s_story">You reacted to %1$s\'s story</string>
    <!-- Conversation Item label for reactions to your story -->
    <string name="ConversationItem__reacted_to_your_story">Reacted to your story</string>
    <!-- Conversation Item label for reactions to an unavailable story -->
    <string name="ConversationItem__reacted_to_a_story">Reacted to a story</string>

    <!-- endregion -->
    <!-- Content description for expand contacts chevron -->
    <string name="ExpandModel__view_more">View more</string>
    <string name="StoriesLinkPopup__visit_link">Visit link</string>

    <!-- Tagline for gift row items -->
    <string name="GiftRowItem__send_a_gift_badge">Send a gift badge</string>
    <!-- Headline text on start fragment for gifting a badge -->
    <string name="GiftFlowStartFragment__gift_a_badge">Gift a Badge</string>
    <!-- Description text on start fragment for gifting a badge -->
    <string name="GiftFlowStartFragment__gift_someone_a_badge">Gift someone a badge by making a donation to Signal in their name. They\'ll get a badge to display on their profile photo.</string>
    <!-- Action button label for start fragment for gifting a badge -->
    <string name="GiftFlowStartFragment__next">Next</string>
    <!-- Title text on choose recipient page for badge gifting -->
    <string name="GiftFlowRecipientSelectionFragment__choose_recipient">Choose recipient</string>
    <!-- Title text on confirm gift page -->
    <string name="GiftFlowConfirmationFragment__confirm_gift">Confirm gift</string>
    <!-- Heading text specifying who the gift will be sent to -->
    <string name="GiftFlowConfirmationFragment__send_to">Send to</string>
    <!-- Text explaining that gift will be sent to the chosen recipient -->
    <string name="GiftFlowConfirmationFragment__your_gift_will_be_sent_in">Your gift will be sent in a 1 on 1 message to the recipient. Add your own message below.</string>
    <!-- Text explaining that this gift is a one time donation -->
    <string name="GiftFlowConfirmationFragment__one_time_donation">One-time donation</string>
    <!-- Hint for add message input -->
    <string name="GiftFlowConfirmationFragment__add_a_message">Add a message</string>
    <!-- Title for sheet shown when opening a redeemed gift -->
    <string name="ViewReceivedGiftBottomSheet__s_sent_you_a_gift">%1$s sent you a gift</string>
    <!-- Title for sheet shown when opening a sent gift -->
    <string name="ViewSentGiftBottomSheet__thanks_for_your_support">Thanks for your support!</string>
    <!-- Description for sheet shown when opening a redeemed gift -->
    <string name="ViewReceivedGiftBottomSheet__youve_received_a_gift_badge">You\'ve received a gift badge from %1$s! Help Signal build awareness by displaying this badge on your profile.</string>
    <!-- Description for sheet shown when opening a sent gift -->
    <string name="ViewSentGiftBottomSheet__youve_gifted_a_badge">You\'ve gifted a badge to %1$s. When they accept, they\'ll be given a choice to show or hide their badge.</string>
    <!-- Primary action for pending gift sheet to redeem badge now -->
    <string name="ViewReceivedGiftSheet__redeem">Redeem</string>
    <!-- Primary action for pending gift sheet to redeem badge later -->
    <string name="ViewReceivedGiftSheet__not_now">Not now</string>
    <!-- Dialog text while redeeming a gift -->
    <string name="ViewReceivedGiftSheet__redeeming_gift">Redeeming gift…</string>
    <!-- Snackbar text when user presses "not now" on redemption sheet -->
    <string name="ConversationFragment__you_can_redeem_your_badge_later">You can redeem your badge later.</string>
    <!-- Description text in gift thanks sheet -->
    <string name="GiftThanksSheet__youve_gifted_a_badge_to_s">You\'ve gifted a badge to %1$s. When they accept, they\'ll be given a choice to show or hide their badge.</string>
    <!-- Expired gift sheet title -->
    <string name="ExpiredGiftSheetConfiguration__your_gift_badge_has_expired">Your gift badge has expired</string>
    <!-- Expired gift sheet top description text -->
    <string name="ExpiredGiftSheetConfiguration__your_gift_badge_has_expired_and_is">Your gift badge has expired, and is no longer visible to others on your profile.</string>
    <!-- Expired gift sheet bottom description text -->
    <string name="ExpiredGiftSheetConfiguration__to_continue">To continue supporting technology that is built for you, please consider becoming a monthly Sustainer.</string>
    <!-- Expired gift sheet make a monthly donation button -->
    <string name="ExpiredGiftSheetConfiguration__make_a_monthly_donation">Make a monthly donation</string>
    <!-- Expired gift sheet not now button -->
    <string name="ExpiredGiftSheetConfiguration__not_now">Not now</string>

    <!-- EOF -->

</resources><|MERGE_RESOLUTION|>--- conflicted
+++ resolved
@@ -2487,15 +2487,7 @@
     <string name="preferences__slow">Slow</string>
     <string name="preferences__help">Help</string>
     <string name="preferences__advanced">Advanced</string>
-<<<<<<< HEAD
     <string name="preferences__donate_to_signal">Donate to Molly</string>
-    <!-- Preference label when someone is already a subscriber -->
-    <string name="preferences__subscription">Subscription</string>
-    <!-- Preference label for making a monthly donation to Signal -->
-    <string name="preferences__monthly_donation">Monthly Donation</string>
-=======
-    <string name="preferences__donate_to_signal">Donate to Signal</string>
->>>>>>> ee698951
     <!-- Preference label for making one-time donations to Signal -->
     <string name="preferences__one_time_donation">One-time Donation</string>
     <string name="preferences__privacy">Privacy</string>
