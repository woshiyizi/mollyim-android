--- conflicted
+++ resolved
@@ -94,17 +94,7 @@
         <item name="contact_filter_toolbar_icon_tint">@color/signal_text_toolbar_subtitle</item>
     </style>
 
-<<<<<<< HEAD
     <style name="TextSecure.LightIntroTheme" parent="@style/Signal.DayNight.Registration">
-=======
-    <style name="TextSecure.LightIntroTheme" parent="@style/Theme.AppCompat.Light.DarkActionBar">
-        <item name="android:forceDarkAllowed" tools:targetApi="29">false</item>
-        <item name="android:windowLayoutInDisplayCutoutMode" tools:targetApi="27">default</item>
-        <item name="android:statusBarColor" tools:ignore="NewApi">@color/signal_colorSurface</item>
-        <item name="android:navigationBarColor">@color/signal_colorSurface</item>
-        <item name="android:windowActionBar">false</item>
-        <item name="android:windowNoTitle">true</item>
->>>>>>> 204fcc28
         <item name="windowActionBar">false</item>
         <item name="windowNoTitle">true</item>
         <item name="android:windowBackground">@color/white</item>
