--- conflicted
+++ resolved
@@ -202,14 +202,8 @@
         <item name="android:padding">2dp</item>
         <item name="android:background">@null</item>
         <item name="android:maxLines">5</item>
-<<<<<<< HEAD
-        <item name="android:maxLength">65536</item>
         <item name="android:textColor">?attr/signal_text_primary</item>
         <item name="android:textColorHint">?attr/colorOnSurfaceVariant</item>
-=======
-        <item name="android:textColor">@color/signal_text_primary</item>
-        <item name="android:textColorHint">@color/signal_colorOnSurfaceVariant</item>
->>>>>>> 109715e6
         <item name="android:capitalize">sentences</item>
         <item name="android:autoText">true</item>
         <item name="android:gravity">center_vertical</item>
