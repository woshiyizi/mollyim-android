--- conflicted
+++ resolved
@@ -49,26 +49,15 @@
 
     <!-- Core color alpha variants -->
     <color name="signal_colorSecondaryContainer_12">#1FDCE5F9</color>
-<<<<<<< HEAD
     <color name="signal_colorSurface_60">#99FBFAFF</color>
     <color name="signal_colorSurfaceVariant_38">#61E7E6F2</color>
     <color name="signal_colorSurfaceVariant_64">#A3E7E6F2</color>
     <color name="signal_colorOnSurface_12">#1F1A1A1C</color>
+    <color name="signal_colorOnSurface_50">#801A1A1C</color>
     <color name="signal_colorOnSurfaceVariant_60">#99585563</color>
     <color name="signal_colorOnBackground_60">#991A1B1C</color>
     <color name="signal_colorOutline_38">#6182808A</color>
     <color name="signal_colorBackground_0">#00FBFAFF</color>
-=======
-    <color name="signal_colorSurface_60">#99FBFCFF</color>
-    <color name="signal_colorSurfaceVariant_38">#61E7EBF3</color>
-    <color name="signal_colorSurfaceVariant_64">#A3E7EBF3</color>
-    <color name="signal_colorOnSurface_12">#1F1B1B1D</color>
-    <color name="signal_colorOnSurface_50">#801B1B1D</color>
-    <color name="signal_colorOnSurfaceVariant_60">#99545863</color>
-    <color name="signal_colorOnBackground_60">#991B1D1D</color>
-    <color name="signal_colorOutline_38">#61808389</color>
-    <color name="signal_colorBackground_0">#00FBFCFF</color>
->>>>>>> a3f432dc
 
     <!-- Core color alpha variants without alpha channel -->
     <color name="signal_colorSurfaceVariant_16_no_alpha">#D5D8DE</color>
