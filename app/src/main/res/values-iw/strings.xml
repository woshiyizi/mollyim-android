<?xml version='1.0' encoding='UTF-8'?>
<resources>
  <string name="yes">כן</string>
  <string name="no">לא</string>
  <string name="delete">מחק</string>
  <string name="please_wait">אנא המתן…</string>
  <string name="save">שמור</string>
  <string name="note_to_self">הערה לעצמי</string>
  <!--AbstractNotificationBuilder-->
  <string name="AbstractNotificationBuilder_new_message">הודעה חדשה</string>
  <!--AlbumThumbnailView-->
  <!--ApplicationMigrationActivity-->
  <string name="ApplicationMigrationActivity__signal_is_updating">Molly מתעדכן…</string>
  <!--ApplicationPreferencesActivity-->
  <string name="ApplicationPreferencesActivity_currently_s">כרגע: %s</string>
  <string name="ApplicationPreferenceActivity_you_havent_set_a_passphrase_yet">עדין לא הגדרת משפט־סיסמה!</string>
  <string name="ApplicationPreferencesActivity_disable_passphrase">להשבית משפט־סיסמה?</string>
  <string name="ApplicationPreferencesActivity_this_will_permanently_unlock_signal_and_message_notifications">זה ישחרר נעילה של Molly והתראות הודעה באופן קבוע.</string>
  <string name="ApplicationPreferencesActivity_disable">השבת</string>
  <string name="ApplicationPreferencesActivity_unregistering">מבטל רישום</string>
  <string name="ApplicationPreferencesActivity_unregistering_from_signal_messages_and_calls">מבטל רישום מהודעות ומשיחות של Molly…</string>
  <string name="ApplicationPreferencesActivity_disable_signal_messages_and_calls">להשבית הודעות ושיחות של Molly?</string>
  <string name="ApplicationPreferencesActivity_disable_signal_messages_and_calls_by_unregistering">הַשְׁבֵּת הודעות ושיחות של Molly ע״י ביטול רישום מהשרת. תצטרך לרשום מחדש את מספר הטלפון שלך כדי להשתמש בו שוב בעתיד.</string>
  <string name="ApplicationPreferencesActivity_error_connecting_to_server">שגיאה בהתחברות לשרת!</string>
  <string name="ApplicationPreferencesActivity_sms_enabled">מסרונים מאופשרים</string>
  <string name="ApplicationPreferencesActivity_touch_to_change_your_default_sms_app">גע כדי לשנות את יישום המסרונים ברירת המחדל שלך</string>
  <string name="ApplicationPreferencesActivity_sms_disabled">מסרונים מושבתים</string>
  <string name="ApplicationPreferencesActivity_touch_to_make_signal_your_default_sms_app">גע כדי להפוך את Signal ליישום המסרונים ברירת המחדל שלך</string>
  <string name="ApplicationPreferencesActivity_on">מופעל</string>
  <string name="ApplicationPreferencesActivity_On">מופעל</string>
  <string name="ApplicationPreferencesActivity_off">כבוי</string>
  <string name="ApplicationPreferencesActivity_Off">כבוי</string>
  <string name="ApplicationPreferencesActivity_sms_mms_summary">SMS %1$s, MMS %2$s</string>
  <string name="ApplicationPreferencesActivity_privacy_summary">נעילת מסך %1$s, נעילת הרשמה %2$s</string>
  <string name="ApplicationPreferencesActivity_appearance_summary">ערכת נושא %1$s, שפה %2$s</string>
  <string name="ApplicationPreferencesActivity_pins_are_required_for_registration_lock">קודי PIN נדרשים עבור נעילת הרשמה. כדי להשבית קודי PIN, אנא השבת תחילה נעילת הרשמה.</string>
  <string name="ApplicationPreferencesActivity_pin_created">PIN נוצר.</string>
  <string name="ApplicationPreferencesActivity_pin_disabled">PIN הושבת.</string>
  <string name="ApplicationPreferencesActivity_hide">הסתר</string>
  <string name="ApplicationPreferencesActivity_hide_reminder">להסתיר תזכורת?</string>
  <string name="ApplicationPreferencesActivity_record_payments_recovery_phrase">תעד משפט השבה של תשלומים</string>
  <string name="ApplicationPreferencesActivity_record_phrase">תעד משפט</string>
  <string name="ApplicationPreferencesActivity_before_you_can_disable_your_pin">לפני שתוכל להשבית את ה־PIN שלך, אתה חייב לתעד את משפט ההשבה של התשלומים שלך כדי להבטיח שתוכל להשיב את חשבון התשלומים שלך.</string>
  <!--NumericKeyboardView-->
  <!--Back button on numeric keyboard-->
  <string name="NumericKeyboardView__backspace">מקש חזרה</string>
  <!--AppProtectionPreferenceFragment-->
  <plurals name="AppProtectionPreferenceFragment_minutes">
    <item quantity="one">דקה %d</item>
    <item quantity="two">%d דקות</item>
    <item quantity="many">%d דקות</item>
    <item quantity="other">%d דקות</item>
  </plurals>
  <!--DraftDatabase-->
  <string name="DraftDatabase_Draft_image_snippet">(תמונה)</string>
  <string name="DraftDatabase_Draft_audio_snippet">(שמע)</string>
  <string name="DraftDatabase_Draft_video_snippet">(סרטון)</string>
  <string name="DraftDatabase_Draft_location_snippet">(מיקום)</string>
  <string name="DraftDatabase_Draft_quote_snippet">(תשובה)</string>
  <string name="DraftDatabase_Draft_voice_note">(הודעה קולית)</string>
  <!--AttachmentKeyboard-->
  <string name="AttachmentKeyboard_gallery">גלריה</string>
  <string name="AttachmentKeyboard_file">קובץ</string>
  <string name="AttachmentKeyboard_contact">איש קשר</string>
  <string name="AttachmentKeyboard_location">מיקום</string>
  <string name="AttachmentKeyboard_Signal_needs_permission_to_show_your_photos_and_videos">Molly צריך הרשאה כדי להראות את התמונות והסרטונים שלך.</string>
  <string name="AttachmentKeyboard_give_access">תן גישה</string>
  <string name="AttachmentKeyboard_payment">תשלום</string>
  <!--AttachmentManager-->
  <string name="AttachmentManager_cant_open_media_selection">לא ניתן למצוא יישום לבחירת מדיה.</string>
  <string name="AttachmentManager_signal_requires_the_external_storage_permission_in_order_to_attach_photos_videos_or_audio">Molly דורש את הרשאת האחסון על מנת לצרף תמונות, סרטונים, או שמע, אבל היא נדחתה לצמיתות. אנא המשך אל תפריט הגדרות היישום, בחר \"הרשאות\" ואפשר את \"אחסון\".</string>
  <string name="AttachmentManager_signal_requires_contacts_permission_in_order_to_attach_contact_information">Molly דורש הרשאת אנשי קשר על מנת לצרף מידע איש קשר, אבל היא נדחתה לצמיתות. אנא המשך אל תפריט הגדרות היישום, בחר \"הרשאות\" ואפשר את \"אנשי קשר\".</string>
  <string name="AttachmentManager_signal_requires_location_information_in_order_to_attach_a_location">Molly דורש הרשאת מיקום על מנת לצרף מיקום, אבל היא נדחתה לצמיתות. אנא המשך אל תפריט הגדרות היישום, בחר \"הרשאות\" ואפשר את \"מיקום\".</string>
  <!--AttachmentUploadJob-->
  <string name="AttachmentUploadJob_uploading_media">מעלה מדיה…</string>
  <string name="AttachmentUploadJob_compressing_video_start">דוחס סרטון…</string>
  <!--BackgroundMessageRetriever-->
  <string name="BackgroundMessageRetriever_checking_for_messages">בודק אחר הודעות…</string>
  <!--BlockedUsersActivity-->
  <string name="BlockedUsersActivity__blocked_users">משתמשים חסומים</string>
  <string name="BlockedUsersActivity__add_blocked_user">הוסף משתמש חסום</string>
  <string name="BlockedUsersActivity__blocked_users_will">משתמשים חסומים לא יוכלו להתקשר אליך או לשלוח לך הודעות.</string>
  <string name="BlockedUsersActivity__no_blocked_users">אין משתמשים חסומים</string>
  <string name="BlockedUsersActivity__block_user">לחסום משתמש?</string>
  <string name="BlockedUserActivity__s_will_not_be_able_to">\"%1$s\" לא יוכל/תוכל להתקשר אליך או לשלוח לך הודעות.</string>
  <string name="BlockedUsersActivity__block">חסום</string>
  <string name="BlockedUsersActivity__unblock_user">לשחרר חסימת משתמש?</string>
  <string name="BlockedUsersActivity__do_you_want_to_unblock_s">האם אתה רוצה לשחרר חסימה של \"%1$s\"?</string>
  <string name="BlockedUsersActivity__unblock">שחרר חסימה</string>
  <!--BlockUnblockDialog-->
  <string name="BlockUnblockDialog_block_and_leave_s">לחסום ולעזוב את %1$s?</string>
  <string name="BlockUnblockDialog_block_s">לחסום את %1$s?</string>
  <string name="BlockUnblockDialog_you_will_no_longer_receive_messages_or_updates">לא תקבל יותר הודעות או עדכונים מקבוצה זו, וחברי קבוצה לא יוכלו להוסיף אותך שוב אל קבוצה זו.</string>
  <string name="BlockUnblockDialog_group_members_wont_be_able_to_add_you">חברי קבוצה לא יוכלו להוסיף אותך שוב אל קבוצה זו.</string>
  <string name="BlockUnblockDialog_group_members_will_be_able_to_add_you">חברי קבוצה יוכלו להוסיף אותך שוב אל קבוצה זו.</string>
  <!--Text that is shown when unblocking a Signal contact-->
  <string name="BlockUnblockDialog_you_will_be_able_to_call_and_message_each_other">תוכלו להתכתב ולהתקשר זה עם זה, והשם והתמונה שלכם ישותפו עם הצד השני.</string>
  <!--Text that is shown when unblocking an SMS contact-->
  <string name="BlockUnblockDialog_you_will_be_able_to_message_each_other">תוכלו להתכתב זה עם זה.</string>
  <string name="BlockUnblockDialog_blocked_people_wont_be_able_to_call_you_or_send_you_messages">אנשים חסומים לא יוכלו להתקשר אליך או לשלוח לך הודעות.</string>
  <string name="BlockUnblockDialog_blocked_people_wont_be_able_to_send_you_messages">אנשים חסומים לא יוכלו לשלוח לך הודעות.</string>
  <!--Message shown on block dialog when blocking the Signal release notes recipient-->
  <string name="BlockUnblockDialog_block_getting_signal_updates_and_news">חסום קבלת עדכונים וחדשות של Signal.</string>
  <!--Message shown on unblock dialog when unblocking the Signal release notes recipient-->
  <string name="BlockUnblockDialog_resume_getting_signal_updates_and_news">המשך קבלת עדכונים וחדשות של Signal.</string>
  <string name="BlockUnblockDialog_unblock_s">לשחרר חסימה של %1$s?</string>
  <string name="BlockUnblockDialog_block">חסום</string>
  <string name="BlockUnblockDialog_block_and_leave">חסום ועזוב</string>
  <string name="BlockUnblockDialog_report_spam_and_block">דווח על זבל וחסום</string>
  <!--BucketedThreadMedia-->
  <string name="BucketedThreadMedia_Today">היום</string>
  <string name="BucketedThreadMedia_Yesterday">אתמול</string>
  <string name="BucketedThreadMedia_This_week">השבוע</string>
  <string name="BucketedThreadMedia_This_month">החודש</string>
  <string name="BucketedThreadMedia_Large">גדול</string>
  <string name="BucketedThreadMedia_Medium">בינוני</string>
  <string name="BucketedThreadMedia_Small">קטן</string>
  <!--CameraXFragment-->
  <string name="CameraXFragment_tap_for_photo_hold_for_video">הקש עבור תצלום, החזק עבור סרטון</string>
  <string name="CameraXFragment_capture_description">לכוד</string>
  <string name="CameraXFragment_change_camera_description">שנה מצלמה</string>
  <string name="CameraXFragment_open_gallery_description">פתח גלריה</string>
  <!--CameraContacts-->
  <string name="CameraContacts_recent_contacts">אנשי קשר אחרונים</string>
  <string name="CameraContacts_signal_contacts">אנשי קשר של Signal</string>
  <string name="CameraContacts_signal_groups">קבוצות Signal</string>
  <string name="CameraContacts_you_can_share_with_a_maximum_of_n_conversations">אתה יכול לשתף עם מרב של %d שיחות.</string>
  <string name="CameraContacts_select_signal_recipients">בחר מקבלי Signal</string>
  <string name="CameraContacts_no_signal_contacts">אין אנשי קשר של Signal</string>
  <string name="CameraContacts_you_can_only_use_the_camera_button">אתה יכול להשתמש רק בכפתור המצלמה כדי לשלוח תמונות אל אנשי קשר של Signal.</string>
  <string name="CameraContacts_cant_find_who_youre_looking_for">אינך מוצא מה שאתה מחפש?</string>
  <string name="CameraContacts_invite_a_contact_to_join_signal">הזמן איש קשר להצטרף אל Molly</string>
  <string name="CameraContacts__menu_search">חפש</string>
  <!--Censorship Circumvention Megaphone-->
  <!--Title for an alert that shows at the bottom of the chat list letting people know that circumvention is no longer needed-->
  <string name="CensorshipCircumventionMegaphone_turn_off_censorship_circumvention">לכבות עקיפת צנזורה?</string>
  <!--Body for an alert that shows at the bottom of the chat list letting people know that circumvention is no longer needed-->
  <string name="CensorshipCircumventionMegaphone_you_can_now_connect_to_the_signal_service">אתה יכול להתחבר עכשיו אל שירות Signal ישירות למען חוויה טובה יותר.</string>
  <!--Action to prompt the user to disable circumvention since it is no longer needed-->
  <string name="CensorshipCircumventionMegaphone_turn_off">כבה</string>
  <!--Action to prompt the user to dismiss the alert at the bottom of the chat list-->
  <string name="CensorshipCircumventionMegaphone_no_thanks">לא תודה</string>
  <!--ClearProfileActivity-->
  <string name="ClearProfileActivity_remove">הסר</string>
  <string name="ClearProfileActivity_remove_profile_photo">להסיר תמונת פרופיל?</string>
  <string name="ClearProfileActivity_remove_group_photo">להסיר תמונת קבוצה?</string>
  <!--ClientDeprecatedActivity-->
  <string name="ClientDeprecatedActivity_update_signal">עדכן את Molly</string>
  <string name="ClientDeprecatedActivity_this_version_of_the_app_is_no_longer_supported">גרסה זו של היישום אינה נתמכת יותר. כדי להמשיך לשלוח ולקבל הודעות, עדכן אל הגרסה האחרונה.</string>
  <string name="ClientDeprecatedActivity_update">עדכן</string>
  <string name="ClientDeprecatedActivity_dont_update">אל תעדכן</string>
  <string name="ClientDeprecatedActivity_warning">אזהרה</string>
  <string name="ClientDeprecatedActivity_your_version_of_signal_has_expired_you_can_view_your_message_history">גרסת Signal שלך פגה. אתה יכול לצפות בהיסטורית ההודעות שלך אבל לא תוכל לשלוח או לקבל הודעות עד שתעדכן.</string>
  <!--CommunicationActions-->
  <string name="CommunicationActions_no_browser_found">דפדפן רשת לא נמצא.</string>
  <string name="CommunicationActions_send_email">שלח דוא״ל</string>
  <string name="CommunicationActions_a_cellular_call_is_already_in_progress">שיחה סלולרית נמצאת כבר בתהליך.</string>
  <string name="CommunicationActions_start_voice_call">להתחיל שיחה קולית?</string>
  <string name="CommunicationActions_cancel">בטל</string>
  <string name="CommunicationActions_call">התקשר</string>
  <string name="CommunicationActions_insecure_call">שיחה בלתי מאובטחת</string>
  <string name="CommunicationActions_carrier_charges_may_apply">חיובי מפעיל עשויים לחול. המספר שאתה מתקשר אליו אינו רשום ב־Signal. שיחה זו תתבצע באמצעות המפעיל הסלולרי שלך, לא על גבי האינטרנט.</string>
  <!--ConfirmIdentityDialog-->
  <string name="ConfirmIdentityDialog_your_safety_number_with_s_has_changed">מספר הביטחון שלך עם %1$s השתנה. ייתכן שזה אומר שמישהו מנסה ליירט את התקשורת שלכם או שפשוט %2$s התקין מחדש את Signal.</string>
  <string name="ConfirmIdentityDialog_you_may_wish_to_verify_your_safety_number_with_this_contact">ייתכן שתרצה לוודא את מספר הביטחון שלך עם איש קשר זה.</string>
  <string name="ConfirmIdentityDialog_accept">אשר</string>
  <!--ContactsCursorLoader-->
  <string name="ContactsCursorLoader_recent_chats">התכתבויות אחרונות</string>
  <string name="ContactsCursorLoader_contacts">אנשי קשר</string>
  <string name="ContactsCursorLoader_groups">קבוצות</string>
  <string name="ContactsCursorLoader_phone_number_search">חיפוש מספר טלפון</string>
  <string name="ContactsCursorLoader_username_search">חיפוש שם משתמש</string>
  <!--Label for my stories when selecting who to send media to-->
  <string name="ContactsCursorLoader_my_stories">הסיפורים שלי</string>
  <!--Action for creating a new story-->
  <string name="ContactsCursorLoader_new_story">סטורי חדש</string>
  <!--ContactsDatabase-->
  <string name="ContactsDatabase_message_s">%s של הודעה</string>
  <string name="ContactsDatabase_signal_call_s">שיחת Signal אל %s</string>
  <!--ContactNameEditActivity-->
  <!--Toolbar title for contact name edit activity-->
  <string name="ContactNameEditActivity__edit_name">עריכת שם</string>
  <string name="ContactNameEditActivity_given_name">שם פרטי</string>
  <string name="ContactNameEditActivity_family_name">שם משפחה</string>
  <string name="ContactNameEditActivity_prefix">קידומת</string>
  <string name="ContactNameEditActivity_suffix">סיומת</string>
  <string name="ContactNameEditActivity_middle_name">שם אמצעי</string>
  <!--ContactShareEditActivity-->
  <!--ContactShareEditActivity toolbar title-->
  <string name="ContactShareEditActivity__send_contact">שליחת איש קשר</string>
  <string name="ContactShareEditActivity_type_home">בית</string>
  <string name="ContactShareEditActivity_type_mobile">נייד</string>
  <string name="ContactShareEditActivity_type_work">עבודה</string>
  <string name="ContactShareEditActivity_type_missing">אחר</string>
  <string name="ContactShareEditActivity_invalid_contact">איש קשר נבחר היה בלתי תקף</string>
  <!--Content descrption for name edit button on contact share edit activity-->
  <string name="ContactShareEditActivity__edit_name">עריכת שם</string>
  <!--Content description for user avatar in edit activity-->
  <string name="ContactShareEditActivity__avatar">יצגן</string>
  <!--ConversationItem-->
  <string name="ConversationItem_error_not_sent_tap_for_details">לא נשלח, הקש לפרטים</string>
  <string name="ConversationItem_error_partially_not_delivered">נשלח חלקית, הקש לפרטים</string>
  <string name="ConversationItem_error_network_not_delivered">השליחה נכשלה</string>
  <string name="ConversationItem_received_key_exchange_message_tap_to_process">הודעת החלפת מפתחות התקבלה, הקש כדי לעבד.</string>
  <string name="ConversationItem_group_action_left">%1$s עזב את הקבוצה.</string>
  <string name="ConversationItem_send_paused">שליחה מושהית</string>
  <string name="ConversationItem_click_to_approve_unencrypted">שליחה נכשלה, הקש לנסיגה בלתי מאובטחת</string>
  <string name="ConversationItem_click_to_approve_unencrypted_sms_dialog_title">לסגת אל מסרון בלתי מוצפן?</string>
  <string name="ConversationItem_click_to_approve_unencrypted_mms_dialog_title">לסגת אל MMS בלתי מוצפן?</string>
  <string name="ConversationItem_click_to_approve_unencrypted_dialog_message">הודעה זו <b>לא</b> תוצפן כי הנמען אינו משתמש Signal יותר.\n\nלשלוח הודעה בלתי מאובטחת?</string>
  <string name="ConversationItem_unable_to_open_media">לא ניתן למצוא יישום המסוגל לפתוח מדיה זו.</string>
  <string name="ConversationItem_copied_text">%s הועתק</string>
  <string name="ConversationItem_from_s">מאת %s</string>
  <string name="ConversationItem_to_s">אל %s</string>
  <string name="ConversationItem_read_more">  קרא עוד</string>
  <string name="ConversationItem_download_more">  הורד עוד</string>
  <string name="ConversationItem_pending">  ממתין</string>
  <string name="ConversationItem_this_message_was_deleted">הודעה זו נמחקה.</string>
  <string name="ConversationItem_you_deleted_this_message">מחקת הודעה זו.</string>
  <!--ConversationActivity-->
  <string name="ConversationActivity_add_attachment">הוסף צרופה</string>
  <string name="ConversationActivity_select_contact_info">בחר מידע של איש קשר</string>
  <string name="ConversationActivity_compose_message">חבר הודעה</string>
  <string name="ConversationActivity_sorry_there_was_an_error_setting_your_attachment">סליחה, הייתה שגיאה בהוספת הצרופה שלך.</string>
  <string name="ConversationActivity_recipient_is_not_a_valid_sms_or_email_address_exclamation">המקבל אינו כתובת תקפה של מסרון או כתובת דוא״ל!</string>
  <string name="ConversationActivity_message_is_empty_exclamation">ההודעה ריקה!</string>
  <string name="ConversationActivity_group_members">חברי קבוצה</string>
  <string name="ConversationActivity__tap_here_to_start_a_group_call">הקש כאן כדי להתחיל שיחה קבוצתית</string>
  <string name="ConversationActivity_invalid_recipient">מקבל בלתי תקף!</string>
  <string name="ConversationActivity_added_to_home_screen">התווסף אל מסך הבית</string>
  <string name="ConversationActivity_calls_not_supported">שיחות אינן נתמכות</string>
  <string name="ConversationActivity_this_device_does_not_appear_to_support_dial_actions">נראה כי מכשיר זה אינו תומך בפעולות חיוג.</string>
  <string name="ConversationActivity_transport_insecure_sms">מסרון בלתי מאובטח</string>
  <!--A title for the option to send an SMS with a placeholder to put the name of their SIM card-->
  <string name="ConversationActivity_transport_insecure_sms_with_sim">הודעת SMS לא מאובטחת (%1$s)</string>
  <string name="ConversationActivity_transport_insecure_mms">MMS בלתי מאובטח</string>
  <!--A title for the option to send an SMS with a placeholder to put the name of their SIM card-->
  <string name="ConversationActivity_transport_insecure_mms_with_sim">הודעת MMS לא מאובטחת (%1$s)</string>
  <string name="ConversationActivity_transport_signal">הודעת Signal</string>
  <string name="ConversationActivity_lets_switch_to_signal">בוא נחליף אל Molly %1$s</string>
  <string name="ConversationActivity_specify_recipient">אנא בחר איש קשר</string>
  <string name="ConversationActivity_unblock">שחרר חסימה</string>
  <string name="ConversationActivity_attachment_exceeds_size_limits">הצרופה חורגת ממגבלות הגודל עבור הסוג של ההודעה שאתה שולח.</string>
  <string name="ConversationActivity_unable_to_record_audio">לא היה ניתן להקליט שמע!</string>
  <string name="ConversationActivity_you_cant_send_messages_to_this_group">אינך יכול לשלוח הודעות אל קבוצה זו מאחר שאינך חבר קבוצה יותר.</string>
  <string name="ConversationActivity_only_s_can_send_messages">רק %1$s יכול/ה לשלוח הודעות.</string>
  <string name="ConversationActivity_admins">מנהלנים</string>
  <string name="ConversationActivity_message_an_admin">שלח הודעה אל מנהלן</string>
  <string name="ConversationActivity_cant_start_group_call">לא ניתן להתחיל שיחה קבוצתית</string>
  <string name="ConversationActivity_only_admins_of_this_group_can_start_a_call">רק מנהלנים של קבוצה זו יכולים להתחיל שיחה.</string>
  <string name="ConversationActivity_there_is_no_app_available_to_handle_this_link_on_your_device">אין יישום זמין לטיפול בקישור זה במכשיר שלך.</string>
  <string name="ConversationActivity_your_request_to_join_has_been_sent_to_the_group_admin">בקשתך להצטרף נשלחה אל מנהלן הקבוצה. תיודע כאשר הוא מחליט.</string>
  <string name="ConversationActivity_cancel_request">בטל בקשה</string>
  <string name="ConversationActivity_to_send_audio_messages_allow_signal_access_to_your_microphone">כדי לשלוח הודעות שמע, התר אל Molly לקבל גישה אל המיקרופון שלך.</string>
  <string name="ConversationActivity_signal_requires_the_microphone_permission_in_order_to_send_audio_messages">Molly דורש את הרשאת המיקרופון על מנת לשלוח הודעות שמע, אבל היא נדחתה לצמיתות. אנא המשך אל הגדרות היישום, בחר \"הרשאות\" ואפשר את \"מיקרופון\".</string>
  <string name="ConversationActivity_signal_needs_the_microphone_and_camera_permissions_in_order_to_call_s">Molly צריך את ההרשאות של המיקרופון והמצלמה על מנת לחייג אל %s, אבל הן נדחו לצמיתות. אנא המשך אל הגדרות היישום, בחר \"הרשאות\" ואפשר את \"מיקרופון\" ואת \"מצלמה\".</string>
  <string name="ConversationActivity_to_capture_photos_and_video_allow_signal_access_to_the_camera">כדי ללכוד תצלומים וסרטונים, התר אל Molly גישה אל המצלמה.</string>
  <string name="ConversationActivity_signal_needs_the_camera_permission_to_take_photos_or_video">Molly צריך את הרשאת המצלמה כדי לצלם תצלומים או להקליט סרטונים, אבל היא נדחתה לצמיתות. אנא המשך אל הגדרות היישום, בחר \"הרשאות\" ואפשר את \"מצלמה\".</string>
  <string name="ConversationActivity_signal_needs_camera_permissions_to_take_photos_or_video">Molly צריך הרשאות מצלמה כדי לצלם תצלומים או להקליט סרטון</string>
  <string name="ConversationActivity_enable_the_microphone_permission_to_capture_videos_with_sound">אפשר את הרשאת המיקרופון כדי ללכוד סרטונים עם צליל.</string>
  <string name="ConversationActivity_signal_needs_the_recording_permissions_to_capture_video">Molly צריך הרשאות מיקרופון כדי להקליט סרטונים, אבל הן נדחו. אנא המשך אל הגדרות היישום, בחר \"הרשאות\" ואפשר את \"מיקרופון\" ואת \"מצלמה\".</string>
  <string name="ConversationActivity_signal_needs_recording_permissions_to_capture_video">Molly צריך הרשאות מיקרופון כדי להקליט סרטונים.</string>
  <string name="ConversationActivity_quoted_contact_message">%1$s%2$s</string>
  <string name="ConversationActivity_signal_cannot_sent_sms_mms_messages_because_it_is_not_your_default_sms_app">Signal לא יכול לשלוח הודעות SMS/MMS מאחר שהוא לא יישום המסרונים ברירת המחדל שלך. האם אתה רוצה לשנות זאת בהגדרות Android שלך?</string>
  <string name="ConversationActivity_yes">כן</string>
  <string name="ConversationActivity_no">לא</string>
  <string name="ConversationActivity_search_position">%1$d מתוך %2$d</string>
  <string name="ConversationActivity_no_results">אין תוצאות</string>
  <string name="ConversationActivity_sticker_pack_installed">חבילת מדבקות הותקנה</string>
  <string name="ConversationActivity_new_say_it_with_stickers">חדש! אמור זאת עם מדבקות</string>
  <string name="ConversationActivity_cancel">בטל</string>
  <string name="ConversationActivity_delete_conversation">למחוק שיחה?</string>
  <string name="ConversationActivity_delete_and_leave_group">למחוק ולעזוב קבוצה?</string>
  <string name="ConversationActivity_this_conversation_will_be_deleted_from_all_of_your_devices">שיחה זו תימחק מכל המכשירים שלך.</string>
  <string name="ConversationActivity_you_will_leave_this_group_and_it_will_be_deleted_from_all_of_your_devices">תעזוב קבוצה זו, והיא תימחק מכל המכשירים שלך.</string>
  <string name="ConversationActivity_delete">מחק</string>
  <string name="ConversationActivity_delete_and_leave">מחק ועזוב</string>
  <string name="ConversationActivity__to_call_s_signal_needs_access_to_your_microphone">כדי להתקשר אל %1$s, היישום Molly צריך גישה אל המיקרופון שלך</string>
  <string name="ConversationActivity__more_options_now_in_group_settings">עוד אפשרויות עכשיו ב\"הגדרות קבוצה\"</string>
  <string name="ConversationActivity_join">הצטרף</string>
  <string name="ConversationActivity_full">מלאה</string>
  <string name="ConversationActivity_error_sending_media">שגיאה בשליחת מדיה</string>
  <string name="ConversationActivity__reported_as_spam_and_blocked">דֻּוַּח כזבל ונחסם.</string>
  <!--ConversationAdapter-->
  <plurals name="ConversationAdapter_n_unread_messages">
    <item quantity="one">הודעה %d לא נקראה</item>
    <item quantity="two">%d הודעות לא נקראו</item>
    <item quantity="many">%d הודעות לא נקראו</item>
    <item quantity="other">%d הודעות לא נקראו</item>
  </plurals>
  <!--ConversationFragment-->
  <!--Toast text when contacts activity is not found-->
  <string name="ConversationFragment__contacts_app_not_found">אפליקציית אנשי קשר לא נמצאה.</string>
  <plurals name="ConversationFragment_delete_selected_messages">
    <item quantity="one">למחוק הודעה נבחרת?</item>
    <item quantity="two">למחוק הודעות נבחרות?</item>
    <item quantity="many">למחוק הודעות נבחרות?</item>
    <item quantity="other">למחוק הודעות נבחרות?</item>
  </plurals>
  <string name="ConversationFragment_save_to_sd_card">לשמור באחסון?</string>
  <plurals name="ConversationFragment_saving_n_media_to_storage_warning">
    <item quantity="one">שמירת פריט המדיה באחסון תתיר לכל יישום אחר כלשהו במכשיר שלך להשיג גישה אל פריט המדיה.\n\nלהמשיך?</item>
    <item quantity="two">שמירת כל %1$d פריטי המדיה באחסון תתיר לכל יישום אחר כלשהו במכשיר שלך להשיג גישה אל פריטי המדיה.\n\nלהמשיך?</item>
    <item quantity="many">שמירת כל %1$d פריטי המדיה באחסון תתיר לכל יישום אחר כלשהו במכשיר שלך להשיג גישה אל פריטי המדיה.\n\nלהמשיך?</item>
    <item quantity="other">שמירת כל %1$d פריטי המדיה באחסון תתיר לכל יישום אחר כלשהו במכשיר שלך להשיג גישה אל פריטי המדיה.\n\nלהמשיך?</item>
  </plurals>
  <plurals name="ConversationFragment_error_while_saving_attachments_to_sd_card">
    <item quantity="one">שגיאה בעת שמירת צרופה באחסון!</item>
    <item quantity="two">שגיאה בעת שמירת צרופות באחסון!</item>
    <item quantity="many">שגיאה בעת שמירת צרופות באחסון!</item>
    <item quantity="other">שגיאה בעת שמירת צרופות באחסון!</item>
  </plurals>
  <string name="ConversationFragment_unable_to_write_to_sd_card_exclamation">לא היה ניתן לכתוב באחסון!</string>
  <plurals name="ConversationFragment_saving_n_attachments">
    <item quantity="one">שומר צרופה</item>
    <item quantity="two">שומר %1$d צרופות</item>
    <item quantity="many">שומר %1$d צרופות</item>
    <item quantity="other">שומר %1$d צרופות</item>
  </plurals>
  <plurals name="ConversationFragment_saving_n_attachments_to_sd_card">
    <item quantity="one">שומר צרופה באחסון…</item>
    <item quantity="two">שומר %1$d צרופות באחסון…</item>
    <item quantity="many">שומר %1$d צרופות באחסון…</item>
    <item quantity="other">שומר %1$d צרופות באחסון…</item>
  </plurals>
  <string name="ConversationFragment_pending">ממתין…</string>
  <string name="ConversationFragment_push">נתונים (Signal)</string>
  <string name="ConversationFragment_mms">MMS</string>
  <string name="ConversationFragment_sms">מסרון</string>
  <string name="ConversationFragment_deleting">מוחק</string>
  <string name="ConversationFragment_deleting_messages">מוחק הודעות…</string>
  <string name="ConversationFragment_delete_for_me">מחק עבורי</string>
  <string name="ConversationFragment_delete_for_everyone">מחק עבור כולם</string>
  <string name="ConversationFragment_this_message_will_be_deleted_for_everyone_in_the_conversation">הודעה זו תימחק עבור כל אחד שנמצא בשיחה אם הוא משתמש בגרסה עדכנית של Signal. חברי קבוצה יוכלו לראות שמחקת הודעה.</string>
  <string name="ConversationFragment_quoted_message_not_found">הודעה מקורית לא נמצאה</string>
  <string name="ConversationFragment_quoted_message_no_longer_available">ההודעה המקורית אינה זמינה יותר</string>
  <string name="ConversationFragment_failed_to_open_message">נכשל בפתיחת הודעה</string>
  <string name="ConversationFragment_you_can_swipe_to_the_right_reply">אתה יכול להחליק ימינה על הודעה כלשהי כדי להשיב בזריזות</string>
  <string name="ConversationFragment_you_can_swipe_to_the_left_reply">אתה יכול להחליק שמאלה על הודעה כלשהי כדי להשיב בזריזות</string>
  <string name="ConversationFragment_outgoing_view_once_media_files_are_automatically_removed">קבצי מדיה יוצאים לצפייה חד־פעמית מוסרים באופן אוטומטי לאחר שהם נשלחים</string>
  <string name="ConversationFragment_you_already_viewed_this_message">צפית כבר בהודעה זו</string>
  <string name="ConversationFragment__you_can_add_notes_for_yourself_in_this_conversation">אתה יכול להוסיף הערות לעצמך בשיחה זו.\nאם לחשבון שלך יש מכשירים מקושרים כלשהם, הערות חדשות יסונכרנו.</string>
  <string name="ConversationFragment__d_group_members_have_the_same_name">אל %1$d חברי קבוצה יש אותו שם.</string>
  <string name="ConversationFragment__tap_to_review">הקש כדי לסקור</string>
  <string name="ConversationFragment__review_requests_carefully">סקור בקשות בזהירות</string>
  <string name="ConversationFragment__signal_found_another_contact_with_the_same_name">Molly מצא איש קשר אחר עם אותו שם.</string>
  <string name="ConversationFragment_contact_us">צור קשר</string>
  <string name="ConversationFragment_verify">וודא</string>
  <string name="ConversationFragment_not_now">לא עכשיו</string>
  <string name="ConversationFragment_your_safety_number_with_s_changed">מספר הביטחון שלך עם %s השתנה</string>
  <string name="ConversationFragment_your_safety_number_with_s_changed_likey_because_they_reinstalled_signal">מספר הביטחון שלך עם %s השתנה, כנראה מאחר שהוא/היא התקין/ה מחדש את Signal או שינה/שינתה מכשירים. הקש וודא כדי לאשר את המספר החדש של הביטחון. זה רשותי.</string>
  <!--Message shown to indicate which notification profile is on/active-->
  <string name="ConversationFragment__s_on">%1$s מופעל</string>
  <!--Dialog title for block group link join requests-->
  <string name="ConversationFragment__block_request">לחסום בקשה?</string>
  <!--Dialog message for block group link join requests-->
  <string name="ConversationFragment__s_will_not_be_able_to_join_or_request_to_join_this_group_via_the_group_link">%1$s לא יוכל/תוכל להצטרף או לבקש להצטרף אל הקבוצה הזאת באמצעות קישור הקבוצה. הוא/היא עדין יכול/ה להתווסף אל הקבוצה באופן ידני.</string>
  <!--Dialog confirm block request button-->
  <string name="ConversationFragment__block_request_button">חסום בקשה</string>
  <!--Dialog cancel block request button-->
  <string name="ConversationFragment__cancel">בטל</string>
  <!--Message shown after successfully blocking join requests for a user-->
  <string name="ConversationFragment__blocked">חסום</string>
  <plurals name="ConversationListFragment_delete_selected_conversations">
    <item quantity="one">למחוק שיחה נבחרת?</item>
    <item quantity="two">למחוק שיחות נבחרות?</item>
    <item quantity="many">למחוק שיחות נבחרות?</item>
    <item quantity="other">למחוק שיחות נבחרות?</item>
  </plurals>
  <plurals name="ConversationListFragment_this_will_permanently_delete_all_n_selected_conversations">
    <item quantity="one">זה ימחק לצמיתות את השיחה הנבחרת.</item>
    <item quantity="two">זה ימחק לצמיתות את כל %1$d השיחות הנבחרות.</item>
    <item quantity="many">זה ימחק לצמיתות את כל %1$d השיחות הנבחרות.</item>
    <item quantity="other">זה ימחק לצמיתות את כל %1$d השיחות הנבחרות.</item>
  </plurals>
  <string name="ConversationListFragment_deleting">מוחק</string>
  <string name="ConversationListFragment_deleting_selected_conversations">מוחק שיחות נבחרות…</string>
  <plurals name="ConversationListFragment_conversations_archived">
    <item quantity="one">שיחה בארכיון</item>
    <item quantity="two">%d שיחות בארכיון</item>
    <item quantity="many">%d שיחות בארכיון</item>
    <item quantity="other">%d שיחות בארכיון</item>
  </plurals>
  <string name="ConversationListFragment_undo">בטל עשייה</string>
  <plurals name="ConversationListFragment_moved_conversations_to_inbox">
    <item quantity="one">שיחה הועברה לתיבה הנכנסת</item>
    <item quantity="two">%d שיחות הועברו לתיבה הנכנסת</item>
    <item quantity="many">%d שיחות הועברו לתיבה הנכנסת</item>
    <item quantity="other">%d שיחות הועברו לתיבה הנכנסת</item>
  </plurals>
  <plurals name="ConversationListFragment_read_plural">
    <item quantity="one">קרא</item>
    <item quantity="two">קרא</item>
    <item quantity="many">קרא</item>
    <item quantity="other">קרא</item>
  </plurals>
  <plurals name="ConversationListFragment_unread_plural">
    <item quantity="one">בטל קריאה</item>
    <item quantity="two">בטל קריאה</item>
    <item quantity="many">בטל קריאה</item>
    <item quantity="other">בטל קריאה</item>
  </plurals>
  <plurals name="ConversationListFragment_pin_plural">
    <item quantity="one">הצמד</item>
    <item quantity="two">הצמד</item>
    <item quantity="many">הצמד</item>
    <item quantity="other">הצמד</item>
  </plurals>
  <plurals name="ConversationListFragment_unpin_plural">
    <item quantity="one">בטל הצמדה</item>
    <item quantity="two">בטל הצמדה</item>
    <item quantity="many">בטל הצמדה</item>
    <item quantity="other">בטל הצמדה</item>
  </plurals>
  <plurals name="ConversationListFragment_mute_plural">
    <item quantity="one">השתק</item>
    <item quantity="two">השתק</item>
    <item quantity="many">השתק</item>
    <item quantity="other">השתק</item>
  </plurals>
  <plurals name="ConversationListFragment_unmute_plural">
    <item quantity="one">בטל השתקה</item>
    <item quantity="two">בטל השתקה</item>
    <item quantity="many">בטל השתקה</item>
    <item quantity="other">בטל השתקה</item>
  </plurals>
  <string name="ConversationListFragment_select">בחר</string>
  <plurals name="ConversationListFragment_archive_plural">
    <item quantity="one">ארכב</item>
    <item quantity="two">ארכב</item>
    <item quantity="many">ארכב</item>
    <item quantity="other">ארכב</item>
  </plurals>
  <plurals name="ConversationListFragment_unarchive_plural">
    <item quantity="one">בטל ארכוב</item>
    <item quantity="two">בטל ארכוב</item>
    <item quantity="many">בטל ארכוב</item>
    <item quantity="other">בטל ארכוב</item>
  </plurals>
  <plurals name="ConversationListFragment_delete_plural">
    <item quantity="one">מחק</item>
    <item quantity="two">מחק</item>
    <item quantity="many">מחק</item>
    <item quantity="other">מחק</item>
  </plurals>
  <string name="ConversationListFragment_select_all">בחר הכול</string>
  <plurals name="ConversationListFragment_s_selected">
    <item quantity="one">%d נבחר</item>
    <item quantity="two">%d נבחרו</item>
    <item quantity="many">%d נבחרו</item>
    <item quantity="other">%d נבחרו</item>
  </plurals>
  <!--Show in conversation list overflow menu to open selection bottom sheet-->
  <string name="ConversationListFragment__notification_profile">פרופיל התראות</string>
  <!--Tooltip shown after you have created your first notification profile-->
  <string name="ConversationListFragment__turn_your_notification_profile_on_or_off_here">הפעל או כבה את פרופיל ההתראות שלך כאן.</string>
  <!--Message shown in top toast to indicate the named profile is on-->
  <string name="ConversationListFragment__s_on">%1$s מופעל</string>
  <!--ConversationListItem-->
  <string name="ConversationListItem_key_exchange_message">הודעת החלפת מפתחות</string>
  <!--ConversationListItemAction-->
  <string name="ConversationListItemAction_archived_conversations_d">שיחות בארכיון (%d)</string>
  <!--ConversationTitleView-->
  <string name="ConversationTitleView_verified">מוודא</string>
  <string name="ConversationTitleView_you">את/ה</string>
  <!--ConversationTypingView-->
  <string name="ConversationTypingView__plus_d">+%1$d</string>
  <!--CreateGroupActivity-->
  <string name="CreateGroupActivity__select_members">בחר חברי קבוצה</string>
  <!--CreateProfileActivity-->
  <string name="CreateProfileActivity__profile">פרופיל</string>
  <string name="CreateProfileActivity_error_setting_profile_photo">שגיאה בהגדרת תמונת פרופיל</string>
  <string name="CreateProfileActivity_problem_setting_profile">בעיה בהגדרת פרופיל</string>
  <string name="CreateProfileActivity_set_up_your_profile">הגדר את הפרופיל שלך</string>
  <string name="CreateProfileActivity_signal_profiles_are_end_to_end_encrypted">הפרופיל שלך והשינויים בו יהיו גלויים לאנשים שיקבלו ממך הודעות, ולאנשי הקשר והקבוצות שלך.</string>
  <string name="CreateProfileActivity_set_avatar_description">הגדר יצגן</string>
  <!--ProfileCreateFragment-->
  <!--Displayed at the top of the screen and explains how profiles can be viewed.-->
  <string name="ProfileCreateFragment__profiles_are_visible_to_contacts_and_people_you_message">הפרופילים גלויים לאנשים ששולחים להם הודעות, לאנשי קשר ולקבוצות.</string>
  <!--Title of clickable row to select phone number privacy settings-->
  <string name="ProfileCreateFragment__who_can_find_me">מי יכול למצוא אותי לפי המספר שלי?</string>
  <!--WhoCanSeeMyPhoneNumberFragment-->
  <!--Toolbar title for this screen-->
  <string name="WhoCanSeeMyPhoneNumberFragment__who_can_find_me_by_number">מי יכול למצוא אותי לפי המספר שלי?</string>
  <!--Description for radio item stating anyone can see your phone number-->
  <string name="WhoCanSeeMyPhoneNumberFragment__anyone_who_has">כל אחד שיש לו את המספר שלך ברשימת אנשי הקשר יוכל לראות אותך באנשי הקשר ב-Signal. אחרים יוכלו למצוא אותך באמצעות המספר שלך בחיפוש.</string>
  <!--Description for radio item stating no one will be able to see your phone number-->
  <string name="WhoCanSeeMyPhoneNumberFragment__nobody_on_signal">אף אחד ב-Signal לא יוכל למצוא אותך באמצעות מספר הטלפון שלך.</string>
  <!--ChooseBackupFragment-->
  <string name="ChooseBackupFragment__restore_from_backup">לשחזר מגיבוי?</string>
  <string name="ChooseBackupFragment__restore_your_messages_and_media">שחזר את ההודעות והמדיה שלך מגיבוי מקומי. אם לא תשחזר עכשיו, לא תוכל לשחזר מאוחר יותר.</string>
  <string name="ChooseBackupFragment__icon_content_description">שחזר מאיקון גיבוי</string>
  <string name="ChooseBackupFragment__choose_backup">בחר גיבוי</string>
  <string name="ChooseBackupFragment__learn_more">למד עוד</string>
  <string name="ChooseBackupFragment__no_file_browser_available">אין דפדפן קבצים זמין</string>
  <!--RestoreBackupFragment-->
  <string name="RestoreBackupFragment__restore_complete">שחזור הושלם</string>
  <string name="RestoreBackupFragment__to_continue_using_backups_please_choose_a_folder">כדי להמשיך להשתמש בגיבויים, אנא בחר תיקייה. גיבויים חדשים יישמרו במיקום זה.</string>
  <string name="RestoreBackupFragment__choose_folder">בחר תיקייה</string>
  <string name="RestoreBackupFragment__not_now">לא עכשיו</string>
  <!--Couldn\'t find the selected backup-->
  <string name="RestoreBackupFragment__backup_not_found">גיבוי לא נמצא.</string>
  <!--Couldn\'t read the selected backup-->
  <string name="RestoreBackupFragment__backup_could_not_be_read">גיבוי לא היה יכול להיקרא.</string>
  <!--Backup has an unsupported file extension-->
  <string name="RestoreBackupFragment__backup_has_a_bad_extension">לגיבוי יש סיומת גרועה.</string>
  <!--BackupsPreferenceFragment-->
  <string name="BackupsPreferenceFragment__chat_backups">גיבויי התכתבויות</string>
  <string name="BackupsPreferenceFragment__backups_are_encrypted_with_a_passphrase">גיבויים מוצפנים עם משפט־סיסמה ומאוחסנים במכשיר שלך.</string>
  <string name="BackupsPreferenceFragment__create_backup">צור גיבוי</string>
  <string name="BackupsPreferenceFragment__last_backup">גיבוי אחרון: %1$s</string>
  <string name="BackupsPreferenceFragment__backup_folder">תיקיית גיבוי</string>
  <string name="BackupsPreferenceFragment__verify_backup_passphrase">וודא משפט־סיסמת גיבוי</string>
  <string name="BackupsPreferenceFragment__test_your_backup_passphrase">בחן את משפט־סיסמת הגיבוי שלך ווודא שהוא תואם</string>
  <string name="BackupsPreferenceFragment__turn_on">הפעל</string>
  <string name="BackupsPreferenceFragment__turn_off">כבה</string>
  <string name="BackupsPreferenceFragment__to_restore_a_backup">כדי לשחזר גיבוי, התקן עותק חדש של Molly. פתח את היישום והקש על \"שחזר גיבוי\", לאחר מכן אתר קובץ גיבוי. %1$s</string>
  <string name="BackupsPreferenceFragment__learn_more">למד עוד</string>
  <string name="BackupsPreferenceFragment__in_progress">בתהליך…</string>
  <!--Status text shown in backup preferences when verifying a backup-->
  <string name="BackupsPreferenceFragment__verifying_backup">מאמתים גיבוי…</string>
  <string name="BackupsPreferenceFragment__d_so_far">%1$d עד כה…</string>
  <!--Show percentage of completion of backup-->
  <string name="BackupsPreferenceFragment__s_so_far">%1$s%% עד כה…</string>
  <string name="BackupsPreferenceFragment_signal_requires_external_storage_permission_in_order_to_create_backups">Molly דורש הרשאת אחסון חיצוני על מנת ליצור גיבויים, אבל היא נדחתה לצמיתות. אנא המשך אל הגדרות היישום, בחר \"הרשאות\" ואפשר את \"אחסון\".</string>
  <!--CustomDefaultPreference-->
  <string name="CustomDefaultPreference_using_custom">משתמש בהתאמה אישית: %s</string>
  <string name="CustomDefaultPreference_using_default">משתמש בברירת מחדל: %s</string>
  <string name="CustomDefaultPreference_none">אין</string>
  <!--AvatarSelectionBottomSheetDialogFragment-->
  <string name="AvatarSelectionBottomSheetDialogFragment__choose_photo">בחר תמונה</string>
  <string name="AvatarSelectionBottomSheetDialogFragment__take_photo">צלם</string>
  <string name="AvatarSelectionBottomSheetDialogFragment__choose_from_gallery">בחר מהגלריה</string>
  <string name="AvatarSelectionBottomSheetDialogFragment__remove_photo">הסר תמונה</string>
  <string name="AvatarSelectionBottomSheetDialogFragment__taking_a_photo_requires_the_camera_permission">צילום תצלום דורש את הרשאת המצלמה.</string>
  <string name="AvatarSelectionBottomSheetDialogFragment__viewing_your_gallery_requires_the_storage_permission">הצגת הגלריה שלך דורשת את הרשאת האחסון.</string>
  <!--DateUtils-->
  <string name="DateUtils_just_now">עכשיו</string>
  <string name="DateUtils_minutes_ago">%d ד\'</string>
  <string name="DateUtils_today">היום</string>
  <string name="DateUtils_yesterday">אתמול</string>
  <!--DecryptionFailedDialog-->
  <string name="DecryptionFailedDialog_chat_session_refreshed">שיח התכתבות רוענן</string>
  <string name="DecryptionFailedDialog_signal_uses_end_to_end_encryption">Signal משתמש בהצפנה מקצה־אל־קצה והוא עשוי להצטרך לרענן את שיח ההתכתבות שלך לפעמים. זה לא משפיע על אבטחת ההתכתבות שלך אבל ייתכן שהחמצת הודעה מאיש קשר זה, ואתה יכול לבקש ממנו לשלוח אותה מחדש.</string>
  <!--DeviceListActivity-->
  <string name="DeviceListActivity_unlink_s">לבטל קישור \'%s\'?</string>
  <string name="DeviceListActivity_by_unlinking_this_device_it_will_no_longer_be_able_to_send_or_receive">ע״י ביטול קישור של מכשיר זה, הוא לא יוכל יותר לשלוח או לקבל הודעות.</string>
  <string name="DeviceListActivity_network_connection_failed">חיבור רשת נכשל</string>
  <string name="DeviceListActivity_try_again">נסה שוב</string>
  <string name="DeviceListActivity_unlinking_device">מבטל קישור מכשיר…</string>
  <string name="DeviceListActivity_unlinking_device_no_ellipsis">מבטל קישור מכשיר</string>
  <string name="DeviceListActivity_network_failed">רשת נכשלה!</string>
  <!--DeviceListItem-->
  <string name="DeviceListItem_unnamed_device">מכשיר ללא שם</string>
  <string name="DeviceListItem_linked_s">קושר %s</string>
  <string name="DeviceListItem_last_active_s">פעיל בפעם האחרונה %s</string>
  <string name="DeviceListItem_today">היום</string>
  <!--DocumentView-->
  <string name="DocumentView_unnamed_file">קובץ ללא שם</string>
  <!--DozeReminder-->
  <string name="DozeReminder_optimize_for_missing_play_services">מטב עבור שירותי Play חסרים</string>
  <string name="DozeReminder_this_device_does_not_support_play_services_tap_to_disable_system_battery">מכשיר זה אינו תומך בשירותי Play. הקש כדי להשבית מיטובי סוללה של מערכת שמונעים מ־Molly לאחזר הודעות בעת אי־פעילות.</string>
  <!--ExpiredBuildReminder-->
  <string name="ExpiredBuildReminder_this_version_of_signal_has_expired">גרסה זו של Signal פגה. עדכן עכשיו כדי לשלוח ולקבל הודעות.</string>
  <string name="ExpiredBuildReminder_update_now">עדכן עכשיו</string>
  <!--PendingGroupJoinRequestsReminder-->
  <plurals name="PendingGroupJoinRequestsReminder_d_pending_member_requests">
    <item quantity="one">בקשה ממתינה של חבר קבוצה %d.</item>
    <item quantity="two">%d בקשות ממתינות של חברי קבוצה.</item>
    <item quantity="many">%d בקשות ממתינות של חברי קבוצה.</item>
    <item quantity="other">%d בקשות ממתינות של חברי קבוצה.</item>
  </plurals>
  <string name="PendingGroupJoinRequestsReminder_view">הצג</string>
  <!--GcmRefreshJob-->
  <string name="GcmRefreshJob_Permanent_Signal_communication_failure">כישלון תקשורת קבוע של Signal!</string>
  <string name="GcmRefreshJob_Signal_was_unable_to_register_with_Google_Play_Services">Molly לא היה יכול להירשם עם שירותי Google Play. הודעות ושיחות של Molly הושבתו, אנא נסה להירשם מחדש בהגדרות &lt; מתקדם.</string>
  <!--GiphyActivity-->
  <string name="GiphyActivity_error_while_retrieving_full_resolution_gif">שגיאה בעת אחזור קובץ GIF ברזולוציה מלאה</string>
  <!--GiphyFragmentPageAdapter-->
  <string name="GiphyFragmentPagerAdapter_gifs">קבצי GIF</string>
  <string name="GiphyFragmentPagerAdapter_stickers">מדבקות</string>
  <!--AddToGroupActivity-->
  <string name="AddToGroupActivity_add_member">להוסיף חבר קבוצה?</string>
  <string name="AddToGroupActivity_add_s_to_s">להוסיף את \"%1$s\" אל \"%2$s\"?</string>
  <string name="AddToGroupActivity_s_added_to_s">\"%1$s\" התווסף/ה אל \"%2$s\".</string>
  <string name="AddToGroupActivity_add_to_group">הוסף לקבוצה</string>
  <string name="AddToGroupActivity_add_to_groups">הוסף לקבוצות</string>
  <string name="AddToGroupActivity_this_person_cant_be_added_to_legacy_groups">איש זה אינו יכול להתווסף אל קבוצות מיושנות.</string>
  <string name="AddToGroupActivity_add">הוסף</string>
  <string name="AddToGroupActivity_add_to_a_group">הוסף אל קבוצה</string>
  <!--ChooseNewAdminActivity-->
  <string name="ChooseNewAdminActivity_choose_new_admin">בחר מנהלן חדש</string>
  <string name="ChooseNewAdminActivity_done">סיים</string>
  <string name="ChooseNewAdminActivity_you_left">עזבת את \"%1$s\".</string>
  <!--GroupMembersDialog-->
  <string name="GroupMembersDialog_you">אתה</string>
  <!--GV2 access levels-->
  <string name="GroupManagement_access_level_anyone">כל אחד</string>
  <string name="GroupManagement_access_level_all_members">כל חברי הקבוצה</string>
  <string name="GroupManagement_access_level_only_admins">רק מנהלנים</string>
  <string name="GroupManagement_access_level_no_one">אף אחד</string>
  <!--GV2 invites sent-->
  <plurals name="GroupManagement_invitation_sent">
    <item quantity="one">הזמנה נשלחה</item>
    <item quantity="two">%d הזמנות נשלחו</item>
    <item quantity="many">%d הזמנות נשלחו</item>
    <item quantity="other">%d הזמנות נשלחו</item>
  </plurals>
  <string name="GroupManagement_invite_single_user">“%1$s” לא יכול/ה להתווסף באופן אוטומטי אל קבוצה זו על ידך.\n\nהוא/יא הוזמן/ה להצטרף, ולא יראה/תראה הודעות קבוצה כלשהן עד שהוא/היא יאשר/תאשר.</string>
  <string name="GroupManagement_invite_multiple_users">משתמשים אלו אינם יכולים להתווסף באופן אוטומטי אל קבוצה זו על ידך.\n\nהם הוזמנו להצטרף אל הקבוצה, ולא יראו הודעות קבוצה כלשהן עד שהם יאשרו.</string>
  <!--GroupsV1MigrationLearnMoreBottomSheetDialogFragment-->
  <string name="GroupsV1MigrationLearnMore_what_are_new_groups">מהן קבוצות חדשות?</string>
  <string name="GroupsV1MigrationLearnMore_new_groups_have_features_like_mentions">לקבוצות חדשות יש מאפיינים כמו @אזכורים ומנהלני קבוצה, ויתמכו במאפיינים נוספים בעתיד.</string>
  <string name="GroupsV1MigrationLearnMore_all_message_history_and_media_has_been_kept">כל היסטורית ההודעות וכל המדיה נשמרו מלפני השדרוג.</string>
  <string name="GroupsV1MigrationLearnMore_you_will_need_to_accept_an_invite_to_join_this_group_again">תצטרך לאשר הזמנה כדי להצטרף אל קבוצה זו שוב, ולא תקבל הודעות קבוצה עד שתאשר:</string>
  <plurals name="GroupsV1MigrationLearnMore_these_members_will_need_to_accept_an_invite">
    <item quantity="one">חבר קבוצה זה יצטרך לאשר הזמנה כדי להצטרף אל קבוצה זו שוב והוא לא יקבל הודעות קבוצה עד שהוא יאשר:</item>
    <item quantity="two">חברי קבוצה אלו יצטרכו לאשר הזמנה כדי להצטרף אל קבוצה זו שוב והם לא יקבלו הודעות קבוצה עד שהם יאשרו:</item>
    <item quantity="many">חברי קבוצה אלו יצטרכו לאשר הזמנה כדי להצטרף אל קבוצה זו שוב והם לא יקבלו הודעות קבוצה עד שהם יאשרו:</item>
    <item quantity="other">חברי קבוצה אלו יצטרכו לאשר הזמנה כדי להצטרף אל קבוצה זו שוב והם לא יקבלו הודעות קבוצה עד שהם יאשרו:</item>
  </plurals>
  <plurals name="GroupsV1MigrationLearnMore_these_members_were_removed_from_the_group">
    <item quantity="one">חבר קבוצה זה הוסר מהקבוצה והוא לא יוכל להצטרף מחדש עד שהוא ישדרג:</item>
    <item quantity="two">חברי קבוצה אלו הוסרו מהקבוצה והם לא יוכלו להצטרף מחדש עד שהם ישדרגו:</item>
    <item quantity="many">חברי קבוצה אלו הוסרו מהקבוצה והם לא יוכלו להצטרף מחדש עד שהם ישדרגו:</item>
    <item quantity="other">חברי קבוצה אלו הוסרו מהקבוצה והם לא יוכלו להצטרף מחדש עד שהם ישדרגו:</item>
  </plurals>
  <!--GroupsV1MigrationInitiationBottomSheetDialogFragment-->
  <string name="GroupsV1MigrationInitiation_upgrade_to_new_group">שדרג אל קבוצה חדשה</string>
  <string name="GroupsV1MigrationInitiation_upgrade_this_group">שדרג קבוצה זו</string>
  <string name="GroupsV1MigrationInitiation_new_groups_have_features_like_mentions">לקבוצות חדשות יש מאפיינים כמו @אזכורים ומנהלני קבוצה, ויתמכו במאפיינים נוספים בעתיד.</string>
  <string name="GroupsV1MigrationInitiation_all_message_history_and_media_will_be_kept">כל היסטורית ההודעות והמדיה יישמרו מלפני השדרוג.</string>
  <string name="GroupsV1MigrationInitiation_encountered_a_network_error">היישום נתקל בשגיאת רשת. נסה שוב מאוחר יותר.</string>
  <string name="GroupsV1MigrationInitiation_failed_to_upgrade">נכשל לשדרג.</string>
  <plurals name="GroupsV1MigrationInitiation_these_members_will_need_to_accept_an_invite">
    <item quantity="one">חבר קבוצה זה יצטרך לאשר הזמנה כדי להצטרף אל קבוצה זו שוב והוא לא יקבל הודעות קבוצה עד שהוא יאשר:</item>
    <item quantity="two">חברי קבוצה אלו יצטרכו לאשר הזמנה כדי להצטרף אל קבוצה זו שוב והם לא יקבלו הודעות קבוצה עד שהם יאשרו:</item>
    <item quantity="many">חברי קבוצה אלו יצטרכו לאשר הזמנה כדי להצטרף אל קבוצה זו שוב והם לא יקבלו הודעות קבוצה עד שהם יאשרו:</item>
    <item quantity="other">חברי קבוצה אלו יצטרכו לאשר הזמנה כדי להצטרף אל קבוצה זו שוב והם לא יקבלו הודעות קבוצה עד שהם יאשרו:</item>
  </plurals>
  <plurals name="GroupsV1MigrationInitiation_these_members_are_not_capable_of_joining_new_groups">
    <item quantity="one">חבר קבוצה זה אינו מסוגל להצטרף אל קבוצות חדשות, והוא יוסר מהקבוצה:</item>
    <item quantity="two">חברי קבוצה אלו אינם מסוגלים להצטרף אל קבוצות חדשות, והם יוסרו מהקבוצה:</item>
    <item quantity="many">חברי קבוצה אלו אינם מסוגלים להצטרף אל קבוצות חדשות, והם יוסרו מהקבוצה:</item>
    <item quantity="other">חברי קבוצה אלו אינם מסוגלים להצטרף אל קבוצות חדשות, והם יוסרו מהקבוצה:</item>
  </plurals>
  <!--GroupsV1MigrationSuggestionsReminder-->
  <plurals name="GroupsV1MigrationSuggestionsReminder_members_couldnt_be_added_to_the_new_group">
    <item quantity="one">%1$d חבר קבוצה לא היה יכול להתווסף מחדש אל הקבוצה החדשה. האם אתה רוצה להוסיף אותו עכשיו?</item>
    <item quantity="two">%1$d חברי קבוצה לא יכלו להתווסף מחדש אל הקבוצה החדשה. האם אתה רוצה להוסיף אותם עכשיו?</item>
    <item quantity="many">%1$d חברי קבוצה לא יכלו להתווסף מחדש אל הקבוצה החדשה. האם אתה רוצה להוסיף אותם עכשיו?</item>
    <item quantity="other">%1$d חברי קבוצה לא יכלו להתווסף מחדש אל הקבוצה החדשה. האם אתה רוצה להוסיף אותם עכשיו?</item>
  </plurals>
  <plurals name="GroupsV1MigrationSuggestionsReminder_add_members">
    <item quantity="one">הוסף חבר קבוצה</item>
    <item quantity="two">הוסף חברי קבוצה</item>
    <item quantity="many">הוסף חברי קבוצה</item>
    <item quantity="other">הוסף חברי קבוצה</item>
  </plurals>
  <string name="GroupsV1MigrationSuggestionsReminder_no_thanks">לא תודה</string>
  <!--GroupsV1MigrationSuggestionsDialog-->
  <plurals name="GroupsV1MigrationSuggestionsDialog_add_members_question">
    <item quantity="one">להוסיף חבר קבוצה?</item>
    <item quantity="two">להוסיף חברי קבוצה?</item>
    <item quantity="many">להוסיף חברי קבוצה?</item>
    <item quantity="other">להוסיף חברי קבוצה?</item>
  </plurals>
  <plurals name="GroupsV1MigrationSuggestionsDialog_these_members_couldnt_be_automatically_added">
    <item quantity="one">חבר קבוצה זה לא היה יכול להתווסף באופן אוטומטי אל הקבוצה החדשה כאשר היא שודרגה:</item>
    <item quantity="two">חברי קבוצה אלו לא יכלו להתווסף באופן אוטומטי אל הקבוצה החדשה כאשר היא שודרגה:</item>
    <item quantity="many">חברי קבוצה אלו לא יכלו להתווסף באופן אוטומטי אל הקבוצה החדשה כאשר היא שודרגה:</item>
    <item quantity="other">חברי קבוצה אלו לא יכלו להתווסף באופן אוטומטי אל הקבוצה החדשה כאשר היא שודרגה:</item>
  </plurals>
  <plurals name="GroupsV1MigrationSuggestionsDialog_add_members">
    <item quantity="one">הוסף חבר קבוצה</item>
    <item quantity="two">הוסף חברי קבוצה</item>
    <item quantity="many">הוסף חברי קבוצה</item>
    <item quantity="other">הוסף חברי קבוצה</item>
  </plurals>
  <plurals name="GroupsV1MigrationSuggestionsDialog_failed_to_add_members_try_again_later">
    <item quantity="one">כישלון בהוספת חבר קבוצה. נסה שוב מאוחר יותר.</item>
    <item quantity="two">כישלון בהוספת חברי קבוצה. נסה שוב מאוחר יותר.</item>
    <item quantity="many">כישלון בהוספת חברי קבוצה. נסה שוב מאוחר יותר.</item>
    <item quantity="other">כישלון בהוספת חברי קבוצה. נסה שוב מאוחר יותר.</item>
  </plurals>
  <plurals name="GroupsV1MigrationSuggestionsDialog_cannot_add_members">
    <item quantity="one">לא ניתן להוסיף חבר קבוצה.</item>
    <item quantity="two">לא ניתן להוסיף חברי קבוצה.</item>
    <item quantity="many">לא ניתן להוסיף חברי קבוצה.</item>
    <item quantity="other">לא ניתן להוסיף חברי קבוצה.</item>
  </plurals>
  <!--LeaveGroupDialog-->
  <string name="LeaveGroupDialog_leave_group">לעזוב קבוצה?</string>
  <string name="LeaveGroupDialog_you_will_no_longer_be_able_to_send_or_receive_messages_in_this_group">לא תוכל יותר לשלוח או לקבל הודעות בקבוצה זו.</string>
  <string name="LeaveGroupDialog_leave">עזוב</string>
  <string name="LeaveGroupDialog_choose_new_admin">בחר מנהלן חדש</string>
  <string name="LeaveGroupDialog_before_you_leave_you_must_choose_at_least_one_new_admin_for_this_group">לפני שאתה עוזב, אתה חייב לבחור לפחות מנהלן חדש אחד עבור קבוצה זו.</string>
  <string name="LeaveGroupDialog_choose_admin">בחר מנהלן</string>
  <!--LinkPreviewView-->
  <string name="LinkPreviewView_no_link_preview_available">תצוגה מקדימה של קישור אינה זמינה</string>
  <string name="LinkPreviewView_this_group_link_is_not_active">קישור קבוצה זה אינו פעיל</string>
  <string name="LinkPreviewView_domain_date">%1$s · %2$s</string>
  <!--LinkPreviewRepository-->
  <plurals name="LinkPreviewRepository_d_members">
    <item quantity="one">חבר קבוצה %1$d</item>
    <item quantity="two">%1$d חברי קבוצה</item>
    <item quantity="many">%1$d חברי קבוצה</item>
    <item quantity="other">%1$d חברי קבוצה</item>
  </plurals>
  <!--PendingMembersActivity-->
  <string name="PendingMembersActivity_pending_group_invites">הזמנות קבוצה ממתינות</string>
  <string name="PendingMembersActivity_requests">בקשות</string>
  <string name="PendingMembersActivity_invites">הזמנות</string>
  <string name="PendingMembersActivity_people_you_invited">אנשים שהזמנת</string>
  <string name="PendingMembersActivity_you_have_no_pending_invites">אין לך הזמנות ממתינות.</string>
  <string name="PendingMembersActivity_invites_by_other_group_members">הזמנות ע״י חברי קבוצה אחרים</string>
  <string name="PendingMembersActivity_no_pending_invites_by_other_group_members">אין הזמנות ממתינות על ידי חברי קבוצה אחרים.</string>
  <string name="PendingMembersActivity_missing_detail_explanation">פרטים של אנשים שהוזמנו על ידי חברי קבוצה אחרים אינם נראים. אם מוזמנים בוחרים להצטרף, המידע שלהם ישותף עם הקבוצה בזמן ההצטרפות. הם לא יראו הודעות כלשהן בקבוצה עד שהם יצטרפו.</string>
  <string name="PendingMembersActivity_revoke_invite">שלול הזמנה</string>
  <string name="PendingMembersActivity_revoke_invites">שלול הזמנות</string>
  <plurals name="PendingMembersActivity_revoke_d_invites">
    <item quantity="one">שלול הזמנה</item>
    <item quantity="two">שלול %1$d הזמנות</item>
    <item quantity="many">שלול %1$d הזמנות</item>
    <item quantity="other">שלול %1$d הזמנות</item>
  </plurals>
  <plurals name="PendingMembersActivity_error_revoking_invite">
    <item quantity="one">שגיאה בשלילת הזמנה</item>
    <item quantity="two">שגיאה בשלילת הזמנות</item>
    <item quantity="many">שגיאה בשלילת הזמנות</item>
    <item quantity="other">שגיאה בשלילת הזמנות</item>
  </plurals>
  <!--RequestingMembersFragment-->
  <string name="RequestingMembersFragment_pending_member_requests">בקשות ממתינות של חברי קבוצה</string>
  <string name="RequestingMembersFragment_no_member_requests_to_show">אין חברי קבוצה להראות.</string>
  <string name="RequestingMembersFragment_explanation">אנשים ברשימה זו מנסים להצטרף אל קבוצה זו באמצעות קישור הקבוצה.</string>
  <string name="RequestingMembersFragment_added_s">\"%1$s\" התווסף/ה</string>
  <string name="RequestingMembersFragment_denied_s">\"%1$s\" נדחה/נדחתה</string>
  <!--AddMembersActivity-->
  <string name="AddMembersActivity__done">סיים</string>
  <string name="AddMembersActivity__this_person_cant_be_added_to_legacy_groups">איש זה אינו יכול להתווסף אל קבוצות מיושנות.</string>
  <string name="AddMembersActivity__this_person_cant_be_added_to_announcement_groups">איש זה אינו יכול להתווסף אל קבוצות הכרזה.</string>
  <plurals name="AddMembersActivity__add_d_members_to_s">
    <item quantity="one">להוסיף את \"%1$s\" אל \"%2$s\"?</item>
    <item quantity="two">להוסיף %3$d חברי קבוצה אל \"%2$s\"?</item>
    <item quantity="many">להוסיף %3$d חברי קבוצה אל \"%2$s\"?</item>
    <item quantity="other">להוסיף %3$d חברי קבוצה אל \"%2$s\"?</item>
  </plurals>
  <string name="AddMembersActivity__add">הוסף</string>
  <string name="AddMembersActivity__add_members">הוסף חברי קבוצה</string>
  <!--AddGroupDetailsFragment-->
  <string name="AddGroupDetailsFragment__name_this_group">תן שם לקבוצה זו</string>
  <string name="AddGroupDetailsFragment__create_group">צור קבוצה</string>
  <string name="AddGroupDetailsFragment__create">צור</string>
  <string name="AddGroupDetailsFragment__members">חברי קבוצה</string>
  <string name="AddGroupDetailsFragment__you_can_add_or_invite_friends_after_creating_this_group">אתה יכול להוסיף או להזמין חברים לאחר היצירה של הקבוצה הזאת.</string>
  <string name="AddGroupDetailsFragment__group_name_required">שם קבוצה (דרוש)</string>
  <string name="AddGroupDetailsFragment__group_name_optional">שם קבוצה (רשותי)</string>
  <string name="AddGroupDetailsFragment__this_field_is_required">שדה זה דרוש.</string>
  <string name="AddGroupDetailsFragment__group_creation_failed">יצירת הקבוצה נכשלה.</string>
  <string name="AddGroupDetailsFragment__try_again_later">נסה שוב מאוחר יותר.</string>
  <!--Displayed when adding group details to an MMS Group-->
  <string name="AddGroupDetailsFragment__youve_selected_a_contact_that_doesnt_support">בחרת איש או אשת קשר שלא תומכים בקבוצות של Signal, ולכן קבוצה זו תהיה קבוצת MMS. שמות ותמונות של קבוצות MMS יהיו גלויים רק לך.</string>
  <string name="AddGroupDetailsFragment__remove">הסר</string>
  <string name="AddGroupDetailsFragment__sms_contact">שלח מסרון אל איש קשר</string>
  <string name="AddGroupDetailsFragment__remove_s_from_this_group">להסיר את %1$s מקבוצה זו?</string>
  <!--ManageGroupActivity-->
  <string name="ManageGroupActivity_member_requests_and_invites">בקשות והזמנות של חברי קבוצה</string>
  <string name="ManageGroupActivity_add_members">הוסף חברי קבוצה</string>
  <string name="ManageGroupActivity_edit_group_info">ערוך מידע קבוצה</string>
  <string name="ManageGroupActivity_who_can_add_new_members">מי יכול להוסיף חברי קבוצה חדשים?</string>
  <string name="ManageGroupActivity_who_can_edit_this_groups_info">מי יכול לערוך את המידע של קבוצה הזאת?</string>
  <string name="ManageGroupActivity_group_link">קישור קבוצה</string>
  <string name="ManageGroupActivity_block_group">חסום קבוצה</string>
  <string name="ManageGroupActivity_unblock_group">שחרר חסימת קבוצה</string>
  <string name="ManageGroupActivity_leave_group">עזוב קבוצה</string>
  <string name="ManageGroupActivity_mute_notifications">השתק התראות</string>
  <string name="ManageGroupActivity_custom_notifications">התראות מותאמות אישית</string>
  <string name="ManageGroupActivity_mentions">אזכורים</string>
  <string name="ManageGroupActivity_chat_color_and_wallpaper">צבע התכתבות וטפט</string>
  <string name="ManageGroupActivity_until_s">עד %1$s</string>
  <string name="ManageGroupActivity_always">תמיד</string>
  <string name="ManageGroupActivity_off">כבוי</string>
  <string name="ManageGroupActivity_on">מופעל</string>
  <string name="ManageGroupActivity_view_all_members">הצג את כל חברי הקבוצה</string>
  <string name="ManageGroupActivity_see_all">ראה הכול</string>
  <plurals name="ManageGroupActivity_added">
    <item quantity="one">חבר קבוצה %d התווסף.</item>
    <item quantity="two">%d חברי קבוצה התווספו.</item>
    <item quantity="many">%d חברי קבוצה התווספו.</item>
    <item quantity="other">%d חברי קבוצה התווספו.</item>
  </plurals>
  <string name="ManageGroupActivity_only_admins_can_enable_or_disable_the_sharable_group_link">רק מנהלנים יכולים לאפשר או להשבית את קישור הקבוצה בר־השיתוף.</string>
  <string name="ManageGroupActivity_only_admins_can_enable_or_disable_the_option_to_approve_new_members">רק מנהלנים יכולים לאפשר או להשבית את האפשרות לאשר חברי קבוצה חדשים.</string>
  <string name="ManageGroupActivity_only_admins_can_reset_the_sharable_group_link">רק מנהלנים יכולים לאפס את קישור הקבוצה בר־השיתוף.</string>
  <string name="ManageGroupActivity_you_dont_have_the_rights_to_do_this">אין לך את הזכויות לעשות זאת</string>
  <string name="ManageGroupActivity_not_capable">למישהו שהוספת אין תמיכה בקבוצות חדשות והוא צריך לעדכן את Signal</string>
  <string name="ManageGroupActivity_not_announcement_capable">מישהו שהוספת לא תומך בקבוצות הכרזה והוא צריך לעדכן את Signal</string>
  <string name="ManageGroupActivity_failed_to_update_the_group">כישלון בעדכון הקבוצה</string>
  <string name="ManageGroupActivity_youre_not_a_member_of_the_group">אינך חבר קבוצה בקבוצה זו</string>
  <string name="ManageGroupActivity_failed_to_update_the_group_please_retry_later">נכשל בעדכון הקבוצה. אנא נסה שוב מאוחר יותר.</string>
  <string name="ManageGroupActivity_failed_to_update_the_group_due_to_a_network_error_please_retry_later">נכשל בעדכון הקבוצה עקב שגיאת רשת, אנא נסה שוב מאוחר יותר.</string>
  <string name="ManageGroupActivity_edit_name_and_picture">ערוך שם ותמונה</string>
  <string name="ManageGroupActivity_legacy_group">קבוצה מיושנת</string>
  <string name="ManageGroupActivity_legacy_group_learn_more">זוהי קבוצה מיושנת. מאפיינים כמו מנהלני קבוצה זמינים רק בקבוצות חדשות.</string>
  <string name="ManageGroupActivity_legacy_group_upgrade">זוהי קבוצה מיושנת. כדי להשיג גישה אל מאפיינים חדשים כמו @אזכורים ומנהלנים,</string>
  <string name="ManageGroupActivity_legacy_group_too_large">קבוצה מיושנת זו אינה יכולה להשתדרג אל קבוצה חדשה מאחר שהיא גדולה מדי. גודל הקבוצה המרבי הוא %1$d.</string>
  <string name="ManageGroupActivity_upgrade_this_group">שדרג קבוצה זו.</string>
  <string name="ManageGroupActivity_this_is_an_insecure_mms_group">זוהי קבוצת MMS בלתי מאובטחת. כדי להתכתב באופן פרטי, הזמן את אנשי הקשר שלך אל Signal.</string>
  <string name="ManageGroupActivity_invite_now">הזמן עכשיו</string>
  <string name="ManageGroupActivity_more">עוד</string>
  <string name="ManageGroupActivity_add_group_description">הוסף תיאור קבוצה…</string>
  <!--GroupMentionSettingDialog-->
  <string name="GroupMentionSettingDialog_notify_me_for_mentions">יידע אותי לגבי אזכורים</string>
  <string name="GroupMentionSettingDialog_receive_notifications_when_youre_mentioned_in_muted_chats">לקבל התראות כאשר אתה מוזכר בהתכתבויות מושתקות?</string>
  <string name="GroupMentionSettingDialog_always_notify_me">יידע אותי תמיד</string>
  <string name="GroupMentionSettingDialog_dont_notify_me">אל תיידע אותי</string>
  <!--ManageProfileFragment-->
  <string name="ManageProfileFragment_profile_name">שם פרופיל</string>
  <string name="ManageProfileFragment_username">שם משתמש</string>
  <string name="ManageProfileFragment_about">אודות</string>
  <string name="ManageProfileFragment_write_a_few_words_about_yourself">כתוב כמה מילים על עצמך</string>
  <string name="ManageProfileFragment_your_name">שמך</string>
  <string name="ManageProfileFragment_your_username">שם המשתמש שלך</string>
  <string name="ManageProfileFragment_failed_to_set_avatar">נכשל בהגדרת יצגן</string>
  <string name="ManageProfileFragment_badges">תגים</string>
  <string name="ManageProfileFragment__edit_photo">ערוך תמונה</string>
  <!--Snackbar message after creating username-->
  <string name="ManageProfileFragment__username_created">שם משתמש נוצר</string>
  <!--Snackbar message after copying username-->
  <string name="ManageProfileFragment__username_copied">שם משתמש הועתק</string>
  <!--ManageRecipientActivity-->
  <string name="ManageRecipientActivity_no_groups_in_common">אין קבוצות במשותף</string>
  <plurals name="ManageRecipientActivity_d_groups_in_common">
    <item quantity="one">קבוצה %d במשותף</item>
    <item quantity="two">%d קבוצות במשותף</item>
    <item quantity="many">%d קבוצות במשותף</item>
    <item quantity="other">%d קבוצות במשותף</item>
  </plurals>
  <plurals name="GroupMemberList_invited">
    <item quantity="one">%1$s הזמין איש 1</item>
    <item quantity="two">%1$s הזמין %2$d אנשים</item>
    <item quantity="many">%1$s הזמין %2$d אנשים</item>
    <item quantity="other">%1$s הזמין %2$d אנשים</item>
  </plurals>
  <!--CustomNotificationsDialogFragment-->
  <string name="CustomNotificationsDialogFragment__custom_notifications">התראות מותאמות אישית</string>
  <string name="CustomNotificationsDialogFragment__messages">הודעות</string>
  <string name="CustomNotificationsDialogFragment__use_custom_notifications">השתמש בהתראות מותאמות אישית</string>
  <string name="CustomNotificationsDialogFragment__notification_sound">צליל התראה</string>
  <string name="CustomNotificationsDialogFragment__vibrate">רטט</string>
  <!--Button text for customizing notification options-->
  <string name="CustomNotificationsDialogFragment__customize">התאם אישית</string>
  <string name="CustomNotificationsDialogFragment__change_sound_and_vibration">שנה צליל ורטט</string>
  <string name="CustomNotificationsDialogFragment__call_settings">הגדרות שיחה</string>
  <string name="CustomNotificationsDialogFragment__ringtone">צלצול</string>
  <string name="CustomNotificationsDialogFragment__enabled">מאופשר</string>
  <string name="CustomNotificationsDialogFragment__disabled">מושבת</string>
  <string name="CustomNotificationsDialogFragment__default">ברירת מחדל</string>
  <string name="CustomNotificationsDialogFragment__unknown">בלתי ידוע</string>
  <!--ShareableGroupLinkDialogFragment-->
  <string name="ShareableGroupLinkDialogFragment__shareable_group_link">קישור קבוצה בר־שיתוף</string>
  <string name="ShareableGroupLinkDialogFragment__manage_and_share">נהל ושתף</string>
  <string name="ShareableGroupLinkDialogFragment__group_link">קישור קבוצה</string>
  <string name="ShareableGroupLinkDialogFragment__share">שתף</string>
  <string name="ShareableGroupLinkDialogFragment__reset_link">אפס קישור</string>
  <string name="ShareableGroupLinkDialogFragment__member_requests">בקשות חברי קבוצה</string>
  <string name="ShareableGroupLinkDialogFragment__approve_new_members">אשר חברי קבוצה חדשים</string>
  <string name="ShareableGroupLinkDialogFragment__require_an_admin_to_approve_new_members_joining_via_the_group_link">דרוש מנהלן כדי לאשר הצטרפות של חברי קבוצה חדשים באמצעות קישור הקבוצה.</string>
  <string name="ShareableGroupLinkDialogFragment__are_you_sure_you_want_to_reset_the_group_link">האם אתה בטוח שאתה רוצה לאפס את קישור הקבוצה? אנשים לא יוכלו עוד להצטרף אל הקבוצה ע״י שימוש בקישור הנוכחי.</string>
  <!--GroupLinkShareQrDialogFragment-->
  <string name="GroupLinkShareQrDialogFragment__qr_code">קוד QR</string>
  <string name="GroupLinkShareQrDialogFragment__people_who_scan_this_code_will">אנשים שיסרקו קוד זה יוכלו להצטרף אל הקבוצה שלך. מנהלנים עדין יצטרכו לאשר חברי קבוצה חדשים אם הגדרה זו מופעלת.</string>
  <string name="GroupLinkShareQrDialogFragment__share_code">שתף קוד</string>
  <!--GV2 Invite Revoke confirmation dialog-->
  <string name="InviteRevokeConfirmationDialog_revoke_own_single_invite">האם אתה רוצה לשלול את ההזמנה ששלחת אל %1$s?</string>
  <plurals name="InviteRevokeConfirmationDialog_revoke_others_invites">
    <item quantity="one">האם אתה רוצה לשלול את ההזמנה שנשלחה על ידי %1$s?</item>
    <item quantity="two">האם אתה רוצה לשלול את %2$d ההזמנות שנשלחו על ידי %1$s?</item>
    <item quantity="many">האם אתה רוצה לשלול את %2$d ההזמנות שנשלחו על ידי %1$s?</item>
    <item quantity="other">האם אתה רוצה לשלול את %2$d ההזמנות שנשלחו על ידי %1$s?</item>
  </plurals>
  <!--GroupJoinBottomSheetDialogFragment-->
  <string name="GroupJoinBottomSheetDialogFragment_you_are_already_a_member">את/ה כבר חבר/ת קבוצה</string>
  <string name="GroupJoinBottomSheetDialogFragment_join">הצטרף</string>
  <string name="GroupJoinBottomSheetDialogFragment_request_to_join">בקש להצטרף</string>
  <string name="GroupJoinBottomSheetDialogFragment_unable_to_join_group_please_try_again_later">לא היה ניתן להצטרף אל הקבוצה. אנא נסה שוב מאוחר יותר</string>
  <string name="GroupJoinBottomSheetDialogFragment_encountered_a_network_error">היישום נתקל בשגיאת רשת.</string>
  <string name="GroupJoinBottomSheetDialogFragment_this_group_link_is_not_active">קישור קבוצה זה אינו פעיל</string>
  <!--Title shown when there was an known issue getting group information from a group link-->
  <string name="GroupJoinBottomSheetDialogFragment_cant_join_group">לא יכול להצטרף אל הקבוצה</string>
  <!--Message shown when you try to get information for a group via link but an admin has removed you-->
  <string name="GroupJoinBottomSheetDialogFragment_you_cant_join_this_group_via_the_group_link_because_an_admin_removed_you">אתה לא יכול להצטרף אל הקבוצה הזאת באמצעות קישור קבוצה מאחר שמנהלן הסיר אותך.</string>
  <!--Message shown when you try to get information for a group via link but the link is no longer valid-->
  <string name="GroupJoinBottomSheetDialogFragment_this_group_link_is_no_longer_valid">קישור קבוצה זה אינו תקף יותר.</string>
  <!--Title shown when there was an unknown issue getting group information from a group link-->
  <string name="GroupJoinBottomSheetDialogFragment_link_error">שגיאת קישור</string>
  <!--Message shown when you try to get information for a group via link but an unknown issue occurred-->
  <string name="GroupJoinBottomSheetDialogFragment_joining_via_this_link_failed_try_joining_again_later">הצטרפות באמצעות קישור זה נכשלה. נסה להצטרף מאוחר יותר.</string>
  <string name="GroupJoinBottomSheetDialogFragment_direct_join">האם אתה רוצה להצטרף אל קבוצה זו ולשתף את השם והתמונה שלך עם חבריה?</string>
  <string name="GroupJoinBottomSheetDialogFragment_admin_approval_needed">מנהלן של קבוצה זו חייב לאשר את בקשתך לפני שתוכל להצטרף אל קבוצה זו. כאשר אתה מבקש להצטרף, השם והתמונה שלך ישותפו עם חברי הקבוצה.</string>
  <plurals name="GroupJoinBottomSheetDialogFragment_group_dot_d_members">
    <item quantity="one">קבוצה · %1$d חבר קבוצה</item>
    <item quantity="two">קבוצה · %1$d חברי קבוצה</item>
    <item quantity="many">קבוצה · %1$d חברי קבוצה</item>
    <item quantity="other">קבוצה · %1$d חברי קבוצה</item>
  </plurals>
  <!--GroupJoinUpdateRequiredBottomSheetDialogFragment-->
  <string name="GroupJoinUpdateRequiredBottomSheetDialogFragment_update_signal_to_use_group_links">עדכן את Signal כדי להשתמש בקישורי קבוצה</string>
  <string name="GroupJoinUpdateRequiredBottomSheetDialogFragment_update_message">הגרסה של Signal שאתה משתמש בה אינה תומכת בקישור קבוצה זה. עדכן אל הגרסה האחרונה כדי להצטרף אל קבוצה זו באמצעות קישור.</string>
  <string name="GroupJoinUpdateRequiredBottomSheetDialogFragment_update_signal">עדכן את Signal</string>
  <string name="GroupJoinUpdateRequiredBottomSheetDialogFragment_update_linked_device_message">מכשיר מקושר אחד או יותר שלך מריצים גרסה של Signal שאינה תומכת בקישורי קבוצה. עדכן את Signal במכשירים המקושרים שלך כדי להצטרף אל קבוצה זו.</string>
  <string name="GroupJoinUpdateRequiredBottomSheetDialogFragment_group_link_is_not_valid">קישור הקבוצה בלתי תקף</string>
  <!--GroupInviteLinkEnableAndShareBottomSheetDialogFragment-->
  <string name="GroupInviteLinkEnableAndShareBottomSheetDialogFragment_invite_friends">הזמן חברים</string>
  <string name="GroupInviteLinkEnableAndShareBottomSheetDialogFragment_share_a_link_with_friends_to_let_them_quickly_join_this_group">שתף קישור עם חברים כדי לתת להם להצטרף במהירות אל קבוצה זו.</string>
  <string name="GroupInviteLinkEnableAndShareBottomSheetDialogFragment_enable_and_share_link">אפשר ושתף קישור</string>
  <string name="GroupInviteLinkEnableAndShareBottomSheetDialogFragment_share_link">שתף קישור</string>
  <string name="GroupInviteLinkEnableAndShareBottomSheetDialogFragment_unable_to_enable_group_link_please_try_again_later">לא היה ניתן לאפשר את קישור הקבוצה. אנא נסה שוב מאוחר יותר</string>
  <string name="GroupInviteLinkEnableAndShareBottomSheetDialogFragment_encountered_a_network_error">היישום נתקל בשגיאת רשת.</string>
  <string name="GroupInviteLinkEnableAndShareBottomSheetDialogFragment_you_dont_have_the_right_to_enable_group_link">אין לך את הזכות לאפשר את קישור הקבוצה. אנא שאל מנהלן.</string>
  <string name="GroupInviteLinkEnableAndShareBottomSheetDialogFragment_you_are_not_currently_a_member_of_the_group">אינך חבר של הקבוצה כרגע.</string>
  <!--GV2 Request confirmation dialog-->
  <string name="RequestConfirmationDialog_add_s_to_the_group">להוסיף את ”%1$s“ אל הקבוצה?</string>
  <string name="RequestConfirmationDialog_deny_request_from_s">לדחות בקשה מאת “%1$s”?</string>
  <!--Confirm dialog message shown when deny a group link join request and group link is enabled.-->
  <string name="RequestConfirmationDialog_deny_request_from_s_they_will_not_be_able_to_request">לדחות בקשה מאת “%1$s”? הוא/היא לא יוכל/תוכל לבקש שוב להצטרף באמצעות קישור הקבוצה.</string>
  <string name="RequestConfirmationDialog_add">הוסף</string>
  <string name="RequestConfirmationDialog_deny">דחה</string>
  <!--ImageEditorHud-->
  <string name="ImageEditorHud_blur_faces">טשטש פרצופים</string>
  <string name="ImageEditorHud_new_blur_faces_or_draw_anywhere_to_blur">חדש: טשטש פרצופים או צייר בכל מקום כדי לטשטש</string>
  <string name="ImageEditorHud_draw_anywhere_to_blur">צייר בכל מקום כדי לטשטש</string>
  <string name="ImageEditorHud_draw_to_blur_additional_faces_or_areas">צייר כדי לטשטש פרצופים נוספים או אזורים נוספים</string>
  <!--InputPanel-->
  <string name="InputPanel_tap_and_hold_to_record_a_voice_message_release_to_send">הקש והחזק כדי להקליט הודעה קולית, שחרר כדי לשלוח</string>
  <!--InviteActivity-->
  <string name="InviteActivity_share">שתף</string>
  <string name="InviteActivity_share_with_contacts">שתף עם אנשי קשר</string>
  <string name="InviteActivity_share_via">שתף באמצעות…</string>
  <string name="InviteActivity_cancel">בטל</string>
  <string name="InviteActivity_sending">שולח…</string>
  <string name="InviteActivity_invitations_sent">הזמנות נשלחו!</string>
  <string name="InviteActivity_invite_to_signal">הזמן אל Molly</string>
  <string name="InviteActivity_send_sms">שלח מסרון (%d)</string>
  <plurals name="InviteActivity_send_sms_invites">
    <item quantity="one">לשלוח הזמנה %d במסרון?</item>
    <item quantity="two">לשלוח %d הזמנות במסרון?</item>
    <item quantity="many">לשלוח %d הזמנות במסרון?</item>
    <item quantity="other">לשלוח %d הזמנות במסרון?</item>
  </plurals>
  <string name="InviteActivity_lets_switch_to_signal">בוא נחליף אל Molly: %1$s</string>
  <string name="InviteActivity_no_app_to_share_to">נראה שאין לך יישומים כלשהם לשתף בהם.</string>
  <!--LearnMoreTextView-->
  <string name="LearnMoreTextView_learn_more">למד עוד</string>
  <string name="SpanUtil__read_more">קרא עוד</string>
  <!--LongMessageActivity-->
  <string name="LongMessageActivity_unable_to_find_message">לא היה ניתן למצוא הודעה</string>
  <string name="LongMessageActivity_message_from_s">הודעה מאת %1$s</string>
  <string name="LongMessageActivity_your_message">ההודעה שלך</string>
  <!--MessageRetrievalService-->
  <string name="MessageRetrievalService_signal">Molly</string>
  <string name="MessageRetrievalService_background_connection_enabled">חיבור רקע מאופשר</string>
  <!--MmsDownloader-->
  <string name="MmsDownloader_error_reading_mms_settings">שגיאה בקריאת הגדרות MMS של ספק התקשורת האלחוטית</string>
  <!--MediaOverviewActivity-->
  <string name="MediaOverviewActivity_Media">מדיה</string>
  <string name="MediaOverviewActivity_Files">קבצים</string>
  <string name="MediaOverviewActivity_Audio">שמע</string>
  <string name="MediaOverviewActivity_All">הכול</string>
  <plurals name="MediaOverviewActivity_Media_delete_confirm_title">
    <item quantity="one">למחוק פריט נבחר?</item>
    <item quantity="two">למחוק פריטים נבחרים?</item>
    <item quantity="many">למחוק פריטים נבחרים?</item>
    <item quantity="other">למחוק פריטים נבחרים?</item>
  </plurals>
  <plurals name="MediaOverviewActivity_Media_delete_confirm_message">
    <item quantity="one">זה ימחק לצמיתות את הקובץ הנבחר. מלל הודעה כלשהו שמשויך עם פריט זה גם כן יימחק.</item>
    <item quantity="two">זה ימחק לצמיתות את כל %1$d הקבצים הנבחרים. מלל הודעה כלשהו שמשויך עם פריטים אלו גם כן יימחק.</item>
    <item quantity="many">זה ימחק לצמיתות את כל %1$d הקבצים הנבחרים. מלל הודעה כלשהו שמשויך עם פריטים אלו גם כן יימחק.</item>
    <item quantity="other">זה ימחק לצמיתות את כל %1$d הקבצים הנבחרים. מלל הודעה כלשהו שמשויך עם פריטים אלו גם כן יימחק.</item>
  </plurals>
  <string name="MediaOverviewActivity_Media_delete_progress_title">מוחק</string>
  <string name="MediaOverviewActivity_Media_delete_progress_message">מוחק הודעות…</string>
  <string name="MediaOverviewActivity_Select_all">בחר הכול</string>
  <string name="MediaOverviewActivity_collecting_attachments">אוסף צרופות…</string>
  <string name="MediaOverviewActivity_Sort_by">מיין לפי</string>
  <string name="MediaOverviewActivity_Newest">החדש ביותר</string>
  <string name="MediaOverviewActivity_Oldest">הישן ביותר</string>
  <string name="MediaOverviewActivity_Storage_used">אחסון בשימוש</string>
  <string name="MediaOverviewActivity_All_storage_use">כל שימוש האחסון</string>
  <string name="MediaOverviewActivity_Grid_view_description">תצוגת סורג</string>
  <string name="MediaOverviewActivity_List_view_description">תצוגת רשימה</string>
  <string name="MediaOverviewActivity_Selected_description">נבחר</string>
  <string name="MediaOverviewActivity_select_all">בחר הכול</string>
  <plurals name="MediaOverviewActivity_save_plural">
    <item quantity="one">שמור</item>
    <item quantity="two">שמור</item>
    <item quantity="many">שמור</item>
    <item quantity="other">שמור</item>
  </plurals>
  <plurals name="MediaOverviewActivity_delete_plural">
    <item quantity="one">מחק</item>
    <item quantity="two">מחק</item>
    <item quantity="many">מחק</item>
    <item quantity="other">מחק</item>
  </plurals>
  <plurals name="MediaOverviewActivity_d_selected_s">
    <item quantity="one">%1$d נבחר (%2$s)</item>
    <item quantity="two">%1$d נבחרו (%2$s)</item>
    <item quantity="many">%1$d נבחרו (%2$s)</item>
    <item quantity="other">%1$d נבחרו (%2$s)</item>
  </plurals>
  <string name="MediaOverviewActivity_file">קובץ</string>
  <string name="MediaOverviewActivity_audio">שמע</string>
  <string name="MediaOverviewActivity_video">סרטון</string>
  <string name="MediaOverviewActivity_image">תמונה</string>
  <string name="MediaOverviewActivity_voice_message">הודעה קולית</string>
  <string name="MediaOverviewActivity_sent_by_s">נשלח על ידי %1$s</string>
  <string name="MediaOverviewActivity_sent_by_you">נשלח על ידך</string>
  <string name="MediaOverviewActivity_sent_by_s_to_s">נשלח על ידי %1$s אל %2$s</string>
  <string name="MediaOverviewActivity_sent_by_you_to_s">נשלח על ידך אל %1$s</string>
  <!--Megaphones-->
  <string name="Megaphones_remind_me_later">הזכר לי מאוחר יותר</string>
  <string name="Megaphones_verify_your_signal_pin">וודא את Signal PIN שלך</string>
  <string name="Megaphones_well_occasionally_ask_you_to_verify_your_pin">נבקש ממך מדי פעם לוודא את ה־PIN שלך כך שתזכור אותו.</string>
  <string name="Megaphones_verify_pin">וודא PIN</string>
  <string name="Megaphones_get_started">התחל</string>
  <string name="Megaphones_new_group">קבוצה חדשה</string>
  <string name="Megaphones_invite_friends">הזמן חברים</string>
  <string name="Megaphones_use_sms">השתמש במסרון</string>
  <string name="Megaphones_appearance">מראה</string>
  <string name="Megaphones_add_photo">הוסף תמונה</string>
  <!--Title of a bottom sheet to render messages that all quote a specific message-->
  <string name="MessageQuotesBottomSheet_replies">תשובות</string>
  <!--NotificationBarManager-->
  <string name="NotificationBarManager_signal_call_in_progress">שיחת Signal בתהליך</string>
  <string name="NotificationBarManager__establishing_signal_call">מקים שיחת Signal</string>
  <string name="NotificationBarManager__incoming_signal_call">שיחת Signal נכנסת</string>
  <string name="NotificationBarManager__incoming_signal_group_call">שיחה קבוצתית נכנסת של Signal</string>
  <!--Temporary notification shown when starting the calling service-->
  <string name="NotificationBarManager__starting_signal_call_service">שירות השיחות של Molly מופעל</string>
  <string name="NotificationBarManager__stopping_signal_call_service">עוצר את שירות השיחות של Molly</string>
  <string name="NotificationBarManager__decline_call">דחה שיחה</string>
  <string name="NotificationBarManager__answer_call">ענה לשיחה</string>
  <string name="NotificationBarManager__end_call">סיים שיחה</string>
  <string name="NotificationBarManager__cancel_call">בטל שיחה</string>
  <string name="NotificationBarManager__join_call">הצטרף לשיחה</string>
  <!--NotificationsMegaphone-->
  <string name="NotificationsMegaphone_turn_on_notifications">להפעיל התראות?</string>
  <string name="NotificationsMegaphone_never_miss_a_message">לעולם לא תפספס הודעה מאנשי הקשר והקבוצות שלך.</string>
  <string name="NotificationsMegaphone_turn_on">הפעל</string>
  <string name="NotificationsMegaphone_not_now">לא עכשיו</string>
  <!--NotificationMmsMessageRecord-->
  <string name="NotificationMmsMessageRecord_multimedia_message">הודעת מולטימדיה</string>
  <string name="NotificationMmsMessageRecord_downloading_mms_message">מוריד הודעת MMS</string>
  <string name="NotificationMmsMessageRecord_error_downloading_mms_message">שגיאה בהורדת הודעת MMS, הקש כדי לנסות שוב</string>
  <!--MediaPickerActivity-->
  <string name="MediaPickerActivity_send_to">שלח אל %s</string>
  <string name="MediaPickerActivity__menu_open_camera">פתח מצלמה</string>
  <!--MediaSendActivity-->
  <string name="MediaSendActivity_add_a_caption">הוסף כיתוב…</string>
  <string name="MediaSendActivity_an_item_was_removed_because_it_exceeded_the_size_limit">פריט נמחק מאחר שהוא חרג ממגבלת הגודל</string>
  <string name="MediaSendActivity_an_item_was_removed_because_it_had_an_unknown_type">פריט הוסר מאחר שהוא סוג בלתי ידוע</string>
  <string name="MediaSendActivity_an_item_was_removed_because_it_exceeded_the_size_limit_or_had_an_unknown_type">פריט נמחק מאחר שהוא חרג ממגבלת הגודל או שהוא סוג בלתי ידוע</string>
  <string name="MediaSendActivity_camera_unavailable">המצלמה בלתי זמינה.</string>
  <string name="MediaSendActivity_message_to_s">שלח הודעה אל %s</string>
  <string name="MediaSendActivity_message">הודעה</string>
  <string name="MediaSendActivity_select_recipients">בחר מקבלים</string>
  <string name="MediaSendActivity_signal_needs_access_to_your_contacts">Molly צריך הרשאה אל אנשי הקשר שלך על מנת להציגם.</string>
  <string name="MediaSendActivity_signal_needs_contacts_permission_in_order_to_show_your_contacts_but_it_has_been_permanently_denied">Molly צריך הרשאת אנשי קשר על מנת להראות את אנשי הקשר שלך, אבל היא נדחתה לצמיתות. אנא המשך אל הגדרות היישום, בחר \"הרשאות\" ואפשר את \"אנשי קשר\".</string>
  <plurals name="MediaSendActivity_cant_share_more_than_n_items">
    <item quantity="one">אינך יכול לשתף יותר מפריט %d.</item>
    <item quantity="two">אינך יכול לשתף יותר מ־%d פריטים.</item>
    <item quantity="many">אינך יכול לשתף יותר מ־%d פריטים.</item>
    <item quantity="other">אינך יכול לשתף יותר מ־%d פריטים.</item>
  </plurals>
  <string name="MediaSendActivity_select_recipients_description">בחר מקבלים</string>
  <string name="MediaSendActivity_tap_here_to_make_this_message_disappear_after_it_is_viewed">הקש כאן כדי להעלים הודעה זו לאחר שהיא תוצג.</string>
  <!--MediaRepository-->
  <string name="MediaRepository_all_media">כל המדיה</string>
  <string name="MediaRepository__camera">מצלמה</string>
  <!--MessageDecryptionUtil-->
  <string name="MessageDecryptionUtil_failed_to_decrypt_message">נכשל בפענוח הודעה</string>
  <string name="MessageDecryptionUtil_tap_to_send_a_debug_log">הקש כדי לשלוח יומן ניפוי תקלים</string>
  <!--MessageRecord-->
  <string name="MessageRecord_unknown">בלתי ידוע</string>
  <string name="MessageRecord_message_encrypted_with_a_legacy_protocol_version_that_is_no_longer_supported">הודעה מוצפנת התקבלה ע״י שימוש בגרסה ישנה של Signal שאינה נתמכת יותר. אנא בקש מהשולח לעדכן אל הגרסה העדכנית ביותר ולשלוח מחדש את ההודעה.</string>
  <string name="MessageRecord_left_group">עזבת את הקבוצה.</string>
  <string name="MessageRecord_you_updated_group">עדכנת את הקבוצה.</string>
  <string name="MessageRecord_the_group_was_updated">הקבוצה עודכנה.</string>
  <string name="MessageRecord_you_called_date">את/ה התקשרת · %1$s</string>
  <string name="MessageRecord_missed_audio_call_date">שיחת שמע שלא נענתה · %1$s</string>
  <string name="MessageRecord_missed_video_call_date">שיחת וידאו שלא נענתה · %1$s</string>
  <string name="MessageRecord_s_updated_group">%s עדכן את הקבוצה.</string>
  <string name="MessageRecord_s_called_you_date">%1$s התקשר/ה אליך · %2$s</string>
  <string name="MessageRecord_s_joined_signal">%s נמצא ב־Signal!</string>
  <string name="MessageRecord_you_disabled_disappearing_messages">הִשְׁבַּתָּ הודעות נעלמות.</string>
  <string name="MessageRecord_s_disabled_disappearing_messages">%1$s השבית הודעות נעלמות.</string>
  <string name="MessageRecord_you_set_disappearing_message_time_to_s">הִגְדַּרְתָּ את קוצב הזמן של הודעות נעלמות אל %1$s.</string>
  <string name="MessageRecord_s_set_disappearing_message_time_to_s">%1$sהגדיר את קוצב הזמן של הודעות נעלמות אל %2$s. </string>
  <string name="MessageRecord_disappearing_message_time_set_to_s">קוצב הזמן של הודעות נעלמות הוגדר אל %1$s.</string>
  <string name="MessageRecord_this_group_was_updated_to_a_new_group">קבוצה זו עודכנה אל קבוצה חדשה.</string>
  <string name="MessageRecord_you_couldnt_be_added_to_the_new_group_and_have_been_invited_to_join">לא יכולת להתווסף אל הקבוצה החדשה והוזמנת להצטרף.</string>
  <string name="MessageRecord_chat_session_refreshed">שיח התכתבות רוענן</string>
  <plurals name="MessageRecord_members_couldnt_be_added_to_the_new_group_and_have_been_invited">
    <item quantity="one">חבר קבוצה לא היה יכול להתווסף אל הקבוצה החדשה והוא הוזמן להצטרף.</item>
    <item quantity="two">%1$s חברי קבוצה לא יכלו להתווסף אל הקבוצה החדשה והם הוזמנו להצטרף.</item>
    <item quantity="many">%1$s חברי קבוצה לא יכלו להתווסף אל הקבוצה החדשה והם הוזמנו להצטרף.</item>
    <item quantity="other">%1$s חברי קבוצה לא יכלו להתווסף אל הקבוצה החדשה והם הוזמנו להצטרף.</item>
  </plurals>
  <plurals name="MessageRecord_members_couldnt_be_added_to_the_new_group_and_have_been_removed">
    <item quantity="one">חבר קבוצה לא היה יכול להתווסף אל הקבוצה החדשה והוא הוסר.</item>
    <item quantity="two">%1$s חברי קבוצה לא יכלו להתווסף אל הקבוצה החדשה והם הוסרו.</item>
    <item quantity="many">%1$s חברי קבוצה לא יכלו להתווסף אל הקבוצה החדשה והם הוסרו.</item>
    <item quantity="other">%1$s חברי קבוצה לא יכלו להתווסף אל הקבוצה החדשה והם הוסרו.</item>
  </plurals>
  <!--Profile change updates-->
  <string name="MessageRecord_changed_their_profile_name_to">%1$s שינה/שינתה את שם הפרופיל שלו/שלה אל %2$s.</string>
  <string name="MessageRecord_changed_their_profile_name_from_to">%1$s שינה/שינתה את שם הפרופיל שלו/שלה מן %2$s אל %3$s.</string>
  <string name="MessageRecord_changed_their_profile">%1$s שינה/שינתה את הפרופיל שלו/שלה.</string>
  <!--GV2 specific-->
  <string name="MessageRecord_you_created_the_group">יצרת את הקבוצה.</string>
  <string name="MessageRecord_group_updated">הקבוצה עודכנה.</string>
  <string name="MessageRecord_invite_friends_to_this_group">הזמן חברים אל קבוצה זו באמצעות קישור קבוצה</string>
  <!--GV2 member additions-->
  <string name="MessageRecord_you_added_s">הוספת את %1$s.</string>
  <string name="MessageRecord_s_added_s">%1$s הוסיף את %2$s.</string>
  <string name="MessageRecord_s_added_you">%1$s הוסיף אותך אל הקבוצה.</string>
  <string name="MessageRecord_you_joined_the_group">הצטרפת אל הקבוצה.</string>
  <string name="MessageRecord_s_joined_the_group">%1$s הצטרף אל הקבוצה.</string>
  <!--GV2 member removals-->
  <string name="MessageRecord_you_removed_s">הסרת את %1$s.</string>
  <string name="MessageRecord_s_removed_s">%1$s הסיר את %2$s.</string>
  <string name="MessageRecord_s_removed_you_from_the_group">%1$s הסיר אותך מהקבוצה.</string>
  <string name="MessageRecord_you_left_the_group">עזבת את הקבוצה.</string>
  <string name="MessageRecord_s_left_the_group">%1$s עזב את הקבוצה.</string>
  <string name="MessageRecord_you_are_no_longer_in_the_group">אינך בקבוצה יותר.</string>
  <string name="MessageRecord_s_is_no_longer_in_the_group">%1$s לא בקבוצה יותר.</string>
  <!--GV2 role change-->
  <string name="MessageRecord_you_made_s_an_admin">עשית את %1$s מנהלן.</string>
  <string name="MessageRecord_s_made_s_an_admin">%1$s עשה את %2$s מנהלן.</string>
  <string name="MessageRecord_s_made_you_an_admin">%1$s עשה אותך מנהלן.</string>
  <string name="MessageRecord_you_revoked_admin_privileges_from_s">שללת זכויות מנהלן מן %1$s.</string>
  <string name="MessageRecord_s_revoked_your_admin_privileges">%1$s שלל/ה את זכויות המנהלן שלך.</string>
  <string name="MessageRecord_s_revoked_admin_privileges_from_s">%1$s שלל זכויות מנהלן מן %2$s.</string>
  <string name="MessageRecord_s_is_now_an_admin">%1$s מנהלן כעת.</string>
  <string name="MessageRecord_you_are_now_an_admin">אתה מנהלן כעת.</string>
  <string name="MessageRecord_s_is_no_longer_an_admin">%1$s אינו מנהלן יותר.</string>
  <string name="MessageRecord_you_are_no_longer_an_admin">אינך מנהלן יותר.</string>
  <!--GV2 invitations-->
  <string name="MessageRecord_you_invited_s_to_the_group">הזמנת את %1$s אל הקבוצה.</string>
  <string name="MessageRecord_s_invited_you_to_the_group">%1$s הזמין אותך אל הקבוצה.</string>
  <plurals name="MessageRecord_s_invited_members">
    <item quantity="one">%1$s הזמין איש 1 אל הקבוצה.</item>
    <item quantity="two">%1$s הזמין %2$d אנשים אל הקבוצה.</item>
    <item quantity="many">%1$s הזמין %2$d אנשים אל הקבוצה.</item>
    <item quantity="other">%1$s הזמין %2$d אנשים אל הקבוצה.</item>
  </plurals>
  <string name="MessageRecord_you_were_invited_to_the_group">הוזמנת אל הקבוצה.</string>
  <plurals name="MessageRecord_d_people_were_invited_to_the_group">
    <item quantity="one">איש 1 הוזמן אל הקבוצה.</item>
    <item quantity="two">%1$d אנשים הוזמנו אל הקבוצה.</item>
    <item quantity="many">%1$d אנשים הוזמנו אל הקבוצה.</item>
    <item quantity="other">%1$d אנשים הוזמנו אל הקבוצה.</item>
  </plurals>
  <!--GV2 invitation revokes-->
  <plurals name="MessageRecord_you_revoked_invites">
    <item quantity="one">שללת הזמנה אל הקבוצה.</item>
    <item quantity="two">שללת %1$d הזמנות אל הקבוצה.</item>
    <item quantity="many">שללת %1$d הזמנות אל הקבוצה.</item>
    <item quantity="other">שללת %1$d הזמנות אל הקבוצה.</item>
  </plurals>
  <plurals name="MessageRecord_s_revoked_invites">
    <item quantity="one">%1$s שלל הזמנה אל הקבוצה.</item>
    <item quantity="two">%1$s שלל %2$d הזמנות אל הקבוצה.</item>
    <item quantity="many">%1$s שלל %2$d הזמנות אל הקבוצה.</item>
    <item quantity="other">%1$s שלל %2$d הזמנות אל הקבוצה.</item>
  </plurals>
  <string name="MessageRecord_someone_declined_an_invitation_to_the_group">מישהו דחה הזמנה אל הקבוצה.</string>
  <string name="MessageRecord_you_declined_the_invitation_to_the_group">סירבת אל ההזמנה אל הקבוצה.</string>
  <string name="MessageRecord_s_revoked_your_invitation_to_the_group">%1$s שלל את ההזמנה שלך אל הקבוצה.</string>
  <string name="MessageRecord_an_admin_revoked_your_invitation_to_the_group">מנהלן שלל את ההזמנה שלך אל הקבוצה.</string>
  <plurals name="MessageRecord_d_invitations_were_revoked">
    <item quantity="one">הזמנה אל הקבוצה נשללה.</item>
    <item quantity="two">%1$d הזמנות אל הקבוצה נשללו.</item>
    <item quantity="many">%1$d הזמנות אל הקבוצה נשללו.</item>
    <item quantity="other">%1$d הזמנות אל הקבוצה נשללו.</item>
  </plurals>
  <!--GV2 invitation acceptance-->
  <string name="MessageRecord_you_accepted_invite">אישרת את ההזמנה אל הקבוצה.</string>
  <string name="MessageRecord_s_accepted_invite">%1$s אישר/ה הזמנה אל הקבוצה.</string>
  <string name="MessageRecord_you_added_invited_member_s">הוספת את חבר הקבוצה המוזמן %1$s.</string>
  <string name="MessageRecord_s_added_invited_member_s">%1$s הוסיף את חבר הקבוצה המוזמן %2$s.</string>
  <!--GV2 title change-->
  <string name="MessageRecord_you_changed_the_group_name_to_s">שינית את שם הקבוצה אל \"%1$s\".</string>
  <string name="MessageRecord_s_changed_the_group_name_to_s">%1$s שינה את שם הקבוצה אל \"%2$s\".</string>
  <string name="MessageRecord_the_group_name_has_changed_to_s">שם הקבוצה השתנה אל \"%1$s\".</string>
  <!--GV2 description change-->
  <string name="MessageRecord_you_changed_the_group_description">שינית את תיאור הקבוצה.</string>
  <string name="MessageRecord_s_changed_the_group_description">%1$s שינה/שינתה את תיאור הקבוצה.</string>
  <string name="MessageRecord_the_group_description_has_changed">תיאור הקבוצה השתנה.</string>
  <!--GV2 avatar change-->
  <string name="MessageRecord_you_changed_the_group_avatar">שינית את יצגן הקבוצה.</string>
  <string name="MessageRecord_s_changed_the_group_avatar">%1$s שינה את יצגן הקבוצה.</string>
  <string name="MessageRecord_the_group_group_avatar_has_been_changed">יצגן הקבוצה השתנה.</string>
  <!--GV2 attribute access level change-->
  <string name="MessageRecord_you_changed_who_can_edit_group_info_to_s">שינית מי יכול לערוך מידע קבוצה אל \"%1$s\".</string>
  <string name="MessageRecord_s_changed_who_can_edit_group_info_to_s">%1$s שינה מי יכול לערוך מידע קבוצה אל \"%2$s\".</string>
  <string name="MessageRecord_who_can_edit_group_info_has_been_changed_to_s">מי יכול לערוך מידע קבוצה השתנה אל \"%1$s\".</string>
  <!--GV2 membership access level change-->
  <string name="MessageRecord_you_changed_who_can_edit_group_membership_to_s">שינית מי יכול לערוך חברות קבוצה אל \"%1$s\".</string>
  <string name="MessageRecord_s_changed_who_can_edit_group_membership_to_s">%1$s שינה מי יכול לערוך חברות קבוצה אל \"%2$s\".</string>
  <string name="MessageRecord_who_can_edit_group_membership_has_been_changed_to_s">מי יכול לערוך חברות קבוצה השתנה אל \"%1$s\".</string>
  <!--GV2 announcement group change-->
  <string name="MessageRecord_you_allow_all_members_to_send">שינית את הגדרות הקבוצה אל התרה לכל חברי הקבוצה לשלוח הודעות.</string>
  <string name="MessageRecord_you_allow_only_admins_to_send">שינית את הגדרות הקבוצה אל התרה רק למנהלנים לשלוח הודעות.</string>
  <string name="MessageRecord_s_allow_all_members_to_send">%1$s שינה/שינתה את הגדרות הקבוצה אל התרה לכל חברי הקבוצה לשלוח הודעות.</string>
  <string name="MessageRecord_s_allow_only_admins_to_send">%1$s שינה/שינתה את הגדרות הקבוצה אל התרה רק למנהלנים לשלוח הודעות.</string>
  <string name="MessageRecord_allow_all_members_to_send">הגדרות הקבוצה השתנו אל התרה לכל חברי הקבוצה לשלוח הודעות.</string>
  <string name="MessageRecord_allow_only_admins_to_send">הגדרות הקבוצה השתנו אל התרה רק למנהלנים לשלוח הודעות.</string>
  <!--GV2 group link invite access level change-->
  <string name="MessageRecord_you_turned_on_the_group_link_with_admin_approval_off">הפעלת את קישור הקבוצה עם אישור מנהלן כבוי.</string>
  <string name="MessageRecord_you_turned_on_the_group_link_with_admin_approval_on">הפעלת את קישור הקבוצה עם אישור מנהלן מופעל.</string>
  <string name="MessageRecord_you_turned_off_the_group_link">כיבית את קישור הקבוצה.</string>
  <string name="MessageRecord_s_turned_on_the_group_link_with_admin_approval_off">%1$s הפעיל/ה את קישור הקבוצה עם אישור מנהלן כבוי.</string>
  <string name="MessageRecord_s_turned_on_the_group_link_with_admin_approval_on">%1$s הפעיל/ה את קישור הקבוצה עם אישור מנהלן מופעל.</string>
  <string name="MessageRecord_s_turned_off_the_group_link">%1$s כיבה/כיבתה את קישור הקבוצה.</string>
  <string name="MessageRecord_the_group_link_has_been_turned_on_with_admin_approval_off">קישור הקבוצה הופעל עם אישור מנהלן כבוי.</string>
  <string name="MessageRecord_the_group_link_has_been_turned_on_with_admin_approval_on">קישור הקבוצה הופעל עם אישור מנהלן מופעל.</string>
  <string name="MessageRecord_the_group_link_has_been_turned_off">קישור הקבוצה כובה.</string>
  <string name="MessageRecord_you_turned_off_admin_approval_for_the_group_link">כיבית אישור מנהלן עבור קישור הקבוצה.</string>
  <string name="MessageRecord_s_turned_off_admin_approval_for_the_group_link">%1$s כיבה/כיבתה אישור מנהלן עבור קישור הקבוצה.</string>
  <string name="MessageRecord_the_admin_approval_for_the_group_link_has_been_turned_off">אישור מנהלן עבור קישור הקבוצה כובה.</string>
  <string name="MessageRecord_you_turned_on_admin_approval_for_the_group_link">הפעלת אישור מנהלן עבור קישור הקבוצה.</string>
  <string name="MessageRecord_s_turned_on_admin_approval_for_the_group_link">%1$s הפעיל/ה אישור מנהלן עבור קישור הקבוצה.</string>
  <string name="MessageRecord_the_admin_approval_for_the_group_link_has_been_turned_on">אישור מנהלן עבור קישור הקבוצה הופעל.</string>
  <!--GV2 group link reset-->
  <string name="MessageRecord_you_reset_the_group_link">איפסת את קישור הקבוצה.</string>
  <string name="MessageRecord_s_reset_the_group_link">%1$s איפס/ה את קישור הקבוצה.</string>
  <string name="MessageRecord_the_group_link_has_been_reset">קישור הקבוצה אופס.</string>
  <!--GV2 group link joins-->
  <string name="MessageRecord_you_joined_the_group_via_the_group_link">הצטרפת אל הקבוצה באמצעות קישור הקבוצה.</string>
  <string name="MessageRecord_s_joined_the_group_via_the_group_link">%1$s הצטרפ/ה אל הקבוצה באמצעות קישור הקבוצה.</string>
  <!--GV2 group link requests-->
  <string name="MessageRecord_you_sent_a_request_to_join_the_group">שלחת בקשה להצטרף אל הקבוצה.</string>
  <string name="MessageRecord_s_requested_to_join_via_the_group_link">%1$s ביקש/ה להצטרף באמצעות קישור הקבוצה.</string>
  <!--Update message shown when someone requests to join via group link and cancels the request back to back-->
  <plurals name="MessageRecord_s_requested_and_cancelled_their_request_to_join_via_the_group_link">
    <item quantity="one">%1$s ביקש/ה וביטל/ה את הבקשה שלו/שלה להצטרף באמצעות קישור הקבוצה.</item>
    <item quantity="two">%1$s ביקש/ה וביטל/ה %2$d בקשות להצטרף באמצעות קישור הקבוצה.</item>
    <item quantity="many">%1$s ביקש/ה וביטל/ה %2$d בקשות להצטרף באמצעות קישור הקבוצה.</item>
    <item quantity="other">%1$s ביקש/ה וביטל/ה %2$d בקשות להצטרף באמצעות קישור הקבוצה.</item>
  </plurals>
  <!--GV2 group link approvals-->
  <string name="MessageRecord_s_approved_your_request_to_join_the_group">%1$s אישר/ה את בקשתך להצטרף אל הקבוצה.</string>
  <string name="MessageRecord_s_approved_a_request_to_join_the_group_from_s">%1$s אישר/ה בקשה להצטרף אל הקבוצה מאת %2$s.</string>
  <string name="MessageRecord_you_approved_a_request_to_join_the_group_from_s">אישרת בקשה להצטרף אל הקבוצה מאת %1$s.</string>
  <string name="MessageRecord_your_request_to_join_the_group_has_been_approved">בקשתך להצטרף אל הקבוצה אושרה.</string>
  <string name="MessageRecord_a_request_to_join_the_group_from_s_has_been_approved">בקשה להצטרף אל הקבוצה מאת %1$s אושרה.</string>
  <!--GV2 group link deny-->
  <string name="MessageRecord_your_request_to_join_the_group_has_been_denied_by_an_admin">בקשתך להצטרף אל הקבוצה נדחתה על ידי מנהלן.</string>
  <string name="MessageRecord_s_denied_a_request_to_join_the_group_from_s">%1$s דחה/דחתה בקשה להצטרף אל קבוצה מאת %2$s.</string>
  <string name="MessageRecord_a_request_to_join_the_group_from_s_has_been_denied">בקשה להצטרף אל הקבוצה מאת %1$s נדחתה.</string>
  <string name="MessageRecord_you_canceled_your_request_to_join_the_group">ביטלת את בקשתך להצטרף אל הקבוצה.</string>
  <string name="MessageRecord_s_canceled_their_request_to_join_the_group">%1$s ביטל/ה את בקשתו/בקשתה להצטרף אל הקבוצה.</string>
  <!--End of GV2 specific update messages-->
  <string name="MessageRecord_your_safety_number_with_s_has_changed">מספר הביטחון שלך עם %s השתנה.</string>
  <string name="MessageRecord_you_marked_your_safety_number_with_s_verified">סימנת את מספר הביטחון שלך עם %s כמוודא</string>
  <string name="MessageRecord_you_marked_your_safety_number_with_s_verified_from_another_device">סימנת את מספר הביטחון שלך עם %s כמוודא ממכשיר אחר</string>
  <string name="MessageRecord_you_marked_your_safety_number_with_s_unverified">סימנת את מספר הביטחון שלך עם %s כבלתי מוודא</string>
  <string name="MessageRecord_you_marked_your_safety_number_with_s_unverified_from_another_device">סימנת את מספר הביטחון שלך עם %s כבלתי מוודא ממכשיר אחר</string>
  <string name="MessageRecord_a_message_from_s_couldnt_be_delivered">הודעה מאת %s לא יכלה להימסר</string>
  <string name="MessageRecord_s_changed_their_phone_number">%1$s שינה/שינתה את המספר שלו/שלה.</string>
  <!--Update item message shown in the release channel when someone is already a sustainer so we ask them if they want to boost.-->
  <string name="MessageRecord_like_this_new_feature_help_support_signal_with_a_one_time_donation">אהבת את הפיצ׳ר החדש הזה? אפשר לסייע ולתמוך ב-Signal באמצעות תרומה חד-פעמית.</string>
  <!--Group Calling update messages-->
  <string name="MessageRecord_s_started_a_group_call_s">%1$s התחיל/ה שיחה קבוצתית · %2$s</string>
  <string name="MessageRecord_s_is_in_the_group_call_s">%1$s בשיחה הקבוצתית · %2$s</string>
  <string name="MessageRecord_you_are_in_the_group_call_s1">את/ה בשיחה הקבוצתית · %1$s</string>
  <string name="MessageRecord_s_and_s_are_in_the_group_call_s1">%1$s וגם %2$s בשיחה הקבוצתית · %3$s</string>
  <string name="MessageRecord_group_call_s">שיחה קבוצתית · %1$s</string>
  <string name="MessageRecord_s_started_a_group_call">%1$s התחיל/ה שיחה קבוצתית</string>
  <string name="MessageRecord_s_is_in_the_group_call">%1$s בשיחה הקבוצתית</string>
  <string name="MessageRecord_you_are_in_the_group_call">את/ה בשיחה הקבוצתית</string>
  <string name="MessageRecord_s_and_s_are_in_the_group_call">%1$s וגם %2$s בשיחה הקבוצתית</string>
  <string name="MessageRecord_group_call">שיחה קבוצתית</string>
  <string name="MessageRecord_you">את/ה</string>
  <plurals name="MessageRecord_s_s_and_d_others_are_in_the_group_call_s">
    <item quantity="one">%1$s, %2$s, ועוד %3$d אחר בשיחה הקבוצתית · %4$s</item>
    <item quantity="two">%1$s, %2$s ועוד %3$d אחרים בשיחה הקבוצתית · %4$s</item>
    <item quantity="many">%1$s, %2$s ועוד %3$d אחרים בשיחה הקבוצתית · %4$s</item>
    <item quantity="other">%1$s, %2$s ועוד %3$d אחרים בשיחה הקבוצתית · %4$s</item>
  </plurals>
  <plurals name="MessageRecord_s_s_and_d_others_are_in_the_group_call">
    <item quantity="one">%1$s, %2$s ועוד %3$d אחר בשיחה הקבוצתית</item>
    <item quantity="two">%1$s, %2$s ועוד %3$d אחרים בשיחה הקבוצתית</item>
    <item quantity="many">%1$s, %2$s ועוד %3$d אחרים בשיחה הקבוצתית</item>
    <item quantity="other">%1$s, %2$s ועוד %3$d אחרים בשיחה הקבוצתית</item>
  </plurals>
  <!--MessageRequestBottomView-->
  <string name="MessageRequestBottomView_accept">אשר</string>
  <string name="MessageRequestBottomView_continue">המשך</string>
  <string name="MessageRequestBottomView_delete">מחק</string>
  <string name="MessageRequestBottomView_block">חסום</string>
  <string name="MessageRequestBottomView_unblock">שחרר חסימה</string>
  <string name="MessageRequestBottomView_do_you_want_to_let_s_message_you_they_wont_know_youve_seen_their_messages_until_you_accept">לאפשר אל %1$s לשלוח אליך הודעות? הצד השני לא יידע שראית את ההודעות שלו עד שלא תאשר.</string>
  <!--Shown in message request flow. Describes what will happen if you unblock a Signal user-->
  <string name="MessageRequestBottomView_do_you_want_to_let_s_message_you_wont_receive_any_messages_until_you_unblock_them">לאפשר אל %1$s לשלוח אליך הודעות ולשתף את השם והתמונה שלך איתו/איתה? לא תקבל הודעות כלשהן עד שתשחרר חסימה שלו/שלה.</string>
  <!--Shown in message request flow. Describes what will happen if you unblock an SMS user-->
  <string name="MessageRequestBottomView_do_you_want_to_let_s_message_you_wont_receive_any_messages_until_you_unblock_them_SMS">לאפשר אל %1$s לשלוח לך הודעות? לא תקבל הודעות כלשהן עד שלא תבטל חסימה שלו/שלה.</string>
  <string name="MessageRequestBottomView_get_updates_and_news_from_s_you_wont_receive_any_updates_until_you_unblock_them">האם לקבל עדכונים וחדשות מאת %1$s? לא תקבל עדכונים כלשהם עד שלא תבטל חסימה שלו/שלה.</string>
  <string name="MessageRequestBottomView_continue_your_conversation_with_this_group_and_share_your_name_and_photo">להמשיך את השיחה שלך עם קבוצה זו ולשתף את השם והתמונה שלך עם חברי הקבוצה?</string>
  <string name="MessageRequestBottomView_upgrade_this_group_to_activate_new_features">שדרג קבוצה זו כדי להפעיל מאפיינים חדשים כמו @אזכורים ומנהלנים. חברי קבוצה שלא שיתפו את השם או התמונה שלהם בקבוצה זו יוזמנו להצטרף.</string>
  <string name="MessageRequestBottomView_this_legacy_group_can_no_longer_be_used">קבוצה מיושנת זו אינה יכולה עוד להיות בשימוש מאחר שהיא גדולה מדי. גודל הקבוצה המרבי הוא %1$d.</string>
  <string name="MessageRequestBottomView_continue_your_conversation_with_s_and_share_your_name_and_photo">להמשיך את השיחה שלך עם %1$s ולשתף את השם והתמונה שלך איתו/איתה?</string>
  <string name="MessageRequestBottomView_do_you_want_to_join_this_group_they_wont_know_youve_seen_their_messages_until_you_accept">להצטרף אל קבוצה זו ולשתף את השם והתמונה שלך עם חברי הקבוצה? חברי הקבוצה לא יידעו שראית את ההודעה שלהם עד שלא תאשר.</string>
  <string name="MessageRequestBottomView_do_you_want_to_join_this_group_you_wont_see_their_messages">להצטרף אל קבוצה זו ולשתף את השם והתמונה שלך עם חברי הקבוצה? לא תראה את ההודעות שלהם עד שלא תאשר.</string>
  <string name="MessageRequestBottomView_join_this_group_they_wont_know_youve_seen_their_messages_until_you_accept">להצטרף אל קבוצה זו? הקבוצה לא תידע שראית את ההודעות שלה עד שתאשר.</string>
  <string name="MessageRequestBottomView_unblock_this_group_and_share_your_name_and_photo_with_its_members">לשחרר חסימת קבוצה זו ולשתף את השם והתמונה שלך עם חברי הקבוצה? לא תקבל הודעות כלשהן עד שתשחרר חסימה.</string>
  <string name="MessageRequestProfileView_view">הצג</string>
  <string name="MessageRequestProfileView_member_of_one_group">חבר קבוצה של %1$s</string>
  <string name="MessageRequestProfileView_member_of_two_groups">חבר קבוצה של %1$s ושל %2$s</string>
  <string name="MessageRequestProfileView_member_of_many_groups">חבר קבוצה של %1$s, %2$s ושל %3$s</string>
  <plurals name="MessageRequestProfileView_members">
    <item quantity="one">%1$d חבר קבוצה</item>
    <item quantity="two">%1$d חברי קבוצה</item>
    <item quantity="many">%1$d חברי קבוצה</item>
    <item quantity="other">%1$d חברי קבוצה</item>
  </plurals>
  <!--Describes the number of members in a group. The string MessageRequestProfileView_invited is nested in the parentheses.-->
  <plurals name="MessageRequestProfileView_members_and_invited">
    <item quantity="one">%1$d חבר קבוצה (%2$s)</item>
    <item quantity="two">%1$d חברי קבוצה (%2$s)</item>
    <item quantity="many">%1$d חברי קבוצה (%2$s)</item>
    <item quantity="other">%1$d חברי קבוצה (%2$s)</item>
  </plurals>
  <!--Describes the number of people invited to a group. Nested inside of the string MessageRequestProfileView_members_and_invited-->
  <plurals name="MessageRequestProfileView_invited">
    <item quantity="one">+%1$d הוזמן</item>
    <item quantity="two">+%1$d הוזמנו</item>
    <item quantity="many">+%1$d הוזמנו</item>
    <item quantity="other">+%1$d הוזמנו</item>
  </plurals>
  <plurals name="MessageRequestProfileView_member_of_d_additional_groups">
    <item quantity="one">קבוצה %d נוספת</item>
    <item quantity="two">%d קבוצות נוספות</item>
    <item quantity="many">%d קבוצות נוספות</item>
    <item quantity="other">%d קבוצות נוספות</item>
  </plurals>
  <!--PassphraseChangeActivity-->
  <string name="PassphraseChangeActivity_passphrases_dont_match_exclamation">משפטי־סיסמה אינם תואמים!</string>
  <string name="PassphraseChangeActivity_incorrect_old_passphrase_exclamation">משפט־סיסמה ישן שגוי!</string>
  <string name="PassphraseChangeActivity_enter_new_passphrase_exclamation">הכנס משפט־סיסמה חדש!</string>
  <!--DeviceProvisioningActivity-->
  <string name="DeviceProvisioningActivity_link_this_device">לקשר מכשיר זה?</string>
  <string name="DeviceProvisioningActivity_continue">המשך</string>
  <string name="DeviceProvisioningActivity_content_intro">הוא יוכל</string>
  <string name="DeviceProvisioningActivity_content_bullets">
        • קרא את כל ההודעות שלך
        \n• שלח הודעות בשמך
    </string>
  <string name="DeviceProvisioningActivity_content_progress_title">מקשר מכשיר</string>
  <string name="DeviceProvisioningActivity_content_progress_content">מקשר מכשיר חדש…</string>
  <string name="DeviceProvisioningActivity_content_progress_success">המכשיר אושר!</string>
  <string name="DeviceProvisioningActivity_content_progress_no_device">לא נמצא מכשיר.</string>
  <string name="DeviceProvisioningActivity_content_progress_network_error">שגיאת רשת.</string>
  <string name="DeviceProvisioningActivity_content_progress_key_error">קוד QR בלתי תקף.</string>
  <string name="DeviceProvisioningActivity_sorry_you_have_too_many_devices_linked_already">סליחה, יש לך יותר מדי מכשירים מקושרים, נסה להסיר כמה</string>
  <string name="DeviceActivity_sorry_this_is_not_a_valid_device_link_qr_code">סליחה, זה לא קוד QR תקף של קישור מכשיר.</string>
  <string name="DeviceProvisioningActivity_link_a_signal_device">לקשר מכשיר Signal?</string>
  <string name="DeviceProvisioningActivity_it_looks_like_youre_trying_to_link_a_signal_device_using_a_3rd_party_scanner">נראה שאתה מנסה לקשר מכשיר Signal ע״י שימוש בסורק צד־שלישי. למען הגנתך, אנא סרוק את הקוד שוב מתוך Signal.</string>
  <string name="DeviceActivity_signal_needs_the_camera_permission_in_order_to_scan_a_qr_code">Molly צריך את הרשאת המצלמה על מנת לסרוק קוד QR, אבל היא נדחתה לצמיתות. אנא המשך אל הגדרות היישום, בחר \"הרשאות\" ואפשר את \"מצלמה\".</string>
  <string name="DeviceActivity_unable_to_scan_a_qr_code_without_the_camera_permission">לא היה ניתן לסרוק קוד QR ללא הרשאת המצלמה</string>
  <!--OutdatedBuildReminder-->
  <string name="OutdatedBuildReminder_update_now">עדכן עכשיו</string>
  <string name="OutdatedBuildReminder_your_version_of_signal_will_expire_today">גרסה זו של Signal תפוג היום. עדכן אל הגרסה האחרונה.</string>
  <plurals name="OutdatedBuildReminder_your_version_of_signal_will_expire_in_n_days">
    <item quantity="one">גרסה זו של Signal תפוג מחר. עדכן אל הגרסה האחרונה.</item>
    <item quantity="two">גרסה זו של Signal תפוג עוד %d ימים. עדכן אל הגרסה האחרונה.</item>
    <item quantity="many">גרסה זו של Signal תפוג עוד %d ימים. עדכן אל הגרסה האחרונה.</item>
    <item quantity="other">גרסה זו של Signal תפוג עוד %d ימים. עדכן אל הגרסה האחרונה.</item>
  </plurals>
  <!--PassphrasePromptActivity-->
  <string name="PassphrasePromptActivity_enter_passphrase">הכנס משפט־סיסמה</string>
  <string name="PassphrasePromptActivity_watermark_content_description">איקון Molly</string>
  <string name="PassphrasePromptActivity_ok_button_content_description">הגש משפט־סיסמה</string>
  <string name="PassphrasePromptActivity_invalid_passphrase_exclamation">משפט־סיסמה בלתי תקף!</string>
  <string name="PassphrasePromptActivity_unlock_signal">שחרר נעילת Molly</string>
  <string name="PassphrasePromptActivity_signal_android_lock_screen">Molly Android - מסך נעילה</string>
  <!--PlacePickerActivity-->
  <string name="PlacePickerActivity_title">מפה</string>
  <string name="PlacePickerActivity_drop_pin">זרוק מצביע</string>
  <string name="PlacePickerActivity_accept_address">אשר כתובת</string>
  <!--PlayServicesProblemFragment-->
  <string name="PlayServicesProblemFragment_the_version_of_google_play_services_you_have_installed_is_not_functioning">הגרסה של שירותי Google Play המותקנת אינה מתפקדת כראוי. אנא התקן מחדש את שירותי Google Play ונסה שוב.</string>
  <!--PinRestoreEntryFragment-->
  <string name="PinRestoreEntryFragment_incorrect_pin">PIN שגוי</string>
  <string name="PinRestoreEntryFragment_skip_pin_entry">לדלג על הכנסת PIN?</string>
  <string name="PinRestoreEntryFragment_need_help">צריך עזרה?</string>
  <string name="PinRestoreEntryFragment_your_pin_is_a_d_digit_code">ה־PIN שלך הוא קוד בן %1$d+ ספרות שיצרת שיכול להיות מספרי או אלפאנומרי.\n\nאם אתה לא זוכר את ה־PIN שלך, אתה יכול ליצור אחד חדש. אתה יכול להירשם ולהשתמש בחשבון שלך אבל תאבד מספר הגדרות מסוימות כמו מידע הפרופיל שלך.</string>
  <string name="PinRestoreEntryFragment_if_you_cant_remember_your_pin">אם אתה לא זוכר את ה־PIN שלך, אתה יכול ליצור אחד חדש. אתה יכול להירשם ולהשתמש בחשבון שלך אבל תאבד מספר הגדרות מסוימות כמו מידע הפרופיל שלך.</string>
  <string name="PinRestoreEntryFragment_create_new_pin">צור PIN חדש</string>
  <string name="PinRestoreEntryFragment_contact_support">צור קשר עם תמיכה</string>
  <string name="PinRestoreEntryFragment_cancel">בטל</string>
  <string name="PinRestoreEntryFragment_skip">דלג</string>
  <plurals name="PinRestoreEntryFragment_you_have_d_attempt_remaining">
    <item quantity="one">יש לך ניסיון %1$d נותר. אם הניסיונות יאזלו לך, אתה יכול ליצור PIN חדש. אתה יכול להירשם ולהשתמש בחשבון שלך אבל תאבד מספר הגדרות מסוימות כמו מידע הפרופיל שלך.</item>
    <item quantity="two">יש לך %1$d ניסינות נותרים. אם הניסיונות יאזלו לך, אתה יכול ליצור PIN חדש. אתה יכול להירשם ולהשתמש בחשבון שלך אבל תאבד מספר הגדרות מסוימות כמו מידע הפרופיל שלך.</item>
    <item quantity="many">יש לך %1$d ניסינות נותרים. אם הניסיונות יאזלו לך, אתה יכול ליצור PIN חדש. אתה יכול להירשם ולהשתמש בחשבון שלך אבל תאבד מספר הגדרות מסוימות כמו מידע הפרופיל שלך.</item>
    <item quantity="other">יש לך %1$d ניסינות נותרים. אם הניסיונות יאזלו לך, אתה יכול ליצור PIN חדש. אתה יכול להירשם ולהשתמש בחשבון שלך אבל תאבד מספר הגדרות מסוימות כמו מידע הפרופיל שלך.</item>
  </plurals>
  <string name="PinRestoreEntryFragment_signal_registration_need_help_with_pin">הרשמה אל Signal - עזרה עם PIN עבור Android</string>
  <string name="PinRestoreEntryFragment_enter_alphanumeric_pin">הכנס PIN אלפאנומרי</string>
  <string name="PinRestoreEntryFragment_enter_numeric_pin">הכנס PIN מספרי</string>
  <!--PinRestoreLockedFragment-->
  <string name="PinRestoreLockedFragment_create_your_pin">צור את ה־PIN שלך</string>
  <string name="PinRestoreLockedFragment_youve_run_out_of_pin_guesses">ניחושי PIN אזלו לך, אבל אתה עדין יכול להשיג גישה אל חשבון Signal שלך ע״י יצירת PIN חדש. למען פרטיותך ואבטחתך, חשבונך ישוחזר בלי מידע פרופיל שמור כלשהו או הגדרות שמורות כלשהן.</string>
  <string name="PinRestoreLockedFragment_create_new_pin">צור PIN חדש</string>
  <!--PinOptOutDialog-->
  <string name="PinOptOutDialog_warning">אזהרה</string>
  <string name="PinOptOutDialog_if_you_disable_the_pin_you_will_lose_all_data">אם תשבית את ה־PIN, תאבד את כל הנתונים כאשר תירשם מחדש אל Signal אלא אם תגבה ותשחזר באופן ידני. אינך יכול להפעיל נעילת הרשמה בזמן שה־PIN מושבת.</string>
  <string name="PinOptOutDialog_disable_pin">השבת PIN</string>
  <!--RatingManager-->
  <string name="RatingManager_rate_this_app">דרג יישום זה</string>
  <string name="RatingManager_if_you_enjoy_using_this_app_please_take_a_moment">אם אתה נהנה להשתמש ביישום זה, אנא הקדש רגע כדי לעזור לנו ע״י דירוג שלו.</string>
  <string name="RatingManager_rate_now">דרג עכשיו!</string>
  <string name="RatingManager_no_thanks">לא תודה</string>
  <string name="RatingManager_later">מאוחר יותר</string>
  <!--ReactionsBottomSheetDialogFragment-->
  <string name="ReactionsBottomSheetDialogFragment_all">כל ה־%1$d</string>
  <!--ReactionsConversationView-->
  <string name="ReactionsConversationView_plus">+%1$d</string>
  <!--ReactionsRecipientAdapter-->
  <string name="ReactionsRecipientAdapter_you">אתה</string>
  <!--RecaptchaRequiredBottomSheetFragment-->
  <string name="RecaptchaRequiredBottomSheetFragment_verify_to_continue_messaging">וודא כדי להמשיך להתכתב</string>
  <string name="RecaptchaRequiredBottomSheetFragment_to_help_prevent_spam_on_signal">כדי לעזור למנוע זבל ב‏‏־Molly, אנא השלם וידוא.</string>
  <string name="RecaptchaRequiredBottomSheetFragment_after_verifying_you_can_continue_messaging">לאחר וידוא, אתה יכול להמשיך להתכתב. הודעות מושהות כלשהן יישלחו באופן אוטומטי.</string>
  <!--Recipient-->
  <string name="Recipient_you">את/ה</string>
  <!--Name of recipient representing user\'s \'My Story\'-->
  <string name="Recipient_my_story">הסיפור שלי</string>
  <!--RecipientPreferencesActivity-->
  <string name="RecipientPreferenceActivity_block">חסום</string>
  <string name="RecipientPreferenceActivity_unblock">שחרר חסימה</string>
  <!--RecipientProvider-->
  <string name="RecipientProvider_unnamed_group">קבוצה ללא שם</string>
  <!--RedPhone-->
  <string name="RedPhone_answering">עונה…</string>
  <string name="RedPhone_ending_call">מסיים שיחה…</string>
  <string name="RedPhone_ringing">מצלצל…</string>
  <string name="RedPhone_busy">תפוס</string>
  <string name="RedPhone_recipient_unavailable">המקבל בלתי זמין</string>
  <string name="RedPhone_network_failed">הרשת נכשלה!</string>
  <string name="RedPhone_number_not_registered">המספר אינו רשום!</string>
  <string name="RedPhone_the_number_you_dialed_does_not_support_secure_voice">המספר שחייגת אינו תומך בשיחה קולית מאובטחת!</string>
  <string name="RedPhone_got_it">הבנתי</string>
  <!--Valentine\'s Day Megaphone-->
  <!--Title text for the Valentine\'s Day donation megaphone. The placeholder will always be a heart emoji. Needs to be a placeholder for Android reasons.-->
  <string name="ValentinesDayMegaphone_happy_heart_day">יום 💜 שמח!</string>
  <!--Body text for the Valentine\'s Day donation megaphone.-->
  <string name="ValentinesDayMegaphone_show_your_affection">הראה את החיבה שלך ע״י הפיכה אל מחזיק Molly.</string>
  <!--WebRtcCallActivity-->
  <string name="WebRtcCallActivity__tap_here_to_turn_on_your_video">הקש כאן כדי להפעיל את צילום הוידאו שלך</string>
  <string name="WebRtcCallActivity__to_call_s_signal_needs_access_to_your_camera">כדי להתקשר אל %1$s, היישום Molly צריך גישה אל המצלמה שלך</string>
  <string name="WebRtcCallActivity__signal_s">Molly %1$s</string>
  <string name="WebRtcCallActivity__calling">מתקשר…</string>
  <string name="WebRtcCallActivity__group_is_too_large_to_ring_the_participants">הקבוצה גדולה מדי כדי לצלצל אל המשתתפים.</string>
  <!--Call status shown when an active call was disconnected (e.g., network hiccup) and is trying to reconnect-->
  <string name="WebRtcCallActivity__reconnecting">מתחבר מחדש…</string>
  <!--Title for dialog warning about lacking bluetooth permissions during a call-->
  <string name="WebRtcCallActivity__bluetooth_permission_denied">הרשאת Bluetooth נדחתה</string>
  <!--Message for dialog warning about lacking bluetooth permissions during a call and references the permission needed by name-->
  <string name="WebRtcCallActivity__please_enable_the_nearby_devices_permission_to_use_bluetooth_during_a_call">אנא אפשר את ההרשאה \"מכשירים בקרבת מקום\" כדי להשתמש ב־Bluetooth במהלך שיחה.</string>
  <!--Positive action for bluetooth warning dialog to open settings-->
  <string name="WebRtcCallActivity__open_settings">פתח הגדרות</string>
  <!--Negative aciton for bluetooth warning dialog to dismiss dialog-->
  <string name="WebRtcCallActivity__not_now">לא עכשיו</string>
  <!--WebRtcCallView-->
  <string name="WebRtcCallView__signal_call">שיחת Signal</string>
  <string name="WebRtcCallView__signal_video_call">שיחת וידאו של Signal</string>
  <string name="WebRtcCallView__start_call">התחל שיחה</string>
  <string name="WebRtcCallView__join_call">הצטרף לשיחה</string>
  <string name="WebRtcCallView__call_is_full">השיחה מלאה</string>
  <string name="WebRtcCallView__the_maximum_number_of_d_participants_has_been_Reached_for_this_call">המספר המרבי של %1$d משתתפים הושג עבור שיחה זו. נסה שוב מאוחר יותר.</string>
  <string name="WebRtcCallView__view_participants_list">הצג משתתפים</string>
  <string name="WebRtcCallView__your_video_is_off">הוידאו שלך כבוי</string>
  <string name="WebRtcCallView__reconnecting">מתחבר מחדש…</string>
  <string name="WebRtcCallView__joining">מצטרף…</string>
  <string name="WebRtcCallView__disconnected">מנותק</string>
  <string name="WebRtcCallView__signal_will_ring_s">Signal יצלצל אל %1$s</string>
  <string name="WebRtcCallView__signal_will_ring_s_and_s">Signal יצלצל אל %1$s ואל %2$s</string>
  <plurals name="WebRtcCallView__signal_will_ring_s_s_and_d_others">
    <item quantity="one">Signal יצלצל אל %1$s, %2$s ואל %3$d אחר </item>
    <item quantity="two">Signal יצלצל אל %1$s, %2$s ואל %3$d אחרים</item>
    <item quantity="many">Signal יצלצל אל %1$s, %2$s ואל %3$d אחרים</item>
    <item quantity="other">Signal יצלצל אל %1$s, %2$s ואל %3$d אחרים</item>
  </plurals>
  <string name="WebRtcCallView__s_will_be_notified">%1$s יוודע/תיוודע</string>
  <string name="WebRtcCallView__s_and_s_will_be_notified">%1$s וגם %2$s יוודעו</string>
  <plurals name="WebRtcCallView__s_s_and_d_others_will_be_notified">
    <item quantity="one">%1$s, %2$s ועוד %3$d אחר יוודעו</item>
    <item quantity="two">%1$s, %2$s ועוד %3$d אחרים יוודעו</item>
    <item quantity="many">%1$s, %2$s ועוד %3$d אחרים יוודעו</item>
    <item quantity="other">%1$s, %2$s ועוד %3$d אחרים יוודעו</item>
  </plurals>
  <string name="WebRtcCallView__ringing_s">מצלצל אל %1$s</string>
  <string name="WebRtcCallView__ringing_s_and_s">מצלצל אל %1$s ואל %2$s</string>
  <plurals name="WebRtcCallView__ringing_s_s_and_d_others">
    <item quantity="one">מצלצל אל %1$s, %2$s ועוד %3$d אחר</item>
    <item quantity="two">מצלצל אל %1$s, %2$s ועוד %3$d אחרים</item>
    <item quantity="many">מצלצל אל %1$s, %2$s ועוד %3$d אחרים</item>
    <item quantity="other">מצלצל אל %1$s, %2$s ועוד %3$d אחרים</item>
  </plurals>
  <string name="WebRtcCallView__s_is_calling_you">%1$s מתקשר/ת אליך</string>
  <string name="WebRtcCallView__s_is_calling_you_and_s">%1$s מתקשר/ת אליך ואל %2$s</string>
  <string name="WebRtcCallView__s_is_calling_you_s_and_s">%1$s מתקשר/ת אליך, %2$s ואל %3$s</string>
  <plurals name="WebRtcCallView__s_is_calling_you_s_s_and_d_others">
    <item quantity="one">%1$s מתקשר/ת אליך, %2$s, %3$s ואל %4$d אחר</item>
    <item quantity="two">%1$s מתקשר/ת אליך, %2$s, %3$s ואל %4$d אחרים</item>
    <item quantity="many">%1$s מתקשר/ת אליך, %2$s, %3$s ואל %4$d אחרים</item>
    <item quantity="other">%1$s מתקשר/ת אליך, %2$s, %3$s ואל %4$d אחרים</item>
  </plurals>
  <string name="WebRtcCallView__no_one_else_is_here">אף אחד אחר לא כאן</string>
  <string name="WebRtcCallView__s_is_in_this_call">%1$s בשיחה זו</string>
  <string name="WebRtcCallView__s_are_in_this_call">%1$s בשיחה זו</string>
  <string name="WebRtcCallView__s_and_s_are_in_this_call">%1$s וגם %2$s בשיחה זו</string>
  <string name="WebRtcCallView__s_is_presenting">%1$s משתף/ת מסך</string>
  <plurals name="WebRtcCallView__s_s_and_d_others_are_in_this_call">
    <item quantity="one">%1$s, %2$s, ועוד %3$d אחר בשיחה זו</item>
    <item quantity="two">%1$s, %2$s, ועוד %3$d אחרים בשיחה זו </item>
    <item quantity="many">%1$s, %2$s, ועוד %3$d אחרים בשיחה זו</item>
    <item quantity="other">%1$s, %2$s, ועוד %3$d אחרים בשיחה זו</item>
  </plurals>
  <string name="WebRtcCallView__flip">החלף</string>
  <string name="WebRtcCallView__speaker">רמקול</string>
  <string name="WebRtcCallView__camera">מצלמה</string>
  <string name="WebRtcCallView__unmute">בטל השתקה</string>
  <string name="WebRtcCallView__mute">השתק</string>
  <string name="WebRtcCallView__ring">צלצל</string>
  <string name="WebRtcCallView__end_call">סיים שיחה</string>
  <!--CallParticipantsListDialog-->
  <plurals name="CallParticipantsListDialog_in_this_call_d_people">
    <item quantity="one">בשיחה זו  · איש %1$d</item>
    <item quantity="two">בשיחה זו · %1$d אנשים</item>
    <item quantity="many">בשיחה זו · %1$d אנשים</item>
    <item quantity="other">בשיחה זו · %1$d אנשים</item>
  </plurals>
  <!--CallParticipantView-->
  <string name="CallParticipantView__s_is_blocked">%1$s חסום/ה</string>
  <string name="CallParticipantView__more_info">עוד מידע</string>
  <string name="CallParticipantView__you_wont_receive_their_audio_or_video">לא תקבל את השמע או הוידאו שלהם עד שהם לא יקבלו את שלך.</string>
  <string name="CallParticipantView__cant_receive_audio_video_from_s">לא ניתן לקבל שמע ווידאו מן %1$s</string>
  <string name="CallParticipantView__cant_receive_audio_and_video_from_s">לא ניתן לקבל שמע ווידאו מן %1$s</string>
  <string name="CallParticipantView__this_may_be_Because_they_have_not_verified_your_safety_number_change">ייתכן שזה מאחר שהם לא וידאו את שינוי מספר הביטחון שלך, או שיש בעיה עם המכשיר שלהם, או שהם חסמו אותך.</string>
  <!--CallToastPopupWindow-->
  <string name="CallToastPopupWindow__swipe_to_view_screen_share">החלק כדי להציג שיתוף מסך</string>
  <!--ProxyBottomSheetFragment-->
  <string name="ProxyBottomSheetFragment_proxy_server">שרת יפוי כוח</string>
  <string name="ProxyBottomSheetFragment_proxy_address">כתובת יפוי כוח</string>
  <string name="ProxyBottomSheetFragment_do_you_want_to_use_this_proxy_address">האם אתה רוצה להשתמש בכתובת יפוי כוח זו?</string>
  <string name="ProxyBottomSheetFragment_use_proxy">השתמש ביפוי כוח</string>
  <string name="ProxyBottomSheetFragment_successfully_connected_to_proxy">התחברת בהצלחה אל יפוי כוח.</string>
  <!--RecaptchaProofActivity-->
  <string name="RecaptchaProofActivity_failed_to_submit">נכשל בשליחה</string>
  <string name="RecaptchaProofActivity_complete_verification">וידוא הושלם</string>
  <!--RegistrationActivity-->
  <string name="RegistrationActivity_select_your_country">בחר את מדינתך</string>
  <string name="RegistrationActivity_you_must_specify_your_country_code">אתה חייב לציין את
        קוד המדינה שלך
    </string>
  <string name="RegistrationActivity_you_must_specify_your_phone_number">אתה חייב לציין את
        מספר הטלפון שלך
    </string>
  <string name="RegistrationActivity_invalid_number">מספר בלתי־תקף</string>
  <string name="RegistrationActivity_the_number_you_specified_s_is_invalid">המספר
        שציינת (%s) אינו תקף.
    </string>
  <string name="RegistrationActivity_a_verification_code_will_be_sent_to">קוד וידוא יישלח אל:</string>
  <string name="RegistrationActivity_you_will_receive_a_call_to_verify_this_number">תקבל שיחה כדי לוודא מספר זה.</string>
  <string name="RegistrationActivity_is_your_phone_number_above_correct">האם מספר הטלפון שלך למעלה נכון?</string>
  <string name="RegistrationActivity_edit_number">ערוך מספר</string>
  <string name="RegistrationActivity_missing_google_play_services">שירותי Google Play חסרים</string>
  <string name="RegistrationActivity_this_device_is_missing_google_play_services">במכשיר זה חסרים שירותי Google Play. אתה יכול עדין להשתמש ב־Molly, אבל תצורה זו עשויה לגרום לאמינות מופחתת או לביצועים מופחתים.\n\nאם אינך משתמש מתקדם, אינך מריץ ROM של Android שהותקן לאחר רכישה, או שאתה מאמין שאתה רואה זאת בטעות, אנא צור קשר עם support@molly.im לעזרה באיתור תקלות.</string>
  <string name="RegistrationActivity_i_understand">אני מבין</string>
  <string name="RegistrationActivity_play_services_error">שגיאת שירותי Play</string>
  <string name="RegistrationActivity_google_play_services_is_updating_or_unavailable">שירותי Google Play מתעדכנים או שהם בלתי זמינים באופן זמני. אנא נסה שוב.</string>
  <string name="RegistrationActivity_terms_and_privacy">תנאים ומדיניות פרטיות</string>
  <string name="RegistrationActivity_signal_needs_access_to_your_contacts_and_media_in_order_to_connect_with_friends">Signal צריך הרשאה אל אנשי הקשר והמדיה שלך כדי לעזור לך לחבור אל חברים ולשלוח הודעות. אנשי הקשר שלך מועלים ע״י שימוש בגילוי אנשי קשר פרטי של Signal, מה שאומר שהם מוצפנים מקצה־אל־קצה ואף פעם אינם גלויים אל השירות של Signal.</string>
  <string name="RegistrationActivity_signal_needs_access_to_your_contacts_in_order_to_connect_with_friends">Signal צריך הרשאה אל אנשי הקשר שלך כדי לעזור לך לחבור אל חברים. אנשי הקשר שלך מועלים ע״י שימוש בגילוי אנשי קשר פרטי של Signal, מה שאומר שהם מוצפנים מקצה־אל־קצה ואף פעם אינם גלויים אל השירות של Signal.</string>
  <string name="RegistrationActivity_rate_limited_to_service">עשית יותר מדי ניסיונות להירשם עם המספר הזה. אנא נסה שוב מאוחר יותר.</string>
  <string name="RegistrationActivity_unable_to_connect_to_service">לא היה ניתן להתחבר אל השירות. אנא בדוק את חיבור האינטרנט ונסה שוב.</string>
  <string name="RegistrationActivity_non_standard_number_format">תסדיר אי־תקני של מספר</string>
  <string name="RegistrationActivity_the_number_you_entered_appears_to_be_a_non_standard">המספר שהכנסת (%1$s) כנראה בתסדיר בלתי תקני.\n\nהאם התכוונת אל %2$s?</string>
  <string name="RegistrationActivity_signal_android_phone_number_format">Molly Android - תסדיר מספר טלפון</string>
  <string name="RegistrationActivity_call_requested">שיחה התבקשה</string>
  <plurals name="RegistrationActivity_debug_log_hint">
    <item quantity="one">אתה כעת במרחק צעד %d מהגשת יומן ניפוי תקלים.</item>
    <item quantity="two">אתה כעת במרחק %d צעדים מהגשת יומן ניפוי תקלים.</item>
    <item quantity="many">אתה כעת במרחק %d צעדים מהגשת יומן ניפוי תקלים.</item>
    <item quantity="other">אתה כעת במרחק %d צעדים מהגשת יומן ניפוי תקלים.</item>
  </plurals>
  <string name="RegistrationActivity_we_need_to_verify_that_youre_human">אנחנו צריכים לוודא שאתה בן־אדם.</string>
  <string name="RegistrationActivity_next">הבא</string>
  <string name="RegistrationActivity_continue">המשך</string>
  <string name="RegistrationActivity_take_privacy_with_you_be_yourself_in_every_message">קח פרטיות איתך.\nהייה עצמך בכל הודעה.</string>
  <string name="RegistrationActivity_enter_your_phone_number_to_get_started">הכנס את מספר הטלפון שלך כדי להתחיל</string>
  <string name="RegistrationActivity_enter_your_phone_number">הכנס את מספר הטלפון שלך</string>
  <string name="RegistrationActivity_you_will_receive_a_verification_code">תקבל קוד וידוא. תשלומי מפעיל עשויים לחול.</string>
  <string name="RegistrationActivity_enter_the_code_we_sent_to_s">הכנס את הקוד ששלחנו אל %s</string>
  <string name="RegistrationActivity_make_sure_your_phone_has_a_cellular_signal">וודא שלטלפון שלך יש אות סלולרי לקבל מסרון או שיחה</string>
  <string name="RegistrationActivity_phone_number_description">מספר טלפון</string>
  <string name="RegistrationActivity_country_code_description">קוד מדינה</string>
  <string name="RegistrationActivity_call">התקשר</string>
  <!--RegistrationLockV2Dialog-->
  <string name="RegistrationLockV2Dialog_turn_on_registration_lock">להפעיל נעילת הרשמה?</string>
  <string name="RegistrationLockV2Dialog_turn_off_registration_lock">לכבות נעילת הרשמה?</string>
  <string name="RegistrationLockV2Dialog_if_you_forget_your_signal_pin_when_registering_again">אם תשכח את ה־PIN של Signal שלך בעת הרשמה מחדש אל Signal, תינעל מחוץ אל חשבונך למשך 7 ימים.</string>
  <string name="RegistrationLockV2Dialog_turn_on">הפעל</string>
  <string name="RegistrationLockV2Dialog_turn_off">כבה</string>
  <!--RevealableMessageView-->
  <string name="RevealableMessageView_view_photo">הצג תמונה</string>
  <string name="RevealableMessageView_view_video">הצג סרטון</string>
  <string name="RevealableMessageView_viewed">הוצג</string>
  <string name="RevealableMessageView_media">מדיה</string>
  <!--Search-->
  <string name="SearchFragment_no_results">תוצאות לא נמצאו עבור \'%s\'</string>
  <string name="SearchFragment_header_conversations">שיחות</string>
  <string name="SearchFragment_header_contacts">אנשי קשר</string>
  <string name="SearchFragment_header_messages">הודעות</string>
  <!--ShakeToReport-->
  <!--SharedContactDetailsActivity-->
  <string name="SharedContactDetailsActivity_add_to_contacts">הוסף לאנשי קשר</string>
  <string name="SharedContactDetailsActivity_invite_to_signal">הזמן אל Molly</string>
  <string name="SharedContactDetailsActivity_signal_message">הודעת Signal</string>
  <string name="SharedContactDetailsActivity_signal_call">שיחת Signal</string>
  <!--SharedContactView-->
  <string name="SharedContactView_add_to_contacts">הוסף לאנשי קשר</string>
  <string name="SharedContactView_invite_to_signal">הזמן אל Molly</string>
  <string name="SharedContactView_message">הודעת Signal</string>
  <!--SignalBottomActionBar-->
  <string name="SignalBottomActionBar_more">עוד</string>
  <!--SignalPinReminders-->
  <string name="SignalPinReminders_well_remind_you_again_later">PIN וודא בהצלחה. נזכיר לך שוב מאוחר יותר.</string>
  <string name="SignalPinReminders_well_remind_you_again_tomorrow">PIN וודא בהצלחה. נזכיר לך שוב מחר.</string>
  <string name="SignalPinReminders_well_remind_you_again_in_a_few_days">PIN וודא בהצלחה. נזכיר לך שוב עוד מספר ימים.</string>
  <string name="SignalPinReminders_well_remind_you_again_in_a_week">PIN וודא בהצלחה. נזכיר לך שוב עוד שבוע.</string>
  <string name="SignalPinReminders_well_remind_you_again_in_a_couple_weeks">PIN וודא בהצלחה. נזכיר לך שוב עוד שבועיים.</string>
  <string name="SignalPinReminders_well_remind_you_again_in_a_month">PIN וודא בהצלחה. נזכיר לך שוב עוד חודש.</string>
  <!--Slide-->
  <string name="Slide_image">תמונה</string>
  <string name="Slide_sticker">מדבקה</string>
  <string name="Slide_audio">שמע</string>
  <string name="Slide_video">סרטון</string>
  <!--SmsMessageRecord-->
  <string name="SmsMessageRecord_received_corrupted_key_exchange_message">הודעה פגומה של החלפת
        מפתחות התקבלה!
    </string>
  <string name="SmsMessageRecord_received_key_exchange_message_for_invalid_protocol_version">
        הודעת החלפת מפתחות התקבלה עבור גרסת פרוטוקול בלתי־תקפה.
    </string>
  <string name="SmsMessageRecord_received_message_with_new_safety_number_tap_to_process">הודעה התקבלה עם מספר ביטחון חדש. הקש כדי לעבד ולהציג אותה.</string>
  <string name="SmsMessageRecord_secure_session_reset">איפסת את השיח המאובטח.</string>
  <string name="SmsMessageRecord_secure_session_reset_s">%s איפס את השיח המאובטח.</string>
  <string name="SmsMessageRecord_duplicate_message">הודעה כפולה.</string>
  <string name="SmsMessageRecord_this_message_could_not_be_processed_because_it_was_sent_from_a_newer_version">הודעה זו לא יכלה להיות מעובדת מאחר שהיא נשלחה מגרסה חדשה יותר של Signal. אתה יכול לבקש מאיש הקשר שלך לשלוח הודעה זו שוב לאחר שתעדכן גרסה.</string>
  <string name="SmsMessageRecord_error_handling_incoming_message">שגיאה בטיפול בהודעה נכנסת.</string>
  <!--StickerManagementActivity-->
  <string name="StickerManagementActivity_stickers">מדבקות</string>
  <!--StickerManagementAdapter-->
  <string name="StickerManagementAdapter_installed_stickers">מדבקות מותקנות</string>
  <string name="StickerManagementAdapter_stickers_you_received">מדבקות שקיבלת</string>
  <string name="StickerManagementAdapter_signal_artist_series">סדרת אומנים Signal</string>
  <string name="StickerManagementAdapter_no_stickers_installed">אין מדבקות מותקנות</string>
  <string name="StickerManagementAdapter_stickers_from_incoming_messages_will_appear_here">מדבקות מהודעות נכנסות יופיעו כאן</string>
  <string name="StickerManagementAdapter_untitled">ללא כותרת</string>
  <string name="StickerManagementAdapter_unknown">בלתי ידוע</string>
  <!--StickerPackPreviewActivity-->
  <string name="StickerPackPreviewActivity_untitled">ללא כותרת</string>
  <string name="StickerPackPreviewActivity_unknown">בלתי ידוע</string>
  <string name="StickerPackPreviewActivity_install">התקן</string>
  <string name="StickerPackPreviewActivity_remove">הסר</string>
  <string name="StickerPackPreviewActivity_stickers">מדבקות</string>
  <string name="StickerPackPreviewActivity_failed_to_load_sticker_pack">נכשל בטעינת חבילת מדבקות</string>
  <!--SubmitDebugLogActivity-->
  <string name="SubmitDebugLogActivity_edit">ערוך</string>
  <string name="SubmitDebugLogActivity_done">סיים</string>
  <!--Menu option to save a debug log file to disk.-->
  <string name="SubmitDebugLogActivity_save">שמור</string>
  <!--Error that is show in a toast when we fail to save a debug log file to disk.-->
  <string name="SubmitDebugLogActivity_failed_to_save">שמירה נכשלה</string>
  <!--Toast that is show to notify that we have saved the debug log file to disk.-->
  <string name="SubmitDebugLogActivity_save_complete">שמירה הושלמה</string>
  <string name="SubmitDebugLogActivity_tap_a_line_to_delete_it">הקש על שורה כדי למחוק אותה</string>
  <string name="SubmitDebugLogActivity_submit">הגש</string>
  <string name="SubmitDebugLogActivity_failed_to_submit_logs">נכשל בהגשת יומנים</string>
  <string name="SubmitDebugLogActivity_success">הצלחה!</string>
  <string name="SubmitDebugLogActivity_copy_this_url_and_add_it_to_your_issue">העתק כתובת זו והוסף אותה אל דוח הסוגיות שלך או דוא״ל התמיכה שלך:\n\n<b>%1$s</b></string>
  <string name="SubmitDebugLogActivity_share">שתף</string>
  <string name="SubmitDebugLogActivity_this_log_will_be_posted_publicly_online_for_contributors">יומן זה יפורסם באופן ציבורי ומקוון עבור מתנדבים כדי שיצפו בו, אתה יכול לבחון אותו לפני העלאה.</string>
  <!--SupportEmailUtil-->
  <string name="SupportEmailUtil_filter">סנן:</string>
  <string name="SupportEmailUtil_device_info">מידע מכשיר:</string>
  <string name="SupportEmailUtil_android_version">גרסת Android:</string>
  <string name="SupportEmailUtil_signal_version">גרסת Molly:</string>
  <string name="SupportEmailUtil_signal_package">חבילת Molly:</string>
  <string name="SupportEmailUtil_registration_lock">נעילת הרשמה:</string>
  <string name="SupportEmailUtil_locale">מַקָּם:</string>
  <!--ThreadRecord-->
  <string name="ThreadRecord_group_updated">הקבוצה עודכנה</string>
  <string name="ThreadRecord_left_the_group">עזב את הקבוצה</string>
  <string name="ThreadRecord_secure_session_reset">שיח מאובטח אופס.</string>
  <string name="ThreadRecord_draft">טיוטה:</string>
  <string name="ThreadRecord_called">התקשרת</string>
  <string name="ThreadRecord_called_you">התקשר אליך</string>
  <string name="ThreadRecord_missed_audio_call">שיחת שמע שלא נענתה</string>
  <string name="ThreadRecord_missed_video_call">שיחת וידאו שלא נענתה</string>
  <string name="ThreadRecord_media_message">הודעת מדיה</string>
  <string name="ThreadRecord_sticker">מדבקה</string>
  <string name="ThreadRecord_view_once_photo">תמונה לצפייה חד־פעמית</string>
  <string name="ThreadRecord_view_once_video">סרטון לצפייה חד־פעמית</string>
  <string name="ThreadRecord_view_once_media">מדיה לצפייה חד־פעמית</string>
  <string name="ThreadRecord_this_message_was_deleted">הודעה זו נמחקה.</string>
  <string name="ThreadRecord_you_deleted_this_message">מחקת הודעה זו.</string>
  <string name="ThreadRecord_s_is_on_signal">%s נמצא ב־Signal!</string>
  <string name="ThreadRecord_disappearing_messages_disabled">הודעות נעלמות הושבתו</string>
  <string name="ThreadRecord_disappearing_message_time_updated_to_s">זמן הודעות נעלמות הוגדר אל %s</string>
  <string name="ThreadRecord_safety_number_changed">מספר ביטחון השתנה</string>
  <string name="ThreadRecord_your_safety_number_with_s_has_changed">מספר הביטחון שלך עם %s השתנה.</string>
  <string name="ThreadRecord_you_marked_verified">סימנת כמוודא</string>
  <string name="ThreadRecord_you_marked_unverified">סימנת כבלתי מוודא</string>
  <string name="ThreadRecord_message_could_not_be_processed">ההודעה לא יכלה להיות מעובדת</string>
  <string name="ThreadRecord_delivery_issue">סוגיית מסירה</string>
  <string name="ThreadRecord_message_request">בקשת התכתבות</string>
  <string name="ThreadRecord_photo">תמונה</string>
  <string name="ThreadRecord_gif">GIF</string>
  <string name="ThreadRecord_voice_message">הודעה קולית</string>
  <string name="ThreadRecord_file">קובץ</string>
  <string name="ThreadRecord_video">סרטון</string>
  <string name="ThreadRecord_chat_session_refreshed">שיח התכתבות רוענן</string>
  <!--Displayed in the notification when the user is sent a gift-->
  <string name="ThreadRecord__you_received_a_gift">קיבלת שי</string>
  <!--Displayed in the notification when the user sends a gift-->
  <string name="ThreadRecord__you_sent_a_gift">שלחת שי</string>
  <!--Displayed in the notification when the user has opened a received gift-->
  <string name="ThreadRecord__you_redeemed_a_gift_badge">מימשת תג שי</string>
  <!--Displayed in the conversation list when someone reacted to your story-->
  <string name="ThreadRecord__reacted_s_to_your_story">הגיב/ה %1$s לסטורי שלך</string>
  <!--Displayed in the conversation list when you reacted to someone\'s story-->
  <string name="ThreadRecord__reacted_s_to_their_story">הגבת %1$s לסטורי שלהם</string>
  <!--UpdateApkReadyListener-->
  <string name="UpdateApkReadyListener_Signal_update">עדכון Molly</string>
  <string name="UpdateApkReadyListener_a_new_version_of_signal_is_available_tap_to_update">גרסה חדשה של Molly זמינה, הקש כדי לעדכן</string>
  <!--UntrustedSendDialog-->
  <string name="UntrustedSendDialog_send_message">לשלוח הודעה?</string>
  <string name="UntrustedSendDialog_send">שלח</string>
  <!--UnverifiedSendDialog-->
  <string name="UnverifiedSendDialog_send_message">לשלוח הודעה?</string>
  <string name="UnverifiedSendDialog_send">שלח</string>
  <!--UsernameEditFragment-->
  <!--Instructional text at the top of the username edit screen-->
  <string name="UsernameEditFragment__choose_your_username">בחירת שם המשתמש שלך</string>
  <string name="UsernameEditFragment_username">שם משתמש</string>
  <string name="UsernameEditFragment_delete">מחק</string>
  <string name="UsernameEditFragment_successfully_set_username">שם משתמש נקבע בהצלחה.</string>
  <string name="UsernameEditFragment_successfully_removed_username">שם משתמש הוסר בהצלחה.</string>
  <string name="UsernameEditFragment_encountered_a_network_error">היישום נתקל בשגיאת רשת.</string>
  <string name="UsernameEditFragment_this_username_is_taken">שם משתמש זה תפוס.</string>
  <string name="UsernameEditFragment_this_username_is_available">שם משתמש זה זמין.</string>
  <string name="UsernameEditFragment_usernames_can_only_include">שמות משתמש יכולים להכיל רק a–Z, 0–9, וקווים תחתונים.</string>
  <string name="UsernameEditFragment_usernames_cannot_begin_with_a_number">שמות משתמש אינם יכולים להתחיל במספר.</string>
  <string name="UsernameEditFragment_username_is_invalid">שם משתמש בלתי תקף.</string>
  <string name="UsernameEditFragment_usernames_must_be_between_a_and_b_characters">שמות משתמש חייבים להיות בין %1$d לבין %2$d תווים.</string>
  <!--Explanation about what usernames provide-->
  <string name="UsernameEditFragment__usernames_let_others_message">שמות משתמש מאפשרים לאחרים לשלוח לך הודעה בלי להזדקק למספר הטלפון שלך. הם מוצמדים לסט של ספרות כדי לעזור לשמור על פרטיות הכתובת שלך.</string>
  <!--Dialog title for explanation about numbers at the end of the username-->
  <string name="UsernameEditFragment__what_is_this_number">מה המספר הזה?</string>
  <string name="UsernameEditFragment__these_digits_help_keep">הספרות האלה עוזרות לשמור על שם המשתמש שלך פרטי, כדי להימנע מהודעות לא רצויות. זה מאפשר לך לשתף את שם המשתמש שלך רק עם אנשים וקבוצות שמתחשק לך לשוחח איתם. אם משנים את שם המשתמש, מקבלים סט חדש של ספרות.</string>
  <plurals name="UserNotificationMigrationJob_d_contacts_are_on_signal">
    <item quantity="one">איש קשר %d ב־Signal!</item>
    <item quantity="two">%d אנשי קשר ב־Signal!</item>
    <item quantity="many">%d אנשי קשר ב־Signal!</item>
    <item quantity="other">%d אנשי קשר ב־Signal!</item>
  </plurals>
  <!--UsernameShareBottomSheet-->
  <!--Explanation of what the sheet enables the user to do-->
  <string name="UsernameShareBottomSheet__copy_or_share_a_username_link">העתקה או שיתוף של לינק שם משתמש</string>
  <!--VerifyIdentityActivity-->
  <string name="VerifyIdentityActivity_your_contact_is_running_an_old_version_of_signal">איש הקשר שלך מריץ גרסה ישנה של Signal. אנא בקש ממנו לעדכן לפני וידוא מספר הביטחון שלך.</string>
  <string name="VerifyIdentityActivity_your_contact_is_running_a_newer_version_of_Signal">איש הקשר שלך מריץ גרסה חדשה יותר של Signal עם תסדיר בלתי־תואם של קוד QR. אנא עדכן כדי להשוות.</string>
  <string name="VerifyIdentityActivity_the_scanned_qr_code_is_not_a_correctly_formatted_safety_number">קוד ה־QR הסרוק הוא אינו קוד וידוא המתוסדר כראוי של מספר ביטחון. אנא נסה לסרוק שוב.</string>
  <string name="VerifyIdentityActivity_share_safety_number_via">שתף מספר ביטחון באמצעות…</string>
  <string name="VerifyIdentityActivity_our_signal_safety_number">מספר ביטחון Signal שלנו:</string>
  <string name="VerifyIdentityActivity_no_app_to_share_to">נראה שאין לך יישומים לשתף בהם.</string>
  <string name="VerifyIdentityActivity_no_safety_number_to_compare_was_found_in_the_clipboard">מספר ביטחון להשוואה לא נמצא בלוח העריכה</string>
  <string name="VerifyIdentityActivity_signal_needs_the_camera_permission_in_order_to_scan_a_qr_code_but_it_has_been_permanently_denied">Molly צריך את הרשאת המצלמה על מנת לסרוק קוד QR, אבל היא נדחתה לצמיתות. אנא המשך אל הגדרות היישום, בחר \"הרשאות\" ואפשר את \"מצלמה\".</string>
  <string name="VerifyIdentityActivity_unable_to_scan_qr_code_without_camera_permission">לא היה ניתן לסרוק קוד QR ללא הרשאת מצלמה</string>
  <string name="VerifyIdentityActivity_you_must_first_exchange_messages_in_order_to_view">אתה חייב תחילה להחליף הודעות על מנת להציג את מספר הביטחון של %1$s.</string>
  <!--ViewOnceMessageActivity-->
  <!--AudioView-->
  <!--MessageDisplayHelper-->
  <string name="MessageDisplayHelper_message_encrypted_for_non_existing_session">הודעה הוצפנה עבור שיח בלתי־קיים</string>
  <!--MmsMessageRecord-->
  <string name="MmsMessageRecord_bad_encrypted_mms_message">הודעת MMS מוצפנת באופן גרוע</string>
  <string name="MmsMessageRecord_mms_message_encrypted_for_non_existing_session">הודעת MMS הוצפנה עבור שיח בלתי־קיים</string>
  <!--MuteDialog-->
  <string name="MuteDialog_mute_notifications">השתק התראות</string>
  <!--ApplicationMigrationService-->
  <string name="ApplicationMigrationService_import_in_progress">יבוא בתהליך</string>
  <string name="ApplicationMigrationService_importing_text_messages">מייבא הודעות טקסט</string>
  <string name="ApplicationMigrationService_import_complete">יבוא הושלם</string>
  <string name="ApplicationMigrationService_system_database_import_is_complete">יבוא מסד נתונים של מערכת הושלם.</string>
  <!--KeyCachingService-->
  <string name="KeyCachingService_signal_passphrase_cached">גע כדי לפתוח.</string>
  <string name="KeyCachingService_passphrase_cached">Molly אינו נעול</string>
  <string name="KeyCachingService_lock">נעל את Molly</string>
  <!--MediaPreviewActivity-->
  <string name="MediaPreviewActivity_you">אתה</string>
  <string name="MediaPreviewActivity_unssuported_media_type">סוג מדיה בלתי נתמך</string>
  <string name="MediaPreviewActivity_draft">טיוטה</string>
  <string name="MediaPreviewActivity_signal_needs_the_storage_permission_in_order_to_write_to_external_storage_but_it_has_been_permanently_denied">Molly צריך את הרשאת האחסון על מנת לשמור באחסון חיצוני, אבל היא נדחתה לצמיתות. אנא המשך אל הגדרות היישום, בחר \"הרשאות\" ואפשר את \"אחסון\".</string>
  <string name="MediaPreviewActivity_unable_to_write_to_external_storage_without_permission">לא היה ניתן לשמור באחסון חיצוני ללא הרשאות</string>
  <string name="MediaPreviewActivity_media_delete_confirmation_title">למחוק הודעה?</string>
  <string name="MediaPreviewActivity_media_delete_confirmation_message">זה ימחק לצמיתות הודעה זו.</string>
  <string name="MediaPreviewActivity_s_to_s">%1$s אל %2$s</string>
  <!--All media preview title when viewing media send by you to another recipient (allows changing of \'You\' based on context)-->
  <string name="MediaPreviewActivity_you_to_s">את/ה אל %1$s</string>
  <!--All media preview title when viewing media sent by another recipient to you (allows changing of \'You\' based on context)-->
  <string name="MediaPreviewActivity_s_to_you">%1$s אליך</string>
  <string name="MediaPreviewActivity_media_no_longer_available">מדיה אינה זמינה יותר.</string>
  <string name="MediaPreviewActivity_cant_find_an_app_able_to_share_this_media">לא ניתן למצוא יישום שמסוגל לשתף מדיה זו.</string>
  <!--MessageNotifier-->
  <string name="MessageNotifier_d_new_messages_in_d_conversations">%1$d הודעות חדשות ב־%2$d שיחות</string>
  <string name="MessageNotifier_most_recent_from_s">הודעה אחרונה מאת: %1$s</string>
  <string name="MessageNotifier_locked_message">הודעה נעולה</string>
  <string name="MessageNotifier_message_delivery_failed">מסירת הודעה נכשלה.</string>
  <string name="MessageNotifier_failed_to_deliver_message">נכשל למסור הודעה.</string>
  <string name="MessageNotifier_error_delivering_message">שגיאה במסירת הודעה.</string>
  <string name="MessageNotifier_message_delivery_paused">מסירת הודעה הושהתה.</string>
  <string name="MessageNotifier_verify_to_continue_messaging_on_signal">וודא כדי להמשיך להתכתב ב־Molly.</string>
  <string name="MessageNotifier_mark_all_as_read">סמן הכול כנקרא</string>
  <string name="MessageNotifier_mark_read">סמן כנקרא</string>
  <string name="MessageNotifier_turn_off_these_notifications">כבה התראות אלו</string>
  <string name="MessageNotifier_view_once_photo">תמונה לצפייה חד־פעמית</string>
  <string name="MessageNotifier_view_once_video">סרטון לצפייה חד־פעמית</string>
  <string name="MessageNotifier_reply">השב</string>
  <string name="MessageNotifier_signal_message">הודעת Signal</string>
  <string name="MessageNotifier_unsecured_sms">מסרון בלתי מאובטח</string>
  <string name="MessageNotifier_you_may_have_new_messages">ייתכן שיש לך הודעות חדשות</string>
  <string name="MessageNotifier_open_signal_to_check_for_recent_notifications">פתח את Molly כדי לבדוק התראות אחרונות.</string>
  <string name="MessageNotifier_contact_message">%1$s%2$s</string>
  <string name="MessageNotifier_unknown_contact_message">איש קשר</string>
  <string name="MessageNotifier_reacted_s_to_s">הגיב עם %1$s אל: \"%2$s\".</string>
  <string name="MessageNotifier_reacted_s_to_your_video">הגיב עם %1$s אל הסרטון שלך.</string>
  <string name="MessageNotifier_reacted_s_to_your_image">הגיב עם %1$s אל התמונה שלך.</string>
  <string name="MessageNotifier_reacted_s_to_your_gif">הגיב %1$s אל ה־GIF שלך.</string>
  <string name="MessageNotifier_reacted_s_to_your_file">הגיב עם %1$s אל הקובץ שלך.</string>
  <string name="MessageNotifier_reacted_s_to_your_audio">הגיב עם %1$s אל השמע שלך.</string>
  <string name="MessageNotifier_reacted_s_to_your_view_once_media">הגיב/ה עם %1$s אל המדיה לצפייה חד־פעמית שלך.</string>
  <string name="MessageNotifier_reacted_s_to_your_sticker">הגיב עם %1$s אל המדבקה שלך.</string>
  <string name="MessageNotifier_this_message_was_deleted">הודעה זו נמחקה.</string>
  <string name="TurnOffContactJoinedNotificationsActivity__turn_off_contact_joined_signal">לכבות התראות של איש קשר הצטרף אל Signal? אתה יכול לאפשר אותן שוב דרך Signal &lt; הגדרות &lt; התראות.</string>
  <!--Notification Channels-->
  <string name="NotificationChannel_channel_messages">הודעות</string>
  <string name="NotificationChannel_calls">שיחות</string>
  <string name="NotificationChannel_failures">כישלונות</string>
  <string name="NotificationChannel_backups">גיבויים</string>
  <string name="NotificationChannel_locked_status">מעמד נעילה</string>
  <string name="NotificationChannel_app_updates">עדכוני יישום</string>
  <string name="NotificationChannel_other">אחר</string>
  <string name="NotificationChannel_group_chats">התכתבויות</string>
  <string name="NotificationChannel_missing_display_name">בלתי ידוע</string>
  <string name="NotificationChannel_voice_notes">הערות קוליות</string>
  <string name="NotificationChannel_contact_joined_signal">איש קשר הצטרף אל Signal</string>
  <string name="NotificationChannels__no_activity_available_to_open_notification_channel_settings">אין פעילות זמינה כדי לפתוח הגדרות של ערוץ התראות.</string>
  <!--Notification channel name for showing persistent background connection on devices without push notifications-->
  <string name="NotificationChannel_background_connection">חיבור רקע</string>
  <!--Notification channel name for showing call status information (like connection, ongoing, etc.) Not ringing.-->
  <string name="NotificationChannel_call_status">מעמד שיחה</string>
  <!--ProfileEditNameFragment-->
  <!--QuickResponseService-->
  <string name="QuickResponseService_quick_response_unavailable_when_Signal_is_locked">תגובה מהירה אינה זמינה כאשר Molly נעול!</string>
  <string name="QuickResponseService_problem_sending_message">בעיה בשליחת הודעה!</string>
  <!--SaveAttachmentTask-->
  <string name="SaveAttachmentTask_saved_to">נשמר ב־%s</string>
  <string name="SaveAttachmentTask_saved">נשמר</string>
  <!--SearchToolbar-->
  <string name="SearchToolbar_search">חפש</string>
  <string name="SearchToolbar_search_for_conversations_contacts_and_messages">חפש שיחות, אנשי קשר והודעות</string>
  <!--Material3 Search Toolbar-->
  <string name="Material3SearchToolbar__close">סגור</string>
  <string name="Material3SearchToolbar__clear">נקה</string>
  <!--ShortcutLauncherActivity-->
  <string name="ShortcutLauncherActivity_invalid_shortcut">קיצור דרך בלתי תקף</string>
  <!--SingleRecipientNotificationBuilder-->
  <string name="SingleRecipientNotificationBuilder_signal">Molly</string>
  <string name="SingleRecipientNotificationBuilder_new_message">הודעה חדשה</string>
  <string name="SingleRecipientNotificationBuilder_message_request">בקשת הודעה</string>
  <string name="SingleRecipientNotificationBuilder_you">את/ה</string>
  <!--Notification subtext for group stories-->
  <string name="SingleRecipientNotificationBuilder__s_dot_story">%1$s • סיפור</string>
  <!--ThumbnailView-->
  <string name="ThumbnailView_Play_video_description">נגן סרטון</string>
  <string name="ThumbnailView_Has_a_caption_description">יש כיתוב</string>
  <!--TransferControlView-->
  <plurals name="TransferControlView_n_items">
    <item quantity="one">פריט %d</item>
    <item quantity="two">%d פריטים</item>
    <item quantity="many">%d פריטים</item>
    <item quantity="other">%d פריטים</item>
  </plurals>
  <!--UnauthorizedReminder-->
  <string name="UnauthorizedReminder_device_no_longer_registered">המכשיר אינו רשום יותר</string>
  <string name="UnauthorizedReminder_this_is_likely_because_you_registered_your_phone_number_with_Signal_on_a_different_device">זה קרוב לוודאי מאחר שרשמת את מספר הטלפון שלך עם Signal על מכשיר שונה. הקש כדי להירשם מחדש.</string>
  <!--WebRtcCallActivity-->
  <string name="WebRtcCallActivity_to_answer_the_call_give_signal_access_to_your_microphone">כדי לענות אל השיחה, תן אל Molly גישה אל המיקרופון שלך.</string>
  <string name="WebRtcCallActivity_to_answer_the_call_from_s_give_signal_access_to_your_microphone">כדי לענות אל השיחה מאת %s, תן אל Molly גישה אל המיקרופון שלך.</string>
  <string name="WebRtcCallActivity_signal_requires_microphone_and_camera_permissions_in_order_to_make_or_receive_calls">Molly דורש את ההרשאות של המיקרופון והמצלמה על מנת לבצע שיחות ולענות לשיחות, אבל הן נדחו לצמיתות. אנא המשך אל הגדרות היישום, בחר \"הרשאות\" ואפשר את \"מיקרופון\" ואת \"מצלמה\".</string>
  <string name="WebRtcCallActivity__answered_on_a_linked_device">נענתה על מכשיר מקושר.</string>
  <string name="WebRtcCallActivity__declined_on_a_linked_device">נדחתה על מכשיר מקושר.</string>
  <string name="WebRtcCallActivity__busy_on_a_linked_device">תפוס על מכשיר מקושר.</string>
  <string name="GroupCallSafetyNumberChangeNotification__someone_has_joined_this_call_with_a_safety_number_that_has_changed">מישהו הצטרף אל שיחה זו עם מספר ביטחון שהשתנה.</string>
  <!--WebRtcCallScreen-->
  <string name="WebRtcCallScreen_swipe_up_to_change_views">החלק למעלה כדי לשנות תצוגות</string>
  <!--WebRtcCallScreen V2-->
  <string name="WebRtcCallScreen__decline">דחה</string>
  <string name="WebRtcCallScreen__answer">ענה</string>
  <string name="WebRtcCallScreen__answer_without_video">ענה בלי וידאו</string>
  <!--WebRtcAudioOutputToggle-->
  <string name="WebRtcAudioOutputToggle__audio_output">פלט שמע</string>
  <string name="WebRtcAudioOutputToggle__phone_earpiece">אפרכסת הטלפון</string>
  <string name="WebRtcAudioOutputToggle__speaker">רמקול</string>
  <string name="WebRtcAudioOutputToggle__bluetooth">Bluetooth</string>
  <string name="WebRtcCallControls_answer_call_description">ענה לשיחה</string>
  <string name="WebRtcCallControls_reject_call_description">דחה שיחה</string>
  <!--change_passphrase_activity-->
  <string name="change_passphrase_activity__old_passphrase">משפט־סיסמה ישן</string>
  <string name="change_passphrase_activity__new_passphrase">משפט־סיסמה חדש</string>
  <string name="change_passphrase_activity__repeat_new_passphrase">חזור על משפט־סיסמה חדש</string>
  <!--contact_selection_activity-->
  <string name="contact_selection_activity__enter_name_or_number">הכנס שם או מספר</string>
  <string name="contact_selection_activity__invite_to_signal">הזמן אל Molly</string>
  <string name="contact_selection_activity__new_group">קבוצה חדשה</string>
  <!--contact_filter_toolbar-->
  <string name="contact_filter_toolbar__clear_entered_text_description">נקה טקסט מוכנס</string>
  <string name="contact_filter_toolbar__show_keyboard_description">הראה מקלדת</string>
  <string name="contact_filter_toolbar__show_dial_pad_description">הראה משטח חיוג</string>
  <!--contact_selection_group_activity-->
  <string name="contact_selection_group_activity__no_contacts">אין אנשי קשר.</string>
  <string name="contact_selection_group_activity__finding_contacts">טוען אנשי קשר…</string>
  <!--single_contact_selection_activity-->
  <string name="SingleContactSelectionActivity_contact_photo">תמונת איש קשר</string>
  <!--ContactSelectionListFragment-->
  <string name="ContactSelectionListFragment_signal_requires_the_contacts_permission_in_order_to_display_your_contacts">Molly דורש את הרשאת אנשי הקשר על מנת להציג את אנשי הקשר שלך, אבל היא נדחתה לצמיתות. אנא המשך אל תפריט הגדרות היישום, בחר \"הרשאות\" ואפשר את \"אנשי קשר\".</string>
  <string name="ContactSelectionListFragment_error_retrieving_contacts_check_your_network_connection">שגיאה באחזור אנשי קשר, בדוק את חיבור הרשת שלך</string>
  <string name="ContactSelectionListFragment_username_not_found">שם משתמש לא נמצא</string>
  <string name="ContactSelectionListFragment_s_is_not_a_signal_user">\"%1$s\" הוא לא משתמש Signal. אנא בדוק את שם המשתמש ונסה שוב.</string>
  <string name="ContactSelectionListFragment_you_do_not_need_to_add_yourself_to_the_group">אתה לא צריך להוסיף את עצמך אל הקבוצה</string>
  <string name="ContactSelectionListFragment_maximum_group_size_reached">גודל קבוצה מרבי הושג</string>
  <string name="ContactSelectionListFragment_signal_groups_can_have_a_maximum_of_d_members">קבוצות Signal יכולות להכיל מרב של %1$d חברי קבוצה.</string>
  <string name="ContactSelectionListFragment_recommended_member_limit_reached">מגבלה מומלצת של חברי קבוצה הושגה</string>
  <string name="ContactSelectionListFragment_signal_groups_perform_best_with_d_members_or_fewer">קבוצות Signal מתפקדות בצורה הטובה ביותר עם %1$d חברי קבוצה או פחות. הוספת חברי קבוצה נוספים תגרום לעיכובים בשליחה ובקבלה של הודעות.</string>
  <plurals name="ContactSelectionListFragment_d_members">
    <item quantity="one">חבר קבוצה %1$d</item>
    <item quantity="two">%1$d חברי קבוצה</item>
    <item quantity="many">%1$d חברי קבוצה</item>
    <item quantity="other">%1$d חברי קבוצה</item>
  </plurals>
  <!--contact_selection_list_fragment-->
  <string name="contact_selection_list_fragment__signal_needs_access_to_your_contacts_in_order_to_display_them">Molly צריך הרשאה אל אנשי הקשר שלך על מנת להציגם.</string>
  <string name="contact_selection_list_fragment__show_contacts">הראה אנשי קשר</string>
  <!--contact_selection_list_item-->
  <plurals name="contact_selection_list_item__number_of_members">
    <item quantity="one">חבר קבוצה %1$d </item>
    <item quantity="two">%1$d חברי קבוצה</item>
    <item quantity="many">%1$d חברי קבוצה</item>
    <item quantity="other">%1$d חברי קבוצה</item>
  </plurals>
  <!--Displays number of viewers for a story-->
  <plurals name="contact_selection_list_item__number_of_viewers">
    <item quantity="one">צופה %1$d</item>
    <item quantity="two">%1$d צופים</item>
    <item quantity="many">%1$d צופים</item>
    <item quantity="other">%1$d צופים</item>
  </plurals>
  <!--conversation_activity-->
  <string name="conversation_activity__type_message_push">הודעת Signal</string>
  <string name="conversation_activity__type_message_sms_insecure">מסרון בלתי מאובטח</string>
  <string name="conversation_activity__type_message_mms_insecure">MMS בלתי מאובטח</string>
  <string name="conversation_activity__from_sim_name">מאת %1$s</string>
  <string name="conversation_activity__sim_n">SIM %1$d</string>
  <string name="conversation_activity__send">שלח</string>
  <string name="conversation_activity__compose_description">חיבור הודעה</string>
  <string name="conversation_activity__emoji_toggle_description">עורר מקלדת אימוג’י</string>
  <string name="conversation_activity__attachment_thumbnail">תמונה ממוזערת של צרופה</string>
  <string name="conversation_activity__quick_attachment_drawer_toggle_camera_description">עורר מגירת צרופות מהירות של מצלמה</string>
  <string name="conversation_activity__quick_attachment_drawer_record_and_send_audio_description">הקלט ושלח צרופת שמע</string>
  <string name="conversation_activity__quick_attachment_drawer_lock_record_description">נעל הקלטה של צרופת שמע</string>
  <string name="conversation_activity__enable_signal_for_sms">אפשר את Signal עבור מסרונים</string>
  <string name="conversation_activity__message_could_not_be_sent">הודעה לא יכלה להישלח. בדוק את החיבור שלך ונסה שוב.</string>
  <!--conversation_input_panel-->
  <string name="conversation_input_panel__slide_to_cancel">החלק כדי לבטל</string>
  <string name="conversation_input_panel__cancel">בטל</string>
  <!--conversation_item-->
  <string name="conversation_item__mms_image_description">הודעת מדיה</string>
  <string name="conversation_item__secure_message_description">הודעה מאובטחת</string>
  <!--conversation_item_sent-->
  <string name="conversation_item_sent__send_failed_indicator_description">שליחה נכשלה</string>
  <string name="conversation_item_sent__pending_approval_description">ממתין לאישור</string>
  <string name="conversation_item_sent__delivered_description">נמסר</string>
  <string name="conversation_item_sent__message_read">הודעה נקראה</string>
  <!--conversation_item_received-->
  <string name="conversation_item_received__contact_photo_description">תמונת איש קשר</string>
  <!--ConversationUpdateItem-->
  <string name="ConversationUpdateItem_loading">טוען</string>
  <string name="ConversationUpdateItem_learn_more">למד עוד</string>
  <string name="ConversationUpdateItem_join_call">הצטרף לשיחה</string>
  <string name="ConversationUpdateItem_return_to_call">חזור לשיחה</string>
  <string name="ConversationUpdateItem_call_is_full">השיחה מלאה</string>
  <string name="ConversationUpdateItem_invite_friends">הזמן חברים</string>
  <string name="ConversationUpdateItem_enable_call_notifications">אפשר התראות שיחה</string>
  <string name="ConversationUpdateItem_update_contact">עדכן איש קשר</string>
  <!--Update item button text to show to block a recipient from requesting to join via group link-->
  <string name="ConversationUpdateItem_block_request">חסום בקשה</string>
  <string name="ConversationUpdateItem_no_groups_in_common_review_requests_carefully">אין קבוצות במשותף. סקור בקשות בזהירות.</string>
  <string name="ConversationUpdateItem_no_contacts_in_this_group_review_requests_carefully">אין אנשי קשר בקבוצה הזאת. סקור בקשות בזהירות.</string>
  <string name="ConversationUpdateItem_view">הצג</string>
  <string name="ConversationUpdateItem_the_disappearing_message_time_will_be_set_to_s_when_you_message_them">הזמן של ההודעות הנעלמות יוגדר אל %1$s כאשר אתה מתכתב עם הצד השני.</string>
  <!--Update item button text to show to boost a feature-->
  <string name="ConversationUpdateItem_donate">תרום</string>
  <!--audio_view-->
  <string name="audio_view__play_pause_accessibility_description">נגן … השהה</string>
  <string name="audio_view__download_accessibility_description">הורד</string>
  <!--QuoteView-->
  <string name="QuoteView_audio">שמע</string>
  <string name="QuoteView_video">סרטון</string>
  <string name="QuoteView_photo">תמונה</string>
  <string name="QuoteView_gif">GIF</string>
  <string name="QuoteView_view_once_media">מדיה לצפייה חד־פעמית</string>
  <string name="QuoteView_sticker">מדבקה</string>
  <string name="QuoteView_you">את/ה</string>
  <string name="QuoteView_original_missing">הודעה מקורית לא נמצאה</string>
  <!--Author formatting for group stories-->
  <string name="QuoteView_s_story">%1$s · סיפור</string>
  <!--Label indicating that a quote is for a reply to a story you created-->
  <string name="QuoteView_your_story">את/ה · סיפור</string>
  <!--Label indicating that the story being replied to no longer exists-->
  <string name="QuoteView_no_longer_available">לא זמין יותר</string>
  <!--Label for quoted gift-->
  <string name="QuoteView__gift">שי</string>
  <!--conversation_fragment-->
  <string name="conversation_fragment__scroll_to_the_bottom_content_description">גלול לתחתית</string>
  <!--BubbleOptOutTooltip-->
  <!--Message to inform the user of what Android chat bubbles are-->
  <string name="BubbleOptOutTooltip__description">בועות הן מאפיין של Android שאתה יכול לכבות עבור שיחות Molly.</string>
  <!--Button to dismiss the tooltip for opting out of using Android bubbles-->
  <string name="BubbleOptOutTooltip__not_now">לא עכשיו</string>
  <!--Button to move to the system settings to control the use of Android bubbles-->
  <string name="BubbleOptOutTooltip__turn_off">כבה</string>
  <!--safety_number_change_dialog-->
  <string name="safety_number_change_dialog__safety_number_changes">שינויי מספר ביטחון</string>
  <string name="safety_number_change_dialog__accept">אשר</string>
  <string name="safety_number_change_dialog__send_anyway">שלח בכל זאת</string>
  <string name="safety_number_change_dialog__call_anyway">התקשר בכל זאת</string>
  <string name="safety_number_change_dialog__join_call">הצטרף לשיחה</string>
  <string name="safety_number_change_dialog__continue_call">המשך שיחה</string>
  <string name="safety_number_change_dialog__leave_call">עזוב שיחה</string>
  <string name="safety_number_change_dialog__the_following_people_may_have_reinstalled_or_changed_devices">האנשים הבאים ייתכן התקינו מחדש את היישום או שינו מכשירים. וודא את מספר הביטחון שלך איתם כדי להבטיח פרטיות.</string>
  <string name="safety_number_change_dialog__view">הצג</string>
  <string name="safety_number_change_dialog__previous_verified">וֻדָּא בעבר</string>
  <!--EnableCallNotificationSettingsDialog__call_notifications_checklist-->
  <string name="EnableCallNotificationSettingsDialog__call_notifications_enabled">התראות שיחה מאופשרות.</string>
  <string name="EnableCallNotificationSettingsDialog__enable_call_notifications">אפשר התראות שיחה</string>
  <string name="EnableCallNotificationSettingsDialog__enable_background_activity">אפשר פעילות ברקע</string>
  <string name="EnableCallNotificationSettingsDialog__everything_looks_good_now">הכול נִרְאֶה כראוי עכשיו!</string>
  <string name="EnableCallNotificationSettingsDialog__to_receive_call_notifications_tap_here_and_turn_on_show_notifications">כדי לקבל התראות שיחה, הקש כאן והפעל את \"הראה התראות\".</string>
  <string name="EnableCallNotificationSettingsDialog__to_receive_call_notifications_tap_here_and_turn_on_notifications">כדי לקבל התראות שיחה, הקש כאן והפעל התראות ווודא שצליל וחלון קופץ מאופשרים.</string>
  <string name="EnableCallNotificationSettingsDialog__to_receive_call_notifications_tap_here_and_enable_background_activity_in_battery_settings">כדי לקבל התראות שיחה, הקש כאן ואפשר את פעילות ברקע בהגדרות \"סוללה\".</string>
  <string name="EnableCallNotificationSettingsDialog__settings">הגדרות</string>
  <string name="EnableCallNotificationSettingsDialog__to_receive_call_notifications_tap_settings_and_turn_on_show_notifications">כדי לקבל התראות שיחה, הקש על  הגדרות והפעל את \"הראה התראות\".</string>
  <string name="EnableCallNotificationSettingsDialog__to_receive_call_notifications_tap_settings_and_turn_on_notifications">כדי לקבל התראות שיחה, הקש על הגדרות והפעל התראות ווודא שצליל וחלון קופץ מאופשרים.</string>
  <string name="EnableCallNotificationSettingsDialog__to_receive_call_notifications_tap_settings_and_enable_background_activity_in_battery_settings">כדי לקבל התראות שיחה, הקש על הגדרות ואפשר את פעילות ברקע בהגדרות \"סוללה\".</string>
  <!--country_selection_fragment-->
  <string name="country_selection_fragment__loading_countries">טוען מדינות…</string>
  <string name="country_selection_fragment__search">חפש</string>
  <string name="country_selection_fragment__no_matching_countries">אין מדינות תואמות</string>
  <!--device_add_fragment-->
  <string name="device_add_fragment__scan_the_qr_code_displayed_on_the_device_to_link">סרוק את קוד ה־QR המוצג במכשיר כדי לקשר</string>
  <!--device_link_fragment-->
  <string name="device_link_fragment__link_device">קשר מכשיר</string>
  <!--device_list_fragment-->
  <string name="device_list_fragment__no_devices_linked">אין מכשירים מקושרים</string>
  <string name="device_list_fragment__link_new_device">קשר מכשיר חדש</string>
  <!--expiration-->
  <string name="expiration_off">כבוי</string>
  <plurals name="expiration_seconds">
    <item quantity="one">שנייה %d</item>
    <item quantity="two">%d שניות</item>
    <item quantity="many">%d שניות</item>
    <item quantity="other">%d שניות</item>
  </plurals>
  <string name="expiration_seconds_abbreviated">%d שנ׳</string>
  <plurals name="expiration_minutes">
    <item quantity="one">דקה %d</item>
    <item quantity="two">%d דקות</item>
    <item quantity="many">%d דקות</item>
    <item quantity="other">%d דקות</item>
  </plurals>
  <string name="expiration_minutes_abbreviated">%d ד׳</string>
  <plurals name="expiration_hours">
    <item quantity="one">שעה %d</item>
    <item quantity="two">%d שעות</item>
    <item quantity="many">%d שעות</item>
    <item quantity="other">%d שעות</item>
  </plurals>
  <string name="expiration_hours_abbreviated">%d שע׳</string>
  <plurals name="expiration_days">
    <item quantity="one">יום %d</item>
    <item quantity="two">%d ימים</item>
    <item quantity="many">%d ימים</item>
    <item quantity="other">%d ימים</item>
  </plurals>
  <string name="expiration_days_abbreviated">%d י׳</string>
  <plurals name="expiration_weeks">
    <item quantity="one">שבוע %d</item>
    <item quantity="two">%d שבועות</item>
    <item quantity="many">%d שבועות</item>
    <item quantity="other">%d שבועות</item>
  </plurals>
  <string name="expiration_weeks_abbreviated">%d שב׳</string>
  <string name="expiration_combined">%1$s%2$s</string>
  <!--unverified safety numbers-->
  <string name="IdentityUtil_unverified_banner_one">מספר הביטחון שלך עם %s השתנה ואינו מוודא יותר</string>
  <string name="IdentityUtil_unverified_banner_two">מספרי הביטחון שלך עם %1$s ו־%2$s אינם מוודאים יותר</string>
  <string name="IdentityUtil_unverified_banner_many">מספרי הביטחון שלך עם %1$s, %2$s ו־%3$s אינם מוודאים יותר</string>
  <string name="IdentityUtil_unverified_dialog_one">מספר הביטחון שלך עם %1$s השתנה ואינו מוודא יותר. ייתכן שמישהו מנסה ליירט את התקשורת שלכם, או שפשוט %1$s התקין מחדש את Signal.</string>
  <string name="IdentityUtil_unverified_dialog_two">מספרי הביטחון שלך עם %1$s ו־%2$s אינם מוודאים יותר. ייתכן שמישהו מנסה ליירט את התקשורת שלכם, או שהם פשוט התקינו מחדש את Signal.</string>
  <string name="IdentityUtil_unverified_dialog_many">מספרי הביטחון שלך עם %1$s, %2$s ו־%3$s אינם מוודאים יותר. ייתכן שמישהו מנסה ליירט את התקשורת שלכם, או שהם פשוט התקינו מחדש את Signal.</string>
  <string name="IdentityUtil_untrusted_dialog_one">מספר הביטחון שלך עם %s השתנה הרגע.</string>
  <string name="IdentityUtil_untrusted_dialog_two">מספרי הביטחון שלך עם %1$s ו־%2$s השתנו הרגע.</string>
  <string name="IdentityUtil_untrusted_dialog_many">מספרי הביטחון שלך עם %1$s, %2$s ו־%3$s השתנו הרגע.</string>
  <plurals name="identity_others">
    <item quantity="one">%d אחר</item>
    <item quantity="two">%d אחרים</item>
    <item quantity="many">%d אחרים</item>
    <item quantity="other">%d אחרים</item>
  </plurals>
  <!--giphy_activity-->
  <string name="giphy_activity_toolbar__search_gifs">חפש תמונות GIF</string>
  <!--giphy_fragment-->
  <string name="giphy_fragment__nothing_found">שום דבר לא נמצא</string>
  <!--database_migration_activity-->
  <string name="database_migration_activity__would_you_like_to_import_your_existing_text_messages">האם תרצה לייבא את הודעות הטקסט הקיימות שלך אל מסד הנתונים המוצפן של Signal?</string>
  <string name="database_migration_activity__the_default_system_database_will_not_be_modified">מסד הנתונים ברירת המחדל של המערכת לא ישונה בשום אופן.</string>
  <string name="database_migration_activity__skip">דלג</string>
  <string name="database_migration_activity__import">ייבא</string>
  <string name="database_migration_activity__this_could_take_a_moment_please_be_patient">זה עשוי לקחת כמה רגעים. אנא הייה סבלני, ניידע אותך כשהיבוא יושלם.</string>
  <string name="database_migration_activity__importing">מייבא</string>
  <!--load_more_header-->
  <string name="load_more_header__see_full_conversation">ראה שיחה מלאה</string>
  <string name="load_more_header__loading">טוען</string>
  <!--media_overview_activity-->
  <string name="media_overview_activity__no_media">אין מדיה</string>
  <!--message_recipients_list_item-->
  <string name="message_recipients_list_item__view">הצג</string>
  <string name="message_recipients_list_item__resend">שלח מחדש</string>
  <!--Displayed in a toast when user long presses an item in MyStories-->
  <string name="MyStoriesFragment__copied_sent_timestamp_to_clipboard">חותמת זמן של שליחה הועתקה ללוח.</string>
  <!--Displayed when there are no outgoing stories-->
  <string name="MyStoriesFragment__updates_to_your_story_will_show_up_here">עדכונים אל הסיפור שלך יופיעו כאן.</string>
  <!--GroupUtil-->
  <plurals name="GroupUtil_joined_the_group">
    <item quantity="one">%1$s הצטרף אל הקבוצה.</item>
    <item quantity="two">%1$s הצטרפו אל הקבוצה.</item>
    <item quantity="many">%1$s הצטרפו אל הקבוצה.</item>
    <item quantity="other">%1$s הצטרף אל הקבוצה.</item>
  </plurals>
  <string name="GroupUtil_group_name_is_now">שם הקבוצה עכשיו הוא \'%1$s\'.</string>
  <!--prompt_passphrase_activity-->
  <string name="prompt_passphrase_activity__unlock">שחרר נעילה</string>
  <!--prompt_mms_activity-->
  <string name="prompt_mms_activity__signal_requires_mms_settings_to_deliver_media_and_group_messages">Signal דורש הגדרות MMS כדי למסור הודעות מדיה והודעות קבוצתיות דרך מפעיל התקשורת שלך. המכשיר שלך לא הופך מידע זה לזמין, מה שלעיתים נכון לגבי מכשירים נעולים ותצורות מגבילות אחרות.</string>
  <string name="prompt_mms_activity__to_send_media_and_group_messages_tap_ok">כדי לשלוח מדיה והודעות קבוצתיות, הקש על \'אישור\' והשלם את ההגדרות המבוקשות. הגדרות ה־MMS עבור המפעיל שלך יכולות להימצא באופן כללי ע״י חיפוש אחר \'מפעיל ה־APN שלך\'. תצטרך לעשות זאת רק פעם אחת.</string>
  <!--BadDecryptLearnMoreDialog-->
  <string name="BadDecryptLearnMoreDialog_delivery_issue">סוגיית מסירה</string>
  <string name="BadDecryptLearnMoreDialog_couldnt_be_delivered_individual">הודעה, מדבקה, תגובה או אישור קריאה לא יכלו להימסר אליך מאת %s. הצד השני ניסה אולי לשלוח זאת ישירות אליך, או בקבוצה.</string>
  <string name="BadDecryptLearnMoreDialog_couldnt_be_delivered_group">הודעה, מדבקה, תגובה או אישור קריאה לא יכלו להימסר אליך מאת %s.</string>
  <!--profile_create_activity-->
  <string name="CreateProfileActivity_first_name_required">שם פרטי (דרוש)</string>
  <string name="CreateProfileActivity_last_name_optional">שם משפחה (רשותי)</string>
  <string name="CreateProfileActivity_next">הבא</string>
  <string name="CreateProfileActivity__username">שם משתמש</string>
  <string name="CreateProfileActivity__create_a_username">צור שם משתמש</string>
  <string name="CreateProfileActivity_custom_mms_group_names_and_photos_will_only_be_visible_to_you">שמות ותמונות של קבוצת MMS מותאמת אישית יהיו גלויים רק לך.</string>
  <string name="CreateProfileActivity_group_descriptions_will_be_visible_to_members_of_this_group_and_people_who_have_been_invited">תיאורי קבוצה יהיו גלויים אל חברי הקבוצה הזאת ואל אנשים שהוזמנו.</string>
  <!--EditAboutFragment-->
  <string name="EditAboutFragment_about">אודות</string>
  <string name="EditAboutFragment_write_a_few_words_about_yourself">כתוב כמה מילים על עצמך…</string>
  <string name="EditAboutFragment_count">%1$d/%2$d</string>
  <string name="EditAboutFragment_speak_freely">דבר בחופשיות</string>
  <string name="EditAboutFragment_encrypted">מוצפן</string>
  <string name="EditAboutFragment_be_kind">תהיו אדיבים</string>
  <string name="EditAboutFragment_coffee_lover">אוהב קפה</string>
  <string name="EditAboutFragment_free_to_chat">פנוי לשיחה</string>
  <string name="EditAboutFragment_taking_a_break">לוקח הפסקה</string>
  <string name="EditAboutFragment_working_on_something_new">עובד על משהו חדש</string>
  <!--EditProfileFragment-->
  <string name="EditProfileFragment__edit_group">ערוך קבוצה</string>
  <string name="EditProfileFragment__group_name">שם קבוצה</string>
  <string name="EditProfileFragment__group_description">תיאור קבוצה</string>
  <!--EditProfileNameFragment-->
  <string name="EditProfileNameFragment_your_name">שמך</string>
  <string name="EditProfileNameFragment_first_name">שם פרטי</string>
  <string name="EditProfileNameFragment_last_name_optional">שם משפחה (רשותי)</string>
  <string name="EditProfileNameFragment_save">שמור</string>
  <string name="EditProfileNameFragment_failed_to_save_due_to_network_issues_try_again_later">נכשל בשמירה עקב סוגיות רשת. נסה שוב מאוחר יותר.</string>
  <!--recipient_preferences_activity-->
  <string name="recipient_preference_activity__shared_media">מדיה משותפת</string>
  <!--recipients_panel-->
  <string name="recipients_panel__to"><small>הכנס שם או מספר</small></string>
  <!--verify_display_fragment-->
  <string name="verify_display_fragment__to_verify_the_security_of_your_end_to_end_encryption_with_s"><![CDATA[כדי לוודא את האבטחה של ההצפנה מקצה־אל־קצה שלך עם %s, השווה את המספרים לעיל עם המכשיר של הצד השני. אתה יכול גם לסרוק את הקוד במכשיר של הצד שני. <a href="https://signal.org/redirect/safety-numbers">למד עוד.</a>]]></string>
  <string name="verify_display_fragment__tap_to_scan">הקש כדי לסרוק</string>
  <string name="verify_display_fragment__successful_match">התאמה מוצלחת</string>
  <string name="verify_display_fragment__failed_to_verify_safety_number">נכשל בווידוא מספר ביטחון</string>
  <string name="verify_display_fragment__loading">טוען…</string>
  <string name="verify_display_fragment__mark_as_verified">סמן כמוֻדא</string>
  <string name="verify_display_fragment__clear_verification">נקה וידוא</string>
  <!--verify_identity-->
  <string name="verify_identity__share_safety_number">שתף מספר ביטחון</string>
  <!--verity_scan_fragment-->
  <string name="verify_scan_fragment__scan_the_qr_code_on_your_contact">סרוק את קוד ה־QR במכשיר של איש הקשר שלך.</string>
  <!--webrtc_answer_decline_button-->
  <string name="webrtc_answer_decline_button__swipe_up_to_answer">החלק למעלה כדי לענות</string>
  <string name="webrtc_answer_decline_button__swipe_down_to_reject">החלק למטה כדי לדחות</string>
  <!--message_details_header-->
  <string name="message_details_header__issues_need_your_attention">מספר סוגיות דורשות את תשומת לבך.</string>
  <string name="message_details_header_sent">נשלח</string>
  <string name="message_details_header_received">התקבל</string>
  <string name="message_details_header_disappears">נעלם</string>
  <string name="message_details_header_via">דרך</string>
  <!--message_details_recipient_header-->
  <string name="message_details_recipient_header__pending_send">ממתין</string>
  <string name="message_details_recipient_header__sent_to">נשלחה אל</string>
  <string name="message_details_recipient_header__sent_from">נשלחה מאת</string>
  <string name="message_details_recipient_header__delivered_to">נמסרה אל</string>
  <string name="message_details_recipient_header__read_by">נקראה ע״י</string>
  <string name="message_details_recipient_header__not_sent">לא נשלחה</string>
  <string name="message_details_recipient_header__viewed">נצפה ע״י</string>
  <string name="message_details_recipient_header__skipped">מדולג</string>
  <!--message_Details_recipient-->
  <string name="message_details_recipient__failed_to_send">נכשל בשליחה</string>
  <string name="message_details_recipient__new_safety_number">מספר ביטחון חדש</string>
  <!--AndroidManifest.xml-->
  <string name="AndroidManifest__create_passphrase">צור משפט־סיסמה</string>
  <string name="AndroidManifest__select_contacts">בחר אנשי קשר</string>
  <string name="AndroidManifest__change_passphrase">שנה משפט־סיסמה</string>
  <string name="AndroidManifest__verify_safety_number">וודא מספר ביטחון</string>
  <string name="AndroidManifest__log_submit">הגש יומן ניפוי תקלים</string>
  <string name="AndroidManifest__media_preview">תצוגה מקדימה של מדיה</string>
  <string name="AndroidManifest__message_details">פרטי הודעה</string>
  <string name="AndroidManifest__linked_devices">מכשירים מקושרים</string>
  <string name="AndroidManifest__invite_friends">הזמן חברים</string>
  <string name="AndroidManifest_archived_conversations">שיחות בארכיון</string>
  <string name="AndroidManifest_remove_photo">הסר תמונה</string>
  <!--Message Requests Megaphone-->
  <string name="MessageRequestsMegaphone__message_requests">בקשות התכתבות</string>
  <string name="MessageRequestsMegaphone__users_can_now_choose_to_accept">משתמשים יכולים כעת לבחור לאשר שיחה חדשה. שמות פרופיל מאפשרים לאנשים לדעת עם מי הם מתכתבים.</string>
  <string name="MessageRequestsMegaphone__add_profile_name">הוסף שם פרופיל</string>
  <!--HelpFragment-->
  <string name="HelpFragment__have_you_read_our_faq_yet">האם קראת כבר את השאלות הנפוצות?</string>
  <string name="HelpFragment__next">הבא</string>
  <string name="HelpFragment__contact_us">צור קשר</string>
  <string name="HelpFragment__tell_us_whats_going_on">ספר לנו מה הולך</string>
  <string name="HelpFragment__include_debug_log">כלול יומן ניפוי תקלים.</string>
  <string name="HelpFragment__whats_this">מה זה?</string>
  <string name="HelpFragment__how_do_you_feel">איך אתה מרגיש? (רשותי)</string>
  <string name="HelpFragment__tell_us_why_youre_reaching_out">ספר לנו מדוע אתה יוצר קשר.</string>
  <string name="HelpFragment__support_info">מידע תמיכה</string>
  <string name="HelpFragment__signal_android_support_request">בקשת תמיכה של Signal Android</string>
  <string name="HelpFragment__debug_log">יומן ניפוי תקלים:</string>
  <string name="HelpFragment__could_not_upload_logs">לא היה ניתן להעלות יומן</string>
  <string name="HelpFragment__please_be_as_descriptive_as_possible">אנא הייה מפורט ככל האפשר כדי לעזור לנו להבין את הסוגייה.</string>
  <string-array name="HelpFragment__categories_4">
    <item>\-\- יש לבחור אפשרות \-\-</item>
    <item>משהו לא עובד</item>
    <item>בקשת פיצ׳ר</item>
    <item>שאלה</item>
    <item>פידבק</item>
    <item>אחר</item>
    <item>תשלומים (MobileCoin)</item>
    <item>תרומות ותגים</item>
  </string-array>
  <!--ReactWithAnyEmojiBottomSheetDialogFragment-->
  <string name="ReactWithAnyEmojiBottomSheetDialogFragment__this_message">הודעה זו</string>
  <string name="ReactWithAnyEmojiBottomSheetDialogFragment__recently_used">בשימוש לאחרונה</string>
  <string name="ReactWithAnyEmojiBottomSheetDialogFragment__smileys_and_people">פרצופונים ואנשים</string>
  <string name="ReactWithAnyEmojiBottomSheetDialogFragment__nature">טבע</string>
  <string name="ReactWithAnyEmojiBottomSheetDialogFragment__food">אוכל</string>
  <string name="ReactWithAnyEmojiBottomSheetDialogFragment__activities">פעילויות</string>
  <string name="ReactWithAnyEmojiBottomSheetDialogFragment__places">מקומות</string>
  <string name="ReactWithAnyEmojiBottomSheetDialogFragment__objects">חפצים</string>
  <string name="ReactWithAnyEmojiBottomSheetDialogFragment__symbols">סמלים</string>
  <string name="ReactWithAnyEmojiBottomSheetDialogFragment__flags">דגלים</string>
  <string name="ReactWithAnyEmojiBottomSheetDialogFragment__emoticons">רגשונים</string>
  <string name="ReactWithAnyEmojiBottomSheetDialogFragment__no_results_found">תוצאות לא נמצאו</string>
  <!--arrays.xml-->
  <string name="arrays__use_default">השתמש בברירת מחדל</string>
  <string name="arrays__use_custom">השתמש במותאם אישית</string>
  <string name="arrays__mute_for_one_hour">השתק למשך שעה</string>
  <string name="arrays__mute_for_eight_hours">השתק למשך 8 שעות</string>
  <string name="arrays__mute_for_one_day">השתק למשך יום</string>
  <string name="arrays__mute_for_seven_days">השתק למשך 7 ימים</string>
  <string name="arrays__always">תמיד</string>
  <string name="arrays__settings_default">ברירת מחדל</string>
  <string name="arrays__enabled">מאופשר</string>
  <string name="arrays__disabled">מושבת</string>
  <string name="arrays__name_and_message">שם והודעה</string>
  <string name="arrays__name_only">שם בלבד</string>
  <string name="arrays__no_name_or_message">ללא שם או הודעה</string>
  <string name="arrays__images">תמונות</string>
  <string name="arrays__audio">שמע</string>
  <string name="arrays__video">סרטון</string>
  <string name="arrays__documents">מסמכים</string>
  <string name="arrays__small">קטן</string>
  <string name="arrays__normal">רגיל</string>
  <string name="arrays__large">גדול</string>
  <string name="arrays__extra_large">גדול מאוד</string>
  <string name="arrays__default">ברירת מחדל</string>
  <string name="arrays__high">גבוה</string>
  <string name="arrays__max">מרבי</string>
  <!--plurals.xml-->
  <plurals name="hours_ago">
    <item quantity="one">שע\' %d</item>
    <item quantity="two">%d שע\'</item>
    <item quantity="many">%d שע\'</item>
    <item quantity="other">%d שע\'</item>
  </plurals>
  <!--preferences.xml-->
  <string name="preferences_beta">בטא</string>
  <string name="preferences__sms_mms">מסרון ו־MMS</string>
  <string name="preferences__pref_all_sms_title">קבל את כל המסרונים</string>
  <string name="preferences__pref_all_mms_title">קבל את כל ה־MMS</string>
  <string name="preferences__use_signal_for_viewing_and_storing_all_incoming_text_messages">השתמש ב־Signal עבור כל הודעות הטקסט הנכנסות</string>
  <string name="preferences__use_signal_for_viewing_and_storing_all_incoming_multimedia_messages">השתמש ב־Signal עבור כל הודעות המולטימדיה הנכנסות</string>
  <string name="preferences__pref_enter_sends_title">מקש Enter שולח</string>
  <string name="preferences__pressing_the_enter_key_will_send_text_messages">לחיצה על מקש Enter תישלח הודעות טקסט</string>
  <string name="preferences__pref_use_address_book_photos">השתמש בתמונות של פנקס הכתובות</string>
  <string name="preferences__display_contact_photos_from_your_address_book_if_available">הצג תמונות אנשי קשר מפנקס הכתובות אם זמינות</string>
  <string name="preferences__generate_link_previews">חולל תצוגות מקדימות של קישורים</string>
  <string name="preferences__retrieve_link_previews_from_websites_for_messages">אחזר תצוגות מקדימות של קישורים ישירות מאתרים עבור הודעות שאתה שולח.</string>
  <string name="preferences__choose_identity">בחר זהות</string>
  <string name="preferences__choose_your_contact_entry_from_the_contacts_list">בחר את רשומת איש הקשר שלך מתוך רשימת אנשי הקשר.</string>
  <string name="preferences__change_passphrase">שנה משפט־סיסמה</string>
  <string name="preferences__change_your_passphrase">שנה את משפט־הסיסמה שלך</string>
  <string name="preferences__enable_passphrase">אפשר נעילת מסך עם משפט־סיסמה</string>
  <string name="preferences__lock_signal_and_message_notifications_with_a_passphrase">נעל מסך והתראות באמצעות משפט־סיסמה</string>
  <string name="preferences__screen_security">אבטחת מסך</string>
  <string name="preferences__disable_screen_security_to_allow_screen_shots">חסום צילומי מסך ברשימת האחרונים ובתוך היישום</string>
  <string name="preferences__auto_lock_signal_after_a_specified_time_interval_of_inactivity">נעל באופן אוטומטי את Signal לאחר מרווח זמן מסוים של אי־פעילות</string>
  <string name="preferences__inactivity_timeout_passphrase">משפט־סיסמה לאחר פסק זמן של אי־פעילות</string>
  <string name="preferences__inactivity_timeout_interval">מרווח פסק זמן אי־פעילות</string>
  <string name="preferences__notifications">התראות</string>
  <string name="preferences__led_color">צבע LED</string>
  <string name="preferences__led_color_unknown">בלתי ידוע</string>
  <string name="preferences__pref_led_blink_title">תבנית הבהוב LED</string>
  <string name="preferences__customize">התאם אישית</string>
  <string name="preferences__change_sound_and_vibration">שנה צליל ורטט</string>
  <string name="preferences__sound">קול</string>
  <string name="preferences__silent">שקט</string>
  <string name="preferences__default">ברירת מחדל</string>
  <string name="preferences__repeat_alerts">חזור על התרעות</string>
  <string name="preferences__never">אף פעם</string>
  <string name="preferences__one_time">פעם אחת</string>
  <string name="preferences__two_times">פעמיים</string>
  <string name="preferences__three_times">שלוש פעמים</string>
  <string name="preferences__five_times">חמש פעמים</string>
  <string name="preferences__ten_times">עשר פעמים</string>
  <string name="preferences__vibrate">הרטט</string>
  <string name="preferences__green">ירוק</string>
  <string name="preferences__red">אדום</string>
  <string name="preferences__blue">כחול</string>
  <string name="preferences__orange">כתום</string>
  <string name="preferences__cyan">ציאן</string>
  <string name="preferences__magenta">מג\'נטה</string>
  <string name="preferences__white">לבן</string>
  <string name="preferences__none">ללא</string>
  <string name="preferences__fast">מהיר</string>
  <string name="preferences__normal">רגיל</string>
  <string name="preferences__slow">איטי</string>
  <string name="preferences__help">עזרה</string>
  <string name="preferences__advanced">מתקדם</string>
  <string name="preferences__donate_to_signal">תרום אל Molly</string>
  <!--Preference label for making one-time donations to Signal-->
  <string name="preferences__one_time_donation">תרומה חד־פעמית</string>
  <string name="preferences__privacy">פרטיות</string>
  <!--Preference label for stories-->
  <string name="preferences__stories">סטוריז</string>
  <string name="preferences__mms_user_agent">סוכן משתמש MMS</string>
  <string name="preferences__advanced_mms_access_point_names">הגדרות MMS ידניות</string>
  <string name="preferences__mmsc_url">כתובת MMSC</string>
  <string name="preferences__mms_proxy_host">מארח יפוי־כוח MMS</string>
  <string name="preferences__mms_proxy_port">פתחת יפוי־כוח MMS</string>
  <string name="preferences__mmsc_username">שם משתמש MMSC</string>
  <string name="preferences__mmsc_password">סיסמת MMSC</string>
  <string name="preferences__sms_delivery_reports">דוחות מסירת מסרונים</string>
  <string name="preferences__request_a_delivery_report_for_each_sms_message_you_send">בקש דוח מסירה לכל מסרון שאתה שולח</string>
  <string name="preferences__data_and_storage">נתונים ואחסון</string>
  <string name="preferences__storage">אחסון</string>
  <string name="preferences__payments">תשלומים</string>
  <!--Privacy settings payments section description-->
  <string name="preferences__payment_lock">נעילת אבטחה לתשלום</string>
  <string name="preferences__payments_beta">תשלומים (בטא)</string>
  <string name="preferences__conversation_length_limit">מגבלת אורך שיחה</string>
  <string name="preferences__keep_messages">שמור הודעות</string>
  <string name="preferences__clear_message_history">נקה היסטורית הודעות</string>
  <string name="preferences__linked_devices">מכשירים מקושרים</string>
  <string name="preferences__light_theme">בהירה</string>
  <string name="preferences__dark_theme">כהה</string>
  <string name="preferences__appearance">מראה</string>
  <string name="preferences__theme">ערכת נושא</string>
  <string name="preferences__chat_wallpaper">טפט התכתבות</string>
  <string name="preferences__chat_color_and_wallpaper">צבע התכתבות וטפט</string>
  <string name="preferences__disable_pin">השבת PIN</string>
  <string name="preferences__enable_pin">אפשר PIN</string>
  <string name="preferences__if_you_disable_the_pin_you_will_lose_all_data">אם תשבית את ה־PIN, תאבד את כל הנתונים כאשר תירשם מחדש אל Signal אלא אם תגבה ותשחזר באופן ידני. אינך יכול להפעיל נעילת הרשמה בזמן שה־PIN מושבת.</string>
  <string name="preferences__pins_keep_information_stored_with_signal_encrypted_so_only_you_can_access_it">קודי PIN שומרים על מידע מאוחסן עם Signal מוצפן כך שרק אתה יכול להשיג גישה אליו. הפרופיל, ההגדרות ואנשי הקשר שלך ישוחזרו כשתתקין מחדש את Signal. לא תצטרך את ה־PIN שלך כדי לפתוח את היישום.</string>
  <string name="preferences__system_default">ברירת מחדל</string>
  <string name="preferences__language">שפה</string>
  <string name="preferences__signal_messages_and_calls">הודעות ושיחות של Signal</string>
  <string name="preferences__advanced_pin_settings">הגדרות PIN מתקדמות</string>
  <string name="preferences__free_private_messages_and_calls">הודעות ושיחות פרטיות חינמיות אל משתמשי Signal</string>
  <string name="preferences__submit_debug_log">הגש יומן ניפוי תקלים</string>
  <string name="preferences__delete_account">מחק חשבון</string>
  <string name="preferences__support_wifi_calling">מצב תאימות \'התקשרות דרך WiFi\'</string>
  <string name="preferences__enable_if_your_device_supports_sms_mms_delivery_over_wifi">אפשר אם המכשיר שלך משתמש במשלוח של מסרונים או MMS על גבי WiFi (אפשר רק כאשר מצב תאימות \'התקשרות דרך WiFi\' מאופשר במכשיר שלך)</string>
  <string name="preferences__incognito_keyboard">מקלדת סמויה</string>
  <string name="preferences__read_receipts">אישורי קריאה</string>
  <string name="preferences__if_read_receipts_are_disabled_you_wont_be_able_to_see_read_receipts">אם אישורי קריאה מושבתים, לא תוכל לראות אישורי קריאה מאחרים.</string>
  <string name="preferences__typing_indicators">מחווני הקלדה</string>
  <string name="preferences__if_typing_indicators_are_disabled_you_wont_be_able_to_see_typing_indicators">אם מחווני הקלדה מושבתים, לא תוכל לראות מחווני הקלדה מאחרים.</string>
  <string name="preferences__request_keyboard_to_disable">בקש מהמקלדת להשבית למידה מותאמת אישית.</string>
  <string name="preferences__this_setting_is_not_a_guarantee">הגדרה זו אינה מובטחת, והמקלדת שלך עשויה להתעלם ממנה.</string>
  <string name="preferences_app_protection__blocked_users">משתמשים חסומים</string>
  <string name="preferences_chats__when_using_mobile_data">בעת שימוש בנתונים ניידים</string>
  <string name="preferences_chats__when_using_wifi">בעת שימוש ב־Wi-Fi</string>
  <string name="preferences_chats__when_roaming">בעת נדידה</string>
  <string name="preferences_chats__media_auto_download">הורדה אוטומטית של מדיה</string>
  <string name="preferences_chats__message_history">היסטורית הודעות</string>
  <string name="preferences_storage__storage_usage">שימוש באחסון</string>
  <string name="preferences_storage__photos">תמונות</string>
  <string name="preferences_storage__videos">סרטונים</string>
  <string name="preferences_storage__files">קבצים</string>
  <string name="preferences_storage__audio">שמע</string>
  <string name="preferences_storage__review_storage">סקור אחסון</string>
  <string name="preferences_storage__delete_older_messages">למחוק הודעות ישנות יותר?</string>
  <string name="preferences_storage__clear_message_history">לנקות היסטורית הודעות?</string>
  <string name="preferences_storage__this_will_permanently_delete_all_message_history_and_media">זה ימחק לצמיתות את כל היסטורית ההודעות והמדיה מהמכשיר שלך אשר ישנים יותר מן %1$s.</string>
  <string name="preferences_storage__this_will_permanently_trim_all_conversations_to_the_d_most_recent_messages">זה יקצץ לצמיתות את כל השיחות שלך אל %1$s ההודעות האחרונות.</string>
  <string name="preferences_storage__this_will_delete_all_message_history_and_media_from_your_device">זה ימחק לצמיתות את כל היסטורית ההודעות והמדיה מהמכשיר שלך.</string>
  <string name="preferences_storage__are_you_sure_you_want_to_delete_all_message_history">האם אתה בטוח שאתה רוצה למחוק את כל היסטורית ההודעות?</string>
  <string name="preferences_storage__all_message_history_will_be_permanently_removed_this_action_cannot_be_undone">כל היסטורית ההודעות תימחק לצמיתות. פעולה זו אינה ניתנת לביטול.</string>
  <string name="preferences_storage__delete_all_now">מחק הכול עכשיו</string>
  <string name="preferences_storage__forever">לנצח</string>
  <string name="preferences_storage__one_year">שנה 1</string>
  <string name="preferences_storage__six_months">6 חודשים</string>
  <string name="preferences_storage__thirty_days">30 ימים</string>
  <string name="preferences_storage__none">אין</string>
  <string name="preferences_storage__s_messages">%1$s הודעות</string>
  <string name="preferences_storage__custom">מותאם אישית</string>
  <string name="preferences_advanced__use_system_emoji">השתמש באימוג’י של מערכת</string>
  <string name="preferences_advanced__disable_signal_built_in_emoji_support">השבת תמיכת אימוג’י מובנית של Signal</string>
  <string name="preferences_advanced__relay_all_calls_through_the_signal_server_to_avoid_revealing_your_ip_address">שדר את כל השיחות דרך שרת Signal כדי להימנע מחשיפת כתובת ה־IP שלך לאיש הקשר שלך. אפשור יפחית איכות שיחה.</string>
  <string name="preferences_advanced__always_relay_calls">שדר מחדש שיחות תמיד</string>
  <string name="preferences_app_protection__who_can">מי יכול…</string>
  <string name="preferences_app_protection__app_access">גישת יישום</string>
  <string name="preferences_app_protection__communication">תקשורת</string>
  <!--Privacy settings payments section title-->
  <string name="preferences_app_protection__payments">תשלומים</string>
  <string name="preferences_chats__chats">התכתבויות</string>
  <string name="preferences_data_and_storage__manage_storage">נהל אחסון</string>
  <string name="preferences_data_and_storage__calls">שיחות</string>
  <string name="preferences_data_and_storage__use_less_data_for_calls">השתמש בפחות נתונים עבור שיחות</string>
  <string name="preferences_data_and_storage__never">אף פעם</string>
  <string name="preferences_data_and_storage__wifi_and_mobile_data">WiFi ונתונים סלולריים</string>
  <string name="preferences_data_and_storage__mobile_data_only">נתונים סלולריים בלבד</string>
  <string name="preference_data_and_storage__using_less_data_may_improve_calls_on_bad_networks">שימוש בפחות נתונים עשוי לשפר שיחות על רשתות גרועות</string>
  <string name="preferences_notifications__messages">הודעות</string>
  <string name="preferences_notifications__events">אירועים</string>
  <string name="preferences_notifications__in_chat_sounds">צלילים בתוך התכתבויות</string>
  <string name="preferences_notifications__show">הראה</string>
  <string name="preferences_notifications__calls">שיחות</string>
  <string name="preferences_notifications__ringtone">צלצול</string>
  <string name="preferences_chats__show_invitation_prompts">הראה הקפצות הזמנה</string>
  <string name="preferences_chats__display_invitation_prompts_for_contacts_without_signal">הצג הקפצות הזמנה עבור אנשי קשר חסרי Signal</string>
  <string name="preferences_chats__message_text_size">גודל גופן הודעה</string>
  <string name="preferences_events__contact_joined_signal">איש קשר הצטרף אל Signal</string>
  <string name="preferences_notifications__priority">עדיפות</string>
  <!--Heading for the \'censorship circumvention\' section of privacy preferences-->
  <string name="preferences_communication__category_censorship_circumvention">עקיפת צנזורה</string>
  <!--Title of the \'censorship circumvention\' toggle switch-->
  <string name="preferences_communication__censorship_circumvention">עקיפת צנזורה</string>
  <string name="preferences_communication__censorship_circumvention_if_enabled_signal_will_attempt_to_circumvent_censorship">אם מאופשר, Signal ינסה לעקוף צנזורה. אל תאפשר מאפיין זה אלא אם אתה במיקום שבו Signal מצונזר.</string>
  <!--Summary text for \'censorship circumvention\' toggle. Indicates that we automatically enabled it because we believe you\'re in a censored country-->
  <string name="preferences_communication__censorship_circumvention_has_been_activated_based_on_your_accounts_phone_number">עקיפת צנזורה הופעלה על סמך מספר הטלפון של החשבון שלך.</string>
  <!--Summary text for \'censorship circumvention\' toggle. Indicates that you disabled it even though we believe you\'re in a censored country-->
  <string name="preferences_communication__censorship_circumvention_you_have_manually_disabled">הִשְׁבַּתָּ באופן ידני עקיפת צנזורה.</string>
  <!--Summary text for \'censorship circumvention\' toggle. Indicates that you cannot use it because you\'re already connected to the Signal service-->
  <string name="preferences_communication__censorship_circumvention_is_not_necessary_you_are_already_connected">עקיפת צנזורה אינה הכרחית; אתה מחובר כבר אל שירות Signal.</string>
  <!--Summary text for \'censorship circumvention\' toggle. Indicates that you cannot use it because you\'re not connected to the internet-->
  <string name="preferences_communication__censorship_circumvention_can_only_be_activated_when_connected_to_the_internet">עקיפת צנזורה יכולה להיפעל בעת התחברות אל האינטרנט.</string>
  <string name="preferences_communication__category_sealed_sender">שולח אטום</string>
  <string name="preferences_communication__sealed_sender_display_indicators">הצג מחוונים</string>
  <string name="preferences_communication__sealed_sender_display_indicators_description">הראה איקון מעמד כאשר אתה בוחר \"פרטי הודעה\" בהודעות שנמסרו ע״י שימוש בשולח אטום.</string>
  <string name="preferences_communication__sealed_sender_allow_from_anyone">התר מכל אחד</string>
  <string name="preferences_communication__sealed_sender_allow_from_anyone_description">אפשר שולח אטום עבור הודעות נכנסות מאת אי־אנשי קשר ומאת אנשים איתם לא שיתפת את הפרופיל שלך.</string>
  <string name="preferences_communication__sealed_sender_learn_more">למד עוד</string>
  <string name="preferences_setup_a_username">הגדר שם משתמש</string>
  <string name="preferences_proxy">יפוי כוח</string>
  <string name="preferences_use_proxy">השתמש ביפוי כוח</string>
  <string name="preferences_off">כבוי</string>
  <string name="preferences_on">מופעל</string>
  <string name="preferences_proxy_address">כתובת יפוי כוח</string>
  <string name="preferences_only_use_a_proxy_if">השתמש בייפוי כוח רק אם אינך מסוגל להתחבר אל Signal על נתונים סלולריים או Wi-Fi.</string>
  <string name="preferences_share">שתף</string>
  <string name="preferences_save">שמור</string>
  <string name="preferences_connecting_to_proxy">מתחבר אל יפוי כוח…</string>
  <string name="preferences_connected_to_proxy">מחובר אל יפוי כוח</string>
  <string name="preferences_connection_failed">חיבור נכשל</string>
  <string name="preferences_couldnt_connect_to_the_proxy">לא היה ניתן להתחבר אל יפוי הכוח. בדוק את כתובת יפוי הכוח ונסה שוב.</string>
  <string name="preferences_you_are_connected_to_the_proxy">אתה מחובר אל יפוי הכוח. אתה יכול לכבות את יפוי הכוח בכל זמן מתוך ההגדרות.</string>
  <string name="preferences_success">הצלחה</string>
  <string name="preferences_failed_to_connect">נכשל בהתחברות</string>
  <string name="preferences_enter_proxy_address">הכנס כתובת יפוי כוח</string>
  <string name="configurable_single_select__customize_option">התאם אישית אפשרות</string>
  <!--Internal only preferences-->
  <!--Payments-->
  <string name="PaymentsActivityFragment__all_activity">כל הפעילות</string>
  <string name="PaymentsAllActivityFragment__all">הכול</string>
  <string name="PaymentsAllActivityFragment__sent">נשלח</string>
  <string name="PaymentsAllActivityFragment__received">התקבל</string>
  <string name="PaymentsHomeFragment__introducing_payments">היכרות עם תשלומים (בטא)</string>
  <string name="PaymentsHomeFragment__use_signal_to_send_and_receive">השתמש ב־Molly כדי לשלוח ולקבל MobileCoin, מטבע דיגיטלי חדש ממוקד פרטיות. הפעל כדי להתחיל.</string>
  <string name="PaymentsHomeFragment__activate_payments">הפעל תשלומים</string>
  <string name="PaymentsHomeFragment__activating_payments">מפעיל תשלומים…</string>
  <string name="PaymentsHomeFragment__restore_payments_account">שחזר חשבון תשלומים</string>
  <string name="PaymentsHomeFragment__no_recent_activity_yet">אין פעילות מהזמן האחרון עדיין</string>
  <string name="PaymentsHomeFragment__pending_requests">בקשות ממתינות</string>
  <string name="PaymentsHomeFragment__recent_activity">פעילות מהזמן האחרון</string>
  <string name="PaymentsHomeFragment__see_all">ראה הכול</string>
  <string name="PaymentsHomeFragment__add_funds">הוסף כספים</string>
  <string name="PaymentsHomeFragment__send">שלח</string>
  <string name="PaymentsHomeFragment__sent_s">%1$s נשלחו</string>
  <string name="PaymentsHomeFragment__received_s">%1$s התקבלו</string>
  <string name="PaymentsHomeFragment__transfer_to_exchange">העבר אל מסחר</string>
  <string name="PaymentsHomeFragment__currency_conversion">המרת מטבע</string>
  <string name="PaymentsHomeFragment__deactivate_payments">בטל הפעלת תשלומים</string>
  <string name="PaymentsHomeFragment__recovery_phrase">משפט השבה</string>
  <string name="PaymentsHomeFragment__help">עזרה</string>
  <string name="PaymentsHomeFragment__coin_cleanup_fee">עמלת ניקוי מטבעות</string>
  <string name="PaymentsHomeFragment__sent_payment">תשלום נשלח</string>
  <string name="PaymentsHomeFragment__received_payment">תשלום התקבל</string>
  <string name="PaymentsHomeFragment__processing_payment">מעבד תשלום</string>
  <string name="PaymentsHomeFragment__unknown_amount">---</string>
  <string name="PaymentsHomeFragment__currency_conversion_not_available">המרת מטבע אינה זמינה</string>
  <string name="PaymentsHomeFragment__cant_display_currency_conversion">לא ניתן להציג המרת מטבע. בדוק את החיבור של הטלפון שלך ונסה שוב.</string>
  <string name="PaymentsHomeFragment__payments_is_not_available_in_your_region">תשלומים אינם זמינים באזור שלך.</string>
  <string name="PaymentsHomeFragment__could_not_enable_payments">לא היה ניתן לאפשר תשלומים. נסה שוב מאוחר יותר.</string>
  <string name="PaymentsHomeFragment__deactivate_payments_question">לבטל הפעלת תשלומים?</string>
  <string name="PaymentsHomeFragment__you_will_not_be_able_to_send">לא תוכל לשלוח או לקבל MobileCoin ב־Molly אם תבטל הפעלת תשלומים.</string>
  <string name="PaymentsHomeFragment__deactivate">בטל הפעלה</string>
  <string name="PaymentsHomeFragment__continue">המשך</string>
  <string name="PaymentsHomeFragment__balance_is_not_currently_available">מאזן אינו זמין כרגע.</string>
  <string name="PaymentsHomeFragment__payments_deactivated">הפעלת תשלומים בוטלה.</string>
  <string name="PaymentsHomeFragment__payment_failed">תשלום נכשל</string>
  <string name="PaymentsHomeFragment__details">פרטים</string>
  <string name="PaymentsHomeFragment__you_can_use_signal_to_send">אתה יכול להשתמש ב־Molly כדי לשלוח ולקבל MobileCoin. כל התשלומים כפופים אל תנאי השימוש עבור MobileCoins וארנק MobileCoin. זהו מאפיין בטא כך שאתה עשוי להיתקל במספר סוגיות ותשלומים או מאזנים שיתכן שתאבד אינם ניתנים להשבה.</string>
  <string name="PaymentsHomeFragment__activate">הפעל</string>
  <string name="PaymentsHomeFragment__view_mobile_coin_terms">הצג תנאי MobileCoin</string>
<<<<<<< HEAD
  <string name="PaymentsHomeFragment__payments_not_available">תשלומים ב־Molly אינם זמינים יותר. אתה עדיין יכול להעביר כספים אל מסחר אבל אתה לא יכול יותר לשלוח ולקבל תשלומים או להוסיף כספים.</string>
=======
  <string name="PaymentsHomeFragment__payments_not_available">תשלומים ב־Signal אינם זמינים יותר. אתה עדיין יכול להעביר כספים אל מסחר אבל אתה לא יכול יותר לשלוח ולקבל תשלומים או להוסיף כספים.</string>
  <!--Alert dialog title which shows up after a payment to turn on payment lock-->
  <string name="PaymentsHomeFragment__turn_on">להפעיל נעילת אבטחה לתשלום עבור העברות עתידיות?</string>
  <!--Alert dialog description for why payment lock should be enabled before sending payments-->
  <string name="PaymentsHomeFragment__add_an_additional_layer">אפשר להוסיף שכבת אבטחה נוספת ולדרוש נעילת מסך או טביעת אצבע ב-Android לפני שמאפשרים העברת כספים.</string>
  <!--Alert dialog button to enable payment lock-->
  <string name="PaymentsHomeFragment__enable">הפעלה</string>
  <!--Alert dialog button to not enable payment lock for now-->
  <string name="PaymentsHomeFragment__not_now">לא עכשיו</string>
>>>>>>> e379cf61
  <!--PaymentsAddMoneyFragment-->
  <string name="PaymentsAddMoneyFragment__add_funds">הוסף כספים</string>
  <string name="PaymentsAddMoneyFragment__your_wallet_address">כתובת הארנק שלך</string>
  <string name="PaymentsAddMoneyFragment__copy">העתק</string>
  <string name="PaymentsAddMoneyFragment__copied_to_clipboard">הועתק ללוח</string>
  <string name="PaymentsAddMoneyFragment__to_add_funds">כדי להוסיף כספים, שלח MobileCoin  אל כתובת הארנק שלך. התחל עסקה מהחשבון שלך במסחר שתומך ב־MobileCoin, ואז סרוק את קוד ה־QR או העתק את כתובת הארנק שלך.</string>
  <!--PaymentsDetailsFragment-->
  <string name="PaymentsDetailsFragment__details">פרטים</string>
  <string name="PaymentsDetailsFragment__status">מעמד</string>
  <string name="PaymentsDetailsFragment__submitting_payment">מגיש תשלום…</string>
  <string name="PaymentsDetailsFragment__processing_payment">מעבד תשלום…</string>
  <string name="PaymentsDetailsFragment__payment_complete">תשלום הושלם</string>
  <string name="PaymentsDetailsFragment__payment_failed">תשלום נכשל</string>
  <string name="PaymentsDetailsFragment__network_fee">עמלת רשת</string>
  <string name="PaymentsDetailsFragment__sent_by">נשלח ע״י</string>
  <string name="PaymentsDetailsFragment__sent_to_s">נשלח אל %1$s</string>
  <string name="PaymentsDetailsFragment__you_on_s_at_s">את/ה בתאריך %1$s בשעה %2$s</string>
  <string name="PaymentsDetailsFragment__s_on_s_at_s">%1$s בתאריך %2$s בשעה %3$s</string>
  <string name="PaymentsDetailsFragment__to">אל</string>
  <string name="PaymentsDetailsFragment__from">מאת</string>
  <string name="PaymentsDetailsFragment__information">פרטי עסקה כולל סכום התשלום וזמן העסקה הם חלק מן MobileCoin Ledger.</string>
  <string name="PaymentsDetailsFragment__coin_cleanup_fee">עמלת ניקוי מטבעות</string>
  <string name="PaymentsDetailsFragment__coin_cleanup_information">\"עמלת ניקוי מטבעות\" מחויבת כאשר המטבעות בחזקתך אינם יכולים להתאחד כדי להשלים עסקה. ניקוי יתיר לך להמשיך לשלוח תשלומים.</string>
  <string name="PaymentsDetailsFragment__no_details_available">אין פרטים נוספים זמינים עבור עסקה זו</string>
  <string name="PaymentsDetailsFragment__sent_payment">תשלום נשלח</string>
  <string name="PaymentsDetailsFragment__received_payment">תשלום התקבל</string>
  <string name="PaymentsDeatilsFragment__payment_completed_s">תשלום הושלם %1$s</string>
  <string name="PaymentsDetailsFragment__block_number">חסום מספר</string>
  <!--PaymentsTransferFragment-->
  <string name="PaymentsTransferFragment__transfer">העבר</string>
  <string name="PaymentsTransferFragment__scan_qr_code">סריקת קוד QR</string>
  <string name="PaymentsTransferFragment__to_scan_or_enter_wallet_address">אל: סרוק או הכנס כתובת ארנק</string>
  <string name="PaymentsTransferFragment__you_can_transfer">אתה יכול להעביר MobileCoin ע״י השלמת העברה אל כתובת הארנק שסופקה ע״י המסחר. כתובת הארנק היא המחרוזת של המספרים והאותיות שמופיעה בדרך כלל מתחת אל קוד ה־QR.</string>
  <string name="PaymentsTransferFragment__next">הבא</string>
  <string name="PaymentsTransferFragment__invalid_address">כתובת בלתי תקפה</string>
  <string name="PaymentsTransferFragment__check_the_wallet_address">בדוק את כתובת הארנק שאתה מנסה להעביר אליה ונסה שוב.</string>
  <string name="PaymentsTransferFragment__you_cant_transfer_to_your_own_signal_wallet_address">אתה לא יכול להעביר אל כתובת הארנק של Molly של עצמך. הכנס את כתובת הארנק מהחשבון שלך במסחר נתמך.</string>
  <string name="PaymentsTransferFragment__to_scan_a_qr_code_signal_needs">כדי לסרוק קוד QR, היישום Molly צריך גישה אל המצלמה.</string>
  <string name="PaymentsTransferFragment__signal_needs_the_camera_permission_to_capture_qr_code_go_to_settings">Molly צריך את הרשאת המצלמה כדי ללכוד קוד QR. לך אל הגדרות, בחר \"הרשאות\", ואפשר את \"מצלמה\".</string>
  <string name="PaymentsTransferFragment__to_scan_a_qr_code_signal_needs_access_to_the_camera">כדי לסרוק קוד QR, היישום Molly צריך גישה אל המצלמה.</string>
  <string name="PaymentsTransferFragment__settings">הגדרות</string>
  <!--PaymentsTransferQrScanFragment-->
  <string name="PaymentsTransferQrScanFragment__scan_address_qr_code">סרוק קוד QR של כתובת</string>
  <string name="PaymentsTransferQrScanFragment__scan_the_address_qr_code_of_the_payee">סרוק את קוד ה־QR של הכתובת של המשלם</string>
  <!--CreatePaymentFragment-->
  <string name="CreatePaymentFragment__request">בקשה</string>
  <string name="CreatePaymentFragment__pay">שלם</string>
  <string name="CreatePaymentFragment__available_balance_s">מאזן זמין: %1$s</string>
  <string name="CreatePaymentFragment__toggle_content_description">עורר</string>
  <string name="CreatePaymentFragment__1">1</string>
  <string name="CreatePaymentFragment__2">2</string>
  <string name="CreatePaymentFragment__3">3</string>
  <string name="CreatePaymentFragment__4">4</string>
  <string name="CreatePaymentFragment__5">5</string>
  <string name="CreatePaymentFragment__6">6</string>
  <string name="CreatePaymentFragment__7">7</string>
  <string name="CreatePaymentFragment__8">8</string>
  <string name="CreatePaymentFragment__9">9</string>
  <string name="CreatePaymentFragment__decimal">.</string>
  <string name="CreatePaymentFragment__0">0</string>
  <string name="CreatePaymentFragment__lt">&lt;</string>
  <string name="CreatePaymentFragment__backspace">מקש חזרה</string>
  <string name="CreatePaymentFragment__add_note">הוסף הערה</string>
  <string name="CreatePaymentFragment__conversions_are_just_estimates">המרות הן רק השערות ויתכן שהן לא מדויקות.</string>
  <!--EditNoteFragment-->
  <string name="EditNoteFragment_note">הערה</string>
  <!--ConfirmPaymentFragment-->
  <string name="ConfirmPayment__confirm_payment">אשר תשלום</string>
  <string name="ConfirmPayment__network_fee">עמלת רשת</string>
  <string name="ConfirmPayment__error_getting_fee">שגיאה בהשגת עמלה</string>
  <string name="ConfirmPayment__estimated_s">משוער %1$s</string>
  <string name="ConfirmPayment__to">אל</string>
  <string name="ConfirmPayment__total_amount">סכום כולל</string>
  <string name="ConfirmPayment__balance_s">מאזן: %1$s</string>
  <string name="ConfirmPayment__submitting_payment">מגיש תשלום…</string>
  <string name="ConfirmPayment__processing_payment">מעבד תשלום…</string>
  <string name="ConfirmPayment__payment_complete">תשלום הושלם</string>
  <string name="ConfirmPayment__payment_failed">תשלום נכשל</string>
  <string name="ConfirmPayment__payment_will_continue_processing">התשלום ימשיך לעבד</string>
  <string name="ConfirmPaymentFragment__invalid_recipient">מקבל בלתי תקף</string>
  <!--Biometric/Device authentication prompt title which comes up before sending a payment-->
  <string name="ConfirmPaymentFragment__unlock_to_send_payment">יש לשחרר את הנעילה כדי להעביר תשלום</string>
  <!--Title of a dialog show when we were unable to present the user\'s screenlock before sending a payment-->
  <string name="ConfirmPaymentFragment__failed_to_show_payment_lock">הצגת נעילת אבטחה לתשלום נכשלה</string>
  <!--Body of a dialog show when we were unable to present the user\'s screenlock before sending a payment-->
  <string name="ConfirmPaymentFragment__you_enabled_payment_lock_in_the_settings">הפעלת נעילת אבטחה לתשלום בהגדרות, אבל לא ניתן להציג אותה.</string>
  <!--Button in a dialog that will take the user to the privacy settings-->
  <string name="ConfirmPaymentFragment__go_to_settings">מעבר להגדרות</string>
  <string name="ConfirmPaymentFragment__this_person_has_not_activated_payments">איש זה לא הפעיל תשלומים</string>
  <string name="ConfirmPaymentFragment__unable_to_request_a_network_fee">לא היה ניתן לבקש עמלת רשת. כדי להמשיך תשלום זה, הקש על בסדר ונסה שוב.</string>
  <!--CurrencyAmountFormatter_s_at_s-->
  <string name="CurrencyAmountFormatter_s_at_s">%1$s בשעה %2$s</string>
  <!--SetCurrencyFragment-->
  <string name="SetCurrencyFragment__set_currency">הגדר מטבע</string>
  <string name="SetCurrencyFragment__all_currencies">כל המטבעות</string>
  <!--****************************************-->
  <!--menus-->
  <!--****************************************-->
  <!--contact_selection_list-->
  <string name="contact_selection_list__unknown_contact">הודעה חדשה אל…</string>
  <string name="contact_selection_list__unknown_contact_block">חסום משתמש</string>
  <string name="contact_selection_list__unknown_contact_add_to_group">הוסף לקבוצה</string>
  <!--conversation_callable_insecure-->
  <string name="conversation_callable_insecure__menu_call">התקשר</string>
  <!--conversation_callable_secure-->
  <string name="conversation_callable_secure__menu_call">שיחת Signal</string>
  <string name="conversation_callable_secure__menu_video">שיחת וידאו של Signal</string>
  <!--conversation_context-->
  <!--Heading which shows how many messages are currently selected-->
  <plurals name="conversation_context__s_selected">
    <item quantity="one">%d נבחר</item>
    <item quantity="two">%d נבחרו</item>
    <item quantity="many">%d נבחרו</item>
    <item quantity="other">%d נבחרו</item>
  </plurals>
  <!--conversation_context_image-->
  <!--Button to save a message attachment (image, file etc.)-->
  <string name="conversation_context_image__save_attachment">שמור</string>
  <!--conversation_expiring_off-->
  <string name="conversation_expiring_off__disappearing_messages">הודעות נעלמות</string>
  <!--conversation_selection-->
  <!--Button to view detailed information for a message-->
  <string name="conversation_selection__menu_message_details">מידע</string>
  <!--Button to copy a message\'s text to the clipboard-->
  <string name="conversation_selection__menu_copy">העתק</string>
  <!--Button to delete a message-->
  <string name="conversation_selection__menu_delete">מחק</string>
  <!--Button to forward a message to another person or group chat-->
  <string name="conversation_selection__menu_forward">העבר הלאה</string>
  <!--Button to reply to a message-->
  <string name="conversation_selection__menu_reply">השב</string>
  <!--Button to save a message attachment (image, file etc.)-->
  <string name="conversation_selection__menu_save">שמור</string>
  <!--Button to retry sending a message-->
  <string name="conversation_selection__menu_resend_message">שלח מחדש</string>
  <!--Button to select a message and enter selection mode-->
  <string name="conversation_selection__menu_multi_select">בחר</string>
  <!--conversation_expiring_on-->
  <!--conversation_insecure-->
  <string name="conversation_insecure__invite">הזמן</string>
  <!--conversation_list_batch-->
  <string name="conversation_list_batch__menu_delete_selected">מחק נבחרים</string>
  <string name="conversation_list_batch__menu_pin_selected">הצמד נבחרים</string>
  <string name="conversation_list_batch__menu_unpin_selected">בטל הצמדת נבחרים</string>
  <string name="conversation_list_batch__menu_select_all">בחר הכול</string>
  <string name="conversation_list_batch_archive__menu_archive_selected">אחסן בארכיון נבחרים</string>
  <string name="conversation_list_batch_unarchive__menu_unarchive_selected">הוצא מארכיון נבחרים</string>
  <string name="conversation_list_batch__menu_mark_as_read">סמן כנקרא</string>
  <string name="conversation_list_batch__menu_mark_as_unread">סמן כלא נקרא</string>
  <!--conversation_list-->
  <string name="conversation_list_settings_shortcut">קיצור דרך להגדרות</string>
  <string name="conversation_list_search_description">חפש</string>
  <string name="conversation_list__pinned">מוצמד</string>
  <string name="conversation_list__chats">התכתבויות</string>
  <string name="conversation_list__you_can_only_pin_up_to_d_chats">אתה יכול להצמיד רק עד %1$d התכתבויות</string>
  <!--conversation_list_item_view-->
  <string name="conversation_list_item_view__contact_photo_image">תמונת איש קשר</string>
  <string name="conversation_list_item_view__archived">בארכיון</string>
  <!--conversation_list_fragment-->
  <string name="conversation_list_fragment__fab_content_description">שיחה חדשה</string>
  <string name="conversation_list_fragment__open_camera_description">פתח מצלמה</string>
  <string name="conversation_list_fragment__no_chats_yet_get_started_by_messaging_a_friend">אין התכתבויות עדיין.\nהתחל ע״י שליחת הודעה אל חבר.</string>
  <!--conversation_secure_verified-->
  <string name="conversation_secure_verified__menu_reset_secure_session">אפס שיח מאובטח</string>
  <!--conversation_muted-->
  <string name="conversation_muted__unmute">בטל השתקה</string>
  <!--conversation_unmuted-->
  <string name="conversation_unmuted__mute_notifications">השתק התראות</string>
  <!--conversation-->
  <string name="conversation__menu_group_settings">הגדרות קבוצה</string>
  <string name="conversation__menu_leave_group">עזוב קבוצה</string>
  <string name="conversation__menu_view_all_media">כל המדיה</string>
  <string name="conversation__menu_conversation_settings">הגדרות שיחה</string>
  <string name="conversation__menu_add_shortcut">הוסף אל מסך הבית</string>
  <string name="conversation__menu_create_bubble">צור בועה</string>
  <!--conversation_popup-->
  <string name="conversation_popup__menu_expand_popup">הרחב חלון קופץ</string>
  <!--conversation_callable_insecure-->
  <string name="conversation_add_to_contacts__menu_add_to_contacts">הוסף לאנשי הקשר</string>
  <!--conversation_group_options-->
  <string name="convesation_group_options__recipients_list">רשימת מקבלים</string>
  <string name="conversation_group_options__delivery">מסירה</string>
  <string name="conversation_group_options__conversation">שיחה</string>
  <string name="conversation_group_options__broadcast">שידור</string>
  <!--text_secure_normal-->
  <string name="text_secure_normal__menu_new_group">קבוצה חדשה</string>
  <string name="text_secure_normal__menu_settings">הגדרות</string>
  <string name="text_secure_normal__menu_clear_passphrase">נעל</string>
  <string name="text_secure_normal__mark_all_as_read">סמן הכול כנקרא</string>
  <string name="text_secure_normal__invite_friends">הזמן חברים</string>
  <!--verify_display_fragment-->
  <string name="verify_display_fragment_context_menu__copy_to_clipboard">העתק ללוח העריכה</string>
  <string name="verify_display_fragment_context_menu__compare_with_clipboard">השווה עם לוח העריכה</string>
  <!--reminder_header-->
  <string name="reminder_header_sms_import_title">ייבא מסרוני מערכת</string>
  <string name="reminder_header_sms_import_text">הקש כדי להעתיק את הודעות המסרונים של הטלפון שלך לתוך מסד הנתונים המוצפן של Signal.</string>
  <string name="reminder_header_push_title">אפשר הודעות ושיחות של Signal</string>
  <string name="reminder_header_push_text">שדרג את חווית התקשורת שלך.</string>
  <string name="reminder_header_service_outage_text">Signal חווה קשיים טכניים. אנחנו עובדים קשות כדי לשחזר את השירות מהר ככל האפשר.</string>
  <string name="reminder_header_progress">%1$d%%</string>
  <!--media_preview-->
  <string name="media_preview__save_title">שמור</string>
  <string name="media_preview__forward_title">העבר הלאה</string>
  <string name="media_preview__share_title">שתף</string>
  <string name="media_preview__all_media_title">כל המדיה</string>
  <!--media_preview_activity-->
  <string name="media_preview_activity__media_content_description">תצוגה מקדימה של מדיה</string>
  <!--new_conversation_activity-->
  <string name="new_conversation_activity__refresh">רענן</string>
  <!--redphone_audio_popup_menu-->
  <!--Insights-->
  <string name="Insights__percent">%</string>
  <string name="Insights__title">תובנות</string>
  <string name="InsightsDashboardFragment__title">תובנות</string>
  <string name="InsightsDashboardFragment__signal_protocol_automatically_protected">פרוטוקול Signal הגן באופן אוטומטי על %1$d%% מההודעות היוצאות שלך במהלך %2$d הימים האחרונים. שיחות בין משתמשי Signal תמיד מוצפנות מקצה־אל־קצה.</string>
  <string name="InsightsDashboardFragment__spread_the_word">הפץ את המילה</string>
  <string name="InsightsDashboardFragment__not_enough_data">אין מספיק נתונים</string>
  <string name="InsightsDashboardFragment__your_insights_percentage_is_calculated_based_on">אחוז התובנות שלך מחושב על סמך הודעות יוצאות בטווח %1$d הימים האחרונים שלא נעלמו או לא נמחקו.</string>
  <string name="InsightsDashboardFragment__start_a_conversation">התחל שיחה</string>
  <string name="InsightsDashboardFragment__invite_your_contacts">התחל לתקשר באופן מאובטח ולאפשר מאפיינים חדשים שעוברים מעבר לגבולות של מסרונים בלתי מוצפנים על ידי הזמנת אנשי קשר נוספים להצטרף אל Signal.</string>
  <string name="InsightsDashboardFragment__this_stat_was_generated_locally">סטטיסטיקה זו נוצרה באופן מקומי על המכשיר שלך ויכולה להיראות רק על ידך. היא אף פעם לא מועברת אל מקום כלשהו.</string>
  <string name="InsightsDashboardFragment__encrypted_messages">הודעות מוצפנות</string>
  <string name="InsightsDashboardFragment__cancel">בטל</string>
  <string name="InsightsDashboardFragment__send">שלח</string>
  <string name="InsightsModalFragment__title">היכרות עם תובנות</string>
  <string name="InsightsModalFragment__description">גלה כמה מההודעות היוצאות שלך נשלחו באופן מאובטח, לאחר מכן הזמן בזריזות אנשי קשר חדשים כדי להמריץ את אחוז Signal שלך.</string>
  <string name="InsightsModalFragment__view_insights">הצג תובנות</string>
  <string name="FirstInviteReminder__title">הזמן אל Signal</string>
  <string name="FirstInviteReminder__description">אתה יכול להגדיל את מספר ההודעות המוצפנות שאתה שולח ב־%1$d%%</string>
  <string name="SecondInviteReminder__title">המרץ את Signal שלך</string>
  <string name="SecondInviteReminder__description">הזמן את %1$s</string>
  <string name="InsightsReminder__view_insights">הצג תובנות</string>
  <string name="InsightsReminder__invite">הזמן</string>
  <!--Edit KBS Pin-->
  <!--BaseKbsPinFragment-->
  <string name="BaseKbsPinFragment__next">הבא</string>
  <string name="BaseKbsPinFragment__create_alphanumeric_pin">צור PIN אלפאנומרי</string>
  <string name="BaseKbsPinFragment__create_numeric_pin">צור PIN מספרי</string>
  <!--CreateKbsPinFragment-->
  <plurals name="CreateKbsPinFragment__pin_must_be_at_least_characters">
    <item quantity="one">PIN חייב להיות לפחות תו %1$d</item>
    <item quantity="two">PIN חייב להיות לפחות %1$d תווים</item>
    <item quantity="many">PIN חייב להיות לפחות %1$d תווים </item>
    <item quantity="other">PIN חייב להיות לפחות %1$d תווים</item>
  </plurals>
  <plurals name="CreateKbsPinFragment__pin_must_be_at_least_digits">
    <item quantity="one">PIN חייב להיות לפחות ספרה %1$d</item>
    <item quantity="two">PIN חייב להיות לפחות %1$d ספרות</item>
    <item quantity="many">PIN חייב להיות לפחות %1$d ספרות</item>
    <item quantity="other">PIN חייב להיות לפחות %1$d ספרות</item>
  </plurals>
  <string name="CreateKbsPinFragment__create_a_new_pin">צור PIN חדש</string>
  <string name="CreateKbsPinFragment__you_can_choose_a_new_pin_as_long_as_this_device_is_registered">אתה יכול לשנות את ה־PIN שלך כל עוד מכשיר זה רשום.</string>
  <string name="CreateKbsPinFragment__create_your_pin">צור את ה־PIN שלך</string>
  <string name="CreateKbsPinFragment__pins_keep_information_stored_with_signal_encrypted">קודי PIN שומרים על מידע שמאוחסן עם Signal מוצפן כך שרק אתה תוכל להשיג גישה אליו. הפרופיל, ההגדרות ואנשי הקשר שלך ישוחזרו כשתתקין מחדש את Signal. לא תצטרך את ה־PIN שלך כדי לפתוח את היישום.</string>
  <string name="CreateKbsPinFragment__choose_a_stronger_pin">בחר PIN חזק יותר</string>
  <!--ConfirmKbsPinFragment-->
  <string name="ConfirmKbsPinFragment__pins_dont_match">קודי PIN אינם תואמים. נסה שוב.</string>
  <string name="ConfirmKbsPinFragment__confirm_your_pin">אמת את ה־PIN שלך.</string>
  <string name="ConfirmKbsPinFragment__pin_creation_failed">יצירת PIN נכשלה</string>
  <string name="ConfirmKbsPinFragment__your_pin_was_not_saved">ה־PIN שלך לא נשמר. ניידע אותך ליצור PIN מאוחר יותר.</string>
  <string name="ConfirmKbsPinFragment__pin_created">PIN נוצר.</string>
  <string name="ConfirmKbsPinFragment__re_enter_your_pin">הכנס מחדש את ה־PIN שלך</string>
  <string name="ConfirmKbsPinFragment__creating_pin">יוצר PIN…</string>
  <!--KbsSplashFragment-->
  <string name="KbsSplashFragment__introducing_pins">היכרות עם PIN</string>
  <string name="KbsSplashFragment__pins_keep_information_stored_with_signal_encrypted">קודי PIN שומרים על מידע מאוחסן עם Signal מוצפן כך שרק אתה יכול להשיג גישה אליו. הפרופיל, ההגדרות ואנשי הקשר שלך ישוחזרו כשתתקין מחדש את Signal. לא תצטרך את ה־PIN שלך כדי לפתוח את היישום.</string>
  <string name="KbsSplashFragment__learn_more">למד עוד</string>
  <string name="KbsSplashFragment__registration_lock_equals_pin">נעילת הרשמה = PIN</string>
  <string name="KbsSplashFragment__your_registration_lock_is_now_called_a_pin">נעילת ההרשמה שלך נקראת כעת PIN, והיא עושה יותר. עדכן אותה כעת.</string>
  <string name="KbsSplashFragment__update_pin">עדכן PIN</string>
  <string name="KbsSplashFragment__create_your_pin">צור את ה־PIN שלך</string>
  <string name="KbsSplashFragment__learn_more_about_pins">למד עוד על קודי PIN</string>
  <string name="KbsSplashFragment__disable_pin">השבת PIN</string>
  <!--KBS Reminder Dialog-->
  <string name="KbsReminderDialog__enter_your_signal_pin">הכנס את ה־PIN של Signal שלך</string>
  <string name="KbsReminderDialog__to_help_you_memorize_your_pin">כדי לעזור לך לשנן את ה־PIN שלך, נבקש ממך להכניס אותו מעת לעת. נבקש ממך פחות עם הזמן.</string>
  <string name="KbsReminderDialog__skip">דלג</string>
  <string name="KbsReminderDialog__submit">הגש</string>
  <string name="KbsReminderDialog__forgot_pin">שכחת PIN?</string>
  <string name="KbsReminderDialog__incorrect_pin_try_again">PIN שגוי. נסה שוב.</string>
  <!--AccountLockedFragment-->
  <string name="AccountLockedFragment__account_locked">החשבון ננעל</string>
  <string name="AccountLockedFragment__your_account_has_been_locked_to_protect_your_privacy">חשבונך ננעל כדי להגן על פרטיותך ואבטחתך. לאחר %1$d ימים של אי־פעילות בחשבונך, תוכל להירשם שוב עם מספר טלפון זה ללא צורך ב־PIN שלך. כל התוכן יימחק.</string>
  <string name="AccountLockedFragment__next">הבא</string>
  <string name="AccountLockedFragment__learn_more">למד עוד</string>
  <!--KbsLockFragment-->
  <string name="RegistrationLockFragment__enter_your_pin">הכנס את ה־PIN שלך</string>
  <string name="RegistrationLockFragment__enter_the_pin_you_created">הכנס את ה־PIN שיצרת עבור החשבון שלך. הוא שונה מקוד הווידוא שלך במסרון.</string>
  <string name="RegistrationLockFragment__enter_alphanumeric_pin">הכנס PIN אלפאנומרי</string>
  <string name="RegistrationLockFragment__enter_numeric_pin">הכנס PIN מספרי</string>
  <string name="RegistrationLockFragment__incorrect_pin_try_again">PIN שגוי. נסה שוב.</string>
  <string name="RegistrationLockFragment__forgot_pin">שכחת PIN?</string>
  <string name="RegistrationLockFragment__incorrect_pin">PIN שגוי</string>
  <string name="RegistrationLockFragment__forgot_your_pin">שכחת את ה־PIN שלך?</string>
  <string name="RegistrationLockFragment__not_many_tries_left">אין הרבה ניסיונות נותרים!</string>
  <string name="RegistrationLockFragment__signal_registration_need_help_with_pin_for_android_v1_pin">הרשמה אל Signal - עזרה עם PIN עבור Android (v1 PIN)</string>
  <string name="RegistrationLockFragment__signal_registration_need_help_with_pin_for_android_v2_pin">הרשמה אל Signal - עזרה עם PIN עבור Android (v2 PIN)</string>
  <plurals name="RegistrationLockFragment__for_your_privacy_and_security_there_is_no_way_to_recover">
    <item quantity="one">למען פרטיותך ואבטחתך, אין דרך להשיב את ה־PIN שלך. אם אינך זוכר את ה־PIN שלך, תוכל לוודא מחדש עם מסרון לאחר יום %1$d של אי־פעילות. במקרה זה, חשבונך ינוקה וכל התוכן יימחק.</item>
    <item quantity="two">למען פרטיותך ואבטחתך, אין דרך להשיב את ה־PIN שלך. אם אינך זוכר את ה־PIN שלך, תוכל לוודא מחדש עם מסרון לאחר %1$d ימים של אי־פעילות. במקרה זה, חשבונך ינוקה וכל התוכן יימחק.</item>
    <item quantity="many">למען פרטיותך ואבטחתך, אין דרך להשיב את ה־PIN שלך. אם אינך זוכר את ה־PIN שלך, תוכל לוודא מחדש עם מסרון לאחר %1$d ימים של אי־פעילות. במקרה זה, חשבונך ינוקה וכל התוכן יימחק.</item>
    <item quantity="other">למען פרטיותך ואבטחתך, אין דרך להשיב את ה־PIN שלך. אם אינך זוכר את ה־PIN שלך, תוכל לוודא מחדש עם מסרון לאחר %1$d ימים של אי־פעילות. במקרה זה, חשבונך ינוקה וכל התוכן יימחק.</item>
  </plurals>
  <plurals name="RegistrationLockFragment__incorrect_pin_d_attempts_remaining">
    <item quantity="one">PIN שגוי. ניסיון %1$d נותר.</item>
    <item quantity="two">PIN שגוי. %1$d ניסיונות נותרים.</item>
    <item quantity="many">PIN שגוי. %1$d ניסיונות נותרים.</item>
    <item quantity="other">PIN שגוי. %1$d ניסיונות נותרים.</item>
  </plurals>
  <plurals name="RegistrationLockFragment__if_you_run_out_of_attempts_your_account_will_be_locked_for_d_days">
    <item quantity="one">אם הניסיונות יאזלו, חשבונך יינעל למשך יום %1$d. לאחר יום %1$d של אי־פעילות, תוכל להירשם שוב בלי ה־PIN שלך. חשבונך ינוקה וכל התוכן יימחק.</item>
    <item quantity="two">אם הניסיונות יאזלו, חשבונך יינעל למשך %1$d ימים. לאחר %1$d ימים של אי־פעילות, תוכל להירשם שוב בלי ה־PIN שלך. חשבונך ינוקה וכל התוכן יימחק.</item>
    <item quantity="many">אם הניסיונות יאזלו, חשבונך יינעל למשך %1$d ימים. לאחר %1$d ימים של אי־פעילות, תוכל להירשם שוב בלי ה־PIN שלך. חשבונך ינוקה וכל התוכן יימחק.</item>
    <item quantity="other">אם הניסיונות יאזלו, חשבונך יינעל למשך %1$d ימים. לאחר %1$d ימים של אי־פעילות, תוכל להירשם שוב בלי ה־PIN שלך. חשבונך ינוקה וכל התוכן יימחק.</item>
  </plurals>
  <plurals name="RegistrationLockFragment__you_have_d_attempts_remaining">
    <item quantity="one">יש לך ניסיון %1$d נותר.</item>
    <item quantity="two">יש לך %1$d ניסיונות נותרים.</item>
    <item quantity="many">יש לך %1$d ניסיונות נותרים.</item>
    <item quantity="other">יש לך %1$d ניסיונות נותרים.</item>
  </plurals>
  <plurals name="RegistrationLockFragment__d_attempts_remaining">
    <item quantity="one">ניסיון %1$d נותר.</item>
    <item quantity="two">%1$d ניסיונות נותרים.</item>
    <item quantity="many">%1$d ניסיונות נותרים.</item>
    <item quantity="other">%1$d ניסיונות נותרים.</item>
  </plurals>
  <!--CalleeMustAcceptMessageRequestDialogFragment-->
  <string name="CalleeMustAcceptMessageRequestDialogFragment__s_will_get_a_message_request_from_you">%1$s יקבל בקשת התכתבות ממך. אתה יכול להתקשר ברגע שבקשת ההתכתבות שלך תאושר.</string>
  <!--KBS Megaphone-->
  <string name="KbsMegaphone__create_a_pin">צור PIN</string>
  <string name="KbsMegaphone__pins_keep_information_thats_stored_with_signal_encrytped">קודי PIN שומרים על מידע שמאוחסן עם Signal מוצפן.</string>
  <string name="KbsMegaphone__create_pin">צור PIN</string>
  <!--transport_selection_list_item-->
  <string name="transport_selection_list_item__transport_icon">איקון תעבורה</string>
  <string name="ConversationListFragment_loading">טוען…</string>
  <string name="CallNotificationBuilder_connecting">מתחבר…</string>
  <string name="Permissions_permission_required">הרשאה דרושה</string>
  <string name="ConversationActivity_signal_needs_sms_permission_in_order_to_send_an_sms">Signal צריך הרשאת מסרונים על מנת לשלוח מסרון, אבל היא נדחתה לצמיתות. אנא המשך אל הגדרות היישום, בחר \"הרשאות\" ואפשר את \"מסרון\".</string>
  <string name="Permissions_continue">המשך</string>
  <string name="Permissions_not_now">לא עכשיו</string>
  <string name="conversation_activity__enable_signal_messages">אפשר הודעות SIGNAL</string>
  <string name="SQLCipherMigrationHelper_migrating_signal_database">מהגר מסד נתונים של Signal</string>
  <string name="PushDecryptJob_new_locked_message">הודעה נעולה חדשה</string>
  <string name="PushDecryptJob_unlock_to_view_pending_messages">שחרר נעילה כדי להציג הודעות ממתינות</string>
  <string name="enter_backup_passphrase_dialog__backup_passphrase">גבה משפט־סיסמה</string>
  <string name="backup_enable_dialog__backups_will_be_saved_to_external_storage_and_encrypted_with_the_passphrase_below_you_must_have_this_passphrase_in_order_to_restore_a_backup">גיבויים יישמרו בהתקן חיצוני ויוצפנו עם משפט־הסיסמה למטה. חייב להיות לך משפט־סיסמה זה על מנת לשחזר גיבוי.</string>
  <string name="backup_enable_dialog__you_must_have_this_passphrase">אתה חייב את משפט־הסיסמה הזה על מנת לשחזר גיבוי.</string>
  <string name="backup_enable_dialog__folder">תיקייה</string>
  <string name="backup_enable_dialog__i_have_written_down_this_passphrase">כתבתי משפט־סיסמה זה. בלעדיו, לא אוכל לשחזר גיבוי.</string>
  <string name="registration_activity__restore_backup">שחזר גיבוי</string>
  <string name="registration_activity__transfer_or_restore_account">העבר או שחזר חשבון</string>
  <string name="registration_activity__transfer_account">העבר חשבון</string>
  <string name="registration_activity__skip">דלג</string>
  <string name="preferences_chats__chat_backups">גיבויי התכתבויות</string>
  <string name="preferences_chats__backup_chats_to_external_storage">גבה התכתבויות באחסון חיצוני</string>
  <string name="preferences_chats__transfer_account">העבר חשבון</string>
  <string name="preferences_chats__transfer_account_to_a_new_android_device">העבר חשבון אל מכשיר Android חדש</string>
  <string name="RegistrationActivity_enter_backup_passphrase">הכנס משפט־סיסמה של גיבוי</string>
  <string name="RegistrationActivity_restore">שחזר</string>
  <string name="RegistrationActivity_backup_failure_downgrade">לא ניתן לייבא גיבויים מגרסאות חדשות יותר של Signal</string>
  <string name="RegistrationActivity_incorrect_backup_passphrase">משפט־סיסמה שגוי של גיבוי</string>
  <string name="RegistrationActivity_checking">בודק…</string>
  <string name="RegistrationActivity_d_messages_so_far">%d הודעות עד כה…</string>
  <string name="RegistrationActivity_restore_from_backup">לשחזר מגיבוי?</string>
  <string name="RegistrationActivity_restore_your_messages_and_media_from_a_local_backup">שחזר את ההודעות והמדיה שלך מגיבוי מקומי. אם לא תשחזר עכשיו, לא תוכל לשחזר מאוחר יותר.</string>
  <string name="RegistrationActivity_backup_size_s">גודל גיבוי: %s</string>
  <string name="RegistrationActivity_backup_timestamp_s">חותמת זמן של גיבוי: %s</string>
  <string name="BackupDialog_enable_local_backups">לאפשר גיבויים מקומיים?</string>
  <string name="BackupDialog_enable_backups">אפשר גיבויים</string>
  <string name="BackupDialog_please_acknowledge_your_understanding_by_marking_the_confirmation_check_box">אנא הכר בהבנתך ע״י סימון תיבת האישור.</string>
  <string name="BackupDialog_delete_backups">למחוק גיבויים?</string>
  <string name="BackupDialog_disable_and_delete_all_local_backups">להשבית ולמחוק את כל הגיבויים המקומיים?</string>
  <string name="BackupDialog_delete_backups_statement">מחק גיבויים</string>
  <string name="BackupDialog_to_enable_backups_choose_a_folder">כדי לאפשר גיבויים, בחר תיקייה. גיבויים יישמרו במיקום זה.</string>
  <string name="BackupDialog_choose_folder">בחר תיקייה</string>
  <string name="BackupDialog_copied_to_clipboard">הועתק ללוח</string>
  <string name="BackupDialog_no_file_picker_available">אין בורר קבצים זמין.</string>
  <string name="BackupDialog_enter_backup_passphrase_to_verify">הכנס את משפט־סיסמת הגיבוי שלך כדי לוודא</string>
  <string name="BackupDialog_verify">וודא</string>
  <string name="BackupDialog_you_successfully_entered_your_backup_passphrase">הכנסת בהצלחה את משפט־סיסמת הגיבוי שלך</string>
  <string name="BackupDialog_passphrase_was_not_correct">משפט־הסיסמה לא היה נכון</string>
<<<<<<< HEAD
  <string name="LocalBackupJob_creating_signal_backup">יוצר גיבוי Molly…</string>
=======
  <string name="LocalBackupJob_creating_signal_backup">יוצר גיבוי Signal…</string>
  <!--Title for progress notification shown in a system notification while verifying a recent backup.-->
  <string name="LocalBackupJob_verifying_signal_backup">מאמתים גיבוי של Signal…</string>
>>>>>>> e379cf61
  <string name="LocalBackupJobApi29_backup_failed">גיבוי נכשל</string>
  <string name="LocalBackupJobApi29_your_backup_directory_has_been_deleted_or_moved">תיקיית הגיבוי שלך נמחקה או הועברה.</string>
  <string name="LocalBackupJobApi29_your_backup_file_is_too_large">קובץ הגיבוי שלך גדול מדי לאחסון בכרך זה.</string>
  <string name="LocalBackupJobApi29_there_is_not_enough_space">אין מספיק שטח כדי לאחסן את הגיבוי שלך.</string>
  <!--Error message shown if a newly created backup could not be verified as accurate-->
  <string name="LocalBackupJobApi29_your_backup_could_not_be_verified">לא הצלחנו להשלים את היצירה והאימות של הגיבוי האחרון שלך. צריך ליצור אחד חדש.</string>
  <!--Error message shown if a very large attachment is encountered during the backup creation and causes the backup to fail-->
  <string name="LocalBackupJobApi29_your_backup_contains_a_very_large_file">הגיבוי שלך מכיל קובץ גדול מאוד שלא ניתן לגבות. צריך למחוק אותו וליצור גיבוי חדש.</string>
  <string name="LocalBackupJobApi29_tap_to_manage_backups">הקש כדי לנהל גיבויים.</string>
  <string name="ProgressPreference_d_messages_so_far">%d הודעות עד כה</string>
  <string name="RegistrationActivity_wrong_number">מספר שגוי</string>
  <string name="RegistrationActivity_call_me_instead_available_in">התקשר אליי במקום \n (זמין ב־%1$02d:%2$02d)</string>
  <string name="RegistrationActivity_contact_signal_support">צור קשר עם תמיכת Signal</string>
  <string name="RegistrationActivity_code_support_subject">הרשמת Signal - קוד וידוא עבור Android</string>
  <string name="RegistrationActivity_incorrect_code">קוד שגוי</string>
  <string name="BackupUtil_never">אף פעם</string>
  <string name="BackupUtil_unknown">בלתי ידוע</string>
  <string name="preferences_app_protection__see_my_phone_number">ראה את מספר הטלפון שלי</string>
  <string name="preferences_app_protection__find_me_by_phone_number">מצא אותי לפי מספר טלפון</string>
  <string name="PhoneNumberPrivacy_everyone">כולם</string>
  <string name="PhoneNumberPrivacy_my_contacts">אנשי הקשר שלי</string>
  <string name="PhoneNumberPrivacy_nobody">אף אחד</string>
  <string name="PhoneNumberPrivacy_everyone_see_description">מספר הטלפון שלך יהיה גלוי אל כל האנשים והקבוצות שאתה מתכתב.</string>
  <string name="PhoneNumberPrivacy_everyone_find_description">כל אחד שיש לו את מספר הטלפון שלך באנשי הקשר שלו, יראה אותך כאיש קשר ב־Signal. אחרים יוכלו למצוא אותך בחיפוש.</string>
  <string name="preferences_app_protection__screen_lock">נעילת מסך</string>
  <string name="preferences_app_protection__lock_signal_access_with_android_screen_lock_or_fingerprint">נעל גישה אל Signal באמצעות נעילת מסך או טביעת אצבע</string>
  <string name="preferences_app_protection__screen_lock_inactivity_timeout">פסק זמן אי־פעילות של נעילת מסך</string>
  <string name="preferences_app_protection__signal_pin">PIN של Signal</string>
  <string name="preferences_app_protection__create_a_pin">צור PIN</string>
  <string name="preferences_app_protection__change_your_pin">שנה את ה־PIN שלך</string>
  <string name="preferences_app_protection__pin_reminders">תזכורות PIN</string>
  <string name="preferences_app_protection__pins_keep_information_stored_with_signal_encrypted">קודי PIN שומרים על מידע מאוחסן עם Signal מוצפן כך שרק אתה יכול להשיג גישה אליו. הפרופיל, ההגדרות ואנשי הקשר שלך ישוחזרו כשתתקין מחדש את Signal.</string>
  <string name="preferences_app_protection__add_extra_security_by_requiring_your_signal_pin_to_register">הוסף אקסטרה אבטחה ע״י הידרשות ה־PIN של Signal שלך כדי להירשם שוב אל Signal עם מספר הטלפון שלך.</string>
  <string name="preferences_app_protection__reminders_help_you_remember_your_pin">תזכורות עוזרות לך לזכור את ה־PIN שלך מאחר שהוא בלתי ניתן להשבה. תישאל לגביו לעיתים פחות תכופות עם חלוף הזמן.</string>
  <string name="preferences_app_protection__turn_off">כבה</string>
  <string name="preferences_app_protection__confirm_pin">אשר PIN</string>
  <string name="preferences_app_protection__confirm_your_signal_pin">אשר את ה־PIN של Signal שלך</string>
  <string name="preferences_app_protection__make_sure_you_memorize_or_securely_store_your_pin">וודא ששיננת או שאחסנת בבטחה את ה־PIN שלך הואיל והוא בלתי ניתן להשבה. אם תשכח את ה־PIN שלך, ייתכן שתאבד נתונים כשתרשום שוב את חשבון Signal שלך.</string>
  <string name="preferences_app_protection__incorrect_pin_try_again">PIN שגוי. נסה שוב.</string>
  <string name="preferences_app_protection__failed_to_enable_registration_lock">נכשל באיפשור נעילת הרשמה.</string>
  <string name="preferences_app_protection__failed_to_disable_registration_lock">נכשל בהשבתת נעילת הרשמה.</string>
  <string name="AppProtectionPreferenceFragment_none">ללא</string>
  <string name="preferences_app_protection__registration_lock">נעילת הרשמה</string>
  <string name="RegistrationActivity_you_must_enter_your_registration_lock_PIN">אתה חייב להכניס את PIN נעילת ההרשמה שלך</string>
  <string name="RegistrationActivity_your_pin_has_at_least_d_digits_or_characters">לקוד ה־PIN שלך צריכים להיות לפחות %d ספרות או תווים</string>
  <string name="RegistrationActivity_too_many_attempts">יותר מדי ניסיונות</string>
  <string name="RegistrationActivity_you_have_made_too_many_incorrect_registration_lock_pin_attempts_please_try_again_in_a_day">עשית יותר מדי ניסיונות נעילת הרשמה לא נכונים. אנא נסה שוב עוד יום.</string>
  <string name="RegistrationActivity_you_have_made_too_many_attempts_please_try_again_later">עשית יותר מדי ניסיונות. אנא נסה שוב מאוחר יותר.</string>
  <string name="RegistrationActivity_error_connecting_to_service">שגיאה בהתחברות אל שירות</string>
  <string name="preferences_chats__backups">גיבויים</string>
  <string name="prompt_passphrase_activity__signal_is_locked">Molly נעול</string>
  <string name="prompt_passphrase_activity__tap_to_unlock">הקש כדי לשחרר נעילה</string>
  <string name="Recipient_unknown">בלתי ידוע</string>
  <!--TransferOrRestoreFragment-->
  <string name="TransferOrRestoreFragment__transfer_or_restore_account">העבר או שחזר חשבון</string>
  <string name="TransferOrRestoreFragment__if_you_have_previously_registered_a_signal_account">במקרה שנרשמת קודם לכן אל חשבון Signal, אתה יכול להעביר או לשחזר את החשבון וההודעות שלך.</string>
  <string name="TransferOrRestoreFragment__transfer_from_android_device">העבר ממכשיר Android</string>
  <string name="TransferOrRestoreFragment__transfer_your_account_and_messages_from_your_old_android_device">העבר את החשבון וההודעות שלך ממכשיר Android ישן שלך. אתה צריך גישה אל המכשיר הישן שלך.</string>
  <string name="TransferOrRestoreFragment__you_need_access_to_your_old_device">אתה צריך גישה אל המכשיר הישן שלך.</string>
  <string name="TransferOrRestoreFragment__restore_from_backup">שחזר מגיבוי</string>
  <string name="TransferOrRestoreFragment__restore_your_messages_from_a_local_backup">שחזר את ההודעות שלך מגיבוי מקומי. אם לא תשחזר עכשיו, לא תוכל לשחזר מאוחר יותר.</string>
  <!--NewDeviceTransferInstructionsFragment-->
  <string name="NewDeviceTransferInstructions__open_signal_on_your_old_android_phone">פתח את Signal בטלפון Android הישן שלך</string>
  <string name="NewDeviceTransferInstructions__continue">המשך</string>
  <string name="NewDeviceTransferInstructions__first_bullet">1.</string>
  <string name="NewDeviceTransferInstructions__tap_on_your_profile_photo_in_the_top_left_to_open_settings">הקש על תמונת הפרופיל שלך בקצה העליון השמאלי כדי לפתוח הגדרות</string>
  <string name="NewDeviceTransferInstructions__second_bullet">2.</string>
  <string name="NewDeviceTransferInstructions__tap_on_account">הקש על \"חשבון\"</string>
  <string name="NewDeviceTransferInstructions__third_bullet">3.</string>
  <string name="NewDeviceTransferInstructions__tap_transfer_account_and_then_continue_on_both_devices">הקש על \"העבר חשבון\" ואז \"המשך\" בשני המכשירים</string>
  <!--NewDeviceTransferSetupFragment-->
  <string name="NewDeviceTransferSetup__preparing_to_connect_to_old_android_device">מתכונן להתחבר אל מכשיר Android ישן…</string>
  <string name="NewDeviceTransferSetup__take_a_moment_should_be_ready_soon">רק רגע, זה יהיה מוכן בקרוב</string>
  <string name="NewDeviceTransferSetup__waiting_for_old_device_to_connect">ממתין אל מכשיר Android ישן שיתחבר…</string>
  <string name="NewDeviceTransferSetup__signal_needs_the_location_permission_to_discover_and_connect_with_your_old_device">Molly צריך את הרשאת המיקום כדי לגלות ולהתחבר אל מכשיר ה־Android הישן שלך.</string>
  <string name="NewDeviceTransferSetup__signal_needs_location_services_enabled_to_discover_and_connect_with_your_old_device">Molly צריך שירותי מיקום מופעלים כדי לגלות ולהתחבר אל מכשיר ה־Android הישן שלך.</string>
  <string name="NewDeviceTransferSetup__signal_needs_wifi_on_to_discover_and_connect_with_your_old_device">Molly צריך Wi-Fi מופעל כדי לגלות להתחבר אל מכשיר ה־Android הישן שלך. Wi-Fi צריך להיות מופעל אבל הוא לא חייב להיות מחובר אל רשת Wi-Fi.</string>
  <string name="NewDeviceTransferSetup__sorry_it_appears_your_device_does_not_support_wifi_direct">סליחה, נראה שמכשיר זה אינו תומך ב־Wi-Fi Direct. היישום Molly משתמש ב־Wi-Fi Direct כדי לגלות להתחבר אל מכשיר Android הישן שלך. אתה עדין יכול לשחזר גיבוי כדי לשחזר את החשבון שלך ממכשיר ה־Android הישן שלך.</string>
  <string name="NewDeviceTransferSetup__restore_a_backup">שחזר גיבוי</string>
  <string name="NewDeviceTransferSetup__an_unexpected_error_occurred_while_attempting_to_connect_to_your_old_device">שגיאה בלתי צפויה התרחשה בזמן ניסיון להתחבר אל מכשיר ה־Android הישן שלך.</string>
  <!--OldDeviceTransferSetupFragment-->
  <string name="OldDeviceTransferSetup__searching_for_new_android_device">מחפש מכשיר Android חדש…</string>
  <string name="OldDeviceTransferSetup__signal_needs_the_location_permission_to_discover_and_connect_with_your_new_device">Molly צריך את הרשאת המיקום כדי לגלות ולהתחבר אל מכשיר ה־Android החדש שלך.</string>
  <string name="OldDeviceTransferSetup__signal_needs_location_services_enabled_to_discover_and_connect_with_your_new_device">Molly צריך שירותי מיקום מופעלים כדי לגלות ולהתחבר אל מכשיר ה־Android החדש שלך.</string>
  <string name="OldDeviceTransferSetup__signal_needs_wifi_on_to_discover_and_connect_with_your_new_device">Molly צריך Wi-Fi מופעל כדי לגלות להתחבר אל מכשיר ה־Android החדש שלך. Wi-Fi צריך להיות מופעל אבל הוא לא חייב להיות מחובר אל רשת Wi-Fi.</string>
  <string name="OldDeviceTransferSetup__sorry_it_appears_your_device_does_not_support_wifi_direct">סליחה, נראה שמכשיר זה אינו תומך ב־Wi-Fi Direct. היישום Molly משתמש ב־Wi-Fi Direct כדי לגלות להתחבר אל מכשיר Android החדש שלך. אתה עדין יכול ליצור גיבוי כדי לשחזר את החשבון שלך במכשיר ה־Android החדש שלך.</string>
  <string name="OldDeviceTransferSetup__create_a_backup">צור גיבוי</string>
  <string name="OldDeviceTransferSetup__an_unexpected_error_occurred_while_attempting_to_connect_to_your_old_device">שגיאה בלתי צפויה התרחשה בזמן ניסיון להתחבר אל מכשיר ה־Android החדש שלך.</string>
  <!--DeviceTransferSetupFragment-->
  <string name="DeviceTransferSetup__unable_to_open_wifi_settings">לא היה ניתן לפתוח הגדרות Wi-Fi. אנא הפעל Wi-Fi באופן ידני.</string>
  <string name="DeviceTransferSetup__grant_location_permission">הענק הרשאת מיקום</string>
  <string name="DeviceTransferSetup__turn_on_location_services">הפעל שירותי מיקום</string>
  <string name="DeviceTransferSetup__unable_to_open_location_settings">לא היה ניתן לפתוח הגדרות מיקום.</string>
  <string name="DeviceTransferSetup__turn_on_wifi">הפעל Wi-Fi</string>
  <string name="DeviceTransferSetup__error_connecting">שגיאה בהתחברות</string>
  <string name="DeviceTransferSetup__retry">נסה שוב</string>
  <string name="DeviceTransferSetup__submit_debug_logs">הגש יומני ניפוי תקלים</string>
  <string name="DeviceTransferSetup__verify_code">וודא קוד</string>
  <string name="DeviceTransferSetup__verify_that_the_code_below_matches_on_both_of_your_devices">וודא שהקוד למטה תואם בשני המכשירים שלך. לאחר מכן הקש על המשך.</string>
  <string name="DeviceTransferSetup__the_numbers_do_not_match">המספרים אינם תואמים</string>
  <string name="DeviceTransferSetup__continue">המשך</string>
  <string name="DeviceTransferSetup__number_is_not_the_same">המספר אינו זהה</string>
  <string name="DeviceTransferSetup__if_the_numbers_on_your_devices_do_not_match_its_possible_you_connected_to_the_wrong_device">אם המספרים במכשירים שלך אינם תואמים, ייתכן שהתחברת אל מכשיר לא נכון. כדי לתקן זאת, הפסק את ההעברה ונסה שוב, והשאר את שני המכשירים שלך קרובים.</string>
  <string name="DeviceTransferSetup__stop_transfer">הפסק העברה</string>
  <string name="DeviceTransferSetup__unable_to_discover_old_device">לא היה ניתן לגלות מכשיר ישן</string>
  <string name="DeviceTransferSetup__unable_to_discover_new_device">לא היה ניתן לגלות מכשיר חדש</string>
  <string name="DeviceTransferSetup__make_sure_the_following_permissions_are_enabled">וודא שההרשאות הבאות מאופשרות ושהחיבורים הבאים מאופשרים:</string>
  <string name="DeviceTransferSetup__location_permission">הרשאת מיקום</string>
  <string name="DeviceTransferSetup__location_services">שירותי מיקום</string>
  <string name="DeviceTransferSetup__wifi">Wi-Fi</string>
  <string name="DeviceTransferSetup__on_the_wifi_direct_screen_remove_all_remembered_groups_and_unlink_any_invited_or_connected_devices">במסך WiFi Direct, הסר את כל הקבוצות הזכורות ובטל קישור של מכשירים מוזמנים או מחוברים כלשהם.</string>
  <string name="DeviceTransferSetup__wifi_direct_screen">מסך WiFi Direct</string>
  <string name="DeviceTransferSetup__try_turning_wifi_off_and_on_on_both_devices">נסה לכבות Wi-Fi ולהפעיל אותו, בשני המכשירים.</string>
  <string name="DeviceTransferSetup__make_sure_both_devices_are_in_transfer_mode">וודא ששני המכשירים במצב העברה.</string>
  <string name="DeviceTransferSetup__go_to_support_page">לך אל דף התמיכה</string>
  <string name="DeviceTransferSetup__try_again">נסה שוב</string>
  <string name="DeviceTransferSetup__waiting_for_other_device">ממתין אל המכשיר האחר</string>
  <string name="DeviceTransferSetup__tap_continue_on_your_other_device_to_start_the_transfer">הקש על המסך במכשיר האחר שלך כדי להתחיל את ההעברה.</string>
  <string name="DeviceTransferSetup__tap_continue_on_your_other_device">הקש על המשך במכשיר האחר שלך…</string>
  <!--NewDeviceTransferFragment-->
  <string name="NewDeviceTransfer__cannot_transfer_from_a_newer_version_of_signal">לא ניתן להעביר מגרסאות חדשות יותר של Signal</string>
  <!--DeviceTransferFragment-->
  <string name="DeviceTransfer__transferring_data">מעביר נתונים</string>
  <string name="DeviceTransfer__keep_both_devices_near_each_other">השאר את שני המכשירים קרובים זה לזה. אל תכבה את המכשירים והשאר את Molly פתוח. העברות מוצפנות מקצה־אל־קצה.</string>
  <string name="DeviceTransfer__d_messages_so_far">%1$d הודעות עד כה…</string>
  <!--Filled in with total percentage of messages transferred-->
  <string name="DeviceTransfer__s_of_messages_so_far">%1$s%% מההודעות עד כה…</string>
  <string name="DeviceTransfer__cancel">בטל</string>
  <string name="DeviceTransfer__try_again">נסה שוב</string>
  <string name="DeviceTransfer__stop_transfer_question">להפסיק העברה?</string>
  <string name="DeviceTransfer__stop_transfer">הפסק העברה</string>
  <string name="DeviceTransfer__all_transfer_progress_will_be_lost">כל תהליך ההעברה יאבד.</string>
  <string name="DeviceTransfer__transfer_failed">העברה נכשלה</string>
  <string name="DeviceTransfer__unable_to_transfer">לא היה ניתן להעביר</string>
  <!--OldDeviceTransferInstructionsFragment-->
  <string name="OldDeviceTransferInstructions__transfer_account">העבר חשבון</string>
  <string name="OldDeviceTransferInstructions__you_can_transfer_your_signal_account_when_setting_up_signal_on_a_new_android_device">אתה יכול להעביר את חשבון Signal שלך בזמן הגדרת Signal על מכשיר Android חדש. לפני המשכה:</string>
  <string name="OldDeviceTransferInstructions__first_bullet">1.</string>
  <string name="OldDeviceTransferInstructions__download_signal_on_your_new_android_device">הורד את Molly במכשיר Android החדש שלך</string>
  <string name="OldDeviceTransferInstructions__second_bullet">2.</string>
  <string name="OldDeviceTransferInstructions__tap_on_transfer_or_restore_account">הקש על \"העבר או שחזר חשבון\"</string>
  <string name="OldDeviceTransferInstructions__third_bullet">3.</string>
  <string name="OldDeviceTransferInstructions__select_transfer_from_android_device_when_prompted_and_then_continue">בחר \"העבר ממכשיר Android\" כאשר תיודע ולאחר מכן \"המשך\". השאר את שני המכשירים בקרבת מקום.</string>
  <string name="OldDeviceTransferInstructions__continue">המשך</string>
  <!--OldDeviceTransferComplete-->
  <string name="OldDeviceTransferComplete__transfer_complete">העברה הושלמה</string>
  <string name="OldDeviceTransferComplete__go_to_your_new_device">לך אל המכשיר החדש שלך</string>
  <string name="OldDeviceTransferComplete__your_signal_data_has_Been_transferred_to_your_new_device">נתוני Signal שלך הועברו אל המכשיר החדש שלך. כדי להשלים את תהליך ההעברה, אתה חייב להמשיך את ההרשמה במכשיר החדש שלך.</string>
  <string name="OldDeviceTransferComplete__close">סגור</string>
  <!--NewDeviceTransferComplete-->
  <string name="NewDeviceTransferComplete__transfer_successful">העברה מוצלחת</string>
  <string name="NewDeviceTransferComplete__transfer_complete">העברה הושלמה</string>
  <string name="NewDeviceTransferComplete__to_complete_the_transfer_process_you_must_continue_registration">כדי להשלים את תהליך ההרשמה, אתה חייב להמשיך את ההרשמה.</string>
  <string name="NewDeviceTransferComplete__continue_registration">המשך הרשמה</string>
  <!--DeviceToDeviceTransferService-->
  <string name="DeviceToDeviceTransferService_content_title">העברת חשבון</string>
  <string name="DeviceToDeviceTransferService_status_ready">מתכונן להתחבר אל מכשיר Android האחר שלך…</string>
  <string name="DeviceToDeviceTransferService_status_starting_up">מתכונן להתחבר אל מכשיר Android האחר שלך…</string>
  <string name="DeviceToDeviceTransferService_status_discovery">מחפש את מכשיר Android האחר שלך…</string>
  <string name="DeviceToDeviceTransferService_status_network_connected">מתחבר אל מכשיר Android האחר שלך…</string>
  <string name="DeviceToDeviceTransferService_status_verification_required">וידוא נדרש</string>
  <string name="DeviceToDeviceTransferService_status_service_connected">מעביר חשבון…</string>
  <!--OldDeviceTransferLockedDialog-->
  <string name="OldDeviceTransferLockedDialog__complete_registration_on_your_new_device">השלם את ההרשמה במכשיר החדש שלך</string>
  <string name="OldDeviceTransferLockedDialog__your_signal_account_has_been_transferred_to_your_new_device">חשבון Signal שלך הועבר אל המכשיר החדש שלך, אבל אתה חייב להשלים בו את ההרשמה כדי להמשיך. Signal יהיה בלתי פעיל במכשיר זה.</string>
  <string name="OldDeviceTransferLockedDialog__done">סיים</string>
  <string name="OldDeviceTransferLockedDialog__cancel_and_activate_this_device">בטל והפעל מכשיר זה</string>
  <!--AdvancedPreferenceFragment-->
  <string name="AdvancedPreferenceFragment__transfer_mob_balance">להעביר מאזן?</string>
  <string name="AdvancedPreferenceFragment__you_have_a_balance_of_s">יש לך מאזן של %1$s. אם לא תעביר את הכספים שלך אל כתובת ארנק אחרת לפני מחיקת החשבון שלך, תאבד אותם לנצח.</string>
  <string name="AdvancedPreferenceFragment__dont_transfer">אל תעביר</string>
  <string name="AdvancedPreferenceFragment__transfer">העבר</string>
  <!--RecipientBottomSheet-->
  <string name="RecipientBottomSheet_block">חסום</string>
  <string name="RecipientBottomSheet_unblock">שחרר חסימה</string>
  <string name="RecipientBottomSheet_add_to_contacts">הוסף לאנשי הקשר</string>
  <!--Error message that displays when a user tries to tap to view system contact details but has no app that supports it-->
  <string name="RecipientBottomSheet_unable_to_open_contacts">לא ניתן למצוא יישום שמסוגל לפתוח אנשי קשר.</string>
  <string name="RecipientBottomSheet_add_to_a_group">הוסף אל קבוצה</string>
  <string name="RecipientBottomSheet_add_to_another_group">הוסף אל קבוצה אחרת</string>
  <string name="RecipientBottomSheet_view_safety_number">הצג מספר ביטחון</string>
  <string name="RecipientBottomSheet_make_admin">עשה מנהלן</string>
  <string name="RecipientBottomSheet_remove_as_admin">הסר תפקיד מנהלן</string>
  <string name="RecipientBottomSheet_remove_from_group">הסר מהקבוצה</string>
  <string name="RecipientBottomSheet_message_description">הודעה</string>
  <string name="RecipientBottomSheet_voice_call_description">שיחה קולית</string>
  <string name="RecipientBottomSheet_insecure_voice_call_description">שיחת וידאו בלתי מאובטחת</string>
  <string name="RecipientBottomSheet_video_call_description">שיחת וידאו</string>
  <string name="RecipientBottomSheet_remove_s_as_group_admin">להסיר את %1$s מתפקיד מנהלן קבוצה?</string>
  <string name="RecipientBottomSheet_s_will_be_able_to_edit_group">\"%1$s\" יוכל/תוכל לערוך קבוצה זו ואת חבריה.</string>
  <string name="RecipientBottomSheet_remove_s_from_the_group">להסיר את %1$s מהקבוצה?</string>
  <!--Dialog message shown when removing someone from a group with group link being active to indicate they will not be able to rejoin-->
  <string name="RecipientBottomSheet_remove_s_from_the_group_they_will_not_be_able_to_rejoin">להסיר את %1$s מהקבוצה? הוא/היא לא יוכל/תוכל להצטרף מחדש באמצעות קישור הקבוצה.</string>
  <string name="RecipientBottomSheet_remove">הסר</string>
  <string name="RecipientBottomSheet_copied_to_clipboard">הועתק ללוח</string>
  <string name="GroupRecipientListItem_admin">מנהלן</string>
  <string name="GroupRecipientListItem_approve_description">אשר</string>
  <string name="GroupRecipientListItem_deny_description">דחה</string>
  <!--GroupsLearnMoreBottomSheetDialogFragment-->
  <string name="GroupsLearnMore_legacy_vs_new_groups">קבוצות מיושנות לעומת חדשות</string>
  <string name="GroupsLearnMore_what_are_legacy_groups">מהן קבוצות מיושנות?</string>
  <string name="GroupsLearnMore_paragraph_1">קבוצות מיושנות הן קבוצות שאינן תואמות עם מאפיינים של קבוצה חדשה כמו מנהלנים ועדכוני קבוצה תיאוריים יותר.</string>
  <string name="GroupsLearnMore_can_i_upgrade_a_legacy_group">האם אני יכול לשדרג קבוצה מיושנת?</string>
  <string name="GroupsLearnMore_paragraph_2">קבוצות מיושנות אינן יכולות להשתדרג עדין אל קבוצות חדשות, אבל אתה יכול ליצור קבוצה חדשה עם אותם חברי קבוצה אם יש להם את הגרסה האחרונה של Signal.</string>
  <string name="GroupsLearnMore_paragraph_3">Signal יציע דרך לשדרג קבוצות מיושנות בעתיד.</string>
  <!--GroupLinkBottomSheetDialogFragment-->
  <string name="GroupLinkBottomSheet_share_hint_requiring_approval">כל אחד עם קישור זה יכול לראות את השם והתמונה של הקבוצה ולבקש להצטרף. שתף אותו עם אנשים שאתה בוטח בהם.</string>
  <string name="GroupLinkBottomSheet_share_hint_not_requiring_approval">כל אחד עם קישור זה יכול לראות את השם והתמונה של הקבוצה ולהצטרף אל הקבוצה. שתף אותו עם אנשים שאתה בוטח בהם.</string>
  <string name="GroupLinkBottomSheet_share_via_signal">שתף באמצעות Molly</string>
  <string name="GroupLinkBottomSheet_copy">העתק</string>
  <string name="GroupLinkBottomSheet_qr_code">קוד QR:</string>
  <string name="GroupLinkBottomSheet_share">שתף</string>
  <string name="GroupLinkBottomSheet_copied_to_clipboard">הועתק ללוח</string>
  <string name="GroupLinkBottomSheet_the_link_is_not_currently_active">הקישור אינו פעיל כרגע</string>
  <!--VoiceNotePlaybackPreparer-->
  <string name="VoiceNotePlaybackPreparer__failed_to_play_voice_message">נכשל בניגון הודעה קולית</string>
  <!--VoiceNoteMediaDescriptionCompatFactory-->
  <string name="VoiceNoteMediaItemFactory__voice_message">הודעה קולית · %1$s</string>
  <string name="VoiceNoteMediaItemFactory__s_to_s">%1$s אל %2$s</string>
  <!--StorageUtil-->
  <string name="StorageUtil__s_s">%1$s/%2$s</string>
  <string name="BlockedUsersActivity__s_has_been_blocked">\"%1$s\" נחסם.</string>
  <string name="BlockedUsersActivity__failed_to_block_s">נכשל בחסימה של \"%1$s\"</string>
  <string name="BlockedUsersActivity__s_has_been_unblocked">חסימה של \"%1$s\" שוחררה.</string>
  <!--ReviewCardDialogFragment-->
  <string name="ReviewCardDialogFragment__review_members">סקור חברי קבוצה</string>
  <string name="ReviewCardDialogFragment__review_request">סקור בקשה</string>
  <string name="ReviewCardDialogFragment__d_group_members_have_the_same_name">אל %1$d חברי קבוצה יש אותו שם, סקור את חברי הקבוצה למטה ובחר לנקוט בפעולה.</string>
  <string name="ReviewCardDialogFragment__if_youre_not_sure">אם אינך בטוח ממי הבקשה, סקור את חברי הקבוצה למטה ונקוט בפעולה.</string>
  <string name="ReviewCardDialogFragment__no_other_groups_in_common">אין קבוצות אחרות במשותף.</string>
  <string name="ReviewCardDialogFragment__no_groups_in_common">אין קבוצות במשותף.</string>
  <plurals name="ReviewCardDialogFragment__d_other_groups_in_common">
    <item quantity="one">קבוצה %d במשותף</item>
    <item quantity="two">%d קבוצות במשותף</item>
    <item quantity="many">%d קבוצות במשותף</item>
    <item quantity="other">%d קבוצות במשותף</item>
  </plurals>
  <plurals name="ReviewCardDialogFragment__d_groups_in_common">
    <item quantity="one">קבוצה %d במשותף</item>
    <item quantity="two">%d קבוצות במשותף</item>
    <item quantity="many">%d קבוצות במשותף</item>
    <item quantity="other">%d קבוצות במשותף</item>
  </plurals>
  <string name="ReviewCardDialogFragment__remove_s_from_group">להסיר את %1$s מהקבוצה?</string>
  <string name="ReviewCardDialogFragment__remove">הסר</string>
  <string name="ReviewCardDialogFragment__failed_to_remove_group_member">כישלון בהסרת חבר קבוצה.</string>
  <!--ReviewCard-->
  <string name="ReviewCard__member">חבר קבוצה</string>
  <string name="ReviewCard__request">בקשה</string>
  <string name="ReviewCard__your_contact">איש הקשר שלך</string>
  <string name="ReviewCard__remove_from_group">הסר מהקבוצה</string>
  <string name="ReviewCard__update_contact">עדכן איש קשר</string>
  <string name="ReviewCard__block">חסום</string>
  <string name="ReviewCard__delete">מחק</string>
  <string name="ReviewCard__recently_changed">שינה/שינתה לאחרונה את שם הפרופיל מן %1$s אל %2$s</string>
  <!--CallParticipantsListUpdatePopupWindow-->
  <string name="CallParticipantsListUpdatePopupWindow__s_joined">%1$s הצטרף/ה</string>
  <string name="CallParticipantsListUpdatePopupWindow__s_and_s_joined">%1$s וגם %2$s הצטרפו</string>
  <string name="CallParticipantsListUpdatePopupWindow__s_s_and_s_joined">%1$s, %2$s וגם %3$s הצטרפו</string>
  <string name="CallParticipantsListUpdatePopupWindow__s_s_and_d_others_joined">%1$s, %2$s ועוד %3$d אחרים הצטרפו</string>
  <string name="CallParticipantsListUpdatePopupWindow__s_left">%1$s עזב/ה</string>
  <string name="CallParticipantsListUpdatePopupWindow__s_and_s_left">%1$s וגם %2$s עזבו</string>
  <string name="CallParticipantsListUpdatePopupWindow__s_s_and_s_left">%1$s, %2$s וגם %3$s עזבו</string>
  <string name="CallParticipantsListUpdatePopupWindow__s_s_and_d_others_left">%1$s, %2$s ועוד %3$d אחרים עזבו</string>
  <string name="CallParticipant__you">את/ה</string>
  <string name="CallParticipant__you_on_another_device">את/ה (במכשיר אחר)</string>
  <string name="CallParticipant__s_on_another_device">%1$s (במכשיר אחר)</string>
  <!--WifiToCellularPopupWindow-->
  <!--Message shown during a call when the WiFi network is unusable, and cellular data starts to be used for the call instead.-->
  <string name="WifiToCellularPopupWindow__weak_wifi_switched_to_cellular">חיבור Wi-Fi חלש. החלפנו בשבילך לנתונים סלולריים.</string>
  <!--DeleteAccountFragment-->
  <string name="DeleteAccountFragment__deleting_your_account_will">מחיקת החשבון שלך:</string>
  <string name="DeleteAccountFragment__enter_your_phone_number">הכנס את מספר הטלפון שלך</string>
  <string name="DeleteAccountFragment__delete_account">מחק חשבון</string>
  <string name="DeleteAccountFragment__delete_your_account_info_and_profile_photo">מחק את מידע החשבון שלך ואת תמונת הפרופיל שלך</string>
  <string name="DeleteAccountFragment__delete_all_your_messages">מחק את כל ההודעות שלך</string>
  <string name="DeleteAccountFragment__delete_s_in_your_payments_account">מחק %1$s בחשבון התשלומים שלך</string>
  <string name="DeleteAccountFragment__no_country_code">קוד מדינה לא צויין</string>
  <string name="DeleteAccountFragment__no_number">מספר לא צויין</string>
  <string name="DeleteAccountFragment__the_phone_number">מספר הטלפון שהכנסת אינו תואם אל מספר הטלפון של החשבון שלך.</string>
  <string name="DeleteAccountFragment__are_you_sure">האם אתה בטוח שאתה רוצה למחוק את החשבון שלך?</string>
  <string name="DeleteAccountFragment__this_will_delete_your_signal_account">זה ימחק את חשבון Signal שלך ויאפס את היישום. היישום ייסגר לאחר שהתהליך יושלם.</string>
  <string name="DeleteAccountFragment__failed_to_delete_account">נכשל במחיקת חשבון. יש לך חיבור אינטרנט?</string>
  <string name="DeleteAccountFragment__failed_to_delete_local_data">נכשל במחיקת נתונים מקומיים. אתה יכול לנקות אותם באופן ידני בהגדרות היישום של המערכת.</string>
  <string name="DeleteAccountFragment__launch_app_settings">פתח הגדרות יישום</string>
  <!--Title of progress dialog shown when a user deletes their account and the process is leaving all groups-->
  <string name="DeleteAccountFragment__leaving_groups">עוזב קבוצות…</string>
  <!--Title of progress dialog shown when a user deletes their account and the process has left all groups-->
  <string name="DeleteAccountFragment__deleting_account">מוחק חשבון…</string>
  <!--Message of progress dialog shown when a user deletes their account and the process is canceling their subscription-->
  <string name="DeleteAccountFragment__canceling_your_subscription">מבטל את המינוי שלך…</string>
  <!--Message of progress dialog shown when a user deletes their account and the process is leaving groups-->
  <string name="DeleteAccountFragment__depending_on_the_number_of_groups">תלוי במספר הקבוצות שאתה נמצא בהן, זה עשוי לקחת מספר דקות</string>
  <!--Message of progress dialog shown when a user deletes their account and the process has left all groups-->
  <string name="DeleteAccountFragment__deleting_all_user_data_and_resetting">מוחק נתוני משתמש ומאפס את היישום</string>
  <!--Title of error dialog shown when a network error occurs during account deletion-->
  <string name="DeleteAccountFragment__account_not_deleted">חשבון לא נמחק</string>
  <!--Message of error dialog shown when a network error occurs during account deletion-->
  <string name="DeleteAccountFragment__there_was_a_problem">הייתה בעיה בהשלמת תהליך המחיקה. בדוק את חיבור הרשת שלך ונסה שוב.</string>
  <!--DeleteAccountCountryPickerFragment-->
  <string name="DeleteAccountCountryPickerFragment__search_countries">חפש מדינות</string>
  <!--CreateGroupActivity-->
  <string name="CreateGroupActivity__skip">דלג</string>
  <plurals name="CreateGroupActivity__d_members">
    <item quantity="one">חבר קבוצה %1$d</item>
    <item quantity="two">%1$d חברי קבוצה</item>
    <item quantity="many">%1$d חברי קבוצה</item>
    <item quantity="other">%1$d חברי קבוצה</item>
  </plurals>
  <!--ShareActivity-->
  <string name="ShareActivity__share">שתף</string>
  <string name="ShareActivity__send">שלח</string>
  <string name="ShareActivity__comma_s">, %1$s</string>
  <string name="ShareActivity__sharing_to_multiple_chats_is">העברה הלאה אל התכתבויות רבות נתמכת רק עבור הודעות Signal</string>
  <!--Toast when the incoming intent is invalid-->
  <string name="ShareActivity__could_not_get_share_data_from_intent">שיתוף המידע נכשל.</string>
  <!--MultiShareDialogs-->
  <string name="MultiShareDialogs__failed_to_send_to_some_users">נכשל בשליחה אל כמה משתמשים</string>
  <string name="MultiShareDialogs__you_can_only_share_with_up_to">אתה יכול לשתף רק עם עד %1$d התכתבויות</string>
  <!--ChatWallpaperActivity-->
  <string name="ChatWallpaperActivity__chat_wallpaper">טפט התכתבות</string>
  <!--ChatWallpaperFragment-->
  <string name="ChatWallpaperFragment__chat_color">צבע התכתבות</string>
  <string name="ChatWallpaperFragment__reset_chat_colors">אפס צבעי התכתבות</string>
  <string name="ChatWallpaperFragment__reset_chat_color">אפס צבע התכתבות</string>
  <string name="ChatWallpaperFragment__reset_chat_color_question">לאפס צבע התכתבות?</string>
  <string name="ChatWallpaperFragment__set_wallpaper">הגדר טפט</string>
  <string name="ChatWallpaperFragment__dark_mode_dims_wallpaper">מצב כהה מעמעם טפט</string>
  <string name="ChatWallpaperFragment__contact_name">שם איש קשר</string>
  <string name="ChatWallpaperFragment__reset">אפס</string>
  <string name="ChatWallpaperFragment__clear">נקה</string>
  <string name="ChatWallpaperFragment__wallpaper_preview_description">תצוגה מקדימה של טפט</string>
  <string name="ChatWallpaperFragment__would_you_like_to_override_all_chat_colors">האם אתה רוצה לדרוס את כל צבעי ההתכתבות?</string>
  <string name="ChatWallpaperFragment__would_you_like_to_override_all_wallpapers">האם אתה רוצה לדרוס את כל הטפטים?</string>
  <string name="ChatWallpaperFragment__reset_default_colors">אפס צבעי ברירת מחדל</string>
  <string name="ChatWallpaperFragment__reset_all_colors">אפס את כל הצבעים</string>
  <string name="ChatWallpaperFragment__reset_default_wallpaper">אפס טפט ברירת מחדל</string>
  <string name="ChatWallpaperFragment__reset_all_wallpapers">אפס את כל הטפטים</string>
  <string name="ChatWallpaperFragment__reset_wallpapers">אפס טפטים</string>
  <string name="ChatWallpaperFragment__reset_wallpaper">אפס טפט</string>
  <string name="ChatWallpaperFragment__reset_wallpaper_question">לאפס טפט?</string>
  <!--ChatWallpaperSelectionFragment-->
  <string name="ChatWallpaperSelectionFragment__choose_from_photos">בחר מתוך תמונות</string>
  <string name="ChatWallpaperSelectionFragment__presets">קדם־הגדרות</string>
  <!--ChatWallpaperPreviewActivity-->
  <string name="ChatWallpaperPreviewActivity__preview">תצוגה מקדימה</string>
  <string name="ChatWallpaperPreviewActivity__set_wallpaper">הגדר טפט</string>
  <string name="ChatWallpaperPreviewActivity__swipe_to_preview_more_wallpapers">החלק כדי להציג מראש עוד טפטים.</string>
  <string name="ChatWallpaperPreviewActivity__set_wallpaper_for_all_chats">טפט הוגדר עבור כל ההתכתבויות</string>
  <string name="ChatWallpaperPreviewActivity__set_wallpaper_for_s">טפט הוגדר עבור %1$s</string>
  <string name="ChatWallpaperPreviewActivity__viewing_your_gallery_requires_the_storage_permission">הצגת הגלריה שלך דורשת את הרשאת האחסון.</string>
  <!--WallpaperImageSelectionActivity-->
  <string name="WallpaperImageSelectionActivity__choose_wallpaper_image">בחר תמונת טפט</string>
  <!--WallpaperCropActivity-->
  <string name="WallpaperCropActivity__pinch_to_zoom_drag_to_adjust">צבוט כדי להתקרב, גרור כדי להתאים.</string>
  <string name="WallpaperCropActivity__set_wallpaper_for_all_chats">טפט הוגדר עבור כל ההתכתבויות.</string>
  <string name="WallpaperCropActivity__set_wallpaper_for_s">טפט הוגדר עבור %s.</string>
  <string name="WallpaperCropActivity__error_setting_wallpaper">שגיאה בהגדרת טפט.</string>
  <string name="WallpaperCropActivity__blur_photo">טשטש תמונה</string>
  <!--InfoCard-->
  <string name="payment_info_card_about_mobilecoin">על אודות MobileCoin</string>
  <string name="payment_info_card_mobilecoin_is_a_new_privacy_focused_digital_currency">MobileCoin הוא מטבע דיגיטלי חדש ממוקד פרטיות.</string>
  <string name="payment_info_card_adding_funds">הוספת כספים</string>
  <string name="payment_info_card_you_can_add_funds_for_use_in">אתה יכול להוסיף כספים לשימוש ב־Molly ע״י שליחת MobileCoin אל כתובת הארנק שלך.</string>
  <string name="payment_info_card_cashing_out">פדיון</string>
  <string name="payment_info_card_you_can_cash_out_mobilecoin">אתה יכול לפדות MobileCoin בכל זמן במסחר שתומך ב־MobileCoin. פשוט בצע העברה אל החשבון שלך במסחר הזה.</string>
  <string name="payment_info_card_hide_this_card">להסתיר כרטיס זה?</string>
  <string name="payment_info_card_hide">הסתר</string>
  <string name="payment_info_card_record_recovery_phrase">תעד משפט השבה</string>
  <string name="payment_info_card_your_recovery_phrase_gives_you">משפט ההשבה שלך נותן לך דרך אחרת לשחזר את חשבון התשלומים שלך</string>
  <string name="payment_info_card_record_your_phrase">תעד את המשפט שלך</string>
  <string name="payment_info_card_update_your_pin">עדכן את ה־PIN שלך</string>
  <string name="payment_info_card_with_a_high_balance">עם מאזן גבוה, יתכן שתרצה לעדכן אל PIN אלפאנומרי כדי להוסיף עוד הגנה אל החשבון שלך</string>
  <string name="payment_info_card_update_pin">עדכן PIN</string>
  <!--DeactivateWalletFragment-->
  <string name="DeactivateWalletFragment__deactivate_wallet">בטל הפעלת ארנק</string>
  <string name="DeactivateWalletFragment__your_balance">המאזן שלך</string>
  <string name="DeactivateWalletFragment__its_recommended_that_you">מומלץ שתעביר את הכספים שלך אל כתובת ארנק אחרת לפני ביטול הפעלת תשלומים. אם תבחר לא להעביר את הכספים שלך עכשיו, הם יישארו בארנק שמקושר אל Molly אם תפעיל מחדש תשלומים.</string>
  <string name="DeactivateWalletFragment__transfer_remaining_balance">העבר מאזן נותר</string>
  <string name="DeactivateWalletFragment__deactivate_without_transferring">בטל הפעלה בלי להעביר</string>
  <string name="DeactivateWalletFragment__deactivate">בטל הפעלה</string>
  <string name="DeactivateWalletFragment__deactivate_without_transferring_question">לבטל הפעלה בלי להעביר?</string>
  <string name="DeactivateWalletFragment__your_balance_will_remain">המאזן שלך יישאר בארנק שמקושר אל Molly אם תבחר להפעיל מחדש תשלומים.</string>
  <string name="DeactivateWalletFragment__error_deactivating_wallet">שגיאה בביטול הפעלת ארנק.</string>
  <!--PaymentsRecoveryStartFragment-->
  <string name="PaymentsRecoveryStartFragment__recovery_phrase">משפט השבה</string>
  <string name="PaymentsRecoveryStartFragment__view_recovery_phrase">הצג משפט השבה</string>
  <string name="PaymentsRecoveryStartFragment__enter_recovery_phrase">הכנס משפט השבה</string>
  <string name="PaymentsRecoveryStartFragment__your_balance_will_automatically_restore">המאזן שלך ישוחזר באופן אוטומטי כשתתקין מחדש את Signal אם תאשר את PIN של Signal שלך. אתה יכול גם לשחזר את המאזן שלך ע״י שימוש במשפט השבה, שהוא משפט בן %1$d מילים ייחודי לך. כתוב אותו ואחסן אותו במקום בטוח.</string>
  <string name="PaymentsRecoveryStartFragment__your_recovery_phrase_is_a">משפט ההשבה שלך הוא משפט בן %1$d מילים ייחודי לך. השתמש במשפט הזה כדי לשחזר את המאזן שלך.</string>
  <string name="PaymentsRecoveryStartFragment__start">התחל</string>
  <string name="PaymentsRecoveryStartFragment__enter_manually">הכנס באופן ידני</string>
  <string name="PaymentsRecoveryStartFragment__paste_from_clipboard">הדבק מלוח הגזירה</string>
  <!--PaymentsRecoveryPasteFragment-->
  <string name="PaymentsRecoveryPasteFragment__paste_recovery_phrase">הדבק משפט השבה</string>
  <string name="PaymentsRecoveryPasteFragment__recovery_phrase">משפט השבה</string>
  <string name="PaymentsRecoveryPasteFragment__next">הבא</string>
  <string name="PaymentsRecoveryPasteFragment__invalid_recovery_phrase">משפט השבה בלתי תקף</string>
  <string name="PaymentsRecoveryPasteFragment__make_sure">וודא שהכנסת %1$d מילים ונסה שוב.</string>
  <!--PaymentsRecoveryPhraseFragment-->
  <string name="PaymentsRecoveryPhraseFragment__next">הבא</string>
  <string name="PaymentsRecoveryPhraseFragment__edit">ערוך</string>
  <string name="PaymentsRecoveryPhraseFragment__previous">הקודם</string>
  <string name="PaymentsRecoveryPhraseFragment__your_recovery_phrase">משפט ההשבה שלך</string>
  <string name="PaymentsRecoveryPhraseFragment__write_down_the_following_d_words">כתוב את %1$d המילים הבאות לפי הסדר. אחסן את הרשימה שלך במקום מאובטח.</string>
  <string name="PaymentsRecoveryPhraseFragment__make_sure_youve_entered">וודא שהכנסת את המשפט שלך כראוי.</string>
  <string name="PaymentsRecoveryPhraseFragment__do_not_screenshot_or_send_by_email">אל תצלם צילום מסך או תשלח בדוא״ל.</string>
  <string name="PaymentsRecoveryPhraseFragment__payments_account_restored">חשבון תשלומים שוחזר.</string>
  <string name="PaymentsRecoveryPhraseFragment__invalid_recovery_phrase">משפט השבה בלתי תקף</string>
  <string name="PaymentsRecoveryPhraseFragment__make_sure_youve_entered_your_phrase_correctly_and_try_again">וודא שהכנסת את המשפט שלך כראוי ונסה שוב</string>
  <string name="PaymentsRecoveryPhraseFragment__copy_to_clipboard">להעתיק ללוח הגזירה?</string>
  <string name="PaymentsRecoveryPhraseFragment__if_you_choose_to_store">אם אתה בוחר לאחסן את משפט ההשבה שלך באופן דיגיטלי, הבטח שהוא מאוחסן באופן מאובטח במקום כלשהו שאתה בוטח.</string>
  <string name="PaymentsRecoveryPhraseFragment__copy">העתק</string>
  <!--PaymentsRecoveryPhraseConfirmFragment-->
  <string name="PaymentRecoveryPhraseConfirmFragment__confirm_recovery_phrase">אשר משפט השבה</string>
  <string name="PaymentRecoveryPhraseConfirmFragment__enter_the_following_words">הכנס את המילים הבאות מתוך משפט ההשבה שלך.</string>
  <string name="PaymentRecoveryPhraseConfirmFragment__word_d">מילה %1$d</string>
  <string name="PaymentRecoveryPhraseConfirmFragment__see_phrase_again">ראה משפט שוב</string>
  <string name="PaymentRecoveryPhraseConfirmFragment__done">סיים</string>
  <string name="PaymentRecoveryPhraseConfirmFragment__recovery_phrase_confirmed">משפט השבה אושר</string>
  <!--PaymentsRecoveryEntryFragment-->
  <string name="PaymentsRecoveryEntryFragment__enter_recovery_phrase">הכנס משפט השבה</string>
  <string name="PaymentsRecoveryEntryFragment__enter_word_d">הכנס את מילה %1$d</string>
  <string name="PaymentsRecoveryEntryFragment__word_d">מילה %1$d</string>
  <string name="PaymentsRecoveryEntryFragment__next">הבא</string>
  <string name="PaymentsRecoveryEntryFragment__invalid_word">מילה בלתי תקפה</string>
  <!--ClearClipboardAlarmReceiver-->
  <string name="ClearClipboardAlarmReceiver__clipboard_cleared">לוח הגזירה נוקה.</string>
  <!--PaymentNotificationsView-->
  <string name="PaymentNotificationsView__view">הצג</string>
  <!--UnreadPayments-->
  <string name="UnreadPayments__s_sent_you_s">%1$s שלח/ה לך %2$s</string>
  <string name="UnreadPayments__d_new_payment_notifications">%1$d התראות תשלום חדשות</string>
  <!--CanNotSendPaymentDialog-->
  <string name="CanNotSendPaymentDialog__cant_send_payment">לא ניתן לשלוח תשלום</string>
  <string name="CanNotSendPaymentDialog__to_send_a_payment_to_this_user">כדי לשלוח תשלום אל המשתמש הזה, הוא צריך לאשר בקשת הודעה ממך. שלח לו הודעה כדי ליצור בקשת הודעה.</string>
  <string name="CanNotSendPaymentDialog__send_a_message">שלח הודעה</string>
  <!--GroupsInCommonMessageRequest-->
  <string name="GroupsInCommonMessageRequest__you_have_no_groups_in_common_with_this_person">אין לך קבוצות משותפות עם האיש הזה. סקור בקשות בזהירות טרם אישור שלהן כדי להימנע מהודעות בלתי רצויות.</string>
  <string name="GroupsInCommonMessageRequest__none_of_your_contacts_or_people_you_chat_with_are_in_this_group">אף אחד מחברי הקבוצה שלך או האנשים שאתה מתכתב איתם נמצאים בקבוצה הזאת. סקור בקשות בזהירות טרם אישור שלהן כדי להימנע מהודעות בלתי רצויות.</string>
  <string name="GroupsInCommonMessageRequest__about_message_requests">על אודות בקשות הודעה</string>
  <string name="GroupsInCommonMessageRequest__okay">בסדר</string>
  <string name="ChatColorSelectionFragment__heres_a_preview_of_the_chat_color">הנה תצוגה מקדימה של צבע ההתכתבות.</string>
  <string name="ChatColorSelectionFragment__the_color_is_visible_to_only_you">הצבע גלוי רק לך.</string>
  <!--GroupDescriptionDialog-->
  <string name="GroupDescriptionDialog__group_description">תיאור קבוצה</string>
  <!--QualitySelectorBottomSheetDialog-->
  <string name="QualitySelectorBottomSheetDialog__standard">תקנית</string>
  <string name="QualitySelectorBottomSheetDialog__faster_less_data">מהירה יותר, פחות נתונים</string>
  <string name="QualitySelectorBottomSheetDialog__high">גבוה</string>
  <string name="QualitySelectorBottomSheetDialog__slower_more_data">איטית יותר, יותר נתונים</string>
  <string name="QualitySelectorBottomSheetDialog__photo_quality">איכות תמונה</string>
  <!--AppSettingsFragment-->
  <string name="AppSettingsFragment__invite_your_friends">הזמן את חבריך</string>
  <string name="AppSettingsFragment__copied_subscriber_id_to_clipboard">זהות מינוי הועתקה ללוח.</string>
  <!--AccountSettingsFragment-->
  <string name="AccountSettingsFragment__account">חשבון</string>
  <string name="AccountSettingsFragment__youll_be_asked_less_frequently">תישאל לעיתים פחות תכופות עם הזמן</string>
  <string name="AccountSettingsFragment__require_your_signal_pin">דרוש את ה־PIN של Signal שלך כדי להירשם שוב אל Signal עם מספר הטלפון שלך</string>
  <string name="AccountSettingsFragment__change_phone_number">שנה מספר טלפון</string>
  <!--ChangeNumberFragment-->
  <string name="ChangeNumberFragment__use_this_to_change_your_current_phone_number_to_a_new_phone_number">השתמש בזה כדי לשנות את מספר הטלפון הנוכחי שלך אל מספר טלפון חדש. אתה לא יכול לבטל את השינוי הזה.\n\nלפני המשכה, וודא שהמספר החדש שלך יכול לקבל מסרונים או שיחות.</string>
  <string name="ChangeNumberFragment__continue">המשך</string>
  <!--Message shown on dialog after your number has been changed successfully.-->
  <string name="ChangeNumber__your_phone_number_has_changed_to_s">מספר הטלפון שלך השתנה אל %1$s</string>
  <!--Confirmation button to dismiss number changed dialog-->
  <string name="ChangeNumber__okay">בסדר</string>
  <!--ChangeNumberEnterPhoneNumberFragment-->
  <string name="ChangeNumberEnterPhoneNumberFragment__change_number">שנה מספר</string>
  <string name="ChangeNumberEnterPhoneNumberFragment__your_old_number">המספר הישן שלך</string>
  <string name="ChangeNumberEnterPhoneNumberFragment__old_phone_number">מספר ישן של טלפון</string>
  <string name="ChangeNumberEnterPhoneNumberFragment__your_new_number">המספר החדש שלך</string>
  <string name="ChangeNumberEnterPhoneNumberFragment__new_phone_number">מספר חדש של טלפון</string>
  <string name="ChangeNumberEnterPhoneNumberFragment__the_phone_number_you_entered_doesnt_match_your_accounts">מספר הטלפון שהכנסת אינו תואם אל מספר הטלפון של החשבון שלך.</string>
  <string name="ChangeNumberEnterPhoneNumberFragment__you_must_specify_your_old_number_country_code">אתה חייב לציין את קוד המדינה של המספר הישן שלך</string>
  <string name="ChangeNumberEnterPhoneNumberFragment__you_must_specify_your_old_phone_number">אתה חייב לציין את מספר הטלפון הישן שלך</string>
  <string name="ChangeNumberEnterPhoneNumberFragment__you_must_specify_your_new_number_country_code">אתה חייב לציין את קוד המדינה של המספר החדש שלך</string>
  <string name="ChangeNumberEnterPhoneNumberFragment__you_must_specify_your_new_phone_number">אתה חייב לציין את מספר הטלפון החדש שלך</string>
  <!--ChangeNumberVerifyFragment-->
  <string name="ChangeNumberVerifyFragment__change_number">שנה מספר</string>
  <string name="ChangeNumberVerifyFragment__verifying_s">מוודא את %1$s</string>
  <string name="ChangeNumberVerifyFragment__captcha_required">אתגר מענה דרוש</string>
  <!--ChangeNumberConfirmFragment-->
  <string name="ChangeNumberConfirmFragment__change_number">שנה מספר</string>
  <string name="ChangeNumberConfirmFragment__you_are_about_to_change_your_phone_number_from_s_to_s">אתה עומד לשנות את מספר הטלפון שלך מן %1$s אל %2$s.\n\nלפני המשכה, אנא וודא שהמספר למטה נכון.</string>
  <string name="ChangeNumberConfirmFragment__edit_number">ערוך מספר</string>
  <!--ChangeNumberRegistrationLockFragment-->
  <string name="ChangeNumberRegistrationLockFragment__signal_change_number_need_help_with_pin_for_android_v2_pin">שינוי מספר של Signal - צריך עזרה עם PIN עבור Android (v2 PIN)</string>
  <!--ChangeNumberPinDiffersFragment-->
  <string name="ChangeNumberPinDiffersFragment__pins_do_not_match">קודי PIN לא תואמים</string>
  <string name="ChangeNumberPinDiffersFragment__the_pin_associated_with_your_new_number_is_different_from_the_pin_associated_with_your_old_one">ה־PIN שמשוייך עם המספר החדש שלך שונה מה־PIN שמשוייך עם המספר הישן שלך. האם אתה רוצה לשמור את ה‏־PIN הישן שלך או לעדכן אותו?</string>
  <string name="ChangeNumberPinDiffersFragment__keep_old_pin">שמור PIN ישן</string>
  <string name="ChangeNumberPinDiffersFragment__update_pin">עדכן PIN</string>
  <string name="ChangeNumberPinDiffersFragment__keep_old_pin_question">לשמור PIN ישן?</string>
  <!--ChangeNumberLockActivity-->
  <!--Info message shown to user if something crashed the app during the change number attempt and we were unable to confirm the change so we force them into this screen to check before letting them use the app-->
  <string name="ChangeNumberLockActivity__it_looks_like_you_tried_to_change_your_number_but_we_were_unable_to_determine_if_it_was_successful_rechecking_now">נראה שניסית לשנות את המספר שלך אבל לא יכולנו לקבוע אם השינוי היה מוצלח.\n\nבודק מחדש עכשיו…</string>
  <!--Dialog title shown if we were able to confirm your change number status (meaning we now know what the server thinks our number is) after a crash during the regular flow-->
  <string name="ChangeNumberLockActivity__change_status_confirmed">מעמד שינוי מאושר</string>
  <!--Dialog message shown if we were able to confirm your change number status (meaning we now know what the server thinks our number is) after a crash during the regular flow-->
  <string name="ChangeNumberLockActivity__your_number_has_been_confirmed_as_s">המספר שלך מאושר בתור %1$s. אם זה לא המספר החדש שלך, אנא הפעל מחדש את תהליך שינוי המספר.</string>
  <!--Dialog title shown if we were not able to confirm your phone number with the server and thus cannot let leave the change flow yet after a crash during the regular flow-->
  <string name="ChangeNumberLockActivity__change_status_unconfirmed">מעמד שינוי בלתי מאושר</string>
  <!--Dialog message shown when we can\'t verify the phone number on the server, only shown if there was a network error communicating with the server after a crash during the regular flow-->
  <string name="ChangeNumberLockActivity__we_could_not_determine_the_status_of_your_change_number_request">לא יכולנו לקבוע את המעמד של בקשת שינוי המספר שלך.\n\n(שגיאה: %1$s)</string>
  <!--Dialog button to retry confirming the number on the server-->
  <string name="ChangeNumberLockActivity__retry">נסה שוב</string>
  <!--Dialog button shown to leave the app when in the unconfirmed change status after a crash in the regular flow-->
  <string name="ChangeNumberLockActivity__leave">עזוב</string>
  <string name="ChangeNumberLockActivity__submit_debug_log">הגש יומן ניפוי תקלים</string>
  <!--ChatsSettingsFragment-->
  <string name="ChatsSettingsFragment__keyboard">מקלדת</string>
  <string name="ChatsSettingsFragment__enter_key_sends">מקש Enter שולח</string>
  <!--SmsSettingsFragment-->
  <string name="SmsSettingsFragment__use_as_default_sms_app">השתמש כיישום המסרונים ברירת המחדל</string>
  <!--NotificationsSettingsFragment-->
  <string name="NotificationsSettingsFragment__messages">הודעות</string>
  <string name="NotificationsSettingsFragment__calls">שיחות</string>
  <string name="NotificationsSettingsFragment__notify_when">יידע כאשר…</string>
  <string name="NotificationsSettingsFragment__contact_joins_signal">איש קשר מצטרף אל Signal</string>
  <!--Notification preference header-->
  <string name="NotificationsSettingsFragment__notification_profiles">פרופילי התראות</string>
  <!--Notification preference option header-->
  <string name="NotificationsSettingsFragment__profiles">פרופילים</string>
  <!--Notification preference summary text-->
  <string name="NotificationsSettingsFragment__create_a_profile_to_receive_notifications_only_from_people_and_groups_you_choose">צור פרופיל כדי לקבל התראות רק מהאנשים ומהקבוצות שאתה בוחר.</string>
  <!--NotificationProfilesFragment-->
  <!--Title for notification profiles screen that shows all existing profiles-->
  <string name="NotificationProfilesFragment__notification_profiles">פרופילי התראות</string>
  <!--Button text to create a notification profile-->
  <string name="NotificationProfilesFragment__create_profile">צור פרופיל</string>
  <!--PrivacySettingsFragment-->
  <string name="PrivacySettingsFragment__blocked">חסום</string>
  <string name="PrivacySettingsFragment__d_contacts">%1$d אנשי קשר</string>
  <string name="PrivacySettingsFragment__messaging">תכתובת</string>
  <string name="PrivacySettingsFragment__disappearing_messages">הודעות נעלמות</string>
  <string name="PrivacySettingsFragment__app_security">אבטחת יישום</string>
  <string name="PrivacySettingsFragment__block_screenshots_in_the_recents_list_and_inside_the_app">חסום צילומי מסך ברשימת האחרונים ובתוך היישום</string>
  <string name="PrivacySettingsFragment__signal_message_and_calls">הודעות ושיחות של Signal, ממסר שיחות תמיד, ושולח אטום</string>
  <string name="PrivacySettingsFragment__default_timer_for_new_changes">קוצב זמן ברירת מחדל עבור התכתבויות חדשות</string>
  <string name="PrivacySettingsFragment__set_a_default_disappearing_message_timer_for_all_new_chats_started_by_you">הגדר קוצב זמן ברירת מחדל של הודעות נעלמות עבור כל ההתכתבויות החדשות שהותחלו על ידך.</string>
  <!--Summary for stories preference to launch into story privacy settings-->
  <string name="PrivacySettingsFragment__manage_your_stories">ניהול הסטוריז שלך ומי יכול לצפות בהם</string>
  <string name="PrivacySettingsFragment__payment_lock_require_lock">אפשר לדרוש נעילת מסך או טביעת אצבע ב-Android כדי להעביר כספים</string>
  <!--Alert dialog title when payment lock cannot be enabled-->
  <string name="PrivacySettingsFragment__cant_enable_title">לא ניתן לאפשר נעילת אבטחה לתשלום</string>
  <!--Alert dialog description to setup screen lock or fingerprint in phone settings-->
  <string name="PrivacySettingsFragment__cant_enable_description">כדי להשתמש בנעילת אבטחה לתשלום, צריך קודם לאפשר נעילת מסך או זיהוי באמצעות טביעת אצבע בהגדרות הטלפון שלך.</string>
  <!--Shown in a toast when we can\'t navigate to the user\'s system fingerprint settings-->
  <string name="PrivacySettingsFragment__failed_to_navigate_to_system_settings">הניווט להגדרות המערכת נכשל.</string>
  <!--Alert dialog button to go to phone settings-->
  <string name="PrivacySettingsFragment__go_to_settings">מעבר להגדרות</string>
  <!--Alert dialog button to cancel the dialog-->
  <string name="PrivacySettingsFragment__cancel">בטל</string>
  <!--AdvancedPrivacySettingsFragment-->
  <string name="AdvancedPrivacySettingsFragment__show_status_icon">הראה איקון מעמד</string>
  <string name="AdvancedPrivacySettingsFragment__show_an_icon">הראה איקון בפרטי הודעה כאשר היא נשלחה ע״י שימוש בשולח אטום.</string>
  <!--ExpireTimerSettingsFragment-->
  <string name="ExpireTimerSettingsFragment__when_enabled_new_messages_sent_and_received_in_new_chats_started_by_you_will_disappear_after_they_have_been_seen">כאשר מאופשר, הודעות חדשות אשר נשלחות ומתקבלות בהתכתבויות חדשות שהותחלו על ידך ייעלמו לאחר שייראו.</string>
  <string name="ExpireTimerSettingsFragment__when_enabled_new_messages_sent_and_received_in_this_chat_will_disappear_after_they_have_been_seen">כאשר מאופשר, הודעות חדשות אשר נשלחות ומתקבלות בהתכתבות זו ייעלמו לאחר שייראו.</string>
  <string name="ExpireTimerSettingsFragment__off">כבוי</string>
  <string name="ExpireTimerSettingsFragment__4_weeks">4 שבועות</string>
  <string name="ExpireTimerSettingsFragment__1_week">שבוע</string>
  <string name="ExpireTimerSettingsFragment__1_day">יום</string>
  <string name="ExpireTimerSettingsFragment__8_hours">8 שעות</string>
  <string name="ExpireTimerSettingsFragment__1_hour">שעה</string>
  <string name="ExpireTimerSettingsFragment__5_minutes">5 דקות</string>
  <string name="ExpireTimerSettingsFragment__30_seconds">30 שניות</string>
  <string name="ExpireTimerSettingsFragment__custom_time">זמן מותאם אישית</string>
  <string name="ExpireTimerSettingsFragment__set">הגדר</string>
  <string name="ExpireTimerSettingsFragment__save">שמור</string>
  <string name="CustomExpireTimerSelectorView__seconds">שניות</string>
  <string name="CustomExpireTimerSelectorView__minutes">דקות</string>
  <string name="CustomExpireTimerSelectorView__hours">שעות</string>
  <string name="CustomExpireTimerSelectorView__days">ימים</string>
  <string name="CustomExpireTimerSelectorView__weeks">שבועות</string>
  <!--HelpSettingsFragment-->
  <string name="HelpSettingsFragment__support_center">מרכז תמיכה</string>
  <string name="HelpSettingsFragment__contact_us">צור קשר</string>
  <string name="HelpSettingsFragment__version">גרסה</string>
  <string name="HelpSettingsFragment__debug_log">יומן תקלים</string>
  <string name="HelpSettingsFragment__terms_amp_privacy_policy">תנאים ומדיניות פרטיות</string>
  <string name="HelpFragment__copyright_signal_messenger">זכויות יוצרים Molly Messenger</string>
  <string name="HelpFragment__licenced_under_the_gplv3">ברישיון תחת GPLv3</string>
  <!--DataAndStorageSettingsFragment-->
  <string name="DataAndStorageSettingsFragment__media_quality">איכות מדיה</string>
  <string name="DataAndStorageSettingsFragment__sent_media_quality">הגדר איכות מדיה</string>
  <string name="DataAndStorageSettingsFragment__sending_high_quality_media_will_use_more_data">שליחת מדיה באיכות גבוהה תשתמש ביותר נתונים.</string>
  <string name="DataAndStorageSettingsFragment__high">גבוהה</string>
  <string name="DataAndStorageSettingsFragment__standard">תקנית</string>
  <string name="DataAndStorageSettingsFragment__calls">שיחות</string>
  <!--ChatColorSelectionFragment-->
  <string name="ChatColorSelectionFragment__auto">אוטומטי</string>
  <string name="ChatColorSelectionFragment__use_custom_colors">השתמש בצבעים מותאמים אישית</string>
  <string name="ChatColorSelectionFragment__chat_color">צבע התכתבות</string>
  <string name="ChatColorSelectionFragment__edit">ערוך</string>
  <string name="ChatColorSelectionFragment__duplicate">שכפל</string>
  <string name="ChatColorSelectionFragment__delete">מחק</string>
  <string name="ChatColorSelectionFragment__delete_color">מחק צבע</string>
  <plurals name="ChatColorSelectionFragment__this_custom_color_is_used">
    <item quantity="one">צבע מותאם אישית זה נמצא בשימוש בהתכתבות %1$d. האם אתה רוצה למחוק אותו עבור כל ההתכתבויות?</item>
    <item quantity="two">צבע מותאם אישית זה נמצא בשימוש ב־%1$d התכתבויות. האם אתה רוצה למחוק אותו עבור כל ההתכתבויות?</item>
    <item quantity="many">צבע מותאם אישית זה נמצא בשימוש ב־%1$d התכתבויות. האם אתה רוצה למחוק אותו עבור כל ההתכתבויות? </item>
    <item quantity="other">צבע מותאם אישית זה נמצא בשימוש ב־%1$d התכתבויות. האם אתה רוצה למחוק אותו עבור כל ההתכתבויות?</item>
  </plurals>
  <string name="ChatColorSelectionFragment__delete_chat_color">למחוק צבע התכתבות?</string>
  <!--CustomChatColorCreatorFragment-->
  <string name="CustomChatColorCreatorFragment__solid">מוצק</string>
  <string name="CustomChatColorCreatorFragment__gradient">שיפוע</string>
  <string name="CustomChatColorCreatorFragment__hue">גוון</string>
  <string name="CustomChatColorCreatorFragment__saturation">רוויה</string>
  <!--CustomChatColorCreatorFragmentPage-->
  <string name="CustomChatColorCreatorFragmentPage__save">שמור</string>
  <string name="CustomChatColorCreatorFragmentPage__edit_color">ערוך צבע</string>
  <plurals name="CustomChatColorCreatorFragmentPage__this_color_is_used">
    <item quantity="one">צבע זה נמצא בשימוש בהתכתבות %1$d. האם אתה רוצה לשמור שינויים עבור כל ההתכתבויות?</item>
    <item quantity="two">צבע זה נמצא בשימוש ב־%1$d התכתבויות. האם אתה רוצה לשמור שינויים עבור כל ההתכתבויות?</item>
    <item quantity="many">צבע זה נמצא בשימוש ב־%1$d התכתבויות. האם אתה רוצה לשמור שינויים עבור כל ההתכתבויות?</item>
    <item quantity="other">צבע זה נמצא בשימוש ב־%1$d התכתבויות. האם אתה רוצה לשמור שינויים עבור כל ההתכתבויות?</item>
  </plurals>
  <!--ChatColorGradientTool-->
  <string name="ChatColorGradientTool_top_edge_selector">בוחר קצה עליון</string>
  <string name="ChatColorGradientTool_bottom_edge_selector">בוחר קצה תחתון</string>
  <!--Title text for prompt to donate. Shown in a popup at the bottom of the chat list.-->
  <string name="Donate2022Q2Megaphone_donate_to_signal">תרום אל Signal</string>
  <!--Body text for prompt to donate. Shown in a popup at the bottom of the chat list.-->
  <string name="Donate2022Q2Megaphone_signal_is_powered_by_people_like_you">Signal ממונע על ידי אנשים כמוך. תרום מדי חודש וקבל תג.</string>
  <!--Button label that brings a user to the donate screen. Shown in a popup at the bottom of the chat list.-->
  <string name="Donate2022Q2Megaphone_donate">תרום</string>
  <!--Button label that dismissed a prompt to donate. Shown in a popup at the bottom of the chat list.-->
  <string name="Donate2022Q2Megaphone_not_now">לא עכשיו</string>
  <!--EditReactionsFragment-->
  <string name="EditReactionsFragment__customize_reactions">התאם אישית תגובות</string>
  <string name="EditReactionsFragment__tap_to_replace_an_emoji">הקש כדי להחליף אימוג’י</string>
  <string name="EditReactionsFragment__reset">אפס</string>
  <string name="EditReactionsFragment_save">שמור</string>
  <string name="ChatColorSelectionFragment__auto_matches_the_color_to_the_wallpaper">מתאים באופן אוטומטי את הצבע אל הטפט</string>
  <string name="CustomChatColorCreatorFragment__drag_to_change_the_direction_of_the_gradient">גרור את השינוי אל כיוון השיפוע</string>
  <!--AddAProfilePhotoMegaphone-->
  <string name="AddAProfilePhotoMegaphone__add_a_profile_photo">הוסף תמונת פרופיל</string>
  <string name="AddAProfilePhotoMegaphone__choose_a_look_and_color">בחר מראה וצבע או התאם אישית את ראשי התיבות שלך.</string>
  <string name="AddAProfilePhotoMegaphone__not_now">לא עכשיו</string>
  <string name="AddAProfilePhotoMegaphone__add_photo">הוסף תמונה</string>
  <!--BecomeASustainerMegaphone-->
  <string name="BecomeASustainerMegaphone__become_a_sustainer">הפוך אל מחזיק</string>
  <!--Displayed in the Become a Sustainer megaphone-->
  <string name="BecomeASustainerMegaphone__signal_is_powered_by">Signal ממונע על ידי אנשים כמוך. תרום וקבל תג.</string>
  <string name="BecomeASustainerMegaphone__not_now">לא עכשיו</string>
  <string name="BecomeASustainerMegaphone__donate">תרום</string>
  <!--KeyboardPagerFragment-->
  <string name="KeyboardPagerFragment_emoji">אימוג’י</string>
  <string name="KeyboardPagerFragment_open_emoji_search">פתח חיפוש אימוג’י</string>
  <string name="KeyboardPagerFragment_open_sticker_search">פתח חיפוש מדבקות</string>
  <string name="KeyboardPagerFragment_open_gif_search">פתח חיפוש GIF</string>
  <string name="KeyboardPagerFragment_stickers">מדבקות</string>
  <string name="KeyboardPagerFragment_backspace">מקש חזרה</string>
  <string name="KeyboardPagerFragment_gifs">קבצי GIF</string>
  <string name="KeyboardPagerFragment_search_emoji">חפש אימוג’י</string>
  <string name="KeyboardPagerfragment_back_to_emoji">חזור אל אימוג’י</string>
  <string name="KeyboardPagerfragment_clear_search_entry">נקה רשומת חיפוש</string>
  <string name="KeyboardPagerFragment_search_giphy">חפש GIPHY</string>
  <!--StickerSearchDialogFragment-->
  <string name="StickerSearchDialogFragment_search_stickers">חפש מדבקות</string>
  <string name="StickerSearchDialogFragment_no_results_found">תוצאות לא נמצאו</string>
  <string name="EmojiSearchFragment__no_results_found">תוצאות לא נמצאו</string>
  <string name="NotificationsSettingsFragment__unknown_ringtone">צלצול בלתי ידוע</string>
  <!--ConversationSettingsFragment-->
  <!--Error toasted when no activity can handle the add contact intent-->
  <string name="ConversationSettingsFragment__contacts_app_not_found">אפליקציית אנשי קשר לא נמצאה.</string>
  <string name="ConversationSettingsFragment__send_message">שלח הודעה</string>
  <string name="ConversationSettingsFragment__start_video_call">התחל שיחת וידאו</string>
  <string name="ConversationSettingsFragment__start_audio_call">התחל שיחת שמע</string>
  <string name="ConversationSettingsFragment__message">הודעה</string>
  <string name="ConversationSettingsFragment__video">סרטון</string>
  <string name="ConversationSettingsFragment__audio">שמע</string>
  <string name="ConversationSettingsFragment__call">התקשר</string>
  <string name="ConversationSettingsFragment__mute">השתק</string>
  <string name="ConversationSettingsFragment__muted">מושתק</string>
  <string name="ConversationSettingsFragment__search">חפש</string>
  <string name="ConversationSettingsFragment__disappearing_messages">הודעות נעלמות</string>
  <string name="ConversationSettingsFragment__sounds_and_notifications">צלילים והתראות</string>
  <string name="ConversationSettingsFragment__contact_details">פרטי איש קשר</string>
  <string name="ConversationSettingsFragment__view_safety_number">הצג מספר ביטחון</string>
  <string name="ConversationSettingsFragment__block">חוסם</string>
  <string name="ConversationSettingsFragment__block_group">חסום קבוצה</string>
  <string name="ConversationSettingsFragment__unblock">שחרר חסימה</string>
  <string name="ConversationSettingsFragment__unblock_group">שחרר חסימת קבוצה</string>
  <string name="ConversationSettingsFragment__add_to_a_group">הוסף אל קבוצה</string>
  <string name="ConversationSettingsFragment__see_all">ראה הכול</string>
  <string name="ConversationSettingsFragment__add_members">הוסף חברי קבוצה</string>
  <string name="ConversationSettingsFragment__permissions">הרשאות</string>
  <string name="ConversationSettingsFragment__requests_and_invites">בקשות והזמנות</string>
  <string name="ConversationSettingsFragment__group_link">קישור קבוצה</string>
  <string name="ConversationSettingsFragment__add_as_a_contact">הוסף כאיש קשר</string>
  <string name="ConversationSettingsFragment__unmute">בטל השתקה</string>
  <string name="ConversationSettingsFragment__conversation_muted_until_s">שיחות מושתקות עד %1$s</string>
  <string name="ConversationSettingsFragment__conversation_muted_forever">שיחות מושתקות לתמיד</string>
  <string name="ConversationSettingsFragment__copied_phone_number_to_clipboard">מספר טלפון הועתק אל לוח הגזירה.</string>
  <string name="ConversationSettingsFragment__phone_number">מספר טלפון</string>
  <string name="ConversationSettingsFragment__get_badges">השג תגים עבור הפרופיל שלך ע״י תמיכה ב־Signal. הקש על תג כדי ללמוד עוד.</string>
  <!--PermissionsSettingsFragment-->
  <string name="PermissionsSettingsFragment__add_members">הוסף חברי קבוצה</string>
  <string name="PermissionsSettingsFragment__edit_group_info">ערוך מידע קבוצה</string>
  <string name="PermissionsSettingsFragment__send_messages">שלח הודעות</string>
  <string name="PermissionsSettingsFragment__all_members">כל חברי הקבוצה</string>
  <string name="PermissionsSettingsFragment__only_admins">רק מנהלנים</string>
  <string name="PermissionsSettingsFragment__who_can_add_new_members">מי יכול להוסיף חברי קבוצה חדשים?</string>
  <string name="PermissionsSettingsFragment__who_can_edit_this_groups_info">מי יכול לערוך את המידע של קבוצה הזאת?</string>
  <string name="PermissionsSettingsFragment__who_can_send_messages">מי יכול לשלוח הודעות?</string>
  <!--SoundsAndNotificationsSettingsFragment-->
  <string name="SoundsAndNotificationsSettingsFragment__mute_notifications">השתק התראות</string>
  <string name="SoundsAndNotificationsSettingsFragment__not_muted">לא מושתק</string>
  <string name="SoundsAndNotificationsSettingsFragment__muted_until_s">מושתק עד %1$s</string>
  <string name="SoundsAndNotificationsSettingsFragment__mentions">אזכורים</string>
  <string name="SoundsAndNotificationsSettingsFragment__always_notify">יידע תמיד</string>
  <string name="SoundsAndNotificationsSettingsFragment__do_not_notify">אל תיידע</string>
  <string name="SoundsAndNotificationsSettingsFragment__custom_notifications">התראות מותאמות אישית</string>
  <!--StickerKeyboard-->
  <string name="StickerKeyboard__recently_used">בשימוש לאחרונה</string>
  <!--PlaybackSpeedToggleTextView-->
  <string name="PlaybackSpeedToggleTextView__p5x">.5x</string>
  <string name="PlaybackSpeedToggleTextView__1x">1x</string>
  <string name="PlaybackSpeedToggleTextView__1p5x">1.5x</string>
  <string name="PlaybackSpeedToggleTextView__2x">2x</string>
  <!--PaymentRecipientSelectionFragment-->
  <string name="PaymentRecipientSelectionFragment__new_payment">תשלום חדש</string>
  <!--NewConversationActivity-->
  <string name="NewConversationActivity__new_message">הודעה חדשה</string>
  <!--ContactFilterView-->
  <string name="ContactFilterView__search_name_or_number">חפש שם או מספר</string>
  <!--VoiceNotePlayerView-->
  <string name="VoiceNotePlayerView__dot_s">· %1$s</string>
  <string name="VoiceNotePlayerView__stop_voice_message">הפסק הודעה קולית</string>
  <string name="VoiceNotePlayerView__change_voice_message_speed">שנה מהירות של הודעה קולית</string>
  <string name="VoiceNotePlayerView__pause_voice_message">השהה הודעה קולית</string>
  <string name="VoiceNotePlayerView__play_voice_message">נגן הודעה קולית</string>
  <string name="VoiceNotePlayerView__navigate_to_voice_message">נווט אל הודעה קולית</string>
  <!--AvatarPickerFragment-->
  <string name="AvatarPickerFragment__avatar_preview">תצוגה מקדימה של יצגן</string>
  <string name="AvatarPickerFragment__camera">מצלמה</string>
  <string name="AvatarPickerFragment__take_a_picture">צלם</string>
  <string name="AvatarPickerFragment__choose_a_photo">בחר תמונה</string>
  <string name="AvatarPickerFragment__photo">תמונה</string>
  <string name="AvatarPickerFragment__text">מלל</string>
  <string name="AvatarPickerFragment__save">שמור</string>
  <string name="AvatarPickerFragment__select_an_avatar">בחר יצגן</string>
  <string name="AvatarPickerFragment__clear_avatar">נקה יצגן</string>
  <string name="AvatarPickerFragment__edit">ערוך</string>
  <string name="AvatarPickerRepository__failed_to_save_avatar">נכשל בשמירת יצגן</string>
  <!--TextAvatarCreationFragment-->
  <string name="TextAvatarCreationFragment__preview">תצוגה מקדימה</string>
  <string name="TextAvatarCreationFragment__done">סיים</string>
  <string name="TextAvatarCreationFragment__text">מלל</string>
  <string name="TextAvatarCreationFragment__color">צבע</string>
  <!--VectorAvatarCreationFragment-->
  <string name="VectorAvatarCreationFragment__select_a_color">בחר צבע</string>
  <!--ContactSelectionListItem-->
  <string name="ContactSelectionListItem__sms">מסרון</string>
  <string name="ContactSelectionListItem__dot_s">· %1$s</string>
  <!--Displayed in the toolbar when externally sharing text to multiple recipients-->
  <string name="ShareInterstitialActivity__share">שתף</string>
  <!--DSLSettingsToolbar-->
  <string name="DSLSettingsToolbar__navigate_up">נווט למעלה</string>
  <string name="MultiselectForwardFragment__forward_to">העבר הלאה אל</string>
  <!--Displayed when sharing content via the fragment-->
  <string name="MultiselectForwardFragment__share_with">שתף עם</string>
  <string name="MultiselectForwardFragment__add_a_message">הוסף הודעה</string>
  <string name="MultiselectForwardFragment__faster_forwards">העברות הלאה מהירות יותר</string>
  <!--Displayed when user selects a video that will be clipped before sharing to a story-->
  <string name="MultiselectForwardFragment__videos_will_be_trimmed">סרטונים ייחתכו לקליפים של 30 שניות וישלחו כסטוריז נפרדים.</string>
  <!--Displayed when user selects a video that cannot be sent as a story-->
  <string name="MultiselectForwardFragment__videos_sent_to_stories_cant">סרטונים שנשלחים כסטוריז לא יכולים להיות יותר מ-30 שניות.</string>
  <string name="MultiselectForwardFragment__forwarded_messages_are_now">הודעות מועברות הלאה נשלחות כעת באופן מיידי.</string>
  <plurals name="MultiselectForwardFragment_send_d_messages">
    <item quantity="one">שלח הודעה %1$d</item>
    <item quantity="two">שלח %1$d הודעות</item>
    <item quantity="many">שלח %1$d הודעות</item>
    <item quantity="other">שלח %1$d הודעות</item>
  </plurals>
  <plurals name="MultiselectForwardFragment_messages_sent">
    <item quantity="one">הודעה נשלחה</item>
    <item quantity="two">הודעות נשלחו</item>
    <item quantity="many">הודעות נשלחו</item>
    <item quantity="other">הודעות נשלחו</item>
  </plurals>
  <plurals name="MultiselectForwardFragment_messages_failed_to_send">
    <item quantity="one">הודעה נכשלה להישלח</item>
    <item quantity="two">הודעות נכשלו להישלח</item>
    <item quantity="many">הודעות נכשלו להישלח</item>
    <item quantity="other">הודעות נכשלו להישלח</item>
  </plurals>
  <plurals name="MultiselectForwardFragment__couldnt_forward_messages">
    <item quantity="one">לא היה ניתן להעביר הלאה הודעה מאחר שהיא לא זמינה יותר.</item>
    <item quantity="two">לא היה ניתן להעביר הלאה הודעות מאחר שהן לא זמינות יותר.</item>
    <item quantity="many">לא היה ניתן להעביר הלאה הודעות מאחר שהן לא זמינות יותר.</item>
    <item quantity="other">לא היה ניתן להעביר הלאה הודעות מאחר שהן לא זמינות יותר.</item>
  </plurals>
  <!--Error message shown when attempting to select a group to forward/share but it\'s announcement only and you are not an admin-->
  <string name="MultiselectForwardFragment__only_admins_can_send_messages_to_this_group">רק מנהלים יכולים לשלוח הודעות לקבוצה זו.</string>
  <string name="MultiselectForwardFragment__limit_reached">מגבלה הושגה</string>
  <!--Media V2-->
  <string name="MediaReviewFragment__add_a_message">הוסף הודעה</string>
  <string name="MediaReviewFragment__add_a_reply">הוסף תשובה</string>
  <string name="MediaReviewFragment__send_to">שלח אל</string>
  <string name="MediaReviewFragment__view_once_message">הודעה לצפייה חד־פעמית</string>
  <string name="MediaReviewFragment__one_or_more_items_were_too_large">פריט אחד או יותר היו יותר מדי גדולים</string>
  <string name="MediaReviewFragment__one_or_more_items_were_invalid">פריט אחד או יותר היו בלתי תקפים</string>
  <string name="MediaReviewFragment__too_many_items_selected">יותר מדי פריטים נבחרו</string>
  <string name="ImageEditorHud__cancel">בטל</string>
  <string name="ImageEditorHud__draw">צייר</string>
  <string name="ImageEditorHud__write_text">כתוב מלל</string>
  <string name="ImageEditorHud__add_a_sticker">הוסף מדבקה</string>
  <string name="ImageEditorHud__blur">טשטש</string>
  <string name="ImageEditorHud__done_editing">סיים לערוך</string>
  <string name="ImageEditorHud__clear_all">נקה הכול</string>
  <string name="ImageEditorHud__undo">בטל עשייה</string>
  <string name="ImageEditorHud__toggle_between_marker_and_highlighter">עורר בין סמן ודגשן</string>
  <string name="ImageEditorHud__delete">מחק</string>
  <string name="ImageEditorHud__toggle_between_text_styles">עורר בין סגנונות מלל</string>
  <string name="MediaCountIndicatorButton__send">שלח</string>
  <string name="MediaReviewSelectedItem__tap_to_remove">הקש כדי להסיר</string>
  <string name="MediaReviewSelectedItem__tap_to_select">הקש כדי לבחור</string>
  <string name="MediaReviewImagePageFragment__discard">השמט</string>
  <string name="MediaReviewImagePageFragment__discard_changes">להשמיט שינויים?</string>
  <string name="MediaReviewImagePageFragment__youll_lose_any_changes">תאבד שינויים כלשהם שעשית אל התמונה הזאת.</string>
  <string name="CameraFragment__failed_to_open_camera">נכשל בפתיחת מצלמה</string>
  <string name="BadgesOverviewFragment__my_badges">התגים שלי</string>
  <string name="BadgesOverviewFragment__featured_badge">תג בולט</string>
  <string name="BadgesOverviewFragment__display_badges_on_profile">הצג תגים בפרופיל שלי</string>
  <string name="BadgesOverviewFragment__failed_to_update_profile">נכשל בעדכון פרופיל</string>
  <string name="BadgeSelectionFragment__select_badges">בחר תגים</string>
  <string name="SelectFeaturedBadgeFragment__preview">תצוגה מקדימה</string>
  <string name="SelectFeaturedBadgeFragment__select_a_badge">בחר תג</string>
  <string name="SelectFeaturedBadgeFragment__you_must_select_a_badge">אתה חייב לבחור תג</string>
  <string name="SelectFeaturedBadgeFragment__failed_to_update_profile">נכשל בעדכון פרופיל</string>
  <string name="ViewBadgeBottomSheetDialogFragment__become_a_sustainer">הפוך אל מחזיק</string>
  <string name="ImageView__badge">תג</string>
  <string name="SubscribeFragment__signal_is_powered_by_people_like_you">Signal ממונע על ידי אנשים כמוך.</string>
  <string name="SubscribeFragment__support_technology_that_is_built_for_you">תמוך בטכנולוגיה שנבנתה עבורך—לא עבור הנתונים שלך—ע״י הצטרפות אל קהילת האנשים שמחזיקים אותה.</string>
  <string name="SubscribeFragment__support_technology_that_is_built_for_you_not">תמוך בטכנולוגיה שנבנתה עבורך, לא עבור הנתונים שלך, ע״י הצטרפות אל הקהילה שמחזיקה את Signal.</string>
  <string name="SubscribeFragment__make_a_recurring_monthly_donation">בצע תרומה חודשית מחזורית אל Signal כדי לתמוך בטכנולוגיה שנבנתה עבורך, לא עבור הנתונים שלך.</string>
  <string name="SubscribeFragment__currency">מטבע</string>
  <string name="SubscribeFragment__more_payment_options">עוד אפשרויות תשלום</string>
  <string name="SubscribeFragment__cancel_subscription">בטל מינוי</string>
  <string name="SubscribeFragment__confirm_cancellation">לאשר ביטול?</string>
  <string name="SubscribeFragment__you_wont_be_charged_again">לא תחויב שוב. התג שלך יוסר מהפרופיל שלך בסוף תקופת החיוב שלך.</string>
  <string name="SubscribeFragment__not_now">לא עכשיו</string>
  <string name="SubscribeFragment__confirm">אשר</string>
  <string name="SubscribeFragment__update_subscription">עדכן מינוי</string>
  <string name="SubscribeFragment__your_subscription_has_been_cancelled">המינוי שלך בוטל.</string>
  <string name="SubscribeFragment__update_subscription_question">לעדכן מינוי?</string>
  <string name="SubscribeFragment__update">עדכן</string>
  <string name="SubscribeFragment__you_will_be_charged_the_full_amount_s_of">תחויב בסכום המלא (%1$s) של המחיר של המינוי החדש. המינוי שלך יחודש באופן חודשי.</string>
  <string name="Subscription__s_per_month">%s/חודש</string>
  <string name="Subscription__s_per_month_dot_renews_s">%1$s/חודש · מתחדש %2$s</string>
  <string name="Subscription__s_per_month_dot_expires_s">%1$s/חודש · יפוג %2$s</string>
  <!--First small text blurb on learn more sheet-->
  <string name="SubscribeLearnMoreBottomSheetDialogFragment__signal_is_a_nonprofit_with_no">Signal הוא ללא מטרות רווח בלי מפרסמים או משקיעים, מוחזק רק ע״י האנשים שמשתמשים בו ומעריכים אותו. בצע תרומה חודשית חוזרת וקבל תג פרופיל כדי לשתף את התמיכה שלך.</string>
  <string name="SubscribeLearnMoreBottomSheetDialogFragment__why_donate">למה לתרום?</string>
  <string name="SubscribeLearnMoreBottomSheetDialogFragment__signal_is_committed_to_developing">Signal מחויב לפתח טכנולוגית פרטיות בקוד פתוח אשר מגינה על חופש ביטוי ומאפשרת תקשורת עולמית מאובטחת.</string>
  <string name="SubscribeLearnMoreBottomSheetDialogFragment__your_donation">התרומה שלך מתדלקת את המטרה הזאת ומשלמת עבור הפיתוח והפעולות של יישום שנמצא בשימוש ע״י מיליוני אנשים למען תקשורת פרטית. ללא פרסומות. ללא עוקבנים. ללא שטויות.</string>
  <string name="SubscribeThanksForYourSupportBottomSheetDialogFragment__thanks_for_your_support">תודה על התמיכה שלך!</string>
  <string name="SubscribeThanksForYourSupportBottomSheetDialogFragment__thanks_for_the_boost">תודה על התמריץ!</string>
  <string name="SubscribeThanksForYourSupportBottomSheetDialogFragment__youve_earned_s_badge_display">הרווחת תג %s! הצג את התג הזה בפרופיל שלך כדי לעלות מודעות לגבי תרומה אל Signal.</string>
  <string name="SubscribeThanksForYourSupportBottomSheetDialogFragment__youve_earned_a_boost_badge_display">הרווחת תג תמריץ! הצג את התג הזה בפרופיל שלך כדי לעלות מודעות לגבי תרומה אל Signal.</string>
  <string name="SubscribeThanksForYourSupportBottomSheetDialogFragment__you_can_also">אתה גם יכול</string>
  <string name="SubscribeThanksForYourSupportBottomSheetDialogFragment__become_a_montly_sustainer">הפוך אל מחזיק חודשי.</string>
  <string name="SubscribeThanksForYourSupportBottomSheetDialogFragment__display_on_profile">הצג בפרופיל</string>
  <string name="SubscribeThanksForYourSupportBottomSheetDialogFragment__make_featured_badge">עשה תג בולט</string>
  <string name="SubscribeThanksForYourSupportBottomSheetDialogFragment__done">סיים</string>
  <string name="ThanksForYourSupportBottomSheetFragment__when_you_have_more">כשיהיו לך יותר מתג אחד, תוכל לבחור אחד להבליט כדי שאחרים יראו בפרופיל שלך.</string>
  <string name="BecomeASustainerFragment__get_badges">השג תגים עבור הפרופיל שלך ע״י תמיכה ב־Signal.</string>
  <string name="BecomeASustainerFragment__signal_is_a_non_profit">Signal הוא ארגון ללא מטרות רווח בלי מפרסמים או משקיעים, שנתמך רק ע״י אנשים כמוך.</string>
  <!--Button label for creating a monthly donation-->
  <string name="ManageDonationsFragment__make_a_monthly_donation">בצע תרומה חודשית</string>
  <!--Heading for more area of manage subscriptions page-->
  <string name="ManageDonationsFragment__more">עוד</string>
  <!--Heading for receipts area of manage subscriptions page-->
  <string name="ManageDonationsFragment__receipts">קבלות</string>
  <!--Heading for my subscription area of manage subscriptions page-->
  <string name="ManageDonationsFragment__my_subscription">המינוי שלי</string>
  <string name="ManageDonationsFragment__manage_subscription">נהל מינוי</string>
  <!--Label for Donation Receipts button-->
  <string name="ManageDonationsFragment__donation_receipts">קבלות תרומה</string>
  <string name="ManageDonationsFragment__badges">תגים</string>
  <string name="ManageDonationsFragment__subscription_faq">שאלות נפוצות של מינוי</string>
  <string name="ManageDonationsFragment__error_getting_subscription">שגיאה בהשגת מינוי.</string>
  <!--Preference heading for other ways to donate-->
  <string name="ManageDonationsFragment__other_ways_to_give">דרכים אחרות לתת</string>
  <!--Preference label to launch badge gifting-->
  <string name="ManageDonationsFragment__gift_a_badge">תן תג כשי</string>
  <string name="BoostFragment__give_signal_a_boost">תן אל Signal תמריץ</string>
  <!--Description text in boost sheet-->
  <string name="BoostFragment__make_a_one_time">בצע תרומה חד־פעמית והרווח תג תמריץ למשך %1$d ימים.</string>
  <string name="Boost__enter_custom_amount">הכנס סכום מותאם אישית</string>
  <string name="Boost__one_time_contribution">תרומה חד־פעמית</string>
  <string name="MySupportPreference__add_a_signal_boost">הוסף תמריץ Signal</string>
  <string name="MySupportPreference__s_per_month">%1$s/חודש</string>
  <string name="MySupportPreference__renews_s">מתחדש %1$s</string>
  <string name="MySupportPreference__processing_transaction">מעבד עסקה…</string>
  <!--Displayed on "My Support" screen when user badge failed to be added to their account-->
  <string name="MySupportPreference__couldnt_add_badge_s">לא היה ניתן להוסיף תג. %1$s</string>
  <string name="MySupportPreference__please_contact_support">אנא צור קשר עם התמיכה.</string>
  <!--Title of expiry sheet when boost badge falls off profile unexpectedly.-->
  <string name="ExpiredBadgeBottomSheetDialogFragment__boost_badge_expired">תג תמריץ פג</string>
  <!--Displayed in the bottom sheet if a monthly donation badge unexpectedly falls off the user\'s profile-->
  <string name="ExpiredBadgeBottomSheetDialogFragment__monthly_donation_cancelled">תרומה חודשית בוטלה</string>
  <!--Displayed in the bottom sheet when a boost badge expires-->
  <string name="ExpiredBadgeBottomSheetDialogFragment__your_boost_badge_has_expired_and">תג התמריץ שלך פג והוא אינו גלוי יותר בפרופיל שלך.</string>
  <string name="ExpiredBadgeBottomSheetDialogFragment__you_can_reactivate">אתה יכול להפעיל מחדש את תג התמריץ שלך למשך 30 ימים נוספים עם תרומה חד־פעמית.</string>
  <!--Displayed when we do not think the user is a subscriber when their boost expires-->
  <string name="ExpiredBadgeBottomSheetDialogFragment__you_can_keep">אתה יכול להמשיך להשתמש ב־Signal אבל כדי לתמוך בטכנולוגיה שנבנתה עבורך, שקול להפוך אל מחזיק חודשי ע״י ביצוע תרומה חודשית.</string>
  <string name="ExpiredBadgeBottomSheetDialogFragment__become_a_sustainer">הפוך אל מחזיק</string>
  <string name="ExpiredBadgeBottomSheetDialogFragment__add_a_boost">הוסף תמריץ</string>
  <string name="ExpiredBadgeBottomSheetDialogFragment__not_now">לא עכשיו</string>
  <!--Copy displayed when badge expires after user inactivity-->
  <string name="ExpiredBadgeBottomSheetDialogFragment__your_recurring_monthly_donation_was_automatically">התרומה החודשית המחזורית שלך בוטלה באופן אוטומטי מאחר שהיית בלתי פעיל למשך זמן רב. תג ה%1$s שלך אינו גלוי יותר בפרופיל שלך.</string>
  <!--Copy displayed when badge expires after payment failure-->
  <string name="ExpiredBadgeBottomSheetDialogFragment__your_recurring_monthly_donation_was_canceled">התרומה החודשית המחזורית שלך בוטלה מאחר שלא יכולנו לעבד את התשלום שלך. התג שלך אינו גלוי יותר בפרופיל שלך.</string>
  <!--Copy displayed when badge expires after a payment failure and we have a displayable charge failure reason-->
  <string name="ExpiredBadgeBottomSheetDialogFragment__your_recurring_monthly_donation_was_canceled_s">התרומה החודשית החוזרת שלך בוטלה. %1$s תג ה%2$s לא גלוי יותר בפרופיל שלך.</string>
  <string name="ExpiredBadgeBottomSheetDialogFragment__you_can">אתה יכול להמשיך להשתמש ב־Signal אבל כדי לתמוך ביישום ולהפעיל מחדש את התג שלך, חדש עכשיו.</string>
  <string name="ExpiredBadgeBottomSheetDialogFragment__renew_subscription">חדש מינוי</string>
  <!--Button label to send user to Google Pay website-->
  <string name="ExpiredBadgeBottomSheetDialogFragment__go_to_google_pay">לך אל Google Pay</string>
  <string name="CantProcessSubscriptionPaymentBottomSheetDialogFragment__cant_process_subscription_payment">לא ניתן לעבד תשלום מינוי</string>
  <string name="CantProcessSubscriptionPaymentBottomSheetDialogFragment__were_having_trouble">אנחנו נתקלים בבעיה באיסוף תשלום מחזיק Signal שלך. וודא ששיטת התשלום שלך מעודכנת. אם היא לא, עדכן אותה ב־Google Pay. יישום Signal ינסה לעבד את התשלום שוב עוד מספר ימים.</string>
  <string name="CantProcessSubscriptionPaymentBottomSheetDialogFragment__dont_show_this_again">אל תראה את זה שוב</string>
  <string name="Subscription__please_contact_support_for_more_information">אנא צור קשר עם התמיכה לעוד מידע.</string>
  <string name="Subscription__contact_support">צור קשר עם תמיכה</string>
  <string name="Subscription__earn_a_s_badge">הרווח תג %1$s</string>
  <string name="SubscribeFragment__processing_payment">מעבד תשלום…</string>
  <!--Displayed in notification when user payment fails to process on Stripe-->
  <string name="DonationsErrors__error_processing_payment">שגיאה בעיבוד תשלום</string>
  <!--Displayed on "My Support" screen when user subscription payment method failed.-->
  <string name="DonationsErrors__error_processing_payment_s">שגיאה בעיבוד תשלום. %1$s</string>
  <string name="DonationsErrors__your_badge_could_not_be_added">התג שלך לא היה יכול להתווסף אל החשבון שלך, אבל ייתכן שחויבת. אנא צור קשר עם התמיכה.</string>
  <string name="DonationsErrors__your_payment">התשלום שלך לא היה יכול להיות מעובד ולא חויבת. אנא נסה שוב.</string>
  <string name="DonationsErrors__still_processing">עדין מעבד</string>
  <string name="DonationsErrors__couldnt_add_badge">לא היה ניתן להוסיף תג</string>
  <!--Displayed when badge credential couldn\'t be verified-->
  <string name="DonationsErrors__failed_to_validate_badge">נכשל בבדיקת תקפות תג</string>
  <!--Displayed when badge credential couldn\'t be verified-->
  <string name="DonationsErrors__could_not_validate">לא היה ניתן לבדוק תקפות תגובת שרת. אנא צור קשר עם התמיכה.</string>
  <!--Displayed as title when some generic error happens during gift badge sending-->
  <string name="DonationsErrors__failed_to_send_gift_badge">נכשל בשליחת תג שי</string>
  <!--Displayed as message when some generic error happens during gift badge sending-->
  <string name="DonationsErrors__could_not_send_gift_badge">לא היה ניתן לשלוח תג שי. אנא צור קשר עם התמיכה.</string>
  <string name="DonationsErrors__your_badge_could_not">התג שלך לא היה יכול להתווסף אל החשבון שלך, אבל ייתכן שחויבת. אנא צור קשר עם התמיכה.</string>
  <string name="DonationsErrors__your_payment_is_still">התשלום שלך עדין מעובד. זה יכול לקחת מספר דקות בהתאם לחיבור שלך.</string>
  <string name="DonationsErrors__google_pay_unavailable">Google Pay לא זמין</string>
  <string name="DonationsErrors__you_have_to_set_up_google_pay_to_donate_in_app">אתה חייב להגדיר את Google Pay כדי לתרום בתוך יישום.</string>
  <string name="DonationsErrors__failed_to_cancel_subscription">נכשל בביטול מינוי</string>
  <string name="DonationsErrors__subscription_cancellation_requires_an_internet_connection">ביטול מינוי דורש חיבור אינטרנט.</string>
  <string name="ViewBadgeBottomSheetDialogFragment__your_device_doesn_t_support_google_pay_so_you_can_t_subscribe_to_earn_a_badge_you_can_still_support_signal_by_making_a_donation_on_our_website">המכשיר שלך לא תומך ב־Google Pay, כך שאתה לא יכול להירשם כמנוי כדי להרוויח תג. אתה עדין יכול לתמוך ב־Signal ע״י ביצוע תרומה באתר שלנו.</string>
  <string name="NetworkFailure__network_error_check_your_connection_and_try_again">שגיאת רשת. בדוק את החיבור שלך ונסה שוב.</string>
  <string name="NetworkFailure__retry">נסה שוב</string>
  <!--Displayed as a dialog title when the selected recipient for a gift doesn\'t support gifting-->
  <string name="DonationsErrors__cant_send_gift">לא ניתן לשלוח מתנה</string>
  <!--Displayed as a dialog message when the selected recipient for a gift doesn\'t support gifting-->
  <string name="DonationsErrors__target_does_not_support_gifting">הנמען או הנמענת משתמשים בגרסה של Signal שלא מאפשרת קבלת תגי מתנה. הם יוכלו לקבל מתנות כשהם יעדכנו לגרסה האחרונה.</string>
  <!--Displayed as a dialog title when the user\'s profile could not be fetched, likely due to lack of internet-->
  <string name="DonationsErrors__couldnt_send_gift">שליחה מתנה נכשלה</string>
  <!--Displayed as a dialog message when the user\'s profile could not be fetched, likely due to lack of internet-->
  <string name="DonationsErrors__please_check_your_network_connection">לא הצלחנו לשלוח את המתנה שלך בגלל שגיאת רשת. כדאי לבדוק את החיבור ולנסות שוב.</string>
  <!--Gift message view title-->
  <string name="GiftMessageView__gift_badge">תג שי</string>
  <!--Gift message view expiry information-->
  <plurals name="GiftMessageView__lasts_for_d_months">
    <item quantity="one">נמשך %1$d חודש</item>
    <item quantity="two">נמשך %1$d חודשים</item>
    <item quantity="many">נמשך %1$d חודשים</item>
    <item quantity="other">נמשך %1$d חודשים</item>
  </plurals>
  <!--Gift badge redeem action label-->
  <string name="GiftMessageView__redeem">ממש</string>
  <!--Gift badge view action label-->
  <string name="GiftMessageView__view">הצג</string>
  <!--Gift badge redeeming action label-->
  <string name="GiftMessageView__redeeming">מממש…</string>
  <!--Gift badge redeemed label-->
  <string name="GiftMessageView__redeemed">מומש</string>
  <!--Stripe decline code generic_failure-->
  <string name="DeclineCode__try_another_payment_method_or_contact_your_bank">נסה שיטת תשלום אחרת או צור קשר עם הבנק שלך בשביל עוד מידע.</string>
  <!--Stripe decline code verify on Google Pay and try again-->
  <string name="DeclineCode__verify_your_payment_method_is_up_to_date_in_google_pay_and_try_again">וודא ששיטת התשלום שלך מעודכנת ב־Google Pay ונסה שוב.</string>
  <!--Stripe decline code learn more action label-->
  <string name="DeclineCode__learn_more">למד עוד</string>
  <!--Stripe decline code contact issuer-->
  <string name="DeclineCode__verify_your_payment_method_is_up_to_date_in_google_pay_and_try_again_if_the_problem">וודא ששיטת התשלום שלך מעודכנת ב־Google Pay ונסה שוב. אם הבעיה ממשיכה, צור קשר עם הבנק שלך.</string>
  <!--Stripe decline code purchase not supported-->
  <string name="DeclineCode__your_card_does_not_support_this_type_of_purchase">הכרטיס שלך לא תומך בסוג זה של רכישה. נסה שיטת תשלום אחרת.</string>
  <!--Stripe decline code your card has expired-->
  <string name="DeclineCode__your_card_has_expired">הכרטיס שלך פג. עדכן את שיטת התשלום שלך ב־Google Pay ונסה שוב.</string>
  <!--Stripe decline code go to google pay action label-->
  <string name="DeclineCode__go_to_google_pay">לך אל Google Pay</string>
  <!--Stripe decline code incorrect card number-->
  <string name="DeclineCode__your_card_number_is_incorrect">מספר הכרטיס שלך שגוי. עדכן אותו ב־Google Pay ונסה שוב.</string>
  <!--Stripe decline code incorrect cvc-->
  <string name="DeclineCode__your_cards_cvc_number_is_incorrect">מספר CVC של הכרטיס שלך שגוי. עדכן אותו ב־Google Pay ונסה שוב.</string>
  <!--Stripe decline code insufficient funds-->
  <string name="DeclineCode__your_card_does_not_have_sufficient_funds">לכרטיס שלך אין מספיק כספים להשלים את הרכישה הזאת. נסה שיטת תשלום אחרת.</string>
  <!--Stripe decline code incorrect expiration month-->
  <string name="DeclineCode__the_expiration_month">חודש התפוגה בשיטת התשלום שלך שגוי. עדכן אותו ב־Google Pay ונסה שוב.</string>
  <!--Stripe decline code incorrect expiration year-->
  <string name="DeclineCode__the_expiration_year">שנת התפוגה בשיטת התשלום שלך שגויה. עדכן אותה ב־Google Pay ונסה שוב.</string>
  <!--Stripe decline code issuer not available-->
  <string name="DeclineCode__try_completing_the_payment_again">נסה להשלים את התשלום שוב או צור קשר עם הבנק שלך בשביל עוד מידע.</string>
  <!--Stripe decline code processing error-->
  <string name="DeclineCode__try_again">נסה שוב או צור קשר עם הבנק שלך בשביל עוד מידע.</string>
  <!--Title of create notification profile screen-->
  <string name="EditNotificationProfileFragment__name_your_profile">תן שם לפרופיל שלך</string>
  <!--Hint text for create/edit notification profile name-->
  <string name="EditNotificationProfileFragment__profile_name">שם פרופיל</string>
  <!--Name has a max length, this shows how many characters are used out of the max-->
  <string name="EditNotificationProfileFragment__count">%1$d/%2$d</string>
  <!--Call to action button to continue to the next step-->
  <string name="EditNotificationProfileFragment__next">הבא</string>
  <!--Call to action button once the profile is named to create the profile and continue to the customization steps-->
  <string name="EditNotificationProfileFragment__create">צור</string>
  <!--Call to action button once the profile name is edited-->
  <string name="EditNotificationProfileFragment__save">שמור</string>
  <!--Title of edit notification profile screen-->
  <string name="EditNotificationProfileFragment__edit_this_profile">ערוך פרופיל זה</string>
  <!--Error message shown when attempting to create or edit a profile name to an existing profile name-->
  <string name="EditNotificationProfileFragment__a_profile_with_this_name_already_exists">פרופיל עם השם הזה קיים כבר</string>
  <!--Preset selectable name for a profile name, shown as list in edit/create screen-->
  <string name="EditNotificationProfileFragment__work">עבודה</string>
  <!--Preset selectable name for a profile name, shown as list in edit/create screen-->
  <string name="EditNotificationProfileFragment__sleep">שינה</string>
  <!--Preset selectable name for a profile name, shown as list in edit/create screen-->
  <string name="EditNotificationProfileFragment__driving">נהיגה</string>
  <!--Preset selectable name for a profile name, shown as list in edit/create screen-->
  <string name="EditNotificationProfileFragment__downtime">חוסר זמינות</string>
  <!--Preset selectable name for a profile name, shown as list in edit/create screen-->
  <string name="EditNotificationProfileFragment__focus">מיקוד</string>
  <!--Error message shown when attempting to next/save without a profile name-->
  <string name="EditNotificationProfileFragment__profile_must_have_a_name">חייב להיות שם</string>
  <!--Title for add recipients to notification profile screen in create flow-->
  <string name="AddAllowedMembers__allowed_notifications">התראות מותרות</string>
  <!--Description of what the user should be doing with this screen-->
  <string name="AddAllowedMembers__add_people_and_groups_you_want_notifications_and_calls_from_when_this_profile_is_on">הוסף אנשים וקבוצות שאתה רוצה לקבל מהם התראות ושיחות כאשר הפרופיל הזה מופעל</string>
  <!--Button text that launches the contact picker to select from-->
  <string name="AddAllowedMembers__add_people_or_groups">הוסף אנשים או קבוצות</string>
  <!--Call to action button on contact picker for adding to profile-->
  <string name="SelectRecipientsFragment__add">הוסף</string>
  <!--Notification profiles home fragment, shown when no profiles have been created yet-->
  <string name="NotificationProfilesFragment__create_a_profile_to_receive_notifications_and_calls_only_from_the_people_and_groups_you_want_to_hear_from">צור פרופיל כדי לקבל התראות ושיחות רק מהאנשים ומהקבוצות שאתה רוצה לשמוע מהם.</string>
  <!--Header shown above list of all notification profiles-->
  <string name="NotificationProfilesFragment__profiles">פרופילים</string>
  <!--Button that starts the create new notification profile flow-->
  <string name="NotificationProfilesFragment__new_profile">פרופיל חדש</string>
  <!--Profile active status, indicating the current profile is on for an unknown amount of time-->
  <string name="NotificationProfilesFragment__on">מופעל</string>
  <!--Button use to permanently delete a notification profile-->
  <string name="NotificationProfileDetails__delete_profile">מחק פרופיל</string>
  <!--Snakbar message shown when removing a recipient from a profile-->
  <string name="NotificationProfileDetails__s_removed">\"%1$s\" הוסר.</string>
  <!--Snackbar button text that will undo the recipient remove-->
  <string name="NotificationProfileDetails__undo">בטל עשייה</string>
  <!--Dialog message shown to confirm deleting a profile-->
  <string name="NotificationProfileDetails__permanently_delete_profile">למחוק לצמיתות פרופיל?</string>
  <!--Dialog button to delete profile-->
  <string name="NotificationProfileDetails__delete">מחק</string>
  <!--Title/accessibility text for edit icon to edit profile emoji/name-->
  <string name="NotificationProfileDetails__edit_notification_profile">ערוך פרופיל התראות</string>
  <!--Schedule description if all days are selected-->
  <string name="NotificationProfileDetails__everyday">כל יום</string>
  <!--Profile status on if it is the active profile-->
  <string name="NotificationProfileDetails__on">מופעל</string>
  <!--Profile status on if it is not the active profile-->
  <string name="NotificationProfileDetails__off">כבוי</string>
  <!--Description of hours for schedule (start to end) times-->
  <string name="NotificationProfileDetails__s_to_s">%1$s אל %2$s</string>
  <!--Section header for exceptions to the notification profile-->
  <string name="NotificationProfileDetails__exceptions">חריגות</string>
  <!--Profile exception to allow all calls through the profile restrictions-->
  <string name="NotificationProfileDetails__allow_all_calls">התר את כל השיחות</string>
  <!--Profile exception to allow all @mentions through the profile restrictions-->
  <string name="NotificationProfileDetails__notify_for_all_mentions">יידע לגבי כל האזכורים</string>
  <!--Section header for showing schedule information-->
  <string name="NotificationProfileDetails__schedule">תזמן</string>
  <!--If member list is long, will truncate the list and show an option to then see all when tapped-->
  <string name="NotificationProfileDetails__see_all">ראה הכול</string>
  <!--Title for add schedule to profile in create flow-->
  <string name="EditNotificationProfileSchedule__add_a_schedule">הוסף תזמון</string>
  <!--Descriptor text indicating what the user can do with this screen-->
  <string name="EditNotificationProfileSchedule__set_up_a_schedule_to_enable_this_notification_profile_automatically">הגדר תזמון כדי לאפשר את פרופיל ההתראות הזה באופן אוטומטי.</string>
  <!--Text shown next to toggle switch to enable/disable schedule-->
  <string name="EditNotificationProfileSchedule__schedule">תזמן</string>
  <!--Label for showing the start time for the schedule-->
  <string name="EditNotificationProfileSchedule__start">התחל</string>
  <!--Label for showing the end time for the schedule-->
  <string name="EditNotificationProfileSchedule__end">סוף</string>
  <!--First letter of Sunday-->
  <string name="EditNotificationProfileSchedule__sunday_first_letter">א</string>
  <!--First letter of Monday-->
  <string name="EditNotificationProfileSchedule__monday_first_letter">ב</string>
  <!--First letter of Tuesday-->
  <string name="EditNotificationProfileSchedule__tuesday_first_letter">ג</string>
  <!--First letter of Wednesday-->
  <string name="EditNotificationProfileSchedule__wednesday_first_letter">ד</string>
  <!--First letter of Thursday-->
  <string name="EditNotificationProfileSchedule__thursday_first_letter">ה</string>
  <!--First letter of Friday-->
  <string name="EditNotificationProfileSchedule__friday_first_letter">ו</string>
  <!--First letter of Saturday-->
  <string name="EditNotificationProfileSchedule__saturday_first_letter">ש</string>
  <!--Title of select time dialog shown when setting start time for schedule-->
  <string name="EditNotificationProfileSchedule__set_start_time">הגדר זמן התחלה</string>
  <!--Title of select time dialog shown when setting end time for schedule-->
  <string name="EditNotificationProfileSchedule__set_end_time">הגדר זמן סיום</string>
  <!--If in edit mode, call to action button text show to save schedule to profile-->
  <string name="EditNotificationProfileSchedule__save">שמור</string>
  <!--If in create mode, call to action button text to show to skip enabling a schedule-->
  <string name="EditNotificationProfileSchedule__skip">דלג</string>
  <!--If in create mode, call to action button text to show to use the enabled schedule and move to the next screen-->
  <string name="EditNotificationProfileSchedule__next">הבא</string>
  <!--Error message shown if trying to save/use a schedule with no days selected-->
  <string name="EditNotificationProfileSchedule__schedule_must_have_at_least_one_day">לתזמון חייב להיות לפחות יום אחד</string>
  <!--Title for final screen shown after completing a profile creation-->
  <string name="NotificationProfileCreated__profile_created">פרופיל נוצר</string>
  <!--Call to action button to press to close the created screen and move to the profile details screen-->
  <string name="NotificationProfileCreated__done">סיים</string>
  <!--Descriptor text shown to indicate how to manually turn a profile on/off-->
  <string name="NotificationProfileCreated__you_can_turn_your_profile_on_or_off_manually_via_the_menu_on_the_chat_list">אתה יכול להפעיל או לכבות את הפרופיל שלך באופן ידני באמצעות התפריט ברשימת ההתכתבויות.</string>
  <!--Descriptor text shown to indicate you can add a schedule later since you did not add one during create flow-->
  <string name="NotificationProfileCreated__add_a_schedule_in_settings_to_automate_your_profile">הוסף תזמון בהגדרות כדי למכן את הפרופיל שלך.</string>
  <!--Descriptor text shown to indicate your profile will follow the schedule set during create flow-->
  <string name="NotificationProfileCreated__your_profile_will_turn_on_and_off_automatically_according_to_your_schedule">הפרופיל שלך יופעל ויכובה באופן אוטומטי בהתאם לתזמון שלך.</string>
  <!--Button text shown in profile selection bottom sheet to create a new profile-->
  <string name="NotificationProfileSelection__new_profile">פרופיל חדש</string>
  <!--Manual enable option to manually enable a profile for 1 hour-->
  <string name="NotificationProfileSelection__for_1_hour">למשך שעה</string>
  <!--Manual enable option to manually enable a profile until a set time (currently 6pm or 8am depending on what is next)-->
  <string name="NotificationProfileSelection__until_s">עד %1$s</string>
  <!--Option to view profile details-->
  <string name="NotificationProfileSelection__view_settings">הצג הגדרות</string>
  <!--Descriptor text indicating how long a profile will be on when there is a time component associated with it-->
  <string name="NotificationProfileSelection__on_until_s">מופעל עד %1$s</string>
  <!--Displayed in a toast when we fail to open the ringtone picker-->
  <string name="NotificationSettingsFragment__failed_to_open_picker">נכשל בפתיחת בורר.</string>
  <!--Description shown for the Signal Release Notes channel-->
  <string name="ReleaseNotes__signal_release_notes_and_news">הערות שחרור וחדשות של Signal</string>
  <!--Donation receipts activity title-->
  <string name="DonationReceiptListFragment__all_activity">כל הפעילות</string>
  <!--Donation receipts all tab label-->
  <string name="DonationReceiptListFragment__all">הכול</string>
  <!--Donation receipts recurring tab label-->
  <string name="DonationReceiptListFragment__recurring">חוזרת</string>
  <!--Donation receipts one-time tab label-->
  <string name="DonationReceiptListFragment__one_time">חד־פעמית</string>
  <!--Donation receipts gift tab label-->
  <string name="DonationReceiptListFragment__gift">שי</string>
  <!--Donation receipts boost row label-->
  <string name="DonationReceiptListFragment__boost">תמריץ</string>
  <!--Donation receipts details title-->
  <string name="DonationReceiptDetailsFragment__details">פרטים</string>
  <!--Donation receipts donation type heading-->
  <string name="DonationReceiptDetailsFragment__donation_type">סוג תרומה</string>
  <!--Donation receipts date paid heading-->
  <string name="DonationReceiptDetailsFragment__date_paid">תאריך תשלום</string>
  <!--Donation receipts share PNG-->
  <string name="DonationReceiptDetailsFragment__share_receipt">שתף קבלה</string>
  <!--Donation receipts list end note-->
  <string name="DonationReceiptListFragment__if_you_have">אם התקנת מחדש את Signal, קבלות מתרומות קודמות לא יהיו זמינות.</string>
  <!--Donation receipts document title-->
  <string name="DonationReceiptDetailsFragment__donation_receipt">קבלת תרומה</string>
  <!--Donation receipts amount title-->
  <string name="DonationReceiptDetailsFragment__amount">סכום</string>
  <!--Donation receipts thanks-->
  <string name="DonationReceiptDetailsFragment__thank_you_for_supporting">תודה לך על תמיכה ב־Signal. התרומה שלך עוזרת לתדלק את המשימה של פיתוח טכנולוגית פרטיות בקוד פתוח שמגינה על חופשי ביטוי ומאפשרת תקשורת עולמית מאובטחת עבור מיליוני אנשים ברחבי העולם. אם אתה תושב ארצות הברית, אנא שמור את הקבלה הזאת עבור רישומי המס שלך. הקרן של טכנולוגית Signal היא ארגון ללא מטרות רווח פטור ממס בארצות הברית תחת קטע 501c3 של קוד ההכנסה הפנימית. מספר זהות המס שלנו הוא 82–4506840.</string>
  <!--Donation receipt type-->
  <string name="DonationReceiptDetailsFragment__s_dash_s">%1$s - %2$s</string>
  <!--Donation reciepts screen empty state title-->
  <string name="DonationReceiptListFragment__no_receipts">אין קבלות</string>
  <!--region "Stories Tab"-->
  <!--Label for Chats tab in home app screen-->
  <string name="ConversationListTabs__chats">התכתבויות</string>
  <!--Label for Stories tab in home app screen-->
  <string name="ConversationListTabs__stories">סיפורים</string>
  <!--String for counts above 99 in conversation list tabs-->
  <string name="ConversationListTabs__99p">99+</string>
  <!--Menu item on stories landing page-->
  <string name="StoriesLandingFragment__story_privacy">פרטיות של סטורי</string>
  <!--Title for "My Stories" row item in Stories landing page-->
  <string name="StoriesLandingFragment__my_stories">הסיפורים שלי</string>
  <!--Subtitle for "My Stories" row item when user has not added stories-->
  <string name="StoriesLandingFragment__tap_to_add_a_story">אפשר ללחוץ כדי להוסיף סטוריז</string>
  <!--Displayed when there are no stories to display-->
  <string name="StoriesLandingFragment__no_recent_updates_to_show_right_now_tap_plus_to_add_to_your_story">אין עדכונים אחרונים להראות כרגע. הקש על + כדי להוסיף אל הסיפור שלך.</string>
  <!--Context menu option to hide a story-->
  <string name="StoriesLandingItem__hide_story">הסתר סיפור</string>
  <!--Context menu option to unhide a story-->
  <string name="StoriesLandingItem__unhide_story">בטל הסתרת סיפור</string>
  <!--Context menu option to forward a story-->
  <string name="StoriesLandingItem__forward">העבר הלאה</string>
  <!--Context menu option to share a story-->
  <string name="StoriesLandingItem__share">שתף…</string>
  <!--Context menu option to go to story chat-->
  <string name="StoriesLandingItem__go_to_chat">לך אל התכתבות</string>
  <!--Context menu option to go to story info-->
  <string name="StoriesLandingItem__info">מידע</string>
  <!--Label when a story is pending sending-->
  <string name="StoriesLandingItem__sending">שולח…</string>
  <!--Label when multiple stories are pending sending-->
  <string name="StoriesLandingItem__sending_d">שולח %1$d…</string>
  <!--Label when a story fails to send due to networking-->
  <string name="StoriesLandingItem__send_failed">השליחה נכשלה</string>
  <!--Label when a story fails to send due to identity mismatch-->
  <string name="StoriesLandingItem__partially_sent">נשלח חלקית</string>
  <!--Status label when a story fails to send indicating user action to retry-->
  <string name="StoriesLandingItem__tap_to_retry">הקש כדי לנסות שוב</string>
  <!--Title of dialog confirming decision to hide a story-->
  <string name="StoriesLandingFragment__hide_story">להסתיר סיפור?</string>
  <!--Message of dialog confirming decision to hide a story-->
  <string name="StoriesLandingFragment__new_story_updates">עדכוני סיפור חדש מאת %1$s לא יופיעו יותר בראש רשימת הסיפורים.</string>
  <!--Positive action of dialog confirming decision to hide a story-->
  <string name="StoriesLandingFragment__hide">הסתר</string>
  <!--Displayed in Snackbar after story is hidden-->
  <string name="StoriesLandingFragment__story_hidden">סיפור הוסתר</string>
  <!--Section header for hidden stories-->
  <string name="StoriesLandingFragment__hidden_stories">סיפורים מוסתרים</string>
  <!--Displayed on each sent story under My Stories-->
  <plurals name="MyStories__d_views">
    <item quantity="one">צפייה %1$d</item>
    <item quantity="two">%1$d צפיות</item>
    <item quantity="many">%1$d צפיות</item>
    <item quantity="other">%1$d צפיות</item>
  </plurals>
  <!--Forward story label, displayed in My Stories context menu-->
  <string name="MyStories_forward">העבר הלאה</string>
  <!--Label for stories for a single user. Format is {given name}\'s Story-->
  <string name="MyStories__ss_story">הסיפור של %1$s</string>
  <!--Title of dialog to confirm deletion of story-->
  <string name="MyStories__delete_story">למחוק סיפור?</string>
  <!--Message of dialog to confirm deletion of story-->
  <string name="MyStories__this_story_will_be_deleted">הסיפור הזה יימחק עבורך ועבור כל מי שקיבל אותו.</string>
  <!--Toast shown when story media cannot be saved-->
  <string name="MyStories__unable_to_save">לא ניתן לשמור</string>
  <!--Displayed at bottom of story viewer when current item has views-->
  <plurals name="StoryViewerFragment__d_views">
    <item quantity="one">צפייה %1$d</item>
    <item quantity="two">%1$d צפיות</item>
    <item quantity="many">%1$d צפיות</item>
    <item quantity="other">%1$d צפיות</item>
  </plurals>
  <!--Displayed at bottom of story viewer when current item has replies-->
  <plurals name="StoryViewerFragment__d_replies">
    <item quantity="one">תשובה %1$d</item>
    <item quantity="two">%1$d תשובות</item>
    <item quantity="many">%1$d תשובות</item>
    <item quantity="other">%1$d תשובות</item>
  </plurals>
  <!--Used when view receipts are disabled-->
  <string name="StoryViewerPageFragment__views_off">אישורי קריאה מושבתים</string>
  <!--Used to join views and replies when both exist on a story item-->
  <string name="StoryViewerFragment__s_s">%1$s%2$s</string>
  <!--Displayed when viewing a post you sent-->
  <string name="StoryViewerPageFragment__you">את/ה</string>
  <!--Displayed when viewing a post displayed to a group-->
  <string name="StoryViewerPageFragment__s_to_s">%1$s אל %2$s</string>
  <!--Displayed when viewing a post from another user with no replies-->
  <string name="StoryViewerPageFragment__reply">השב</string>
  <!--Label for the reply button in story viewer, which will launch the group story replies bottom sheet.-->
  <string name="StoryViewerPageFragment__reply_to_group">השב אל קבוצה</string>
  <!--Displayed when a story has no views-->
  <string name="StoryViewsFragment__no_views_yet">אין צפיות עדין</string>
  <!--Displayed when user has disabled receipts-->
  <string name="StoryViewsFragment__enable_read_receipts_to_see_whos_viewed_your_story">ניתן לאפשר אישורי קריאה כדי לראות מי צפה בסטוריז שלך.</string>
  <!--Button label displayed when user has disabled receipts-->
  <string name="StoryViewsFragment__go_to_settings">מעבר להגדרות</string>
  <!--Dialog action to remove viewer from a story-->
  <string name="StoryViewsFragment__remove">הסר</string>
  <!--Dialog title when removing a viewer from a story-->
  <string name="StoryViewsFragment__remove_viewer">להסיר צופה?</string>
  <!--Dialog message when removing a viewer from a story-->
  <string name="StoryViewsFragment__s_will_still_be_able">ל%1$s עדיין תהיה אפשרות לראות את הפוסט הזה, אבל לא תהיה לו או לה אפשרות לראות פוסטים עתידיים שישותפו ב%2$s.</string>
  <!--Story View context menu action to remove them from a story-->
  <string name="StoryViewItem__remove_viewer">הסרת צופה</string>
  <!--Displayed when a story has no replies yet-->
  <string name="StoryGroupReplyFragment__no_replies_yet">אין תשובות עדין</string>
  <!--Displayed for each user that reacted to a story when viewing replies-->
  <string name="StoryGroupReactionReplyItem__reacted_to_the_story">הגיב/ה אל סיפור</string>
  <!--Label for story views tab-->
  <string name="StoryViewsAndRepliesDialogFragment__views">צפיות</string>
  <!--Label for story replies tab-->
  <string name="StoryViewsAndRepliesDialogFragment__replies">תשובות</string>
  <!--Description of action for reaction button-->
  <string name="StoryReplyComposer__react_to_this_story">הגב אל הסיפור הזה</string>
  <!--Displayed when the user is replying privately to someone who replied to one of their stories-->
  <string name="StoryReplyComposer__replying_privately_to_s">משיב באופן פרטי אל %1$s</string>
  <!--Context menu item to privately reply to a story response-->
  <string name="StoryGroupReplyItem__private_reply">תשובה פרטית</string>
  <!--Context menu item to copy a story response-->
  <string name="StoryGroupReplyItem__copy">העתק</string>
  <!--Context menu item to delete a story response-->
  <string name="StoryGroupReplyItem__delete">מחק</string>
  <!--Page title for My Story options-->
  <string name="MyStorySettingsFragment__my_story">הסיפור שלי</string>
  <!--Section heading for story visibility-->
  <string name="MyStorySettingsFragment__who_can_see_this_story">מי יכול לראות את הסיפור הזה</string>
  <!--Clickable option for selecting people to hide your story from-->
  <string name="MyStorySettingsFragment__hide_story_from">הסתר סיפור מפני</string>
  <!--Privacy setting title for sending stories to all your signal connections-->
  <string name="MyStorySettingsFragment__all_signal_connections">כל חברי ה-Signal</string>
  <!--Privacy setting description for sending stories to all your signal connections-->
  <string name="MyStorySettingsFragment__share_with_all_connections">שיתוף עם כל חברי ה-Signal</string>
  <!--Privacy setting title for sending stories to all except the specified connections-->
  <string name="MyStorySettingsFragment__all_signal_connections_except">כל חברי ה-Signal שלך חוץ מ…</string>
  <!--Privacy setting description for sending stories to all except the specified connections-->
  <string name="MyStorySettingsFragment__hide_your_story_from_specific_people">הסתרת הסטורי שלך מאנשים ספציפיים</string>
  <!--Summary of clickable option displaying how many people you have excluded from your story-->
  <plurals name="MyStorySettingsFragment__d_people_excluded">
    <item quantity="one">הסטורי מוסתר מאדם %1$d</item>
    <item quantity="two">הסטורי מוסתר מ%1$d אנשים</item>
    <item quantity="many">הסטורי מוסתר מ%1$d אנשים</item>
    <item quantity="other">הסטורי מוסתר מ%1$d אנשים</item>
  </plurals>
  <!--Privacy setting title for only sharing your story with specified connections-->
  <string name="MyStorySettingsFragment__only_share_with">שיתוף רק עם…</string>
  <!--Privacy setting description for only sharing your story with specified connections-->
  <string name="MyStorySettingsFragment__only_share_with_selected_people">שיתוף רק עם אנשים נבחרים</string>
  <!--Summary of clickable option displaying how many people you have included to send to in your story-->
  <plurals name="MyStorySettingsFragment__d_people">
    <item quantity="one">איש %1$d</item>
    <item quantity="two">%1$d אנשים</item>
    <item quantity="many">%1$d אנשים</item>
    <item quantity="other">%1$d אנשים</item>
  </plurals>
  <!--My story privacy fine print about what the privacy settings are for-->
  <string name="MyStorySettingsFragment__choose_who_can_view_your_story">אפשר לבחור מי יראה את הסטורי שלך. השינויים לא ישפיעו על סטוריז שכבר שלחת.</string>
  <!--Section header for options related to replies and reactions-->
  <string name="MyStorySettingsFragment__replies_amp_reactions">תשובות ותגובות</string>
  <!--Switchable option for allowing replies and reactions on your stories-->
  <string name="MyStorySettingsFragment__allow_replies_amp_reactions">התר תשובות ותגובות</string>
  <!--Summary for switchable option allowing replies and reactions on your story-->
  <string name="MyStorySettingsFragment__let_people_who_can_view_your_story_react_and_reply">תן לאנשים שיכולים לצפות בסיפור שלך להגיב ולהשיב</string>
  <!--Note about default sharing-->
  <string name="MyStorySettingsFragment__hide_your_story_from">הסתר את הסיפור שלך מפני אנשים מסוימים. כברירת מחדל, הסיפור שלך משותף עם %1$s</string>
  <!--Signal connections bolded text in the Signal Connections sheet-->
  <string name="SignalConnectionsBottomSheet___signal_connections">חברי Signal</string>
  <!--Displayed at the top of the signal connections sheet. Please remember to insert strong tag as required.-->
  <string name="SignalConnectionsBottomSheet__signal_connections_are_people">חברי Signal הם אנשים שבחרת לבטוח בהם, באמצעות אחת מהפעולות הבאות:</string>
  <!--Signal connections sheet bullet point 1-->
  <string name="SignalConnectionsBottomSheet__starting_a_conversation">מתחיל שיחה</string>
  <!--Signal connections sheet bullet point 2-->
  <string name="SignalConnectionsBottomSheet__accepting_a_message_request">אישור בקשת הודעה</string>
  <!--Signal connections sheet bullet point 3-->
  <string name="SignalConnectionsBottomSheet__having_them_in_your_system_contacts">שמירה באנשי הקשר שלך</string>
  <!--Note at the bottom of the Signal connections sheet-->
  <string name="SignalConnectionsBottomSheet__your_connections_can_see_your_name">החיבורים שלך יכולים לראות את השם והתמונה שלך, והם יכולים לראות רשומות אל \"הסיפור שלי\" אלא אם תסתיר אותן מפניהם.</string>
  <!--Clickable option to add a viewer to a private story-->
  <string name="PrivateStorySettingsFragment__add_viewer">הוסף צופה</string>
  <!--Clickable option to delete a custom story-->
  <string name="PrivateStorySettingsFragment__delete_private_story">מחק סיפור פרטי</string>
  <!--Dialog title when attempting to remove someone from a private story-->
  <string name="PrivateStorySettingsFragment__remove_s">להסיר את %1$s?</string>
  <!--Dialog message when attempting to remove someone from a private story-->
  <string name="PrivateStorySettingsFragment__this_person_will_no_longer">האיש הזה לא יראה יותר את הסיפור שלך.</string>
  <!--Positive action label when attempting to remove someone from a private story-->
  <string name="PrivateStorySettingsFragment__remove">הסר</string>
  <!--Dialog title when deleting a private story-->
  <string name="PrivateStorySettingsFragment__are_you_sure">האם אתה בטוח?</string>
  <!--Dialog message when deleting a private story-->
  <string name="PrivateStorySettingsFragment__this_action_cannot">פעולה זו אינה ניתנת לביטול.</string>
  <!--Page title for editing a private story name-->
  <string name="EditPrivateStoryNameFragment__edit_story_name">ערוך שם סיפור</string>
  <!--Input field hint when editing a private story name-->
  <string name="EditPrivateStoryNameFragment__story_name">שם סיפור</string>
  <!--Save button label when editing a private story name-->
  <string name="EditPrivateStoryNameFragment__save">שמור</string>
  <!--Displayed in text post creator before user enters text-->
  <string name="TextStoryPostCreationFragment__tap_to_add_text">הקש כדי להוסיף מלל</string>
  <!--Button label for changing font when creating a text post-->
  <string name="TextStoryPostTextEntryFragment__aa">Aa</string>
  <!--Displayed in text post creator when prompting user to enter text-->
  <string name="TextStoryPostTextEntryFragment__add_text">הוסף טקסט</string>
  <!--Content description for \'done\' button when adding text to a story post-->
  <string name="TextStoryPostTextEntryFragment__done_adding_text">סיים להוסיף מלל</string>
  <!--Text label for media selection toggle-->
  <string name="MediaSelectionActivity__text">מלל</string>
  <!--Camera label for media selection toggle-->
  <string name="MediaSelectionActivity__camera">מצלמה</string>
  <!--Hint for entering a URL for a text post-->
  <string name="TextStoryPostLinkEntryFragment__type_or_paste_a_url">הקלד או הדבק מען</string>
  <!--Displayed prior to the user entering a URL for a text post-->
  <string name="TextStoryPostLinkEntryFragment__share_a_link_with_viewers_of_your_story">שתף קישור עם צופים של הסיפור שלך</string>
  <!--Hint text for searching for a story text post recipient.-->
  <string name="TextStoryPostSendFragment__search">חפש</string>
  <!--Toast shown when an unexpected error occurs while sending a text story-->
  <string name="TextStoryPostSendFragment__an_unexpected_error_occurred_try_again">קרתה שגיאה לא צפויה</string>
  <!--Title for screen allowing user to exclude "My Story" entries from specific people-->
  <string name="ChangeMyStoryMembershipFragment__all_except">כולם חוץ מ…</string>
  <!--Title for screen allowing user to only share "My Story" entries with specific people-->
  <string name="ChangeMyStoryMembershipFragment__only_share_with">שיתוף רק עם…</string>
  <!--Done button label for hide story from screen-->
  <string name="HideStoryFromFragment__done">סיים</string>
  <!--Dialog title for first time adding something to a story-->
  <string name="StoryDialogs__add_to_story_q">להוסיף אל סיפור?</string>
  <!--Dialog message for first time adding something to a story-->
  <string name="StoryDialogs__adding_content">הוספת תוכן אל הסיפור שלך מתירה אל חיבורי Signal שלך לצפות בסיפור למשך 24 שעות. אתה יכול לשנות מי יכול לצפות בסיפור שלך בהגדרות.</string>
  <!--First time share to story dialog: Positive action to go ahead and add to story-->
  <string name="StoryDialogs__add_to_story">הוסף אל סיפור</string>
  <!--First time share to story dialog: Neutral action to edit who can view "My Story"-->
  <string name="StoryDialogs__edit_viewers">ערוך צופים</string>
  <!--Error message shown when a failure occurs during story send-->
  <string name="StoryDialogs__story_could_not_be_sent">סיפור לא היה יכול להישלח. בדוק את החיבור שלך ונסה שוב.</string>
  <!--Error message dialog button to resend a previously failed story send-->
  <string name="StoryDialogs__send">שלח</string>
  <!--Privacy Settings toggle title for stories-->
  <string name="PrivacySettingsFragment__share_and_view_stories">שתף וצפה בסיפורים</string>
  <!--Privacy Settings toggle summary for stories-->
  <string name="PrivacySettingsFragment__you_will_no_longer_be_able">לא תוכל יותר לשתף סיפורים או לצפות בסיפורים כאשר האפשרות הזאת כבויה.</string>
  <!--New story viewer selection screen title-->
  <string name="CreateStoryViewerSelectionFragment__choose_viewers">בחר צופים</string>
  <!--New story viewer selection action button label-->
  <string name="CreateStoryViewerSelectionFragment__next">הבא</string>
  <!--New story viewer selection screen title as recipients are selected-->
  <plurals name="SelectViewersFragment__d_viewers">
    <item quantity="one">צופה %1$d</item>
    <item quantity="two">%1$d צופים</item>
    <item quantity="many">%1$d צופים</item>
    <item quantity="other">%1$d צופים</item>
  </plurals>
  <!--Name story screen title-->
  <string name="CreateStoryWithViewersFragment__name_story">תן שם אל סיפור</string>
  <!--Name story screen label hint-->
  <string name="CreateStoryWithViewersFragment__story_name_required">שם סיפור (דרוש)</string>
  <!--Name story screen viewers subheading-->
  <string name="CreateStoryWithViewersFragment__viewers">צופים</string>
  <!--Name story screen create button label-->
  <string name="CreateStoryWithViewersFragment__create">צור</string>
  <!--Name story screen error when save attempted with no label-->
  <string name="CreateStoryWithViewersFragment__this_field_is_required">שדה זה דרוש.</string>
  <!--Name story screen error when save attempted but label is duplicate-->
  <string name="CreateStoryWithViewersFragment__there_is_already_a_story_with_this_name">יש כבר סיפור עם השם הזה.</string>
  <!--Text for select all action when editing recipients for a story-->
  <string name="BaseStoryRecipientSelectionFragment__select_all">בחר הכול</string>
  <!--Choose story type bottom sheet title-->
  <string name="ChooseStoryTypeBottomSheet__choose_your_story_type">בחר את סוג הסיפור שלך</string>
  <!--Choose story type bottom sheet new story row title-->
  <string name="ChooseStoryTypeBottomSheet__new_private_story">סיפור פרטי חדש</string>
  <!--Choose story type bottom sheet new story row summary-->
  <string name="ChooseStoryTypeBottomSheet__visible_only_to">גלוי רק אל אנשים מסוימים</string>
  <!--Choose story type bottom sheet group story title-->
  <string name="ChooseStoryTypeBottomSheet__group_story">סיפור קבוצתי</string>
  <!--Choose story type bottom sheet group story summary-->
  <string name="ChooseStoryTypeBottomSheet__share_to_an_existing_group">שתף אל קבוצה קיימת</string>
  <!--Choose groups bottom sheet title-->
  <string name="ChooseGroupStoryBottomSheet__choose_groups">בחר קבוצות</string>
  <!--Displayed when copying group story reply text to clipboard-->
  <string name="StoryGroupReplyFragment__copied_to_clipboard">הועתק ללוח</string>
  <!--Displayed in story caption when content is longer than 5 lines-->
  <string name="StoryViewerPageFragment__see_more">… ראה עוד</string>
  <!--Displayed in toast after sending a direct reply-->
  <string name="StoryDirectReplyDialogFragment__sending_reply">שולח תשובה…</string>
  <!--Displayed in the viewer when a story is no longer available-->
  <string name="StorySlateView__this_story_is_no_longer_available">הסיפור הזה אינו זמין יותר.</string>
  <!--Displayed in the viewer when the network is not available-->
  <string name="StorySlateView__no_internet_connection">אין חיבור אינטרנט</string>
  <!--Displayed in the viewer when network is available but content could not be downloaded-->
  <string name="StorySlateView__couldnt_load_content">לא היה ניתן לטעון תוכן</string>
  <!--Toasted when the user externally shares to a text story successfully-->
  <string name="TextStoryPostCreationFragment__sent_story">סיפור נשלח</string>
  <!--Toasted when the user external share to a text story fails-->
  <string name="TextStoryPostCreationFragment__failed_to_send_story">נכשל בשליחת סיפור</string>
  <!--Displayed in a dialog to let the user select a given users story-->
  <string name="StoryDialogs__view_story">הצג סיפור</string>
  <!--Displayed in a dialog to let the user select a given users profile photo-->
  <string name="StoryDialogs__view_profile_photo">הצג תמונת פרופיל</string>
  <!--Title for a notification at the bottom of the chat list suggesting that the user disable censorship circumvention because the service has become reachable-->
  <string name="TurnOffCircumventionMegaphone_turn_off_censorship_circumvention">לכבות עקיפת צנזורה?</string>
  <!--Body for a notification at the bottom of the chat list suggesting that the user disable censorship circumvention because the service has become reachable-->
  <string name="TurnOffCircumventionMegaphone_you_can_now_connect_to_the_signal_service_directly">אתה יכול להתחבר עכשיו אל שירות Signal ישירות למען חוויה טובה יותר.</string>
  <!--Label for a button to dismiss a notification at the bottom of the chat list suggesting that the user disable censorship circumvention because the service has become reachable-->
  <string name="TurnOffCircumventionMegaphone_no_thanks">לא תודה</string>
  <!--Label for a button in a notification at the bottom of the chat list to turn off censorship circumvention-->
  <string name="TurnOffCircumventionMegaphone_turn_off">כבה</string>
  <!--Conversation Item label for when you react to someone else\'s story-->
  <string name="ConversationItem__you_reacted_to_s_story">הגבת אל הסיפור של %1$s</string>
  <!--Conversation Item label for reactions to your story-->
  <string name="ConversationItem__reacted_to_your_story">הגיב/ה אל הסיפור שלך</string>
  <!--Conversation Item label for reactions to an unavailable story-->
  <string name="ConversationItem__reacted_to_a_story">הגיב/ה אל סיפור</string>
  <!--endregion-->
  <!--Content description for expand contacts chevron-->
  <string name="ExpandModel__view_more">הצג עוד</string>
  <string name="StoriesLinkPopup__visit_link">בקר בקישור</string>
  <!--Gift price and duration, formatted as: {price} dot {n} day duration-->
  <plurals name="GiftRowItem_s_dot_d_day_duration">
    <item quantity="one">%1$s · למשך יום %2$d</item>
    <item quantity="two">%1$s · למשך יומיים %2$d</item>
    <item quantity="many">%1$s · למשך %2$d ימים</item>
    <item quantity="other">%1$s · למשך %2$d ימים</item>
  </plurals>
  <!--Tagline for gift row items-->
  <string name="GiftRowItem__send_a_gift_badge">שלח תג שי</string>
  <!--Headline text on start fragment for gifting a badge-->
  <string name="GiftFlowStartFragment__gift_a_badge">תן תג כשי</string>
  <!--Description text on start fragment for gifting a badge-->
  <string name="GiftFlowStartFragment__gift_someone_a_badge">תן תג כשי למישהו ע״י ביצוע תרומה אל Signal בשמו. הוא יקבל תג להציג אותו בתמונת הפרופיל שלו.</string>
  <!--Action button label for start fragment for gifting a badge-->
  <string name="GiftFlowStartFragment__next">הבא</string>
  <!--Title text on choose recipient page for badge gifting-->
  <string name="GiftFlowRecipientSelectionFragment__choose_recipient">בחר מקבל</string>
  <!--Title text on confirm gift page-->
  <string name="GiftFlowConfirmationFragment__confirm_gift">אשר שי</string>
  <!--Heading text specifying who the gift will be sent to-->
  <string name="GiftFlowConfirmationFragment__send_to">שלח אל</string>
  <!--Text explaining that gift will be sent to the chosen recipient-->
  <string name="GiftFlowConfirmationFragment__your_gift_will_be_sent_in">השי שלך יישלח בהודעה 1 על 1 אל המקבל. הוסף הודעה משלך למטה.</string>
  <!--Text explaining that this gift is a one time donation-->
  <string name="GiftFlowConfirmationFragment__one_time_donation">תרומה חד־פעמית</string>
  <!--Hint for add message input-->
  <string name="GiftFlowConfirmationFragment__add_a_message">הוסף הודעה</string>
  <!--Displayed in the dialog while verifying the chosen recipient-->
  <string name="GiftFlowConfirmationFragment__verifying_recipient">מוודא מקבל…</string>
  <!--Title for sheet shown when opening a redeemed gift-->
  <string name="ViewReceivedGiftBottomSheet__s_sent_you_a_gift">%1$s שלח/ה לך שי</string>
  <!--Title for sheet shown when opening a sent gift-->
  <string name="ViewSentGiftBottomSheet__thanks_for_your_support">תודה על התמיכה שלך!</string>
  <!--Description for sheet shown when opening a redeemed gift-->
  <string name="ViewReceivedGiftBottomSheet__youve_received_a_gift_badge">קיבלת תג שי מאת %1$s! עזור אל Signal לבנות מוּדָעוּת ע״י הצגת התג הזה בפרופיל שלך.</string>
  <!--Description for sheet shown when opening a sent gift-->
  <string name="ViewSentGiftBottomSheet__youve_gifted_a_badge">נתת תג כשי אל %1$s. כשהוא/היא יסכים/תסכים, תינתן לו/לה בחירה להראות או להסתיר את התג שלו/שלה.</string>
  <!--Primary action for pending gift sheet to redeem badge now-->
  <string name="ViewReceivedGiftSheet__redeem">ממש</string>
  <!--Primary action for pending gift sheet to redeem badge later-->
  <string name="ViewReceivedGiftSheet__not_now">לא עכשיו</string>
  <!--Dialog text while redeeming a gift-->
  <string name="ViewReceivedGiftSheet__redeeming_gift">מממש שי…</string>
  <!--Snackbar text when user presses "not now" on redemption sheet-->
  <string name="ConversationFragment__you_can_redeem_your_badge_later">אתה יכול לממש את התג שלך מאוחר יותר.</string>
  <!--Description text in gift thanks sheet-->
  <string name="GiftThanksSheet__youve_gifted_a_badge_to_s">נתת תג כשי אל %1$s. כשהוא/היא יסכים/תסכים, תינתן לו/לה בחירה להראות או להסתיר את התג שלו/שלה.</string>
  <!--Expired gift sheet title-->
  <string name="ExpiredGiftSheetConfiguration__your_gift_badge_has_expired">תג השי שלך פג</string>
  <!--Expired gift sheet top description text-->
  <string name="ExpiredGiftSheetConfiguration__your_gift_badge_has_expired_and_is">תג השי שלך פג והוא אינו גלוי יותר אל אחרים בפרופיל שלך.</string>
  <!--Expired gift sheet bottom description text-->
  <string name="ExpiredGiftSheetConfiguration__to_continue">כדי להמשיך לתמוך בטכנולוגיה שנבנתה עבורך, אנא שקול להפוך למחזיק חודשי.</string>
  <!--Expired gift sheet make a monthly donation button-->
  <string name="ExpiredGiftSheetConfiguration__make_a_monthly_donation">בצע תרומה חודשית</string>
  <!--Expired gift sheet not now button-->
  <string name="ExpiredGiftSheetConfiguration__not_now">לא עכשיו</string>
  <!--Label under name for private stories-->
  <!--Label under name for group stories-->
  <!--Label under name for my story-->
  <plurals name="ContactSearchItems__my_story_s_dot_d_viewers">
    <item quantity="one">%1$s· צופה %2$d</item>
    <item quantity="two">%1$s · %2$d צופים</item>
    <item quantity="many">%1$s · %2$d צופים</item>
    <item quantity="other">%1$s · %2$d צופים</item>
  </plurals>
  <!--Label under name for My Story when first sending to my story-->
  <string name="ContactSearchItems__tap_to_choose_your_viewers">יש ללחוץ כדי לבחור את הצופים שלך</string>
  <!--Label for context menu item to open story settings-->
  <string name="ContactSearchItems__story_settings">הגדרות סיפור</string>
  <!--Label for context menu item to remove a group story from contact results-->
  <string name="ContactSearchItems__remove_story">הסרת סטורי</string>
  <!--Label for context menu item to delete a private story-->
  <string name="ContactSearchItems__delete_story">מחיקת סטורי</string>
  <!--Dialog title for removing a group story-->
  <string name="ContactSearchMediator__remove_group_story">להסיר סטורי קבוצתי?</string>
  <!--Dialog message for removing a group story-->
  <string name="ContactSearchMediator__this_will_remove">פעולה זו תסיר את הסטורי מהרשימה הזו. עדיין תהיה לך אפשרות לצפות בסיפורים מקבוצה זו.</string>
  <!--Dialog action item for removing a group story-->
  <string name="ContactSearchMediator__remove">הסר</string>
  <!--Dialog title for deleting a private story-->
  <string name="ContactSearchMediator__delete_story">למחוק סיפור?</string>
  <!--Dialog message for deleting a private story-->
  <string name="ContactSearchMediator__delete_the_private">למחוק את הסטורי הפרטי ״%1$s״?</string>
  <!--Dialog action item for deleting a private story-->
  <string name="ContactSearchMediator__delete">מחק</string>
  <!--Gift expiry days remaining-->
  <plurals name="Gifts__d_days_remaining">
    <item quantity="one">%1$d יום נותר</item>
    <item quantity="two">%1$d ימים נותרו</item>
    <item quantity="many">%1$d ימים נותרו</item>
    <item quantity="other">%1$d ימים נותרו</item>
  </plurals>
  <!--Gift expiry hours remaining-->
  <plurals name="Gifts__d_hours_remaining">
    <item quantity="one">%1$d שעה נותרה</item>
    <item quantity="two">%1$d שעות נותרו</item>
    <item quantity="many">%1$d שעות נותרו</item>
    <item quantity="other">%1$d שעות נותרו</item>
  </plurals>
  <!--Gift expiry minutes remaining-->
  <plurals name="Gifts__d_minutes_remaining">
    <item quantity="one">%1$d דקה נותרה</item>
    <item quantity="two">%1$d דקות נותרו</item>
    <item quantity="many">%1$d דקות נותרו</item>
    <item quantity="other">%1$d דקות נותרו</item>
  </plurals>
  <!--Gift expiry expired-->
  <string name="Gifts__expired">פג</string>
  <!--Label indicating that a user can tap to advance to the next post in a story-->
  <string name="StoryFirstTimeNavigationView__tap_to_advance">אפשר ללחוץ כדי להתקדם</string>
  <!--Label indicating swipe direction to skip current story-->
  <string name="StoryFirstTimeNavigationView__swipe_up_to_skip">אפשר להחליק מעלה כדי לדלג</string>
  <!--Label indicating swipe direction to exit story viewer-->
  <string name="StoryFirstTimeNavigationView__swipe_right_to_exit">אפשר להחליק ימינה כדי לצאת</string>
  <!--Button label to confirm understanding of story navigation-->
  <string name="StoryFirstTimeNagivationView__got_it">הבנתי</string>
  <!--Content description for vertical context menu button in safety number sheet rows-->
  <string name="SafetyNumberRecipientRowItem__open_context_menu">פתיחת תפריט קונטקסט</string>
  <!--Sub-line when a user is verified.-->
  <string name="SafetyNumberRecipientRowItem__s_dot_verified">%1$s  · מאומת/ת</string>
  <!--Sub-line when a user is verified.-->
  <string name="SafetyNumberRecipientRowItem__verified">מוודא</string>
  <!--Title of safety number changes bottom sheet when showing individual records-->
  <string name="SafetyNumberBottomSheetFragment__safety_number_changes">שינויים במספרי בטיחות</string>
  <!--Message of safety number changes bottom sheet when showing individual records-->
  <string name="SafetyNumberBottomSheetFragment__the_following_people">יתכן שהאנשים הבאים התקינו מחדש את Signal או החליפו מכשירים. יש ללחוץ על נמען או נמענת כדי לאשר את מספר הבטיחות החדש. זו פעולה אופציונלית — לא חייבים.</string>
  <!--Title of safety number changes bottom sheet when not showing individual records-->
  <string name="SafetyNumberBottomSheetFragment__safety_number_checkup">בדיקת מספרי בטיחות</string>
  <!--Title of safety number changes bottom sheet when not showing individual records and user has seen review screen-->
  <string name="SafetyNumberBottomSheetFragment__safety_number_checkup_complete">בדיקת מספרי בטיחות הושלמה</string>
  <!--Message of safety number changes bottom sheet when not showing individual records and user has seen review screen-->
  <string name="SafetyNumberBottomSheetFragment__all_connections_have_been_reviewed">כל חברי ה-Signal נסקרו, יש ללחוץ על שליחה כדי להמשיך.</string>
  <!--Message of safety number changes bottom sheet when not showing individual records-->
  <string name="SafetyNumberBottomSheetFragment__you_have_d_connections">יש לך %1$d חברי Signal שיתכן והתקינו מחדש את Signal או החליפו מכשירים. לפני שיתוף הסטורי שלך איתם, כדאי לסקור את מספרי הבטיחות שלהם או לשקול להסיר אותם מהסטורי שלך.</string>
  <!--Menu action to launch safety number verification screen-->
  <string name="SafetyNumberBottomSheetFragment__verify_safety_number">וודא מספר ביטחון</string>
  <!--Menu action to remove user from story-->
  <string name="SafetyNumberBottomSheetFragment__remove_from_story">הסרה מסטורי</string>
  <!--Action button at bottom of SafetyNumberBottomSheetFragment to send anyway-->
  <string name="SafetyNumberBottomSheetFragment__send_anyway">שלח בכל זאת</string>
  <!--Action button at bottom of SafetyNumberBottomSheetFragment to review connections-->
  <string name="SafetyNumberBottomSheetFragment__review_connections">סקירת חברי Signal</string>
  <!--Empty state copy for SafetyNumberBottomSheetFragment-->
  <string name="SafetyNumberBottomSheetFragment__no_more_recipients_to_show">אין יותר נמענים להציג</string>
  <!--Done button on safety number review fragment-->
  <string name="SafetyNumberReviewConnectionsFragment__done">סיים</string>
  <!--Title of safety number review fragment-->
  <string name="SafetyNumberReviewConnectionsFragment__safety_number_changes">שינויים במספרי בטיחות</string>
  <!--Message of safety number review fragment-->
  <plurals name="SafetyNumberReviewConnectionsFragment__d_recipients_may_have">
    <item quantity="one">יתכן שנמען או נמענת %1$d התקינו מחדש את Signal או החליפו מכשירים. יש ללחוץ על נמען או נמענת כדי לאשר את מספר הבטיחות החדש. זו פעולה אופציונלית — לא חייבים.</item>
    <item quantity="two">יתכן ש-%1$d נמענים התקינו מחדש את Signal או החליפו מכשירים. יש ללחוץ על נמען או נמענת כדי לאשר את מספר הבטיחות החדש. זו פעולה אופציונלית — לא חייבים.</item>
    <item quantity="many">יתכן ש-%1$d נמענים התקינו מחדש את Signal או החליפו מכשירים. יש ללחוץ על נמען או נמענת כדי לאשר את מספר הבטיחות החדש. זו פעולה אופציונלית — לא חייבים.</item>
    <item quantity="other">יתכן ש-%1$d נמענים התקינו מחדש את Signal או החליפו מכשירים. יש ללחוץ על נמען או נמענת כדי לאשר את מספר הבטיחות החדש. זו פעולה אופציונלית — לא חייבים.</item>
  </plurals>
  <!--Section header for 1:1 contacts in review fragment-->
  <string name="SafetyNumberBucketRowItem__contacts">אנשי קשר</string>
  <!--Context menu label for distribution list headers in review fragment-->
  <string name="SafetyNumberReviewConnectionsFragment__remove_all">להסיר את כולם</string>
  <!--Context menu label for 1:1 contacts to remove from send-->
  <string name="SafetyNumberReviewConnectionsFragment__remove">הסר</string>
  <!--Title of initial My Story settings configuration shown when sending to My Story for the first time-->
  <string name="ChooseInitialMyStoryMembershipFragment__my_story_privacy">פרטיות הסטורי שלי</string>
  <!--Subtitle of initial My Story settings configuration shown when sending to My Story for the first time-->
  <string name="ChooseInitialMyStoryMembershipFragment__choose_who_can_see_posts_to_my_story_you_can_always_make_changes_in_settings">ניתן לבחור מי יראה את הפוסטים ב״סטורי שלי״. גם אחרי שבוחרים, תמיד אפשר לשנות את ההגדרות.</string>
  <!--All connections option for initial My Story settings configuration shown when sending to My Story for the first time-->
  <string name="ChooseInitialMyStoryMembershipFragment__all_signal_connections">כל חברי ה-Signal</string>
  <!--All connections except option for initial My Story settings configuration shown when sending to My Story for the first time-->
  <string name="ChooseInitialMyStoryMembershipFragment__all_signal_connections_except">כל חברי ה-Signal שלך חוץ מ…</string>
  <!--Only with selected connections option for initial My Story settings configuration shown when sending to My Story for the first time-->
  <string name="ChooseInitialMyStoryMembershipFragment__only_share_with">שיתוף רק עם…</string>
  <!--Story info header sent heading-->
  <string name="StoryInfoHeader__sent">נשלח</string>
  <!--Story info header received heading-->
  <string name="StoryInfoHeader__received">התקבל</string>
  <!--Story info header file size heading-->
  <string name="StoryInfoHeader__file_size">גודל קובץ</string>
  <!--Story info "Sent to" header-->
  <string name="StoryInfoBottomSheetDialogFragment__sent_to">נשלחה אל</string>
  <!--Story info "Sent from" header-->
  <string name="StoryInfoBottomSheetDialogFragment__sent_from">נשלחה מאת</string>
  <!--Story Info context menu label-->
  <string name="StoryInfoBottomSheetDialogFragment__info">מידע</string>
  <!--StoriesPrivacySettingsFragment-->
  <!--Explanation about how stories are deleted and managed-->
  <string name="StoriesPrivacySettingsFragment__stories_automatically_disappear">סטוריז נעלמים אוטומטית אחרי 24 שעות. אפשר לבחור מי יכול לראות את הסטורי שלך או ליצור סטוריז חדשים עם קבוצות או צופים ספציפיים.</string>
  <!--Preference title to turn off stories-->
  <string name="StoriesPrivacySettingsFragment__turn_off_stories">כיבוי סטוריז</string>
  <!--Preference summary to turn off stories-->
  <string name="StoriesPrivacySettingsFragment__if_you_opt_out">לאחר כיבוי סטוריז, לא תהיה לך אפשרות לשתף או לראות סטוריז יותר.</string>
  <!--Preference title to turn on stories-->
  <string name="StoriesPrivacySettingsFragment__turn_on_stories">הפעלת סטוריז</string>
  <!--Preference summary to turn on stories-->
  <string name="StoriesPrivacySettingsFragment__share_and_view">משתפים וצופים בסטוריז של אחרים. סטוריז נעלמים אוטומטית אחרי 24 שעות.</string>
  <!--Dialog title to turn off stories-->
  <string name="StoriesPrivacySettingsFragment__turn_off_stories_question">לכבות את סטוריז?</string>
  <!--Dialog message to turn off stories-->
  <string name="StoriesPrivacySettingsFragment__you_will_no_longer_be_able_to">לא תהיה לך אפשרות לשתף או לצפות בסטוריז יותר. סטוריז ששלחת לאחרונה עדיין יהיו זמינים לצפיה לאחרים עד שהתוקף שלהם יפוג.</string>
  <!--Page title when launched from stories landing screen-->
  <string name="StoriesPrivacySettingsFragment__story_privacy">פרטיות של סטורי</string>
  <!--GroupStorySettingsFragment-->
  <!--Section header for who can view a group story-->
  <string name="GroupStorySettingsFragment__who_can_view_this_story">מי יכול לצפות בסטורי הזה</string>
  <!--Explanation of who can view a group story-->
  <string name="GroupStorySettingsFragment__members_of_the_group_s">חברי הקבוצה ״%1$s״ יכולים לצפות ולהשיב לסטורי הזה. יש לך אפשרות לעדכן את החברות לצ׳אט הזה בתוך הקבוצה.</string>
  <!--Preference label for removing this group story-->
  <string name="GroupStorySettingsFragment__remove_group_story">הסרת סטורי קבוצתי</string>
  <!--Generic title for overflow menus-->
  <string name="OverflowMenu__overflow_menu">תפריט אפשרויות נוספות</string>
  <!--EOF-->
</resources><|MERGE_RESOLUTION|>--- conflicted
+++ resolved
@@ -2578,10 +2578,7 @@
   <string name="PaymentsHomeFragment__you_can_use_signal_to_send">אתה יכול להשתמש ב־Molly כדי לשלוח ולקבל MobileCoin. כל התשלומים כפופים אל תנאי השימוש עבור MobileCoins וארנק MobileCoin. זהו מאפיין בטא כך שאתה עשוי להיתקל במספר סוגיות ותשלומים או מאזנים שיתכן שתאבד אינם ניתנים להשבה.</string>
   <string name="PaymentsHomeFragment__activate">הפעל</string>
   <string name="PaymentsHomeFragment__view_mobile_coin_terms">הצג תנאי MobileCoin</string>
-<<<<<<< HEAD
   <string name="PaymentsHomeFragment__payments_not_available">תשלומים ב־Molly אינם זמינים יותר. אתה עדיין יכול להעביר כספים אל מסחר אבל אתה לא יכול יותר לשלוח ולקבל תשלומים או להוסיף כספים.</string>
-=======
-  <string name="PaymentsHomeFragment__payments_not_available">תשלומים ב־Signal אינם זמינים יותר. אתה עדיין יכול להעביר כספים אל מסחר אבל אתה לא יכול יותר לשלוח ולקבל תשלומים או להוסיף כספים.</string>
   <!--Alert dialog title which shows up after a payment to turn on payment lock-->
   <string name="PaymentsHomeFragment__turn_on">להפעיל נעילת אבטחה לתשלום עבור העברות עתידיות?</string>
   <!--Alert dialog description for why payment lock should be enabled before sending payments-->
@@ -2590,7 +2587,6 @@
   <string name="PaymentsHomeFragment__enable">הפעלה</string>
   <!--Alert dialog button to not enable payment lock for now-->
   <string name="PaymentsHomeFragment__not_now">לא עכשיו</string>
->>>>>>> e379cf61
   <!--PaymentsAddMoneyFragment-->
   <string name="PaymentsAddMoneyFragment__add_funds">הוסף כספים</string>
   <string name="PaymentsAddMoneyFragment__your_wallet_address">כתובת הארנק שלך</string>
@@ -2974,13 +2970,9 @@
   <string name="BackupDialog_verify">וודא</string>
   <string name="BackupDialog_you_successfully_entered_your_backup_passphrase">הכנסת בהצלחה את משפט־סיסמת הגיבוי שלך</string>
   <string name="BackupDialog_passphrase_was_not_correct">משפט־הסיסמה לא היה נכון</string>
-<<<<<<< HEAD
   <string name="LocalBackupJob_creating_signal_backup">יוצר גיבוי Molly…</string>
-=======
-  <string name="LocalBackupJob_creating_signal_backup">יוצר גיבוי Signal…</string>
   <!--Title for progress notification shown in a system notification while verifying a recent backup.-->
-  <string name="LocalBackupJob_verifying_signal_backup">מאמתים גיבוי של Signal…</string>
->>>>>>> e379cf61
+  <string name="LocalBackupJob_verifying_signal_backup">מאמתים גיבוי של Molly…</string>
   <string name="LocalBackupJobApi29_backup_failed">גיבוי נכשל</string>
   <string name="LocalBackupJobApi29_your_backup_directory_has_been_deleted_or_moved">תיקיית הגיבוי שלך נמחקה או הועברה.</string>
   <string name="LocalBackupJobApi29_your_backup_file_is_too_large">קובץ הגיבוי שלך גדול מדי לאחסון בכרך זה.</string>
