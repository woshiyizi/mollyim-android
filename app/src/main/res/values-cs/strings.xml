<?xml version="1.0" encoding="UTF-8"?>
<!-- smartling.instruction_comments_enabled = on -->
<resources>
    <!-- <string name="app_name" translatable="false">Signal</string> -->

    <string name="install_url" translatable="false">https://signal.org/install</string>
    <string name="donate_url" translatable="false">https://signal.org/donate</string>
    <string name="backup_support_url" translatable="false">https://support.signal.org/hc/articles/360007059752</string>
    <string name="transfer_support_url" translatable="false">https://support.signal.org/hc/articles/360007059752</string>
    <string name="support_center_url" translatable="false">https://support.signal.org/</string>
    <string name="terms_and_privacy_policy_url" translatable="false">https://signal.org/legal</string>
    <string name="sustainer_boost_and_badges" translatable="false">https://support.signal.org/hc/articles/4408365318426</string>
    <string name="google_pay_url" translatable="false">https://pay.google.com</string>
    <string name="donation_decline_code_error_url" translatable="false">https://support.signal.org/hc/articles/4408365318426#errors</string>
    <string name="sms_export_url" translatable="false">https://support.signal.org/hc/articles/360007321171</string>
    <string name="signal_me_username_url" translatable="false">https://signal.me/#u/%1$s</string>
    <string name="signal_me_username_url_no_scheme" translatable="false">signal.me/#u/%1$s</string>

    <string name="yes">Ano</string>
    <string name="no">Ne</string>
    <string name="delete">Smazat</string>
    <string name="please_wait">Prosím čekejte…</string>
    <string name="save">Uložit</string>
    <string name="note_to_self">= Poznámka pro mne =</string>

    <!-- AbstractNotificationBuilder -->
    <string name="AbstractNotificationBuilder_new_message">Nová zpráva</string>

    <!-- AlbumThumbnailView -->
    <string name="AlbumThumbnailView_plus" translatable="false">\+%d</string>

    <!-- ApplicationMigrationActivity -->
    <string name="ApplicationMigrationActivity__signal_is_updating">Molly se aktualizuje…</string>

    <!-- ApplicationPreferencesActivity -->
    <string name="ApplicationPreferencesActivity_currently_s">Aktuálně: %1$s</string>
    <string name="ApplicationPreferenceActivity_you_havent_set_a_passphrase_yet">Dosud nemáte nastavené heslo!</string>
    <string name="ApplicationPreferencesActivity_disable_passphrase">Zakázat heslo?</string>
    <string name="ApplicationPreferencesActivity_this_will_permanently_unlock_signal_and_message_notifications">Tímto trvale odemknete Molly a upozornění na zprávy.</string>
    <string name="ApplicationPreferencesActivity_disable">Deaktivovat</string>
    <string name="ApplicationPreferencesActivity_unregistering">Rušení registrace</string>
    <string name="ApplicationPreferencesActivity_unregistering_from_signal_messages_and_calls">Rušení registrace Molly zpráv a volání…</string>
    <string name="ApplicationPreferencesActivity_disable_signal_messages_and_calls">Zakázat Molly zprávy a volání?</string>
    <string name="ApplicationPreferencesActivity_disable_signal_messages_and_calls_by_unregistering">Tímto zakážete Molly zprávy a volání odregistrací ze serveru. Abyste mohli používat Molly zprávy v budoucnosti, budete muset znovu registrovat svoje telefonní číslo.</string>
    <string name="ApplicationPreferencesActivity_error_connecting_to_server">Chyba při připojování k serveru!</string>
    <string name="ApplicationPreferencesActivity_sms_enabled">SMS povoleny</string>
    <string name="ApplicationPreferencesActivity_touch_to_change_your_default_sms_app">Dotykem nastavte výchozí aplikaci pro SMS</string>
    <string name="ApplicationPreferencesActivity_sms_disabled">SMS zakázány</string>
    <string name="ApplicationPreferencesActivity_touch_to_make_signal_your_default_sms_app">Dotykem nastavíte Signal jako výchozí SMS aplikaci</string>
    <string name="ApplicationPreferencesActivity_on">zap.</string>
    <string name="ApplicationPreferencesActivity_On">Zap.</string>
    <string name="ApplicationPreferencesActivity_off">vyp.</string>
    <string name="ApplicationPreferencesActivity_Off">Vyp.</string>
    <string name="ApplicationPreferencesActivity_sms_mms_summary">SMS %1$s, MMS %2$s</string>
    <string name="ApplicationPreferencesActivity_privacy_summary">Zámek obrazovky %1$s, Zámek registrace %2$s</string>
    <string name="ApplicationPreferencesActivity_appearance_summary">Motiv %1$s, jazyk %2$s</string>
    <string name="ApplicationPreferencesActivity_pins_are_required_for_registration_lock">PIN je vyžadován pro zámek registrace. Nejprve prosím zakažte zámek registrace, aby bylo možné PIN deaktivovat.</string>
    <string name="ApplicationPreferencesActivity_pin_created">PIN vytvořen.</string>
    <string name="ApplicationPreferencesActivity_pin_disabled">PIN zakázán.</string>
    <string name="ApplicationPreferencesActivity_hide">Skrýt</string>
    <string name="ApplicationPreferencesActivity_hide_reminder">Schovat upomínku?</string>
    <string name="ApplicationPreferencesActivity_record_payments_recovery_phrase">Záznam fráze pro obnovení plateb</string>
    <string name="ApplicationPreferencesActivity_record_phrase">Záznam fráze</string>
    <string name="ApplicationPreferencesActivity_before_you_can_disable_your_pin">Než budete moci deaktivovat svůj PIN, musíte si zaznamenat frázi pro obnovení plateb, abyste zajistili, že můžete obnovit svůj platební účet.</string>

    <!-- NumericKeyboardView -->
    <string name="NumericKeyboardView__1" translatable="false">1</string>
    <string name="NumericKeyboardView__2" translatable="false">2</string>
    <string name="NumericKeyboardView__3" translatable="false">3</string>
    <string name="NumericKeyboardView__4" translatable="false">4</string>
    <string name="NumericKeyboardView__5" translatable="false">5</string>
    <string name="NumericKeyboardView__6" translatable="false">6</string>
    <string name="NumericKeyboardView__7" translatable="false">7</string>
    <string name="NumericKeyboardView__8" translatable="false">8</string>
    <string name="NumericKeyboardView__9" translatable="false">9</string>
    <string name="NumericKeyboardView__0" translatable="false">0</string>
    <!-- Back button on numeric keyboard -->
    <string name="NumericKeyboardView__backspace">Backspace</string>

    <!-- AppProtectionPreferenceFragment -->
    <plurals name="AppProtectionPreferenceFragment_minutes">
        <item quantity="one">%1$d minuta</item>
        <item quantity="few">%1$d minuty</item>
        <item quantity="many">%1$d minut</item>
        <item quantity="other">%1$d minut</item>
    </plurals>

    <!-- DraftDatabase -->
    <string name="DraftDatabase_Draft_image_snippet">(obrázek)</string>
    <string name="DraftDatabase_Draft_audio_snippet">(audio)</string>
    <string name="DraftDatabase_Draft_video_snippet">(video)</string>
    <string name="DraftDatabase_Draft_location_snippet">(poloha)</string>
    <string name="DraftDatabase_Draft_quote_snippet">(odpověď)</string>
    <string name="DraftDatabase_Draft_voice_note">(Hlasová zpráva)</string>

    <!-- AttachmentKeyboard -->
    <string name="AttachmentKeyboard_gallery">Galerie</string>
    <string name="AttachmentKeyboard_file">Soubor</string>
    <string name="AttachmentKeyboard_contact">Kontakt</string>
    <string name="AttachmentKeyboard_location">Poloha</string>
    <string name="AttachmentKeyboard_Signal_needs_permission_to_show_your_photos_and_videos">Molly potřebuje oprávnění pro zobrazení vašich fotografií a videí.</string>
    <string name="AttachmentKeyboard_give_access">Povolit přístup</string>
    <string name="AttachmentKeyboard_payment">Platba</string>

    <!-- AttachmentManager -->
    <string name="AttachmentManager_cant_open_media_selection">Nemohu nalézt aplikaci pro vybraný typ dat.</string>
<<<<<<< HEAD
    <string name="AttachmentManager_signal_requires_the_external_storage_permission_in_order_to_attach_photos_videos_or_audio">Molly potřebuje oprávnění pro přístup k úložišti, aby mohl připojovat fotky, videa nebo audio, ale toto oprávnění je nyní zakázáno. Prosím pokračujte do menu nastavení aplikací, vyberte \"Oprávnění\" a povolte \"Úložiště\".</string>
    <string name="AttachmentManager_signal_requires_contacts_permission_in_order_to_attach_contact_information">Molly potřebuje oprávnění pro přístup ke kontaktům, aby mohl připojit informace o kontaktu, ale toto oprávnění je nyní zakázáno. Prosím pokračujte do menu nastavení aplikací, vyberte \"Oprávnění\" a povolte \"Kontakty\".</string>
    <string name="AttachmentManager_signal_requires_location_information_in_order_to_attach_a_location">Molly potřebuje oprávnění pro přístup k poloze, aby mohl připojit informace o poloze, ale toto oprávnění je nyní zakázáno. Prosím pokračujte do menu nastavení aplikací, vyberte \"Oprávnění\" a povolte \"Poloha\".</string>
=======
    <string name="AttachmentManager_signal_requires_the_external_storage_permission_in_order_to_attach_photos_videos_or_audio">Signal potřebuje oprávnění pro přístup k úložišti, aby mohl připojovat fotky, videa nebo audio, ale toto oprávnění je nyní zakázáno. Prosím pokračujte do menu nastavení aplikací, vyberte \"Oprávnění\" a povolte \"Úložiště\".</string>
    <string name="AttachmentManager_signal_requires_contacts_permission_in_order_to_attach_contact_information">Signal potřebuje oprávnění pro přístup ke kontaktům, aby mohl připojit informace o kontaktu, ale toto oprávnění je nyní zakázáno. Prosím pokračujte do menu nastavení aplikací, vyberte \"Oprávnění\" a povolte \"Kontakty\".</string>
    <string name="AttachmentManager_signal_requires_location_information_in_order_to_attach_a_location">Signal potřebuje oprávnění pro přístup k poloze, aby mohl připojit informace o poloze, ale toto oprávnění je nyní zakázáno. Prosím pokračujte do menu nastavení aplikací, vyberte \"Oprávnění\" a povolte \"Poloha\".</string>
    <!-- Alert dialog title to show the recipient has not activated payments -->
    <string name="AttachmentManager__not_activated_payments">%1$s hasn\'t activated Payments </string>
    <!-- Alert dialog description to send the recipient a request to activate payments -->
    <string name="AttachmentManager__request_to_activate_payments">Do you want to send them a request to activate Payments?</string>
    <!-- Alert dialog button to send request -->
    <string name="AttachmentManager__send_request">Send request</string>
    <!-- Alert dialog button to cancel dialog -->
    <string name="AttachmentManager__cancel">Storno</string>
>>>>>>> fc3db538

    <!-- AttachmentUploadJob -->
    <string name="AttachmentUploadJob_uploading_media">Nahrávám médium…</string>
    <string name="AttachmentUploadJob_compressing_video_start">Komprimování videa…</string>

    <!-- BackgroundMessageRetriever -->
    <string name="BackgroundMessageRetriever_checking_for_messages">Kontroluji zprávy…</string>

    <!-- BlockedUsersActivity -->
    <string name="BlockedUsersActivity__blocked_users">Zablokovaní uživatelé</string>
    <string name="BlockedUsersActivity__add_blocked_user">Přidat blokovaného uživatele</string>
    <string name="BlockedUsersActivity__blocked_users_will">Zablokovaní uživatelé vám nebudou moci zavolat nebo posílat zprávy.</string>
    <string name="BlockedUsersActivity__no_blocked_users">Žádní zablokovaní uživatelé</string>
    <string name="BlockedUsersActivity__block_user">Zablokovat uživatele?</string>
    <string name="BlockedUserActivity__s_will_not_be_able_to">\"%1$s\" vám nebude moci volat nebo posílat zprávy.</string>
    <string name="BlockedUsersActivity__block">Zablokovat</string>
    <string name="BlockedUsersActivity__unblock_user">Odblokovat uživatele?</string>
    <string name="BlockedUsersActivity__do_you_want_to_unblock_s">Chcete odblokovat \"%1$s\"?</string>
    <string name="BlockedUsersActivity__unblock">Odblokovat</string>

    <!-- CreditCardFragment -->
    <!-- Title of fragment detailing the donation amount, displayed above the credit card text fields -->
    <string name="CreditCardFragment__donation_amount_s">Výše příspěvku: %1$s</string>
    <!-- Explanation of how to fill in the form, displayed above the credit card text fields -->
    <string name="CreditCardFragment__enter_your_card_information_below">Níže zadejte údaje o své platební kartě</string>
    <!-- Displayed as a hint in the card number text field -->
    <string name="CreditCardFragment__card_number">Číslo karty</string>
    <!-- Displayed as a hint in the card expiry text field -->
    <string name="CreditCardFragment__mm_yy">MM/RR</string>
    <!-- Displayed as a hint in the card cvv text field -->
    <string name="CreditCardFragment__cvv">CVV</string>
    <!-- Error displayed under the card number text field when there is an invalid card number entered -->
    <string name="CreditCardFragment__invalid_card_number">Neplatné číslo platební karty</string>
    <!-- Error displayed under the card expiry text field when the card is expired -->
    <string name="CreditCardFragment__card_has_expired">Platnost platební karty vypršela</string>
    <!-- Error displayed under the card cvv text field when the cvv is too short -->
    <string name="CreditCardFragment__code_is_too_short">Kód je příliš krátký</string>
    <!-- Error displayed under the card cvv text field when the cvv is too long -->
    <string name="CreditCardFragment__code_is_too_long">Kód je příliš dlouhý</string>
    <!-- Error displayed under the card cvv text field when the cvv is invalid -->
    <string name="CreditCardFragment__invalid_code">Neplatný kód</string>
    <!-- Error displayed under the card expiry text field when the expiry month is invalid -->
    <string name="CreditCardFragment__invalid_month">Neplatný měsíc</string>
    <!-- Error displayed under the card expiry text field when the expiry is missing the year -->
    <string name="CreditCardFragment__year_required">Je nutné zadat rok</string>
    <!-- Error displayed under the card expiry text field when the expiry year is invalid -->
    <string name="CreditCardFragment__invalid_year">Neplatný rok</string>
    <!-- Button label to confirm credit card input and proceed with payment -->
    <string name="CreditCardFragment__continue">Pokračovat</string>

    <!-- BlockUnblockDialog -->
    <string name="BlockUnblockDialog_block_and_leave_s">Zablokovat a opustit %1$s?</string>
    <string name="BlockUnblockDialog_block_s">Zablokovat %1$s?</string>
    <string name="BlockUnblockDialog_you_will_no_longer_receive_messages_or_updates">Od této skupiny již nebudete dostávat zprávy ani aktualizace a členové vás do této skupiny už nebudou moci znovu přidat.</string>
    <string name="BlockUnblockDialog_group_members_wont_be_able_to_add_you">Členové skupiny vás nebudou moci znovu do této skupiny přidat.</string>
    <string name="BlockUnblockDialog_group_members_will_be_able_to_add_you">Členové skupiny vás budou moci znovu přidat do této skupiny.</string>
    <!-- Text that is shown when unblocking a Signal contact -->
    <string name="BlockUnblockDialog_you_will_be_able_to_call_and_message_each_other">Budete si schopni vzájemně posílat zprávy a volat a bude s nimi sdíleno vaše jméno a fotografie.</string>
    <!-- Text that is shown when unblocking an SMS contact -->
    <string name="BlockUnblockDialog_you_will_be_able_to_message_each_other">Budete si moci vzájemně posílat zprávy a volat.</string>
    <string name="BlockUnblockDialog_blocked_people_wont_be_able_to_call_you_or_send_you_messages">Zablokované osoby vám nebudou moci volat ani posílat zprávy.</string>
    <string name="BlockUnblockDialog_blocked_people_wont_be_able_to_send_you_messages">Zablokované osoby vám nebudou moci posílat zprávy.</string>
    <!-- Message shown on block dialog when blocking the Signal release notes recipient -->
    <string name="BlockUnblockDialog_block_getting_signal_updates_and_news">Blokovat novinky a aktualizace aplikace Signal.</string>
    <!-- Message shown on unblock dialog when unblocking the Signal release notes recipient -->
    <string name="BlockUnblockDialog_resume_getting_signal_updates_and_news">Odblokovat novinky a aktualizace aplikace Signal.</string>
    <string name="BlockUnblockDialog_unblock_s">Odblokovat %1$s?</string>
    <string name="BlockUnblockDialog_block">Zablokovat</string>
    <string name="BlockUnblockDialog_block_and_leave">Zablokovat a odejít</string>
    <string name="BlockUnblockDialog_report_spam_and_block">Nahlásit spam a zablokovat</string>

    <!-- BucketedThreadMedia -->
    <string name="BucketedThreadMedia_Today">Dnes</string>
    <string name="BucketedThreadMedia_Yesterday">Včera</string>
    <string name="BucketedThreadMedia_This_week">Tento týden</string>
    <string name="BucketedThreadMedia_This_month">Tento měsíc</string>
    <string name="BucketedThreadMedia_Large">Velké</string>
    <string name="BucketedThreadMedia_Medium">Střední</string>
    <string name="BucketedThreadMedia_Small">Malé</string>

    <!-- CameraXFragment -->
    <string name="CameraXFragment_tap_for_photo_hold_for_video">Klepnout pro fotografii, přidržet pro video</string>
    <string name="CameraXFragment_capture_description">Pořídit</string>
    <string name="CameraXFragment_change_camera_description">Změnit kameru</string>
    <string name="CameraXFragment_open_gallery_description">Otevřít galerii</string>

    <!-- CameraContacts -->
    <string name="CameraContacts_recent_contacts">Nedávné kontakty</string>
    <string name="CameraContacts_signal_contacts">Signal kontakty</string>
    <string name="CameraContacts_signal_groups">Signal skupiny</string>
    <string name="CameraContacts_you_can_share_with_a_maximum_of_n_conversations">Lze sdílet maximálně s %1$d konverzacemi.</string>
    <string name="CameraContacts_select_signal_recipients">Vyberte Signal příjemce</string>
    <string name="CameraContacts_no_signal_contacts">Žádné Signal kontakty</string>
    <string name="CameraContacts_you_can_only_use_the_camera_button">Tlačítko fotoaparátu můžete použit pouze pro odeslání fotografií kontaktům Signal. </string>
    <string name="CameraContacts_cant_find_who_youre_looking_for">Nemůžete najít, koho jste hledali?</string>
    <string name="CameraContacts_invite_a_contact_to_join_signal">Pozvěte kontakt do Molly</string>
    <string name="CameraContacts__menu_search">Hledat</string>

    <!-- Censorship Circumvention Megaphone -->
    <!-- Title for an alert that shows at the bottom of the chat list letting people know that circumvention is no longer needed -->
    <string name="CensorshipCircumventionMegaphone_turn_off_censorship_circumvention">Zapnout obcházení cenzury?</string>
    <!-- Body for an alert that shows at the bottom of the chat list letting people know that circumvention is no longer needed -->
    <string name="CensorshipCircumventionMegaphone_you_can_now_connect_to_the_signal_service">Nyní se můžete připojit přímo ke službě Signal a získat tak lepší zážitek.</string>
    <!-- Action to prompt the user to disable circumvention since it is no longer needed -->
    <string name="CensorshipCircumventionMegaphone_turn_off">Vypnout</string>
    <!-- Action to prompt the user to dismiss the alert at the bottom of the chat list -->
    <string name="CensorshipCircumventionMegaphone_no_thanks">Ne, díky</string>

    <!-- ClearProfileActivity -->
    <string name="ClearProfileActivity_remove">Odebrat</string>
    <string name="ClearProfileActivity_remove_profile_photo">Odebrat profilovou fotografii?</string>
    <string name="ClearProfileActivity_remove_group_photo">Odebrat skupinovou fotografii?</string>

    <!-- ClientDeprecatedActivity -->
    <string name="ClientDeprecatedActivity_update_signal">Aktualizovat Molly</string>
    <string name="ClientDeprecatedActivity_this_version_of_the_app_is_no_longer_supported">Tato verze aplikace již není podporována. Chcete-li pokračovat v odesílání a přijímání zpráv, aktualizujte na nejnovější verzi.</string>
    <string name="ClientDeprecatedActivity_update">Aktualizovat</string>
    <string name="ClientDeprecatedActivity_dont_update">Neaktualizovat</string>
    <string name="ClientDeprecatedActivity_warning">Varování</string>
    <string name="ClientDeprecatedActivity_your_version_of_signal_has_expired_you_can_view_your_message_history">Verze Signal, kterou používáte, je zastaralá. Můžete zobrazit svoji historii zpráv, ale nebudete moci zprávy odesílat ani přijímat, dokud neprovedete aktualizaci.</string>

    <!-- CommunicationActions -->
    <string name="CommunicationActions_no_browser_found">Nebyl nalezen žádný webový prohlížeč.</string>
    <string name="CommunicationActions_send_email">Odeslat email</string>
    <string name="CommunicationActions_a_cellular_call_is_already_in_progress">Telefonní hovor již probíhá.</string>
    <string name="CommunicationActions_start_voice_call">Zahájit hovor?</string>
    <string name="CommunicationActions_cancel">Storno</string>
    <string name="CommunicationActions_call">Volat</string>
    <string name="CommunicationActions_insecure_call">Nezabezpečený hovor</string>
    <string name="CommunicationActions_carrier_charges_may_apply">Mohou vám být účtovány telefonní poplatky. Číslo, které voláte, není registrováno u Signal a hovor tak bude uskutečněn prostřednictvím mobilního operátora, nikoli přes internet.</string>

    <!-- ConfirmIdentityDialog -->
    <string name="ConfirmIdentityDialog_your_safety_number_with_s_has_changed">Vaše bezpečnostní číslo pro komunikaci s %1$s se změnilo. To může znamenat, že se někdo pokouší zachytit vaši konverzaci nebo si %2$s jednoduše přeinstaloval Signal.</string>
    <string name="ConfirmIdentityDialog_you_may_wish_to_verify_your_safety_number_with_this_contact">Možná budete chtít zkontrolovat vaše bezpečnostní číslo pro tento kontakt.</string>
    <string name="ConfirmIdentityDialog_accept">Přijmout</string>

    <!-- ContactsCursorLoader -->
    <string name="ContactsCursorLoader_recent_chats">Nedávné konverzace</string>
    <string name="ContactsCursorLoader_contacts">Kontakty</string>
    <string name="ContactsCursorLoader_groups">Skupiny</string>
    <string name="ContactsCursorLoader_phone_number_search">Vyhledání telefonního čísla</string>
    <!-- Header for username search -->
    <string name="ContactsCursorLoader_find_by_username">Najít podle uživatelského jména</string>
    <!-- Label for my stories when selecting who to send media to -->
    <string name="ContactsCursorLoader_my_stories">Moje příběhy</string>
    <!-- Text for a button that brings up a bottom sheet to create a new story. -->
    <string name="ContactsCursorLoader_new">Novinka</string>

    <!-- ContactsDatabase -->
    <string name="ContactsDatabase_message_s">Zpráva %1$s</string>
    <string name="ContactsDatabase_signal_call_s">Signal volání %1$s</string>

    <!-- ContactNameEditActivity -->
    <!-- Toolbar title for contact name edit activity -->
    <string name="ContactNameEditActivity__edit_name">Upravit jméno</string>
    <string name="ContactNameEditActivity_given_name">Křestní jméno</string>
    <string name="ContactNameEditActivity_family_name">Příjmení</string>
    <string name="ContactNameEditActivity_prefix">Titul před</string>
    <string name="ContactNameEditActivity_suffix">Titul za</string>
    <string name="ContactNameEditActivity_middle_name">Druhé jméno</string>

    <!-- ContactShareEditActivity -->
    <!-- ContactShareEditActivity toolbar title -->
    <string name="ContactShareEditActivity__send_contact">Poslat kontakt</string>
    <string name="ContactShareEditActivity_type_home">Domů</string>
    <string name="ContactShareEditActivity_type_mobile">Mobil</string>
    <string name="ContactShareEditActivity_type_work">Práce</string>
    <string name="ContactShareEditActivity_type_missing">Ostatní</string>
    <string name="ContactShareEditActivity_invalid_contact">Vybraný kontakt je neplatný</string>
    <!-- Content descrption for name edit button on contact share edit activity -->
    <string name="ContactShareEditActivity__edit_name">Upravit jméno</string>
    <!-- Content description for user avatar in edit activity -->
    <string name="ContactShareEditActivity__avatar">Avatar</string>

    <!-- ConversationItem -->
    <string name="ConversationItem_error_not_sent_tap_for_details">Neodesláno, klepněte pro zobrazení detailů</string>
    <string name="ConversationItem_error_partially_not_delivered">Odesláno částečně, klepněte pro zobrazení detailů</string>
    <string name="ConversationItem_error_network_not_delivered">Odeslání selhalo</string>
    <string name="ConversationItem_received_key_exchange_message_tap_to_process">Byla vám doručena zpráva s klíčem, klepněte pro jeho zpracování.</string>
    <string name="ConversationItem_group_action_left">%1$s opustil skupinu.</string>
    <string name="ConversationItem_send_paused">Odesílání pozastaveno</string>
    <string name="ConversationItem_click_to_approve_unencrypted">Odeslání se nezdařilo, klepněte pro odeslání nešifrovaným způsobem</string>
    <string name="ConversationItem_click_to_approve_unencrypted_sms_dialog_title">Použít záložní způsob přes nešifrovanou SMS?</string>
    <string name="ConversationItem_click_to_approve_unencrypted_mms_dialog_title">Použít záložní způsob přes nešifrovanou MMS?</string>
    <string name="ConversationItem_click_to_approve_unencrypted_dialog_message">Tato zpráva <b>není</b> šifrována, protože příjemce již nepoužívá Signal.\n\nOdeslat nešifrovanou zprávu?</string>
    <string name="ConversationItem_unable_to_open_media">Nemohu nalézt aplikaci pro otevření tohoto typu dat.</string>
    <string name="ConversationItem_copied_text">Zkopírováno %1$s</string>
    <string name="ConversationItem_from_s">od %1$s</string>
    <string name="ConversationItem_to_s">%1$s</string>
    <string name="ConversationItem_read_more">Číst dál</string>
    <string name="ConversationItem_download_more">Stáhnout další</string>
    <string name="ConversationItem_pending">Probíhá</string>
    <string name="ConversationItem_this_message_was_deleted">Tato zpráva byla smazána.</string>
    <string name="ConversationItem_you_deleted_this_message">Smazali jste tuto zprávu.</string>
    <!-- Dialog error message shown when user can't download a message from someone else due to a permanent failure (e.g., unable to decrypt), placeholder is other's name -->
    <string name="ConversationItem_cant_download_message_s_will_need_to_send_it_again">Zprávu nelze stáhnout. %1$s ji bude muset poslat znovu.</string>
    <!-- Dialog error message shown when user can't download an image message from someone else due to a permanent failure (e.g., unable to decrypt), placeholder is other's name -->
    <string name="ConversationItem_cant_download_image_s_will_need_to_send_it_again">Obrázek nelze stáhnout. %1$s ho bude muset poslat znovu.</string>
    <!-- Dialog error message shown when user can't download a video message from someone else due to a permanent failure (e.g., unable to decrypt), placeholder is other's name -->
    <string name="ConversationItem_cant_download_video_s_will_need_to_send_it_again">Video nelze stáhnout. %1$s ho bude muset poslat znovu.</string>
    <!-- Dialog error message shown when user can't download a their own message via a linked device due to a permanent failure (e.g., unable to decrypt) -->
    <string name="ConversationItem_cant_download_message_you_will_need_to_send_it_again">Zprávu nelze stáhnout. Budete ji muset poslat znovu.</string>
    <!-- Dialog error message shown when user can't download a their own image message via a linked device due to a permanent failure (e.g., unable to decrypt) -->
    <string name="ConversationItem_cant_download_image_you_will_need_to_send_it_again">Obrázek nelze stáhnout. Budete ho muset poslat znovu.</string>
    <!-- Dialog error message shown when user can't download a their own video message via a linked device due to a permanent failure (e.g., unable to decrypt) -->
    <string name="ConversationItem_cant_download_video_you_will_need_to_send_it_again">Video nelze stáhnout. Budete ho muset poslat znovu.</string>

    <!-- ConversationActivity -->
    <string name="ConversationActivity_add_attachment">Přidat přílohu</string>
    <string name="ConversationActivity_select_contact_info">Vybrat informace o kontaktu</string>
    <string name="ConversationActivity_compose_message">Napište zprávu</string>
    <string name="ConversationActivity_sorry_there_was_an_error_setting_your_attachment">Omlouváme se, ale došlo k chybě při zpracování přílohy.</string>
    <string name="ConversationActivity_recipient_is_not_a_valid_sms_or_email_address_exclamation">Adresa příjemce není ve formátu SMS nebo e-mail!</string>
    <string name="ConversationActivity_message_is_empty_exclamation">Zpráva je prázdná!</string>
    <string name="ConversationActivity_group_members">Členové skupiny</string>
    <string name="ConversationActivity__tap_here_to_start_a_group_call">Ťukněte sem pro zahájení skupinového hovoru</string>

    <string name="ConversationActivity_invalid_recipient">Chybný příjemce!</string>
    <string name="ConversationActivity_added_to_home_screen">Přidáno na plochu</string>
    <string name="ConversationActivity_calls_not_supported">Volání není podporováno</string>
    <string name="ConversationActivity_this_device_does_not_appear_to_support_dial_actions">Toto zařízení zřejmě neumí vytáčet telefonní čísla.</string>
    <string name="ConversationActivity_transport_insecure_sms">Nezabezpečená SMS</string>
    <!-- A title for the option to send an SMS with a placeholder to put the name of their SIM card -->
    <string name="ConversationActivity_transport_insecure_sms_with_sim">Nezabezpečená SMS (%1$s)</string>
    <string name="ConversationActivity_transport_insecure_mms">Nezabezpečená MMS</string>
    <!-- A title for the option to send an SMS with a placeholder to put the name of their SIM card -->
    <string name="ConversationActivity_transport_insecure_mms_with_sim">Nezabezpečená MMS (%1$s)</string>
    <string name="ConversationActivity_transport_signal">Zpráva Signal</string>
    <string name="ConversationActivity_lets_switch_to_signal">Přejít na Molly: %1$s</string>
    <string name="ConversationActivity_specify_recipient">Vyberte prosím kontakt</string>
    <string name="ConversationActivity_unblock">Odblokovat</string>
    <string name="ConversationActivity_attachment_exceeds_size_limits">Velikost přílohy překročila limit pro typ zprávy, kterou posíláte.</string>
    <string name="ConversationActivity_unable_to_record_audio">Nemohu nahrávat audio!</string>
    <string name="ConversationActivity_you_cant_send_messages_to_this_group">Do této skupiny nemůžete zasílat zprávy, jelikož už nejste jejím členem.</string>
    <string name="ConversationActivity_only_s_can_send_messages">Pouze %1$s může posílat zprávy.</string>
    <string name="ConversationActivity_admins">správci</string>
    <string name="ConversationActivity_message_an_admin">Poslat zprávu správci</string>
    <string name="ConversationActivity_cant_start_group_call">Nelze zahájit skupinový hovor</string>
    <string name="ConversationActivity_only_admins_of_this_group_can_start_a_call">Pouze správci této skupiny mohou zahájit hovor.</string>
    <string name="ConversationActivity_there_is_no_app_available_to_handle_this_link_on_your_device">Není zde žádná aplikace, která by dokázala zpracovat tento odkaz.</string>
    <string name="ConversationActivity_your_request_to_join_has_been_sent_to_the_group_admin">Váš požadavek na připojení ke skupině byl zaslán správci. Budete upozorněni, jakmile zareaguje.</string>
    <string name="ConversationActivity_cancel_request">Zrušit požadavek</string>

    <string name="ConversationActivity_to_send_audio_messages_allow_signal_access_to_your_microphone">Pro posílání audio zpráv potřebuje Molly přístup k mikrofonu.</string>
    <string name="ConversationActivity_signal_requires_the_microphone_permission_in_order_to_send_audio_messages">Molly potřebuje oprávnění pro přístup k mikrofonu, aby mohl poslat audio zprávu, ale toto oprávnění je nyní zakázáno. Prosím pokračujte do menu nastavení aplikací, vyberte \"Oprávnění\" a povolte \"Mikrofon\".</string>
    <string name="ConversationActivity_signal_needs_the_microphone_and_camera_permissions_in_order_to_call_s">Molly potřebuje oprávnění pro přístup k mikrofonu a fotoaparátu, abyste mohli volat %1$s, ale tato oprávnění jsou nyní zakázána. Prosím pokračujte do menu nastavení aplikací, vyberte \"Oprávnění\" a povolte \"Mikrofon\" a \"Fotoaparát\".</string>
    <string name="ConversationActivity_to_capture_photos_and_video_allow_signal_access_to_the_camera">Pro pořizování fotografií nebo videa potřebuje Molly přístup k fotoaparátu.</string>
    <string name="ConversationActivity_signal_needs_the_camera_permission_to_take_photos_or_video">Molly potřebuje oprávnění pro přístup k fotoaparátu, aby mohl pořizovat fotografie nebo video, ale toto oprávnění je nyní zakázáno. Prosím pokračujte do menu nastavení aplikací, vyberte \"Oprávnění\" a povolte \"Fotoaparát\".</string>
    <string name="ConversationActivity_signal_needs_camera_permissions_to_take_photos_or_video">Molly potřebuje přístup k fotoaparátu, aby mohl pořizovat fotografie nebo videa.</string>
    <string name="ConversationActivity_enable_the_microphone_permission_to_capture_videos_with_sound">Povolte oprávnění k mikrofonu pro nahrávání videa se zvukem.</string>
    <string name="ConversationActivity_signal_needs_the_recording_permissions_to_capture_video">Molly potřebuje oprávnění k mikrofonu, aby mohl nahrávat videa, ale toto oprávnění bylo zakázáno. Prosím pokračujte do menu nastavení aplikací, vyberte \"Oprávnění\" a povolte \"Mikrofon\" a \"Fotoaparát\".</string>
    <string name="ConversationActivity_signal_needs_recording_permissions_to_capture_video">Molly potřebuje oprávnění k mikrofonu pro nahrávání videa.</string>

    <string name="ConversationActivity_quoted_contact_message">%1$s %2$s</string>
    <string name="ConversationActivity_signal_cannot_sent_sms_mms_messages_because_it_is_not_your_default_sms_app">Signal nemůže posílat SMS/MMS zprávy, protože není výchozí SMS aplikací. Chcete to změnit v nastavení Android?</string>
    <string name="ConversationActivity_yes">Ano</string>
    <string name="ConversationActivity_no">Ne</string>
    <string name="ConversationActivity_search_position">%1$d z %2$d</string>
    <string name="ConversationActivity_no_results">Žádné výsledky.</string>

    <string name="ConversationActivity_sticker_pack_installed">Balíček nálepek nainstalován</string>
    <string name="ConversationActivity_new_say_it_with_stickers">Novinka! Řekněte to nálepkou</string>

    <string name="ConversationActivity_cancel">Storno</string>
    <string name="ConversationActivity_delete_conversation">Smazat konverzaci?</string>
    <string name="ConversationActivity_delete_and_leave_group">Smazat a opustit skupinu?</string>
    <string name="ConversationActivity_this_conversation_will_be_deleted_from_all_of_your_devices">Tato konverzace bude smazána ze všech vašich zařízení.</string>
    <string name="ConversationActivity_you_will_leave_this_group_and_it_will_be_deleted_from_all_of_your_devices">Opustíte tuto skupinu a bude smazána ze všech vašich zařízení.</string>
    <string name="ConversationActivity_delete">Smazat</string>
    <string name="ConversationActivity_delete_and_leave">Smazat a opustit</string>
    <string name="ConversationActivity__to_call_s_signal_needs_access_to_your_microphone">Molly potřebuje přístup k vašemu mikrofonu pro volání %1$s</string>

    <string name="ConversationActivity__more_options_now_in_group_settings">Více možností nyní v \"Nastavení skupiny\"</string>

    <string name="ConversationActivity_join">Připojit</string>
    <string name="ConversationActivity_full">Plno</string>

    <string name="ConversationActivity_error_sending_media">Chyba při odesílání médií</string>

    <string name="ConversationActivity__reported_as_spam_and_blocked">Nahlášeno jako spam a zablokováno</string>

    <!-- Message shown when opening an SMS conversation with SMS disabled and they have unexported sms messages -->
    <string name="ConversationActivity__sms_messaging_is_currently_disabled_you_can_export_your_messages_to_another_app_on_your_phone">Odesílání SMS zpráv není v současné době dostupné. Zprávy můžete exportovat do jiné aplikace v telefonu.</string>
    <!-- Message shown when opening an SMS conversation with SMS disabled and they have unexported sms messages -->
    <string name="ConversationActivity__sms_messaging_is_no_longer_supported_in_signal_you_can_export_your_messages_to_another_app_on_your_phone">Zasílání SMS zpráv již není aplikací Signal podporováno. Zprávy můžete exportovat do jiné aplikace v telefonu.</string>
    <!-- Action button shown when in sms conversation, sms is disabled, and unexported sms messages are present -->
    <string name="ConversationActivity__export_sms_messages">Exportovat SMS zprávy</string>
    <!-- Message shown when opening an SMS conversation with SMS disabled and there are no exported messages -->
    <string name="ConversationActivity__sms_messaging_is_currently_disabled_invite_s_to_to_signal_to_keep_the_conversation_here">Odesílání SMS zpráv není v současné době dostupné. Pozvěte kontakt %1$s do aplikace Signal a pokračujte v konverzaci zde.</string>
    <!-- Message shown when opening an SMS conversation with SMS disabled and there are no exported messages -->
    <string name="ConversationActivity__sms_messaging_is_no_longer_supported_in_signal_invite_s_to_to_signal_to_keep_the_conversation_here">Zasílání SMS zpráv již není aplikací Signal podporováno. Pozvěte kontakt %1$s do aplikace Signal a pokračujte v konverzaci zde.</string>
    <!-- Action button shown when opening an SMS conversation with SMS disabled and there are no exported messages -->
    <string name="ConversationActivity__invite_to_signal">Pozvat do Signal</string>
    <!-- Snackbar message shown after dismissing the full screen sms export megaphone indicating we'll do it again soon -->
    <string name="ConversationActivity__you_will_be_reminded_again_soon">Brzy vám to znovu připomeneme.</string>

    <!-- ConversationAdapter -->
    <plurals name="ConversationAdapter_n_unread_messages">
        <item quantity="one">%1$d nepřečtená zpráva</item>
        <item quantity="few">%1$d nepřečtené zprávy</item>
        <item quantity="many">%1$d nepřečtených zpráv</item>
        <item quantity="other">%1$d nepřečtených zpráv</item>
    </plurals>

    <!-- ConversationFragment -->
    <!-- Toast text when contacts activity is not found -->
    <string name="ConversationFragment__contacts_app_not_found">Aplikace s kontakty nenalezena.</string>
    <plurals name="ConversationFragment_delete_selected_messages">
        <item quantity="one">Smazat označenou zprávu?</item>
        <item quantity="few">Smazat označené zprávy?</item>
        <item quantity="many">Smazat označené zprávy?</item>
        <item quantity="other">Smazat označené zprávy?</item>
    </plurals>
    <string name="ConversationFragment_save_to_sd_card">Uložit do úložiště?</string>
    <plurals name="ConversationFragment_saving_n_media_to_storage_warning">
        <item quantity="one">Pokud toto médium uložíte do úložiště, budou k němu mít přístup všechny aplikace ve vašem zařízení.\n\nPokračovat?</item>
        <item quantity="few">Pokud tato %1$d média uložíte do úložiště, budou k nim mít přístup všechny aplikace ve vašem zařízení.\n\nPokračovat?</item>
        <item quantity="many">Pokud těchto %1$d médií uložíte do úložiště, budou k nim mít přístup všechny aplikace ve vašem zařízení.\n\nPokračovat?</item>
        <item quantity="other">Pokud těchto %1$d médií uložíte do úložiště, budou k nim mít přístup všechny aplikace ve vašem zařízení.\n\nPokračovat?</item>
    </plurals>
    <plurals name="ConversationFragment_error_while_saving_attachments_to_sd_card">
        <item quantity="one">Chyba při ukládání přílohy!</item>
        <item quantity="few">Chyba při ukládání příloh!</item>
        <item quantity="many">Chyba při ukládání příloh!</item>
        <item quantity="other">Chyba při ukládání příloh!</item>
    </plurals>
    <string name="ConversationFragment_unable_to_write_to_sd_card_exclamation">Nelze zapisovat do úložiště.</string>
    <plurals name="ConversationFragment_saving_n_attachments">
        <item quantity="one">Ukládání přílohy</item>
        <item quantity="few">Ukládání %1$d příloh</item>
        <item quantity="many">Ukládání %1$d příloh</item>
        <item quantity="other">Ukládání %1$d příloh</item>
    </plurals>
    <plurals name="ConversationFragment_saving_n_attachments_to_sd_card">
        <item quantity="one">Ukládání přílohy do úložiště…</item>
        <item quantity="few">Ukládání %1$d příloh do úložiště…</item>
        <item quantity="many">Ukládání %1$d příloh do úložiště…</item>
        <item quantity="other">Ukládání %1$d příloh do úložiště…</item>
    </plurals>
    <string name="ConversationFragment_pending">Probíhající:</string>
    <string name="ConversationFragment_push">Data (Signal)</string>
    <string name="ConversationFragment_mms">MMS</string>
    <string name="ConversationFragment_sms">SMS</string>
    <string name="ConversationFragment_deleting">Mažu</string>
    <string name="ConversationFragment_deleting_messages">Mažu zprávy…</string>
    <string name="ConversationFragment_delete_for_me">Smazat u mne</string>
    <string name="ConversationFragment_delete_for_everyone">Smazat u všech</string>
    <string name="ConversationFragment_this_message_will_be_deleted_for_everyone_in_the_conversation">Tato zpráva bude smazána pro všechny účastníky konverzace, pokud používají poslední verzi Signal. Budou vidět, že jste smazali zprávu.</string>
    <string name="ConversationFragment_quoted_message_not_found">Původní zpráva nebyla nalezena</string>
    <string name="ConversationFragment_quoted_message_no_longer_available">Původní zpráva již není dostupná</string>
    <string name="ConversationFragment_failed_to_open_message">Zprávu se nepovedlo otevřít</string>
    <string name="ConversationFragment_you_can_swipe_to_the_right_reply">Chcete-li rychle odpovědět, přejeďte prstem na zprávě doprava</string>
    <string name="ConversationFragment_you_can_swipe_to_the_left_reply">Chcete-li rychle odpovědět, přejeďte prstem na zprávě doleva</string>
    <string name="ConversationFragment_outgoing_view_once_media_files_are_automatically_removed">Odchozí soubory médií pro jednorázové zobrazení jsou po odeslání automaticky odstraněny</string>
    <string name="ConversationFragment_you_already_viewed_this_message">Tuto zprávu jste už zobrazili</string>
    <string name="ConversationFragment__you_can_add_notes_for_yourself_in_this_conversation">Do této konverzace si můžete přidat své poznámky.\nPokud má váš účet nějaká propojená zařízení, budou nové poznámky synchronizovány.</string>
    <string name="ConversationFragment__d_group_members_have_the_same_name">%1$d členů skupiny má stejné jméno.</string>
    <string name="ConversationFragment__tap_to_review">Klepněte pro prověření</string>
    <string name="ConversationFragment__review_requests_carefully">Požadavky pečlivě prověřte</string>
    <string name="ConversationFragment__signal_found_another_contact_with_the_same_name">Molly nalezl jiný kontakt se stejným jménem.</string>
    <string name="ConversationFragment_contact_us">Kontaktujte nás</string>
    <string name="ConversationFragment_verify">Ověřit</string>
    <string name="ConversationFragment_not_now">Teď ne</string>
    <string name="ConversationFragment_your_safety_number_with_s_changed">Vaše bezpečnostní číslo s %1$s se změnilo</string>
    <string name="ConversationFragment_your_safety_number_with_s_changed_likey_because_they_reinstalled_signal">Vaše bezpečnostní číslo %1$s se změnilo pravděpodobně proto, že druhá strana přeinstalovala Signal nebo změnila zařízení. Klepnutím na Ověřit potvrďte nové bezpečnostní číslo. Tato možnost je volitelná.</string>
    <!-- Message shown to indicate which notification profile is on/active -->
    <string name="ConversationFragment__s_on">%1$s zapnuto</string>
    <!-- Dialog title for block group link join requests -->
    <string name="ConversationFragment__block_request">Zablokovat žádost?</string>
    <!-- Dialog message for block group link join requests -->
    <string name="ConversationFragment__s_will_not_be_able_to_join_or_request_to_join_this_group_via_the_group_link">%1$s se nebude moci připojit ani požádat o připojení k této skupině prostřednictvím odkazu na skupinu. Přesto jej/jí lze do skupiny přidat ručně.</string>
    <!-- Dialog confirm block request button -->
    <string name="ConversationFragment__block_request_button">Zablokovat žádost</string>
    <!-- Dialog cancel block request button -->
    <string name="ConversationFragment__cancel">Zrušit</string>
    <!-- Message shown after successfully blocking join requests for a user -->
    <string name="ConversationFragment__blocked">Blokován(a)</string>

    <plurals name="ConversationListFragment_delete_selected_conversations">
        <item quantity="one">Smazat vybranou konverzaci?</item>
        <item quantity="few">Smazat vybrané konverzace?</item>
        <item quantity="many">Smazat vybrané konverzace?</item>
        <item quantity="other">Smazat vybrané konverzace?</item>
    </plurals>
    <plurals name="ConversationListFragment_this_will_permanently_delete_all_n_selected_conversations">
        <item quantity="one">Tímto trvale smažete označenou konverzaci.</item>
        <item quantity="few">Tímto trvale smažete %1$d označené konverzace.</item>
        <item quantity="many">Tímto trvale smažete %1$d označených konverzací.</item>
        <item quantity="other">Tímto trvale smažete všech %1$d označených konverzací.</item>
    </plurals>
    <string name="ConversationListFragment_deleting">Mažu</string>
    <string name="ConversationListFragment_deleting_selected_conversations">Mažu označené konverzace…</string>
    <plurals name="ConversationListFragment_conversations_archived">
        <item quantity="one">Konverzace archivována</item>
        <item quantity="few">%1$d konverzace archivovány</item>
        <item quantity="many">%1$d konverzací archivováno</item>
        <item quantity="other">%1$d konverzací archivováno</item>
    </plurals>
    <string name="ConversationListFragment_undo">Zpět</string>
    <plurals name="ConversationListFragment_moved_conversations_to_inbox">
        <item quantity="one">Konverzace přesunuta do složky příchozích zpráv</item>
        <item quantity="few">%1$d konverzace přesunuty do složky příchozích zpráv</item>
        <item quantity="many">%1$d konverzací přesunuto do složky příchozích zpráv</item>
        <item quantity="other">%1$d konverzací přesunuto do složky příchozích zpráv</item>
    </plurals>
    <plurals name="ConversationListFragment_read_plural">
        <item quantity="one">Přečteno</item>
        <item quantity="few">Přečteno</item>
        <item quantity="many">Přečteno</item>
        <item quantity="other">Přečteno</item>
    </plurals>
    <plurals name="ConversationListFragment_unread_plural">
        <item quantity="one">Nepřečteno</item>
        <item quantity="few">Nepřečteno</item>
        <item quantity="many">Nepřečteno</item>
        <item quantity="other">Nepřečteno</item>
    </plurals>
    <plurals name="ConversationListFragment_pin_plural">
        <item quantity="one">Připnout</item>
        <item quantity="few">Připnout</item>
        <item quantity="many">Připnout</item>
        <item quantity="other">Připnout</item>
    </plurals>
    <plurals name="ConversationListFragment_unpin_plural">
        <item quantity="one">Odepnout</item>
        <item quantity="few">Odepnout</item>
        <item quantity="many">Odepnout</item>
        <item quantity="other">Odepnout</item>
    </plurals>
    <plurals name="ConversationListFragment_mute_plural">
        <item quantity="one">Ztlumit</item>
        <item quantity="few">Ztlumit</item>
        <item quantity="many">Ztlumit</item>
        <item quantity="other">Ztlumit</item>
    </plurals>
    <plurals name="ConversationListFragment_unmute_plural">
        <item quantity="one">Zrušit ztlumení</item>
        <item quantity="few">Zrušit ztlumení</item>
        <item quantity="many">Zrušit ztlumení</item>
        <item quantity="other">Zrušit ztlumení</item>
    </plurals>
    <string name="ConversationListFragment_select">Vybrat</string>
    <plurals name="ConversationListFragment_archive_plural">
        <item quantity="one">Archivovat</item>
        <item quantity="few">Archivovat</item>
        <item quantity="many">Archivovat</item>
        <item quantity="other">Archivovat</item>
    </plurals>
    <plurals name="ConversationListFragment_unarchive_plural">
        <item quantity="one">Nearchivovat</item>
        <item quantity="few">Nearchivovat</item>
        <item quantity="many">Nearchivovat</item>
        <item quantity="other">Nearchivovat</item>
    </plurals>
    <plurals name="ConversationListFragment_delete_plural">
        <item quantity="one">Smazat</item>
        <item quantity="few">Smazat</item>
        <item quantity="many">Smazat</item>
        <item quantity="other">Smazat</item>
    </plurals>
    <string name="ConversationListFragment_select_all">Vybrat vše</string>
    <plurals name="ConversationListFragment_s_selected">
        <item quantity="one">%1$d vybrán</item>
        <item quantity="few">%1$d vybráno</item>
        <item quantity="many">%1$d vybráno</item>
        <item quantity="other">%1$d vybráno</item>
    </plurals>

    <!-- Show in conversation list overflow menu to open selection bottom sheet -->
    <string name="ConversationListFragment__notification_profile">Profil oznámení</string>
    <!-- Tooltip shown after you have created your first notification profile -->
    <string name="ConversationListFragment__turn_your_notification_profile_on_or_off_here">Zde zapněte nebo vypněte svůj profil oznámení.</string>
    <!-- Message shown in top toast to indicate the named profile is on -->
    <string name="ConversationListFragment__s_on">%1$s zapnuto</string>

    <!-- ConversationListItem -->
    <string name="ConversationListItem_key_exchange_message">Zpráva o výměně klíčů</string>

    <!-- ConversationListItemAction -->
    <string name="ConversationListItemAction_archived_conversations_d">Archivované konverzace (%1$d)</string>

    <!-- ConversationTitleView -->
    <string name="ConversationTitleView_verified">Ověřeno</string>
    <string name="ConversationTitleView_you">Vy</string>

    <!-- ConversationTypingView -->
    <string name="ConversationTypingView__plus_d">+%1$d</string>

    <!-- CreateGroupActivity -->
    <string name="CreateGroupActivity__select_members">Vyberte členy</string>

    <!-- CreateProfileActivity -->
    <string name="CreateProfileActivity__profile">Profil</string>
    <string name="CreateProfileActivity_error_setting_profile_photo">Chyba při nastavení profilové fotografie</string>
    <string name="CreateProfileActivity_problem_setting_profile">Problém při nastavení profilu</string>
    <string name="CreateProfileActivity_set_up_your_profile">Nastavit váš profil</string>
    <string name="CreateProfileActivity_signal_profiles_are_end_to_end_encrypted">Váš profil a změny v něm budou viditelné lidem, se kterými si píšete, které máte v kontaktech, a vašim skupinám.</string>
    <string name="CreateProfileActivity_set_avatar_description">Nastavit avatar</string>

    <!-- ProfileCreateFragment -->
    <!-- Displayed at the top of the screen and explains how profiles can be viewed. -->
    <string name="ProfileCreateFragment__profiles_are_visible_to_contacts_and_people_you_message">Profily jsou viditelné lidem, se kterými si píšete, které máte v kontaktech, a vašim skupinám.</string>
    <!-- Title of clickable row to select phone number privacy settings -->
    <string name="ProfileCreateFragment__who_can_find_me">Kdo mě může najít podle čísla?</string>

    <!-- WhoCanSeeMyPhoneNumberFragment -->
    <!-- Toolbar title for this screen -->
    <string name="WhoCanSeeMyPhoneNumberFragment__who_can_find_me_by_number">Kdo mě může najít podle čísla?</string>
    <!-- Description for radio item stating anyone can see your phone number -->
    <string name="WhoCanSeeMyPhoneNumberFragment__anyone_who_has">Každý, kdo má vaše telefonní číslo ve svých kontaktech, vás uvidí jako kontakt v aplikaci Signal. Ostatní vás budou moci najít pomocí vašeho čísla ve vyhledávání.</string>
    <!-- Description for radio item stating no one will be able to see your phone number -->
    <string name="WhoCanSeeMyPhoneNumberFragment__nobody_on_signal">Nikdo v aplikaci Signal vás nebude moci najít prostřednictvím vašeho telefonního čísla.</string>

    <!-- ChooseBackupFragment -->
    <string name="ChooseBackupFragment__restore_from_backup">Obnovit ze zálohy?</string>
    <string name="ChooseBackupFragment__restore_your_messages_and_media">Obnovte vaše zprávy a média z lokální zálohy. Pokud je neobnovíte teď, později to už nebude možné.</string>
    <string name="ChooseBackupFragment__icon_content_description">Ikona obnovení ze zálohy</string>
    <string name="ChooseBackupFragment__choose_backup">Vyberte zálohu</string>
    <string name="ChooseBackupFragment__learn_more">Zjistit více</string>
    <string name="ChooseBackupFragment__no_file_browser_available">Není k dispozici žádná aplikace pro prohlížení souborů</string>

    <!-- RestoreBackupFragment -->
    <string name="RestoreBackupFragment__restore_complete">Obnova dokončena</string>
    <string name="RestoreBackupFragment__to_continue_using_backups_please_choose_a_folder">Vyberte složku, abyste mohli nadále využívat zálohy. Nové zálohy budou uloženy v tomto umístění.</string>
    <string name="RestoreBackupFragment__choose_folder">Vybrat složku</string>
    <string name="RestoreBackupFragment__not_now">Teď ne</string>
    <!-- Couldn\'t find the selected backup -->
    <string name="RestoreBackupFragment__backup_not_found">Záloha nenalezena</string>
    <!-- Couldn\'t read the selected backup -->
    <string name="RestoreBackupFragment__backup_could_not_be_read">Zálohu se nepodařilo přečíst.</string>
    <!-- Backup has an unsupported file extension -->
    <string name="RestoreBackupFragment__backup_has_a_bad_extension">Záloha má špatnou koncovku.</string>

    <!-- BackupsPreferenceFragment -->
    <string name="BackupsPreferenceFragment__chat_backups">Zálohy konverzace</string>
    <string name="BackupsPreferenceFragment__backups_are_encrypted_with_a_passphrase">Zálohy jsou zašifrované heslem a uložené ve vašem zařízení.</string>
    <string name="BackupsPreferenceFragment__create_backup">Vytvořit zálohu</string>
    <string name="BackupsPreferenceFragment__last_backup">Poslední záloha: %1$s</string>
    <string name="BackupsPreferenceFragment__backup_folder">Složka pro zálohy</string>
    <string name="BackupsPreferenceFragment__verify_backup_passphrase">Ověřit přístupovou frázi pro zálohu</string>
    <string name="BackupsPreferenceFragment__test_your_backup_passphrase">Otestujte přístupovou frázi pro vaši zálohu a ověřte, že se shoduje</string>
    <string name="BackupsPreferenceFragment__turn_on">Zapnout</string>
    <string name="BackupsPreferenceFragment__turn_off">Vypnout</string>
    <string name="BackupsPreferenceFragment__to_restore_a_backup">"Pro obnovení ze zálohy znovu nainstalujte aplikaci Molly. Spusťte aplikaci a klepněte na \"Obnovení ze zálohy\", pak najděte soubor se zálohou. %1$s"</string>
    <string name="BackupsPreferenceFragment__learn_more">Zjistit více</string>
    <string name="BackupsPreferenceFragment__in_progress">Probíhá…</string>
    <!-- Status text shown in backup preferences when verifying a backup -->
    <string name="BackupsPreferenceFragment__verifying_backup">Ověřování zálohy…</string>
    <string name="BackupsPreferenceFragment__d_so_far">%1$d dosud…</string>
    <!-- Show percentage of completion of backup -->
    <string name="BackupsPreferenceFragment__s_so_far">Zatím %1$s%%…</string>
    <string name="BackupsPreferenceFragment_signal_requires_external_storage_permission_in_order_to_create_backups">Molly potřebuje oprávnění pro přístup k úložišti, aby mohl vytvářet zálohy, ale toto oprávnění je nyní trvale zakázáno. Prosím pokračujte do menu nastavení aplikací, vyberte \"Oprávnění\" a povolte \"Úložiště\".</string>


    <!-- CustomDefaultPreference -->
    <string name="CustomDefaultPreference_using_custom">Používá se vlastní: %1$s</string>
    <string name="CustomDefaultPreference_using_default">Používá se výchozí: %1$s</string>
    <string name="CustomDefaultPreference_none">Nic</string>

    <!-- AvatarSelectionBottomSheetDialogFragment -->
    <string name="AvatarSelectionBottomSheetDialogFragment__choose_photo">Vybrat fotografii</string>
    <string name="AvatarSelectionBottomSheetDialogFragment__take_photo">Pořídit fotografii</string>
    <string name="AvatarSelectionBottomSheetDialogFragment__choose_from_gallery">Vybrat z galerie</string>
    <string name="AvatarSelectionBottomSheetDialogFragment__remove_photo">Odebrat fotografii</string>
    <string name="AvatarSelectionBottomSheetDialogFragment__taking_a_photo_requires_the_camera_permission">Pořizování fotografii vyžaduje povolení přístupu ke kameře.</string>
    <string name="AvatarSelectionBottomSheetDialogFragment__viewing_your_gallery_requires_the_storage_permission">Prohlížení vaší galerie vyžaduje oprávnění pro přístup k úložišti.</string>

    <!-- DateUtils -->
    <string name="DateUtils_just_now">Teď</string>
    <string name="DateUtils_minutes_ago">%1$dm</string>
    <string name="DateUtils_today">Dnes</string>
    <string name="DateUtils_yesterday">Včera</string>

    <!-- DecryptionFailedDialog -->
    <string name="DecryptionFailedDialog_chat_session_refreshed">Sezení konverzace aktualizováno</string>
    <string name="DecryptionFailedDialog_signal_uses_end_to_end_encryption">Signal používá koncové šifrování a někdy je nutné obnovit sezení. To nijak neovlivňuje zabezpečení komunikace, ale některé zprávy můžete zmeškat. Požádejte váš kontakt, ať vám je zašle znova.</string>

    <!-- DeviceListActivity -->
    <string name="DeviceListActivity_unlink_s">Zrušit propojení s \"%1$s\"?</string>
    <string name="DeviceListActivity_by_unlinking_this_device_it_will_no_longer_be_able_to_send_or_receive">Po odpojení tohoto zařízení nebude dále moci posílat a přijímat zprávy.</string>
    <string name="DeviceListActivity_network_connection_failed">Nepodařilo se připojit</string>
    <string name="DeviceListActivity_try_again">Zkusit znovu</string>
    <string name="DeviceListActivity_unlinking_device">Rozpojování zařízení…</string>
    <string name="DeviceListActivity_unlinking_device_no_ellipsis">Rozpojuji zařízení</string>
    <string name="DeviceListActivity_network_failed">Síť selhala</string>

    <!-- DeviceListItem -->
    <string name="DeviceListItem_unnamed_device">Nepojmenované zařízení</string>
    <string name="DeviceListItem_linked_s">Propojeno %1$s</string>
    <string name="DeviceListItem_last_active_s">Naposled aktivní %1$s</string>
    <string name="DeviceListItem_today">Dnes</string>

    <!-- DocumentView -->
    <string name="DocumentView_unnamed_file">Nepojmenovaný soubor</string>

    <!-- DozeReminder -->
    <string name="DozeReminder_optimize_for_missing_play_services">Optimlizovat pro chybějící Google Play službu</string>
    <string name="DozeReminder_this_device_does_not_support_play_services_tap_to_disable_system_battery">Toto zařízení nepodporuje službu Google Play. Klepnutím zakážete systémové optimalizace baterie, které způsobují nemožnost aplikaci Molly přijímat zprávy v době nečinnosti.</string>

    <!-- ExpiredBuildReminder -->
    <string name="ExpiredBuildReminder_this_version_of_signal_has_expired">Tato verze aplikace Signal je zastaralá. Proveďte aktualizaci, abyste mohli odesílat a přijímat zprávy.</string>
    <string name="ExpiredBuildReminder_update_now">Aktualizovat nyní</string>

    <!-- PendingGroupJoinRequestsReminder -->
    <plurals name="PendingGroupJoinRequestsReminder_d_pending_member_requests">
        <item quantity="one">%1$d nevyřízená žádost o členství.</item>
        <item quantity="few">%1$d nevyřízené žádosti o členství.</item>
        <item quantity="many">%1$d nevyřízených žádostí o členství.</item>
        <item quantity="other">%1$d nevyřízených žádostí o členství.</item>
    </plurals>
    <string name="PendingGroupJoinRequestsReminder_view">Zobrazit</string>

    <!-- GcmRefreshJob -->
    <string name="GcmRefreshJob_Permanent_Signal_communication_failure">Trvalá chyba komunikace Signal!</string>
    <string name="GcmRefreshJob_Signal_was_unable_to_register_with_Google_Play_Services">Molly se nemůže registrovat k službě Google Play. Zprávy a volání jsou proto zakázány: Prosím zkuste se znovu registrovat v menu Nastavení &gt; Rozšířené.</string>


    <!-- GiphyActivity -->
    <string name="GiphyActivity_error_while_retrieving_full_resolution_gif">Chyba při získávání GIF v plném rozlišení</string>

    <!-- GiphyFragmentPageAdapter -->
    <string name="GiphyFragmentPagerAdapter_gifs">GIFy</string>
    <string name="GiphyFragmentPagerAdapter_stickers">Nálepky</string>

    <!-- AddToGroupActivity -->
    <string name="AddToGroupActivity_add_member">Přidat člena?</string>
    <string name="AddToGroupActivity_add_s_to_s">Přidat \"%1$s\" do \"%2$s\"?</string>
    <string name="AddToGroupActivity_s_added_to_s">\"%1$s\" přidán do \"%2$s\".</string>
    <string name="AddToGroupActivity_add_to_group">Přidat do skupiny</string>
    <string name="AddToGroupActivity_add_to_groups">Přidat do skupin</string>
    <string name="AddToGroupActivity_this_person_cant_be_added_to_legacy_groups">Tento člověk nemůže být přidán do starších skupin.</string>
    <string name="AddToGroupActivity_add">Přidat</string>
    <string name="AddToGroupActivity_add_to_a_group">Přidat do skupiny</string>

    <!-- ChooseNewAdminActivity -->
    <string name="ChooseNewAdminActivity_choose_new_admin">Vyberte nového správce.</string>
    <string name="ChooseNewAdminActivity_done">Hotovo</string>
    <string name="ChooseNewAdminActivity_you_left">Opustili jste \"%1$s\".</string>

    <!-- GroupMembersDialog -->
    <string name="GroupMembersDialog_you">Vy</string>

    <!-- GV2 access levels -->
    <string name="GroupManagement_access_level_anyone">Kdokoli</string>
    <string name="GroupManagement_access_level_all_members">Všichni členové</string>
    <string name="GroupManagement_access_level_only_admins">Pouze správci</string>
    <string name="GroupManagement_access_level_no_one">Nikdo</string>
    <string name="GroupManagement_access_level_unknown" translatable="false">Unknown</string>
    <array name="GroupManagement_edit_group_membership_choices">
        <item>@string/GroupManagement_access_level_all_members</item>
        <item>@string/GroupManagement_access_level_only_admins</item>
    </array>
    <array name="GroupManagement_edit_group_info_choices">
        <item>@string/GroupManagement_access_level_all_members</item>
        <item>@string/GroupManagement_access_level_only_admins</item>
    </array>

    <!-- GV2 invites sent -->
    <plurals name="GroupManagement_invitation_sent">
        <item quantity="one">Pozvánka odeslána</item>
        <item quantity="few">%1$d pozvánky odeslány</item>
        <item quantity="many">%1$d pozvánek odesláno</item>
        <item quantity="other">%1$d pozvánek odesláno</item>
    </plurals>
    <string name="GroupManagement_invite_single_user">“%1$s” nemůže být přidán do skupiny automaticky.\n\nByl pozván, ale neuvidí žádné zprávy, dokud pozvání nepřijme.</string>
    <string name="GroupManagement_invite_multiple_users">Tyto uživatele nemůžete přidat do skupiny automaticky.\n\nByli pozváni, ale neuvidí žádné zprávy, dokud pozvání nepřijmou.</string>

    <!-- GroupsV1MigrationLearnMoreBottomSheetDialogFragment -->
    <string name="GroupsV1MigrationLearnMore_what_are_new_groups">Co jsou Nové skupiny?</string>
    <string name="GroupsV1MigrationLearnMore_new_groups_have_features_like_mentions">Nové skupiny mají funkce jako @zmínky a správce skupin a v budoucnu budou podporovat další funkce.</string>
    <string name="GroupsV1MigrationLearnMore_all_message_history_and_media_has_been_kept">Veškerá historie zpráv a média byla zachována z doby před aktualizací.</string>
    <string name="GroupsV1MigrationLearnMore_you_will_need_to_accept_an_invite_to_join_this_group_again">Budete muset přijmout pozvánku, abyste se znovu připojili k této skupině, a nebudete přijímat skupinové zprávy, dokud ji nepřijmete.</string>
    <plurals name="GroupsV1MigrationLearnMore_these_members_will_need_to_accept_an_invite">
        <item quantity="one">Tento člen bude muset přijmout pozvánku, aby se znovu připojil k této skupině, a dokud ji nepřijme, nebude dostávat skupinové zprávy:</item>
        <item quantity="few">Tito členové budou muset přijmout pozvánku, aby se znovu připojili k této skupině, a dokud ji nepřijmou, nebudou dostávat skupinové zprávy:</item>
        <item quantity="many">Tito členové budou muset přijmout pozvánku, aby se znovu připojili k této skupině, a dokud ji nepřijmou, nebudou dostávat skupinové zprávy:</item>
        <item quantity="other">Tito členové budou muset přijmout pozvánku, aby se znovu připojili k této skupině, a dokud ji nepřijmou, nebudou dostávat skupinové zprávy:</item>
    </plurals>
    <plurals name="GroupsV1MigrationLearnMore_these_members_were_removed_from_the_group">
        <item quantity="one">Tento člen byl odebrán ze skupiny a nebude se moci znovu připojit, dokud neupgraduje:</item>
        <item quantity="few">Tito členové byli odebráni ze skupiny a nebudou se moci znovu připojit, dokud neupgradují:</item>
        <item quantity="many">Tito členové byli odebráni ze skupiny a nebudou se moci znovu připojit, dokud neupgradují:</item>
        <item quantity="other">Tito členové byli odebráni ze skupiny a nebudou se moci znovu připojit, dokud neupgradují:</item>
    </plurals>

    <!-- GroupsV1MigrationInitiationBottomSheetDialogFragment -->
    <string name="GroupsV1MigrationInitiation_upgrade_to_new_group">Aktualizovat na novou skupinu</string>
    <string name="GroupsV1MigrationInitiation_upgrade_this_group">Aktualizovat tuto skupinu</string>
    <string name="GroupsV1MigrationInitiation_new_groups_have_features_like_mentions">Nové skupiny mají funkce jako @zmínky a správce skupin, a v budoucnu budou podporovat další funkce.</string>
    <string name="GroupsV1MigrationInitiation_all_message_history_and_media_will_be_kept">Veškerá historie zpráv a média budou zachována z doby před aktualizací.</string>
    <string name="GroupsV1MigrationInitiation_encountered_a_network_error">Došlo k síťové chybě. Zkuste to znovu později.</string>
    <string name="GroupsV1MigrationInitiation_failed_to_upgrade">Aktualizace se nezdařila.</string>
    <plurals name="GroupsV1MigrationInitiation_these_members_will_need_to_accept_an_invite">
        <item quantity="one">Tento člen bude muset přijmout pozvánku, aby se znovu připojil k této skupině, a dokud ji nepřijme, nebude dostávat skupinové zprávy:</item>
        <item quantity="few">Tito členové budou muset přijmout pozvánku, aby se znovu připojili k této skupině, a dokud ji nepřijmou, nebudou dostávat skupinové zprávy:</item>
        <item quantity="many">Tito členové budou muset přijmout pozvánku, aby se znovu připojili k této skupině, a dokud ji nepřijmou, nebudou dostávat skupinové zprávy:</item>
        <item quantity="other">Tito členové budou muset přijmout pozvánku, aby se znovu připojili k této skupině, a dokud ji nepřijmou, nebudou dostávat skupinové zprávy:</item>
    </plurals>
    <plurals name="GroupsV1MigrationInitiation_these_members_are_not_capable_of_joining_new_groups">
        <item quantity="one">Tento člen není způsobilý pro připojení k nové verzi skupin a bude odstraněn ze skupiny:</item>
        <item quantity="few">Tito členové nejsou způsobilí pro připojení k nové verzi skupin a budou odstraněni ze skupiny:</item>
        <item quantity="many">Tito členové nejsou způsobilí pro připojení k nové verzi skupin a budou odstraněni ze skupiny:</item>
        <item quantity="other">Tito členové nejsou způsobilí pro připojení k nové verzi skupin a budou odstraněni ze skupiny:</item>
    </plurals>

    <!-- GroupsV1MigrationSuggestionsReminder -->
    <plurals name="GroupsV1MigrationSuggestionsReminder_members_couldnt_be_added_to_the_new_group">
        <item quantity="one">%1$d člen nemohl být znovu přidán do nové skupiny. Chcete ho nyní přidat?</item>
        <item quantity="few">%1$d členové nemohli být znovu přidáni do nové skupiny. Chcete je nyní přidat?</item>
        <item quantity="many">%1$d členů nemohlo být znovu přidáno do nové skupiny. Chcete je nyní přidat?</item>
        <item quantity="other">%1$d členů nemohlo být znovu přidáno do nové skupiny. Chcete je nyní přidat?</item>
    </plurals>
    <plurals name="GroupsV1MigrationSuggestionsReminder_add_members">
        <item quantity="one">Přidat člena</item>
        <item quantity="few">Přidat členy</item>
        <item quantity="many">Přidat členy</item>
        <item quantity="other">Přidat členy</item>
    </plurals>
    <string name="GroupsV1MigrationSuggestionsReminder_no_thanks">Ne, díky</string>

    <!-- GroupsV1MigrationSuggestionsDialog -->
    <plurals name="GroupsV1MigrationSuggestionsDialog_add_members_question">
        <item quantity="one">Přidat člena?</item>
        <item quantity="few">Přidat členy?</item>
        <item quantity="many">Přidat členy?</item>
        <item quantity="other">Přidat členy?</item>
    </plurals>
    <plurals name="GroupsV1MigrationSuggestionsDialog_these_members_couldnt_be_automatically_added">
        <item quantity="one">Tento člen nemohl být automaticky přidán do nové skupiny, když byla zaktualizována:</item>
        <item quantity="few">Tito členové nemohli být automaticky přidáni do nové skupiny, když byla zaktualizována:</item>
        <item quantity="many">Tito členové nemohli být automaticky přidáni do nové skupiny, když byla zaktualizována:</item>
        <item quantity="other">Tito členové nemohli být automaticky přidáni do nové skupiny, když byla zaktualizována:</item>
    </plurals>
    <plurals name="GroupsV1MigrationSuggestionsDialog_add_members">
        <item quantity="one">Přidat člena</item>
        <item quantity="few">Přidat členy</item>
        <item quantity="many">Přidat členy</item>
        <item quantity="other">Přidat členy</item>
    </plurals>
    <plurals name="GroupsV1MigrationSuggestionsDialog_failed_to_add_members_try_again_later">
        <item quantity="one">Nepodařilo se přidat člena. Zkuste to znovu později.</item>
        <item quantity="few">Nepodařilo se přidat členy. Zkuste to znovu později.</item>
        <item quantity="many">Nepodařilo se přidat členy. Zkuste to znovu později.</item>
        <item quantity="other">Nepodařilo se přidat členy. Zkuste to znovu později.</item>
    </plurals>
    <plurals name="GroupsV1MigrationSuggestionsDialog_cannot_add_members">
        <item quantity="one">Nelze přidat člena.</item>
        <item quantity="few">Nelze přidat členy.</item>
        <item quantity="many">Nelze přidat členy.</item>
        <item quantity="other">Nelze přidat členy.</item>
    </plurals>

    <!-- LeaveGroupDialog -->
    <string name="LeaveGroupDialog_leave_group">Opustit skupinu?</string>
    <string name="LeaveGroupDialog_you_will_no_longer_be_able_to_send_or_receive_messages_in_this_group">Nebudete dále moci odesílat nebo přijímat zprávy v této skupině.</string>
    <string name="LeaveGroupDialog_leave">Opustit</string>
    <string name="LeaveGroupDialog_choose_new_admin">Vyberte nového správce.</string>
    <string name="LeaveGroupDialog_before_you_leave_you_must_choose_at_least_one_new_admin_for_this_group">Než opustíte skupinu, musíte vybrat alespoň jednoho nového správce.</string>
    <string name="LeaveGroupDialog_choose_admin">Vyberte správce</string>

    <!-- LinkPreviewView -->
    <string name="LinkPreviewView_no_link_preview_available">Není dostupný žádný náhled odkazu</string>
    <string name="LinkPreviewView_this_group_link_is_not_active">Tento odkaz na skupinu není aktivní</string>
    <string name="LinkPreviewView_domain_date">%1$s . %2$s</string>

    <!-- LinkPreviewRepository -->
    <plurals name="LinkPreviewRepository_d_members">
        <item quantity="one">%1$dčlen</item>
        <item quantity="few">%1$d členové</item>
        <item quantity="many">%1$d členů</item>
        <item quantity="other">%1$d členů</item>
    </plurals>

    <!-- PendingMembersActivity -->
    <string name="PendingMembersActivity_pending_group_invites">Nevyřízené skupinové pozvánky</string>
    <string name="PendingMembersActivity_requests">Požadavky</string>
    <string name="PendingMembersActivity_invites">Pozvánky</string>
    <string name="PendingMembersActivity_people_you_invited">Osoby, které jste pozvali</string>
    <string name="PendingMembersActivity_you_have_no_pending_invites">Nemáte žádné nevyřízené pozvánky.</string>
    <string name="PendingMembersActivity_invites_by_other_group_members">Pozvánky od ostatních členů skupiny</string>
    <string name="PendingMembersActivity_no_pending_invites_by_other_group_members">Žádné nevyřízené pozvánky od ostatních členů skupiny.</string>
    <string name="PendingMembersActivity_missing_detail_explanation">Podrobnosti o osobách pozvaných jinými členy skupiny se nezobrazují. Pokud se pozvané osoby rozhodnou připojit, jejich informace budou od té doby se skupinou sdíleny. Dokud se nepřipojí, neuvidí žádné zprávy v rámci skupiny.</string>

    <string name="PendingMembersActivity_revoke_invite">Zrušit pozvání</string>
    <string name="PendingMembersActivity_revoke_invites">Zrušit pozvání</string>
    <plurals name="PendingMembersActivity_revoke_d_invites">
        <item quantity="one">Zrušit pozvání</item>
        <item quantity="few">Zrušit %1$d pozvání</item>
        <item quantity="many">Zrušit %1$d pozvání</item>
        <item quantity="other">Zrušit %1$d pozvání</item>
    </plurals>
    <plurals name="PendingMembersActivity_error_revoking_invite">
        <item quantity="one">Chyba při rušení pozvání</item>
        <item quantity="few">Chyba při rušení pozvání</item>
        <item quantity="many">Chyba při rušení pozvání</item>
        <item quantity="other">Chyba při rušení pozvání</item>
    </plurals>

    <!-- RequestingMembersFragment -->
    <string name="RequestingMembersFragment_pending_member_requests">Čekající žádosti o členství</string>
    <string name="RequestingMembersFragment_no_member_requests_to_show">Žádné žádosti o členství k zobrazení</string>
    <string name="RequestingMembersFragment_explanation">Lidé na tomto seznamu se pokouší připojit k této skupině pomocí odkazu skupiny.</string>
    <string name="RequestingMembersFragment_added_s">"Přidán \"%1$s\""</string>
    <string name="RequestingMembersFragment_denied_s">"Odmítnut \"%1$s\""</string>

    <!-- AddMembersActivity -->
    <string name="AddMembersActivity__done">Hotovo</string>
    <string name="AddMembersActivity__this_person_cant_be_added_to_legacy_groups">Tohoto člověka nemůžete přidat do starších skupin.</string>
    <string name="AddMembersActivity__this_person_cant_be_added_to_announcement_groups">Tato osoba nemůže být přidána do oznamovacích skupin</string>
    <plurals name="AddMembersActivity__add_d_members_to_s">
        <item quantity="one">Přidat „%1$s“ člena do „%2$s“?</item>
        <item quantity="few">Přidat %3$d členy do „%2$s“?</item>
        <item quantity="many">Přidat %3$d členů do „%2$s“?</item>
        <item quantity="other">Přidat %3$d členů do „%2$s“?</item>
    </plurals>
    <string name="AddMembersActivity__add">Přidat</string>
    <string name="AddMembersActivity__add_members">Přidat členy</string>

    <!-- AddGroupDetailsFragment -->
    <string name="AddGroupDetailsFragment__name_this_group">Pojmenovat tuto skupinu</string>
    <string name="AddGroupDetailsFragment__create_group">Vytvořit skupinu</string>
    <string name="AddGroupDetailsFragment__create">Vytvořit</string>
    <string name="AddGroupDetailsFragment__members">Členové</string>
    <string name="AddGroupDetailsFragment__you_can_add_or_invite_friends_after_creating_this_group">Po založení této skupiny můžete přidat nebo pozvat přátele.</string>
    <string name="AddGroupDetailsFragment__group_name_required">Název skupiny (vyžadováno)</string>
    <string name="AddGroupDetailsFragment__group_name_optional">Název skupiny (nepovinné)</string>
    <string name="AddGroupDetailsFragment__this_field_is_required">Toto pole je povinné.</string>
    <string name="AddGroupDetailsFragment__group_creation_failed">Vytvoření skupiny selhalo.</string>
    <string name="AddGroupDetailsFragment__try_again_later">Zkuste to později znovu.</string>
    <string name="AddGroupDetailsFragment__remove">Odebrat</string>
    <string name="AddGroupDetailsFragment__sms_contact">SMS kontakt</string>
    <string name="AddGroupDetailsFragment__remove_s_from_this_group">Odebrat %1$s z této skupiny?</string>
    <!-- Info message shown in the middle of the screen, displayed when adding group details to an MMS Group -->
    <string name="AddGroupDetailsFragment__youve_selected_a_contact_that_doesnt_support">Vybrali jste kontakt, který nepodporuje skupiny Signal, takže tato skupina bude mít formu MMS. Vlastní názvy a fotky MMS skupin uvidíte jen vy.</string>
    <!-- Info message shown in the middle of the screen, displayed when adding group details to an MMS Group after SMS Phase 0 -->
    <string name="AddGroupDetailsFragment__youve_selected_a_contact_that_doesnt_support_signal_groups_mms_removal">You\'ve selected a contact that doesn\'t support Signal groups, this group will be MMS. Custom MMS group names and photos will only be visible to you. Support for MMS groups will be removed soon to focus on encrypted messaging.</string>

    <!-- ManageGroupActivity -->
    <string name="ManageGroupActivity_member_requests_and_invites">Požadavky na členství a pozvánky</string>
    <string name="ManageGroupActivity_add_members">Přidat členy</string>
    <string name="ManageGroupActivity_edit_group_info">Upravit informace o skupině</string>
    <string name="ManageGroupActivity_who_can_add_new_members">Kdo může přidávat nové členy?</string>
    <string name="ManageGroupActivity_who_can_edit_this_groups_info">Kdo může upravovat informace o této skupině?</string>
    <string name="ManageGroupActivity_group_link">Odkaz skupiny</string>
    <string name="ManageGroupActivity_block_group">Zablokovat skupinu</string>
    <string name="ManageGroupActivity_unblock_group">Odblokovat skupinu</string>
    <string name="ManageGroupActivity_leave_group">Opustit skupinu</string>
    <string name="ManageGroupActivity_mute_notifications">Ztišit upozornění</string>
    <string name="ManageGroupActivity_custom_notifications">Vlastní oznámení</string>
    <string name="ManageGroupActivity_mentions">Zmínky</string>
    <string name="ManageGroupActivity_chat_color_and_wallpaper">Barva konverzace a tapety</string>
    <string name="ManageGroupActivity_until_s">Do %1$s</string>
    <string name="ManageGroupActivity_always">Vždy</string>
    <string name="ManageGroupActivity_off">Vyp.</string>
    <string name="ManageGroupActivity_on">Zap.</string>
    <string name="ManageGroupActivity_view_all_members">Zobrazit všechny členy</string>
    <string name="ManageGroupActivity_see_all">Zobrazit vše</string>

    <plurals name="ManageGroupActivity_added">
        <item quantity="one">%1$d člen přidán.</item>
        <item quantity="few">%1$d členové přidáni.</item>
        <item quantity="many">%1$d členů přidáno.</item>
        <item quantity="other">%1$d členů přidáno.</item>
    </plurals>

    <string name="ManageGroupActivity_only_admins_can_enable_or_disable_the_sharable_group_link">Pouze správci mohou povolit nebo zakázat odkaz pro sdílení skupiny.</string>
    <string name="ManageGroupActivity_only_admins_can_enable_or_disable_the_option_to_approve_new_members">Pouze správci mohou povolit nebo zakázat možnost schvalovat nové členy.</string>
    <string name="ManageGroupActivity_only_admins_can_reset_the_sharable_group_link">Pouze správci mohou obnovit odkaz pro sdílení skupiny.</string>

    <string name="ManageGroupActivity_you_dont_have_the_rights_to_do_this">Nemáte oprávnění toto provést</string>
    <string name="ManageGroupActivity_not_capable">Přidali jste někoho, kdo nepodporuje nové skupiny a musí aktualizovat Signal</string>
    <string name="ManageGroupActivity_not_announcement_capable">Přidali jste někoho, kdo nepodporuje oznamovací skupiny a musí aktualizovat Signal</string>
    <string name="ManageGroupActivity_failed_to_update_the_group">Nepodařilo se aktualizovat skupinu</string>
    <string name="ManageGroupActivity_youre_not_a_member_of_the_group">Nejste členem skupiny</string>
    <string name="ManageGroupActivity_failed_to_update_the_group_please_retry_later">Nepodařilo se aktualizovat skupinu. Prosím, zkuste to později</string>
    <string name="ManageGroupActivity_failed_to_update_the_group_due_to_a_network_error_please_retry_later">Nepodařilo se aktualizovat skupinu kvůli chybě sítě. Prosím, zkuste to později</string>

    <string name="ManageGroupActivity_edit_name_and_picture">Upravit název a obrázek</string>
    <string name="ManageGroupActivity_legacy_group">Starší skupina</string>
    <string name="ManageGroupActivity_legacy_group_learn_more">Toto je starší verze skupiny. Funkce jako správci skupin jsou dostupné pouze pro nové skupiny.</string>
    <string name="ManageGroupActivity_legacy_group_upgrade">Toto je starší verze skupiny. Pro přístup k novým funkcím jako @zmínky a správci,</string>
    <string name="ManageGroupActivity_legacy_group_too_large">Tuto starší verzi skupiny nelze aktualizovat na novou skupinu, protože je příliš velká. Maximální velikost skupiny je %1$d.</string>
    <string name="ManageGroupActivity_upgrade_this_group">aktualizovat tuto skupinu.</string>
    <string name="ManageGroupActivity_this_is_an_insecure_mms_group">Toto je nešifrovaná MMS skupina. Pozvěte své kontakty do Signal pro soukromé konverzace.</string>
    <string name="ManageGroupActivity_invite_now">Pozvat nyní</string>
    <string name="ManageGroupActivity_more">více</string>
    <string name="ManageGroupActivity_add_group_description">Přidejte popisek skupiny…</string>

    <!-- GroupMentionSettingDialog -->
    <string name="GroupMentionSettingDialog_notify_me_for_mentions">Upozornit mne na zmínky</string>
    <string name="GroupMentionSettingDialog_receive_notifications_when_youre_mentioned_in_muted_chats">Zobrazit upozornění při zmínce ve ztišených konverzacích?</string>
    <string name="GroupMentionSettingDialog_always_notify_me">Vždy mne upozornit</string>
    <string name="GroupMentionSettingDialog_dont_notify_me">Neupozorňovat mne</string>

    <!-- ManageProfileFragment -->
    <string name="ManageProfileFragment_profile_name">Název profilu</string>
    <string name="ManageProfileFragment_username">Uživatelské jméno</string>
    <string name="ManageProfileFragment_about">O mně</string>
    <string name="ManageProfileFragment_write_a_few_words_about_yourself">Napište pár slov o sobě</string>
    <string name="ManageProfileFragment_your_name">Vaše jméno</string>
    <string name="ManageProfileFragment_your_username">Vaše uživatelské jméno</string>
    <string name="ManageProfileFragment_failed_to_set_avatar">Nepodařilo se nastavit avatar</string>
    <string name="ManageProfileFragment_badges">Odznaky</string>
    <string name="ManageProfileFragment__edit_photo">Upravit fotku</string>
    <!-- Snackbar message after creating username -->
    <string name="ManageProfileFragment__username_created">Uživatelské jméno vytvořeno</string>
    <!-- Snackbar message after copying username -->
    <string name="ManageProfileFragment__username_copied">Uživatelské jméno zkopírováno</string>


    <!-- ManageRecipientActivity -->
    <string name="ManageRecipientActivity_no_groups_in_common">Žádné společné skupiny</string>
    <plurals name="ManageRecipientActivity_d_groups_in_common">
        <item quantity="one">%1$d společná skupina</item>
        <item quantity="few">%1$d společné skupiny</item>
        <item quantity="many">%1$d společných skupin</item>
        <item quantity="other">%1$d společných skupin</item>
    </plurals>

    <plurals name="GroupMemberList_invited">
        <item quantity="one">%1$s pozval/a 1 osobu</item>
        <item quantity="few">%1$s pozval/a %2$d osoby</item>
        <item quantity="many">%1$s pozval/a %2$d osob</item>
        <item quantity="other">%1$s pozval/a %2$d osob</item>
    </plurals>

    <!-- CustomNotificationsDialogFragment -->
    <string name="CustomNotificationsDialogFragment__custom_notifications">Vlastní oznámení</string>
    <string name="CustomNotificationsDialogFragment__messages">Zprávy</string>
    <string name="CustomNotificationsDialogFragment__use_custom_notifications">Používat vlastní oznámení</string>
    <string name="CustomNotificationsDialogFragment__notification_sound">Zvuk upozornění</string>
    <string name="CustomNotificationsDialogFragment__vibrate">Vibrovat</string>
    <!-- Button text for customizing notification options -->
    <string name="CustomNotificationsDialogFragment__customize">Upravit</string>
    <string name="CustomNotificationsDialogFragment__change_sound_and_vibration">Změnit zvuk a vibrace</string>
    <string name="CustomNotificationsDialogFragment__call_settings">Nastavení volání</string>
    <string name="CustomNotificationsDialogFragment__ringtone">Vyzvánění</string>
    <string name="CustomNotificationsDialogFragment__enabled">Povoleno</string>
    <string name="CustomNotificationsDialogFragment__disabled">Zakázáno</string>
    <string name="CustomNotificationsDialogFragment__default">Výchozí</string>
    <string name="CustomNotificationsDialogFragment__unknown">Neznámý</string>

    <!-- ShareableGroupLinkDialogFragment -->
    <string name="ShareableGroupLinkDialogFragment__shareable_group_link">Odkaz pro sdílení skupiny</string>
    <string name="ShareableGroupLinkDialogFragment__manage_and_share">Spravovat &amp; sdílet</string>
    <string name="ShareableGroupLinkDialogFragment__group_link">Odkaz skupiny</string>
    <string name="ShareableGroupLinkDialogFragment__share">Sdílet</string>
    <string name="ShareableGroupLinkDialogFragment__reset_link">Obnovit odkaz</string>
    <string name="ShareableGroupLinkDialogFragment__member_requests">Žádosti o členství</string>
    <string name="ShareableGroupLinkDialogFragment__approve_new_members">Schválit nové členy</string>
    <string name="ShareableGroupLinkDialogFragment__require_an_admin_to_approve_new_members_joining_via_the_group_link">Požadovat, aby správce schválil nové členy, kteří se připojují přes odkaz skupiny.</string>
    <string name="ShareableGroupLinkDialogFragment__are_you_sure_you_want_to_reset_the_group_link">Opravdu chcete obnovit odkaz skupiny? Pomocí současného odkazu se pak už lidé nebudou schopni ke skupině připojit.</string>

    <!-- GroupLinkShareQrDialogFragment -->
    <string name="GroupLinkShareQrDialogFragment__qr_code">QR kód</string>
    <string name="GroupLinkShareQrDialogFragment__people_who_scan_this_code_will">Lidé, kteří naskenují tento kód, se budou schopni připojit k vaší skupině. Správci stále budou muset schválit nové členy, pokud jste to tak nastavili.</string>
    <string name="GroupLinkShareQrDialogFragment__share_code">Sdílet kód</string>

    <!-- GV2 Invite Revoke confirmation dialog -->
    <string name="InviteRevokeConfirmationDialog_revoke_own_single_invite">Chcete zrušit pozvání, které jste zaslali %1$s?</string>
    <plurals name="InviteRevokeConfirmationDialog_revoke_others_invites">
        <item quantity="one">Chcete zrušit pozvání obdržené od uživatele %1$s?</item>
        <item quantity="few">Chcete zrušit %2$d pozvání obdržená od uživatele %1$s?</item>
        <item quantity="many">Chcete zrušit %2$d pozvání obdržených od uživatele %1$s?</item>
        <item quantity="other">Chcete zrušit %2$d pozvání obdržených od uživatele %1$s?</item>
    </plurals>

    <!-- GroupJoinBottomSheetDialogFragment -->
    <string name="GroupJoinBottomSheetDialogFragment_you_are_already_a_member">Už jste členem</string>
    <string name="GroupJoinBottomSheetDialogFragment_join">Připojit</string>
    <string name="GroupJoinBottomSheetDialogFragment_request_to_join">Žádost o připojení</string>
    <string name="GroupJoinBottomSheetDialogFragment_unable_to_join_group_please_try_again_later">Nelze se připojit ke skupině. Prosím, zkuste to znovu později</string>
    <string name="GroupJoinBottomSheetDialogFragment_encountered_a_network_error">Došlo k chybě v síti.</string>
    <string name="GroupJoinBottomSheetDialogFragment_this_group_link_is_not_active">Tento odkaz skupiny není aktivní</string>
    <!-- Title shown when there was an known issue getting group information from a group link -->
    <string name="GroupJoinBottomSheetDialogFragment_cant_join_group">Nepodařilo se připojit ke skupině</string>
    <!-- Message shown when you try to get information for a group via link but an admin has removed you -->
    <string name="GroupJoinBottomSheetDialogFragment_you_cant_join_this_group_via_the_group_link_because_an_admin_removed_you">K této skupině se nemůžete připojit prostřednictvím odkazu na skupinu, protože vás odstranil správce.</string>
    <!-- Message shown when you try to get information for a group via link but the link is no longer valid -->
    <string name="GroupJoinBottomSheetDialogFragment_this_group_link_is_no_longer_valid">Tento odkaz skupiny již není platný.</string>
    <!-- Title shown when there was an unknown issue getting group information from a group link -->
    <string name="GroupJoinBottomSheetDialogFragment_link_error">Chyba odkazu</string>
    <!-- Message shown when you try to get information for a group via link but an unknown issue occurred -->
    <string name="GroupJoinBottomSheetDialogFragment_joining_via_this_link_failed_try_joining_again_later">Přidání pomocí tohoto odkazu selhalo. Zkuste se přidat později znovu.</string>

    <string name="GroupJoinBottomSheetDialogFragment_direct_join">Připojit se k této skupině a sdílet vaše jméno a fotografii s jejími členy?</string>
    <string name="GroupJoinBottomSheetDialogFragment_admin_approval_needed">Správce této skupiny musí schválit váš požadavek na přístup, než budete moci do této skupiny vstoupit. Součástí požadavku je poskytnutí vašeho jména a fotografie členům skupiny.</string>
    <plurals name="GroupJoinBottomSheetDialogFragment_group_dot_d_members">
        <item quantity="one">Skupina · %1$d člen</item>
        <item quantity="few">Skupina · %1$d členové</item>
        <item quantity="many">Skupina · %1$d členů</item>
        <item quantity="other">Skupina · %1$d členů</item>
    </plurals>

    <!-- GroupJoinUpdateRequiredBottomSheetDialogFragment -->
    <string name="GroupJoinUpdateRequiredBottomSheetDialogFragment_update_signal_to_use_group_links">Aktualizujte Signal pro používání odkazů skupiny</string>
    <string name="GroupJoinUpdateRequiredBottomSheetDialogFragment_update_message">Verze aplikace Signal, kterou používáte, nepodporuje odkazy skupin. Aktualizujte na nejnovější verzi pro připojení k této skupině pomocí odkazu.</string>
    <string name="GroupJoinUpdateRequiredBottomSheetDialogFragment_update_signal">Aktualizovat Signal</string>
    <string name="GroupJoinUpdateRequiredBottomSheetDialogFragment_update_linked_device_message">Na jednom nebo více vašich propojených zařízeních běží verze aplikace Signal, která nepodporuje odkazy skupiny. Aktualizujte Signal na propojeném zařízení či zařízeních, abyste se mohli připojit k této skupině.</string>
    <string name="GroupJoinUpdateRequiredBottomSheetDialogFragment_group_link_is_not_valid">Odkaz skupiny je neplatný</string>

    <!-- GroupInviteLinkEnableAndShareBottomSheetDialogFragment -->
    <string name="GroupInviteLinkEnableAndShareBottomSheetDialogFragment_invite_friends">Pozvat přátele</string>
    <string name="GroupInviteLinkEnableAndShareBottomSheetDialogFragment_share_a_link_with_friends_to_let_them_quickly_join_this_group">Sdílejte odkaz s přáteli pro jejich rychlé připojení ke skupině.</string>

    <string name="GroupInviteLinkEnableAndShareBottomSheetDialogFragment_enable_and_share_link">Zapnout a sdílet odkaz</string>
    <string name="GroupInviteLinkEnableAndShareBottomSheetDialogFragment_share_link">Sdílet odkaz</string>

    <string name="GroupInviteLinkEnableAndShareBottomSheetDialogFragment_unable_to_enable_group_link_please_try_again_later">Aktivace odkazu skupiny selhala. Zkuste to prosím později</string>
    <string name="GroupInviteLinkEnableAndShareBottomSheetDialogFragment_encountered_a_network_error">Došlo k chybě v síti.</string>
    <string name="GroupInviteLinkEnableAndShareBottomSheetDialogFragment_you_dont_have_the_right_to_enable_group_link">Nemáte oprávnění aktivovat odkaz skupiny. Požádejte prosím správce.</string>
    <string name="GroupInviteLinkEnableAndShareBottomSheetDialogFragment_you_are_not_currently_a_member_of_the_group">Nejste členem skupiny.</string>

    <!-- GV2 Request confirmation dialog -->
    <string name="RequestConfirmationDialog_add_s_to_the_group">Přidat \"%1$s\" do skupiny?</string>
    <string name="RequestConfirmationDialog_deny_request_from_s">Odmítnout požadavek od \"%1$s\"?</string>
    <!-- Confirm dialog message shown when deny a group link join request and group link is enabled. -->
    <string name="RequestConfirmationDialog_deny_request_from_s_they_will_not_be_able_to_request">Zamítnout žádost od \"%1$s\"? Nebudou moci znovu požádat o připojení prostřednictvím odkazu na skupinu.</string>
    <string name="RequestConfirmationDialog_add">Přidat</string>
    <string name="RequestConfirmationDialog_deny">Odmítnout</string>

    <!-- ImageEditorHud -->
    <string name="ImageEditorHud_blur_faces">Rozostřit tváře</string>
    <string name="ImageEditorHud_new_blur_faces_or_draw_anywhere_to_blur">Nové: Rozostřit tváře nebo kreslením cokoli</string>
    <string name="ImageEditorHud_draw_anywhere_to_blur">Rozostřit kreslením</string>
    <string name="ImageEditorHud_draw_to_blur_additional_faces_or_areas">Rozostřit kreslením další tváře nebo oblasti</string>

    <!-- InputPanel -->
    <string name="InputPanel_tap_and_hold_to_record_a_voice_message_release_to_send">Klepněte a držte pro nahrání hlasové zprávy, pusťte pro odeslání.</string>
    <!-- Message shown if the user tries to switch a conversation from Signal to SMS -->
    <string name="InputPanel__sms_messaging_is_no_longer_supported_in_signal">Zasílání SMS zpráv již není aplikací Signal podporováno.</string>

    <!-- InviteActivity -->
    <string name="InviteActivity_share">Sdílet</string>
    <string name="InviteActivity_share_with_contacts">Sdílet s kontakty</string>
    <string name="InviteActivity_share_via">Sdílet přes…</string>

    <string name="InviteActivity_cancel">Storno</string>
    <string name="InviteActivity_sending">Odesílaní…</string>
    <string name="InviteActivity_invitations_sent">Pozvánka odeslána!</string>
    <string name="InviteActivity_invite_to_signal">Pozvat do Molly</string>
    <string name="InviteActivity_send_sms">Poslat SMS (%1$d)</string>
    <plurals name="InviteActivity_send_sms_invites">
        <item quantity="one">Poslat %1$d SMS pozvánku?</item>
        <item quantity="few">Poslat %1$d SMS pozvánky?</item>
        <item quantity="many">Poslat %1$d SMS pozvánek?</item>
        <item quantity="other">Poslat %1$d SMS pozvánek?</item>
    </plurals>
    <string name="InviteActivity_lets_switch_to_signal">Přejít na Molly: %1$s</string>
    <string name="InviteActivity_no_app_to_share_to">Zdá se, že nemáte žádnou aplikaci pro sdílení.</string>

    <!-- LearnMoreTextView -->
    <string name="LearnMoreTextView_learn_more">Zjistit více</string>

    <string name="SpanUtil__read_more">Číst dále</string>

    <!-- LongMessageActivity -->
    <string name="LongMessageActivity_unable_to_find_message">Nepodařilo se nalézt zprávu</string>
    <string name="LongMessageActivity_message_from_s">Zpráva od %1$s</string>
    <string name="LongMessageActivity_your_message">Vaše zpráva</string>

    <!-- MessageRetrievalService -->
    <string name="MessageRetrievalService_signal">Molly</string>
    <string name="MessageRetrievalService_background_connection_enabled">Komunikace na pozadí povolena</string>

    <!-- MmsDownloader -->
    <string name="MmsDownloader_error_reading_mms_settings">Chyba při čtení nastavení MMS</string>

    <!-- MediaOverviewActivity -->
    <string name="MediaOverviewActivity_Media">Média</string>
    <string name="MediaOverviewActivity_Files">Soubory</string>
    <string name="MediaOverviewActivity_Audio">Audio</string>
    <string name="MediaOverviewActivity_All">Vše</string>
    <plurals name="MediaOverviewActivity_Media_delete_confirm_title">
        <item quantity="one">Smazat vybranou položku?</item>
        <item quantity="few">Smazat vybrané položky?</item>
        <item quantity="many">Smazat vybrané položky?</item>
        <item quantity="other">Smazat vybrané položky?</item>
    </plurals>
    <plurals name="MediaOverviewActivity_Media_delete_confirm_message">
        <item quantity="one">Tímto trvale smažete vybraný soubor. Veškerý text zpráv spojený s touto položkou bude také smazán.</item>
        <item quantity="few">Tímto trvale smažete %1$d vybrané soubory. Veškerý text zpráv spojený s těmito položkami bude také smazán.</item>
        <item quantity="many">Tímto trvale smažete %1$d vybraných souborů. Veškerý text zpráv spojený s těmito položkami bude také smazán.</item>
        <item quantity="other">Tímto trvale smažete všech %1$d vybraných souborů. Veškerý text zpráv spojený s těmito položkami bude také smazán.</item>
    </plurals>
    <string name="MediaOverviewActivity_Media_delete_progress_title">Mazání</string>
    <string name="MediaOverviewActivity_Media_delete_progress_message">Mazání zpráv…</string>
    <string name="MediaOverviewActivity_Select_all">Vybrat vše</string>
    <string name="MediaOverviewActivity_collecting_attachments">Shromažďuji přílohy…</string>
    <string name="MediaOverviewActivity_Sort_by">Seřadit podle</string>
    <string name="MediaOverviewActivity_Newest">Nejnovější</string>
    <string name="MediaOverviewActivity_Oldest">Nejstarší</string>
    <string name="MediaOverviewActivity_Storage_used">Využité úložiště</string>
    <string name="MediaOverviewActivity_All_storage_use">Celkové využití úložiště</string>
    <string name="MediaOverviewActivity_Grid_view_description">Zobrazení v mřížce</string>
    <string name="MediaOverviewActivity_List_view_description">Zobrazení seznamu</string>
    <string name="MediaOverviewActivity_Selected_description">Vybrané</string>
    <string name="MediaOverviewActivity_select_all">Vybrat vše</string>
    <plurals name="MediaOverviewActivity_save_plural">
        <item quantity="one">Uložit</item>
        <item quantity="few">Uložit</item>
        <item quantity="many">Uložit</item>
        <item quantity="other">Uložit</item>
    </plurals>
    <plurals name="MediaOverviewActivity_delete_plural">
        <item quantity="one">Smazat</item>
        <item quantity="few">Smazat</item>
        <item quantity="many">Smazat</item>
        <item quantity="other">Smazat</item>
    </plurals>

    <plurals name="MediaOverviewActivity_d_selected_s">
        <item quantity="one">%1$d vybraný (%2$s)</item>
        <item quantity="few">%1$d vybrané (%2$s)</item>
        <item quantity="many">%1$d vybraných (%2$s)</item>
        <item quantity="other">%1$d vybraných (%2$s)</item>
    </plurals>
    <string name="MediaOverviewActivity_file">Soubor</string>
    <string name="MediaOverviewActivity_audio">Audio</string>
    <string name="MediaOverviewActivity_video">Video</string>
    <string name="MediaOverviewActivity_image">Obrázek</string>
    <string name="MediaOverviewActivity_detail_line_2_part" translatable="false">%1$s · %2$s</string>
    <string name="MediaOverviewActivity_detail_line_3_part" translatable="false">%1$s · %2$s · %3$s</string>
    <string name="MediaOverviewActivity_voice_message">Hlasová zpráva</string>

    <string name="MediaOverviewActivity_sent_by_s">Odesláno od %1$s</string>
    <string name="MediaOverviewActivity_sent_by_you">Odesláno vámi</string>
    <string name="MediaOverviewActivity_sent_by_s_to_s">Odesláno od %1$s pro %2$s</string>
    <string name="MediaOverviewActivity_sent_by_you_to_s">Odesláno vámi pro %1$s</string>

    <!-- Megaphones -->
    <string name="Megaphones_remind_me_later">Připomenout později</string>
    <string name="Megaphones_verify_your_signal_pin">Ověřit váš Signal PIN</string>
    <string name="Megaphones_well_occasionally_ask_you_to_verify_your_pin">Budeme vás příležitostně žádat o ověření vašeho PIN, abyste si jej zapamatovali.</string>
    <string name="Megaphones_verify_pin">Ověřit PIN</string>
    <string name="Megaphones_get_started">Začněte</string>
    <string name="Megaphones_new_group">Nová skupina</string>
    <string name="Megaphones_invite_friends">Pozvat přátele</string>
    <string name="Megaphones_use_sms">Použít SMS</string>
    <string name="Megaphones_appearance">Vzhled</string>
    <string name="Megaphones_add_photo">Přidat fotku</string>

    <!-- Title of a bottom sheet to render messages that all quote a specific message -->
    <string name="MessageQuotesBottomSheet_replies">Odpovědi</string>

    <!-- NotificationBarManager -->
    <string name="NotificationBarManager_signal_call_in_progress">Probíhá hovor Signal</string>
    <string name="NotificationBarManager__establishing_signal_call">Navazuji hovor Signal</string>
    <string name="NotificationBarManager__incoming_signal_call">Příchozí hovor Signal</string>
    <string name="NotificationBarManager__incoming_signal_group_call">Příchozí Signal skupinový hovor</string>
    <!-- Temporary notification shown when starting the calling service -->
    <string name="NotificationBarManager__starting_signal_call_service">Zahájení služby volání Molly</string>
    <string name="NotificationBarManager__stopping_signal_call_service">Zastavuji službu hovorů Molly</string>
    <string name="NotificationBarManager__decline_call">Odmítnout hovor</string>
    <string name="NotificationBarManager__answer_call">Přijmout hovor</string>
    <string name="NotificationBarManager__end_call">Ukončit hovor</string>
    <string name="NotificationBarManager__cancel_call">Zrušit hovor</string>
    <string name="NotificationBarManager__join_call">Připojit se k hovoru</string>

    <!-- NotificationsMegaphone -->
    <string name="NotificationsMegaphone_turn_on_notifications">Zapnout Notifikace?</string>
    <string name="NotificationsMegaphone_never_miss_a_message">Nezmeškejte žádnou zprávu od svých kontaktů a skupin.</string>
    <string name="NotificationsMegaphone_turn_on">Zapnout</string>
    <string name="NotificationsMegaphone_not_now">Teď ne</string>

    <!-- NotificationMmsMessageRecord -->
    <string name="NotificationMmsMessageRecord_multimedia_message">Multimediální zpráva</string>
    <string name="NotificationMmsMessageRecord_downloading_mms_message">Stahuji MMS zprávu</string>
    <string name="NotificationMmsMessageRecord_error_downloading_mms_message">Chyba při stahování MMS zprávy, klepněte pro opakování</string>

    <!-- MediaPickerActivity -->
    <string name="MediaPickerActivity_send_to">Poslat %1$s</string>
    <string name="MediaPickerActivity__menu_open_camera">Zapnout kameru</string>

    <!-- MediaSendActivity -->
    <string name="MediaSendActivity_add_a_caption">Přidat titulek…</string>
    <string name="MediaSendActivity_an_item_was_removed_because_it_exceeded_the_size_limit">Položka byla odebrána, protože překročila povolenou velikost.</string>
    <string name="MediaSendActivity_an_item_was_removed_because_it_had_an_unknown_type">Položka byla odstraněna, protože měla neznámý typ.</string>
    <string name="MediaSendActivity_an_item_was_removed_because_it_exceeded_the_size_limit_or_had_an_unknown_type">Položka byla odstraněna, protože překročila limit velikosti nebo měla neznámý typ.</string>
    <string name="MediaSendActivity_camera_unavailable">Fotoaparát není dostupný.</string>
    <string name="MediaSendActivity_message_to_s">Zpráva pro %1$s</string>
    <string name="MediaSendActivity_message">Zpráva</string>
    <string name="MediaSendActivity_select_recipients">Vyberte příjemce</string>
    <string name="MediaSendActivity_signal_needs_access_to_your_contacts">Molly potřebuje přístup k vašim kontaktům, aby vám je mohl zobrazit.</string>
    <string name="MediaSendActivity_signal_needs_contacts_permission_in_order_to_show_your_contacts_but_it_has_been_permanently_denied">Molly potřebuje oprávnění pro přístup ke kontaktům, aby vám je mohl zobrazit, ale toto oprávnění je nyní trvale zakázáno. Prosím pokračujte do menu nastavení aplikací, vyberte \"Oprávnění\" a povolte \"Kontakty\".</string>
    <plurals name="MediaSendActivity_cant_share_more_than_n_items">
        <item quantity="one">Nemůžete sdílet více než %1$d položku.</item>
        <item quantity="few">Nemůžete sdílet více než %1$d položky.</item>
        <item quantity="many">Nemůžete sdílet více než %1$d položek.</item>
        <item quantity="other">Nemůžete sdílet více než %1$d položek.</item>
    </plurals>
    <string name="MediaSendActivity_select_recipients_description">Zvolte příjemce</string>
    <string name="MediaSendActivity_tap_here_to_make_this_message_disappear_after_it_is_viewed">Klepněte zde, aby tato zpráva zmizela poté, co bude zobrazena.</string>

    <!-- MediaRepository -->
    <string name="MediaRepository_all_media">Všechna média</string>
    <string name="MediaRepository__camera">Fotoaparát</string>

    <!-- MessageDecryptionUtil -->
    <string name="MessageDecryptionUtil_failed_to_decrypt_message">Nepodařilo se dešifrovat zprávu</string>
    <string name="MessageDecryptionUtil_tap_to_send_a_debug_log">Klepnutím odešlete protokol ladění</string>

    <!-- MessageRecord -->
    <string name="MessageRecord_unknown">Neznámý</string>
    <string name="MessageRecord_message_encrypted_with_a_legacy_protocol_version_that_is_no_longer_supported">Přijata zpráva šifrovaná starou verzí Signal, která již není podporována. Prosím, požádejte odesílatele, aby si zaktualizoval aplikaci na nejnovější verzi a poté poslal zprávu znovu.</string>
    <string name="MessageRecord_left_group">Opustili jste skupinu</string>
    <string name="MessageRecord_you_updated_group">Upravili jste skupinu.</string>
    <string name="MessageRecord_the_group_was_updated">Skupina byla aktualizována.</string>
    <string name="MessageRecord_you_called_date">Volali jste · %1$s</string>
    <string name="MessageRecord_missed_audio_call_date">Zmeškaný hovor · %1$s</string>
    <string name="MessageRecord_missed_video_call_date">Zmeškaný videohovor · %1$s</string>
    <string name="MessageRecord_s_updated_group">%1$s upravil skupinu.</string>
    <string name="MessageRecord_s_called_you_date">%1$s vám volal(a) · %2$s</string>
    <string name="MessageRecord_s_joined_signal">%1$s má Signal!</string>
    <string name="MessageRecord_you_disabled_disappearing_messages">Zakázali jste zmizení zpráv.</string>
    <string name="MessageRecord_s_disabled_disappearing_messages">%1$s zakázal(a) zmizení zpráv.</string>
    <string name="MessageRecord_you_set_disappearing_message_time_to_s">Nastavili jste časovač pro zmizení zpráv na %1$s.</string>
    <string name="MessageRecord_s_set_disappearing_message_time_to_s">%1$s nastavil časovač pro zmizení zpráv na %2$s.</string>
    <string name="MessageRecord_disappearing_message_time_set_to_s">Časovač pro zmizení zprávy byl nastaven na %1$s.</string>
    <string name="MessageRecord_this_group_was_updated_to_a_new_group">Tato skupina byla aktualizována na novou verzi.</string>
    <string name="MessageRecord_you_couldnt_be_added_to_the_new_group_and_have_been_invited_to_join">Byli jste pozváni k nové verzi skupiny, ale nemohli jste být přidáni.</string>
    <string name="MessageRecord_chat_session_refreshed">Sezení konverzace aktualizováno</string>
    <plurals name="MessageRecord_members_couldnt_be_added_to_the_new_group_and_have_been_invited">
        <item quantity="one">Člena nebylo možné přidat do nové verze skupiny a byl pozván, aby se připojil.</item>
        <item quantity="few">%1$s členy nebylo možné přidat do nové verze skupiny a byli pozváni, aby se připojili.</item>
        <item quantity="many">%1$s členů nebylo možné přidat do nové verze skupiny a byli pozváni, aby se připojili.</item>
        <item quantity="other">%1$s členů nebylo možné přidat do nové verze skupiny a byli pozváni, aby se připojili.</item>
    </plurals>

    <plurals name="MessageRecord_members_couldnt_be_added_to_the_new_group_and_have_been_removed">
        <item quantity="one">Člena nebylo možné přidat do nové verze skupiny a byl odebrán.</item>
        <item quantity="few">%1$s členy nebylo možné přidat do nové verze skupiny a byli odebráni.</item>
        <item quantity="many">%1$s členů nebylo možné přidat do nové verze skupiny a byli odebráni.</item>
        <item quantity="other">%1$s členů nebylo možné přidat do nové verze skupiny a byli odebráni.</item>
    </plurals>

    <!-- Profile change updates -->
    <string name="MessageRecord_changed_their_profile_name_to">%1$s změnil jméno svého profilu na %2$s.</string>
    <string name="MessageRecord_changed_their_profile_name_from_to">%1$s změnil jméno svého profilu z %2$s na %3$s.</string>
    <string name="MessageRecord_changed_their_profile">%1$s upravil svůj profil.</string>

    <!-- GV2 specific -->
    <string name="MessageRecord_you_created_the_group">Vytvořili jste skupinu.</string>
    <string name="MessageRecord_group_updated">Skupina aktualizována.</string>
    <string name="MessageRecord_invite_friends_to_this_group">Pozvat přátele do této skupiny pomocí odkazu skupiny.</string>

    <!-- GV2 member additions -->
    <string name="MessageRecord_you_added_s">Přidali jste %1$s.</string>
    <string name="MessageRecord_s_added_s">%1$s přidal(a) %2$s.</string>
    <string name="MessageRecord_s_added_you">%1$s vás přidal(a) do skupiny.</string>
    <string name="MessageRecord_you_joined_the_group">Připojili jste se ke skupině.</string>
    <string name="MessageRecord_s_joined_the_group">%1$s se připojili ke skupině.</string>

    <!-- GV2 member removals -->
    <string name="MessageRecord_you_removed_s">Odstranili jste %1$s.</string>
    <string name="MessageRecord_s_removed_s">%1$s odstranil %2$s.</string>
    <string name="MessageRecord_s_removed_you_from_the_group">%1$s vás odstranil ze skupiny.</string>
    <string name="MessageRecord_you_left_the_group">Opustili jste skupinu.</string>
    <string name="MessageRecord_s_left_the_group">%1$s opustil skupinu.</string>
    <string name="MessageRecord_you_are_no_longer_in_the_group">Už nejste členem skupiny.</string>
    <string name="MessageRecord_s_is_no_longer_in_the_group">%1$s už není členem skupiny.</string>

    <!-- GV2 role change -->
    <string name="MessageRecord_you_made_s_an_admin">Učinili jste %1$s správcem.</string>
    <string name="MessageRecord_s_made_s_an_admin">%1$s učinil %2$s správcem.</string>
    <string name="MessageRecord_s_made_you_an_admin">%1$s vás učinil správcem.</string>
    <string name="MessageRecord_you_revoked_admin_privileges_from_s">Odebrali jste správcovská oprávnění %1$s.</string>
    <string name="MessageRecord_s_revoked_your_admin_privileges">%1$s odebral(a) vaše správcovská oprávnění.</string>
    <string name="MessageRecord_s_revoked_admin_privileges_from_s">%1$s odebral(a) správcovská oprávnění %2$s.</string>
    <string name="MessageRecord_s_is_now_an_admin">%1$s je nyní správcem.</string>
    <string name="MessageRecord_you_are_now_an_admin">Stali jste se správcem</string>
    <string name="MessageRecord_s_is_no_longer_an_admin">%1$s už není správcem.</string>
    <string name="MessageRecord_you_are_no_longer_an_admin">Už nejste správcem.</string>

    <!-- GV2 invitations -->
    <string name="MessageRecord_you_invited_s_to_the_group">Pozvali jste %1$s do skupiny.</string>
    <string name="MessageRecord_s_invited_you_to_the_group">%1$s vás pozval(a) do skupiny.</string>
    <plurals name="MessageRecord_s_invited_members">
        <item quantity="one">%1$s pozval/a 1 osobu do skupiny.</item>
        <item quantity="few">%1$s pozval/a %2$d osoby do skupiny.</item>
        <item quantity="many">%1$s pozval/a %2$d osob do skupiny.</item>
        <item quantity="other">%1$s pozval/a %2$d osob do skupiny.</item>
    </plurals>
    <string name="MessageRecord_you_were_invited_to_the_group">Byii jste pozváni do skupiny.</string>
    <plurals name="MessageRecord_d_people_were_invited_to_the_group">
        <item quantity="one">1 osoba byla pozvána do skupiny.</item>
        <item quantity="few">%1$d osoby byly pozvány do skupiny.</item>
        <item quantity="many">%1$d osob bylo pozváno do skupiny.</item>
        <item quantity="other">%1$d osob bylo pozváno do skupiny.</item>
    </plurals>

    <!-- GV2 invitation revokes -->
    <plurals name="MessageRecord_you_revoked_invites">
        <item quantity="one">Odvolali jste pozvánku do skupiny.</item>
        <item quantity="few">Odvolali jste %1$d pozvánky do skupiny.</item>
        <item quantity="many">Odvolali jste %1$d pozvánek do skupiny.</item>
        <item quantity="other">Odvolali jste %1$d pozvánek do skupiny.</item>
    </plurals>
    <plurals name="MessageRecord_s_revoked_invites">
        <item quantity="one">%1$s odvolal/a pozvánku do skupiny.</item>
        <item quantity="few">%1$s odvolal/a %2$d pozvánky do skupiny.</item>
        <item quantity="many">%1$s odvolal/a %2$d pozvánek do skupiny.</item>
        <item quantity="other">%1$s odvolal/a %2$d pozvánek do skupiny.</item>
    </plurals>
    <string name="MessageRecord_someone_declined_an_invitation_to_the_group">Někdo odmítl pozvánku do skupiny.</string>
    <string name="MessageRecord_you_declined_the_invitation_to_the_group">Odmítli jste pozvánku do skupiny.</string>
    <string name="MessageRecord_s_revoked_your_invitation_to_the_group">%1$s zrušil vaše pozvání do skupiny.</string>
    <string name="MessageRecord_an_admin_revoked_your_invitation_to_the_group">Správce zrušil vaše pozvání do skupiny.</string>
    <plurals name="MessageRecord_d_invitations_were_revoked">
        <item quantity="one">Pozvánka do skupiny byla odvolána.</item>
        <item quantity="few">%1$d pozvánky do skupiny byly odvolány.</item>
        <item quantity="many">%1$d pozvánek do skupiny bylo odvoláno.</item>
        <item quantity="other">%1$d pozvánek do skupiny bylo odvoláno.</item>
    </plurals>

    <!-- GV2 invitation acceptance -->
    <string name="MessageRecord_you_accepted_invite">Přijali jste pozvánku do skupiny.</string>
    <string name="MessageRecord_s_accepted_invite">%1$s přijal(a) pozvánku do skupiny.</string>
    <string name="MessageRecord_you_added_invited_member_s">Přidali jste pozvaného člena %1$s.</string>
    <string name="MessageRecord_s_added_invited_member_s">%1$s přidal(a) pozvaného člena %2$s.</string>

    <!-- GV2 title change -->
    <string name="MessageRecord_you_changed_the_group_name_to_s">Změnili jste název skupiny na \"%1$s\".</string>
    <string name="MessageRecord_s_changed_the_group_name_to_s">%1$s změnil název skupiny na \"%2$s\".</string>
    <string name="MessageRecord_the_group_name_has_changed_to_s">Skupina byla přejmenována na \"%1$s\".</string>

    <!-- GV2 description change -->
    <string name="MessageRecord_you_changed_the_group_description">Změnili jste popisek skupiny.</string>
    <string name="MessageRecord_s_changed_the_group_description">%1$s změnil(a) popisek skupiny.</string>
    <string name="MessageRecord_the_group_description_has_changed">Popisek skupiny se změnil.</string>

    <!-- GV2 avatar change -->
    <string name="MessageRecord_you_changed_the_group_avatar">Změnili jste skupinový avatar.</string>
    <string name="MessageRecord_s_changed_the_group_avatar">%1$s změnil skupinový avatar.</string>
    <string name="MessageRecord_the_group_group_avatar_has_been_changed">Skupinový avatar byl změněn.</string>

    <!-- GV2 attribute access level change -->
    <string name="MessageRecord_you_changed_who_can_edit_group_info_to_s">Změnili jste, kdo může upravovat informace o skupině na \"%1$s\".</string>
    <string name="MessageRecord_s_changed_who_can_edit_group_info_to_s">%1$s změnil, kdo může upravovat informace o skupině na \"%2$s\".</string>
    <string name="MessageRecord_who_can_edit_group_info_has_been_changed_to_s">Osoba oprávněná upravovat informace o skupině byla změněna na \"%1$s\".</string>

    <!-- GV2 membership access level change -->
    <string name="MessageRecord_you_changed_who_can_edit_group_membership_to_s">Změnili jste, kdo může upravovat členství ve skupině na \"%1$s\".</string>
    <string name="MessageRecord_s_changed_who_can_edit_group_membership_to_s">%1$s změnil, kdo může upravovat členství ve skupině na \"%2$s\".</string>
    <string name="MessageRecord_who_can_edit_group_membership_has_been_changed_to_s">Osoba oprávněná upravovat členství ve skupině byla změněna na \"%1$s\".</string>

    <!-- GV2 announcement group change -->
    <string name="MessageRecord_you_allow_all_members_to_send">Změnili jste nastavení skupiny tak, aby umožňovala odesílání zpráv všem členům.</string>
    <string name="MessageRecord_you_allow_only_admins_to_send">Změnili jste nastavení skupiny tak, aby zprávy mohli odesílat pouze správci.</string>
    <string name="MessageRecord_s_allow_all_members_to_send">%1$s změnil(a) nastavení skupiny tak, že všichni členové mohou posílat zprávy.</string>
    <string name="MessageRecord_s_allow_only_admins_to_send">%1$s změnil(a) nastavení skupiny tak, že pouze administrátoři mohou posílat zprávy.</string>
    <string name="MessageRecord_allow_all_members_to_send">Nastavení skupiny bylo změněno tak, aby všichni členové mohli odesílat zprávy.</string>
    <string name="MessageRecord_allow_only_admins_to_send">Nastavení skupiny bylo změněno tak, aby zprávy mohli odesílat pouze správci.</string>

    <!-- GV2 group link invite access level change -->
    <string name="MessageRecord_you_turned_on_the_group_link_with_admin_approval_off">Zapnuli jste odkaz skupiny bez schvalování správcem.</string>
    <string name="MessageRecord_you_turned_on_the_group_link_with_admin_approval_on">Zapnuli jste odkaz skupiny se schvalováním správcem.</string>
    <string name="MessageRecord_you_turned_off_the_group_link">Vypnuli jste odkaz skupiny.</string>
    <string name="MessageRecord_s_turned_on_the_group_link_with_admin_approval_off">%1$s zapnul odkaz skupiny bez schvalování správcem.</string>
    <string name="MessageRecord_s_turned_on_the_group_link_with_admin_approval_on">%1$s zapnul odkaz skupiny se schvalováním správcem.</string>
    <string name="MessageRecord_s_turned_off_the_group_link">%1$s vypnul odkaz skupiny.</string>
    <string name="MessageRecord_the_group_link_has_been_turned_on_with_admin_approval_off">Odkaz skupiny bez schvalování správcem byl zapnut.</string>
    <string name="MessageRecord_the_group_link_has_been_turned_on_with_admin_approval_on">Odkaz skupiny se schvalováním správcem byl zapnut.</string>
    <string name="MessageRecord_the_group_link_has_been_turned_off">Odkaz skupiny byl vypnut.</string>
    <string name="MessageRecord_you_turned_off_admin_approval_for_the_group_link">Vypnuli jste schvalování odkazu skupiny správcem.</string>
    <string name="MessageRecord_s_turned_off_admin_approval_for_the_group_link">%1$s vypnul schvalování odkazu skupiny správcem.</string>
    <string name="MessageRecord_the_admin_approval_for_the_group_link_has_been_turned_off">Schvalování odkazu skupiny správcem bylo vypnuto.</string>
    <string name="MessageRecord_you_turned_on_admin_approval_for_the_group_link">Zapnuli jste schvalování odkazu skupiny správcem.</string>
    <string name="MessageRecord_s_turned_on_admin_approval_for_the_group_link">%1$s zapnul schvalování odkazu skupiny správcem.</string>
    <string name="MessageRecord_the_admin_approval_for_the_group_link_has_been_turned_on">Schvalování odkazu skupiny správcem bylo zapnuto.</string>

    <!-- GV2 group link reset -->
    <string name="MessageRecord_you_reset_the_group_link">Obnovili jste odkaz skupiny.</string>
    <string name="MessageRecord_s_reset_the_group_link">%1$s obnovil odkaz skupiny.</string>
    <string name="MessageRecord_the_group_link_has_been_reset">Odkaz skupiny byl obnoven.</string>

    <!-- GV2 group link joins -->
    <string name="MessageRecord_you_joined_the_group_via_the_group_link">Připojili jste se ke skupině pomocí odkazu skupiny.</string>
    <string name="MessageRecord_s_joined_the_group_via_the_group_link">%1$s se připojil ke skupině pomocí odkazu skupiny.</string>

    <!-- GV2 group link requests -->
    <string name="MessageRecord_you_sent_a_request_to_join_the_group">Odeslali jste požadavek na vstup do skupiny.</string>
    <string name="MessageRecord_s_requested_to_join_via_the_group_link">%1$s požádal(a) o připojení pomocí odkazu skupiny.</string>
    <!-- Update message shown when someone requests to join via group link and cancels the request back to back -->
    <plurals name="MessageRecord_s_requested_and_cancelled_their_request_to_join_via_the_group_link">
        <item quantity="one">%1$s požádal/a a zrušil/a žádost o připojení ke skupině pomocí odkazu.</item>
        <item quantity="few">%1$s požádal/a a zrušil/a %2$d žádosti o připojení ke skupině pomocí odkazu.</item>
        <item quantity="many">%1$s požádal/a a zrušil/a %2$d žádostí o připojení ke skupině pomocí odkazu.</item>
        <item quantity="other">%1$s požádal/a a zrušil/a %2$d žádostí o připojení ke skupině pomocí odkazu.</item>
    </plurals>

    <!-- GV2 group link approvals -->
    <string name="MessageRecord_s_approved_your_request_to_join_the_group">%1$s schválil váš požadavek na připojení ke skupině.</string>
    <string name="MessageRecord_s_approved_a_request_to_join_the_group_from_s">%1$s schválil požadavek na připojení ke skupině od %2$s.</string>
    <string name="MessageRecord_you_approved_a_request_to_join_the_group_from_s">Schválili jste požadavek na připojení ke skupině od %1$s.</string>
    <string name="MessageRecord_your_request_to_join_the_group_has_been_approved">Požadavek na vstup do skupiny byl schválen.</string>
    <string name="MessageRecord_a_request_to_join_the_group_from_s_has_been_approved">Požadavek na připojení ke skupině od %1$s byl schválen.</string>

    <!-- GV2 group link deny -->
    <string name="MessageRecord_your_request_to_join_the_group_has_been_denied_by_an_admin">Požadavek na vstup do skupiny byl správcem zamítnut.</string>
    <string name="MessageRecord_s_denied_a_request_to_join_the_group_from_s">%1$s odmítl požadavek na připojení ke skupině od %2$s.</string>
    <string name="MessageRecord_a_request_to_join_the_group_from_s_has_been_denied">Požadavek na vstup do skupiny od %1$s byl zamítnut.</string>
    <string name="MessageRecord_you_canceled_your_request_to_join_the_group">Zrušili jste svůj požadavek na připojení ke skupině.</string>
    <string name="MessageRecord_s_canceled_their_request_to_join_the_group">%1$s zrušili svůj požadavek na připojení ke skupině.</string>

    <!-- End of GV2 specific update messages -->

    <string name="MessageRecord_your_safety_number_with_s_has_changed">Váše bezpečnostní číslo s %1$s se změnilo.</string>
    <string name="MessageRecord_you_marked_your_safety_number_with_s_verified">Označili jste vaše bezpečnostní číslo pro komunikaci s %1$s jako ověřené.</string>
    <string name="MessageRecord_you_marked_your_safety_number_with_s_verified_from_another_device">Označili jste na jiném zařízení vaše bezpečnostní číslo pro komunikaci s %1$s jako ověřené.</string>
    <string name="MessageRecord_you_marked_your_safety_number_with_s_unverified">Označili jste vaše bezpečnostní číslo pro komunikaci s %1$s jako neověřené.</string>
    <string name="MessageRecord_you_marked_your_safety_number_with_s_unverified_from_another_device">Označili jste na jiném zařízení vaše bezpečnostní číslo pro komunikaci s %1$s jako neověřené.</string>
    <string name="MessageRecord_a_message_from_s_couldnt_be_delivered">Zpráva od %1$s nemohla být doručena.</string>
    <string name="MessageRecord_s_changed_their_phone_number">%1$s změnil(a) své telefonní číslo.</string>
    <!-- Update item message shown in the release channel when someone is already a sustainer so we ask them if they want to boost. -->
    <string name="MessageRecord_like_this_new_feature_help_support_signal_with_a_one_time_donation">Líbí se vám tato nová funkce? Podpořte Signal jednorázovým finančním příspěvkem.</string>
    <!-- Update item message shown when we merge two threads together -->
    <string name="MessageRecord_your_message_history_with_s_and_their_number_s_has_been_merged">Historie vašich zpráv s uživatelem %1$s a jeho číslem %2$s byla sloučena.</string>
    <!-- Update item message shown when we merge two threads together and we don't know the phone number of the other thread -->
    <string name="MessageRecord_your_message_history_with_s_and_another_chat_has_been_merged">Historie vašich zpráv s uživatelem %1$s a další konverzace s ním byly sloučeny.</string>
    <!-- Message to notify sender that activate payments request has been sent to the recipient -->
    <string name="MessageRecord_you_sent_request">You sent %1$s a request to activate Payments</string>
    <!-- Request message from recipient to activate payments -->
    <string name="MessageRecord_wants_you_to_activate_payments">%1$s wants you to activate Payments. Only send payments to people you trust.</string>
    <!-- Message to inform user that payments was activated-->
    <string name="MessageRecord_you_activated_payments">You activated Payments</string>
    <!-- Message to inform sender that recipient can now accept payments -->
    <string name="MessageRecord_can_accept_payments">%1$s can now accept Payments</string>

    <!-- Group Calling update messages -->
    <string name="MessageRecord_s_started_a_group_call_s">%1$s zahájil skupinový hovor · %2$s</string>
    <string name="MessageRecord_s_is_in_the_group_call_s">%1$s se účastní skupinového hovoru · %2$s</string>
    <string name="MessageRecord_you_are_in_the_group_call_s1">Účastníte se skupinového hovoru · %1$s</string>
    <string name="MessageRecord_s_and_s_are_in_the_group_call_s1">%1$s a %2$s se účastní skupinového hovoru · %3$s</string>
    <string name="MessageRecord_group_call_s">Skupinový hovor · %1$s</string>

    <string name="MessageRecord_s_started_a_group_call">%1$s zahájil skupinový hovor</string>
    <string name="MessageRecord_s_is_in_the_group_call">%1$s se účastní skupinového hovoru</string>
    <string name="MessageRecord_you_are_in_the_group_call">Účastníte se skupinového hovoru</string>
    <string name="MessageRecord_s_and_s_are_in_the_group_call">%1$s a %2$s se účastní skupinového hovoru</string>
    <string name="MessageRecord_group_call">Skupinový hovor</string>

    <string name="MessageRecord_you">Vy</string>

    <plurals name="MessageRecord_s_s_and_d_others_are_in_the_group_call_s">
        <item quantity="one">%1$s, %2$s a %3$d další se účastní skupinového hovoru · %4$s</item>
        <item quantity="few">%1$s, %2$s a %3$d další se účastní skupinového hovoru · %4$s</item>
        <item quantity="many">%1$s, %2$s a %3$d dalších se účastní skupinového hovoru · %4$s</item>
        <item quantity="other">%1$s, %2$s a %3$d dalších se účastní skupinového hovoru · %4$s</item>
    </plurals>

    <plurals name="MessageRecord_s_s_and_d_others_are_in_the_group_call">
        <item quantity="one">%1$s, %2$s a %3$d další se účastní skupinového hovoru</item>
        <item quantity="few">%1$s, %2$s a %3$d dalších se účastní skupinového hovoru</item>
        <item quantity="many">%1$s, %2$s a %3$d dalších se účastní skupinového hovoru</item>
        <item quantity="other">%1$s, %2$s a %3$d dalších se účastní skupinového hovoru</item>
    </plurals>

    <!-- In-conversation update message to indicate that the current contact is sms only and will need to migrate to signal to continue the conversation in signal. -->
    <string name="MessageRecord__you_will_no_longer_be_able_to_send_sms_messages_from_signal_soon">Zprávy SMS již brzy nebude možné z aplikace Signal posílat. Pozvěte kontakt %1$s do aplikace Signal a pokračujte v konverzaci zde.</string>
    <!-- In-conversation update message to indicate that the current contact is sms only and will need to migrate to signal to continue the conversation in signal. -->
    <string name="MessageRecord__you_can_no_longer_send_sms_messages_in_signal">V aplikaci Signal již nelze odesílat zprávy SMS. Pozvěte kontakt %1$s do aplikace Signal a pokračujte v konverzaci zde.</string>

    <!-- MessageRequestBottomView -->
    <string name="MessageRequestBottomView_accept">Přijmout</string>
    <string name="MessageRequestBottomView_continue">Pokračovat</string>
    <string name="MessageRequestBottomView_delete">Smazat</string>
    <string name="MessageRequestBottomView_block">Zablokovat</string>
    <string name="MessageRequestBottomView_unblock">Odblokovat</string>
    <string name="MessageRequestBottomView_do_you_want_to_let_s_message_you_they_wont_know_youve_seen_their_messages_until_you_accept">Dovolit %1$s zasílat vám zprávy a sdílet vaše jméno a fotografii? Nebudou vědět, že jste viděl jejich zprávy, dokud je nepřijmete.</string>
    <!-- Shown in message request flow. Describes what will happen if you unblock a Signal user -->
    <string name="MessageRequestBottomView_do_you_want_to_let_s_message_you_wont_receive_any_messages_until_you_unblock_them">Dovolit %1$s zasílat vám zprávy a sdílet vaše jméno a fotografii? Dokud je neodblokujete, tak žádné zprávy neobdržíte.</string>
    <!-- Shown in message request flow. Describes what will happen if you unblock an SMS user -->
    <string name="MessageRequestBottomView_do_you_want_to_let_s_message_you_wont_receive_any_messages_until_you_unblock_them_SMS">Povolit %1$s, aby vám napsal? Dokud je neodblokujete, nebudete dostávat žádné zprávy.</string>
    <string name="MessageRequestBottomView_get_updates_and_news_from_s_you_wont_receive_any_updates_until_you_unblock_them">Získávat aktualizace a novinky od %1$s? Další aktualizace nedostanete, dokud je neodblokujete.</string>
    <string name="MessageRequestBottomView_continue_your_conversation_with_this_group_and_share_your_name_and_photo">Pokračovat ve vaší konverzaci s touto skupinou a sdílet vaše jméno a fotografii s jejími členy?</string>
    <string name="MessageRequestBottomView_upgrade_this_group_to_activate_new_features">Pro aktivaci nových funkcí jako @zmínky a správci aktualizujte tuto skupinu. Členové, kteří dosud nesdílejí své jméno nebo fotografii v této skupině, budou pozváni, aby se připojili.</string>
    <string name="MessageRequestBottomView_this_legacy_group_can_no_longer_be_used">Tuto starší verzi skupiny již nelze používat, protože je příliš velká. Maximální velikost skupiny je %1$d.</string>
    <string name="MessageRequestBottomView_continue_your_conversation_with_s_and_share_your_name_and_photo">Pokračovat ve vaší konverzaci s %1$s a sdílet s nimi vaše jméno a fotografii?</string>
    <string name="MessageRequestBottomView_do_you_want_to_join_this_group_they_wont_know_youve_seen_their_messages_until_you_accept">Připojit se k této skupině a sdílet vaše jméno a fotografii s jejími členy? Nebudou vědět, že jste viděl jejich zprávy, dokud je nepřijmete.</string>
    <string name="MessageRequestBottomView_do_you_want_to_join_this_group_you_wont_see_their_messages">Přidat se k této skupině a sdílet své jméno a fotografii s jejími členy? Jejich zprávy uvidíte až po přijetí.</string>
    <string name="MessageRequestBottomView_join_this_group_they_wont_know_youve_seen_their_messages_until_you_accept">Chcete se připojit k této skupině? Dokud tak neučiníte, členové se nedozví, že jste viděli jejich zprávy.</string>
    <string name="MessageRequestBottomView_unblock_this_group_and_share_your_name_and_photo_with_its_members">Odblokovat tuto skupinu a sdílet vaše jméno a fotografii s jejími členy? Dokud je neodblokujete, tak žádné zprávy neobdržíte.</string>
    <string name="MessageRequestBottomView_legacy_learn_more_url" translatable="false">https://support.signal.org/hc/articles/360007459591</string>
    <string name="MessageRequestProfileView_view">Zobrazit</string>
    <string name="MessageRequestProfileView_member_of_one_group">Člen %1$s</string>
    <string name="MessageRequestProfileView_member_of_two_groups">Člen %1$s a %2$s</string>
    <string name="MessageRequestProfileView_member_of_many_groups">Člen %1$s, %2$s a %3$s</string>
    <plurals name="MessageRequestProfileView_members">
        <item quantity="one">%1$d člen</item>
        <item quantity="few">%1$d členové</item>
        <item quantity="many">%1$d členů</item>
        <item quantity="other">%1$d členů</item>
    </plurals>
    <!-- Describes the number of members in a group. The string MessageRequestProfileView_invited is nested in the parentheses. -->
    <plurals name="MessageRequestProfileView_members_and_invited">
        <item quantity="one">%1$d člen (%2$s)</item>
        <item quantity="few">%1$d členové (%2$s)</item>
        <item quantity="many">%1$d členů (%2$s)</item>
        <item quantity="other">%1$d členů (%2$s)</item>
    </plurals>
    <!-- Describes the number of people invited to a group. Nested inside of the string MessageRequestProfileView_members_and_invited -->
    <plurals name="MessageRequestProfileView_invited">
        <item quantity="one">+%1$d pozván</item>
        <item quantity="few">+%1$d pozváni</item>
        <item quantity="many">+%1$d pozváno</item>
        <item quantity="other">+%1$d pozváno</item>
    </plurals>
    <plurals name="MessageRequestProfileView_member_of_d_additional_groups">
        <item quantity="one">%1$d další skupina</item>
        <item quantity="few">%1$d další skupiny</item>
        <item quantity="many">%1$d dalších skupin</item>
        <item quantity="other">%1$d dalších skupin</item>
    </plurals>

    <!-- PassphraseChangeActivity -->
    <string name="PassphraseChangeActivity_passphrases_dont_match_exclamation">Hesla nejsou stejná!</string>
    <string name="PassphraseChangeActivity_incorrect_old_passphrase_exclamation">Chybné staré heslo!</string>
    <string name="PassphraseChangeActivity_enter_new_passphrase_exclamation">Zadejte nové heslo!</string>

    <!-- DeviceProvisioningActivity -->
    <string name="DeviceProvisioningActivity_link_this_device">Propojit toto zařízení?</string>
    <string name="DeviceProvisioningActivity_continue">POKRAČOVAT</string>

    <string name="DeviceProvisioningActivity_content_intro">Bude moci</string>
    <string name="DeviceProvisioningActivity_content_bullets">
        . Číst všechny vaše zprávy \n. Poslat zprávy vaším jménem
    </string>
    <string name="DeviceProvisioningActivity_content_progress_title">Propojuji zařízení</string>
    <string name="DeviceProvisioningActivity_content_progress_content">Propojuji nové zařízení…</string>
    <string name="DeviceProvisioningActivity_content_progress_success">Zařízení schváleno!</string>
    <string name="DeviceProvisioningActivity_content_progress_no_device">Nenalezeno žádné zařízení.</string>
    <string name="DeviceProvisioningActivity_content_progress_network_error">Chyba sítě.</string>
    <string name="DeviceProvisioningActivity_content_progress_key_error">Neplatný QR kód.</string>
    <string name="DeviceProvisioningActivity_sorry_you_have_too_many_devices_linked_already">Omlouváme se, ale máte propojeno příliš mnoho zařízení. Zkuste některé propojení zrušit</string>
    <string name="DeviceActivity_sorry_this_is_not_a_valid_device_link_qr_code">Omlouváme se, ale toto není platný QR kód pro propojení zařízení.</string>
    <string name="DeviceProvisioningActivity_link_a_signal_device">Propojit zařízení Signal?</string>
    <string name="DeviceProvisioningActivity_it_looks_like_youre_trying_to_link_a_signal_device_using_a_3rd_party_scanner">Zdá se, že se snažíte propojit zařízení Signal použitím jiné skenovací aplikace. Pro vaši ochranu, prosím, oskenujete kód ještě jednou z aplikace Signal.</string>

    <string name="DeviceActivity_signal_needs_the_camera_permission_in_order_to_scan_a_qr_code">Molly potřebuje oprávnění pro přístup k fotoaparátu, aby mohl naskenovat QR kód, ale toto oprávnění je nyní zakázáno. Prosím pokračujte do menu nastavení aplikací, vyberte \"Oprávnění\" a povolte \"Fotoaparát\".</string>
    <string name="DeviceActivity_unable_to_scan_a_qr_code_without_the_camera_permission">Nelze naskenovat QR kód bez přístupu k fotoaparátu.</string>

    <!-- OutdatedBuildReminder -->
    <string name="OutdatedBuildReminder_update_now">Aktualizovat nyní</string>
    <string name="OutdatedBuildReminder_your_version_of_signal_will_expire_today">Tato verze aplikace Signal dnes vyprší. Aktualizujte na nejnovější verzi.</string>
    <plurals name="OutdatedBuildReminder_your_version_of_signal_will_expire_in_n_days">
        <item quantity="one">Platnost této verze aplikace Signal vyprší zítra. Aktualizujte na nejnovější verzi.</item>
        <item quantity="few">Platnost této verze aplikace Signal vyprší za %1$d dny. Aktualizujte na nejnovější verzi.</item>
        <item quantity="many">Platnost této verze aplikace Signal vyprší za %1$d dnů. Aktualizujte na nejnovější verzi.</item>
        <item quantity="other">Platnost této verze aplikace Signal vyprší za %1$d dnů. Aktualizujte na nejnovější verzi.</item>
    </plurals>

    <!-- PassphrasePromptActivity -->
    <string name="PassphrasePromptActivity_enter_passphrase">Zadat heslo</string>
    <string name="PassphrasePromptActivity_watermark_content_description">Ikona Molly</string>
    <string name="PassphrasePromptActivity_ok_button_content_description">Zadejte heslo</string>
    <string name="PassphrasePromptActivity_invalid_passphrase_exclamation">Chybné heslo!</string>
    <string name="PassphrasePromptActivity_unlock_signal">Odemknout Molly</string>
    <string name="PassphrasePromptActivity_signal_android_lock_screen">Molly Android - Zamykací obrazovka</string>

    <!-- PlacePickerActivity -->
    <string name="PlacePickerActivity_title">Mapa</string>

    <string name="PlacePickerActivity_drop_pin">Umístit ukazatel</string>
    <string name="PlacePickerActivity_accept_address">Potvrdit adresu</string>

    <!-- PlayServicesProblemFragment -->
    <string name="PlayServicesProblemFragment_the_version_of_google_play_services_you_have_installed_is_not_functioning">Verze služby Google Play, kterou máte nainstalovánu, nepracuje správně. Prosím, přeinstalujte službu Google Play a zkuste to znovu.</string>

    <!-- PinRestoreEntryFragment -->
    <string name="PinRestoreEntryFragment_incorrect_pin">Nesprávný PIN</string>
    <string name="PinRestoreEntryFragment_skip_pin_entry">Přeskočit zadání PIN?</string>
    <string name="PinRestoreEntryFragment_need_help">Potřebujete pomoc?</string>
    <string name="PinRestoreEntryFragment_your_pin_is_a_d_digit_code">Váš PIN je %1$d+ číselný kód, který jste vytvořili a který může být číselný nebo alfanumerický.\n\nPokud si nepamatujete váš PIN, můžete si vytvořit nový. Můžete se zaregistrovat a používat váš účet, ale ztratíte některá uložená nastavení, jako jsou vaše profilové informace.</string>
    <string name="PinRestoreEntryFragment_if_you_cant_remember_your_pin">Pokud si nepamatujete váš PIN, můžete si vytvořit nový. Můžete se zaregistrovat a používat váš účet, ale ztratíte některá uložená nastavení, jako jsou vaše profilové informace.</string>
    <string name="PinRestoreEntryFragment_create_new_pin">Vytvořit nový PIN</string>
    <string name="PinRestoreEntryFragment_contact_support">Kontaktovat podporu</string>
    <string name="PinRestoreEntryFragment_cancel">Storno</string>
    <string name="PinRestoreEntryFragment_skip">Přeskočit</string>
    <plurals name="PinRestoreEntryFragment_you_have_d_attempt_remaining">
        <item quantity="one">Zbývá vám %1$d pokus. Pokud vám pokusy dojdou, můžete si vytvořit nový PIN. Můžete se zaregistrovat a používat svůj účet, ale ztratíte některá uložená nastavení, jako jsou vaše profilové informace.</item>
        <item quantity="few">Zbývají vám %1$d pokusy. Pokud vám pokusy dojdou, můžete si vytvořit nový PIN. Můžete se zaregistrovat a používat svůj účet, ale ztratíte některá uložená nastavení, jako jsou vaše profilové informace.</item>
        <item quantity="many">Zbývá vám %1$d pokusů. Pokud vám pokusy dojdou, můžete si vytvořit nový PIN. Můžete se zaregistrovat a používat svůj účet, ale ztratíte některá uložená nastavení, jako jsou vaše profilové informace.</item>
        <item quantity="other">Zbývá vám %1$d pokusů. Pokud vám pokusy dojdou, můžete si vytvořit nový PIN. Můžete se zaregistrovat a používat svůj účet, ale ztratíte některá uložená nastavení, jako jsou vaše profilové informace.</item>
    </plurals>
    <string name="PinRestoreEntryFragment_signal_registration_need_help_with_pin">Registrace Signal - Potřebuji pomoc s PIN pro Android</string>
    <string name="PinRestoreEntryFragment_enter_alphanumeric_pin">Zadejte alfanumerický PIN</string>
    <string name="PinRestoreEntryFragment_enter_numeric_pin">Zadejte číselný PIN</string>

    <!-- PinRestoreLockedFragment -->
    <string name="PinRestoreLockedFragment_create_your_pin">Vytvořit váš PIN</string>
    <string name="PinRestoreLockedFragment_youve_run_out_of_pin_guesses">Došly vám pokusy pro uhodnutí PIN, ale stále můžete ke svému účtu Signal přistupovat, pokud si vytvoříte nový PIN. Z důvodu ochrany vašeho soukromí a bezpečnosti bude váš účet obnoven bez uložených profilových informací a nastavení.</string>
    <string name="PinRestoreLockedFragment_create_new_pin">Vytvořit nový PIN?</string>
    <string name="PinRestoreLockedFragment_learn_more_url" translatable="false">https://support.signal.org/hc/articles/360007059792</string>

    <!-- PinOptOutDialog -->
    <string name="PinOptOutDialog_warning">Varování</string>
    <string name="PinOptOutDialog_if_you_disable_the_pin_you_will_lose_all_data">Pokud PIN deaktivujete, tak při opětovné registraci Signal ztratíte všechna data, jestliže si je ručně nezazálohujete a neobnovíte. Když je PIN deaktivován, nemůžete si zapnout zámek registrace.</string>
    <string name="PinOptOutDialog_disable_pin">Deaktivovat PIN</string>

    <!-- RatingManager -->
    <string name="RatingManager_rate_this_app">Ohodnotit tuto aplikaci</string>
    <string name="RatingManager_if_you_enjoy_using_this_app_please_take_a_moment">Pokud jste s aplikací spokojeni, prosím, věnujte chvilku jejímu ohodnocení. Pomůže nám to.</string>
    <string name="RatingManager_rate_now">Ohodnotit teď!</string>
    <string name="RatingManager_no_thanks">Ne, díky</string>
    <string name="RatingManager_later">Později</string>

    <!-- ReactionsBottomSheetDialogFragment -->
    <string name="ReactionsBottomSheetDialogFragment_all">Vše · %1$d</string>

    <!-- ReactionsConversationView -->
    <string name="ReactionsConversationView_plus">+%1$d</string>

    <!-- ReactionsRecipientAdapter -->
    <string name="ReactionsRecipientAdapter_you">Vy</string>

    <!-- RecaptchaRequiredBottomSheetFragment -->
    <string name="RecaptchaRequiredBottomSheetFragment_verify_to_continue_messaging">Ověřte pro pokračování konverzace</string>
    <string name="RecaptchaRequiredBottomSheetFragment_to_help_prevent_spam_on_signal">Dokončete prosím ověření, abyste pomohli s bojem proti spamu.</string>
    <string name="RecaptchaRequiredBottomSheetFragment_after_verifying_you_can_continue_messaging">Po dokončení ověření můžete pokračovat v konverzacích. Všechny pozastavené zprávy budou automaticky odeslány po ověření.</string>

    <!-- Recipient -->
    <string name="Recipient_you">Vy</string>
    <!-- Name of recipient representing user\'s \'My Story\' -->
    <string name="Recipient_my_story">Můj příběh</string>

    <!-- RecipientPreferencesActivity -->
    <string name="RecipientPreferenceActivity_block">Zablokovat</string>
    <string name="RecipientPreferenceActivity_unblock">Odblokovat</string>

    <!-- RecipientProvider -->
    <string name="RecipientProvider_unnamed_group">Nepojmenovaná skupina</string>

    <!-- RedPhone -->
    <string name="RedPhone_answering">Odpovídám…</string>
    <string name="RedPhone_ending_call">Ukončování hovoru…</string>
    <string name="RedPhone_ringing">Vyzvánění…</string>
    <string name="RedPhone_busy">Obsazeno</string>
    <string name="RedPhone_recipient_unavailable">Příjemce nedostupný</string>
    <string name="RedPhone_network_failed">Síť selhala!</string>
    <string name="RedPhone_number_not_registered">Číslo není registrováno!</string>
    <string name="RedPhone_the_number_you_dialed_does_not_support_secure_voice">Volané číslo nepodporuje šifrované hovory!</string>
    <string name="RedPhone_got_it">Rozumím</string>

    <!-- Valentine\'s Day Megaphone -->
    <!-- Title text for the Valentine\'s Day donation megaphone. The placeholder will always be a heart emoji. Needs to be a placeholder for Android reasons. -->
    <string name="ValentinesDayMegaphone_happy_heart_day">Šťastného Valentýna 💜!</string>
    <!-- Body text for the Valentine\'s Day donation megaphone. -->
    <string name="ValentinesDayMegaphone_show_your_affection">Projevte svou náklonnost tím, že se stanete podporovatelem Mollyu.</string>

    <!-- WebRtcCallActivity -->
    <string name="WebRtcCallActivity__tap_here_to_turn_on_your_video">Klepnutím sem zapnete své video</string>
    <string name="WebRtcCallActivity__to_call_s_signal_needs_access_to_your_camera">Molly potřebuje přístup k vašemu fotoaparátu pro volání %1$s</string>
    <string name="WebRtcCallActivity__signal_s">Molly %1$s</string>
    <string name="WebRtcCallActivity__calling">Volání…</string>
    <string name="WebRtcCallActivity__group_is_too_large_to_ring_the_participants">Skupina je pro volání příliš velká</string>
    <!-- Call status shown when an active call was disconnected (e.g., network hiccup) and is trying to reconnect -->
    <string name="WebRtcCallActivity__reconnecting">Opětovné připojování…</string>
    <!-- Title for dialog warning about lacking bluetooth permissions during a call -->
    <string name="WebRtcCallActivity__bluetooth_permission_denied">Oprávnění Bluetooth odepřeno</string>
    <!-- Message for dialog warning about lacking bluetooth permissions during a call and references the permission needed by name -->
    <string name="WebRtcCallActivity__please_enable_the_nearby_devices_permission_to_use_bluetooth_during_a_call">Pokud chcete během hovoru používat Bluetooth, povolte oprávnění \"Zařízení v okolí\".</string>
    <!-- Positive action for bluetooth warning dialog to open settings -->
    <string name="WebRtcCallActivity__open_settings">Otevřít nastavení</string>
    <!-- Negative aciton for bluetooth warning dialog to dismiss dialog -->
    <string name="WebRtcCallActivity__not_now">Teď ne</string>

    <!-- WebRtcCallView -->
    <string name="WebRtcCallView__signal_call">Signal hovor</string>
    <string name="WebRtcCallView__signal_video_call">Signal video hovor</string>
    <string name="WebRtcCallView__start_call">Zahájit hovor</string>
    <string name="WebRtcCallView__join_call">Připojit se k hovoru</string>
    <string name="WebRtcCallView__call_is_full">Hovor je plný</string>
    <string name="WebRtcCallView__the_maximum_number_of_d_participants_has_been_Reached_for_this_call">Maximální počet účastníků hovoru %1$d byl naplněn. Zkuste to prosím později.</string>
    <string name="WebRtcCallView__view_participants_list">Zobrazit účastníky</string>
    <string name="WebRtcCallView__your_video_is_off">Vaše video je vypnuté</string>
    <string name="WebRtcCallView__reconnecting">Opětovné připojování…</string>
    <string name="WebRtcCallView__joining">Připojování…</string>
    <string name="WebRtcCallView__disconnected">Odpojen</string>

    <string name="WebRtcCallView__signal_will_ring_s">Signal zavolá %1$s</string>
    <string name="WebRtcCallView__signal_will_ring_s_and_s">Signal zavolá %1$s a %2$s</string>
    <plurals name="WebRtcCallView__signal_will_ring_s_s_and_d_others">
        <item quantity="one">Signal zavolá %1$s , %2$s a %3$d dalším</item>
        <item quantity="few">Signal zavolá %1$s , %2$s a %3$d dalším</item>
        <item quantity="many">Signal zavolá %1$s, %2$s a %3$d dalším</item>
        <item quantity="other">Signal zavolá %1$s , %2$s a %3$d dalším</item>
    </plurals>

    <string name="WebRtcCallView__s_will_be_notified">%1$s uvidí oznámení</string>
    <string name="WebRtcCallView__s_and_s_will_be_notified">%1$s a %2$s uvidí oznámení</string>
    <plurals name="WebRtcCallView__s_s_and_d_others_will_be_notified">
        <item quantity="one">%1$s, %2$s a %3$d další uvidí oznámení</item>
        <item quantity="few">%1$s, %2$s a %3$d dalších uvidí oznámení</item>
        <item quantity="many">%1$s, %2$s a %3$d dalších uvidí oznámení</item>
        <item quantity="other">%1$s, %2$s a %3$d další uvidí oznámení</item>
    </plurals>

    <string name="WebRtcCallView__ringing_s">Volám %1$s</string>
    <string name="WebRtcCallView__ringing_s_and_s">Volám %1$s a %2$s</string>
    <plurals name="WebRtcCallView__ringing_s_s_and_d_others">
        <item quantity="one">Volám %1$s, %2$s a %3$d dalšímu</item>
        <item quantity="few">Volám %1$s, %2$s a %3$d dalším</item>
        <item quantity="many">Volám %1$s, %2$s a %3$d dalším</item>
        <item quantity="other">Volám %1$s, %2$s a %3$d další</item>
    </plurals>

    <string name="WebRtcCallView__s_is_calling_you">%1$s vám volá</string>
    <string name="WebRtcCallView__s_is_calling_you_and_s">%1$s volá vám a %2$s</string>
    <string name="WebRtcCallView__s_is_calling_you_s_and_s">%1$s volá vám, %2$s a %3$s</string>
    <plurals name="WebRtcCallView__s_is_calling_you_s_s_and_d_others">
        <item quantity="one">%1$s volá vám, %2$s, %3$s a %4$d dalšímu</item>
        <item quantity="few">%1$s volá vám, %2$s, %3$s a %4$d dalším</item>
        <item quantity="many">%1$s volá vám, %2$s, %3$s a %4$d dalším</item>
        <item quantity="other">%1$s volá vám, %2$s, %3$s a %4$d další</item>
    </plurals>

    <string name="WebRtcCallView__no_one_else_is_here">Nikdo další tady není</string>
    <string name="WebRtcCallView__s_is_in_this_call">%1$s se účastní tohoto hovoru</string>
    <string name="WebRtcCallView__s_are_in_this_call">%1$s jsou v hovoru</string>
    <string name="WebRtcCallView__s_and_s_are_in_this_call">%1$s a %2$s se účastní tohoto hovoru</string>
    <string name="WebRtcCallView__s_is_presenting">%1$s prezentuje</string>

    <plurals name="WebRtcCallView__s_s_and_d_others_are_in_this_call">
        <item quantity="one">%1$s, %2$s a %3$d další se účastní tohoto hovoru</item>
        <item quantity="few">%1$s, %2$s a %3$d další se účastní tohoto hovoru</item>
        <item quantity="many">%1$s, %2$s a %3$d dalších se účastní tohoto hovoru</item>
        <item quantity="other">%1$s, %2$s a %3$d dalších se účastní tohoto hovoru</item>
    </plurals>

    <string name="WebRtcCallView__flip">Překlopit</string>
    <string name="WebRtcCallView__speaker">Hlasitě</string>
    <string name="WebRtcCallView__camera">Kamera</string>
    <string name="WebRtcCallView__unmute">Zrušit ztlumení</string>
    <string name="WebRtcCallView__mute">Ztlumit</string>
    <string name="WebRtcCallView__ring">Volat</string>
    <string name="WebRtcCallView__end_call">Ukončit hovor</string>

    <!-- CallParticipantsListDialog -->
    <plurals name="CallParticipantsListDialog_in_this_call_d_people">
        <item quantity="one">V tomto hovoru - %1$d člověk</item>
        <item quantity="few">V tomto hovoru - %1$d lidi</item>
        <item quantity="many">V tomto hovoru - %1$d lidi</item>
        <item quantity="other">V tomto hovoru - %1$d lidí</item>
    </plurals>

    <!-- CallParticipantView -->
    <string name="CallParticipantView__s_is_blocked">%1$s je zablokován</string>
    <string name="CallParticipantView__more_info">Více informací</string>
    <string name="CallParticipantView__you_wont_receive_their_audio_or_video">Nebudete přijímat jejich audio ani video a oni vaše.</string>
    <string name="CallParticipantView__cant_receive_audio_video_from_s">Nemohu přijmout ani audio ani video od %1$s</string>
    <string name="CallParticipantView__cant_receive_audio_and_video_from_s">Nemohu přijmout audio ani video od %1$s</string>
    <string name="CallParticipantView__this_may_be_Because_they_have_not_verified_your_safety_number_change">K tomu může dojít v situaci, kdy jste neprovedli ověření bezpečnostního čísla, jejich zařízení je porouchané nebo vás zablokovali.</string>

    <!-- CallToastPopupWindow -->
    <string name="CallToastPopupWindow__swipe_to_view_screen_share">Přejetím zobrazíte sdílení obrazovky</string>

    <!-- ProxyBottomSheetFragment -->
    <string name="ProxyBottomSheetFragment_proxy_server">Proxy server</string>
    <string name="ProxyBottomSheetFragment_proxy_address">Proxy adresa</string>
    <string name="ProxyBottomSheetFragment_do_you_want_to_use_this_proxy_address">Chcete použít tuto proxy adresu?</string>
    <string name="ProxyBottomSheetFragment_use_proxy">Použít proxy</string>
    <string name="ProxyBottomSheetFragment_successfully_connected_to_proxy">Úspěšně připojeno k proxy.</string>

    <!-- RecaptchaProofActivity -->
    <string name="RecaptchaProofActivity_failed_to_submit">Odeslání selhalo</string>
    <string name="RecaptchaProofActivity_complete_verification">Dokončit ověření</string>

    <!-- RegistrationActivity -->
    <string name="RegistrationActivity_select_your_country">Zvolte svou zemi</string>
    <string name="RegistrationActivity_you_must_specify_your_country_code">Zadejte kód vaší země
    </string>
    <string name="RegistrationActivity_you_must_specify_your_phone_number">Zadejte vaše telefonní číslo
    </string>
    <string name="RegistrationActivity_invalid_number">Neplatné číslo</string>
    <string name="RegistrationActivity_the_number_you_specified_s_is_invalid">Zadané číslo (%1$s) je neplatné.
    </string>
    <string name="RegistrationActivity_a_verification_code_will_be_sent_to">Ověřovací kód bude zaslán na:</string>
    <string name="RegistrationActivity_you_will_receive_a_call_to_verify_this_number">Zavoláme vám pro ověření tohoto čísla</string>
    <string name="RegistrationActivity_is_your_phone_number_above_correct">Je vaše telefonní číslo výše správně?</string>
    <string name="RegistrationActivity_edit_number">Upravit číslo</string>
    <string name="RegistrationActivity_missing_google_play_services">Chybí Google Play služba</string>
    <string name="RegistrationActivity_this_device_is_missing_google_play_services">Toto zařízení nepodporuje službu Google Play. Můžete stále používat Molly, ale tato konfigurace může mít za následek snížení spolehlivosti nebo výkonu.\n\n Jestli nejste zkušený uživatel, nepoužíváte alternativní Android ROM nebo si myslíte, že je to chyba, kontaktujte support@molly.im pro pomoc s řešením tohoto problému.</string>
    <string name="RegistrationActivity_i_understand">Rozumím</string>
    <string name="RegistrationActivity_play_services_error">Chyba Google Play</string>
    <string name="RegistrationActivity_google_play_services_is_updating_or_unavailable">Služba Google Play se aktualizuje nebo je dočasně nedostupná. Zkuste to prosím znovu.</string>
    <string name="RegistrationActivity_terms_and_privacy">Podmínky a zásady ochrany osobních údajů</string>
    <string name="RegistrationActivity_signal_needs_access_to_your_contacts_and_media_in_order_to_connect_with_friends">Signal potřebuje oprávnění pro přístup ke kontaktům a médiím, abyste se mohli spojit s přáteli a posílat zprávy. Vaše kontakty jsou nahrávány pomocí soukromého zjišťování kontaktů služby Signal, což znamená, že jsou end-to-end šifrovány a pro Signal nejsou nikdy viditelné.</string>
    <string name="RegistrationActivity_signal_needs_access_to_your_contacts_in_order_to_connect_with_friends">Signal potřebuje oprávnění pro přístup ke kontaktům, abyste se mohli spojit s přáteli a posílat zprávy. Vaše kontakty jsou nahrávány pomocí soukromého zjišťování kontaktů služby Signal, což znamená, že jsou end-to-end šifrovány a pro Signal nejsou nikdy viditelné.</string>
    <string name="RegistrationActivity_rate_limited_to_service">Učinili jste příliš mnoho pokusů zaregistrovat toto číslo. Zkuste to prosím znovu později.</string>
    <string name="RegistrationActivity_unable_to_connect_to_service">Nelze se připojit k službě. Prosím zkontrolujte připojení k internetu a poté to zkuste znovu.</string>
    <string name="RegistrationActivity_non_standard_number_format">Nestandardní formát čísla</string>
    <string name="RegistrationActivity_the_number_you_entered_appears_to_be_a_non_standard">Zadané číslo (%1$s) má zřejmě nestandardní formát.\n\nMysleli jste %2$s?</string>
    <string name="RegistrationActivity_signal_android_phone_number_format">Molly pro Android - Formát telefonního čísla</string>
    <string name="RegistrationActivity_call_requested">Vyžádané volání</string>
    <plurals name="RegistrationActivity_debug_log_hint">
        <item quantity="one">Zbývá vám %1$d krok k odeslání ladícího logu.</item>
        <item quantity="few">Zbývají vám %1$d kroky k odeslání ladícího logu.</item>
        <item quantity="many">Zbývá vám %1$d kroků k odeslání ladícího logu.</item>
        <item quantity="other">Zbývá vám %1$d kroků k odeslání ladícího logu.</item>
    </plurals>
    <string name="RegistrationActivity_we_need_to_verify_that_youre_human">Potřebujeme ověřit, že jste člověk.</string>
    <string name="RegistrationActivity_next">Další</string>
    <string name="RegistrationActivity_continue">Pokračovat</string>
    <string name="RegistrationActivity_take_privacy_with_you_be_yourself_in_every_message">Noste soukromí s sebou.\nBuďte sami sebou v každé zprávě.</string>
    <string name="RegistrationActivity_enter_your_phone_number_to_get_started">Začněte zadáním telefonního čísla</string>
    <string name="RegistrationActivity_enter_your_phone_number">Zadejte vaše tel. číslo</string>
    <string name="RegistrationActivity_you_will_receive_a_verification_code">Bude vám zaslán ověřovací kód. Zaslání může být zpoplatněno.</string>
    <string name="RegistrationActivity_enter_the_code_we_sent_to_s">Zadejte kód, který jsme vám zaslali %1$s</string>
    <string name="RegistrationActivity_make_sure_your_phone_has_a_cellular_signal">Pro příjem SMS a hovorů se ujistěte, že váš telefon má mobilní signál</string>

    <string name="RegistrationActivity_phone_number_description">Telefonní číslo</string>
    <string name="RegistrationActivity_country_code_description">Kód země</string>
    <string name="RegistrationActivity_call">Volat</string>

    <!-- RegistrationLockV2Dialog -->
    <string name="RegistrationLockV2Dialog_turn_on_registration_lock">Zapnout zámek registrace?</string>
    <string name="RegistrationLockV2Dialog_turn_off_registration_lock">Vypnout zámek registrace?</string>
    <string name="RegistrationLockV2Dialog_if_you_forget_your_signal_pin_when_registering_again">Pokud při opakované registraci Signal zapomenete váš PIN, bude váš účet zablokován na 7 dní.</string>
    <string name="RegistrationLockV2Dialog_turn_on">Zapnout</string>
    <string name="RegistrationLockV2Dialog_turn_off">Vypnout</string>

    <!-- RevealableMessageView -->
    <string name="RevealableMessageView_view_photo">Zobrazit fotku</string>
    <string name="RevealableMessageView_view_video">Zobrazit video</string>
    <string name="RevealableMessageView_viewed">Zobrazeno</string>
    <string name="RevealableMessageView_media">Média</string>

    <!-- Search -->
    <string name="SearchFragment_no_results">Pro \"%1$s\" nebylo nic nalezeno</string>
    <string name="SearchFragment_header_conversations">Konverzace</string>
    <string name="SearchFragment_header_contacts">Kontakty</string>
    <string name="SearchFragment_header_messages">Zprávy</string>

    <!-- ShakeToReport -->
    <string name="ShakeToReport_shake_detected" translatable="false">Shake detected</string>
    <string name="ShakeToReport_submit_debug_log" translatable="false">Submit debug log?</string>
    <string name="ShakeToReport_submit" translatable="false">Submit</string>
    <string name="ShakeToReport_failed_to_submit" translatable="false">Failed to submit :(</string>
    <string name="ShakeToReport_success" translatable="false">Success!</string>
    <string name="ShakeToReport_share" translatable="false">Share</string>

    <!-- SharedContactDetailsActivity -->
    <string name="SharedContactDetailsActivity_add_to_contacts">Přidat do kontaktů</string>
    <string name="SharedContactDetailsActivity_invite_to_signal">Pozvat do Molly</string>
    <string name="SharedContactDetailsActivity_signal_message">Zpráva Signal</string>
    <string name="SharedContactDetailsActivity_signal_call">Signal volání</string>

    <!-- SharedContactView -->
    <string name="SharedContactView_add_to_contacts">Přidat do kontaktů</string>
    <string name="SharedContactView_invite_to_signal">Pozvat do Molly</string>
    <string name="SharedContactView_message">Zpráva Signal</string>

    <!-- SignalBottomActionBar -->
    <string name="SignalBottomActionBar_more">Víc</string>

    <!-- SignalPinReminders -->
    <string name="SignalPinReminders_well_remind_you_again_later">PIN byl úspěšně ověřen. Připomeneme se znovu později.</string>
    <string name="SignalPinReminders_well_remind_you_again_tomorrow">PIN byl úspěšně ověřen. Připomeneme se znovu zítra.</string>
    <string name="SignalPinReminders_well_remind_you_again_in_a_few_days">PIN byl úspěšně ověřen. Připomeneme se znovu za pár dnů.</string>
    <string name="SignalPinReminders_well_remind_you_again_in_a_week">PIN byl úspěšně ověřen. Připomeneme se znovu za týden.</string>
    <string name="SignalPinReminders_well_remind_you_again_in_a_couple_weeks">PIN byl úspěšně ověřen. Připomeneme se znovu za několik týdnů.</string>
    <string name="SignalPinReminders_well_remind_you_again_in_a_month">PIN byl úspěšně ověřen. Připomeneme se znovu za měsíc.</string>

    <!-- Slide -->
    <string name="Slide_image">Obrázek</string>
    <string name="Slide_sticker">Nálepka</string>
    <string name="Slide_audio">Audio</string>
    <string name="Slide_video">Video</string>

    <!-- SmsMessageRecord -->
    <string name="SmsMessageRecord_received_corrupted_key_exchange_message">Obdržen neplatný požadavek na výměnu klíčů!
    </string>
    <string name="SmsMessageRecord_received_key_exchange_message_for_invalid_protocol_version">
        Obdržen požadavek na výměnu klíčů pro neplatnou verzi protokolu.
    </string>
    <string name="SmsMessageRecord_received_message_with_new_safety_number_tap_to_process">Přijata zpráva s novým bezpečnostním číslem. Klepněte pro její zpracování a zobrazení.</string>
    <string name="SmsMessageRecord_secure_session_reset">Resetovali jste zabezpečenou konverzaci.</string>
    <string name="SmsMessageRecord_secure_session_reset_s">%1$s resetoval(a) zabezpečenou konverzaci.</string>
    <string name="SmsMessageRecord_duplicate_message">Duplicitní zpráva</string>
    <string name="SmsMessageRecord_this_message_could_not_be_processed_because_it_was_sent_from_a_newer_version">Zprávu se nepodařilo zpracovat, protože byla odeslána z novější verze aplikace Signal. Požádejte váš kontakt, aby vám poslal zprávu znovu, až provedete aktualizaci.</string>
    <string name="SmsMessageRecord_error_handling_incoming_message">Chyba při zpracování příchozí zprávy</string>

    <!-- StickerManagementActivity -->
    <string name="StickerManagementActivity_stickers">Nálepky</string>

    <!-- StickerManagementAdapter -->
    <string name="StickerManagementAdapter_installed_stickers">Instalované nálepky</string>
    <string name="StickerManagementAdapter_stickers_you_received">Přijaté nálepky</string>
    <string name="StickerManagementAdapter_signal_artist_series">Sbírka od výtvarníků Signal</string>
    <string name="StickerManagementAdapter_no_stickers_installed">Nejsou instalovány žádné nálepky</string>
    <string name="StickerManagementAdapter_stickers_from_incoming_messages_will_appear_here">Nálepky z příchozích zpráv se objeví zde</string>
    <string name="StickerManagementAdapter_untitled">Nepojmenovaná</string>
    <string name="StickerManagementAdapter_unknown">Neznámý</string>

    <!-- StickerPackPreviewActivity -->
    <string name="StickerPackPreviewActivity_untitled">Nepojmenovaná</string>
    <string name="StickerPackPreviewActivity_unknown">Neznámý</string>
    <string name="StickerPackPreviewActivity_install">Instalovat</string>
    <string name="StickerPackPreviewActivity_remove">Odebrat</string>
    <string name="StickerPackPreviewActivity_stickers">Nálepky</string>
    <string name="StickerPackPreviewActivity_failed_to_load_sticker_pack">Nepodařilo se stáhnout balíček nálepek</string>

    <!-- SubmitDebugLogActivity -->
    <string name="SubmitDebugLogActivity_edit">Upravit</string>
    <string name="SubmitDebugLogActivity_done">Hotovo</string>
    <!-- Menu option to save a debug log file to disk. -->
    <string name="SubmitDebugLogActivity_save">Uložit</string>
    <!-- Error that is show in a toast when we fail to save a debug log file to disk. -->
    <string name="SubmitDebugLogActivity_failed_to_save">Nepodařilo se uložit</string>
    <!-- Toast that is show to notify that we have saved the debug log file to disk. -->
    <string name="SubmitDebugLogActivity_save_complete">Ukládání dokončeno</string>
    <string name="SubmitDebugLogActivity_tap_a_line_to_delete_it">Klepnutím na řádek jej smažete</string>
    <string name="SubmitDebugLogActivity_submit">Odeslat</string>
    <string name="SubmitDebugLogActivity_failed_to_submit_logs">Odesílání logů selhalo</string>
    <string name="SubmitDebugLogActivity_success">Úspěšně dokončeno!</string>
    <string name="SubmitDebugLogActivity_copy_this_url_and_add_it_to_your_issue">Zkopírujte tento URL a přidejte jej do chybového hlášení nebo e-mailu podpoře:\n\n<b>%1$s</b></string>
    <string name="SubmitDebugLogActivity_share">Sdílet</string>
    <string name="SubmitDebugLogActivity_this_log_will_be_posted_publicly_online_for_contributors">Tento protokol bude zveřejněn online, aby si jej mohli prohlédnout přispěvatelé. Před odesláním si jej můžete prohlédnout.</string>

    <!-- SupportEmailUtil -->
    <string name="SupportEmailUtil_support_email" translatable="false">support@molly.im</string>
    <string name="SupportEmailUtil_filter">Filtr:</string>
    <string name="SupportEmailUtil_device_info">Informace o zařízení:</string>
    <string name="SupportEmailUtil_android_version">Verze Androidu:</string>
    <string name="SupportEmailUtil_signal_version">Verze Molly:</string>
    <string name="SupportEmailUtil_signal_package">Molly balíček:</string>
    <string name="SupportEmailUtil_registration_lock">Zámek registrace:</string>
    <string name="SupportEmailUtil_locale">Jazyk:</string>

    <!-- ThreadRecord -->
    <string name="ThreadRecord_group_updated">Skupina upravena</string>
    <string name="ThreadRecord_left_the_group">Opustil skupinu.</string>
    <string name="ThreadRecord_secure_session_reset">Reset zabezpečené konverzace.</string>
    <string name="ThreadRecord_draft">Koncept:</string>
    <string name="ThreadRecord_called">Vy jste volal(a)</string>
    <string name="ThreadRecord_called_you">Volal(a) vás</string>
    <string name="ThreadRecord_missed_audio_call">Zmeškaný hovor</string>
    <string name="ThreadRecord_missed_video_call">Zmeškaný video hovor</string>
    <string name="ThreadRecord_media_message">Multimediální zpráva</string>
    <string name="ThreadRecord_sticker">Nálepka</string>
    <string name="ThreadRecord_view_once_photo">Fotografie pro jednorázové zobrazení</string>
    <string name="ThreadRecord_view_once_video">Video pro jednorázové zobrazení</string>
    <string name="ThreadRecord_view_once_media">Média pro jednorázové zobrazení</string>
    <string name="ThreadRecord_this_message_was_deleted">Tato zpráva byla smazána.</string>
    <string name="ThreadRecord_you_deleted_this_message">Smazali jste tuto zprávu.</string>
    <!-- Displayed in the notification when the user sends a request to activate payments -->
    <string name="ThreadRecord_you_sent_request">You sent a request to activate Payments</string>
    <!-- Displayed in the notification when the recipient wants to activate payments -->
    <string name="ThreadRecord_wants_you_to_activate_payments">%1$s wants you to activate Payments</string>
    <!-- Displayed in the notification when the user activates payments -->
    <string name="ThreadRecord_you_activated_payments">You activated Payments</string>
    <!-- Displayed in the notification when the recipient can accept payments -->
    <string name="ThreadRecord_can_accept_payments">%1$s can now accept Payments</string>
    <string name="ThreadRecord_s_is_on_signal">%1$s má Signal!</string>
    <string name="ThreadRecord_disappearing_messages_disabled">Mizející zprávy jsou zakázané</string>
    <string name="ThreadRecord_disappearing_message_time_updated_to_s">Čas zmizení zprávy nastaven na %1$s</string>
    <string name="ThreadRecord_safety_number_changed">Bezpečnostní číslo se změnilo</string>
    <string name="ThreadRecord_your_safety_number_with_s_has_changed">Vaše bezpečnostní číslo s %1$s se změnilo.</string>
    <string name="ThreadRecord_you_marked_verified">Označen jako ověřený</string>
    <string name="ThreadRecord_you_marked_unverified">Označen jako neověřený</string>
    <string name="ThreadRecord_message_could_not_be_processed">Zprávu nelze zpracovat</string>
    <string name="ThreadRecord_delivery_issue">Potíže s doručením</string>
    <string name="ThreadRecord_message_request">Požadavek na zprávu</string>
    <string name="ThreadRecord_photo">Fotografie</string>
    <string name="ThreadRecord_gif">GIF</string>
    <string name="ThreadRecord_voice_message">Hlasová zpráva</string>
    <string name="ThreadRecord_file">Soubor</string>
    <string name="ThreadRecord_video">Video</string>
    <string name="ThreadRecord_chat_session_refreshed">Sezení konverzace aktualizováno</string>
    <!-- Displayed in the notification when the user is sent a gift -->
    <string name="ThreadRecord__you_received_a_gift">Obdrželi jste dárek</string>
    <!-- Displayed in the notification when the user sends a gift -->
    <string name="ThreadRecord__you_sent_a_gift">Odeslali jste dárek</string>
    <!-- Displayed in the notification when the user has opened a received gift -->
    <string name="ThreadRecord__you_redeemed_a_gift_badge">Uplatnili jste dárkový odznak</string>
    <!-- Displayed in the conversation list when someone reacted to your story -->
    <string name="ThreadRecord__reacted_s_to_your_story">Na váš příběh reagovali %1$s</string>
    <!-- Displayed in the conversation list when you reacted to someone\'s story -->
    <string name="ThreadRecord__reacted_s_to_their_story">Na jeho/její příběh reagovali %1$s</string>

    <!-- UpdateApkReadyListener -->
    <string name="UpdateApkReadyListener_Signal_update">Aktualizace Molly</string>
    <string name="UpdateApkReadyListener_a_new_version_of_signal_is_available_tap_to_update">Je k dispozici nová verze Molly, klikněte pro aktualizaci</string>

    <!-- UntrustedSendDialog -->
    <string name="UntrustedSendDialog_send_message">Odeslat zprávu?</string>
    <string name="UntrustedSendDialog_send">Odeslat</string>

    <!-- UnverifiedSendDialog -->
    <string name="UnverifiedSendDialog_send_message">Odeslat zprávu?</string>
    <string name="UnverifiedSendDialog_send">Odeslat</string>

    <!-- UsernameEditFragment -->
    <!-- Toolbar title when entering from registration -->
    <string name="UsernameEditFragment__add_a_username">Přidat uživatelské jméno</string>
    <!-- Instructional text at the top of the username edit screen -->
    <string name="UsernameEditFragment__choose_your_username">Vyberte si své uživatelské jméno</string>
    <string name="UsernameEditFragment_username">Uživatelské jméno</string>
    <string name="UsernameEditFragment_delete">Smazat</string>
    <string name="UsernameEditFragment_successfully_set_username">Uživatelské jméno úspěšně nastaveno.</string>
    <string name="UsernameEditFragment_successfully_removed_username">Uživatelské jméno úspěšně odstraněno.</string>
    <string name="UsernameEditFragment_encountered_a_network_error">Došlo k chybě v síti.</string>
    <string name="UsernameEditFragment_this_username_is_taken">Toto uživatelské jméno je obsazené.</string>
    <string name="UsernameEditFragment_this_username_is_available">Toto uživatelské jméno je dostupné.</string>
    <string name="UsernameEditFragment_usernames_can_only_include">Uživatelská jména mohou obsahovat pouze a–Z, 0–9 a podtržítka.</string>
    <string name="UsernameEditFragment_usernames_cannot_begin_with_a_number">Uživatelská jména nesmí začínat číslicí.</string>
    <string name="UsernameEditFragment_username_is_invalid">Uživatelské jméno je neplatné.</string>
    <string name="UsernameEditFragment_usernames_must_be_between_a_and_b_characters">Uživatelská jména musí mít %1$d až %2$d znaků.</string>
    <!-- Explanation about what usernames provide -->
    <string name="UsernameEditFragment__usernames_let_others_message">Uživatelská jména umožňují ostatním posílat vám zprávy, aniž by k tomu potřebovali vaše telefonní číslo. Jsou spárována se sadou číslic, které pomáhají udržet vaši adresu v soukromí.</string>
    <!-- Dialog title for explanation about numbers at the end of the username -->
    <string name="UsernameEditFragment__what_is_this_number">O jakou sadu číslic se jedná?</string>
    <string name="UsernameEditFragment__these_digits_help_keep">Tyto číslice pomáhají udržet vaše uživatelské jméno v soukromí, abyste se vyhnuli nechtěným zprávám. Uživatelské jméno sdílejte pouze s lidmi a skupinami, se kterými chcete konverzovat. Pokud uživatelské jméno změníte, dostanete novou sadu číslic.</string>
    <!-- Button to allow user to skip -->
    <string name="UsernameEditFragment__skip">Přeskočit</string>
    <!-- Content description for done button -->
    <string name="UsernameEditFragment__done">Hotovo</string>

    <plurals name="UserNotificationMigrationJob_d_contacts_are_on_signal">
        <item quantity="one">%1$d kontakt má Signal!</item>
        <item quantity="few">%1$d kontakty mají Signal!</item>
        <item quantity="many">%1$d kontaktů má Signal!</item>
        <item quantity="other">%1$d kontaktů má Signal!</item>
    </plurals>

    <!-- UsernameShareBottomSheet -->
    <!-- Explanation of what the sheet enables the user to do -->
    <string name="UsernameShareBottomSheet__copy_or_share_a_username_link">Kopírovat nebo sdílet odkaz na uživatelské jméno</string>

    <!-- VerifyIdentityActivity -->
    <string name="VerifyIdentityActivity_your_contact_is_running_an_old_version_of_signal">Váš kontakt používá starou verzi aplikace Signal. Před kontrolou bezpečnostního čísla jej prosím požádejte, aby si aplikaci aktualizoval.</string>
    <string name="VerifyIdentityActivity_your_contact_is_running_a_newer_version_of_Signal">Váš kontakt používá novější verzi aplikace Signal s nekompatibilním formátem QR kódu. Prosím aktualizujte svou verzi, abyste mohli QR kódy porovnat.</string>
    <string name="VerifyIdentityActivity_the_scanned_qr_code_is_not_a_correctly_formatted_safety_number">Naskenovaný QR kód nemá správný formát bezpečnostního kódu. Prosím naskenujte QR kód znovu.</string>
    <string name="VerifyIdentityActivity_share_safety_number_via">Sdílet bezpečnostní číslo prostřednictvím …</string>
    <string name="VerifyIdentityActivity_our_signal_safety_number">Naše bezpečnostní číslo Signal:</string>
    <string name="VerifyIdentityActivity_no_app_to_share_to">Zdá se, že nemáte žádnou aplikaci pro sdílení.</string>
    <string name="VerifyIdentityActivity_no_safety_number_to_compare_was_found_in_the_clipboard">Ve schránce nebyl nalezeno žádný bezpečnostní číslo pro porovnání.</string>
    <string name="VerifyIdentityActivity_signal_needs_the_camera_permission_in_order_to_scan_a_qr_code_but_it_has_been_permanently_denied">Signál potřebuje oprávnění pro přístup k fotoaparátu, aby mohl naskenovat QR kód, ale toto oprávnění je nyní zakázáno. Prosím pokračujte do menu nastavení aplikací, vyberte \"Oprávnění\" a povolte \"Fotoaparát\".</string>
    <string name="VerifyIdentityActivity_unable_to_scan_qr_code_without_camera_permission">Nelze naskenovat QR kód bez přístupu k fotoaparátu.</string>
    <string name="VerifyIdentityActivity_you_must_first_exchange_messages_in_order_to_view">Musíte si nejprve vyměnit zprávy, abyste viděli bezpečnostní číslo pro %1$s.</string>

    <!-- ViewOnceMessageActivity -->
    <string name="ViewOnceMessageActivity_video_duration" translatable="false">%1$02d:%2$02d</string>

    <!-- AudioView -->
    <string name="AudioView_duration" translatable="false">%1$d:%2$02d</string>

    <!-- MessageDisplayHelper -->
    <string name="MessageDisplayHelper_message_encrypted_for_non_existing_session">Zpráva zašifrována pro neexistující sezení</string>

    <!-- MmsMessageRecord -->
    <string name="MmsMessageRecord_bad_encrypted_mms_message">Chybně zašifrovaná MMS zpráva</string>
    <string name="MmsMessageRecord_mms_message_encrypted_for_non_existing_session">MMS zpráva byla zašifrována pro neexistující sezení</string>

    <!-- MuteDialog -->
    <string name="MuteDialog_mute_notifications">Ztišit upozornění</string>

    <!-- ApplicationMigrationService -->
    <string name="ApplicationMigrationService_import_in_progress">Probíhá import</string>
    <string name="ApplicationMigrationService_importing_text_messages">Importuji textové zprávy</string>
    <string name="ApplicationMigrationService_import_complete">Import dokončen</string>
    <string name="ApplicationMigrationService_system_database_import_is_complete">Import systémové databáze je kompletní.</string>

    <!-- KeyCachingService -->
    <string name="KeyCachingService_signal_passphrase_cached">Dotykem otevřete.</string>
    <string name="KeyCachingService_passphrase_cached">Molly je odemčen</string>
    <string name="KeyCachingService_lock">Zamknout Molly</string>

    <!-- MediaPreviewActivity -->
    <string name="MediaPreviewActivity_you">Vy</string>
    <string name="MediaPreviewActivity_unssuported_media_type">Nepodporovaný typ dat</string>
    <string name="MediaPreviewActivity_draft">Koncept</string>
    <string name="MediaPreviewActivity_signal_needs_the_storage_permission_in_order_to_write_to_external_storage_but_it_has_been_permanently_denied">Molly potřebuje oprávnění pro přístup k úložišti, aby mohl zapisovat do externího úložiště, ale toto oprávnění je nyní zakázáno. Prosím pokračujte do menu nastavení aplikací, vyberte \"Oprávnění\" a povolte \"Úložiště\".</string>
    <string name="MediaPreviewActivity_unable_to_write_to_external_storage_without_permission">Nelze ukládat do externího úložiště bez oprávnění.</string>
    <string name="MediaPreviewActivity_media_delete_confirmation_title">Smazat zprávu?</string>
    <string name="MediaPreviewActivity_media_delete_confirmation_message">Tímto trvale smažete tuto zprávu.</string>
    <string name="MediaPreviewActivity_s_to_s">%1$s pro %2$s</string>
    <!-- All media preview title when viewing media send by you to another recipient (allows changing of \'You\' based on context) -->
    <string name="MediaPreviewActivity_you_to_s">Odesláno uživateli %1$s</string>
    <!-- All media preview title when viewing media sent by another recipient to you (allows changing of \'You\' based on context) -->
    <string name="MediaPreviewActivity_s_to_you">%1$s pro vás</string>
    <string name="MediaPreviewActivity_media_no_longer_available">Média již nejsou k dispozici.</string>
    <string name="MediaPreviewActivity_cant_find_an_app_able_to_share_this_media">Nebyla nalezena žádná aplikace pro sdílení tohoto média.</string>
    <string name="MediaPreviewActivity_dismiss_due_to_error">Zavřít</string>
    <string name="MediaPreviewFragment_edit_media_error">Chyba médií</string>

    <!-- MessageNotifier -->
    <string name="MessageNotifier_d_new_messages_in_d_conversations">%1$d nových zpráv v %2$d konverzacích</string>
    <string name="MessageNotifier_most_recent_from_s">Poslední od: %1$s</string>
    <string name="MessageNotifier_locked_message">Zamčená zpráva</string>
    <string name="MessageNotifier_message_delivery_failed">Selhalo doručení zprávy.</string>
    <string name="MessageNotifier_failed_to_deliver_message">Nepodařilo se zprávu doručit.</string>
    <string name="MessageNotifier_error_delivering_message">Chyba při doručení zprávy.</string>
    <string name="MessageNotifier_message_delivery_paused">Doručení zprávy pozastaveno.</string>
    <string name="MessageNotifier_verify_to_continue_messaging_on_signal">Ověřte pro pokračování konverzace na Mollyu.</string>
    <string name="MessageNotifier_mark_all_as_read">Označit vše jako přečtené</string>
    <string name="MessageNotifier_mark_read">Označit jako přečtené</string>
    <string name="MessageNotifier_turn_off_these_notifications">Vypnout tato upozornění</string>
    <string name="MessageNotifier_view_once_photo">Fotografie pro jednorázové zobrazení</string>
    <string name="MessageNotifier_view_once_video">Video pro jednorázové zobrazení</string>
    <string name="MessageNotifier_reply">Odpověď</string>
    <string name="MessageNotifier_signal_message">Zpráva Signal</string>
    <string name="MessageNotifier_unsecured_sms">Nezabezpečená SMS</string>
    <string name="MessageNotifier_you_may_have_new_messages">Možná máte nové zprávy</string>
    <string name="MessageNotifier_open_signal_to_check_for_recent_notifications">Otevřít Molly pro kontrolu nedávných upozornění.</string>
    <string name="MessageNotifier_contact_message">%1$s %2$s</string>
    <string name="MessageNotifier_unknown_contact_message">Kontakt</string>
    <string name="MessageNotifier_reacted_s_to_s">Reagoval(a) %1$s na: \"%2$s\".</string>
    <string name="MessageNotifier_reacted_s_to_your_video">Reagoval(a) %1$s na vaše video.</string>
    <string name="MessageNotifier_reacted_s_to_your_image">Reagoval(a) %1$s na váš obrázek.</string>
    <string name="MessageNotifier_reacted_s_to_your_gif">Reagoval(a) %1$s na váš GIF.</string>
    <string name="MessageNotifier_reacted_s_to_your_file">Reagoval(a) %1$s na váš soubor.</string>
    <string name="MessageNotifier_reacted_s_to_your_audio">Reagoval(a) %1$s na vaše audio.</string>
    <string name="MessageNotifier_reacted_s_to_your_view_once_media">Reagoval(a) %1$s na vaše média pro jednorázové zobrazení.</string>
    <string name="MessageNotifier_reacted_s_to_your_sticker">Reagoval(a) %1$s na vaši nálepku.</string>
    <string name="MessageNotifier_this_message_was_deleted">Tato zpráva byla smazána.</string>

    <string name="TurnOffContactJoinedNotificationsActivity__turn_off_contact_joined_signal">Vypnout upozornění, že se kontakt připojil k Signal? Můžete je znovu zapnout v Signal &gt; Nastavení &gt; Upozornění.</string>

    <!-- Notification Channels -->
    <string name="NotificationChannel_channel_messages">Zprávy</string>
    <string name="NotificationChannel_calls">Volání</string>
    <string name="NotificationChannel_failures">Chyby</string>
    <string name="NotificationChannel_backups">Zálohy</string>
    <string name="NotificationChannel_locked_status">Stav zámku</string>
    <string name="NotificationChannel_app_updates">Aktualizace aplikace</string>
    <string name="NotificationChannel_other">Ostatní</string>
    <string name="NotificationChannel_group_chats">Konverzace</string>
    <string name="NotificationChannel_missing_display_name">Neznámý</string>
    <string name="NotificationChannel_voice_notes">Hlasové poznámky</string>
    <string name="NotificationChannel_contact_joined_signal">Kontakt se připojil k Signal</string>
    <string name="NotificationChannels__no_activity_available_to_open_notification_channel_settings">K otevření nastavení kanálu oznámení není k dispozici žádná aktivita.</string>
    <!-- Notification channel name for showing persistent background connection on devices without push notifications -->
    <string name="NotificationChannel_background_connection">Spojení na pozadí</string>
    <!-- Notification channel name for showing call status information (like connection, ongoing, etc.) Not ringing. -->
    <string name="NotificationChannel_call_status">Stav hovoru</string>
    <!-- Notification channel name for occasional alerts to the user. Will appear in the system notification settings as the title of this notification channel. -->
    <string name="NotificationChannel_critical_app_alerts">Upozornění na kritické aplikace</string>

    <!-- ProfileEditNameFragment -->

    <!-- QuickResponseService -->
    <string name="QuickResponseService_quick_response_unavailable_when_Signal_is_locked">Rychlá odpověď není dostupná, pokud je Molly uzamčen!</string>
    <string name="QuickResponseService_problem_sending_message">Problém při odesílání zprávy!</string>

    <!-- SaveAttachmentTask -->
    <string name="SaveAttachmentTask_saved_to">Uloženo do %1$s</string>
    <string name="SaveAttachmentTask_saved">Uloženo</string>

    <!-- SearchToolbar -->
    <string name="SearchToolbar_search">Hledat</string>
    <string name="SearchToolbar_search_for_conversations_contacts_and_messages">Hledání konverzací, kontaktů a zpráv</string>

    <!-- Material3 Search Toolbar -->
    <string name="Material3SearchToolbar__close">Zavřít</string>
    <string name="Material3SearchToolbar__clear">Vymazat</string>

    <!-- ShortcutLauncherActivity -->
    <string name="ShortcutLauncherActivity_invalid_shortcut">Chybná klávesová zkratka</string>

    <!-- SingleRecipientNotificationBuilder -->
    <string name="SingleRecipientNotificationBuilder_signal">Molly</string>
    <string name="SingleRecipientNotificationBuilder_new_message">Nová zpráva</string>
    <string name="SingleRecipientNotificationBuilder_message_request">Žádost o zprávu</string>
    <string name="SingleRecipientNotificationBuilder_you">Vy</string>
    <!-- Notification subtext for group stories -->
    <string name="SingleRecipientNotificationBuilder__s_dot_story">%1$s • Příběh</string>

    <!-- ThumbnailView -->
    <string name="ThumbnailView_Play_video_description">Přehrát video</string>
    <string name="ThumbnailView_Has_a_caption_description">Má popisek</string>

    <!-- TransferControlView -->
    <plurals name="TransferControlView_n_items">
        <item quantity="one">%1$d Položka</item>
        <item quantity="few">%1$d Položek</item>
        <item quantity="many">%1$d Položek</item>
        <item quantity="other">%1$d položek</item>
    </plurals>

    <!-- UnauthorizedReminder -->
    <string name="UnauthorizedReminder_device_no_longer_registered">Zařízení už není registrováno</string>
    <string name="UnauthorizedReminder_this_is_likely_because_you_registered_your_phone_number_with_Signal_on_a_different_device">To je proto, že jste registrovali vaše telefonní číslo u Signal z jiného zařízení. Klepněte pro přeregistraci.</string>

    <!-- EnclaveFailureReminder -->
    <!-- Banner message to update app to use payments -->
    <string name="EnclaveFailureReminder_update_signal">Aktualizací aplikace Signal můžete pokračovat v používání plateb. Váš zůstatek nemusí být aktuální.</string>
    <!-- Banner button to update now -->
    <string name="EnclaveFailureReminder_update_now">Aktualizovat nyní</string>

    <!-- WebRtcCallActivity -->
    <string name="WebRtcCallActivity_to_answer_the_call_give_signal_access_to_your_microphone">Chcete-li přijmout hovor, umožněte aplikaci Molly přístup k mikrofonu.</string>
    <string name="WebRtcCallActivity_to_answer_the_call_from_s_give_signal_access_to_your_microphone">Chcete-li přijmout hovor od %1$s, povolte aplikaci Molly přístup k mikrofonu.</string>
    <string name="WebRtcCallActivity_signal_requires_microphone_and_camera_permissions_in_order_to_make_or_receive_calls">Molly potřebuje oprávnění pro přístup k mikrofonu a fotoaparátu, abyste mohli volat nebo přijímat hovory, ale tato oprávnění jsou nyní zakázána. Prosím pokračujte do menu nastavení aplikací, vyberte \"Oprávnění\" a povolte \"Mikrofon\" a \"Fotoaparát\".</string>
    <string name="WebRtcCallActivity__answered_on_a_linked_device">Odpovězeno na propojeném zařízení.</string>
    <string name="WebRtcCallActivity__declined_on_a_linked_device">Odmítnuto na propojeném zařízení.</string>
    <string name="WebRtcCallActivity__busy_on_a_linked_device">Obsazeno na propojeném zařízení.</string>

    <string name="GroupCallSafetyNumberChangeNotification__someone_has_joined_this_call_with_a_safety_number_that_has_changed">Někdo se přidal k tomuto hovoru s bezpečnostním číslem, které se změnilo.</string>

    <!-- WebRtcCallScreen -->
    <string name="WebRtcCallScreen_swipe_up_to_change_views">Potáhněte nahoru pro změnu pohledu.</string>

    <!-- WebRtcCallScreen V2 -->
    <string name="WebRtcCallScreen__decline">Odmítnout</string>
    <string name="WebRtcCallScreen__answer">Odpovědět</string>
    <string name="WebRtcCallScreen__answer_without_video">Přijmout bez videa</string>

    <!-- WebRtcAudioOutputToggle -->
    <string name="WebRtcAudioOutputToggle__audio_output">Audio výstup</string>
    <string name="WebRtcAudioOutputToggle__phone_earpiece">Sluchátko</string>
    <string name="WebRtcAudioOutputToggle__speaker">Hlasitě</string>
    <string name="WebRtcAudioOutputToggle__bluetooth">Bluetooth</string>

    <string name="WebRtcCallControls_answer_call_description">Přijmout hovor</string>
    <string name="WebRtcCallControls_reject_call_description">Odmítnout hovor</string>

    <!-- change_passphrase_activity -->
    <string name="change_passphrase_activity__old_passphrase">Původní heslo</string>
    <string name="change_passphrase_activity__new_passphrase">Nové heslo</string>
    <string name="change_passphrase_activity__repeat_new_passphrase">Zopakujte nové heslo</string>

    <!-- contact_selection_activity -->
    <string name="contact_selection_activity__enter_name_or_number">Zadejte jméno nebo číslo</string>
    <string name="contact_selection_activity__invite_to_signal">Pozvat do Molly</string>
    <string name="contact_selection_activity__new_group">Nová skupina</string>

    <!-- contact_filter_toolbar -->
    <string name="contact_filter_toolbar__clear_entered_text_description">Vymazat zadaný text</string>
    <string name="contact_filter_toolbar__show_keyboard_description">Zobrazit klávesnici</string>
    <string name="contact_filter_toolbar__show_dial_pad_description">Zobrazit číselník</string>

    <!-- contact_selection_group_activity -->
    <string name="contact_selection_group_activity__no_contacts">Žádné kontakty.</string>
    <string name="contact_selection_group_activity__finding_contacts">Načítám kontakty…</string>

    <!-- single_contact_selection_activity -->
    <string name="SingleContactSelectionActivity_contact_photo">Fotografie kontaktu</string>

    <!-- ContactSelectionListFragment-->
    <string name="ContactSelectionListFragment_signal_requires_the_contacts_permission_in_order_to_display_your_contacts">Molly potřebuje oprávnění pro přístup ke kontaktům, aby vám je mohl zobrazit, ale toto oprávnění je nyní zakázáno. Prosím pokračujte do menu nastavení aplikací, vyberte \"Oprávnění\" a povolte \"Kontakty\".</string>
    <string name="ContactSelectionListFragment_error_retrieving_contacts_check_your_network_connection">Nepodařilo se načíst kontakty, zkontrolujte připojení k síti.</string>
    <string name="ContactSelectionListFragment_username_not_found">Uživatelské jméno nebylo nalezeno</string>
    <string name="ContactSelectionListFragment_s_is_not_a_signal_user">"\"%1$s\" není uživatel Signal. Prosím zkontrolujte uživatelské jméno a zkuste to znovu."</string>
    <string name="ContactSelectionListFragment_you_do_not_need_to_add_yourself_to_the_group">Nemusíte se přidávat do skupiny</string>
    <string name="ContactSelectionListFragment_maximum_group_size_reached">Dosažena maximální velikost skupiny</string>
    <string name="ContactSelectionListFragment_signal_groups_can_have_a_maximum_of_d_members">Skupiny Signal mohou mít maximálně %1$d členů.</string>
    <string name="ContactSelectionListFragment_recommended_member_limit_reached">Dosažen doporučený limit členů</string>
    <string name="ContactSelectionListFragment_signal_groups_perform_best_with_d_members_or_fewer">Skupiny Signal fungují nejlépe pro %1$d nebo méně členů. Přidání více členů povede k prodlevám při odesílání a přijímání zpráv.</string>
    <plurals name="ContactSelectionListFragment_d_members">
        <item quantity="one">%1$d člen</item>
        <item quantity="few">%1$d členové</item>
        <item quantity="many">%1$d členů</item>
        <item quantity="other">%1$d členů</item>
    </plurals>

    <!-- contact_selection_list_fragment -->
    <string name="contact_selection_list_fragment__signal_needs_access_to_your_contacts_in_order_to_display_them">Molly potřebuje přístup k vašim kontaktům, aby je mohl zobrazit.</string>
    <string name="contact_selection_list_fragment__show_contacts">Zobrazit kontakty</string>

    <!-- contact_selection_list_item -->
    <plurals name="contact_selection_list_item__number_of_members">
        <item quantity="one">%1$d člen</item>
        <item quantity="few">%1$d členové</item>
        <item quantity="many">%1$d členů</item>
        <item quantity="other">%1$d členů</item>
    </plurals>
    <!-- Displays number of viewers for a story -->
    <plurals name="contact_selection_list_item__number_of_viewers">
        <item quantity="one">%1$d zobrazení</item>
        <item quantity="few">%1$d zobrazení</item>
        <item quantity="many">%1$d zobrazení</item>
        <item quantity="other">%1$d zobrazení</item>
    </plurals>

    <!-- conversation_activity -->
    <string name="conversation_activity__type_message_push">Zpráva Signal</string>
    <string name="conversation_activity__type_message_sms_insecure">Nezabezpečená SMS</string>
    <string name="conversation_activity__type_message_mms_insecure">Nezabezpečená MMS</string>
    <string name="conversation_activity__from_sim_name">Od %1$s</string>
    <string name="conversation_activity__sim_n">SIM %1$d</string>
    <string name="conversation_activity__send">Odeslat</string>
    <string name="conversation_activity__compose_description">Sestavení zprávy</string>
    <string name="conversation_activity__emoji_toggle_description">Zapnout klávesnici se smajlíky</string>
    <string name="conversation_activity__attachment_thumbnail">Připojený náhled</string>
    <string name="conversation_activity__quick_attachment_drawer_toggle_camera_description">Vytvořit rychlou přílohu fotoaparátem</string>
    <string name="conversation_activity__quick_attachment_drawer_record_and_send_audio_description">Nahrát a poslat zvukovou přílohu</string>
    <string name="conversation_activity__quick_attachment_drawer_lock_record_description">Zamknout nahrávání zvukové přílohy</string>
    <string name="conversation_activity__enable_signal_for_sms">Povolit aplikaci Signal pro SMS</string>
    <string name="conversation_activity__message_could_not_be_sent">Zprávu nebylo možné odeslat. Zkontrolujte své připojení a zkuste to znovu.</string>

    <!-- conversation_input_panel -->
    <string name="conversation_input_panel__slide_to_cancel">Pro zrušení přejeďte</string>
    <string name="conversation_input_panel__cancel">Storno</string>

    <!-- conversation_item -->
    <string name="conversation_item__mms_image_description">Multimediální zpráva</string>
    <string name="conversation_item__secure_message_description">Zabezpečená zpráva</string>

    <!-- conversation_item_sent -->
    <string name="conversation_item_sent__send_failed_indicator_description">Odeslání selhalo</string>
    <string name="conversation_item_sent__pending_approval_description">Čeká na schválení</string>
    <string name="conversation_item_sent__delivered_description">Doručeno</string>
    <string name="conversation_item_sent__message_read">Zpráva přečtena</string>

    <!-- conversation_item_received -->
    <string name="conversation_item_received__contact_photo_description">Fotografie kontaktu</string>

    <!-- ConversationUpdateItem -->
    <string name="ConversationUpdateItem_loading">Načítám</string>
    <string name="ConversationUpdateItem_learn_more">Zjistit více</string>
    <string name="ConversationUpdateItem_join_call">Připojit se k hovoru</string>
    <string name="ConversationUpdateItem_return_to_call">Vrátit se k hovoru</string>
    <string name="ConversationUpdateItem_call_is_full">Hovor je plný</string>
    <string name="ConversationUpdateItem_invite_friends">Pozvat přátele</string>
    <string name="ConversationUpdateItem_enable_call_notifications">Povolit oznámení hovorů</string>
    <string name="ConversationUpdateItem_update_contact">Aktualizovat kontakt</string>
    <!-- Update item button text to show to block a recipient from requesting to join via group link -->
    <string name="ConversationUpdateItem_block_request">Zablokovat žádost</string>
    <string name="ConversationUpdateItem_no_groups_in_common_review_requests_carefully">Žádné společné skupiny. Požadavky pečlivě prověřte.</string>
    <string name="ConversationUpdateItem_no_contacts_in_this_group_review_requests_carefully">Žádné kontakty v této skupině. Požadavky pečlivě prověřte.</string>
    <string name="ConversationUpdateItem_view">Zobrazit</string>
    <string name="ConversationUpdateItem_the_disappearing_message_time_will_be_set_to_s_when_you_message_them">Čas zmizení zprávy bude nastaven na %1$s, když jim pošlete zprávu.</string>
    <!-- Update item button text to show to boost a feature -->
    <string name="ConversationUpdateItem_donate">Sponzorujte</string>
    <!-- Update item button text to send payment -->
    <string name="ConversationUpdateItem_send_payment">Odeslat platbu</string>
    <!-- Update item button text to activate payments -->
    <string name="ConversationUpdateItem_activate_payments">Aktivovat platby</string>


    <!-- audio_view -->
    <string name="audio_view__play_pause_accessibility_description">Spustit … Pozastavit</string>
    <string name="audio_view__download_accessibility_description">Stáhnout</string>

    <!-- QuoteView -->
    <string name="QuoteView_audio">Audio</string>
    <string name="QuoteView_video">Video</string>
    <string name="QuoteView_photo">Fotografie</string>
    <string name="QuoteView_gif">GIF</string>
    <string name="QuoteView_view_once_media">Média pro jednorázové zobrazení</string>
    <string name="QuoteView_sticker">Nálepka</string>
    <string name="QuoteView_you">Vy</string>
    <string name="QuoteView_original_missing">Původní zpráva nebyla nalezena</string>
    <!-- Author formatting for group stories -->
    <string name="QuoteView_s_story">%1$s · Příběh</string>
    <!-- Label indicating that a quote is for a reply to a story you created -->
    <string name="QuoteView_your_story">Vy · Příběh</string>
    <!-- Label indicating that the story being replied to no longer exists -->
    <string name="QuoteView_no_longer_available">Není již dostupný</string>
    <!-- Label for quoted gift -->
    <string name="QuoteView__gift">Dárek</string>

    <!-- conversation_fragment -->
    <string name="conversation_fragment__scroll_to_the_bottom_content_description">Posun na konec</string>

    <!-- BubbleOptOutTooltip -->
    <!-- Message to inform the user of what Android chat bubbles are -->
    <string name="BubbleOptOutTooltip__description">Bubliny jsou funkcí systému Android, kterou můžete u Molly chatů vypnout.</string>
    <!-- Button to dismiss the tooltip for opting out of using Android bubbles -->
    <string name="BubbleOptOutTooltip__not_now">Teď ne</string>
    <!-- Button to move to the system settings to control the use of Android bubbles -->
    <string name="BubbleOptOutTooltip__turn_off">Vypnout</string>

    <!-- safety_number_change_dialog -->
    <string name="safety_number_change_dialog__safety_number_changes">Změny bezpečnostního čísla</string>
    <string name="safety_number_change_dialog__accept">Přijmout</string>
    <string name="safety_number_change_dialog__send_anyway">Přesto poslat</string>
    <string name="safety_number_change_dialog__call_anyway">Přesto zavolat</string>
    <string name="safety_number_change_dialog__join_call">Připojit se k hovoru</string>
    <string name="safety_number_change_dialog__continue_call">Pokračovat v hovoru</string>
    <string name="safety_number_change_dialog__leave_call">Opustit hovor</string>
    <string name="safety_number_change_dialog__the_following_people_may_have_reinstalled_or_changed_devices">Následující lidé možná přeinstalovali nebo změnili zařízení. Ověřte s nimi svoje bezpečnostní číslo pro zajištění soukromí.</string>
    <string name="safety_number_change_dialog__view">Zobrazit</string>
    <string name="safety_number_change_dialog__previous_verified">Předchozí ověřeno</string>

    <!-- EnableCallNotificationSettingsDialog__call_notifications_checklist -->
    <string name="EnableCallNotificationSettingsDialog__call_notifications_enabled">Oznámení hovorů jsou povolena</string>
    <string name="EnableCallNotificationSettingsDialog__enable_call_notifications">Povolit oznámení hovorů</string>
    <string name="EnableCallNotificationSettingsDialog__enable_background_activity">Povolit aktivitu na pozadí</string>
    <string name="EnableCallNotificationSettingsDialog__everything_looks_good_now">Teď všechno vypadá v pořádku!</string>
    <string name="EnableCallNotificationSettingsDialog__to_receive_call_notifications_tap_here_and_turn_on_show_notifications">K obdržení oznámení o hovorech klepněte sem a zapněte \"Zobrazovat notifikace.\"</string>
    <string name="EnableCallNotificationSettingsDialog__to_receive_call_notifications_tap_here_and_turn_on_notifications">K obdržení oznámení o hovorech klepněte sem a zapněte notifikace a ujistěte se, že jsou povoleny zvuky a vyskakovací okna.</string>
    <string name="EnableCallNotificationSettingsDialog__to_receive_call_notifications_tap_here_and_enable_background_activity_in_battery_settings">K obdržení oznámení o hovorech klepněte sem a povolte aktivitu na pozadí v nastaveních baterie. </string>
    <string name="EnableCallNotificationSettingsDialog__settings">Nastavení</string>
    <string name="EnableCallNotificationSettingsDialog__to_receive_call_notifications_tap_settings_and_turn_on_show_notifications">K obdržení oznámení o hovorech klepněte na Nastavení a zapněte \"Zobrazit notifikace.\"</string>
    <string name="EnableCallNotificationSettingsDialog__to_receive_call_notifications_tap_settings_and_turn_on_notifications">Pro zobrazování upozornění na hovory otevřete nastavení a zapněte upozornění a ujistěte se, že Zvuk a Vyskakovací okna jsou povolena.</string>
    <string name="EnableCallNotificationSettingsDialog__to_receive_call_notifications_tap_settings_and_enable_background_activity_in_battery_settings">Pro zobrazování upozornění na hovory otevřete nastavení a povolte aktivitu na pozadí v nastavení Baterie.</string>

    <!-- country_selection_fragment -->
    <string name="country_selection_fragment__loading_countries">Načítám země…</string>
    <string name="country_selection_fragment__search">Hledat</string>
    <string name="country_selection_fragment__no_matching_countries">Žádné odpovídající země</string>

    <!-- device_add_fragment -->
    <string name="device_add_fragment__scan_the_qr_code_displayed_on_the_device_to_link">Scanovat QR kód zobrazený na zařízení pro propojení</string>

    <!-- device_link_fragment -->
    <string name="device_link_fragment__link_device">Propojit zařízení</string>

    <!-- device_list_fragment -->
    <string name="device_list_fragment__no_devices_linked">Žádná zařízení nejsou propojena</string>
    <string name="device_list_fragment__link_new_device">Propojit nové zařízení</string>

    <!-- expiration -->
    <string name="expiration_off">Vyp.</string>

    <plurals name="expiration_seconds">
        <item quantity="one">%1$d vteřina</item>
        <item quantity="few">%1$d vteřiny</item>
        <item quantity="many">%1$d vteřin</item>
        <item quantity="other">%1$d vteřin</item>
    </plurals>

    <string name="expiration_seconds_abbreviated">%1$ds</string>

    <plurals name="expiration_minutes">
        <item quantity="one">%1$d minuta</item>
        <item quantity="few">%1$d minuty</item>
        <item quantity="many">%1$d minut</item>
        <item quantity="other">%1$d minut</item>
    </plurals>

    <string name="expiration_minutes_abbreviated">%1$dm</string>

    <plurals name="expiration_hours">
        <item quantity="one">%1$d hodina</item>
        <item quantity="few">%1$d hodiny</item>
        <item quantity="many">%1$d hodin</item>
        <item quantity="other">%1$d hodin</item>
    </plurals>

    <string name="expiration_hours_abbreviated">%1$dh</string>

    <plurals name="expiration_days">
        <item quantity="one">%1$d den</item>
        <item quantity="few">%1$d dny</item>
        <item quantity="many">%1$d dnů</item>
        <item quantity="other">%1$d dnů</item>
    </plurals>

    <string name="expiration_days_abbreviated">%1$dd</string>

    <plurals name="expiration_weeks">
        <item quantity="one">%1$d týden</item>
        <item quantity="few">%1$d týdny</item>
        <item quantity="many">%1$d týdnů</item>
        <item quantity="other">%1$d týdnů</item>
    </plurals>

    <string name="expiration_weeks_abbreviated">%1$dtýd.</string>
    <string name="expiration_combined">%1$s %2$s</string>

    <!-- unverified safety numbers -->
    <string name="IdentityUtil_unverified_banner_one">Vaše bezpečnostní číslo pro komunikaci s %1$s již není ověřené.</string>
    <string name="IdentityUtil_unverified_banner_two">Vaše bezpečnostní čísla pro komunikaci s %1$s a %2$s již nejsou ověřená.</string>
    <string name="IdentityUtil_unverified_banner_many">Vaše bezpečnostní čísla pro komunikaci s %1$s, %2$s a %3$s již nejsou ověřená.</string>

    <string name="IdentityUtil_unverified_dialog_one">Vaše bezpečnostní číslo pro komunikaci s %1$s se změnilo a již není ověřené. To může znamenat, že se někdo pokouší zachytit vaši konverzaci, nebo že si %1$s jednoduše přeinstaloval Signal.</string>
    <string name="IdentityUtil_unverified_dialog_two">Vaše bezpečnostní čísla pro komunikaci s %1$s a %2$s již nejsou ověřená. To může znamenat, že se někdo pokouší zachytit vaši konverzaci, nebo že si jednoduše přeinstalovali Signal.</string>
    <string name="IdentityUtil_unverified_dialog_many">Vaše bezpečnostní čísla pro komunikaci s %1$s, %2$s a %3$s již nejsou ověřená. To může znamenat, že se někdo pokouší zachytit vaši konverzaci, nebo že si jednoduše přeinstalovali Signal.</string>

    <string name="IdentityUtil_untrusted_dialog_one">Vaše bezpečnostní číslo s %1$s se právě změnilo.</string>
    <string name="IdentityUtil_untrusted_dialog_two">Vaše bezpečnostní čísla pro komunikaci s %1$s a %2$s se právě změnila.</string>
    <string name="IdentityUtil_untrusted_dialog_many">Vaše bezpečnostní čísla pro komunikaci s %1$s, %2$s a %3$s se právě změnila.</string>

    <plurals name="identity_others">
        <item quantity="one">%1$d ostatní</item>
        <item quantity="few">%1$d ostatní</item>
        <item quantity="many">%1$d ostatních</item>
        <item quantity="other">%1$d ostatních</item>
    </plurals>

    <!-- giphy_activity -->
    <string name="giphy_activity_toolbar__search_gifs">Hledat GIFy</string>

    <!-- giphy_fragment -->
    <string name="giphy_fragment__nothing_found">Nenalezeno</string>

    <!-- database_migration_activity -->
    <string name="database_migration_activity__would_you_like_to_import_your_existing_text_messages">Chcete importovat vaše existující textové zprávy do zašifrované databáze Signal?</string>
    <string name="database_migration_activity__the_default_system_database_will_not_be_modified">Původní systémová databáze tím nebude dotčena ani žádným způsobem modifikována.</string>
    <string name="database_migration_activity__skip">Přeskočit</string>
    <string name="database_migration_activity__import">Import</string>
    <string name="database_migration_activity__this_could_take_a_moment_please_be_patient">Může to chvíli trvat. Prosíme o trpělivost. Upozorníme vás, až bude import dokončen.</string>
    <string name="database_migration_activity__importing">IMPORTUJI</string>


    <!-- load_more_header -->
    <string name="load_more_header__see_full_conversation">Prohlédnout si celou konverzaci</string>
    <string name="load_more_header__loading">Načítám</string>

    <!-- media_overview_activity -->
    <string name="media_overview_activity__no_media">Žádná média</string>

    <!-- message_recipients_list_item -->
    <string name="message_recipients_list_item__view">Zobrazit</string>
    <string name="message_recipients_list_item__resend">Znovu odeslat</string>

    <!-- Displayed in a toast when user long presses an item in MyStories -->
    <string name="MyStoriesFragment__copied_sent_timestamp_to_clipboard">Čas odeslání zprávy zkopírován do schránky.</string>
    <!-- Displayed when there are no outgoing stories -->
    <string name="MyStoriesFragment__updates_to_your_story_will_show_up_here">Aktualizace vašeho příběhu se zobrazí zde.</string>

    <!-- GroupUtil -->
    <plurals name="GroupUtil_joined_the_group">
        <item quantity="one">%1$s se připojil ke skupině.</item>
        <item quantity="few">%1$s se připojili ke skupině.</item>
        <item quantity="many">%1$s se připojili ke skupině.</item>
        <item quantity="other">%1$s se připojili ke skupině.</item>
    </plurals>
    <string name="GroupUtil_group_name_is_now">Jméno skupiny je nyní \"%1$s\".</string>

    <!-- prompt_passphrase_activity -->
    <string name="prompt_passphrase_activity__unlock">Odemknout</string>

    <!-- prompt_mms_activity -->
    <string name="prompt_mms_activity__signal_requires_mms_settings_to_deliver_media_and_group_messages">Signal vyžaduje informace o nastavení MMS, aby mohly být média a skupinové zprávy doručovány prostřednictvím operátora. Vaše zařízení tyto informace neposkytuje, což se občas stává u zamknutých zařízení a jiných omezujících nastavení.</string>
    <string name="prompt_mms_activity__to_send_media_and_group_messages_tap_ok">Pro odesílání médií a skupinových zpráv klepněte na \"OK\" a vyplňte požadované informace. Nastavení MMS pro vašeho operátora lze většinou zjistit hledáním \"*váš operátor* APN\". Toto stačí udělat pouze jednou.</string>

    <!-- BadDecryptLearnMoreDialog -->
    <string name="BadDecryptLearnMoreDialog_delivery_issue">Potíže s doručením</string>
    <string name="BadDecryptLearnMoreDialog_couldnt_be_delivered_individual">Zpráva, nálepka, reakce nebo potvrzení o přečtení od %1$s vám nemohla být doručena. Možná se vám ji pokusili poslat přímo nebo ve skupině.</string>
    <string name="BadDecryptLearnMoreDialog_couldnt_be_delivered_group">Zpráva, nálepka, reakce nebo potvrzení o přečtení od %1$s vám nemohla být doručena.</string>

    <!-- profile_create_activity -->
    <string name="CreateProfileActivity_first_name_required">Křestní jméno (povinné)</string>
    <string name="CreateProfileActivity_last_name_optional">Příjmení (nepovinné)</string>
    <string name="CreateProfileActivity_next">Další</string>
    <string name="CreateProfileActivity__username">Uživatelské jméno</string>
    <string name="CreateProfileActivity__create_a_username">Vytvořit uživatelské jméno</string>
    <string name="CreateProfileActivity_custom_mms_group_names_and_photos_will_only_be_visible_to_you">Názvy a fotografie vlastních skupin MMS se zobrazí pouze vám.</string>
    <string name="CreateProfileActivity_group_descriptions_will_be_visible_to_members_of_this_group_and_people_who_have_been_invited">Popisky skupiny budou viditelné členům skupiny a lidem, kteří byli pozváni.</string>

    <!-- EditAboutFragment -->
    <string name="EditAboutFragment_about">O mně</string>
    <string name="EditAboutFragment_write_a_few_words_about_yourself">Napište pár slov o sobě…</string>
    <string name="EditAboutFragment_count">%1$d/%2$d</string>
    <string name="EditAboutFragment_speak_freely">Vyjadřujte se svobodně</string>
    <string name="EditAboutFragment_encrypted">Šifrováno</string>
    <string name="EditAboutFragment_be_kind">Buďte milí</string>
    <string name="EditAboutFragment_coffee_lover">Milovník kávy</string>
    <string name="EditAboutFragment_free_to_chat">Připraven na konverzaci</string>
    <string name="EditAboutFragment_taking_a_break">Dávám si pauzu</string>
    <string name="EditAboutFragment_working_on_something_new">Pracuji na něčem novém</string>

    <!-- EditProfileFragment -->
    <string name="EditProfileFragment__edit_group">Editovat skupinu</string>
    <string name="EditProfileFragment__group_name">Název skupiny</string>
    <string name="EditProfileFragment__group_description">Popisek skupiny</string>
    <string name="EditProfileFragment__support_link" translatable="false">https://support.signal.org/hc/articles/360007459591</string>

    <!-- EditProfileNameFragment -->
    <string name="EditProfileNameFragment_your_name">Vaše jméno</string>
    <string name="EditProfileNameFragment_first_name">Křestní jméno</string>
    <string name="EditProfileNameFragment_last_name_optional">Příjmení (nepovinné)</string>
    <string name="EditProfileNameFragment_save">Uložit</string>
    <string name="EditProfileNameFragment_failed_to_save_due_to_network_issues_try_again_later">Uložení se nezdařilo kvůli problémům se sítí. Zkuste to znovu později.</string>

    <!-- recipient_preferences_activity -->
    <string name="recipient_preference_activity__shared_media">Sdílená média</string>

    <!-- recipients_panel -->
    <string name="recipients_panel__to"><small>Zadejte jméno nebo číslo</small></string>

    <!-- verify_display_fragment -->
    <string name="verify_display_fragment__to_verify_the_security_of_your_end_to_end_encryption_with_s"><![CDATA[Chcete-li ověřit bezpečnost koncového šifrování s %1$s, porovnejte výše uvedená čísla se zařízením tohoto kontaktu. Porovnání můžete také provést naskenováním kódu z jeho telefonu. <a href=\"https://signal.org/redirect/safety-numbers\">Dozvědět se více.</a>]]></string>
    <string name="verify_display_fragment__tap_to_scan">Klepnutím skenovat</string>
    <string name="verify_display_fragment__successful_match">Shoduje se</string>
    <string name="verify_display_fragment__failed_to_verify_safety_number">Nepodařilo se ověřit bezpečnostní číslo</string>
    <string name="verify_display_fragment__loading">Načítání…</string>
    <string name="verify_display_fragment__mark_as_verified">Označit jako ověřené</string>
    <string name="verify_display_fragment__clear_verification">Vymazat ověření</string>

    <!-- verify_identity -->
    <string name="verify_identity__share_safety_number">Sdílet bezpečnostní číslo</string>

    <!-- verity_scan_fragment -->
    <string name="verify_scan_fragment__scan_the_qr_code_on_your_contact">Naskenujte QR kód na zařízení vašeho kontaktu.</string>

    <!-- webrtc_answer_decline_button -->
    <string name="webrtc_answer_decline_button__swipe_up_to_answer">Pro odpověď přejeďte prstem nahoru</string>
    <string name="webrtc_answer_decline_button__swipe_down_to_reject">Pro odmítnutí přejeďte prstem dolů</string>

    <!-- message_details_header -->
    <string name="message_details_header__issues_need_your_attention">Některé problémy vyžadují vaši pozornost</string>
    <string name="message_details_header_sent">Odesláno</string>
    <string name="message_details_header_received">Přijato</string>
    <string name="message_details_header_disappears">Zmizí</string>
    <string name="message_details_header_via">Přes</string>

    <!-- message_details_recipient_header -->
    <string name="message_details_recipient_header__pending_send">Probíhá</string>
    <string name="message_details_recipient_header__sent_to">Odesláno pro</string>
    <string name="message_details_recipient_header__sent_from">Odesláno od</string>
    <string name="message_details_recipient_header__delivered_to">Doručeno</string>
    <string name="message_details_recipient_header__read_by">Přečteno</string>
    <string name="message_details_recipient_header__not_sent">Neodesláno</string>
    <string name="message_details_recipient_header__viewed">Zobrazil(a)</string>
    <string name="message_details_recipient_header__skipped">Přeskočeno</string>

    <!-- message_Details_recipient -->
    <string name="message_details_recipient__failed_to_send">Nepodařilo se odeslat</string>
    <string name="message_details_recipient__new_safety_number">Nové bezpečnostní číslo</string>

    <!-- AndroidManifest.xml -->
    <string name="AndroidManifest__create_passphrase">Vytvořit heslo</string>
    <string name="AndroidManifest__select_contacts">Výběr kontaktů</string>
    <string name="AndroidManifest__change_passphrase">Změnit heslo</string>
    <string name="AndroidManifest__verify_safety_number">Ověření bezpečnostního čísla</string>
    <string name="AndroidManifest__log_submit">Odeslat ladicí log</string>
    <string name="AndroidManifest__media_preview">Náhled multimédií</string>
    <string name="AndroidManifest__message_details">Podrobnosti zprávy</string>
    <string name="AndroidManifest__linked_devices">Propojená zařízení</string>
    <string name="AndroidManifest__invite_friends">Pozvat přátele</string>
    <string name="AndroidManifest_archived_conversations">Archivované konverzace</string>
    <string name="AndroidManifest_remove_photo">Odebrat fotografii</string>

    <!-- Message Requests Megaphone -->
    <string name="MessageRequestsMegaphone__message_requests">Žádosti o zprávu</string>
    <string name="MessageRequestsMegaphone__users_can_now_choose_to_accept">Uživatelé si mohou nyní vybrat, zda novou konverzaci přijmou. Profilová jména umožní lidem poznat, kdo jim zprávy posílá.</string>
    <string name="MessageRequestsMegaphone__add_profile_name">Přidat profilové jméno</string>

    <!-- HelpFragment -->
    <string name="HelpFragment__have_you_read_our_faq_yet">Četli jste už často kladené otázky (FAQ)?</string>
    <string name="HelpFragment__next">Další</string>
    <string name="HelpFragment__contact_us">Kontaktujte nás</string>
    <string name="HelpFragment__tell_us_whats_going_on">Řekněte nám, co se děje</string>
    <string name="HelpFragment__include_debug_log">Připojit ladicí log.</string>
    <string name="HelpFragment__whats_this">Co to je?</string>
    <string name="HelpFragment__how_do_you_feel">Jak se vám líbí (volitelné)</string>
    <string name="HelpFragment__tell_us_why_youre_reaching_out">Řekněte nám, s čím potřebujete pomoci.</string>
    <string name="HelpFragment__emoji_5" translatable="false">emoji_5</string>
    <string name="HelpFragment__emoji_4" translatable="false">emoji_4</string>
    <string name="HelpFragment__emoji_3" translatable="false">emoji_3</string>
    <string name="HelpFragment__emoji_2" translatable="false">emoji_2</string>
    <string name="HelpFragment__emoji_1" translatable="false">emoji_1</string>
    <string name="HelpFragment__link__debug_info" translatable="false">https://support.signal.org/hc/articles/360007318591</string>
    <string name="HelpFragment__link__faq" translatable="false">https://support.signal.org</string>
    <string name="HelpFragment__support_info">Informace o podpoře</string>
    <string name="HelpFragment__signal_android_support_request">Požadavek na podporu Signal Android</string>
    <string name="HelpFragment__debug_log">Ladicí log</string>
    <string name="HelpFragment__could_not_upload_logs">Nepodařilo se nahrát logy</string>
    <string name="HelpFragment__please_be_as_descriptive_as_possible">Popište detailně váš problém, aby to bylo pro nás srozumitelné.</string>
    <string-array name="HelpFragment__categories_5">
        <item>\\-\\- Vyberte jednu z možností \\-\\-</item>
        <item>Něco nefunguje</item>
        <item>Žádost o novou funkci</item>
        <item>Dotaz</item>
        <item>Zpětná vazba</item>
        <item>Ostatní</item>
        <item>Platby (MobileCoin)</item>
        <item>Příspěvky a odznaky</item>
        <item>Export SMS zpráv</item>
    </string-array>

    <!-- ReactWithAnyEmojiBottomSheetDialogFragment -->
    <string name="ReactWithAnyEmojiBottomSheetDialogFragment__this_message">Tato zpráva</string>
    <string name="ReactWithAnyEmojiBottomSheetDialogFragment__recently_used">Nedávno použité</string>
    <string name="ReactWithAnyEmojiBottomSheetDialogFragment__smileys_and_people">Smajlíci &amp; Lidé</string>
    <string name="ReactWithAnyEmojiBottomSheetDialogFragment__nature">Příroda</string>
    <string name="ReactWithAnyEmojiBottomSheetDialogFragment__food">Jídlo</string>
    <string name="ReactWithAnyEmojiBottomSheetDialogFragment__activities">Činnosti</string>
    <string name="ReactWithAnyEmojiBottomSheetDialogFragment__places">Místa</string>
    <string name="ReactWithAnyEmojiBottomSheetDialogFragment__objects">Objekty</string>
    <string name="ReactWithAnyEmojiBottomSheetDialogFragment__symbols">Symboly</string>
    <string name="ReactWithAnyEmojiBottomSheetDialogFragment__flags">Vlajky</string>
    <string name="ReactWithAnyEmojiBottomSheetDialogFragment__emoticons">Emotikony</string>
    <string name="ReactWithAnyEmojiBottomSheetDialogFragment__no_results_found">Nebyly nalezeny žádné výsledky</string>

    <!-- arrays.xml -->
    <string name="arrays__use_default">Použít výchozí</string>
    <string name="arrays__use_custom">Použít vlastní</string>

    <string name="arrays__mute_for_one_hour">Ztišit na 1 hodinu</string>
    <string name="arrays__mute_for_eight_hours">Ztlumit na 8 hodin</string>
    <string name="arrays__mute_for_one_day">Ztišit na 1 den</string>
    <string name="arrays__mute_for_seven_days">Ztišit na 7 dnů</string>
    <string name="arrays__always">Vždy</string>

    <string name="arrays__settings_default">Výchozí nastavení</string>
    <string name="arrays__enabled">Povoleno</string>
    <string name="arrays__disabled">Zakázáno</string>

    <string name="arrays__name_and_message">Jméno a zpráva</string>
    <string name="arrays__name_only">Pouze jméno</string>
    <string name="arrays__no_name_or_message">Žádné jméno ani zprávy</string>

    <string name="arrays__images">Obrázky</string>
    <string name="arrays__audio">Audio</string>
    <string name="arrays__video">Video</string>
    <string name="arrays__documents">Dokumenty</string>

    <string name="arrays__small">Malé</string>
    <string name="arrays__normal">Normální</string>
    <string name="arrays__large">Velké</string>
    <string name="arrays__extra_large">Extra velké</string>

    <string name="arrays__default">Výchozí</string>
    <string name="arrays__high">Vysoká</string>
    <string name="arrays__max">Max</string>

    <!-- plurals.xml -->
    <plurals name="hours_ago">
        <item quantity="one">%1$dh</item>
        <item quantity="few">%1$dh</item>
        <item quantity="many">%1$dh</item>
        <item quantity="other">%1$dh</item>
    </plurals>

    <!-- preferences.xml -->
    <string name="preferences_beta">Beta</string>
    <string name="preferences__sms_mms">SMS a MMS</string>
    <string name="preferences__pref_all_sms_title">Přijímat všechny SMS</string>
    <string name="preferences__pref_all_mms_title">Přijímat všechny MMS</string>
    <string name="preferences__use_signal_for_viewing_and_storing_all_incoming_text_messages">Použít Signal pro všechny příchozí textové zprávy</string>
    <string name="preferences__use_signal_for_viewing_and_storing_all_incoming_multimedia_messages">Použít Signal pro všechny příchozí multimediální zprávy</string>
    <string name="preferences__pref_enter_sends_title">Klávesa Enter odesílá</string>
    <string name="preferences__pressing_the_enter_key_will_send_text_messages">Stisk tlačítka Enter na klávesnici odešle zprávu</string>
    <string name="preferences__pref_use_address_book_photos">Použít fotografii z adresáře</string>
    <string name="preferences__display_contact_photos_from_your_address_book_if_available">Pokud je k dispozici, zobrazit fotografii kontaktu z adresáře</string>
    <!-- Preference menu item title for a toggle switch for preserving the archived state of muted chats. -->
    <string name="preferences__pref_keep_muted_chats_archived">Zachování ztlumených konverzací v archivu</string>
    <!-- Preference menu item description for a toggle switch for preserving the archived state of muted chats. -->
    <string name="preferences__muted_chats_that_are_archived_will_remain_archived">Ztlumené chaty, které jsou archivovány, zůstanou archivovány i po příchodu nové zprávy.</string>
    <string name="preferences__generate_link_previews">Vygenerovat náhledy odkazů</string>
    <string name="preferences__retrieve_link_previews_from_websites_for_messages">Pro zprávy, které odesíláte, získat náhledy odkazů přímo z webů.</string>
    <string name="preferences__choose_identity">Zvolit identitu</string>
    <string name="preferences__choose_your_contact_entry_from_the_contacts_list">Zvolte osobu ze svého adresáře</string>
    <string name="preferences__change_passphrase">Změnit heslo</string>
    <string name="preferences__change_your_passphrase">Změna vašeho hesla</string>
    <string name="preferences__enable_passphrase">Povolit heslo zámku obrazovky</string>
    <string name="preferences__lock_signal_and_message_notifications_with_a_passphrase">Zamknout obrazovky a upozornění heslem</string>
    <string name="preferences__screen_security">Zabezpečení obrazovky</string>
    <string name="preferences__disable_screen_security_to_allow_screen_shots">Zablokovat náhled v seznamu aplikací</string>
    <string name="preferences__auto_lock_signal_after_a_specified_time_interval_of_inactivity">Automaticky zamknout Signal po určité době neaktivity</string>
    <string name="preferences__inactivity_timeout_passphrase">Heslo po době neaktivity</string>
    <string name="preferences__inactivity_timeout_interval">Interval neaktivity</string>
    <string name="preferences__notifications">Upozornění</string>
    <string name="preferences__led_color">Barva LED</string>
    <string name="preferences__led_color_unknown">Neznámý</string>
    <string name="preferences__pref_led_blink_title">Schéma blikání LED</string>
    <string name="preferences__customize">Upravit</string>
    <string name="preferences__change_sound_and_vibration">Změnit zvuk a vibrace</string>
    <string name="preferences__sound">Zvuk</string>
    <string name="preferences__silent">Ticho</string>
    <string name="preferences__default">Výchozí</string>
    <string name="preferences__repeat_alerts">Opakovat upozornění</string>
    <string name="preferences__never">Nikdy</string>
    <string name="preferences__one_time">Jednou</string>
    <string name="preferences__two_times">Dvakrát</string>
    <string name="preferences__three_times">Třikrát</string>
    <string name="preferences__five_times">Pětkrát</string>
    <string name="preferences__ten_times">Desetkrát</string>
    <string name="preferences__vibrate">Vibrovat</string>
    <string name="preferences__green">Zelená</string>
    <string name="preferences__red">Červená</string>
    <string name="preferences__blue">Modrá</string>
    <string name="preferences__orange">Oranžová</string>
    <string name="preferences__cyan">Tyrkysová</string>
    <string name="preferences__magenta">Purpurová</string>
    <string name="preferences__white">Bílá</string>
    <string name="preferences__none">Nic</string>
    <string name="preferences__fast">Rychle</string>
    <string name="preferences__normal">Normálně</string>
    <string name="preferences__slow">Pomalu</string>
    <string name="preferences__help">Nápověda</string>
    <string name="preferences__advanced">Rozšířené možnosti</string>
    <string name="preferences__donate_to_signal">Podpořte Molly finančně</string>
    <!-- Preference label for making one-time donations to Signal -->
    <string name="preferences__one_time_donation">Jednorázový příspěvek</string>
    <string name="preferences__privacy">Soukromí</string>
    <!-- Preference label for stories -->
    <string name="preferences__stories">Příběhy</string>
    <string name="preferences__mms_user_agent">MMS User Agent</string>
    <string name="preferences__advanced_mms_access_point_names">Manuální nastavení MMS</string>
    <string name="preferences__mmsc_url">MMSC URL</string>
    <string name="preferences__mms_proxy_host">MMS Proxy server</string>
    <string name="preferences__mms_proxy_port">MMS Proxy Port</string>
    <string name="preferences__mmsc_username">MMSC Jméno</string>
    <string name="preferences__mmsc_password">MMSC Heslo</string>
    <string name="preferences__sms_delivery_reports">Doručenky SMS</string>
    <string name="preferences__request_a_delivery_report_for_each_sms_message_you_send">U každé odeslané zprávy požadovat potvrzení o doručení</string>
    <string name="preferences__data_and_storage">Data a úložiště</string>
    <string name="preferences__storage">Úložiště</string>
    <string name="preferences__payments">Platby</string>
    <!-- Privacy settings payments section description -->
    <string name="preferences__payment_lock">Zámek plateb</string>
    <string name="preferences__payments_beta">Platby (Beta)</string>
    <string name="preferences__conversation_length_limit">Limit délky konverzací</string>
    <string name="preferences__keep_messages">Zachovat zprávy</string>
    <string name="preferences__clear_message_history">Smazat historii zpráv</string>
    <string name="preferences__linked_devices">Propojená zařízení</string>
    <string name="preferences__light_theme">Světlý</string>
    <string name="preferences__dark_theme">Tmavý</string>
    <string name="preferences__appearance">Vzhled</string>
    <string name="preferences__theme">Motiv</string>
    <string name="preferences__chat_wallpaper">Tapeta pro konverzaci</string>
    <string name="preferences__chat_color_and_wallpaper">Barva konverzace a tapety</string>
    <string name="preferences__disable_pin">Deaktivovat PIN</string>
    <string name="preferences__enable_pin">Povolit PIN</string>
    <string name="preferences__if_you_disable_the_pin_you_will_lose_all_data">Pokud PIN deaktivujete, tak při opětovné registraci Signal ztratíte všechna data, jestliže si je ručně nezazálohujete a neobnovíte. Když je PIN deaktivován, nemůžete si zapnout zámek registrace.</string>
    <string name="preferences__pins_keep_information_stored_with_signal_encrypted_so_only_you_can_access_it">PIN uchovává informace uložené v Signal zašifrované, takže pouze vy k nim můžete přistupovat. Váš profil, nastavení a kontakty budou při reinstalaci obnoveny. Pro spuštění aplikace PIN nebudete potřebovat.</string>
    <string name="preferences__system_default">Podle systému</string>
    <string name="preferences__language">Jazyk</string>
    <string name="preferences__signal_messages_and_calls">Signal zprávy a volání</string>
    <string name="preferences__advanced_pin_settings">Pokročilá nastavení PIN</string>
    <string name="preferences__free_private_messages_and_calls">Svobodné šifrované zprávy a volání uživatelům Signal</string>
    <string name="preferences__submit_debug_log">Odeslat ladicí log</string>
    <string name="preferences__delete_account">Smazat účet</string>
    <string name="preferences__support_wifi_calling">Režim kompatibility \"WiFi volání\"</string>
    <string name="preferences__enable_if_your_device_supports_sms_mms_delivery_over_wifi">Povolit, pokud vaše zařízení používá doručování SMS/MMS přes WiFi (povolte pouze, když vaše zařízení umožňuje \"WiFi volání\")</string>
    <string name="preferences__incognito_keyboard">Inkognito klávesnice</string>
    <string name="preferences__read_receipts">Potvrzení o přečtení</string>
    <string name="preferences__if_read_receipts_are_disabled_you_wont_be_able_to_see_read_receipts">Jestliže zakážete posílání potvrzení o přečtení zpráv, nebudete vidět tato potvrzení ani od ostatních.</string>
    <string name="preferences__typing_indicators">Indikátory psaní</string>
    <string name="preferences__if_typing_indicators_are_disabled_you_wont_be_able_to_see_typing_indicators">Pokud máte vypnuté indikátory psaní, nebudete je vidět ani od ostatních.</string>
    <string name="preferences__request_keyboard_to_disable">Vyžadovat, aby klávesnice deaktivovala personalizované učení.</string>
    <string name="preferences__this_setting_is_not_a_guarantee">Toto nastavení negarantuje, že ho vaše klávesnice nebude ignorovat.</string>
    <string name="preferences__incognito_keyboard_learn_more" translatable="false">https://support.signal.org/hc/articles/360055276112</string>
    <string name="preferences_app_protection__blocked_users">Zablokovaní uživatelé</string>
    <string name="preferences_chats__when_using_mobile_data">Při použití mobilních datových přenosů</string>
    <string name="preferences_chats__when_using_wifi">Při použití WiFi</string>
    <string name="preferences_chats__when_roaming">Při roamingu</string>
    <string name="preferences_chats__media_auto_download">Automatické stahování multimédií</string>
    <string name="preferences_chats__message_history">Historie zpráv</string>
    <string name="preferences_storage__storage_usage">Využití úložiště</string>
    <string name="preferences_storage__photos">Fotografie</string>
    <string name="preferences_storage__videos">Videa</string>
    <string name="preferences_storage__files">Soubory</string>
    <string name="preferences_storage__audio">Audio</string>
    <string name="preferences_storage__review_storage">Zkontrolovat úložiště</string>
    <string name="preferences_storage__delete_older_messages">Smazat starší zprávy?</string>
    <string name="preferences_storage__clear_message_history">Smazat historii zpráv?</string>
    <string name="preferences_storage__this_will_permanently_delete_all_message_history_and_media">Tímto trvale smažete veškerou historii zpráv a média z vašeho zařízení starší než %1$s.</string>
    <string name="preferences_storage__this_will_permanently_trim_all_conversations_to_the_d_most_recent_messages">Tímto trvale zkrátíte všechny konverzace na %1$s nejnovějších zpráv.</string>
    <string name="preferences_storage__this_will_delete_all_message_history_and_media_from_your_device">Tímto trvale smažete celou historii zpráv a média z vašeho zařízení.</string>
    <string name="preferences_storage__are_you_sure_you_want_to_delete_all_message_history">Opravdu chcete smazat celou historii zpráv?</string>
    <string name="preferences_storage__all_message_history_will_be_permanently_removed_this_action_cannot_be_undone">Celá historie zpráv bude trvale odstraněna. Tuto akci nelze vrátit zpět.</string>
    <string name="preferences_storage__delete_all_now">Vše nyní smazat</string>
    <string name="preferences_storage__forever">Navždy</string>
    <string name="preferences_storage__one_year">1 rok</string>
    <string name="preferences_storage__six_months">6 měsíců</string>
    <string name="preferences_storage__thirty_days">30 dní</string>
    <string name="preferences_storage__none">Žádný</string>
    <string name="preferences_storage__s_messages">%1$s zpráv</string>
    <string name="preferences_storage__custom">Vlastní</string>
    <string name="preferences_advanced__use_system_emoji">Použít systémové smajlíky</string>
    <string name="preferences_advanced__disable_signal_built_in_emoji_support">Zakázat použití interních smajlíků aplikace Signal</string>
    <string name="preferences_advanced__relay_all_calls_through_the_signal_server_to_avoid_revealing_your_ip_address">Přenášet všechna volání přes servery Signal, aby nedošlo k odhalení vaší IP adresy volanému. Povolením dojde ke zhoršení kvality hovoru.</string>
    <string name="preferences_advanced__always_relay_calls">Vždy předávat hovory</string>
    <string name="preferences_app_protection__who_can">Kdo může…</string>
    <string name="preferences_app_protection__app_access">Přístup aplikace</string>
    <string name="preferences_app_protection__communication">Komunikace</string>
    <!-- Privacy settings payments section title -->
    <string name="preferences_app_protection__payments">Platby</string>
    <string name="preferences_chats__chats">Konverzace</string>
    <string name="preferences_data_and_storage__manage_storage">Správa úložiště</string>
    <string name="preferences_data_and_storage__calls">Volání</string>
    <string name="preferences_data_and_storage__use_less_data_for_calls">Šetřit data při hovorech</string>
    <string name="preferences_data_and_storage__never">Nikdy</string>
    <string name="preferences_data_and_storage__wifi_and_mobile_data">WiFi a mobilní data</string>
    <string name="preferences_data_and_storage__mobile_data_only">Pouze mobilní data</string>
    <string name="preference_data_and_storage__using_less_data_may_improve_calls_on_bad_networks">Úspora dat může vylepšit kvalitu hovoru při špatném signálu</string>
    <string name="preferences_notifications__messages">Zprávy</string>
    <string name="preferences_notifications__events">Události</string>
    <string name="preferences_notifications__in_chat_sounds">Zvuk během konverzace</string>
    <string name="preferences_notifications__show">Zobrazit</string>
    <string name="preferences_notifications__calls">Volání</string>
    <string name="preferences_notifications__ringtone">Vyzvánění</string>
    <string name="preferences_chats__show_invitation_prompts">Zobrazovat pozvánky</string>
    <string name="preferences_chats__display_invitation_prompts_for_contacts_without_signal">Zobrazovat pozvánky pro kontakty bez aplikace Signal</string>
    <string name="preferences_chats__message_text_size">Velikost písma zprávy</string>
    <string name="preferences_events__contact_joined_signal">Kontakt se připojil k Signal</string>
    <string name="preferences_notifications__priority">Priorita</string>
    <!-- Heading for the \'censorship circumvention\' section of privacy preferences -->
    <string name="preferences_communication__category_censorship_circumvention">Obcházení cenzury</string>
    <!-- Title of the \'censorship circumvention\' toggle switch -->
    <string name="preferences_communication__censorship_circumvention">Obcházení cenzury</string>
    <string name="preferences_communication__censorship_circumvention_if_enabled_signal_will_attempt_to_circumvent_censorship">Pokud je povoleno, Signal se pokusí obejít cenzuru. Nepovolujte v místech, kde Signal není cenzurován.</string>
    <!-- Summary text for \'censorship circumvention\' toggle. Indicates that we automatically enabled it because we believe you\'re in a censored country -->
    <string name="preferences_communication__censorship_circumvention_has_been_activated_based_on_your_accounts_phone_number">Obcházení cenzury bylo aktivováno na základě vašeho telefonního čísla.</string>
    <!-- Summary text for \'censorship circumvention\' toggle. Indicates that you disabled it even though we believe you\'re in a censored country -->
    <string name="preferences_communication__censorship_circumvention_you_have_manually_disabled">Ručně jste zakázal(a) obcházení cenzury.</string>
    <!-- Summary text for \'censorship circumvention\' toggle. Indicates that you cannot use it because you\'re already connected to the Signal service -->
    <string name="preferences_communication__censorship_circumvention_is_not_necessary_you_are_already_connected">Obcházení cenzury není nutné; již jste připojeni ke službě Signal.</string>
    <!-- Summary text for \'censorship circumvention\' toggle. Indicates that you cannot use it because you\'re not connected to the internet -->
    <string name="preferences_communication__censorship_circumvention_can_only_be_activated_when_connected_to_the_internet">Obcházení cenzury může být povoleno pouze pokud jste připojeni k internetu.</string>
    <string name="preferences_communication__category_sealed_sender">Utajený odesílatel</string>
    <string name="preferences_communication__sealed_sender_display_indicators">Zobrazit indikátory</string>
    <string name="preferences_communication__sealed_sender_display_indicators_description">"Zobrazit stavovou ikonu v podrobnostech zprávy doručené s použitím funkce utajený odesílatel."</string>
    <string name="preferences_communication__sealed_sender_allow_from_anyone">Povolit od kohokoliv</string>
    <string name="preferences_communication__sealed_sender_allow_from_anyone_description">Povolit utajené odesílatele pro příchozí zprávy od lidí, které nemáte kontaktech a se kterými nesdílíte váš profil.</string>
    <string name="preferences_communication__sealed_sender_learn_more">Zjistit více</string>
    <string name="preferences_setup_a_username">Nastavit uživatelské jméno</string>
    <string name="preferences_proxy">Proxy</string>
    <string name="preferences_use_proxy">Použít proxy</string>
    <string name="preferences_off">Vyp.</string>
    <string name="preferences_on">Zap.</string>
    <string name="preferences_proxy_address">Proxy adresa</string>
    <string name="preferences_only_use_a_proxy_if">Proxy používat pouze v případě, kdy se nelze připojit k Signal prostřednictvím mobilní sítě nebo WiFi.</string>
    <string name="preferences_share">Sdílet</string>
    <string name="preferences_save">Uložit</string>
    <string name="preferences_connecting_to_proxy">Připojuji k proxy…</string>
    <string name="preferences_connected_to_proxy">Připojeno k proxy</string>
    <string name="preferences_connection_failed">Spojení selhalo</string>
    <string name="preferences_couldnt_connect_to_the_proxy">Nebylo možné se připojit k proxy. Zkontrolujte adresu proxy a zkuste to znovu.</string>
    <string name="preferences_you_are_connected_to_the_proxy">Jste připojeni k proxy. Proxy můžete kdykoliv vypnout z Nastavení.</string>
    <string name="preferences_success">Úspěch</string>
    <string name="preferences_failed_to_connect">Připojení selhalo</string>
    <string name="preferences_enter_proxy_address">Zadat adresu proxy</string>


    <string name="configurable_single_select__customize_option">Nastavit předvolbu</string>

    <!-- Internal only preferences -->
    <string name="preferences__internal_turn_off_stories_with_stories_on_disk" translatable="false">Turn off stories (with stories on disk)</string>
    <string name="preferences__internal_turn_off_stories" translatable="false">Turn off stories</string>
    <string name="preferences__internal_delete_custom_story" translatable="false">Delete custom story</string>
    <string name="preferences__internal_hide_story" translatable="false">Hide story</string>
    <string name="preferences__internal_story_or_profile_selector" translatable="false">Story or profile selector</string>
    <string name="preferences__internal_stories_dialog_launcher" translatable="false">Stories dialog launcher</string>
    <string name="preferences__internal_retry_send" translatable="false">Retry send</string>
    <string name="preferences__internal_remove_group_story" translatable="false">Remove group story</string>
    <string name="preferences__internal_clear_onboarding_state" translatable="false">Clear onboarding state</string>
    <string name="preferences__internal_clears_onboarding_flag_and_triggers_download_of_onboarding_stories" translatable="false">Clears onboarding flag and triggers download of onboarding stories.</string>
    <string name="preferences__internal_preferences" translatable="false">Internal Preferences</string>
    <string name="preferences__internal_preferences_groups_v2" translatable="false">Groups V2</string>
    <string name="preferences__internal_force_gv2_invites" translatable="false">Force Invites</string>
    <string name="preferences__internal_force_gv2_invites_description" translatable="false">Members will not be added directly to a GV2 even if they could be.</string>
    <string name="preferences__internal_ignore_gv2_server_changes" translatable="false">Ignore server changes</string>
    <string name="preferences__internal_ignore_gv2_server_changes_description" translatable="false">Changes in server\&apos;s response will be ignored, causing passive voice update messages if P2P is also ignored.</string>
    <string name="preferences__internal_ignore_gv2_p2p_changes" translatable="false">Ignore P2P changes</string>
    <string name="preferences__internal_ignore_gv2_p2p_changes_description" translatable="false">Changes sent P2P will be ignored. In conjunction with ignoring server changes, will cause passive voice.</string>
    <string name="preferences__internal_payments" translatable="false">Payments</string>
    <string name="preferences__internal_payment_copy_data" translatable="false">Copy payments data</string>
    <string name="preferences__internal_payment_copy_data_description" translatable="false">Copy all payment records to clipboard.</string>
    <string name="preferences__internal_account" translatable="false">Account</string>
    <string name="preferences__internal_refresh_attributes" translatable="false">Refresh attributes</string>
    <string name="preferences__internal_refresh_attributes_description" translatable="false">Forces a write of capabilities on to the server followed by a read.</string>
    <string name="preferences__internal_refresh_profile" translatable="false">Refresh profile</string>
    <string name="preferences__internal_refresh_profile_description" translatable="false">Forces a refresh of your own profile.</string>
    <string name="preferences__internal_rotate_profile_key" translatable="false">Rotate profile key</string>
    <string name="preferences__internal_rotate_profile_key_description" translatable="false">Creates a new versioned profile, and triggers an update of any GV2 group you belong to.</string>
    <string name="preferences__internal_refresh_remote_config" translatable="false">Refresh remote config</string>
    <string name="preferences__internal_refresh_remote_config_description" translatable="false">Forces a refresh of the remote config locally instead of waiting for the elapsed time.</string>
    <string name="preferences__internal_misc" translatable="false">Miscellaneous</string>
    <string name="preferences__internal_user_details" translatable="false">\&apos;Internal Details\&apos; button</string>
    <string name="preferences__internal_user_details_description" translatable="false">Show a button in conversation settings that lets you see more information about a user.</string>
    <string name="preferences__internal_shake_to_report" translatable="false">Shake to Report</string>
    <string name="preferences__internal_shake_to_report_description" translatable="false">Shake your phone to easily submit and share a debug log.</string>
    <string name="preferences__internal_clear_keep_longer_logs" translatable="false">Clear keep longer logs</string>
    <string name="preferences__internal_storage_service" translatable="false">Storage service</string>
    <string name="preferences__internal_disable_storage_service" translatable="false">Disable syncing</string>
    <string name="preferences__internal_disable_storage_service_description" translatable="false">Prevent syncing any data to/from storage service.</string>
    <string name="preferences__internal_force_storage_service_sync" translatable="false">Overwrite remote data</string>
    <string name="preferences__internal_sync_now" translatable="false">Sync now</string>
    <string name="preferences__internal_sync_now_description" translatable="false">Enqueue a normal storage service sync.</string>
    <string name="preferences__internal_force_storage_service_sync_description" translatable="false">Forces remote storage to match the local device state.</string>
    <string name="preferences__internal_network" translatable="false">Network</string>
    <string name="preferences__internal_allow_censorship_toggle" translatable="false">Allow censorship circumvention toggle</string>
    <string name="preferences__internal_allow_censorship_toggle_description" translatable="false">Allow changing the censorship circumvention toggle regardless of network connectivity.</string>
    <string name="preferences__internal_conversations_and_shortcuts" translatable="false">Conversations and Shortcuts</string>
    <string name="preferences__internal_emoji" translatable="false">Emoji</string>
    <string name="preferences__internal_use_built_in_emoji_set" translatable="false">Use built-in emoji set</string>
    <string name="preferences__internal_force_emoji_download" translatable="false">Force emoji download</string>
    <string name="preferences__internal_force_emoji_download_description" translatable="false">Download the latest emoji set if it\&apos;s newer than what we have.</string>
    <string name="preferences__internal_force_search_index_download" translatable="false">Force search index download</string>
    <string name="preferences__internal_force_search_index_download_description" translatable="false">Download the latest emoji search index if it\&apos;s newer than what we have.</string>
    <string name="preferences__internal_current_version_builtin" translatable="false">Current version: Built-In</string>
    <string name="preferences__internal_current_version_d_at_density_s" translatable="false">Current version: %1$d at density %2$s</string>
    <string name="preferences__internal_delete_all_dynamic_shortcuts" translatable="false">Delete all dynamic shortcuts</string>
    <string name="preferences__internal_click_to_delete_all_dynamic_shortcuts" translatable="false">Click to delete all dynamic shortcuts</string>
    <string name="preferences__internal_details" translatable="false">Internal Details</string>
    <string name="preferences__internal_disable_profile_sharing" translatable="false">Disable Profile Sharing</string>
    <string name="preferences__internal_delete_session" translatable="false">Delete Session</string>
    <string name="preferences__internal_sender_key" translatable="false">Sender Key</string>
    <string name="preferences__internal_clear_all_state" translatable="false">Clear all state</string>
    <string name="preferences__internal_click_to_delete_all_sender_key_state" translatable="false">Click to delete all sender key state</string>
    <string name="preferences__internal_clear_shared_state" translatable="false">Clear shared state</string>
    <string name="preferences__internal_click_to_delete_all_sharing_state" translatable="false">Click to delete all sharing state</string>
    <string name="preferences__internal_remove_two_person_minimum" translatable="false">Remove 2 person minimum</string>
    <string name="preferences__internal_remove_the_requirement_that_you_need" translatable="false">Remove the requirement that you  need at least 2 recipients to use sender key.</string>
    <string name="preferences__internal_delay_resends" translatable="false">Delay resends</string>
    <string name="preferences__internal_delay_resending_messages_in_response_to_retry_receipts" translatable="false">Delay resending messages in response to retry receipts by 10 seconds.</string>
    <string name="preferences__internal_local_metrics" translatable="false">Local Metrics</string>
    <string name="preferences__internal_clear_local_metrics" translatable="false">Clear local metrics</string>
    <string name="preferences__internal_click_to_clear_all_local_metrics_state" translatable="false">Click to clear all local metrics state.</string>
    <string name="preferences__internal_calling_server" translatable="false">Group call server</string>
    <string name="preferences__internal_calling_server_default" translatable="false">Default</string>
    <string name="preferences__internal_calling_server_s" translatable="false">%1$s server</string>
    <string name="preferences__internal_calling" translatable="false">Calling options</string>
    <string name="preferences__internal_calling_audio_processing_method" translatable="false">Audio processing method</string>
    <string name="preferences__internal_calling_bandwidth_mode" translatable="false">Bandwidth mode</string>
    <string name="preferences__internal_calling_disable_telecom" translatable="false">Disable Telecom integration</string>
    <string name="preferences__internal_badges" translatable="false">Badges</string>
    <string name="preferences__internal_badges_enqueue_redemption" translatable="false">Enqueue redemption.</string>
    <string name="preferences__internal_badges_enqueue_keep_alive" translatable="false">Enqueue keep-alive.</string>
    <string name="preferences__internal_badges_set_error_state" translatable="false">Set error state.</string>
    <string name="preferences__internal_release_channel" translatable="false">Release channel</string>
    <string name="preferences__internal_fetch_release_channel" translatable="false">Fetch release channel</string>
    <string name="preferences__internal_release_channel_set_last_version" translatable="false">Set last version seen back 10 versions</string>
    <string name="preferences__internal_reset_donation_megaphone" translatable="false">Reset donation megaphone</string>
    <string name="preferences__internal_add_sample_note" translatable="false">Add sample note</string>
    <string name="preferences__internal_disable_stories" translatable="false">Disable stories</string>
    <string name="preferences__internal_cds" translatable="false">CDS</string>
    <string name="preferences__internal_clear_history" translatable="false">Clear history</string>
    <string name="preferences__internal_clear_history_description" translatable="false">Clears all CDS history, meaning the next sync will consider all numbers to be new.</string>
    <string name="preferences__internal_clear_all_service_ids" translatable="false">Clear all service IDs</string>
    <string name="preferences__internal_clear_all_service_ids_description" translatable="false">Clears all known service IDs (except your own) for people that have phone numbers. Do not use on your personal device!</string>
    <string name="preferences__internal_clear_all_profile_keys" translatable="false">Clear all profile keys</string>
    <string name="preferences__internal_clear_all_profile_keys_description" translatable="false">Clears all known profile keys (except your own). Do not use on your personal device!</string>
    <string name="preferences__internal_donor_error_expired_badge" translatable="false">Expired Badge</string>
    <string name="preferences__internal_donor_error_charge_failure" translatable="false">Charge Failure</string>
    <string name="preferences__internal_donor_error_cancelation_reason" translatable="false">Cancelation Reason</string>
    <string name="preferences__internal_donor_error_save_and_finish" translatable="false">Save and Finish</string>
    <string name="preferences__internal_donor_error_clear" translatable="false">Clear</string>


    <!-- Payments -->
    <string name="PaymentsActivityFragment__all_activity">Veškerá aktivita</string>
    <string name="PaymentsAllActivityFragment__all">Všichni</string>
    <string name="PaymentsAllActivityFragment__sent">Odesláno</string>
    <string name="PaymentsAllActivityFragment__received">Přijato</string>

    <string name="PaymentsHomeFragment__introducing_payments">Představujeme platby (Beta)</string>
    <string name="PaymentsHomeFragment__use_signal_to_send_and_receive">Pomocí Molly můžete odesílat a přijímat MobileCoin, novou digitální měnu zaměřenou na soukromí. Aktivujte a začněte.</string>
    <string name="PaymentsHomeFragment__activate_payments">Aktivovat platby</string>
    <string name="PaymentsHomeFragment__activating_payments">Aktivuji platby…</string>
    <string name="PaymentsHomeFragment__restore_payments_account">Obnovit platební účet</string>
    <string name="PaymentsHomeFragment__no_recent_activity_yet">Zatím žádná nedávná aktivita</string>
    <string name="PaymentsHomeFragment__pending_requests">Čekající žádosti</string>
    <string name="PaymentsHomeFragment__recent_activity">Nedávná aktivita</string>
    <string name="PaymentsHomeFragment__see_all">Zobrazit vše</string>
    <string name="PaymentsHomeFragment__add_funds">Přidat prostředky</string>
    <string name="PaymentsHomeFragment__send">Odeslat</string>
    <string name="PaymentsHomeFragment__sent_s">Odesláno %1$s</string>
    <string name="PaymentsHomeFragment__received_s">Přijato %1$s</string>
    <string name="PaymentsHomeFragment__transfer_to_exchange">Převést na burzu</string>
    <string name="PaymentsHomeFragment__currency_conversion">Převod měny</string>
    <string name="PaymentsHomeFragment__deactivate_payments">Deaktivovat platby</string>
    <string name="PaymentsHomeFragment__recovery_phrase">Obnovovací fráze</string>
    <string name="PaymentsHomeFragment__help">Nápověda</string>
    <string name="PaymentsHomeFragment__coin_cleanup_fee">Poplatek za vyčištění měny</string>
    <string name="PaymentsHomeFragment__sent_payment">Odeslaná platba</string>
    <string name="PaymentsHomeFragment__received_payment">Přijatá platba</string>
    <string name="PaymentsHomeFragment__processing_payment">Zpracovávám platbu</string>
    <string name="PaymentsHomeFragment__unknown_amount">---</string>
    <string name="PaymentsHomeFragment__currency_conversion_not_available">Převod měny není dostupný</string>
    <string name="PaymentsHomeFragment__cant_display_currency_conversion">Převod měny nelze zobrazit. Zkontrolujte připojení telefonu a zkuste to znovu.</string>
    <string name="PaymentsHomeFragment__payments_is_not_available_in_your_region">Platby nejsou ve vašem regionu dostupné.</string>
    <string name="PaymentsHomeFragment__could_not_enable_payments">Nepodařilo se povolit platby. Zkuste to znovu.</string>
    <string name="PaymentsHomeFragment__deactivate_payments_question">Deaktivovat platby?</string>
    <string name="PaymentsHomeFragment__you_will_not_be_able_to_send">Nebudete moci posílat ani přijímat MobileCoin v Mollyu, pokud deaktivujete platby.</string>
    <string name="PaymentsHomeFragment__deactivate">Deaktivovat</string>
    <string name="PaymentsHomeFragment__continue">Pokračovat</string>
    <string name="PaymentsHomeFragment__balance_is_not_currently_available">Zůstatek není aktuálně k dispozici.</string>
    <string name="PaymentsHomeFragment__payments_deactivated">Platby deaktivovány.</string>
    <string name="PaymentsHomeFragment__payment_failed">Platba selhala</string>
    <string name="PaymentsHomeFragment__details">Podrobnosti</string>
    <string name="PaymentsHomeFragment__learn_more__activate_payments" translatable="false">https://support.signal.org/hc/articles/360057625692#payments_activate </string>
    <string name="PaymentsHomeFragment__you_can_use_signal_to_send">Signál můžete použít k odesílání a přijímání MobileCoin. Všechny platby podléhají podmínkám použití pro MobileCoiny a peněženku MobileCoin. Toto je funkce beta, takže se můžete setkat s některými problémy a platby nebo zůstatky, které můžete ztratit, nelze obnovit. </string>
    <string name="PaymentsHomeFragment__activate">Aktivovat</string>
    <string name="PaymentsHomeFragment__view_mobile_coin_terms">Zobrazit MobileCoin podmínky</string>
    <string name="PaymentsHomeFragment__payments_not_available">Platby v Molly již nejsou k dispozici. Stále můžete převádět prostředky na burzu, ale již nemůžete posílat a přijímat platby ani přidávat prostředky.</string>

    <string name="PaymentsHomeFragment__mobile_coin_terms_url" translatable="false">https://www.mobilecoin.com/terms-of-use.html</string>
    <!-- Alert dialog title which shows up after a payment to turn on payment lock -->
    <string name="PaymentsHomeFragment__turn_on">Aktivovat pro budoucí odeslané platby zámek plateb?</string>
    <!-- Alert dialog description for why payment lock should be enabled before sending payments -->
    <string name="PaymentsHomeFragment__add_an_additional_layer">Přidejte další úroveň zabezpečení a vyžadujte při převodu finančních prostředků zámek obrazovky nebo otisk prstu systému Android.</string>
    <!-- Alert dialog button to enable payment lock -->
    <string name="PaymentsHomeFragment__enable">Zapnout</string>
    <!-- Alert dialog button to not enable payment lock for now -->
    <string name="PaymentsHomeFragment__not_now">Nyní ne</string>
    <!-- Alert dialog title which shows up to update app to send payments -->
    <string name="PaymentsHomeFragment__update_required">Je nutná aktualizace</string>
    <!-- Alert dialog description that app update is required to send payments-->
    <string name="PaymentsHomeFragment__an_update_is_required">Aktualizace je nutná pro další odesílání a přijímání plateb a pro zobrazení aktuálního zůstatku.</string>
    <!-- Alert dialog button to cancel -->
    <string name="PaymentsHomeFragment__cancel">Storno</string>
    <!-- Alert dialog button to update now -->
    <string name="PaymentsHomeFragment__update_now">Aktualizovat nyní</string>

    <!-- PaymentsSecuritySetupFragment -->
    <!-- Toolbar title -->
    <string name="PaymentsSecuritySetupFragment__security_setup">Nastavení zabezpečení</string>
    <!-- Title to enable payment lock -->
    <string name="PaymentsSecuritySetupFragment__protect_your_funds">Chraňte své prostředky</string>
    <!-- Description as to why payment lock is required -->
    <string name="PaymentsSecuritySetupFragment__help_prevent">Pomozte zabránit osobě používající váš telefon v přístupu k vašim finančním prostředkům přidáním další úrovně zabezpečení. Tuto možnost můžete vypnout v nastavení.</string>
    <!-- Option to enable payment lock -->
    <string name="PaymentsSecuritySetupFragment__enable_payment_lock">Zapnout zámek plateb</string>
    <!-- Option to cancel -->
    <string name="PaymentsSecuritySetupFragment__not_now">Teď ne</string>
    <!-- Dialog title to confirm skipping the step -->
    <string name="PaymentsSecuritySetupFragment__skip_this_step">Přeskočit tenhle krok?</string>
    <!-- Dialog description to let users know why payment lock is required -->
    <string name="PaymentsSecuritySetupFragment__skipping_this_step">Přeskočením tohoto kroku můžete komukoli, kdo má fyzický přístup k vašemu telefonu, umožnit provedení převodu finančních prostředků nebo zobrazení vaší fráze pro obnovení.</string>
    <!-- Dialog option to cancel -->
    <string name="PaymentsSecuritySetupFragment__cancel">Storno</string>
    <!-- Dialog option to skip -->
    <string name="PaymentsSecuritySetupFragment__skip">Přeskočit</string>

    <!-- PaymentsAddMoneyFragment -->
    <string name="PaymentsAddMoneyFragment__add_funds">Přidat prostředky</string>
    <string name="PaymentsAddMoneyFragment__your_wallet_address">Adresa vaší peněženky</string>
    <string name="PaymentsAddMoneyFragment__copy">Kopírovat</string>
    <string name="PaymentsAddMoneyFragment__copied_to_clipboard">Zkopírováno do schránky</string>
    <string name="PaymentsAddMoneyFragment__to_add_funds">Chcete-li přidat prostředky, zašlete MobileCoin na adresu vaší peněženky. Zahajte transakci ze svého účtu na burze, která podporuje MobileCoin, poté naskenujte QR kód nebo zkopírujte adresu peněženky.</string>
    <string name="PaymentsAddMoneyFragment__learn_more__information" translatable="false">https://support.signal.org/hc/articles/360057625692#payments_transfer_from_exchange</string>

    <!-- PaymentsDetailsFragment -->
    <string name="PaymentsDetailsFragment__details">Podrobnosti</string>
    <string name="PaymentsDetailsFragment__status">Stav</string>
    <string name="PaymentsDetailsFragment__submitting_payment">Odesílání platby…</string>
    <string name="PaymentsDetailsFragment__processing_payment">Zpracovávání platby…</string>
    <string name="PaymentsDetailsFragment__payment_complete">Platba dokončena</string>
    <string name="PaymentsDetailsFragment__payment_failed">Platba selhala</string>
    <string name="PaymentsDetailsFragment__network_fee">Poplatek sítě</string>
    <string name="PaymentsDetailsFragment__sent_by">Odesláno od</string>
    <string name="PaymentsDetailsFragment__sent_to_s">Odesláno pro %1$s</string>
    <string name="PaymentsDetailsFragment__you_on_s_at_s">Vy na %1$s v %2$s</string>
    <string name="PaymentsDetailsFragment__s_on_s_at_s">%1$s na %2$s v %3$s</string>
    <string name="PaymentsDetailsFragment__to">Komu</string>
    <string name="PaymentsDetailsFragment__from">Od</string>
    <string name="PaymentsDetailsFragment__information">Podrobnosti transakce, včetně částky platby a času transakce, jsou součástí knihy MobileCoin.</string>
    <string name="PaymentsDetailsFragment__coin_cleanup_fee">Poplatek za vyčištění měny</string>
    <string name="PaymentsDetailsFragment__coin_cleanup_information">„Poplatek za vyčištění mincí“ je účtován, když mince ve vašem držení nelze kombinovat k dokončení transakce. Vyčištění vám umožní pokračovat v odesílání plateb.</string>
    <string name="PaymentsDetailsFragment__no_details_available">Pro tuto transakci nejsou k dispozici žádné další podrobnosti</string>
    <string name="PaymentsDetailsFragment__learn_more__information" translatable="false">https://support.signal.org/hc/articles/360057625692#payments_details</string>
    <string name="PaymentsDetailsFragment__learn_more__cleanup_fee" translatable="false">https://support.signal.org/hc/articles/360057625692#payments_details_fees</string>
    <string name="PaymentsDetailsFragment__sent_payment">Odeslaná platba</string>
    <string name="PaymentsDetailsFragment__received_payment">Přijatá platba</string>
    <string name="PaymentsDeatilsFragment__payment_completed_s">Platba dokončena %1$s</string>
    <string name="PaymentsDetailsFragment__block_number">Blokovat číslo</string>

    <!-- PaymentsTransferFragment -->
    <string name="PaymentsTransferFragment__transfer">Převést</string>
    <string name="PaymentsTransferFragment__scan_qr_code">Naskenování QR kódu</string>
    <string name="PaymentsTransferFragment__to_scan_or_enter_wallet_address">Pro: Naskenujte nebo zadejte adresu peněženky</string>
    <string name="PaymentsTransferFragment__you_can_transfer">MobileCoin můžete převést dokončením převodu na adresu peněženky uvedenou burzou. Adresa peněženky je řetězec čísel a písmen nejčastěji pod QR kódem.</string>
    <string name="PaymentsTransferFragment__next">Další</string>
    <string name="PaymentsTransferFragment__invalid_address">Neplatná adresa</string>
    <string name="PaymentsTransferFragment__check_the_wallet_address">Zkontrolujte adresu peněženky, na kterou se pokoušíte převést, a zkuste to znovu.</string>
    <string name="PaymentsTransferFragment__you_cant_transfer_to_your_own_signal_wallet_address">Nelze převést na svou vlastní adresu peněženky Molly. Zadejte adresu peněženky ze svého účtu na podporované burze.</string>
    <string name="PaymentsTransferFragment__to_scan_a_qr_code_signal_needs">Molly potřebuje přístup ke kameře pro naskenování QR kódu.</string>
    <string name="PaymentsTransferFragment__signal_needs_the_camera_permission_to_capture_qr_code_go_to_settings">Signál vyžaduje povolení kamery k zachycení QR kódu. Přejděte do nastavení, vyberte možnost \"Oprávnění\" a povolte možnost \"Fotoaparát\".</string>
    <string name="PaymentsTransferFragment__to_scan_a_qr_code_signal_needs_access_to_the_camera">K naskenování QR kódu potřebuje Molly přístup ke kameře.</string>
    <string name="PaymentsTransferFragment__settings">Nastavení</string>

    <!-- PaymentsTransferQrScanFragment -->
    <string name="PaymentsTransferQrScanFragment__scan_address_qr_code">Naskenujte QR kód adresy</string>
    <string name="PaymentsTransferQrScanFragment__scan_the_address_qr_code_of_the_payee">Naskenujte QR kód adresy příjemce</string>

    <!-- CreatePaymentFragment -->
    <string name="CreatePaymentFragment__request">Požadavek</string>
    <string name="CreatePaymentFragment__pay">Zaplatit</string>
    <string name="CreatePaymentFragment__available_balance_s">Dostupný zůstatek: %1$s</string>
    <string name="CreatePaymentFragment__toggle_content_description">Přepnout</string>
    <string name="CreatePaymentFragment__1">1</string>
    <string name="CreatePaymentFragment__2">2</string>
    <string name="CreatePaymentFragment__3">3</string>
    <string name="CreatePaymentFragment__4">4</string>
    <string name="CreatePaymentFragment__5">5</string>
    <string name="CreatePaymentFragment__6">6</string>
    <string name="CreatePaymentFragment__7">7</string>
    <string name="CreatePaymentFragment__8">8</string>
    <string name="CreatePaymentFragment__9">9</string>
    <string name="CreatePaymentFragment__decimal">.</string>
    <string name="CreatePaymentFragment__0">0</string>
    <string name="CreatePaymentFragment__lt">&lt;</string>
    <string name="CreatePaymentFragment__backspace">Backspace</string>
    <string name="CreatePaymentFragment__add_note">Přidat poznámku</string>
    <string name="CreatePaymentFragment__conversions_are_just_estimates">Převody jsou pouze odhady a nemusí být přesné.</string>
    <string name="CreatePaymentFragment__learn_more__conversions" translatable="false">https://support.signal.org/hc/articles/360057625692#payments_currency_conversion</string>

    <!-- EditNoteFragment -->
    <string name="EditNoteFragment_note">Poznámka</string>

    <!-- ConfirmPaymentFragment -->
    <string name="ConfirmPayment__confirm_payment">Potvrdit platbu</string>
    <string name="ConfirmPayment__network_fee">Poplatek sítě</string>
    <string name="ConfirmPayment__error_getting_fee">Chyba při získávání poplatku</string>
    <string name="ConfirmPayment__estimated_s">Odhadováno %1$s</string>
    <string name="ConfirmPayment__to">Komu</string>
    <string name="ConfirmPayment__total_amount">Celkové množství</string>
    <string name="ConfirmPayment__balance_s">Zůstatek: %1$s</string>
    <string name="ConfirmPayment__submitting_payment">Odesílání platby…</string>
    <string name="ConfirmPayment__processing_payment">Zpracovávání platby…</string>
    <string name="ConfirmPayment__payment_complete">Platba dokončena</string>
    <string name="ConfirmPayment__payment_failed">Platba selhala</string>
    <string name="ConfirmPayment__payment_will_continue_processing">Platba bude pokračovat ve zpracování</string>
    <string name="ConfirmPaymentFragment__invalid_recipient">Neplatný příjemce</string>
    <!-- Title of a dialog show when we were unable to present the user\'s screenlock before sending a payment -->
    <string name="ConfirmPaymentFragment__failed_to_show_payment_lock">Zámek plateb se nepodařilo zobrazit</string>
    <!-- Body of a dialog show when we were unable to present the user\'s screenlock before sending a payment -->
    <string name="ConfirmPaymentFragment__you_enabled_payment_lock_in_the_settings">Zámek plateb máte v nastavení aktivovaný, ale nelze zobrazit.</string>
    <!-- Button in a dialog that will take the user to the privacy settings -->
    <string name="ConfirmPaymentFragment__go_to_settings">Přejít do nastavení</string>
    <string name="ConfirmPaymentFragment__this_person_has_not_activated_payments">Tato osoba nepovolila platby</string>
    <string name="ConfirmPaymentFragment__unable_to_request_a_network_fee">Nelze požádat o síťový poplatek. Chcete-li pokračovat v této platbě, klepněte na OK a zkuste to znovu.</string>

    <!-- BiometricDeviceAuthentication -->
    <!-- Biometric/Device authentication prompt title -->
    <string name="BiometricDeviceAuthentication__signal">Signal</string>


    <!-- CurrencyAmountFormatter_s_at_s -->
    <string name="CurrencyAmountFormatter_s_at_s">%1$s v %2$s</string>

    <!-- SetCurrencyFragment -->
    <string name="SetCurrencyFragment__set_currency">Nastavit měnu</string>
    <string name="SetCurrencyFragment__all_currencies">Všechny měny</string>

    <!-- **************************************** -->
    <!-- menus -->
    <!-- **************************************** -->

    <!-- contact_selection_list -->
    <string name="contact_selection_list__unknown_contact">Nová zpráva pro…</string>
    <string name="contact_selection_list__unknown_contact_block">Zablokovat uživatele</string>
    <string name="contact_selection_list__unknown_contact_add_to_group">Přidat do skupiny</string>

    <!-- conversation_callable_insecure -->
    <string name="conversation_callable_insecure__menu_call">Volat</string>

    <!-- conversation_callable_secure -->
    <string name="conversation_callable_secure__menu_call">Signal volání</string>
    <string name="conversation_callable_secure__menu_video">Signal video hovor</string>

    <!-- conversation_context -->

    <!-- Heading which shows how many messages are currently selected -->
    <plurals name="conversation_context__s_selected">
        <item quantity="one">%1$d vybrána</item>
        <item quantity="few">%1$d vybráno</item>
        <item quantity="many">%1$d vybráno</item>
        <item quantity="other">%1$d vybráno</item>
    </plurals>

    <!-- conversation_context_image -->
    <!-- Button to save a message attachment (image, file etc.) -->
    <string name="conversation_context_image__save_attachment">Uložit</string>

    <!-- conversation_expiring_off -->
    <string name="conversation_expiring_off__disappearing_messages">Mizející zprávy</string>

    <!-- conversation_selection -->
    <!-- Button to view detailed information for a message -->
    <string name="conversation_selection__menu_message_details">Info</string>
    <!-- Button to copy a message\'s text to the clipboard -->
    <string name="conversation_selection__menu_copy">Kopírovat</string>
    <!-- Button to delete a message -->
    <string name="conversation_selection__menu_delete">Smazat</string>
    <!-- Button to forward a message to another person or group chat -->
    <string name="conversation_selection__menu_forward">Přeposlat</string>
    <!-- Button to reply to a message -->
    <string name="conversation_selection__menu_reply">Odpověď</string>
    <!-- Button to save a message attachment (image, file etc.) -->
    <string name="conversation_selection__menu_save">Uložit</string>
    <!-- Button to retry sending a message -->
    <string name="conversation_selection__menu_resend_message">Znovu odeslat</string>
    <!-- Button to select a message and enter selection mode -->
    <string name="conversation_selection__menu_multi_select">Vybrat</string>

    <!-- conversation_expiring_on -->

    <!-- conversation_insecure -->
    <string name="conversation_insecure__invite">Pozvánka</string>

    <!-- conversation_list_batch -->
    <string name="conversation_list_batch__menu_delete_selected">Smazat označené</string>
    <string name="conversation_list_batch__menu_pin_selected">Připnutí vybráno</string>
    <string name="conversation_list_batch__menu_unpin_selected">Odepnutí vybráno</string>
    <string name="conversation_list_batch__menu_select_all">Označit vše</string>
    <string name="conversation_list_batch_archive__menu_archive_selected">Archivovat vybrané</string>
    <string name="conversation_list_batch_unarchive__menu_unarchive_selected">Obnovit vybrané z archivu</string>
    <string name="conversation_list_batch__menu_mark_as_read">Označit jako přečtené</string>
    <string name="conversation_list_batch__menu_mark_as_unread">Označit jako nepřečtené</string>

    <!-- conversation_list -->
    <string name="conversation_list_settings_shortcut">Zkratka nastavení</string>
    <string name="conversation_list_search_description">Hledat</string>
    <string name="conversation_list__pinned">Připnuto</string>
    <string name="conversation_list__chats">Konverzace</string>
    <string name="conversation_list__you_can_only_pin_up_to_d_chats">Můžete připnout nanejvýš %1$d konverzací</string>

    <!-- conversation_list_item_view -->
    <string name="conversation_list_item_view__contact_photo_image">Fotografie kontaktu</string>
    <string name="conversation_list_item_view__archived">Archivováno</string>


    <!-- conversation_list_fragment -->
    <string name="conversation_list_fragment__fab_content_description">Nová konverzace</string>
    <string name="conversation_list_fragment__open_camera_description">Otevřít fotoaparát</string>
    <string name="conversation_list_fragment__no_chats_yet_get_started_by_messaging_a_friend">Zatím nemáte žádné konverzace.\nZačněte tím, že pošlete zprávu příteli.</string>


    <!-- conversation_secure_verified -->
    <string name="conversation_secure_verified__menu_reset_secure_session">Resetovat zabezpečenou konverzaci</string>

    <!-- conversation_muted -->
    <string name="conversation_muted__unmute">Nahlas</string>

    <!-- conversation_unmuted -->
    <string name="conversation_unmuted__mute_notifications">Ztišit upozornění</string>

    <!-- conversation -->
    <string name="conversation__menu_group_settings">Nastavení skupiny</string>
    <string name="conversation__menu_leave_group">Opustit skupinu</string>
    <string name="conversation__menu_view_all_media">Všechna média</string>
    <string name="conversation__menu_conversation_settings">Nastavení konverzace</string>
    <string name="conversation__menu_add_shortcut">Přidat na domovskou stránku</string>
    <string name="conversation__menu_create_bubble">Vytvořit bublinu</string>

    <!-- conversation_popup -->
    <string name="conversation_popup__menu_expand_popup">Rozbalit menu</string>

    <!-- conversation_callable_insecure -->
    <string name="conversation_add_to_contacts__menu_add_to_contacts">Přidat do kontaktů</string>

    <!-- conversation_group_options -->
    <string name="convesation_group_options__recipients_list">Seznam příjemců</string>
    <string name="conversation_group_options__delivery">Doručení</string>
    <string name="conversation_group_options__conversation">Konverzace</string>
    <string name="conversation_group_options__broadcast">Rozeslat</string>

    <!-- text_secure_normal -->
    <string name="text_secure_normal__menu_new_group">Nová skupina</string>
    <string name="text_secure_normal__menu_settings">Nastavení</string>
    <string name="text_secure_normal__menu_clear_passphrase">Uzamknout</string>
    <string name="text_secure_normal__mark_all_as_read">Označit vše jako přečtené</string>
    <string name="text_secure_normal__invite_friends">Pozvat přátele</string>

    <!-- verify_display_fragment -->
    <string name="verify_display_fragment_context_menu__copy_to_clipboard">Zkopírovat do schránky</string>
    <string name="verify_display_fragment_context_menu__compare_with_clipboard">Porovnat se schránkou</string>

    <!-- reminder_header -->
    <string name="reminder_header_sms_import_title">Importovat SMS ze systému</string>
    <string name="reminder_header_sms_import_text">Klepněte pro zkopírování SMS z telefonu do šifrované databáze Signal.</string>
    <string name="reminder_header_push_title">Povolit Signal zprávy a volání</string>
    <string name="reminder_header_push_text">Lepší zážitky z komunikace.</string>
    <string name="reminder_header_service_outage_text">Signal zaznamenal technické potíže. Pracujeme tvrdě na co nejrychlejší obnově služby.</string>
    <string name="reminder_header_progress">%1$d%%</string>

    <!-- media_preview -->
    <string name="media_preview__save_title">Uložit</string>
    <string name="media_preview__forward_title">Přeposlat</string>
    <string name="media_preview__share_title">Sdílet</string>
    <string name="media_preview__all_media_title">Všechna média</string>
    <string name="media_preview__edit_title">Upravit</string>


    <!-- media_preview_activity -->
    <string name="media_preview_activity__media_content_description">Náhled multimedií</string>

    <!-- new_conversation_activity -->
    <string name="new_conversation_activity__refresh">Obnovit</string>
    <!-- redphone_audio_popup_menu -->

    <!-- Insights -->
    <string name="Insights__percent">%</string>
    <string name="Insights__title">Postřehy</string>
    <string name="InsightsDashboardFragment__title">Postřehy</string>
    <string name="InsightsDashboardFragment__signal_protocol_automatically_protected">Protokolem Signal bylo automaticky ochráněno %1$d%% vašich odchozích zpráv za posledních %2$d dnů. Konverzace mezi uživateli Signal jsou vždy koncově šifrovány.</string>
    <string name="InsightsDashboardFragment__spread_the_word">Šiřte informace</string>
    <string name="InsightsDashboardFragment__not_enough_data">Nedostatek dat</string>
    <string name="InsightsDashboardFragment__your_insights_percentage_is_calculated_based_on">Procento je vypočteno na základě odchozích zpráv za posledních %1$d dnů, které nezmizely ani nebyly smazány.</string>
    <string name="InsightsDashboardFragment__start_a_conversation">Zahájit konverzaci</string>
    <string name="InsightsDashboardFragment__invite_your_contacts">Pozvěte více kontaktů, aby se připojily k Signal, a začněte komunikovat bezpečně s využitím nových funkcí, které překonávají omezení nezašifrovaných SMS zpráv.</string>
    <string name="InsightsDashboardFragment__this_stat_was_generated_locally">Tyto statistiky jsou vytvořeny lokálně na vašem zařízení a pouze vy je můžete vidět. Nejsou nikdy nikam odesílány.</string>
    <string name="InsightsDashboardFragment__encrypted_messages">Zašifrované zprávy</string>
    <string name="InsightsDashboardFragment__cancel">Storno</string>
    <string name="InsightsDashboardFragment__send">Odeslat</string>
    <string name="InsightsModalFragment__title">Představujeme postřehy</string>
    <string name="InsightsModalFragment__description">Zjistěte, kolik vašich odchozích zpráv bylo odesláno zabezpečeně, a pak rychle pozvěte další kontakty, abyste procento Signal zvýšili.</string>
    <string name="InsightsModalFragment__view_insights">Prohlédnout postřehy</string>

    <string name="FirstInviteReminder__title">Pozvat do Signal</string>
    <string name="FirstInviteReminder__description">Můžete zvýšit počet odesílaných zašifrovaných zpráv o %1$d %%</string>
    <string name="SecondInviteReminder__title">Podpořte svůj Signal</string>
    <string name="SecondInviteReminder__description">Pozvat %1$s</string>
    <string name="InsightsReminder__view_insights">Prohlédnout postřehy</string>
    <string name="InsightsReminder__invite">Pozvánka</string>

    <!-- Edit KBS Pin -->

    <!-- BaseKbsPinFragment -->
    <string name="BaseKbsPinFragment__next">Další</string>
    <string name="BaseKbsPinFragment__create_alphanumeric_pin">Vytvořit alfanumerický PIN</string>
    <string name="BaseKbsPinFragment__create_numeric_pin">Vytvořit číselný PIN</string>
    <string name="BaseKbsPinFragment__learn_more_url" translatable="false">https://support.signal.org/hc/articles/360007059792</string>

    <!-- CreateKbsPinFragment -->
    <plurals name="CreateKbsPinFragment__pin_must_be_at_least_characters">
        <item quantity="one">PIN musí mít alespoň %1$d znak</item>
        <item quantity="few">PIN musí mít alespoň %1$d znaky</item>
        <item quantity="many">PIN musí mít alespoň %1$d znaků</item>
        <item quantity="other">PIN musí mít alespoň %1$d znaků</item>
    </plurals>
    <plurals name="CreateKbsPinFragment__pin_must_be_at_least_digits">
        <item quantity="one">PIN musí mít alespoň %1$d číslici</item>
        <item quantity="few">PIN musí mít alespoň %1$d číslice</item>
        <item quantity="many">PIN musí mít alespoň %1$d číslic</item>
        <item quantity="other">PIN musí mít alespoň %1$d číslic</item>
    </plurals>
    <string name="CreateKbsPinFragment__create_a_new_pin">Vytvořit nový PIN</string>
    <string name="CreateKbsPinFragment__you_can_choose_a_new_pin_as_long_as_this_device_is_registered">Můžete měnit váš PIN, dokud je toto zařízení registrováno.</string>
    <string name="CreateKbsPinFragment__create_your_pin">Vytvořit váš PIN</string>
    <string name="CreateKbsPinFragment__pins_keep_information_stored_with_signal_encrypted">PIN uchovává informace uložené v Signal zašifrované, takže pouze vy k nim můžete přistupovat. Váš profil, nastavení a kontakty budou při reinstalaci obnoveny. Pro spuštění aplikace PIN nebudete potřebovat.</string>
    <string name="CreateKbsPinFragment__choose_a_stronger_pin">Zvolte silnější PIN</string>

    <!-- ConfirmKbsPinFragment -->
    <string name="ConfirmKbsPinFragment__pins_dont_match">PIN se neshodují. Zkuste to znovu.</string>
    <string name="ConfirmKbsPinFragment__confirm_your_pin">Potvrďte Váš PIN.</string>
    <string name="ConfirmKbsPinFragment__pin_creation_failed">Vytvoření PIN selhalo</string>
    <string name="ConfirmKbsPinFragment__your_pin_was_not_saved">Váš PIN nebyl uložen. Vyzveme vás k vytvoření PIN později.</string>
    <string name="ConfirmKbsPinFragment__pin_created">PIN vytvořen.</string>
    <string name="ConfirmKbsPinFragment__re_enter_your_pin">Zadejte znovu váš PIN</string>
    <string name="ConfirmKbsPinFragment__creating_pin">Vytvářím PIN…</string>

    <!-- KbsSplashFragment -->
    <string name="KbsSplashFragment__introducing_pins">Představujeme PIN</string>
    <string name="KbsSplashFragment__pins_keep_information_stored_with_signal_encrypted">PIN uchovává informace uložené v Signal zašifrované, takže pouze vy k nim můžete přistupovat. Váš profil, nastavení a kontakty budou při reinstalaci obnoveny. Pro spuštění aplikace PIN nebudete potřebovat.</string>
    <string name="KbsSplashFragment__learn_more">Dozvědět se více</string>
    <string name="KbsSplashFragment__learn_more_link" translatable="false">https://support.signal.org/hc/articles/360007059792</string>
    <string name="KbsSplashFragment__registration_lock_equals_pin">Zámek registrace = PIN</string>
    <string name="KbsSplashFragment__your_registration_lock_is_now_called_a_pin">Váš zámek registrace se nyní nazývá PIN a umí toho víc. Aktualizujte jej nyní.</string>
    <string name="KbsSplashFragment__update_pin">Aktualizovat PIN</string>
    <string name="KbsSplashFragment__create_your_pin">Vytvořit váš PIN</string>
    <string name="KbsSplashFragment__learn_more_about_pins">Zjistěte víc o PINech</string>
    <string name="KbsSplashFragment__disable_pin">Deaktivovat PIN</string>

    <!-- KBS Reminder Dialog -->
    <string name="KbsReminderDialog__enter_your_signal_pin">Zadejte váš PIN k Signal</string>
    <string name="KbsReminderDialog__to_help_you_memorize_your_pin">Abychom vám pomohli zapamatovat si PIN, budeme vás opakovaně žádat o jeho zadání. Postupem času vás budeme žádat méně.</string>
    <string name="KbsReminderDialog__skip">Přeskočit</string>
    <string name="KbsReminderDialog__submit">Odeslat</string>
    <string name="KbsReminderDialog__forgot_pin">Zapomněli jste PIN?</string>
    <string name="KbsReminderDialog__incorrect_pin_try_again">Nesprávný PIN. Zkuste to znovu.</string>

    <!-- AccountLockedFragment -->
    <string name="AccountLockedFragment__account_locked">Účet uzamčen</string>
    <string name="AccountLockedFragment__your_account_has_been_locked_to_protect_your_privacy">Váš účet byl uzamčen kvůli ochraně vašeho soukromí a bezpečnosti. Po %1$d dnech nečinnosti na vašem účtu budete moci znovu zaregistrovat toto telefonní číslo, aniž byste potřebovali váš PIN. Veškerý obsah bude smazán.</string>
    <string name="AccountLockedFragment__next">Další</string>
    <string name="AccountLockedFragment__learn_more">Dozvědět se více</string>
    <string name="AccountLockedFragment__learn_more_url" translatable="false">https://support.signal.org/hc/articles/360007059792</string>

    <!-- KbsLockFragment -->
    <string name="RegistrationLockFragment__enter_your_pin">Zadejte váš PIN</string>
    <string name="RegistrationLockFragment__enter_the_pin_you_created">Zadejte PIN, který jste vytvořili pro váš účet. Je to jiný kód, než ten v ověřovací SMS.</string>
    <string name="RegistrationLockFragment__enter_alphanumeric_pin">Zadejte alfanumerický PIN</string>
    <string name="RegistrationLockFragment__enter_numeric_pin">Zadejte číselný PIN</string>
    <string name="RegistrationLockFragment__incorrect_pin_try_again">Nesprávný PIN. Zkuste to znovu.</string>
    <string name="RegistrationLockFragment__forgot_pin">Zapomněli jste PIN?</string>
    <string name="RegistrationLockFragment__incorrect_pin">Nesprávný PIN</string>
    <string name="RegistrationLockFragment__forgot_your_pin">Zapomněli jste váš PIN?</string>
    <string name="RegistrationLockFragment__not_many_tries_left">Mnoho pokusů už nezbývá!</string>
    <string name="RegistrationLockFragment__signal_registration_need_help_with_pin_for_android_v1_pin">Registrace Signal - Pomoct s PIN pro Android (v1 PIN)</string>
    <string name="RegistrationLockFragment__signal_registration_need_help_with_pin_for_android_v2_pin">Registrace Signal - Pomoct s PIN pro Android (v2 PIN)</string>

    <plurals name="RegistrationLockFragment__for_your_privacy_and_security_there_is_no_way_to_recover">
        <item quantity="one">Kvůli vašemu soukromí a bezpečnosti neexistuje žádný způsob, jak obnovit váš PIN. Pokud si nepamatujete váš PIN, můžete se znovu zaregistrovat pomocí SMS po %1$d dni nečinnosti. V takovém případě bude váš účet vymazán a veškerý obsah smazán.</item>
        <item quantity="few">Kvůli vašemu soukromí a bezpečnosti neexistuje žádný způsob, jak obnovit váš PIN. Pokud si nepamatujete váš PIN, můžete se znovu zaregistrovat pomocí SMS po %1$d dnech nečinnosti. V takovém případě bude váš účet vymazán a veškerý obsah smazán.</item>
        <item quantity="many">Kvůli vašemu soukromí a bezpečnosti neexistuje žádný způsob, jak obnovit váš PIN. Pokud si nepamatujete váš PIN, můžete se znovu zaregistrovat pomocí SMS po %1$d dnech nečinnosti. V takovém případě bude váš účet vymazán a veškerý obsah smazán.</item>
        <item quantity="other">Kvůli vašemu soukromí a bezpečnosti neexistuje žádný způsob, jak obnovit váš PIN. Pokud si nepamatujete váš PIN, můžete se znovu zaregistrovat pomocí SMS po %1$d dnech nečinnosti. V takovém případě bude váš účet vymazán a veškerý obsah smazán.</item>
    </plurals>

    <plurals name="RegistrationLockFragment__incorrect_pin_d_attempts_remaining">
        <item quantity="one">Nesprávný PIN. Zbývá %1$d pokus.</item>
        <item quantity="few">Nesprávný PIN. Zbývají %1$d pokusy.</item>
        <item quantity="many">Nesprávný PIN. Zbývá %1$d pokusů.</item>
        <item quantity="other">Nesprávný PIN. Zbývá %1$d pokusů.</item>
    </plurals>

    <plurals name="RegistrationLockFragment__if_you_run_out_of_attempts_your_account_will_be_locked_for_d_days">
        <item quantity="one">Pokud vám dojdou pokusy, váš účet bude uzamčen na po dobu %1$d dne. Po %1$d dni nečinnosti se můžete znovu zaregistrovat bez vašeho PIN. Váš účet bude vymazán a veškerý obsah smazán.</item>
        <item quantity="few">Pokud vám dojdou pokusy, váš účet bude uzamčen po dobu %1$d dnů. Po %1$d dnech nečinnosti se můžete znovu zaregistrovat bez vašeho PIN. Váš účet bude vymazán a veškerý obsah smazán.</item>
        <item quantity="many">Pokud vám dojdou pokusy, váš účet bude uzamčen po dobu %1$d dnů. Po %1$d dnech nečinnosti se můžete znovu zaregistrovat bez vašeho PIN. Váš účet bude vymazán a veškerý obsah smazán.</item>
        <item quantity="other">Pokud vám dojdou pokusy, váš účet bude uzamčen po dobu %1$d dnů. Po %1$d dnech nečinnosti se můžete znovu zaregistrovat bez vašeho PIN. Váš účet bude vymazán a veškerý obsah smazán.</item>
    </plurals>

    <plurals name="RegistrationLockFragment__you_have_d_attempts_remaining">
        <item quantity="one">Máte %1$d zbývající pokus.</item>
        <item quantity="few">Máte %1$d zbývající pokusy.</item>
        <item quantity="many">Máte %1$d zbývajících pokusů.</item>
        <item quantity="other">Máte %1$d zbývajících pokusů.</item>
    </plurals>

    <plurals name="RegistrationLockFragment__d_attempts_remaining">
        <item quantity="one">Zbývá %1$d pokus.</item>
        <item quantity="few">Zbývají %1$d pokusy.</item>
        <item quantity="many">Zbývá %1$d pokusů.</item>
        <item quantity="other">Zbývá %1$d pokusů.</item>
    </plurals>

    <!-- CalleeMustAcceptMessageRequestDialogFragment -->
    <string name="CalleeMustAcceptMessageRequestDialogFragment__s_will_get_a_message_request_from_you">%1$s od vás obdrží požadavek na zprávu. Po přijetí požadavku na zprávu můžete volat.</string>

    <!-- KBS Megaphone -->
    <string name="KbsMegaphone__create_a_pin">Vytvořit PIN</string>
    <string name="KbsMegaphone__pins_keep_information_thats_stored_with_signal_encrytped">PIN uchovává informace uložené v Signal zašifrované.</string>
    <string name="KbsMegaphone__create_pin">Vytvořit PIN</string>

    <!-- transport_selection_list_item -->
    <string name="transport_selection_list_item__transport_icon">Ikona přenosu</string>
    <string name="ConversationListFragment_loading">Načítání…</string>
    <string name="CallNotificationBuilder_connecting">Připojování…</string>
    <string name="Permissions_permission_required">Vyžadovaná oprávnění</string>
    <string name="ConversationActivity_signal_needs_sms_permission_in_order_to_send_an_sms">Signal potřebuje oprávnění pro přístup k SMS, aby mohl posílat SMS zprávy, ale toto oprávnění je nyní zakázáno. Prosím pokračujte do menu nastavení aplikací, vyberte \"Oprávnění\" a povolte \"SMS\".</string>
    <string name="Permissions_continue">Pokračovat</string>
    <string name="Permissions_not_now">Teď ne</string>
    <string name="conversation_activity__enable_signal_messages">POVOLIT ZPRÁVY SIGNAL</string>
    <string name="SQLCipherMigrationHelper_migrating_signal_database">Přesouvám Signal databázi</string>
    <string name="PushDecryptJob_new_locked_message">Nová uzamčená zpráva</string>
    <string name="PushDecryptJob_unlock_to_view_pending_messages">Pro zobrazení čekajících zpráv odemkněte</string>
    <string name="enter_backup_passphrase_dialog__backup_passphrase">Heslo pro zálohy</string>
    <string name="backup_enable_dialog__backups_will_be_saved_to_external_storage_and_encrypted_with_the_passphrase_below_you_must_have_this_passphrase_in_order_to_restore_a_backup">Zálohy budou uloženy na externí úložiště a zašifrovány níže uvedeným heslem. Toto heslo musíte znát, abyste mohli zálohu obnovit.</string>
    <string name="backup_enable_dialog__you_must_have_this_passphrase">Toto heslo musíte mít pro obnovu ze zálohy.</string>
    <string name="backup_enable_dialog__folder">Složka</string>
    <string name="backup_enable_dialog__i_have_written_down_this_passphrase">Heslo jsem si zapsal. Bez něj nebudu schopen obnovit data ze zálohy.</string>
    <string name="registration_activity__restore_backup">Obnovit zálohu</string>
    <string name="registration_activity__transfer_or_restore_account">Přenést nebo obnovit účet</string>
    <string name="registration_activity__transfer_account">Přenést účet</string>
    <string name="registration_activity__skip">Přeskočit</string>
    <string name="preferences_chats__chat_backups">Zálohy konverzace</string>
    <string name="preferences_chats__backup_chats_to_external_storage">Zálohovat konverzaci na externí úložiště.</string>
    <string name="preferences_chats__transfer_account">Přenést účet</string>
    <string name="preferences_chats__transfer_account_to_a_new_android_device">Přenést účet na nové Android zařízení</string>
    <string name="RegistrationActivity_enter_backup_passphrase">Zadejte heslo pro zálohu</string>
    <string name="RegistrationActivity_restore">Obnovení</string>
    <string name="RegistrationActivity_backup_failure_downgrade">Nemohu naimportovat zálohy z novější verze aplikace Signal</string>
    <string name="RegistrationActivity_incorrect_backup_passphrase">Chybné heslo k záloze</string>
    <string name="RegistrationActivity_checking">Kontroluji…</string>
    <string name="RegistrationActivity_d_messages_so_far">%1$d zpráv zatím…</string>
    <string name="RegistrationActivity_restore_from_backup">Obnovit ze zálohy?</string>
    <string name="RegistrationActivity_restore_your_messages_and_media_from_a_local_backup">Obnovte vaše zprávy a média z lokální zálohy. Pokud je neobnovíte teď, později to už nebude možné.</string>
    <string name="RegistrationActivity_backup_size_s">Velikost zálohy: %1$s</string>
    <string name="RegistrationActivity_backup_timestamp_s">Čas zálohy: %1$s</string>
    <string name="BackupDialog_enable_local_backups">Povolit lokální zálohy?</string>
    <string name="BackupDialog_enable_backups">Povolit zálohy</string>
    <string name="BackupDialog_please_acknowledge_your_understanding_by_marking_the_confirmation_check_box">Prosím potvrďte, že jste to pochopili, zaškrtnutím políčka.</string>
    <string name="BackupDialog_delete_backups">Smazat zálohy?</string>
    <string name="BackupDialog_disable_and_delete_all_local_backups">Zakázat a smazat všechny lokální zálohy?</string>
    <string name="BackupDialog_delete_backups_statement">Smazat zálohy</string>
    <string name="BackupDialog_to_enable_backups_choose_a_folder">Pro povolení záloh vyberte složku. Zálohy budou uloženy do tohoto umístění.</string>
    <string name="BackupDialog_choose_folder">Vybrat složku</string>
    <string name="BackupDialog_copied_to_clipboard">Zkopírováno do schránky</string>
    <string name="BackupDialog_no_file_picker_available">Není k dispozici žádná aplikace pro výběr souborů.</string>
    <string name="BackupDialog_enter_backup_passphrase_to_verify">Pro ověření zadejte přístupovou frázi pro vaši zálohu</string>
    <string name="BackupDialog_verify">Ověřit</string>
    <string name="BackupDialog_you_successfully_entered_your_backup_passphrase">Úspěšně jste zadali přístupovou frázi pro vaši zálohu</string>
    <string name="BackupDialog_passphrase_was_not_correct">Přístupová fráze nebyla správná</string>
    <string name="LocalBackupJob_creating_signal_backup">Vytvářím zálohu Mollyu…</string>
    <!-- Title for progress notification shown in a system notification while verifying a recent backup. -->
    <string name="LocalBackupJob_verifying_signal_backup">Ověřování zálohy Molly…</string>
    <string name="LocalBackupJobApi29_backup_failed">Zálohování selhalo</string>
    <string name="LocalBackupJobApi29_your_backup_directory_has_been_deleted_or_moved">Adresář pro vaše zálohy byl smazán nebo přesunut.</string>
    <string name="LocalBackupJobApi29_your_backup_file_is_too_large">Soubor s vaší zálohou je příliš velký pro uložení na tento disk.</string>
    <string name="LocalBackupJobApi29_there_is_not_enough_space">Není dost místa pro uložení vaší zálohy.</string>
    <!-- Error message shown if a newly created backup could not be verified as accurate -->
    <string name="LocalBackupJobApi29_your_backup_could_not_be_verified">Vaše nedávná záloha nemohla být vytvořena a ověřena. Vytvořte prosím novou.</string>
    <!-- Error message shown if a very large attachment is encountered during the backup creation and causes the backup to fail -->
    <string name="LocalBackupJobApi29_your_backup_contains_a_very_large_file">Vaše záloha obsahuje příliš velký soubor, který nelze zálohovat. Smažte ho prosím a vytvořte novou zálohu.</string>
    <string name="LocalBackupJobApi29_tap_to_manage_backups">Klepněte pro práci se zálohami</string>
    <string name="ProgressPreference_d_messages_so_far">%1$d zpráv zatím</string>
    <string name="RegistrationActivity_wrong_number">Chybné číslo</string>
    <string name="RegistrationActivity_call_me_instead_available_in">Raději mi zavolejte \n (V době %1$02d:%2$02d)</string>
    <string name="RegistrationActivity_contact_signal_support">Kontaktujte podporu Signal</string>
    <string name="RegistrationActivity_code_support_subject">Registrace Signal - ověřovací kód pro Android</string>
    <string name="RegistrationActivity_incorrect_code">Špatný kód</string>
    <string name="BackupUtil_never">Nikdy</string>
    <string name="BackupUtil_unknown">Neznámý</string>
    <string name="preferences_app_protection__see_my_phone_number">Zobrazit mé telefonní číslo</string>
    <string name="preferences_app_protection__find_me_by_phone_number">Najít mě podle telefonního čísla</string>
    <string name="PhoneNumberPrivacy_everyone">Všichni</string>
    <string name="PhoneNumberPrivacy_my_contacts">Moje kontakty</string>
    <string name="PhoneNumberPrivacy_nobody">Nikdo</string>
    <string name="PhoneNumberPrivacy_everyone_see_description">Vaše telefonní číslo bude viditelné pro všechny lidi a skupiny, kterým pošlete zprávu.</string>
    <string name="PhoneNumberPrivacy_everyone_find_description">Kdokoli, kdo má vaše telefonní číslo ve svých kontaktech, vás bude vidět jako kontakt v Signal. Ostatní vás budou schopni najít vyhledáváním.</string>
    <string name="preferences_app_protection__screen_lock">Zámek obrazovky</string>
    <string name="preferences_app_protection__lock_signal_access_with_android_screen_lock_or_fingerprint">Zamknout přístup k Signal zámkem obrazovky Androidu nebo otiskem prstu</string>
    <string name="preferences_app_protection__screen_lock_inactivity_timeout">Časový limit neaktivity zámku obrazovky</string>
    <string name="preferences_app_protection__signal_pin">Signal PIN</string>
    <string name="preferences_app_protection__create_a_pin">Vytvořit PIN</string>
    <string name="preferences_app_protection__change_your_pin">Změnit váš PIN</string>
    <string name="preferences_app_protection__pin_reminders">Připomínání PIN</string>
    <string name="preferences_app_protection__pins_keep_information_stored_with_signal_encrypted">PIN uchovává informace uložené v Signal zašifrované, takže pouze vy se k nim můžete dostat. Váš profil, nastavení a kontakty budou při reinstalaci aplikace Signal obnoveny.</string>
    <string name="preferences_app_protection__add_extra_security_by_requiring_your_signal_pin_to_register">Zvyšte zabezpečení tím, že budete požadovat PIN pro opakovanou registraci vašeho telefonního čísla u Signal.</string>
    <string name="preferences_app_protection__reminders_help_you_remember_your_pin">Upomínky vám pomohou zapamatovat si váš PIN, protože ten nelze obnovit. V průběhu času vás budeme žádat méně často.</string>
    <string name="preferences_app_protection__turn_off">Vypnout</string>
    <string name="preferences_app_protection__confirm_pin">Potvrďte PIN</string>
    <string name="preferences_app_protection__confirm_your_signal_pin">Potvrdit váš Singal PIN</string>
    <string name="preferences_app_protection__make_sure_you_memorize_or_securely_store_your_pin">Ujistěte se, že si PIN pamatujete nebo ho máte bezpečně uložený, protože jej nelze obnovit. Pokud váš PIN zapomenete, můžete při opakované registraci Signal účtu přijít o data.</string>
    <string name="preferences_app_protection__incorrect_pin_try_again">Nesprávný PIN. Zkuste to znovu.</string>
    <string name="preferences_app_protection__failed_to_enable_registration_lock">Aktivace zámku registrace se nezdařila.</string>
    <string name="preferences_app_protection__failed_to_disable_registration_lock">Zablokování zámku registrace se nezdařilo.</string>
    <string name="AppProtectionPreferenceFragment_none">Nic</string>
    <string name="preferences_app_protection__registration_lock">Zámek registrace</string>
    <string name="RegistrationActivity_you_must_enter_your_registration_lock_PIN">Musíte zadat PIN zámku registrace</string>
    <string name="RegistrationActivity_your_pin_has_at_least_d_digits_or_characters">Váš PIN má alespoň %1$d číslic nebo znaků</string>
    <string name="RegistrationActivity_too_many_attempts">Příliš mnoho pokusů</string>
    <string name="RegistrationActivity_you_have_made_too_many_incorrect_registration_lock_pin_attempts_please_try_again_in_a_day">Provedli jste příliš mnoho chybných pokusů o zadání PIN zámku registrace. Zkuste to prosím znovu další den.</string>
    <string name="RegistrationActivity_you_have_made_too_many_attempts_please_try_again_later">Uskutečnili jste příliš mnoho pokusů. Prosím zkuste to znovu později</string>
    <string name="RegistrationActivity_error_connecting_to_service">Chyba při připojování k službě</string>
    <string name="preferences_chats__backups">Zálohy</string>
    <string name="prompt_passphrase_activity__signal_is_locked">Molly je zamčen</string>
    <string name="prompt_passphrase_activity__tap_to_unlock">KLEPNUTÍM ODEMKNĚTE</string>
    <string name="Recipient_unknown">Neznámý</string>

    <!-- TransferOrRestoreFragment -->
    <string name="TransferOrRestoreFragment__transfer_or_restore_account">Přenést nebo obnovit účet</string>
    <string name="TransferOrRestoreFragment__if_you_have_previously_registered_a_signal_account">Pokud jste již dříve registrovali účet Signal, můžete svůj účet a zprávy přenést nebo obnovit</string>
    <string name="TransferOrRestoreFragment__transfer_from_android_device">Přenést z Android zařízení</string>
    <string name="TransferOrRestoreFragment__transfer_your_account_and_messages_from_your_old_android_device">Přenést účet a zprávy z vašeho staršího Android zařízení. Budete potřebovat přístup ke staršímu zařízení.</string>
    <string name="TransferOrRestoreFragment__you_need_access_to_your_old_device">Budete potřebovat přístup ke staršímu zařízení.</string>
    <string name="TransferOrRestoreFragment__restore_from_backup">Obnovit ze zálohy</string>
    <string name="TransferOrRestoreFragment__restore_your_messages_from_a_local_backup">Obnovit zprávy z lokální zálohy. Pokud neobnovíte ze zálohy nyní, později to již nebude možné.</string>

    <!-- NewDeviceTransferInstructionsFragment -->
    <string name="NewDeviceTransferInstructions__open_signal_on_your_old_android_phone">Otevřete Signal na vašem starém Android zařízení</string>
    <string name="NewDeviceTransferInstructions__continue">Pokračovat</string>
    <string name="NewDeviceTransferInstructions__first_bullet">1.</string>
    <string name="NewDeviceTransferInstructions__tap_on_your_profile_photo_in_the_top_left_to_open_settings">Klepněte na vaši profilovou fotografii v levém horním rohu pro otevření Nastavení</string>
    <string name="NewDeviceTransferInstructions__second_bullet">2.</string>
    <string name="NewDeviceTransferInstructions__tap_on_account">"Klepněte na \"Účet\""</string>
    <string name="NewDeviceTransferInstructions__third_bullet">3.</string>
    <string name="NewDeviceTransferInstructions__tap_transfer_account_and_then_continue_on_both_devices">"Klepněte na \"Přenést účet\" a poté \"Pokračovat\" na obou zařízeních"</string>

    <!-- NewDeviceTransferSetupFragment -->
    <string name="NewDeviceTransferSetup__preparing_to_connect_to_old_android_device">Připravuji na připojení ke starému Android zařízení…</string>
    <string name="NewDeviceTransferSetup__take_a_moment_should_be_ready_soon">Chvíli to potrvá, brzy to bude připravené</string>
    <string name="NewDeviceTransferSetup__waiting_for_old_device_to_connect">Čekám na připojení starého Android zařízení…</string>
    <string name="NewDeviceTransferSetup__signal_needs_the_location_permission_to_discover_and_connect_with_your_old_device">Molly potřebuji oprávnění pro přístup k poloze pro nalezení a připojení ke staršímu Android zařízení.</string>
    <string name="NewDeviceTransferSetup__signal_needs_location_services_enabled_to_discover_and_connect_with_your_old_device">Molly potřebuje povolené služby polohy pro nalezení a připojení ke starému Android zařízení.</string>
    <string name="NewDeviceTransferSetup__signal_needs_wifi_on_to_discover_and_connect_with_your_old_device">Molly potřebuje zapnutou Wi-Fi pro nalezení a připojení ke starému Android zařízení. Wi-Fi musí být zapnuté, ale nemusí být připojené k žádné Wi-Fi síti.</string>
    <string name="NewDeviceTransferSetup__sorry_it_appears_your_device_does_not_support_wifi_direct">Omlouváme se, ale vypadá to, že toto zařízení nepodporuje Wi-Fi Direct. Molly používá Wi-Fi Direct pro nalezení staršího Android zařízení a připojení se k němu. Můžete stále obnovit zálohu pro obnovení vašeho původního účtu na starém Android zařízení.</string>
    <string name="NewDeviceTransferSetup__restore_a_backup">Obnovit zálohu</string>
    <string name="NewDeviceTransferSetup__an_unexpected_error_occurred_while_attempting_to_connect_to_your_old_device">Nastala neočekávaná chyba při pokusu o připojení ke starému Android zařízení.</string>

    <!-- OldDeviceTransferSetupFragment -->
    <string name="OldDeviceTransferSetup__searching_for_new_android_device">Hledám nové Android zařízení…</string>
    <string name="OldDeviceTransferSetup__signal_needs_the_location_permission_to_discover_and_connect_with_your_new_device">Molly potřebuje oprávnění k poloze pro nalezení nového Android zařízení a připojení se k němu.</string>
    <string name="OldDeviceTransferSetup__signal_needs_location_services_enabled_to_discover_and_connect_with_your_new_device">Molly potřebuje povolené služby polohy pro nalezení a připojení k novému Android zařízení.</string>
    <string name="OldDeviceTransferSetup__signal_needs_wifi_on_to_discover_and_connect_with_your_new_device">Molly potřebuje zapnutou Wi-Fi pro nalezení a připojení k novému Android zařízení. Wi-Fi musí být zapnuté, ale nemusí být připojené k žádné Wi-Fi síti.</string>
    <string name="OldDeviceTransferSetup__sorry_it_appears_your_device_does_not_support_wifi_direct">Omlouváme se, ale vypadá to, že toto zařízení nepodporuje Wi-Fi Direct. Molly používá Wi-Fi Direct pro nalezení nového Android zařízení a připojení se k němu. Můžete stále obnovit zálohu pro obnovení vašeho původního účtu na novém Android zařízení.</string>
    <string name="OldDeviceTransferSetup__create_a_backup">Vytvořit zálohu</string>
    <string name="OldDeviceTransferSetup__an_unexpected_error_occurred_while_attempting_to_connect_to_your_old_device">Nastala neočekávaná chyba při pokusu o připojení k novému Android zařízení.</string>

    <!-- DeviceTransferSetupFragment -->
    <string name="DeviceTransferSetup__unable_to_open_wifi_settings">Nepovedlo se otevřít Wi-Fi nastavení. Aktivujte prosím Wi-Fi ručně.</string>
    <string name="DeviceTransferSetup__grant_location_permission">Udělit oprávnění k poloze</string>
    <string name="DeviceTransferSetup__turn_on_location_services">Zapnout služby polohy</string>
    <string name="DeviceTransferSetup__unable_to_open_location_settings">Nepodařilo se otevřít nastavení polohy.</string>
    <string name="DeviceTransferSetup__turn_on_wifi">Zapnout Wi-Fi</string>
    <string name="DeviceTransferSetup__error_connecting">Chyba při připojení</string>
    <string name="DeviceTransferSetup__retry">Zkusit znovu</string>
    <string name="DeviceTransferSetup__submit_debug_logs">Odeslat ladící log</string>
    <string name="DeviceTransferSetup__verify_code">Ověřit kód</string>
    <string name="DeviceTransferSetup__verify_that_the_code_below_matches_on_both_of_your_devices">Ověřte, že kód níže je stejný na obou zařízeních. Poté klepněte na pokračovat.</string>
    <string name="DeviceTransferSetup__the_numbers_do_not_match">Čísla se neshodují</string>
    <string name="DeviceTransferSetup__continue">Pokračovat</string>
    <string name="DeviceTransferSetup__number_is_not_the_same">Číslo není shodné</string>
    <string name="DeviceTransferSetup__if_the_numbers_on_your_devices_do_not_match_its_possible_you_connected_to_the_wrong_device">Pokud čísla na vašich zařízeních nejsou shodná, je možné, že jste se připojili k jinému zařízení. Abyste problém vyřešili, zastavte přenos a zkuste to znovu a mějte obě zařízení blízko sebe.</string>
    <string name="DeviceTransferSetup__stop_transfer">Zastavit přenos</string>
    <string name="DeviceTransferSetup__unable_to_discover_old_device">Nebylo možné nalézt staré zařízení</string>
    <string name="DeviceTransferSetup__unable_to_discover_new_device">Nebylo možné nalézt nové zařízení</string>
    <string name="DeviceTransferSetup__make_sure_the_following_permissions_are_enabled">Ujistěte se, že následující oprávnění a služby jsou aktivní:</string>
    <string name="DeviceTransferSetup__location_permission">Oprávnění k poloze</string>
    <string name="DeviceTransferSetup__location_services">Polohové služby</string>
    <string name="DeviceTransferSetup__wifi">WiFi</string>
    <string name="DeviceTransferSetup__on_the_wifi_direct_screen_remove_all_remembered_groups_and_unlink_any_invited_or_connected_devices">Na obrazovce WiFi Direct odeberte všechny zapamatované skupiny a odpojte všechna pozvaná nebo připojená zařízení.</string>
    <string name="DeviceTransferSetup__wifi_direct_screen">Obrazovka WiFi Direct</string>
    <string name="DeviceTransferSetup__try_turning_wifi_off_and_on_on_both_devices">Zkuste vypnout a zapnout Wi-Fi na obou zařízeních.</string>
    <string name="DeviceTransferSetup__make_sure_both_devices_are_in_transfer_mode">Ujistěte se, že obě zařízení jsou v režimu přenosu.</string>
    <string name="DeviceTransferSetup__go_to_support_page">Jít na web podpory</string>
    <string name="DeviceTransferSetup__try_again">Zkusit znovu</string>
    <string name="DeviceTransferSetup__waiting_for_other_device">Čekám na další zařízení</string>
    <string name="DeviceTransferSetup__tap_continue_on_your_other_device_to_start_the_transfer">Klepněte na pokračovat na svém druhém zařízení pro zahájení přenosu.</string>
    <string name="DeviceTransferSetup__tap_continue_on_your_other_device">Klepněte na pokračovat na svém druhém zařízení…</string>

    <!-- NewDeviceTransferFragment -->
    <string name="NewDeviceTransfer__cannot_transfer_from_a_newer_version_of_signal">Nelze přenášet z novější verze Signal</string>

    <!-- DeviceTransferFragment -->
    <string name="DeviceTransfer__transferring_data">Přenáším data</string>
    <string name="DeviceTransfer__keep_both_devices_near_each_other">Ponechte obě zařízení blízko sebe. Nevypínejte zařízení a nechte spuštěnou aplikaci Molly. Přenos je koncově šifrován.</string>
    <string name="DeviceTransfer__d_messages_so_far">%1$d zpráv zatím…</string>
    <!-- Filled in with total percentage of messages transferred -->
    <string name="DeviceTransfer__s_of_messages_so_far">Zatím %1$s%% zpráv…</string>
    <string name="DeviceTransfer__cancel">Zrušit</string>
    <string name="DeviceTransfer__try_again">Zkusit znovu</string>
    <string name="DeviceTransfer__stop_transfer_question">Zastavit přenos?</string>
    <string name="DeviceTransfer__stop_transfer">Zastavit přenos</string>
    <string name="DeviceTransfer__all_transfer_progress_will_be_lost">Veškerý postup přenosu bude ztracen.</string>
    <string name="DeviceTransfer__transfer_failed">Přenos selhal</string>
    <string name="DeviceTransfer__unable_to_transfer">Nepodařilo se přenést</string>

    <!-- OldDeviceTransferInstructionsFragment -->
    <string name="OldDeviceTransferInstructions__transfer_account">Přenést účet</string>
    <string name="OldDeviceTransferInstructions__you_can_transfer_your_signal_account_when_setting_up_signal_on_a_new_android_device">Můžete přenést váš Signal účet při nastavení Signal na novém Android zařízení. Před pokračováním:</string>
    <string name="OldDeviceTransferInstructions__first_bullet">1.</string>
    <string name="OldDeviceTransferInstructions__download_signal_on_your_new_android_device">Stáhněte Molly na novém Android zařízení</string>
    <string name="OldDeviceTransferInstructions__second_bullet">2.</string>
    <string name="OldDeviceTransferInstructions__tap_on_transfer_or_restore_account">"Klepněte na \"Přenést nebo obnovit účet\""</string>
    <string name="OldDeviceTransferInstructions__third_bullet">3.</string>
    <string name="OldDeviceTransferInstructions__select_transfer_from_android_device_when_prompted_and_then_continue">"Zvolte \"Přenést z Android zařízení\", až budete dotázáni, a poté zvolte Pokračovat. Nechte obě zařízení blízko sebe."</string>
    <string name="OldDeviceTransferInstructions__continue">Pokračovat</string>

    <!-- OldDeviceTransferComplete -->
    <string name="OldDeviceTransferComplete__transfer_complete">Přenos dokončen</string>
    <string name="OldDeviceTransferComplete__go_to_your_new_device">Běžte na své nové zařízení</string>
    <string name="OldDeviceTransferComplete__your_signal_data_has_Been_transferred_to_your_new_device">Vaše Signal data byla přenesena na nové zařízení. Pro dokončení přenosu musíte pokračovat v procesu registrace na novém zařízení.</string>
    <string name="OldDeviceTransferComplete__close">Zavřít</string>

    <!-- NewDeviceTransferComplete -->
    <string name="NewDeviceTransferComplete__transfer_successful">Přenos úspěšný</string>
    <string name="NewDeviceTransferComplete__transfer_complete">Přenos dokončen</string>
    <string name="NewDeviceTransferComplete__to_complete_the_transfer_process_you_must_continue_registration">Pro dokončení procesu přenosu musíte pokračovat v registraci.</string>
    <string name="NewDeviceTransferComplete__continue_registration">Pokračovat v registraci</string>

    <!-- DeviceToDeviceTransferService -->
    <string name="DeviceToDeviceTransferService_content_title">Přenos účtu</string>
    <string name="DeviceToDeviceTransferService_status_ready">Příprava na připojení k vašemu druhému zařízení…</string>
    <string name="DeviceToDeviceTransferService_status_starting_up">Příprava na připojení k vašemu druhému zařízení…</string>
    <string name="DeviceToDeviceTransferService_status_discovery">Hledání vašeho druhého zařízení…</string>
    <string name="DeviceToDeviceTransferService_status_network_connected">Připojování k vašemu druhému zařízení…</string>
    <string name="DeviceToDeviceTransferService_status_verification_required">Vyžadováno ověření</string>
    <string name="DeviceToDeviceTransferService_status_service_connected">Přenáším účet…</string>

    <!-- OldDeviceTransferLockedDialog -->
    <string name="OldDeviceTransferLockedDialog__complete_registration_on_your_new_device">Dokončit registraci na novém zařízení</string>
    <string name="OldDeviceTransferLockedDialog__your_signal_account_has_been_transferred_to_your_new_device">Váš Signal účet byl přenesen na nové zařízení, ale je potřeba na něm dokončit registraci pro pokračování. Signal bude neaktivní na tomto zařízení.</string>
    <string name="OldDeviceTransferLockedDialog__done">Hotovo</string>
    <string name="OldDeviceTransferLockedDialog__cancel_and_activate_this_device">Zrušit a aktivovat toto zařízení</string>

    <!-- AdvancedPreferenceFragment -->
    <string name="AdvancedPreferenceFragment__transfer_mob_balance">Převést MOB zůstatek?</string>
    <string name="AdvancedPreferenceFragment__you_have_a_balance_of_s">Máte zůstatek %1$s. Pokud nepřevedete své prostředky na jinou adresu peněženky před odstraněním účtu, ztratíte je navždy.</string>
    <string name="AdvancedPreferenceFragment__dont_transfer">Nepřevádět</string>
    <string name="AdvancedPreferenceFragment__transfer">Převést</string>

    <!-- RecipientBottomSheet -->
    <string name="RecipientBottomSheet_block">Zablokovat</string>
    <string name="RecipientBottomSheet_unblock">Odblokovat</string>
    <string name="RecipientBottomSheet_add_to_contacts">Přidat do kontaktů</string>
    <!-- Error message that displays when a user tries to tap to view system contact details but has no app that supports it -->
    <string name="RecipientBottomSheet_unable_to_open_contacts">Nemohu nalézt aplikaci pro otevření kontaktů.</string>
    <string name="RecipientBottomSheet_add_to_a_group">Přidat do skupiny</string>
    <string name="RecipientBottomSheet_add_to_another_group">Přidat do jiné skupiny</string>
    <string name="RecipientBottomSheet_view_safety_number">Zobrazit bezpečnostní číslo</string>
    <string name="RecipientBottomSheet_make_admin">Učinit správcem</string>
    <string name="RecipientBottomSheet_remove_as_admin">Odebrat oprávnění správce</string>
    <string name="RecipientBottomSheet_remove_from_group">Odebrat ze skupiny</string>
    <string name="RecipientBottomSheet_message_description">Zpráva</string>
    <string name="RecipientBottomSheet_voice_call_description">Hlasový hovor</string>
    <string name="RecipientBottomSheet_insecure_voice_call_description">Nezabezpečený hlasový hovor</string>
    <string name="RecipientBottomSheet_video_call_description">Videohovor</string>

    <string name="RecipientBottomSheet_remove_s_as_group_admin">Odebrat oprávnění správce skupiny uživateli %1$s?</string>
    <string name="RecipientBottomSheet_s_will_be_able_to_edit_group">"\"%1$s\" bude moci upravovat tuto skupinu a její členy."</string>

    <string name="RecipientBottomSheet_remove_s_from_the_group">Odebrat %1$s ze skupiny?</string>
    <!-- Dialog message shown when removing someone from a group with group link being active to indicate they will not be able to rejoin -->
    <string name="RecipientBottomSheet_remove_s_from_the_group_they_will_not_be_able_to_rejoin">Odstranit %1$s ze skupiny? Nebudou se moct znovu připojit pomocí odkazu.</string>
    <string name="RecipientBottomSheet_remove">Odebrat</string>
    <string name="RecipientBottomSheet_copied_to_clipboard">Zkopírováno do schránky</string>

    <string name="GroupRecipientListItem_admin">Správce</string>
    <string name="GroupRecipientListItem_approve_description">Schválit</string>
    <string name="GroupRecipientListItem_deny_description">Odmítnout</string>


    <!-- GroupsLearnMoreBottomSheetDialogFragment -->
    <string name="GroupsLearnMore_legacy_vs_new_groups">Starší a nové skupiny</string>
    <string name="GroupsLearnMore_what_are_legacy_groups">Co jsou starší skupiny?</string>
    <string name="GroupsLearnMore_paragraph_1">Starší skupiny nepodporují vlastnosti nových skupin, jako je nastavení správců a popisnější aktualizace skupin.</string>
    <string name="GroupsLearnMore_can_i_upgrade_a_legacy_group">Mohu aktualizovat starší skupinu?</string>
    <string name="GroupsLearnMore_paragraph_2">Starší skupiny zatím nelze aktualizovat na nové skupiny, ale můžete vytvořit novou skupinu se stejnými členy, pokud používají poslední verzi Signal.</string>
    <string name="GroupsLearnMore_paragraph_3">Signal nabídne možnost aktualizovat starší skupiny v budoucnosti.</string>

    <!-- GroupLinkBottomSheetDialogFragment -->
    <string name="GroupLinkBottomSheet_share_hint_requiring_approval">Kdokoli, kdo má tento odkaz, může vidět jméno skupiny a fotografii a může požádat o připojení ke skupině. Sdílejte pouze s lidmi, kterým důvěřujete.</string>
    <string name="GroupLinkBottomSheet_share_hint_not_requiring_approval">Kdokoli, kdo má tento odkaz, může vidět jméno skupiny a fotografii a může se připojit ke skupině. Sdílejte pouze s lidmi, kterým důvěřujete.</string>
    <string name="GroupLinkBottomSheet_share_via_signal">Sdílet přes Molly</string>
    <string name="GroupLinkBottomSheet_copy">Kopírovat</string>
    <string name="GroupLinkBottomSheet_qr_code">QR kód</string>
    <string name="GroupLinkBottomSheet_share">Sdílet</string>
    <string name="GroupLinkBottomSheet_copied_to_clipboard">Zkopírováno do schránky</string>
    <string name="GroupLinkBottomSheet_the_link_is_not_currently_active">Odkaz není v současné době aktivní</string>

    <!-- VoiceNotePlaybackPreparer -->
    <string name="VoiceNotePlaybackPreparer__failed_to_play_voice_message">Nepodařilo ze přehrát zvukovou zprávu</string>

    <!-- VoiceNoteMediaDescriptionCompatFactory -->
    <string name="VoiceNoteMediaItemFactory__voice_message">Hlasová zpráva · %1$s</string>
    <string name="VoiceNoteMediaItemFactory__s_to_s">%1$s pro %2$s</string>

    <!-- StorageUtil -->
    <string name="StorageUtil__s_s">%1$s/%2$s</string>
    <string name="BlockedUsersActivity__s_has_been_blocked">\"%1$s\" byl zablokován.</string>
    <string name="BlockedUsersActivity__failed_to_block_s">Nepodařilo se zablokovat \"%1$s\"</string>
    <string name="BlockedUsersActivity__s_has_been_unblocked">\"%1$s\" byl odblokován.</string>

    <!-- ReviewCardDialogFragment -->
    <string name="ReviewCardDialogFragment__review_members">Prověřit členy</string>
    <string name="ReviewCardDialogFragment__review_request">Prověřit požadavek</string>
    <string name="ReviewCardDialogFragment__d_group_members_have_the_same_name">%1$d členů skupiny má stejné jméno, prověřte níže uvedené členy a zvolte akci.</string>
    <string name="ReviewCardDialogFragment__if_youre_not_sure">Pokud si nejste jistí, od koho je požadavek, tak prověřte kontakty a proveďte akci.</string>
    <string name="ReviewCardDialogFragment__no_other_groups_in_common">Žádné další společné skupiny.</string>
    <string name="ReviewCardDialogFragment__no_groups_in_common">Žádné společné skupiny.</string>
    <plurals name="ReviewCardDialogFragment__d_other_groups_in_common">
        <item quantity="one">%1$d společná skupina</item>
        <item quantity="few">%1$d společné skupiny</item>
        <item quantity="many">%1$d společných skupin</item>
        <item quantity="other">%1$d společných skupin</item>
    </plurals>
    <plurals name="ReviewCardDialogFragment__d_groups_in_common">
        <item quantity="one">%1$d společná skupina</item>
        <item quantity="few">%1$d společné skupiny</item>
        <item quantity="many">%1$d společných skupin</item>
        <item quantity="other">%1$d společných skupin</item>
    </plurals>
    <string name="ReviewCardDialogFragment__remove_s_from_group">Odebrat %1$s ze skupiny?</string>
    <string name="ReviewCardDialogFragment__remove">Odebrat</string>
    <string name="ReviewCardDialogFragment__failed_to_remove_group_member">Odebrání člena skupiny se nezdařilo.</string>

    <!-- ReviewCard -->
    <string name="ReviewCard__member">Člen</string>
    <string name="ReviewCard__request">Požadavek</string>
    <string name="ReviewCard__your_contact">Váš kontakt</string>
    <string name="ReviewCard__remove_from_group">Odebrat ze skupiny</string>
    <string name="ReviewCard__update_contact">Aktualizovat kontakt</string>
    <string name="ReviewCard__block">Zablokovat</string>
    <string name="ReviewCard__delete">Smazat</string>
    <string name="ReviewCard__recently_changed">Nedávno změněno profilové jméno z %1$s na %2$s</string>

    <!-- CallParticipantsListUpdatePopupWindow -->
    <string name="CallParticipantsListUpdatePopupWindow__s_joined">%1$s se připojil</string>
    <string name="CallParticipantsListUpdatePopupWindow__s_and_s_joined">%1$s a %2$s se připojili</string>
    <string name="CallParticipantsListUpdatePopupWindow__s_s_and_s_joined">%1$s, %2$s a %3$s se připojili.</string>
    <string name="CallParticipantsListUpdatePopupWindow__s_s_and_d_others_joined">%1$s, %2$s, %3$d a další se připojili</string>
    <string name="CallParticipantsListUpdatePopupWindow__s_left">%1$s odešel</string>
    <string name="CallParticipantsListUpdatePopupWindow__s_and_s_left">%1$s a %2$s odešli</string>
    <string name="CallParticipantsListUpdatePopupWindow__s_s_and_s_left">%1$s, %2$s a %3$s odešli</string>
    <string name="CallParticipantsListUpdatePopupWindow__s_s_and_d_others_left">%1$s, %2$s ,%3$d a další odešli</string>

    <string name="CallParticipant__you">Vy</string>
    <string name="CallParticipant__you_on_another_device">Vy (na jiném zařízení)</string>
    <string name="CallParticipant__s_on_another_device">%1$s (na jiném zařízení)</string>

    <!-- WifiToCellularPopupWindow -->
    <!-- Message shown during a call when the WiFi network is unusable, and cellular data starts to be used for the call instead. -->
    <string name="WifiToCellularPopupWindow__weak_wifi_switched_to_cellular">Slabá wi-fi. Přepnuto na mobilní data.</string>

    <!-- DeleteAccountFragment -->
    <string name="DeleteAccountFragment__deleting_your_account_will">Vymazání vašeho účtu způsobí:</string>
    <string name="DeleteAccountFragment__enter_your_phone_number">Zadejte vaše tel. číslo</string>
    <string name="DeleteAccountFragment__delete_account">Smazat účet</string>
    <string name="DeleteAccountFragment__delete_your_account_info_and_profile_photo">Vymazání vašeho účtu a profilové fotografie</string>
    <string name="DeleteAccountFragment__delete_all_your_messages">Vymazání všech vašich zpráv</string>
    <string name="DeleteAccountFragment__delete_s_in_your_payments_account">Odstranit %1$s z vašeho platebního účtu.</string>
    <string name="DeleteAccountFragment__no_country_code">Kód země nebyl zadán</string>
    <string name="DeleteAccountFragment__no_number">Číslo nebylo zadáno</string>
    <string name="DeleteAccountFragment__the_phone_number">Zadané telefonní číslo neodpovídá vašemu účtu.</string>
    <string name="DeleteAccountFragment__are_you_sure">Opravdu chcete smazat váš účet?</string>
    <string name="DeleteAccountFragment__this_will_delete_your_signal_account">Dojde ke smazání účtu Signal a resetování aplikace, které se po ukončení tohoto procesu vypne.</string>
    <string name="DeleteAccountFragment__failed_to_delete_account">Došlo k chybě při mazání účtu. Jste připojeni k internetu?</string>
    <string name="DeleteAccountFragment__failed_to_delete_local_data">Došlo k chybě při mazání lokálních dat. Můžete je smazat ručně v nastavení systému.</string>
    <string name="DeleteAccountFragment__launch_app_settings">Spustit nastavení aplikace</string>
    <!-- Title of progress dialog shown when a user deletes their account and the process is leaving all groups -->
    <string name="DeleteAccountFragment__leaving_groups">Opouštím skupiny…</string>
    <!-- Title of progress dialog shown when a user deletes their account and the process has left all groups -->
    <string name="DeleteAccountFragment__deleting_account">Mažu účet…</string>
    <!-- Message of progress dialog shown when a user deletes their account and the process is canceling their subscription -->
    <string name="DeleteAccountFragment__canceling_your_subscription">Rušení vašeho předplatného…</string>
    <!-- Message of progress dialog shown when a user deletes their account and the process is leaving groups -->
    <string name="DeleteAccountFragment__depending_on_the_number_of_groups">V závislosti na počtu skupin, ve kterých jste, to může trvat několik minut</string>
    <!-- Message of progress dialog shown when a user deletes their account and the process has left all groups -->
    <string name="DeleteAccountFragment__deleting_all_user_data_and_resetting">Odstraňuji uživatelská data a resetuji aplikaci</string>
    <!-- Title of error dialog shown when a network error occurs during account deletion -->
    <string name="DeleteAccountFragment__account_not_deleted">Účet není smazán</string>
    <!-- Message of error dialog shown when a network error occurs during account deletion -->
    <string name="DeleteAccountFragment__there_was_a_problem">Při dokončování procesu mazání došlo k problému. Zkontrolujte síťové připojení a zkuste to znovu.</string>

    <!-- DeleteAccountCountryPickerFragment -->
    <string name="DeleteAccountCountryPickerFragment__search_countries">Hledat země</string>

    <!-- CreateGroupActivity -->
    <string name="CreateGroupActivity__skip">Přeskočit</string>
    <plurals name="CreateGroupActivity__d_members">
        <item quantity="one">%1$d člen</item>
        <item quantity="few">%1$d členové</item>
        <item quantity="many">%1$d členů</item>
        <item quantity="other">%1$d členů</item>
    </plurals>

    <!-- ShareActivity -->
    <string name="ShareActivity__share">Sdílet</string>
    <string name="ShareActivity__send">Odeslat</string>
    <string name="ShareActivity__comma_s">, %1$s</string>
    <string name="ShareActivity__sharing_to_multiple_chats_is">Sdílení do více konverzací je podporováno pouze u Signal zpráv</string>
    <!-- Toast when the incoming intent is invalid -->
    <string name="ShareActivity__could_not_get_share_data_from_intent">Nepodařilo se získat data ze záměru ke sdílení.</string>

    <!-- MultiShareDialogs -->
    <string name="MultiShareDialogs__failed_to_send_to_some_users">Odeslání některým uživatelům se nezdařilo</string>
    <string name="MultiShareDialogs__you_can_only_share_with_up_to">Můžete sdílet nejvýše s %1$d konverzacemi.</string>

    <!-- ChatWallpaperActivity -->
    <string name="ChatWallpaperActivity__chat_wallpaper">Tapeta pro konverzaci</string>

    <!-- ChatWallpaperFragment -->
    <string name="ChatWallpaperFragment__chat_color">Barva konverzace</string>
    <string name="ChatWallpaperFragment__reset_chat_colors">Obnovení barev konverzace</string>
    <string name="ChatWallpaperFragment__reset_chat_color">Obnovení barvy konverzace</string>
    <string name="ChatWallpaperFragment__reset_chat_color_question">Obnovit barvu konverzace?</string>
    <string name="ChatWallpaperFragment__set_wallpaper">Nastavit tapetu</string>
    <string name="ChatWallpaperFragment__dark_mode_dims_wallpaper">Tmavý režim ztmaví tapetu</string>
    <string name="ChatWallpaperFragment__contact_name">Jméno kontaktu</string>
    <string name="ChatWallpaperFragment__reset">Obnovit</string>
    <string name="ChatWallpaperFragment__clear">Vymazat</string>
    <string name="ChatWallpaperFragment__wallpaper_preview_description">Náhled tapety</string>
    <string name="ChatWallpaperFragment__would_you_like_to_override_all_chat_colors">Chcete přepsat všechny barvy konverzace?</string>
    <string name="ChatWallpaperFragment__would_you_like_to_override_all_wallpapers">Chcete přepsat všechny tapety?</string>
    <string name="ChatWallpaperFragment__reset_default_colors">Obnovit výchozí barvy</string>
    <string name="ChatWallpaperFragment__reset_all_colors">Obnovit všechny barvy</string>
    <string name="ChatWallpaperFragment__reset_default_wallpaper">Obnovit výchozí tapetu</string>
    <string name="ChatWallpaperFragment__reset_all_wallpapers">Obnovit všechny tapety</string>
    <string name="ChatWallpaperFragment__reset_wallpapers">Obnovit tapety</string>
    <string name="ChatWallpaperFragment__reset_wallpaper">Obnovit tapetu</string>
    <string name="ChatWallpaperFragment__reset_wallpaper_question">Obnovit tapetu?</string>

    <!-- ChatWallpaperSelectionFragment -->
    <string name="ChatWallpaperSelectionFragment__choose_from_photos">Vybrat z fotografií</string>
    <string name="ChatWallpaperSelectionFragment__presets">Přednastavená pozadí</string>

    <!-- ChatWallpaperPreviewActivity -->
    <string name="ChatWallpaperPreviewActivity__preview">Náhled</string>
    <string name="ChatWallpaperPreviewActivity__set_wallpaper">Nastavit tapetu</string>
    <string name="ChatWallpaperPreviewActivity__swipe_to_preview_more_wallpapers">Přejetím zobrazíte náhled dalších tapet</string>
    <string name="ChatWallpaperPreviewActivity__set_wallpaper_for_all_chats">Nastavit tapetu pro všechny konverzace</string>
    <string name="ChatWallpaperPreviewActivity__set_wallpaper_for_s">Nastavit tapetu pro %1$s</string>
    <string name="ChatWallpaperPreviewActivity__viewing_your_gallery_requires_the_storage_permission">Prohlížení vaší galerie vyžaduje oprávnění pro přístup k úložišti.</string>

    <!-- WallpaperImageSelectionActivity -->
    <string name="WallpaperImageSelectionActivity__choose_wallpaper_image">Vybrat obrázek tapety</string>

    <!-- WallpaperCropActivity -->
    <string name="WallpaperCropActivity__pinch_to_zoom_drag_to_adjust">Stažením prstů lze zvětšit, táhnutím lze přizpůsobit.</string>
    <string name="WallpaperCropActivity__set_wallpaper_for_all_chats">Nastavit tapetu pro všechny konverzace.</string>
    <string name="WallpaperCropActivity__set_wallpaper_for_s">Nastavit tapetu pro %1$s.</string>
    <string name="WallpaperCropActivity__error_setting_wallpaper">Chyba při nastavování tapety.</string>
    <string name="WallpaperCropActivity__blur_photo">Rozostřit fotografii</string>

    <!-- InfoCard -->
    <string name="payment_info_card_about_mobilecoin">O MobileCoin</string>
    <string name="payment_info_card_mobilecoin_is_a_new_privacy_focused_digital_currency">MobileCoin je nová měna zaměřená na soukromí.</string>
    <string name="payment_info_card_adding_funds">Přidávám prostředky</string>
    <string name="payment_info_card_you_can_add_funds_for_use_in">Prostředky pro použití v Molly můžete přidat zasláním MobileCoin na adresu vaší peněženky.</string>
    <string name="payment_info_card_cashing_out">Vyplacení</string>
    <string name="payment_info_card_you_can_cash_out_mobilecoin">MobileCoin můžete kdykoli vyplatit na burze, která podporuje MobileCoin. Stačí provést převod na svůj účet na této burze.</string>
    <string name="payment_info_card_hide_this_card">Schovat tuto kartu?</string>
    <string name="payment_info_card_hide">Skrýt</string>
    <!-- Title of save recovery phrase card -->
    <string name="payment_info_card_save_recovery_phrase">Uložte si frázi pro obnovení</string>
    <string name="payment_info_card_your_recovery_phrase_gives_you">Obnovovací fráze poskytuje jiný způsob obnovení vašeho platebního účtu.</string>
    <!-- Button in save recovery phrase card -->
    <string name="payment_info_card_save_your_phrase">Uložit frázi</string>
    <string name="payment_info_card_update_your_pin">Aktualizovat PIN</string>
    <string name="payment_info_card_with_a_high_balance">S vysokým zůstatkem možná budete chtít aktualizovat na alfanumerický PIN, abyste svému účtu zvýšili ochranu.</string>
    <string name="payment_info_card_update_pin">Aktualizovat PIN</string>

    <string name="payment_info_card__learn_more__about_mobilecoin" translatable="false">https://support.signal.org/hc/articles/360057625692#payments_which_ones</string>
    <string name="payment_info_card__learn_more__adding_to_your_wallet" translatable="false">https://support.signal.org/hc/articles/360057625692#payments_transfer_from_exchange</string>
    <string name="payment_info_card__learn_more__cashing_out" translatable="false">https://support.signal.org/hc/articles/360057625692#payments_transfer_to_exchange</string>

    <!-- DeactivateWalletFragment -->
    <string name="DeactivateWalletFragment__deactivate_wallet">Deaktivovat peněženku</string>
    <string name="DeactivateWalletFragment__your_balance">Váš zůstatek</string>
    <string name="DeactivateWalletFragment__its_recommended_that_you">Před deaktivací plateb doporučujeme převést prostředky na jinou adresu peněženky. Pokud se rozhodnete nepřevést své prostředky nyní, zůstanou ve vaší peněžence propojené se Molly, pokud znovu aktivujete platby.</string>
    <string name="DeactivateWalletFragment__transfer_remaining_balance">Převést zbývající zůstatek</string>
    <string name="DeactivateWalletFragment__deactivate_without_transferring">Deaktivovat bez převodu</string>
    <string name="DeactivateWalletFragment__deactivate">Deaktivovat</string>
    <string name="DeactivateWalletFragment__deactivate_without_transferring_question">Deaktivovat bez převodu?</string>
    <string name="DeactivateWalletFragment__your_balance_will_remain">Pokud se rozhodnete znovu aktivovat platby, váš zůstatek zůstane v peněžence propojené se Molly.</string>
    <string name="DeactivateWalletFragment__error_deactivating_wallet">Chyba při deaktivování peněženky.</string>
    <string name="DeactivateWalletFragment__learn_more__we_recommend_transferring_your_funds" translatable="false">https://support.signal.org/hc/articles/360057625692#payments_deactivate</string>

    <!-- PaymentsRecoveryStartFragment -->
    <string name="PaymentsRecoveryStartFragment__recovery_phrase">Obnovovací fráze</string>
    <string name="PaymentsRecoveryStartFragment__view_recovery_phrase">Zobrazit obnovovací frázi</string>
    <!-- Title in save recovery phrase screen -->
    <string name="PaymentsRecoveryStartFragment__save_recovery_phrase">Uložte si frázi pro obnovení</string>
    <string name="PaymentsRecoveryStartFragment__enter_recovery_phrase">Zadat obnovovací frázi</string>
    <plurals name="PaymentsRecoveryStartFragment__your_balance_will_automatically_restore">
        <item quantity="one">Your balance will automatically restore when you reinstall Signal if you confirm your Signal PIN. You can also restore your balance using a recovery phrase, which is a %1$d-word phrase unique to you. Write it down and store it in a safe place.</item>
        <item quantity="few">Your balance will automatically restore when you reinstall Signal if you confirm your Signal PIN. You can also restore your balance using a recovery phrase, which is a %1$d-word phrase unique to you. Write it down and store it in a safe place.</item>
        <item quantity="many">Your balance will automatically restore when you reinstall Signal if you confirm your Signal PIN. You can also restore your balance using a recovery phrase, which is a %1$d-word phrase unique to you. Write it down and store it in a safe place.</item>
        <item quantity="other">Your balance will automatically restore when you reinstall Signal if you confirm your Signal PIN. You can also restore your balance using a recovery phrase, which is a %1$d-word phrase unique to you. Write it down and store it in a safe place.</item>
    </plurals>
    <!-- Description in save recovery phrase screen which shows up when user has non zero balance -->
    <string name="PaymentsRecoveryStartFragment__got_balance">Máte zůstatek! Je ideální čas nastavit si frázi pro obnovení – klíč o 24 slovech, který vám pomůže obnovit zůstatek.</string>
    <!-- Description in save recovery phrase screen which shows up when user navigates from info card -->
    <string name="PaymentsRecoveryStartFragment__time_to_save">Je ideální čas nastavit si frázi pro obnovení – klíč o 24 slovech, který vám pomůže obnovit zůstatek. Více informací</string>
    <string name="PaymentsRecoveryStartFragment__your_recovery_phrase_is_a">Vaše fráze pro obnovení je pro vás jedinečná fráze s %1$d slovy. Použijte tuto frázi k obnovení zůstatku.</string>
    <string name="PaymentsRecoveryStartFragment__start">Začít</string>
    <string name="PaymentsRecoveryStartFragment__enter_manually">Zadat ručně</string>
    <string name="PaymentsRecoveryStartFragment__paste_from_clipboard">Zkopírovat ze schránky</string>
    <!-- Alert dialog title which asks before going back if user wants to save recovery phrase -->
    <string name="PaymentsRecoveryStartFragment__continue_without_saving">Pokračovat bez uložení?</string>
    <!-- Alert dialog description to let user know why recovery phrase needs to be saved -->
    <string name="PaymentsRecoveryStartFragment__your_recovery_phrase">Fráze pro obnovení vám v nejhorším případě umožní obnovit zůstatek. Důrazně doporučujeme, abyste si ji uložili.</string>
    <!-- Alert dialog option to skip recovery phrase -->
    <string name="PaymentsRecoveryStartFragment__skip_recovery_phrase">Přeskočit frázi pro obnovení</string>
    <!-- Alert dialog option to cancel dialog-->
    <string name="PaymentsRecoveryStartFragment__cancel">Storno</string>

    <!-- PaymentsRecoveryPasteFragment -->
    <string name="PaymentsRecoveryPasteFragment__paste_recovery_phrase">Vložit obnovovací frázi</string>
    <string name="PaymentsRecoveryPasteFragment__recovery_phrase">Obnovovací fráze</string>
    <string name="PaymentsRecoveryPasteFragment__next">Další</string>
    <string name="PaymentsRecoveryPasteFragment__invalid_recovery_phrase">Neplatná obnovovací fráze</string>
    <string name="PaymentsRecoveryPasteFragment__make_sure">Ujistěte se, že jste zadali %1$d slov a zkuste to znovu.</string>

    <string name="PaymentsRecoveryStartFragment__learn_more__view" translatable="false">https://support.signal.org/hc/articles/360057625692#payments_wallet_view_passphrase</string>
    <string name="PaymentsRecoveryStartFragment__learn_more__restore" translatable="false">https://support.signal.org/hc/articles/360057625692#payments_wallet_restore_passphrase</string>

    <!-- PaymentsRecoveryPhraseFragment -->
    <string name="PaymentsRecoveryPhraseFragment__next">Další</string>
    <string name="PaymentsRecoveryPhraseFragment__edit">Upravit</string>
    <string name="PaymentsRecoveryPhraseFragment__previous">Předchozí</string>
    <string name="PaymentsRecoveryPhraseFragment__your_recovery_phrase">Vaše obnovovací fráze</string>
    <string name="PaymentsRecoveryPhraseFragment__write_down_the_following_d_words">Zapište si následujících %1$d slov ve správné pořadí. Uložte si seznam na bezpečném místě.</string>
    <string name="PaymentsRecoveryPhraseFragment__make_sure_youve_entered">Ujistěte se, že jste zadali obnovovací frázi správně.</string>
    <string name="PaymentsRecoveryPhraseFragment__do_not_screenshot_or_send_by_email">Nedělejte screenshot ani neodesílejte e-mailem.</string>
    <string name="PaymentsRecoveryPhraseFragment__payments_account_restored">Platební účet obnoven.</string>
    <string name="PaymentsRecoveryPhraseFragment__invalid_recovery_phrase">Neplatná obnovovací fráze</string>
    <string name="PaymentsRecoveryPhraseFragment__make_sure_youve_entered_your_phrase_correctly_and_try_again">Ujistěte se, že jste zadali obnovovací frázi správně a zkuste to znovu.</string>
    <string name="PaymentsRecoveryPhraseFragment__copy_to_clipboard">Zkopírovat do schránky?</string>
    <string name="PaymentsRecoveryPhraseFragment__if_you_choose_to_store">Pokud se rozhodnete obnovovací frázi digitálně, zajistěte, aby byla bezpečně uložena někde, čemu důvěřujete.</string>
    <string name="PaymentsRecoveryPhraseFragment__copy">Kopírovat</string>

    <!-- PaymentsRecoveryPhraseConfirmFragment -->
    <string name="PaymentRecoveryPhraseConfirmFragment__confirm_recovery_phrase">Potvrdit obnovovací frázi</string>
    <string name="PaymentRecoveryPhraseConfirmFragment__enter_the_following_words">Zadejte následující slova z vaší obnovovací fráze</string>
    <string name="PaymentRecoveryPhraseConfirmFragment__word_d">Slovo %1$d</string>
    <string name="PaymentRecoveryPhraseConfirmFragment__see_phrase_again">Zobrazit frázi znovu</string>
    <string name="PaymentRecoveryPhraseConfirmFragment__done">Hotovo</string>
    <string name="PaymentRecoveryPhraseConfirmFragment__recovery_phrase_confirmed">Obnovovací fráze potvrzena</string>

    <!-- PaymentsRecoveryEntryFragment -->
    <string name="PaymentsRecoveryEntryFragment__enter_recovery_phrase">Zadat obnovovací frázi</string>
    <string name="PaymentsRecoveryEntryFragment__enter_word_d">Zadejte slovo %1$d</string>
    <string name="PaymentsRecoveryEntryFragment__word_d">Slovo %1$d</string>
    <string name="PaymentsRecoveryEntryFragment__next">Další</string>
    <string name="PaymentsRecoveryEntryFragment__invalid_word">Neplatné slovo</string>

    <!-- ClearClipboardAlarmReceiver -->
    <string name="ClearClipboardAlarmReceiver__clipboard_cleared">Schránka vymazána.</string>

    <!-- PaymentNotificationsView -->
    <string name="PaymentNotificationsView__view">Zobrazit</string>

    <!-- UnreadPayments -->
    <string name="UnreadPayments__s_sent_you_s">%1$s vám poslal(a) %2$s</string>
    <string name="UnreadPayments__d_new_payment_notifications">%1$d oznámení o platbě</string>

    <!-- CanNotSendPaymentDialog -->
    <string name="CanNotSendPaymentDialog__cant_send_payment">Nelze odeslat platbu</string>
    <string name="CanNotSendPaymentDialog__to_send_a_payment_to_this_user">Aby mohli tomuto uživateli odeslat platbu, musí od vás přijmout požadavek na zprávu. Zašlete jim zprávu pro vytvoření žádosti.</string>
    <string name="CanNotSendPaymentDialog__send_a_message">Poslat zprávu</string>

    <!-- GroupsInCommonMessageRequest -->
    <string name="GroupsInCommonMessageRequest__you_have_no_groups_in_common_with_this_person">S touto osobou nemáte žádné společné skupiny. Požadavky pečlivě ověřte, než žádost schválíte, abyste předešli nevyžádaným zprávám.</string>
    <string name="GroupsInCommonMessageRequest__none_of_your_contacts_or_people_you_chat_with_are_in_this_group">Žádný z vašich kontaktů nebo lidí, se kterými si píšete, není v této skupině. Požadavky pečlivě ověřte, než žádost schválíte, abyste předešli nevyžádaným zprávám.</string>
    <string name="GroupsInCommonMessageRequest__about_message_requests">O žádostech o zprávy</string>
    <string name="GroupsInCommonMessageRequest__okay">V pořádku</string>
    <string name="GroupsInCommonMessageRequest__support_article" translatable="false">https://support.signal.org/hc/articles/360007459591</string>
    <string name="ChatColorSelectionFragment__heres_a_preview_of_the_chat_color">Zde je náhled barvy konverzace.</string>
    <string name="ChatColorSelectionFragment__the_color_is_visible_to_only_you">Barva je viditelná pouze pro vás.</string>

    <!-- GroupDescriptionDialog -->
    <string name="GroupDescriptionDialog__group_description">Popisek skupiny</string>

    <!-- QualitySelectorBottomSheetDialog -->
    <string name="QualitySelectorBottomSheetDialog__standard">Standard</string>
    <string name="QualitySelectorBottomSheetDialog__faster_less_data">Rychlejší, méně dat</string>
    <string name="QualitySelectorBottomSheetDialog__high">Vysoká</string>
    <string name="QualitySelectorBottomSheetDialog__slower_more_data">Pomalejší, více dat</string>
    <string name="QualitySelectorBottomSheetDialog__photo_quality">Kvalita fotografie</string>

    <!-- AppSettingsFragment -->
    <string name="AppSettingsFragment__invite_your_friends">Pozvěte své přátele</string>
    <string name="AppSettingsFragment__copied_subscriber_id_to_clipboard">Číslo předplatitele zkopírováno do schránky</string>

    <!-- AccountSettingsFragment -->
    <string name="AccountSettingsFragment__account">Účet</string>
    <string name="AccountSettingsFragment__youll_be_asked_less_frequently">Časem se vás budeme ptál méně často.</string>
    <string name="AccountSettingsFragment__require_your_signal_pin">Vyžadovat Signal PIN pro opětovnou registraci vašeho telefonního čísla v aplikaci Signal.</string>
    <string name="AccountSettingsFragment__change_phone_number">Změnit telefonní číslo</string>

    <!-- ChangeNumberFragment -->
    <string name="ChangeNumberFragment__use_this_to_change_your_current_phone_number_to_a_new_phone_number">Pomocí této funkce můžete změnit své aktuální telefonní číslo na nové. Tuto změnu nelze vrátit zpět.\n\nPřed pokračováním se ujistěte, že nové číslo může přijímat SMS nebo hovory.</string>
    <string name="ChangeNumberFragment__continue">Pokračovat</string>
    <!-- Message shown on dialog after your number has been changed successfully. -->
    <string name="ChangeNumber__your_phone_number_has_changed_to_s">Vaše telefonní číslo bylo změněno na %1$s</string>
    <!-- Confirmation button to dismiss number changed dialog -->
    <string name="ChangeNumber__okay">V pořádku</string>

    <!-- ChangeNumberEnterPhoneNumberFragment -->
    <string name="ChangeNumberEnterPhoneNumberFragment__change_number">Změnit číslo</string>
    <string name="ChangeNumberEnterPhoneNumberFragment__your_old_number">Vaše staré číslo</string>
    <string name="ChangeNumberEnterPhoneNumberFragment__old_phone_number">Staré telefonní číslo</string>
    <string name="ChangeNumberEnterPhoneNumberFragment__your_new_number">Vaše nové číslo</string>
    <string name="ChangeNumberEnterPhoneNumberFragment__new_phone_number">Nové telefonní číslo</string>
    <string name="ChangeNumberEnterPhoneNumberFragment__the_phone_number_you_entered_doesnt_match_your_accounts">Zadané telefonní číslo neodpovídá vašemu účtu.</string>
    <string name="ChangeNumberEnterPhoneNumberFragment__you_must_specify_your_old_number_country_code">Musíte zadat kód země svého starého čísla.</string>
    <string name="ChangeNumberEnterPhoneNumberFragment__you_must_specify_your_old_phone_number">Musíte zadat své staré telefonní číslo.</string>
    <string name="ChangeNumberEnterPhoneNumberFragment__you_must_specify_your_new_number_country_code">Musíte zadat kód země svého nového čísla.</string>
    <string name="ChangeNumberEnterPhoneNumberFragment__you_must_specify_your_new_phone_number">Musíte zadat své nové telefonní číslo</string>

    <!-- ChangeNumberVerifyFragment -->
    <string name="ChangeNumberVerifyFragment__change_number">Změnit číslo</string>
    <string name="ChangeNumberVerifyFragment__verifying_s">Ověřuji %1$s</string>
    <string name="ChangeNumberVerifyFragment__captcha_required">Vyžaduje se Captcha</string>

    <!-- ChangeNumberConfirmFragment -->
    <string name="ChangeNumberConfirmFragment__change_number">Změnit číslo</string>
    <string name="ChangeNumberConfirmFragment__you_are_about_to_change_your_phone_number_from_s_to_s">Chystáte se změnit vaše telefonní číslo z %1$s na %2$s.\n\nPředtím, než budete pokračovat, zkontrolujte prosím, že níže uvedené číslo je správné.</string>
    <string name="ChangeNumberConfirmFragment__edit_number">Upravit číslo</string>

    <!-- ChangeNumberRegistrationLockFragment -->
    <string name="ChangeNumberRegistrationLockFragment__signal_change_number_need_help_with_pin_for_android_v2_pin">Změna čísla Signal - Potřebujete pomoc s PIN pro Android (PIN v2)</string>

    <!-- ChangeNumberPinDiffersFragment -->
    <string name="ChangeNumberPinDiffersFragment__pins_do_not_match">PIN se neshoduje</string>
    <string name="ChangeNumberPinDiffersFragment__the_pin_associated_with_your_new_number_is_different_from_the_pin_associated_with_your_old_one">PIN přiřazený k novému číslu se liší od PIN přiřazeného k vašemu starému číslu. Chcete si ponechat svůj starý PIN nebo jej aktualizovat?</string>
    <string name="ChangeNumberPinDiffersFragment__keep_old_pin">Zachovat starý PIN</string>
    <string name="ChangeNumberPinDiffersFragment__update_pin">Aktualizovat PIN</string>
    <string name="ChangeNumberPinDiffersFragment__keep_old_pin_question">Zachovat starý PIN?</string>

    <!-- ChangeNumberLockActivity -->
    <!-- Info message shown to user if something crashed the app during the change number attempt and we were unable to confirm the change so we force them into this screen to check before letting them use the app -->
    <string name="ChangeNumberLockActivity__it_looks_like_you_tried_to_change_your_number_but_we_were_unable_to_determine_if_it_was_successful_rechecking_now">Vypadá to, že jste se pokusili změnit své telefonní číslo, ale nepodařilo se nám ověřit, jestli změna proběhla úspěšně.\n\nKontroluji nyní…</string>
    <!-- Dialog title shown if we were able to confirm your change number status (meaning we now know what the server thinks our number is) after a crash during the regular flow -->
    <string name="ChangeNumberLockActivity__change_status_confirmed">Změna stavu potvrzena</string>
    <!-- Dialog message shown if we were able to confirm your change number status (meaning we now know what the server thinks our number is) after a crash during the regular flow -->
    <string name="ChangeNumberLockActivity__your_number_has_been_confirmed_as_s">Vaše číslo bylo potvrzeno jako %1$s. Pokud to není vaše číslo, opakujte prosím proces změny čísla.</string>
    <!-- Dialog title shown if we were not able to confirm your phone number with the server and thus cannot let leave the change flow yet after a crash during the regular flow -->
    <string name="ChangeNumberLockActivity__change_status_unconfirmed">Změna stavu nepotvrzena</string>
    <!-- Dialog message shown when we can\'t verify the phone number on the server, only shown if there was a network error communicating with the server after a crash during the regular flow -->
    <string name="ChangeNumberLockActivity__we_could_not_determine_the_status_of_your_change_number_request">Nemohli jsme ověřit status požadavku na změnu čísla.\n\n(Chyba: %1$s)</string>
    <!-- Dialog button to retry confirming the number on the server -->
    <string name="ChangeNumberLockActivity__retry">Zkusit znovu</string>
    <!-- Dialog button shown to leave the app when in the unconfirmed change status after a crash in the regular flow -->
    <string name="ChangeNumberLockActivity__leave">Opustit</string>
    <string name="ChangeNumberLockActivity__submit_debug_log">Odeslat ladicí log</string>

    <!-- ChatsSettingsFragment -->
    <string name="ChatsSettingsFragment__keyboard">Klávesnice</string>
    <string name="ChatsSettingsFragment__enter_key_sends">Klávesa Enter odesílá</string>

    <!--SmsSettingsFragment -->
    <string name="SmsSettingsFragment__use_as_default_sms_app">Nastavit jako výchozí aplikaci pro SMS</string>
    <!-- Preference title to export sms -->
    <string name="SmsSettingsFragment__export_sms_messages">Exportovat SMS zprávy</string>
    <!-- Preference title to delete sms -->
    <string name="SmsSettingsFragment__remove_sms_messages">Odstranit SMS zprávy</string>
    <!-- Snackbar text to confirm deletion -->
    <string name="SmsSettingsFragment__removing_sms_messages_from_signal">Odstranění SMS zpráv z aplikace Signal…</string>
    <!-- Snackbar text to indicate can delete later -->
    <string name="SmsSettingsFragment__you_can_remove_sms_messages_from_signal_in_settings">SMS zprávy můžete z aplikace Signal kdykoli odstranit v nastavení.</string>
    <!-- Description for export sms preference -->
    <string name="SmsSettingsFragment__you_can_export_your_sms_messages_to_your_phones_sms_database">SMS zprávy můžete exportovat do databáze SMS zpráv svého telefonu</string>
    <!-- Description for remove sms preference -->
    <string name="SmsSettingsFragment__remove_sms_messages_from_signal_to_clear_up_storage_space">Odstraněním SMS zpráv z aplikace Signal uvolníte místo v úložišti.</string>
    <!-- Information message shown at the top of sms settings to indicate it is being removed soon. -->
    <string name="SmsSettingsFragment__sms_support_will_be_removed_soon_to_focus_on_encrypted_messaging">Podpora SMS zpráv bude brzy ukončena, abychom se mohli zaměřit na šifrované zprávy.</string>

    <!-- NotificationsSettingsFragment -->
    <string name="NotificationsSettingsFragment__messages">Zprávy</string>
    <string name="NotificationsSettingsFragment__calls">Volání</string>
    <string name="NotificationsSettingsFragment__notify_when">Upozornit, když…</string>
    <string name="NotificationsSettingsFragment__contact_joins_signal">Kontakt se připojil na Signal</string>
    <!-- Notification preference header -->
    <string name="NotificationsSettingsFragment__notification_profiles">Profily oznámení</string>
    <!-- Notification preference option header -->
    <string name="NotificationsSettingsFragment__profiles">Profily</string>
    <!-- Notification preference summary text -->
    <string name="NotificationsSettingsFragment__create_a_profile_to_receive_notifications_only_from_people_and_groups_you_choose">Vytvořte si profil a přijímejte oznámení pouze od lidí a skupin, které si vyberete.</string>

    <!-- NotificationProfilesFragment -->
    <!-- Title for notification profiles screen that shows all existing profiles -->
    <string name="NotificationProfilesFragment__notification_profiles">Profily oznámení</string>
    <!-- Button text to create a notification profile -->
    <string name="NotificationProfilesFragment__create_profile">Vytvořit profil</string>

    <!-- PrivacySettingsFragment -->
    <string name="PrivacySettingsFragment__blocked">Blokován(a)</string>
    <string name="PrivacySettingsFragment__d_contacts">%1$d kontakty</string>
    <string name="PrivacySettingsFragment__messaging">Odesílání zpráv</string>
    <string name="PrivacySettingsFragment__disappearing_messages">Mizející zprávy</string>
    <string name="PrivacySettingsFragment__app_security">Zabezpečení aplikace</string>
    <string name="PrivacySettingsFragment__block_screenshots_in_the_recents_list_and_inside_the_app">Zablokovat náhled v seznamu aplikací</string>
    <string name="PrivacySettingsFragment__signal_message_and_calls">Signal zprávy a hovory, vždy předávat hovory, a utajený odesílatel.</string>
    <string name="PrivacySettingsFragment__default_timer_for_new_changes">Výchozí časovač pro nové konverzace</string>
    <string name="PrivacySettingsFragment__set_a_default_disappearing_message_timer_for_all_new_chats_started_by_you">Nastavení výchozího časovače zmizení zprávy pro všechny vámi zahájené nové konverzace.</string>
    <!-- Summary for stories preference to launch into story privacy settings -->
    <string name="PrivacySettingsFragment__manage_your_stories">Spravujte své příběhy a to, kdo je může zobrazit</string>
    <string name="PrivacySettingsFragment__payment_lock_require_lock">Vyžadovat při převodu finančních prostředků zámek obrazovky nebo otisk prstu systému Android</string>
    <!-- Alert dialog title when payment lock cannot be enabled -->
    <string name="PrivacySettingsFragment__cant_enable_title">Zámek plateb nelze aktivovat</string>
    <!-- Alert dialog description to setup screen lock or fingerprint in phone settings -->
    <string name="PrivacySettingsFragment__cant_enable_description">Chcete-li použít zámek plateb, musíte nejprve v nastavení telefonu povolit zámek obrazovky nebo ověření otiskem prstu.</string>
    <!-- Shown in a toast when we can\'t navigate to the user\'s system fingerprint settings -->
    <string name="PrivacySettingsFragment__failed_to_navigate_to_system_settings">Nepodařilo se přejít na nastavení systému</string>
    <!-- Alert dialog button to go to phone settings -->
    <string name="PrivacySettingsFragment__go_to_settings">Přejít do nastavení</string>
    <!-- Alert dialog button to cancel the dialog -->
    <string name="PrivacySettingsFragment__cancel">Zrušit</string>

    <!-- AdvancedPrivacySettingsFragment -->
    <string name="AdvancedPrivacySettingsFragment__sealed_sender_link" translatable="false">https://signal.org/blog/sealed-sender</string>
    <string name="AdvancedPrivacySettingsFragment__show_status_icon">Zobrazit stavovou ikonu</string>
    <string name="AdvancedPrivacySettingsFragment__show_an_icon">Zobrazení ikony v podrobnostech zprávy, pokud byla doručena pomocí utajeného odesílatele.</string>

    <!-- ExpireTimerSettingsFragment -->
    <string name="ExpireTimerSettingsFragment__when_enabled_new_messages_sent_and_received_in_new_chats_started_by_you_will_disappear_after_they_have_been_seen">Pokud je tato funkce povolena, nové zprávy odeslané a přijaté v nových konverzacích, které jste zahájili, po zobrazení zmizí.</string>
    <string name="ExpireTimerSettingsFragment__when_enabled_new_messages_sent_and_received_in_this_chat_will_disappear_after_they_have_been_seen">Pokud je tato funkce povolena, nové zprávy odeslané a přijaté v této konverzaci po zobrazení zmizí.</string>
    <string name="ExpireTimerSettingsFragment__off">Vyp.</string>
    <string name="ExpireTimerSettingsFragment__4_weeks">4 týdny</string>
    <string name="ExpireTimerSettingsFragment__1_week">1 týden</string>
    <string name="ExpireTimerSettingsFragment__1_day">1 den</string>
    <string name="ExpireTimerSettingsFragment__8_hours">8 hodin</string>
    <string name="ExpireTimerSettingsFragment__1_hour">1 hodina</string>
    <string name="ExpireTimerSettingsFragment__5_minutes">5 minut</string>
    <string name="ExpireTimerSettingsFragment__30_seconds">30 sekund</string>
    <string name="ExpireTimerSettingsFragment__custom_time">Vlastní čas</string>
    <string name="ExpireTimerSettingsFragment__set">Nastavit</string>
    <string name="ExpireTimerSettingsFragment__save">Uložit</string>

    <string name="CustomExpireTimerSelectorView__seconds">vteřiny</string>
    <string name="CustomExpireTimerSelectorView__minutes">minuty</string>
    <string name="CustomExpireTimerSelectorView__hours">hodiny</string>
    <string name="CustomExpireTimerSelectorView__days">dny</string>
    <string name="CustomExpireTimerSelectorView__weeks">týdny</string>

    <!-- HelpSettingsFragment -->
    <string name="HelpSettingsFragment__support_center">Centrum podpory</string>
    <string name="HelpSettingsFragment__contact_us">Kontaktujte nás</string>
    <string name="HelpSettingsFragment__version">Verze</string>
    <string name="HelpSettingsFragment__debug_log">Ladící log</string>
    <string name="HelpSettingsFragment__terms_amp_privacy_policy">Podmínky a zásady ochrany osobních údajů</string>
    <string name="HelpFragment__copyright_signal_messenger">Copyright Molly Messenger</string>
    <string name="HelpFragment__licenced_under_the_gplv3">Licencováno pod GPLv3</string>

    <!-- DataAndStorageSettingsFragment -->
    <string name="DataAndStorageSettingsFragment__media_quality">Kvalita médií</string>
    <string name="DataAndStorageSettingsFragment__sent_media_quality">Kvalita odeslaných médií</string>
    <string name="DataAndStorageSettingsFragment__sending_high_quality_media_will_use_more_data">Odesílání médií ve vysoké kvalitě spotřebovává více dat.</string>
    <string name="DataAndStorageSettingsFragment__high">Vysoká</string>
    <string name="DataAndStorageSettingsFragment__standard">Standard</string>
    <string name="DataAndStorageSettingsFragment__calls">Volání</string>

    <!-- ChatColorSelectionFragment -->
    <string name="ChatColorSelectionFragment__auto">Auto</string>
    <string name="ChatColorSelectionFragment__use_custom_colors">Použít vlastní barvy</string>
    <string name="ChatColorSelectionFragment__chat_color">Barva konverzace</string>
    <string name="ChatColorSelectionFragment__edit">Upravit</string>
    <string name="ChatColorSelectionFragment__duplicate">Duplikovat</string>
    <string name="ChatColorSelectionFragment__delete">Smazat</string>
    <string name="ChatColorSelectionFragment__delete_color">Odstranit barvu</string>
    <plurals name="ChatColorSelectionFragment__this_custom_color_is_used">
        <item quantity="one">Tato vlastní barva je použita v %1$d konverzaci. Chcete ji odstranit?</item>
        <item quantity="few">Tato vlastní barva je použita ve %1$d konverzacích. Chcete ji všude odstranit?</item>
        <item quantity="many">Tato vlastní barva je použita v %1$d konverzacích. Chcete ji všude odstranit?</item>
        <item quantity="other">Tato vlastní barva je použita v %1$d konverzacích. Chcete ji všude odstranit?</item>
    </plurals>
    <string name="ChatColorSelectionFragment__delete_chat_color">Smazat barvu konverzace?</string>

    <!-- CustomChatColorCreatorFragment -->
    <string name="CustomChatColorCreatorFragment__solid">Pevná</string>
    <string name="CustomChatColorCreatorFragment__gradient">Gradientní</string>
    <string name="CustomChatColorCreatorFragment__hue">Odstín</string>
    <string name="CustomChatColorCreatorFragment__saturation">Saturace</string>

    <!-- CustomChatColorCreatorFragmentPage -->
    <string name="CustomChatColorCreatorFragmentPage__save">Uložit</string>
    <string name="CustomChatColorCreatorFragmentPage__edit_color">Upravit barvu</string>
    <plurals name="CustomChatColorCreatorFragmentPage__this_color_is_used">
        <item quantity="one">Tato barva je použita v %1$d konverzaci. Chcete změny uložit pro všechny konverzace?</item>
        <item quantity="few">Tato barva je použita ve %1$d konverzacích. Chcete změny uložit pro všechny konverzace?</item>
        <item quantity="many">Tato barva je použita v %1$d konverzacích. Chcete změny uložit pro všechny konverzace?</item>
        <item quantity="other">Tato barva je použita v %1$d konverzacích. Chcete změny uložit pro všechny konverzace?</item>
    </plurals>

    <!-- ChatColorGradientTool -->
    <string name="ChatColorGradientTool_top_edge_selector">Výběr horní hrany</string>
    <string name="ChatColorGradientTool_bottom_edge_selector">Výběr spodní hrany</string>

    <!-- Title text for prompt to donate. Shown in a popup at the bottom of the chat list. -->
    <string name="Donate2022Q2Megaphone_donate_to_signal">Podpořte Signal finančně</string>
    <!-- Body text for prompt to donate. Shown in a popup at the bottom of the chat list. -->
    <string name="Donate2022Q2Megaphone_signal_is_powered_by_people_like_you">Signal je aplikace, za kterou stojí lidé jako vy. Prokažte jim dnes svoji podporu!</string>
    <!-- Button label that brings a user to the donate screen. Shown in a popup at the bottom of the chat list. -->
    <string name="Donate2022Q2Megaphone_donate">Sponzorujte</string>
    <!-- Button label that dismissed a prompt to donate. Shown in a popup at the bottom of the chat list. -->
    <string name="Donate2022Q2Megaphone_not_now">Teď ne</string>

    <!-- EditReactionsFragment -->
    <string name="EditReactionsFragment__customize_reactions">Přizpůsobení reakcí</string>
    <string name="EditReactionsFragment__tap_to_replace_an_emoji">Klepněte pro nahrazení smajlíka</string>
    <string name="EditReactionsFragment__reset">Obnovit</string>
    <string name="EditReactionsFragment_save">Uložit</string>
    <string name="ChatColorSelectionFragment__auto_matches_the_color_to_the_wallpaper">Automatické přizpůsobení barvy tapetě</string>
    <string name="CustomChatColorCreatorFragment__drag_to_change_the_direction_of_the_gradient">Přetažením změníte směr gradientu</string>

    <!-- AddAProfilePhotoMegaphone -->
    <string name="AddAProfilePhotoMegaphone__add_a_profile_photo">Přidat profilovou fotku</string>
    <string name="AddAProfilePhotoMegaphone__choose_a_look_and_color">Vyberte si vzhled a barvu nebo si přizpůsobte iniciály.</string>
    <string name="AddAProfilePhotoMegaphone__not_now">Teď ne</string>
    <string name="AddAProfilePhotoMegaphone__add_photo">Přidat fotku</string>

    <!-- BecomeASustainerMegaphone -->
    <string name="BecomeASustainerMegaphone__become_a_sustainer">Staňte se podporovatelem</string>
    <!-- Displayed in the Become a Sustainer megaphone -->
    <string name="BecomeASustainerMegaphone__signal_is_powered_by">Signal je aplikace, za kterou stojí lidé jako vy. Prokažte jim dnes svoji podporu!</string>
    <string name="BecomeASustainerMegaphone__not_now">Teď ne</string>
    <string name="BecomeASustainerMegaphone__donate">Sponzorujte</string>

    <!-- KeyboardPagerFragment -->
    <string name="KeyboardPagerFragment_emoji">Smajlíky</string>
    <string name="KeyboardPagerFragment_open_emoji_search">Otevřít vyhledávání smajlíků</string>
    <string name="KeyboardPagerFragment_open_sticker_search">Otevřít hledání nálepek</string>
    <string name="KeyboardPagerFragment_open_gif_search">Otevřít hledání gifů</string>
    <string name="KeyboardPagerFragment_stickers">Nálepky</string>
    <string name="KeyboardPagerFragment_backspace">Backspace</string>
    <string name="KeyboardPagerFragment_gifs">Gify</string>
    <string name="KeyboardPagerFragment_search_emoji">Hledat smajlíka</string>
    <string name="KeyboardPagerfragment_back_to_emoji">Zpět ke smajlíkům</string>
    <string name="KeyboardPagerfragment_clear_search_entry">Vymazat hledání</string>
    <string name="KeyboardPagerFragment_search_giphy">Hledat v GIPHY</string>

    <!-- StickerSearchDialogFragment -->
    <string name="StickerSearchDialogFragment_search_stickers">Hledat nálepky</string>
    <string name="StickerSearchDialogFragment_no_results_found">Nebyly nalezeny žádné výsledky</string>
    <string name="EmojiSearchFragment__no_results_found">Nebyly nalezeny žádné výsledky</string>
    <string name="NotificationsSettingsFragment__unknown_ringtone">Neznámé vyzvánění</string>

    <!-- ConversationSettingsFragment -->
    <!-- Error toasted when no activity can handle the add contact intent -->
    <string name="ConversationSettingsFragment__contacts_app_not_found">Aplikace s kontakty nebyla nalezena</string>
    <string name="ConversationSettingsFragment__send_message">Odeslat zprávu</string>
    <string name="ConversationSettingsFragment__start_video_call">Zahájit video hovor</string>
    <string name="ConversationSettingsFragment__start_audio_call">Zahájit audio hovor</string>
    <string name="ConversationSettingsFragment__message">Zpráva</string>
    <string name="ConversationSettingsFragment__video">Video</string>
    <string name="ConversationSettingsFragment__audio">Zvuk</string>
    <string name="ConversationSettingsFragment__call">Volat</string>
    <string name="ConversationSettingsFragment__mute">Ztlumit</string>
    <string name="ConversationSettingsFragment__muted">Ztlumeno</string>
    <string name="ConversationSettingsFragment__search">Vyhledat</string>
    <string name="ConversationSettingsFragment__disappearing_messages">Mizející zprávy</string>
    <string name="ConversationSettingsFragment__sounds_and_notifications">Zvuky &amp; oznámení</string>
    <string name="ConversationSettingsFragment__internal_details" translatable="false">Internal details</string>
    <string name="ConversationSettingsFragment__contact_details">Detaily kontaktu</string>
    <string name="ConversationSettingsFragment__view_safety_number">Zobrazit bezpečnostní číslo</string>
    <string name="ConversationSettingsFragment__block">Zablokovat</string>
    <string name="ConversationSettingsFragment__block_group">Zablokovat skupinu</string>
    <string name="ConversationSettingsFragment__unblock">Odblokovat</string>
    <string name="ConversationSettingsFragment__unblock_group">Odblokovat skupinu</string>
    <string name="ConversationSettingsFragment__add_to_a_group">Přidat do skupiny</string>
    <string name="ConversationSettingsFragment__see_all">Zobrazit vše</string>
    <string name="ConversationSettingsFragment__add_members">Přidat členy</string>
    <string name="ConversationSettingsFragment__permissions">Oprávnění</string>
    <string name="ConversationSettingsFragment__requests_and_invites">Požadavky &amp; pozvánky</string>
    <string name="ConversationSettingsFragment__group_link">Odkaz skupiny</string>
    <string name="ConversationSettingsFragment__add_as_a_contact">Přidat jako kontakt</string>
    <string name="ConversationSettingsFragment__unmute">Nahlas</string>
    <string name="ConversationSettingsFragment__conversation_muted_until_s">Konverzace ztlumena do %1$s</string>
    <string name="ConversationSettingsFragment__conversation_muted_forever">Konverzace ztlumena navždy</string>
    <string name="ConversationSettingsFragment__copied_phone_number_to_clipboard">Telefonní číslo zkopírováno do schránky.</string>
    <string name="ConversationSettingsFragment__phone_number">Telefonní číslo</string>
    <string name="ConversationSettingsFragment__get_badges">Získejte odznaky pro svůj profil, když podpoříte Signal. Klepnutím na odznak se dozvíte více.</string>

    <!-- PermissionsSettingsFragment -->
    <string name="PermissionsSettingsFragment__add_members">Přidávat členy</string>
    <string name="PermissionsSettingsFragment__edit_group_info">Upravovat informace o skupině</string>
    <string name="PermissionsSettingsFragment__send_messages">Odesílat zprávy</string>
    <string name="PermissionsSettingsFragment__all_members">Všichni členové</string>
    <string name="PermissionsSettingsFragment__only_admins">Pouze správci</string>
    <string name="PermissionsSettingsFragment__who_can_add_new_members">Kdo může přidávat nové členy?</string>
    <string name="PermissionsSettingsFragment__who_can_edit_this_groups_info">Kdo může upravovat informace o této skupině?</string>
    <string name="PermissionsSettingsFragment__who_can_send_messages">Kdo může odesílat zprávy?</string>

    <!-- SoundsAndNotificationsSettingsFragment -->
    <string name="SoundsAndNotificationsSettingsFragment__mute_notifications">Ztišit upozornění</string>
    <string name="SoundsAndNotificationsSettingsFragment__not_muted">Není ztlumeno</string>
    <string name="SoundsAndNotificationsSettingsFragment__muted_until_s">Ztlumeno do %1$s</string>
    <string name="SoundsAndNotificationsSettingsFragment__mentions">Zmínky</string>
    <string name="SoundsAndNotificationsSettingsFragment__always_notify">Vždy poslat notifikaci</string>
    <string name="SoundsAndNotificationsSettingsFragment__do_not_notify">Neupozorňovat</string>
    <string name="SoundsAndNotificationsSettingsFragment__custom_notifications">Vlastní oznámení</string>

    <!-- StickerKeyboard -->
    <string name="StickerKeyboard__recently_used">Nedávno použité</string>

    <!-- PlaybackSpeedToggleTextView -->
    <string name="PlaybackSpeedToggleTextView__p5x">.5x</string>
    <string name="PlaybackSpeedToggleTextView__1x">1x</string>
    <string name="PlaybackSpeedToggleTextView__1p5x">1.5x</string>
    <string name="PlaybackSpeedToggleTextView__2x">2x</string>

    <!-- PaymentRecipientSelectionFragment -->
    <string name="PaymentRecipientSelectionFragment__new_payment">Nová platba</string>

    <!-- NewConversationActivity -->
    <string name="NewConversationActivity__new_message">Nová zpráva</string>
    <!-- Context menu item message -->
    <string name="NewConversationActivity__message">Zpráva</string>
    <!-- Context menu item audio call -->
    <string name="NewConversationActivity__audio_call">Zvukový hovor</string>
    <!-- Context menu item video call -->
    <string name="NewConversationActivity__video_call">Videohovor</string>
    <!-- Context menu item remove -->
    <string name="NewConversationActivity__remove">Odebrat</string>
    <!-- Context menu item block -->
    <string name="NewConversationActivity__block">Zablokovat</string>
    <!-- Dialog title when removing a contact -->
    <string name="NewConversationActivity__remove_s">Odstranit %1$s?</string>
    <!-- Dialog message when removing a contact -->
    <string name="NewConversationActivity__you_wont_see_this_person">Tato osoba se vám při vyhledávání nezobrazí. Pokud vám v budoucnu pošle zprávu, zobrazí se vám žádost o její zaslání.</string>
    <!-- Snackbar message after removing a contact -->
    <string name="NewConversationActivity__s_has_been_removed">%1$s byl(a) odebrán(a)</string>
    <!-- Snackbar message after blocking a contact -->
    <string name="NewConversationActivity__s_has_been_blocked">%1$s byl(a) zablokován(a)</string>
    <!-- Dialog title when remove target contact is in system contacts -->
    <string name="NewConversationActivity__unable_to_remove_s">%1$s se nepodařilo odebrat</string>
    <!-- Dialog message when remove target contact is in system contacts -->
    <string name="NewConversationActivity__this_person_is_saved_to_your">Tuto osobu máte uloženou v kontaktech ve svém zařízení. Odeberte ji z kontaktů a zkuste to znovu.</string>
    <!-- Dialog action to view contact when they can't be removed otherwise -->
    <string name="NewConversationActivity__view_contact">Zobrazit kontakt</string>
    <!-- Error message shown when looking up a person by phone number and that phone number is not associated with a signal account -->
    <string name="NewConversationActivity__s_is_not_a_signal_user">%1$s není uživatelem služby Signal</string>

    <!-- ContactFilterView -->
    <string name="ContactFilterView__search_name_or_number">Vyhledat jméno nebo číslo</string>

    <!-- VoiceNotePlayerView -->
    <string name="VoiceNotePlayerView__dot_s">%1$s</string>
    <string name="VoiceNotePlayerView__stop_voice_message">Zastavit hlasovou zprávu</string>
    <string name="VoiceNotePlayerView__change_voice_message_speed">Změnit rychlost hlasové zprávy</string>
    <string name="VoiceNotePlayerView__pause_voice_message">Pozastavit hlasovou zprávu</string>
    <string name="VoiceNotePlayerView__play_voice_message">Přehrát hlasovou zprávu</string>
    <string name="VoiceNotePlayerView__navigate_to_voice_message">Navigovat na hlasovou zprávu</string>


    <!-- AvatarPickerFragment -->
    <string name="AvatarPickerFragment__avatar_preview">Náhled avataru</string>
    <string name="AvatarPickerFragment__camera">Fotoaparát</string>
    <string name="AvatarPickerFragment__take_a_picture">Vyfotit</string>
    <string name="AvatarPickerFragment__choose_a_photo">Vybrat fotku</string>
    <string name="AvatarPickerFragment__photo">Fotografie</string>
    <string name="AvatarPickerFragment__text">Text</string>
    <string name="AvatarPickerFragment__save">Uložit</string>
    <string name="AvatarPickerFragment__select_an_avatar">Vybrat avatar</string>
    <string name="AvatarPickerFragment__clear_avatar">Smazat avatar</string>
    <string name="AvatarPickerFragment__edit">Upravit</string>
    <string name="AvatarPickerRepository__failed_to_save_avatar">Nepodařilo se uložit avatar</string>

    <!-- TextAvatarCreationFragment -->
    <string name="TextAvatarCreationFragment__preview">Náhled</string>
    <string name="TextAvatarCreationFragment__done">Hotovo</string>
    <string name="TextAvatarCreationFragment__text">Text</string>
    <string name="TextAvatarCreationFragment__color">Barva</string>

    <!-- VectorAvatarCreationFragment -->
    <string name="VectorAvatarCreationFragment__select_a_color">Vyberte barvu</string>

    <!-- ContactSelectionListItem -->
    <string name="ContactSelectionListItem__sms">SMS</string>
    <string name="ContactSelectionListItem__dot_s">%1$s</string>

    <!-- Displayed in the toolbar when externally sharing text to multiple recipients -->
    <string name="ShareInterstitialActivity__share">Sdílet</string>

    <!-- DSLSettingsToolbar -->
    <string name="DSLSettingsToolbar__navigate_up">Přejděte nahoru</string>
    <string name="MultiselectForwardFragment__forward_to">Přeposlat</string>
    <!-- Displayed when sharing content via the fragment -->
    <string name="MultiselectForwardFragment__share_with">Sdílet s</string>
    <string name="MultiselectForwardFragment__add_a_message">Přidat zprávu</string>
    <string name="MultiselectForwardFragment__faster_forwards">Rychlejší přeposílání</string>
    <!-- Displayed when user selects a video that will be clipped before sharing to a story -->
    <string name="MultiselectForwardFragment__videos_will_be_trimmed">Videa budou zkrácena na 30vteřinové klipy a odeslána jako několik příběhů.</string>
    <!-- Displayed when user selects a video that cannot be sent as a story -->
    <string name="MultiselectForwardFragment__videos_sent_to_stories_cant">Videa odeslaná do příběhů nesmí být delší než 30 vteřin.</string>
    <string name="MultiselectForwardFragment__forwarded_messages_are_now">Přeposlané zprávy se nyní odesílají okamžitě.</string>
    <plurals name="MultiselectForwardFragment_send_d_messages">
        <item quantity="one">Odeslat %1$d zprávu</item>
        <item quantity="few">Odeslat %1$d zprávu</item>
        <item quantity="many">Odeslat %1$d zprávu</item>
        <item quantity="other">Odeslat %1$d zpráv</item>
    </plurals>
    <plurals name="MultiselectForwardFragment_messages_sent">
        <item quantity="one">Zpráva odeslána</item>
        <item quantity="few">Zprávy odeslány</item>
        <item quantity="many">Zprávy odeslány</item>
        <item quantity="other">Zprávy odeslány</item>
    </plurals>
    <plurals name="MultiselectForwardFragment_messages_failed_to_send">
        <item quantity="one">Odeslání zprávy selhalo</item>
        <item quantity="few">Odeslání zpráv selhalo</item>
        <item quantity="many">Odeslání zpráv selhalo</item>
        <item quantity="other">Odeslání zpráv selhalo</item>
    </plurals>
    <plurals name="MultiselectForwardFragment__couldnt_forward_messages">
        <item quantity="one">Zprávu nebylo možné přeposlat, protože již není k dispozici.</item>
        <item quantity="few">Zprávu nebylo možné přeposlat, protože již není k dispozici.</item>
        <item quantity="many">Zprávu nebylo možné přeposlat, protože již není k dispozici.</item>
        <item quantity="other">Zprávy nebylo možné přeposlat, protože již nejsou k dispozici.</item>
    </plurals>
    <!-- Error message shown when attempting to select a group to forward/share but it\'s announcement only and you are not an admin -->
    <string name="MultiselectForwardFragment__only_admins_can_send_messages_to_this_group">Zprávy této skupině mohou posílat pouze správci.</string>
    <string name="MultiselectForwardFragment__limit_reached">Dosažen limit</string>

    <!-- Media V2 -->
    <string name="MediaReviewFragment__add_a_message">Přidat zprávu</string>
    <string name="MediaReviewFragment__add_a_reply">Přidat odpověď</string>
    <string name="MediaReviewFragment__send_to">Odeslat</string>
    <string name="MediaReviewFragment__view_once_message">Zpráva pro jednorázové zobrazení</string>
    <string name="MediaReviewFragment__one_or_more_items_were_too_large">Jeden nebo více souborů je moc velkých</string>
    <string name="MediaReviewFragment__one_or_more_items_were_invalid">Jeden nebo více souborů je neplatných</string>
    <string name="MediaReviewFragment__too_many_items_selected">Příliš mnoho vybraných položek</string>

    <string name="ImageEditorHud__cancel">Zrušit</string>
    <string name="ImageEditorHud__draw">Kreslit</string>
    <string name="ImageEditorHud__write_text">Napsat text</string>
    <string name="ImageEditorHud__add_a_sticker">Přidat nálepku</string>
    <string name="ImageEditorHud__blur">Rozostřit</string>
    <string name="ImageEditorHud__done_editing">Dokončení úprav</string>
    <string name="ImageEditorHud__clear_all">Vše vymazat</string>
    <string name="ImageEditorHud__undo">Zpět</string>
    <string name="ImageEditorHud__toggle_between_marker_and_highlighter">Přepnout mezi značkovačem a zvýrazňovačem</string>
    <string name="ImageEditorHud__delete">Smazat</string>
    <string name="ImageEditorHud__toggle_between_text_styles">Přepínání mezi styly textu</string>

    <string name="MediaCountIndicatorButton__send">Odeslat</string>

    <string name="MediaReviewSelectedItem__tap_to_remove">Klepnutím odstranit</string>
    <string name="MediaReviewSelectedItem__tap_to_select">Klepněte pro výběr</string>

    <string name="MediaReviewImagePageFragment__discard">Zahodit</string>
    <string name="MediaReviewImagePageFragment__discard_changes">Zrušit změny?</string>
    <string name="MediaReviewImagePageFragment__youll_lose_any_changes">Ztratíte všechny změny, které jste na této fotografii provedli.</string>

    <string name="CameraFragment__failed_to_open_camera">Nepodařilo se otevřít kameru</string>

    <string name="BadgesOverviewFragment__my_badges">Mé odznaky</string>
    <string name="BadgesOverviewFragment__featured_badge">Doporučený odznak</string>
    <string name="BadgesOverviewFragment__display_badges_on_profile">Zobrazení odznaků na profilu</string>
    <string name="BadgesOverviewFragment__failed_to_update_profile">Nepodařilo se aktualizovat profil</string>


    <string name="BadgeSelectionFragment__select_badges">Vybrat odznaky</string>

    <string name="SelectFeaturedBadgeFragment__preview">Náhled</string>
    <string name="SelectFeaturedBadgeFragment__select_a_badge">Vybrat odznak</string>
    <string name="SelectFeaturedBadgeFragment__you_must_select_a_badge">Musíte vybrat odznak</string>
    <string name="SelectFeaturedBadgeFragment__failed_to_update_profile">Nepodařilo se aktualizovat profil</string>

    <string name="ViewBadgeBottomSheetDialogFragment__become_a_sustainer">Staňte se podporovatelem</string>

    <string name="ImageView__badge">Odznak</string>

    <string name="SubscribeFragment__support_technology_that_is_built_for_you">Podpořte technologii, která je vytvořena pro vás - ne pro vaše data - a připojte se ke komunitě lidí, kteří ji podporují.</string>
    <string name="SubscribeFragment__support_technology_that_is_built_for_you_not">Podpořte technologii, která je vytvořena pro vás, ne kvůli vašim datům, a připojte se ke komunitě lidí, kteří ji podporují.</string>
    <string name="SubscribeFragment__currency">Měna</string>
    <string name="SubscribeFragment__more_payment_options">Více možností plateb</string>
    <string name="SubscribeFragment__cancel_subscription">Zrušit předplatné</string>
    <string name="SubscribeFragment__confirm_cancellation">Potvrdit zrušení?</string>
    <string name="SubscribeFragment__you_wont_be_charged_again">Nebude vám již účtován žádný poplatek. Na konci zúčtovacího období bude váš odznak z vašeho profilu odstraněn.</string>
    <string name="SubscribeFragment__not_now">Teď ne</string>
    <string name="SubscribeFragment__confirm">Potvrdit</string>
    <string name="SubscribeFragment__update_subscription">Aktualizovat předplatné</string>
    <string name="SubscribeFragment__your_subscription_has_been_cancelled">Vaše předplatné bylo zrušeno.</string>
    <string name="SubscribeFragment__update_subscription_question">Aktualizovat předplatné?</string>
    <string name="SubscribeFragment__update">Aktualizovat</string>
    <string name="SubscribeFragment__you_will_be_charged_the_full_amount_s_of">Dnes vám bude účtována plná částka (%1$s) nového předplatného. Vaše předplatné bude obnoveno každý měsíc.</string>

    <string name="Subscription__s_per_month">%1$s/měsíc</string>
    <!-- Shown when a subscription is active and isn't going to expire at the end of the term -->
    <string name="Subscription__renews_s">Obnova %1$s</string>
    <!-- Shown when a subscription is active and is going to expire at the end of the term -->
    <string name="Subscription__expires_s">Vyprší %1$s</string>

    <!-- First small text blurb on learn more sheet -->
    <string name="SubscribeLearnMoreBottomSheetDialogFragment__signal_is_a_nonprofit_with_no">Signal je nezisková organizace bez inzerentů a investorů, kterou živí pouze lidé, kteří ji používají a oceňují. Přispívejte pravidelně každý měsíc a získejte profilový odznak, abyste se podělili o svou podporu.</string>
    <string name="SubscribeLearnMoreBottomSheetDialogFragment__why_donate">Proč přispět?</string>
    <string name="SubscribeLearnMoreBottomSheetDialogFragment__signal_is_committed_to_developing">Společnost Signal se zavázala vyvíjet open source technologii ochrany soukromí, která chrání svobodu projevu a umožňuje bezpečnou globální komunikaci.</string>
    <string name="SubscribeLearnMoreBottomSheetDialogFragment__your_donation">Svým příspěvkem podpoříte tento účel a zaplatíte vývoj a provoz aplikace, kterou používají miliony lidí pro soukromou komunikaci. Bez reklamy. Bez sledování. Beze srandy.</string>

    <string name="SubscribeThanksForYourSupportBottomSheetDialogFragment__thanks_for_your_support">Díky za vaši podporu!</string>
    <string name="SubscribeThanksForYourSupportBottomSheetDialogFragment__thanks_for_the_boost">Díky za Boost!</string>
    <string name="SubscribeThanksForYourSupportBottomSheetDialogFragment__youve_earned_s_badge_display">Získali jste %1$s odznak. Zobrazte tento odznak na svém profilu a zvyšte povědomí o dárcovství ve službě Signal.</string>
    <string name="SubscribeThanksForYourSupportBottomSheetDialogFragment__youve_earned_a_boost_badge_display">Získali jste Boost odznak. Zobrazte tento odznak na svém profilu a zvyšte povědomí o dárcovství ve službě Signal.</string>
    <string name="SubscribeThanksForYourSupportBottomSheetDialogFragment__you_can_also">Můžete také</string>
    <string name="SubscribeThanksForYourSupportBottomSheetDialogFragment__become_a_montly_sustainer">stát se měsíčním podporovatelem.</string>
    <string name="SubscribeThanksForYourSupportBottomSheetDialogFragment__display_on_profile">Zobrazit v profilu</string>
    <string name="SubscribeThanksForYourSupportBottomSheetDialogFragment__make_featured_badge">Vytvořit doporučený odznak</string>
    <string name="SubscribeThanksForYourSupportBottomSheetDialogFragment__continue">Pokračovat</string>
    <string name="ThanksForYourSupportBottomSheetFragment__when_you_have_more">Pokud máte více odznaků, můžete si jeden z nich vybrat, aby ho ostatní viděli na vašem profilu.</string>

    <string name="BecomeASustainerFragment__get_badges">Získejte odznaky pro svůj profil za podporu Signalu.</string>
    <string name="BecomeASustainerFragment__signal_is_a_non_profit">Signal je nezisková organizace fungující bez reklam a investorů, kterou podporují pouze lidé jako vy.</string>

    <!-- Button label for creating a donation -->
    <string name="ManageDonationsFragment__donate_to_signal">Podpořte Signal finančně</string>
    <!-- Heading for more area of manage subscriptions page -->
    <string name="ManageDonationsFragment__more">Víc</string>
    <!-- Heading for receipts area of manage subscriptions page -->
    <string name="ManageDonationsFragment__receipts">Doklady</string>
    <!-- Heading for my subscription area of manage subscriptions page -->
    <string name="ManageDonationsFragment__my_support">Má podpora</string>
    <string name="ManageDonationsFragment__manage_subscription">Spravovat předplatné</string>
    <!-- Label for Donation Receipts button -->
    <string name="ManageDonationsFragment__donation_receipts">Doklady o příspěvku</string>
    <string name="ManageDonationsFragment__badges">Odznaky</string>
    <string name="ManageDonationsFragment__subscription_faq">Často kladené dotazy k předplatnému</string>
    <string name="ManageDonationsFragment__error_getting_subscription">Chyba při získávání předplatného.</string>
    <!-- Preference heading for other ways to donate -->
    <string name="ManageDonationsFragment__other_ways_to_give">Jiné možnosti podpory</string>
    <!-- Preference label to launch badge gifting -->
    <string name="ManageDonationsFragment__gift_a_badge">Darujte odznak</string>

    <string name="Boost__enter_custom_amount">Zadat vlastní výši</string>
    <string name="Boost__one_time_contribution">Jednorázový příspěvek</string>

    <string name="MySupportPreference__add_a_signal_boost">Přidat Signal Boost</string>
    <string name="MySupportPreference__s_per_month">%1$s/měsíc</string>
    <string name="MySupportPreference__renews_s">Obnova %1$s</string>
    <string name="MySupportPreference__processing_transaction">Zpracovávání transakce…</string>
    <!-- Displayed on "My Support" screen when user badge failed to be added to their account -->
    <string name="MySupportPreference__couldnt_add_badge_s">Nezdařilo se přidat odznak.%1$s</string>
    <string name="MySupportPreference__please_contact_support">Prosím kontaktujte podporu.</string>

    <!-- Title of expiry sheet when boost badge falls off profile unexpectedly. -->
    <string name="ExpiredBadgeBottomSheetDialogFragment__boost_badge_expired">Boost odznak vypršel</string>
    <!-- Displayed in the bottom sheet if a monthly donation badge unexpectedly falls off the user\'s profile -->
    <string name="ExpiredBadgeBottomSheetDialogFragment__monthly_donation_cancelled">Měsíční příspěvek zrušen</string>
    <!-- Displayed in the bottom sheet when a boost badge expires -->
    <string name="ExpiredBadgeBottomSheetDialogFragment__your_boost_badge_has_expired_and">Platnost vašeho odznaku Boost vypršela a již není pro ostatní na vašem profilu viditelný.</string>
    <string name="ExpiredBadgeBottomSheetDialogFragment__you_can_reactivate">Jednorázovým příspěvkem si můžete odznak Boost znovu aktivovat na dalších 30 dní.</string>
    <!-- Displayed when we do not think the user is a subscriber when their boost expires -->
    <string name="ExpiredBadgeBottomSheetDialogFragment__you_can_keep">Signál můžete používat i nadále, ale abyste podpořili technologii, která je vytvořena pro vás, zvažte možnost stát se podporovatelem měsíčním příspěvkem.</string>
    <string name="ExpiredBadgeBottomSheetDialogFragment__become_a_sustainer">Staňte se podporovatelem</string>
    <string name="ExpiredBadgeBottomSheetDialogFragment__add_a_boost">Přidat Boost</string>
    <string name="ExpiredBadgeBottomSheetDialogFragment__not_now">Teď ne</string>
    <!-- Copy displayed when badge expires after user inactivity -->
    <string name="ExpiredBadgeBottomSheetDialogFragment__your_recurring_monthly_donation_was_automatically">Váš pravidelný měsíční příspěvek byl automaticky zrušen, protože jste byli příliš dlouho neaktivní. Váš %1$s odznak již není viditelný na vašem profilu.</string>
    <!-- Copy displayed when badge expires after payment failure -->
    <string name="ExpiredBadgeBottomSheetDialogFragment__your_recurring_monthly_donation_was_canceled">Váš pravidelný měsíční příspěvek byl zrušen, protože jsme nemohli zpracovat vaši platbu. Váš odznak již není na vašem profilu viditelný.</string>
    <!-- Copy displayed when badge expires after a payment failure and we have a displayable charge failure reason -->
    <string name="ExpiredBadgeBottomSheetDialogFragment__your_recurring_monthly_donation_was_canceled_s">Váš pravidelný měsíční finanční příspěvek byl zrušen. %1$s Váš odznak %2$s se vám už na profilu nebude zobrazovat.</string>
    <string name="ExpiredBadgeBottomSheetDialogFragment__you_can">Aplikaci Signal můžete používat i nadále, ale abyste ji podpořili a znovu aktivovali svůj odznak, obnovte předplatné nyní.</string>
    <string name="ExpiredBadgeBottomSheetDialogFragment__renew_subscription">Obnovit předplatné</string>
    <!-- Button label to send user to Google Pay website -->
    <string name="ExpiredBadgeBottomSheetDialogFragment__go_to_google_pay">Jít do Google Pay</string>

    <string name="CantProcessSubscriptionPaymentBottomSheetDialogFragment__cant_process_subscription_payment">Nelze zpracovat platbu za předplatné</string>
    <string name="CantProcessSubscriptionPaymentBottomSheetDialogFragment__were_having_trouble">Máme potíže s výběrem vaší platby za službu Signal Sustainer. Zkontrolujte, zda je váš způsob platby aktuální. Pokud není, aktualizujte ji v Google Pay. Signal se pokusí platbu za několik dní znovu zpracovat.</string>
    <string name="CantProcessSubscriptionPaymentBottomSheetDialogFragment__dont_show_this_again">Příště nezobrazovat</string>

    <string name="Subscription__please_contact_support_for_more_information">Pro více informací prosím kontaktujte podporu.</string>
    <string name="Subscription__contact_support">Kontaktovat podporu</string>
    <string name="Subscription__get_a_s_badge">Získat %1$s odznak</string>

    <string name="SubscribeFragment__processing_payment">Zpracovávání platby…</string>
    <!-- Displayed in notification when user payment fails to process on Stripe -->
    <string name="DonationsErrors__error_processing_payment">Chyba při zpracování platby</string>
    <!-- Displayed on "My Support" screen when user subscription payment method failed. -->
    <string name="DonationsErrors__error_processing_payment_s">Chyba při zpracovávání platby. %1$s</string>
    <string name="DonationsErrors__your_badge_could_not_be_added">Váš odznak se nepodařilo přidat k vašemu účtu, ale platba pravděpodobně proběhla. Kontaktujte prosím podporu.</string>
    <string name="DonationsErrors__your_payment">Vaše platba nemohla být zpracována a nebyla vám účtována. Zkuste to prosím znovu.</string>
    <string name="DonationsErrors__still_processing">Stále zpracovávám</string>
    <string name="DonationsErrors__couldnt_add_badge">Nezdařilo se přidat odznak</string>
    <!-- Displayed when badge credential couldn\'t be verified -->
    <string name="DonationsErrors__failed_to_validate_badge">Nepodařilo se ověřit odznak</string>
    <!-- Displayed when badge credential couldn\'t be verified -->
    <string name="DonationsErrors__could_not_validate">Nepodařilo se ověřit odpověď serveru. Kontaktujte prosím podporu.</string>
    <!-- Displayed as title when some generic error happens during gift badge sending -->
    <string name="DonationsErrors__failed_to_send_gift_badge">Nepodařilo se odeslat dárkový odznak</string>
    <!-- Displayed as message when some generic error happens during gift badge sending -->
    <string name="DonationsErrors__could_not_send_gift_badge">Nelze odeslat dárkový odznak. Kontaktujte prosím podporu.</string>
    <string name="DonationsErrors__your_badge_could_not">Váš odznak se nepodařilo přidat k vašemu účtu, ale platba pravděpodobně proběhla. Kontaktujte prosím podporu.</string>
    <string name="DonationsErrors__your_payment_is_still">Vaše platba se stále zpracovává. To může trvat několik minut v závislosti na vašem připojení.</string>
    <string name="DonationsErrors__google_pay_unavailable">Google Pay není dostupné</string>
    <string name="DonationsErrors__you_have_to_set_up_google_pay_to_donate_in_app">Musíte si nastavit Google Pay, abyste mohli přispět v rámci aplikace.</string>
    <string name="DonationsErrors__failed_to_cancel_subscription">Zrušení předplatného selhalo</string>
    <string name="DonationsErrors__subscription_cancellation_requires_an_internet_connection">Zrušení předplatného vyžaduje aktivní připojení k internetu.</string>
    <string name="ViewBadgeBottomSheetDialogFragment__your_device_doesn_t_support_google_pay_so_you_can_t_subscribe_to_earn_a_badge_you_can_still_support_signal_by_making_a_donation_on_our_website">Vaše zařízení nepodporuje službu Google Pay, takže se nemůžete přihlásit k odběru a získat odznak. Přesto můžete Signal podpořit příspěvkem na našich webových stránkách.</string>
    <string name="NetworkFailure__network_error_check_your_connection_and_try_again">Chyba sítě. Zkontrolujte připojení a zkuste to znovu.</string>
    <string name="NetworkFailure__retry">Zkusit znovu</string>
    <!-- Displayed as a dialog title when the selected recipient for a gift doesn\'t support gifting -->
    <string name="DonationsErrors__cant_send_gift">Dárek nelze odeslat</string>
    <!-- Displayed as a dialog message when the selected recipient for a gift doesn\'t support gifting -->
    <string name="DonationsErrors__target_does_not_support_gifting">Tento příjemce používá verzi aplikace Signal, která nepodporuje přijímání dárkových odznaků. Dárky bude moci přijímat po aktualizaci na nejnovější verzi.</string>
    <!-- Displayed as a dialog title when the user\'s profile could not be fetched, likely due to lack of internet -->
    <string name="DonationsErrors__couldnt_send_gift">Dárek se nepodařilo odeslat</string>
    <!-- Displayed as a dialog message when the user\'s profile could not be fetched, likely due to lack of internet -->
    <string name="DonationsErrors__please_check_your_network_connection">Váš dárek se nepodařilo odeslat kvůli chybě sítě. Zkontrolujte své připojení a zkuste to znovu.</string>

    <!-- Gift message view title -->
    <string name="GiftMessageView__gift_badge">Dárkový odznak</string>
    <!-- Gift message view expiry information -->
    <plurals name="GiftMessageView__lasts_for_d_months">
        <item quantity="one">K dispozici %1$d měsíc</item>
        <item quantity="few">K dispozici %1$d měsíce</item>
        <item quantity="many">K dispozici %1$d měsíců</item>
        <item quantity="other">K dispozici %1$d měsíců</item>
    </plurals>
    <!-- Gift badge redeem action label -->
    <string name="GiftMessageView__redeem">Uplatnit</string>
    <!-- Gift badge view action label -->
    <string name="GiftMessageView__view">Zobrazit</string>
    <!-- Gift badge redeeming action label -->
    <string name="GiftMessageView__redeeming">Uplatňuji…</string>
    <!-- Gift badge redeemed label -->
    <string name="GiftMessageView__redeemed">Uplatněno</string>

    <string name="Boost__thank_you_for_your_donation" translatable="false">Thank you for your donation. Your contribution helps fuel the mission of developing open source privacy technology that protects free expression and enables secure global communication for millions around the world. Signal Technology Foundation is a tax-exempt nonprofit organization in the United States under section 501c3 of the Internal Revenue Code. Our Federal Tax ID is 82-4506840. No goods or services were provided in exchange for this donation. Please retain this receipt for your tax records.</string>

    <!-- Stripe decline code generic_failure -->
    <string name="DeclineCode__try_another_payment_method_or_contact_your_bank">Zkuste jiný způsob platby nebo se obraťte na svou banku a požádejte o další informace.</string>
    <!-- Stripe decline code verify on Google Pay and try again -->
    <string name="DeclineCode__verify_your_payment_method_is_up_to_date_in_google_pay_and_try_again">Zkontrolujte, zda je vaše platební metoda v Google Pay aktuální, a zkuste to znovu.</string>
    <!-- Stripe decline code learn more action label -->
    <string name="DeclineCode__learn_more">Zjistit více</string>
    <!-- Stripe decline code contact issuer -->
    <string name="DeclineCode__verify_your_payment_method_is_up_to_date_in_google_pay_and_try_again_if_the_problem">Zkontrolujte, zda je vaše platební metoda v Google Pay aktuální, a zkuste to znovu. Pokud problém přetrvává, kontaktujte svou banku.</string>
    <!-- Stripe decline code purchase not supported -->
    <string name="DeclineCode__your_card_does_not_support_this_type_of_purchase">Vaše karta tento typ nákupu nepodporuje. Zkuste jiný způsob platby.</string>
    <!-- Stripe decline code your card has expired -->
    <string name="DeclineCode__your_card_has_expired">Platnost vaší karty vypršela. Aktualizujte svůj způsob platby v Google Pay a zkuste to znovu.</string>
    <!-- Stripe decline code go to google pay action label -->
    <string name="DeclineCode__go_to_google_pay">Jít do Google Pay</string>
    <!-- Stripe decline code incorrect card number -->
    <string name="DeclineCode__your_card_number_is_incorrect">Číslo platební karty v Google Pay není správné. Aktualizujte svou kartu v Google Pay a zkuste to znovu.</string>
    <!-- Stripe decline code incorrect cvc -->
    <string name="DeclineCode__your_cards_cvc_number_is_incorrect">CVC kód vaší platební karty není správný. Aktualizujte jej v Google Pay a zkuste to znovu.</string>
    <!-- Stripe decline code insufficient funds -->
    <string name="DeclineCode__your_card_does_not_have_sufficient_funds">Na vaší kartě není dostatek prostředků k dokončení tohoto nákupu. Zkuste jiný způsob platby.</string>
    <!-- Stripe decline code incorrect expiration month -->
    <string name="DeclineCode__the_expiration_month">Měsíc platnosti vaší platební metody je nesprávný. Aktualizujte jej v Google Pay a zkuste to znovu.</string>
    <!-- Stripe decline code incorrect expiration year -->
    <string name="DeclineCode__the_expiration_year">Rok platnosti u vaší platební metody je nesprávný. Aktualizujte jej v Google Pay a zkuste to znovu.</string>
    <!-- Stripe decline code issuer not available -->
    <string name="DeclineCode__try_completing_the_payment_again">Zkuste platbu dokončit znovu nebo se obraťte na svou banku a požádejte o další informace.</string>
    <!-- Stripe decline code processing error -->
    <string name="DeclineCode__try_again">Zkuste to znovu nebo se obraťte na svou banku a požádejte o další informace.</string>

    <!-- Title of create notification profile screen -->
    <string name="EditNotificationProfileFragment__name_your_profile">Pojmenujte svůj profil</string>
    <!-- Hint text for create/edit notification profile name -->
    <string name="EditNotificationProfileFragment__profile_name">Název profilu</string>
    <!-- Name has a max length, this shows how many characters are used out of the max -->
    <string name="EditNotificationProfileFragment__count">%1$d/%2$d</string>
    <!-- Call to action button to continue to the next step -->
    <string name="EditNotificationProfileFragment__next">Další</string>
    <!-- Call to action button once the profile is named to create the profile and continue to the customization steps -->
    <string name="EditNotificationProfileFragment__create">Vytvořit</string>
    <!-- Call to action button once the profile name is edited -->
    <string name="EditNotificationProfileFragment__save">Uložit</string>
    <!-- Title of edit notification profile screen -->
    <string name="EditNotificationProfileFragment__edit_this_profile">Upravit tento prosil</string>
    <!-- Error message shown when attempting to create or edit a profile name to an existing profile name -->
    <string name="EditNotificationProfileFragment__a_profile_with_this_name_already_exists">Profil s tímto jménem už existuje</string>
    <!-- Preset selectable name for a profile name, shown as list in edit/create screen -->
    <string name="EditNotificationProfileFragment__work">Práce</string>
    <!-- Preset selectable name for a profile name, shown as list in edit/create screen -->
    <string name="EditNotificationProfileFragment__sleep">Spánek</string>
    <!-- Preset selectable name for a profile name, shown as list in edit/create screen -->
    <string name="EditNotificationProfileFragment__driving">Řízení</string>
    <!-- Preset selectable name for a profile name, shown as list in edit/create screen -->
    <string name="EditNotificationProfileFragment__downtime">Přestávka</string>
    <!-- Preset selectable name for a profile name, shown as list in edit/create screen -->
    <string name="EditNotificationProfileFragment__focus">Soustředění</string>
    <!-- Error message shown when attempting to next/save without a profile name -->
    <string name="EditNotificationProfileFragment__profile_must_have_a_name">Musí být pojmenován</string>

    <!-- Title for add recipients to notification profile screen in create flow -->
    <string name="AddAllowedMembers__allowed_notifications">Povolená oznámení</string>
    <!-- Description of what the user should be doing with this screen -->
    <string name="AddAllowedMembers__add_people_and_groups_you_want_notifications_and_calls_from_when_this_profile_is_on">Přidání osob a skupin, od kterých chcete dostávat oznámení a hovory, když je tento profil zapnutý</string>
    <!-- Button text that launches the contact picker to select from -->
    <string name="AddAllowedMembers__add_people_or_groups">Přidat lidi nebo skupiny</string>

    <!-- Call to action button on contact picker for adding to profile -->
    <string name="SelectRecipientsFragment__add">Přidat</string>

    <!-- Notification profiles home fragment, shown when no profiles have been created yet -->
    <string name="NotificationProfilesFragment__create_a_profile_to_receive_notifications_and_calls_only_from_the_people_and_groups_you_want_to_hear_from">Vytvořte si profil a přijímejte oznámení a hovory pouze od lidí a skupin, které chcete slyšet.</string>
    <!-- Header shown above list of all notification profiles -->
    <string name="NotificationProfilesFragment__profiles">Profily</string>
    <!-- Button that starts the create new notification profile flow -->
    <string name="NotificationProfilesFragment__new_profile">Nový profil</string>
    <!-- Profile active status, indicating the current profile is on for an unknown amount of time -->
    <string name="NotificationProfilesFragment__on">Zap.</string>

    <!-- Button use to permanently delete a notification profile -->
    <string name="NotificationProfileDetails__delete_profile">Smazat profil</string>
    <!-- Snakbar message shown when removing a recipient from a profile -->
    <string name="NotificationProfileDetails__s_removed">\"%1$s\" odtraněn.</string>
    <!-- Snackbar button text that will undo the recipient remove -->
    <string name="NotificationProfileDetails__undo">Zpět</string>
    <!-- Dialog message shown to confirm deleting a profile -->
    <string name="NotificationProfileDetails__permanently_delete_profile">Smazat profil trvale?</string>
    <!-- Dialog button to delete profile -->
    <string name="NotificationProfileDetails__delete">Smazat</string>
    <!-- Title/accessibility text for edit icon to edit profile emoji/name -->
    <string name="NotificationProfileDetails__edit_notification_profile">Upravit profil oznámení</string>
    <!-- Schedule description if all days are selected -->
    <string name="NotificationProfileDetails__everyday">Každý den</string>
    <!-- Profile status on if it is the active profile -->
    <string name="NotificationProfileDetails__on">Zap.</string>
    <!-- Profile status on if it is not the active profile -->
    <string name="NotificationProfileDetails__off">Vyp.</string>
    <!-- Description of hours for schedule (start to end) times -->
    <string name="NotificationProfileDetails__s_to_s">%1$s pro %2$s</string>
    <!-- Section header for exceptions to the notification profile -->
    <string name="NotificationProfileDetails__exceptions">Výjimky</string>
    <!-- Profile exception to allow all calls through the profile restrictions -->
    <string name="NotificationProfileDetails__allow_all_calls">Povolit všechna volání</string>
    <!-- Profile exception to allow all @mentions through the profile restrictions -->
    <string name="NotificationProfileDetails__notify_for_all_mentions">Upozornit na všechny zmínky</string>
    <!-- Section header for showing schedule information -->
    <string name="NotificationProfileDetails__schedule">Plán</string>
    <!-- If member list is long, will truncate the list and show an option to then see all when tapped -->
    <string name="NotificationProfileDetails__see_all">Zobrazit vše</string>

    <!-- Title for add schedule to profile in create flow -->
    <string name="EditNotificationProfileSchedule__add_a_schedule">Přidat plán</string>
    <!-- Descriptor text indicating what the user can do with this screen -->
    <string name="EditNotificationProfileSchedule__set_up_a_schedule_to_enable_this_notification_profile_automatically">Nastavte plán pro automatické povolení tohoto profilu oznámení.</string>
    <!-- Text shown next to toggle switch to enable/disable schedule -->
    <string name="EditNotificationProfileSchedule__schedule">Plán</string>
    <!-- Label for showing the start time for the schedule -->
    <string name="EditNotificationProfileSchedule__start">Začít</string>
    <!-- Label for showing the end time for the schedule -->
    <string name="EditNotificationProfileSchedule__end">Ukončit</string>
    <!-- First letter of Sunday -->
    <string name="EditNotificationProfileSchedule__sunday_first_letter">Ne</string>
    <!-- First letter of Monday -->
    <string name="EditNotificationProfileSchedule__monday_first_letter">Po</string>
    <!-- First letter of Tuesday -->
    <string name="EditNotificationProfileSchedule__tuesday_first_letter">Út</string>
    <!-- First letter of Wednesday -->
    <string name="EditNotificationProfileSchedule__wednesday_first_letter">St</string>
    <!-- First letter of Thursday -->
    <string name="EditNotificationProfileSchedule__thursday_first_letter">Út</string>
    <!-- First letter of Friday -->
    <string name="EditNotificationProfileSchedule__friday_first_letter">Čt</string>
    <!-- First letter of Saturday -->
    <string name="EditNotificationProfileSchedule__saturday_first_letter">So</string>
    <!-- Title of select time dialog shown when setting start time for schedule -->
    <string name="EditNotificationProfileSchedule__set_start_time">Nastavení času spuštění</string>
    <!-- Title of select time dialog shown when setting end time for schedule -->
    <string name="EditNotificationProfileSchedule__set_end_time">Nastavení času ukončení</string>
    <!-- If in edit mode, call to action button text show to save schedule to profile -->
    <string name="EditNotificationProfileSchedule__save">Uložit</string>
    <!-- If in create mode, call to action button text to show to skip enabling a schedule -->
    <string name="EditNotificationProfileSchedule__skip">Přeskočit</string>
    <!-- If in create mode, call to action button text to show to use the enabled schedule and move to the next screen -->
    <string name="EditNotificationProfileSchedule__next">Další</string>
    <!-- Error message shown if trying to save/use a schedule with no days selected -->
    <string name="EditNotificationProfileSchedule__schedule_must_have_at_least_one_day">Plán musí obsahovat alespoň jeden den</string>

    <!-- Title for final screen shown after completing a profile creation -->
    <string name="NotificationProfileCreated__profile_created">Profil vytvořen</string>
    <!-- Call to action button to press to close the created screen and move to the profile details screen -->
    <string name="NotificationProfileCreated__done">Hotovo</string>
    <!-- Descriptor text shown to indicate how to manually turn a profile on/off -->
    <string name="NotificationProfileCreated__you_can_turn_your_profile_on_or_off_manually_via_the_menu_on_the_chat_list">Profil můžete ručně zapnout nebo vypnout v nabídce v seznamu chatu.</string>
    <!-- Descriptor text shown to indicate you can add a schedule later since you did not add one during create flow -->
    <string name="NotificationProfileCreated__add_a_schedule_in_settings_to_automate_your_profile">Přidáním plánu v nastavení můžete svůj profil automatizovat.</string>
    <!-- Descriptor text shown to indicate your profile will follow the schedule set during create flow -->
    <string name="NotificationProfileCreated__your_profile_will_turn_on_and_off_automatically_according_to_your_schedule">Váš profil se automaticky zapne a vypne podle vašeho plánu.</string>

    <!-- Button text shown in profile selection bottom sheet to create a new profile -->
    <string name="NotificationProfileSelection__new_profile">Nový profil</string>
    <!-- Manual enable option to manually enable a profile for 1 hour -->
    <string name="NotificationProfileSelection__for_1_hour">Na 1 hodinu</string>
    <!-- Manual enable option to manually enable a profile until a set time (currently 6pm or 8am depending on what is next) -->
    <string name="NotificationProfileSelection__until_s">Do %1$s</string>
    <!-- Option to view profile details -->
    <string name="NotificationProfileSelection__view_settings">Zobrazit nastavení</string>
    <!-- Descriptor text indicating how long a profile will be on when there is a time component associated with it -->
    <string name="NotificationProfileSelection__on_until_s">Zapnuto do %1$s</string>

    <!-- Displayed in a toast when we fail to open the ringtone picker -->
    <string name="NotificationSettingsFragment__failed_to_open_picker">Nepodařilo se otevřít picker.</string>

    <!-- Description shown for the Signal Release Notes channel -->
    <string name="ReleaseNotes__signal_release_notes_and_news">Poznámky k vydání &amp; novinky aplikace Signal</string>

    <!-- Donation receipts activity title -->
    <string name="DonationReceiptListFragment__all_activity">Veškerá aktivita</string>
    <!-- Donation receipts all tab label -->
    <string name="DonationReceiptListFragment__all">Všichni</string>
    <!-- Donation receipts recurring tab label -->
    <string name="DonationReceiptListFragment__recurring">Opakující se</string>
    <!-- Donation receipts one-time tab label -->
    <string name="DonationReceiptListFragment__one_time">Jednorázově</string>
    <!-- Donation receipts gift tab label -->
    <string name="DonationReceiptListFragment__gift">Dárek</string>
    <!-- Donation receipts boost row label -->
    <string name="DonationReceiptListFragment__boost">Boost</string>
    <!-- Donation receipts details title -->
    <string name="DonationReceiptDetailsFragment__details">Podrobnosti</string>
    <!-- Donation receipts donation type heading -->
    <string name="DonationReceiptDetailsFragment__donation_type">Typ příspěvku</string>
    <!-- Donation receipts date paid heading -->
    <string name="DonationReceiptDetailsFragment__date_paid">Datum platby</string>
    <!-- Donation receipts share PNG -->
    <string name="DonationReceiptDetailsFragment__share_receipt">Sdílet doklad</string>
    <!-- Donation receipts list end note -->
    <string name="DonationReceiptListFragment__if_you_have">Pokud jste znovu nainstalovali aplikaci Signal, účtenky za předchozí dary nebudou k dispozici.</string>
    <!-- Donation receipts document title -->
    <string name="DonationReceiptDetailsFragment__donation_receipt">Doklad o příspěvku</string>
    <!-- Donation receipts amount title -->
    <string name="DonationReceiptDetailsFragment__amount">Částka</string>
    <!-- Donation receipts thanks -->
    <string name="DonationReceiptDetailsFragment__thank_you_for_supporting">Děkujeme vám za podporu společnosti Signal. Váš příspěvek pomáhá podporovat poslání vývoje open source technologie ochrany soukromí, která chrání svobodu projevu a umožňuje bezpečnou globální komunikaci milionům lidí na celém světě. Pokud jste obyvatelem Spojených států, uschovejte si prosím tuto stvrzenku pro své daňové záznamy. Nadace Signal Technology Foundation je ve Spojených státech amerických neziskovou organizací osvobozenou od daní podle § 501c3 daňového zákoníku. Naše federální daňové identifikační číslo je 82-4506840.</string>
    <!-- Donation receipt type -->
    <string name="DonationReceiptDetailsFragment__s_dash_s">%1$s - %2$s</string>
    <!-- Donation reciepts screen empty state title -->
    <string name="DonationReceiptListFragment__no_receipts">Žádné doklady</string>

    <!-- region "Stories Tab" -->

    <!-- Label for Chats tab in home app screen -->
    <string name="ConversationListTabs__chats">Konverzace</string>
    <!-- Label for Stories tab in home app screen -->
    <string name="ConversationListTabs__stories">Příběhy</string>
    <!-- String for counts above 99 in conversation list tabs -->
    <string name="ConversationListTabs__99p">99+</string>
    <!-- Menu item on stories landing page -->
    <string name="StoriesLandingFragment__story_privacy">Soukromí příběhů</string>
    <!-- Title for "My Stories" row item in Stories landing page -->
    <string name="StoriesLandingFragment__my_stories">Moje příběhy</string>
    <!-- Subtitle for "My Stories" row item when user has not added stories -->
    <string name="StoriesLandingFragment__tap_to_add">Klepnutím přidáte</string>
    <!-- Displayed when there are no stories to display -->
    <string name="StoriesLandingFragment__no_recent_updates_to_show_right_now">Žádné nové aktualizace k zobrazení.</string>
    <!-- Context menu option to hide a story -->
    <string name="StoriesLandingItem__hide_story">Skrýt příběh</string>
    <!-- Context menu option to unhide a story -->
    <string name="StoriesLandingItem__unhide_story">Zrušit skrytí příběhu</string>
    <!-- Context menu option to forward a story -->
    <string name="StoriesLandingItem__forward">Přeposlat</string>
    <!-- Context menu option to share a story -->
    <string name="StoriesLandingItem__share">Sdílet…</string>
    <!-- Context menu option to go to story chat -->
    <string name="StoriesLandingItem__go_to_chat">Jít do konverzace</string>
    <!-- Context menu option to go to story info -->
    <string name="StoriesLandingItem__info">Info</string>
    <!-- Label when a story is pending sending -->
    <string name="StoriesLandingItem__sending">Odesílání…</string>
    <!-- Label when multiple stories are pending sending -->
    <string name="StoriesLandingItem__sending_d">Odesílám %1$d…</string>
    <!-- Label when a story fails to send due to networking -->
    <string name="StoriesLandingItem__send_failed">Odeslání selhalo</string>
    <!-- Label when a story fails to send due to identity mismatch -->
    <string name="StoriesLandingItem__partially_sent">Částečně odesláno</string>
    <!-- Status label when a story fails to send indicating user action to retry -->
    <string name="StoriesLandingItem__tap_to_retry">Klepněte pro opakování</string>
    <!-- Title of dialog confirming decision to hide a story -->
    <string name="StoriesLandingFragment__hide_story">Skrýt příběh?</string>
    <!-- Message of dialog confirming decision to hide a story -->
    <string name="StoriesLandingFragment__new_story_updates">Nové aktualizace příběhu od %1$s se již neobjeví v horní části seznamu příběhů.</string>
    <!-- Positive action of dialog confirming decision to hide a story -->
    <string name="StoriesLandingFragment__hide">Skrýt</string>
    <!-- Displayed in Snackbar after story is hidden -->
    <string name="StoriesLandingFragment__story_hidden">Příběh skryt</string>
    <!-- Section header for hidden stories -->
    <string name="StoriesLandingFragment__hidden_stories">Skryté příběhy</string>
    <!-- Displayed on each sent story under My Stories -->
    <plurals name="MyStories__d_views">
        <item quantity="one">%1$d zobrazení</item>
        <item quantity="few">%1$d zobrazení</item>
        <item quantity="many">%1$d zobrazení</item>
        <item quantity="other">%1$d zobrazení</item>
    </plurals>
    <!-- Forward story label, displayed in My Stories context menu -->
    <string name="MyStories_forward">Přeposlat</string>
    <!-- Label for stories for a single user. Format is {given name}\'s Story -->
    <string name="MyStories__ss_story">Příběh od %1$s</string>
    <!-- Title of dialog to confirm deletion of story -->
    <string name="MyStories__delete_story">Smazat příběh?</string>
    <!-- Message of dialog to confirm deletion of story -->
    <string name="MyStories__this_story_will_be_deleted">Příběh bude odstraněn pro vás a  pro všechny, kdo ho obdrželi.</string>
    <!-- Toast shown when story media cannot be saved -->
    <string name="MyStories__unable_to_save">Nepodařilo se uložit</string>
    <!-- Displayed at bottom of story viewer when current item has views -->
    <plurals name="StoryViewerFragment__d_views">
        <item quantity="one">%1$d zobrazení</item>
        <item quantity="few">%1$d zobrazení</item>
        <item quantity="many">%1$d zobrazení</item>
        <item quantity="other">%1$d zobrazení</item>
    </plurals>
    <!-- Displayed at bottom of story viewer when current item has replies -->
    <plurals name="StoryViewerFragment__d_replies">
        <item quantity="one">%1$d odpověď</item>
        <item quantity="few">%1$d odpovědi</item>
        <item quantity="many">%1$d odpovědí</item>
        <item quantity="other">%1$d odpovědí</item>
    </plurals>
    <!-- Used when view receipts are disabled -->
    <string name="StoryViewerPageFragment__views_off">Zobrazení vypnuta</string>
    <!-- Used to join views and replies when both exist on a story item -->
    <string name="StoryViewerFragment__s_s">%1$s %2$s</string>
    <!-- Displayed when viewing a post you sent -->
    <string name="StoryViewerPageFragment__you">Vy</string>
    <!-- Displayed when viewing a post displayed to a group -->
    <string name="StoryViewerPageFragment__s_to_s">%1$s pro %2$s</string>
    <!-- Displayed when viewing a post from another user with no replies -->
    <string name="StoryViewerPageFragment__reply">Odpověď</string>
    <!-- Displayed when viewing a post that has failed to send to some users -->
    <string name="StoryViewerPageFragment__partially_sent">Částečně odesláno. Klepnutím zobrazíte víc informací</string>
    <!-- Displayed when viewing a post that has failed to send -->
    <string name="StoryViewerPageFragment__send_failed">Odeslání se nezdařilo. Klepnutím pokus zopakujete</string>
    <!-- Label for the reply button in story viewer, which will launch the group story replies bottom sheet. -->
    <string name="StoryViewerPageFragment__reply_to_group">Odpovědět skupině</string>
    <!-- Displayed when a story has no views -->
    <string name="StoryViewsFragment__no_views_yet">Zatím žádná zobrazení</string>
    <!-- Displayed when user has disabled receipts -->
    <string name="StoryViewsFragment__enable_read_receipts_to_see_whos_viewed_your_story">Povolte potvrzení o přečtení, abyste viděli, kdo si prohlížel vaše příběhy.</string>
    <!-- Button label displayed when user has disabled receipts -->
    <string name="StoryViewsFragment__go_to_settings">Přejít do nastavení</string>
    <!-- Dialog action to remove viewer from a story -->
    <string name="StoryViewsFragment__remove">Odebrat</string>
    <!-- Dialog title when removing a viewer from a story -->
    <string name="StoryViewsFragment__remove_viewer">Odebrat sledujícího?</string>
    <!-- Dialog message when removing a viewer from a story -->
    <string name="StoryViewsFragment__s_will_still_be_able">%1$s bude stále moci zobrazit tento příspěvek, ale nebude moci zobrazit žádné budoucí příspěvky, které budete sdílet s: %2$s.</string>
    <!-- Story View context menu action to remove them from a story -->
    <string name="StoryViewItem__remove_viewer">Odebrat sledujícího</string>
    <!-- Displayed when a story has no replies yet -->
    <string name="StoryGroupReplyFragment__no_replies_yet">Zatím žádné odpovědi</string>
    <!-- Displayed when no longer a group member -->
    <string name="StoryGroupReplyFragment__you_cant_reply">Na tento příběh nemůžete reagovat, protože už nejste členem této skupiny.</string>
    <!-- Displayed for each user that reacted to a story when viewing replies -->
    <string name="StoryGroupReactionReplyItem__reacted_to_the_story">Reagoval/a na příběh</string>
    <!-- Label for story views tab -->
    <string name="StoryViewsAndRepliesDialogFragment__views">Zobrazení</string>
    <!-- Label for story replies tab -->
    <string name="StoryViewsAndRepliesDialogFragment__replies">Odpovědi</string>
    <!-- Description of action for reaction button -->
    <string name="StoryReplyComposer__react_to_this_story">Reagovat na příběh</string>
    <!-- Displayed when the user is replying privately to someone who replied to one of their stories -->
    <string name="StoryReplyComposer__replying_privately_to_s">Soukromá odpověď %1$s</string>
    <!-- Context menu item to privately reply to a story response -->
    <string name="StoryGroupReplyItem__private_reply">Odpovědět soukromě</string>
    <!-- Context menu item to copy a story response -->
    <string name="StoryGroupReplyItem__copy">Kopírovat</string>
    <!-- Context menu item to delete a story response -->
    <string name="StoryGroupReplyItem__delete">Smazat</string>
    <!-- Page title for My Story options -->
    <string name="MyStorySettingsFragment__my_story">Můj příběh</string>
    <!-- Number of total signal connections displayed in "All connections" row item -->
    <plurals name="MyStorySettingsFragment__viewers">
        <item quantity="one">%1$d zobrazení</item>
        <item quantity="few">%1$d zobrazení</item>
        <item quantity="many">%1$d zobrazení</item>
        <item quantity="other">%1$d zobrazení</item>
    </plurals>
    <!-- Button on all signal connections row to view all signal connections. Please keep as short as possible. -->
    <string name="MyStorySettingsFragment__view">Zobrazit</string>
    <!-- Section heading for story visibility -->
    <string name="MyStorySettingsFragment__who_can_view_this_story">Kdo může tento příběh zobrazit</string>
    <!-- Clickable option for selecting people to hide your story from -->
    <string name="MyStorySettingsFragment__hide_story_from">Skrýt příběhy před</string>
    <!-- Privacy setting title for sending stories to all your signal connections -->
    <string name="MyStorySettingsFragment__all_signal_connections">Všechna spojení Signal</string>
    <!-- Privacy setting description for sending stories to all your signal connections -->
    <string name="MyStorySettingsFragment__share_with_all_connections">Sdílet se všemi spojeními</string>
    <!-- Privacy setting title for sending stories to all except the specified connections -->
    <string name="MyStorySettingsFragment__all_except">Všichni kromě…</string>
    <!-- Privacy setting description for sending stories to all except the specified connections -->
    <string name="MyStorySettingsFragment__hide_your_story_from_specific_people">Skryjte svůj příběh před konkrétními lidmi</string>
    <!-- Summary of clickable option displaying how many people you have excluded from your story -->
    <plurals name="MyStorySettingsFragment__d_people_excluded">
        <item quantity="one">%1$d člověk vyloučen</item>
        <item quantity="few">%1$d lidi vyloučeni</item>
        <item quantity="many">%1$d lidí vyloučeno</item>
        <item quantity="other">%1$d lidí vyloučeno</item>
    </plurals>
    <!-- Privacy setting title for only sharing your story with specified connections -->
    <string name="MyStorySettingsFragment__only_share_with">Sdílet jen s…</string>
    <!-- Privacy setting description for only sharing your story with specified connections -->
    <string name="MyStorySettingsFragment__only_share_with_selected_people">Sdílet jen s vybranými lidmi</string>
    <!-- Summary of clickable option displaying how many people you have included to send to in your story -->
    <plurals name="MyStorySettingsFragment__d_people">
        <item quantity="one">%1$d člověk</item>
        <item quantity="few">%1$d lidé</item>
        <item quantity="many">%1$d lidí</item>
        <item quantity="other">%1$d lidí</item>
    </plurals>
    <!-- My story privacy fine print about what the privacy settings are for -->
    <string name="MyStorySettingsFragment__choose_who_can_view_your_story">Vyberte, kdo si může váš příběh zobrazit. Změny se nedotknou příběhů, které jste už sdíleli.</string>
    <!-- Section header for options related to replies and reactions -->
    <string name="MyStorySettingsFragment__replies_amp_reactions">Odpovědi &amp; reakce</string>
    <!-- Switchable option for allowing replies and reactions on your stories -->
    <string name="MyStorySettingsFragment__allow_replies_amp_reactions">Povolit odpovědi &amp; reakce</string>
    <!-- Summary for switchable option allowing replies and reactions on your story -->
    <string name="MyStorySettingsFragment__let_people_who_can_view_your_story_react_and_reply">Nechte lidi, kteří si mohou váš příběh zobrazit, reagovat a odpovídat</string>
    <!-- Signal connections bolded text in the Signal Connections sheet -->
    <string name="SignalConnectionsBottomSheet___signal_connections">Spojení Signal</string>
    <!-- Displayed at the top of the signal connections sheet. Please remember to insert strong tag as required. -->
    <string name="SignalConnectionsBottomSheet__signal_connections_are_people">Spojení Signal jsou lidé, které jste si vybrali jako důvěryhodné, a to buď:</string>
    <!-- Signal connections sheet bullet point 1 -->
    <string name="SignalConnectionsBottomSheet__starting_a_conversation">Zahájením konverzace</string>
    <!-- Signal connections sheet bullet point 2 -->
    <string name="SignalConnectionsBottomSheet__accepting_a_message_request">Přijetím žádosti o zprávu</string>
    <!-- Signal connections sheet bullet point 3 -->
    <string name="SignalConnectionsBottomSheet__having_them_in_your_system_contacts">Uložením do vašeho seznamu kontaktů</string>
    <!-- Note at the bottom of the Signal connections sheet -->
    <string name="SignalConnectionsBottomSheet__your_connections_can_see_your_name">"Vaše spojení vidí vaše jméno a fotografii a mohou vidět příspěvky v Mém příběhu, pokud je před nimi neskryjete."</string>
    <!-- Clickable option to add a viewer to a custom story -->
    <string name="PrivateStorySettingsFragment__add_viewer">Přidat sledovače</string>
    <!-- Clickable option to delete a custom story -->
    <string name="PrivateStorySettingsFragment__delete_custom_story">Smazat vlastní příběh</string>
    <!-- Dialog title when attempting to remove someone from a custom story -->
    <string name="PrivateStorySettingsFragment__remove_s">Odstranit %1$s?</string>
    <!-- Dialog message when attempting to remove someone from a custom story -->
    <string name="PrivateStorySettingsFragment__this_person_will_no_longer">Tato osoba již váš příběh neuvidí.</string>
    <!-- Positive action label when attempting to remove someone from a custom story -->
    <string name="PrivateStorySettingsFragment__remove">Odebrat</string>
    <!-- Dialog title when deleting a custom story -->
    <string name="PrivateStorySettingsFragment__are_you_sure">Jste si jisti?</string>
    <!-- Dialog message when deleting a custom story -->
    <string name="PrivateStorySettingsFragment__this_action_cannot">Tuto operaci nelze vzít zpět.</string>
    <!-- Page title for editing a custom story name -->
    <string name="EditPrivateStoryNameFragment__edit_story_name">Upravit název příběhu</string>
    <!-- Input field hint when editing a custom story name -->
    <string name="EditPrivateStoryNameFragment__story_name">Název příběhu</string>
    <!-- Save button label when editing a custom story name -->
    <string name="EditPrivateStoryNameFragment__save">Uložit</string>
    <!-- Displayed in text post creator before user enters text -->
    <string name="TextStoryPostCreationFragment__tap_to_add_text">Klepněte pro přidání textu</string>
    <!-- Button label for changing font when creating a text post -->
    <string name="TextStoryPostTextEntryFragment__aa">Aa</string>
    <!-- Displayed in text post creator when prompting user to enter text -->
    <string name="TextStoryPostTextEntryFragment__add_text">Přidat text</string>
    <!-- Content description for \'done\' button when adding text to a story post -->
    <string name="TextStoryPostTextEntryFragment__done_adding_text">Přidávání textu dokončeno</string>
    <!-- Text label for media selection toggle -->
    <string name="MediaSelectionActivity__text">Text</string>
    <!-- Camera label for media selection toggle -->
    <string name="MediaSelectionActivity__camera">Kamera</string>
    <!-- Hint for entering a URL for a text post -->
    <string name="TextStoryPostLinkEntryFragment__type_or_paste_a_url">Napište nebo vložte URL</string>
    <!-- Displayed prior to the user entering a URL for a text post -->
    <string name="TextStoryPostLinkEntryFragment__share_a_link_with_viewers_of_your_story">Sdílejte odkaz s těmi, kdo si zobrazili váš příběh</string>
    <!-- Hint text for searching for a story text post recipient. -->
    <string name="TextStoryPostSendFragment__search">Vyhledat</string>
    <!-- Toast shown when an unexpected error occurs while sending a text story -->
    <string name="TextStoryPostSendFragment__an_unexpected_error_occurred_try_again">Došlo k neočekávané chybě</string>
    <!-- Toast shown when a trying to add a link preview to a text story post and the link/url is not valid (e.g., missing .com at the end) -->
    <string name="TextStoryPostSendFragment__please_enter_a_valid_link">Zadejte prosím platný odkaz.</string>
    <!-- Title for screen allowing user to exclude "My Story" entries from specific people -->
    <string name="ChangeMyStoryMembershipFragment__all_except">Všichni kromě…</string>
    <!-- Title for screen allowing user to only share "My Story" entries with specific people -->
    <string name="ChangeMyStoryMembershipFragment__only_share_with">Sdílet jen s…</string>
    <!-- Done button label for hide story from screen -->
    <string name="HideStoryFromFragment__done">Hotovo</string>
    <!-- Dialog title for removing a group story -->
    <string name="StoryDialogs__remove_group_story">Odebrat skupinový příběh?</string>
    <!-- Dialog message for removing a group story -->
    <string name="StoryDialogs__s_will_be_removed">„%1$s“ – bude odebrán.</string>
    <!-- Dialog positive action for removing a group story -->
    <string name="StoryDialogs__remove">Odebrat</string>
    <!-- Dialog title for deleting a custom story -->
    <string name="StoryDialogs__delete_custom_story">Smazat vlastní příběh?</string>
    <!-- Dialog message for deleting a custom story -->
    <string name="StoryDialogs__s_and_updates_shared">„%1$s“ a aktualizace sdílené k tomuto příběhu budou smazány.</string>
    <!-- Dialog positive action for deleting a custom story -->
    <string name="StoryDialogs__delete">Smazat</string>
    <!-- Dialog title for first time sending something to a beta story -->
    <string name="StoryDialogs__stories_is_available_to">Příběhy jsou dostupné jen uživatelům verze Signal beta.</string>
    <!-- Dialog message for first time sending something to a beta story -->
    <string name="StoryDialogs__if_you_share_a_story">Pokud sdílíte příběh, bude dostupný jen lidem, kteří používají Signal beta.</string>
    <!-- Dialog title for first time adding something to a story -->
    <string name="StoryDialogs__add_to_story_q">Přidat do příběhu?</string>
    <!-- Dialog message for first time adding something to a story -->
    <string name="StoryDialogs__adding_content">Přidáním obsahu do příběhu umožníte svým spojením Signal jeho zobrazení po dobu 24 hodin. V nastavení můžete změnit, kdo si váš příběh může zobrazit.</string>
    <!-- First time share to story dialog: Positive action to go ahead and add to story -->
    <string name="StoryDialogs__add_to_story">Přidat do příběhu</string>
    <!-- First time share to story dialog: Neutral action to edit who can view "My Story" -->
    <string name="StoryDialogs__edit_viewers">Upravit, kdo si může příběh zobrazit</string>
    <!-- Error message shown when a failure occurs during story send -->
    <string name="StoryDialogs__story_could_not_be_sent">Příběh se nepodařilo odeslat. Zkontrolujte připojení a zkuste to znovu.</string>
    <!-- Error message dialog button to resend a previously failed story send -->
    <string name="StoryDialogs__send">Odeslat</string>
    <!-- Action button for turning off stories when stories are present on the device -->
    <string name="StoryDialogs__turn_off_and_delete">Vypnout a smazat</string>
    <!-- Privacy Settings toggle title for stories -->
    <string name="PrivacySettingsFragment__share_and_view_stories">Sdílení a zobrazování příběhů</string>
    <!-- Privacy Settings toggle summary for stories -->
    <string name="PrivacySettingsFragment__you_will_no_longer_be_able">Po vypnutí této možnosti již nebudete moci sdílet ani zobrazovat příběhy.</string>
    <!-- New story viewer selection screen title -->
    <string name="CreateStoryViewerSelectionFragment__choose_viewers">Zvolit, kdo si může zobrazit příběh</string>
    <!-- New story viewer selection action button label -->
    <string name="CreateStoryViewerSelectionFragment__next">Další</string>
    <!-- New story viewer selection screen title as recipients are selected -->
    <plurals name="SelectViewersFragment__d_viewers">
        <item quantity="one">%1$d si může zobrazit váš příběh</item>
        <item quantity="few">%1$d si může zobrazit váš příběh</item>
        <item quantity="many">%1$d si může zobrazit váš příběh</item>
        <item quantity="other">%1$d si může zobrazit váš příběh</item>
    </plurals>
    <!-- Name story screen title -->
    <string name="CreateStoryWithViewersFragment__name_story">Pojmenovat příběh</string>
    <!-- Name story screen note under text field -->
    <string name="CreateStoryWithViewersFragment__only_you_can">Název tohoto příběhu vidíte pouze vy.</string>
    <!-- Name story screen label hint -->
    <string name="CreateStoryWithViewersFragment__story_name_required">Název příběhu (povinné)</string>
    <!-- Name story screen viewers subheading -->
    <string name="CreateStoryWithViewersFragment__viewers">Zobrazení</string>
    <!-- Name story screen create button label -->
    <string name="CreateStoryWithViewersFragment__create">Vytvořit</string>
    <!-- Name story screen error when save attempted with no label -->
    <string name="CreateStoryWithViewersFragment__this_field_is_required">Toto pole je povinné.</string>
    <!-- Name story screen error when save attempted but label is duplicate -->
    <string name="CreateStoryWithViewersFragment__there_is_already_a_story_with_this_name">Příběh s tímto názvem již existuje.</string>
    <!-- Text for select all action when editing recipients for a story -->
    <string name="BaseStoryRecipientSelectionFragment__select_all">Vybrat vše</string>
    <!-- Choose story type bottom sheet title -->
    <string name="ChooseStoryTypeBottomSheet__choose_your_story_type">Vybrat typ příběhu</string>
    <!-- Choose story type bottom sheet new story row title -->
    <string name="ChooseStoryTypeBottomSheet__new_custom_story">Nový vlastní příběh</string>
    <!-- Choose story type bottom sheet new story row summary -->
    <string name="ChooseStoryTypeBottomSheet__visible_only_to">Viditelný pouze vybraným lidem</string>
    <!-- Choose story type bottom sheet group story title -->
    <string name="ChooseStoryTypeBottomSheet__group_story">Skupinový příběh</string>
    <!-- Choose story type bottom sheet group story summary -->
    <string name="ChooseStoryTypeBottomSheet__share_to_an_existing_group">Sdílet existující skupině</string>
    <!-- Choose groups bottom sheet title -->
    <string name="ChooseGroupStoryBottomSheet__choose_groups">Vybrat skupiny</string>
    <!-- Displayed when copying group story reply text to clipboard -->
    <string name="StoryGroupReplyFragment__copied_to_clipboard">Zkopírováno do schránky</string>
    <!-- Displayed in story caption when content is longer than 5 lines -->
    <string name="StoryViewerPageFragment__see_more">… Zobrazit více</string>
    <!-- Displayed in toast after sending a direct reply -->
    <string name="StoryDirectReplyDialogFragment__sending_reply">Odesílám odpověď…</string>
    <!-- Displayed in the viewer when a story is no longer available -->
    <string name="StorySlateView__this_story_is_no_longer_available">Tento příběh již není dostupný.</string>
    <!-- Displayed in the viewer when a story has permanently failed to download. -->
    <string name="StorySlateView__cant_download_story_s_will_need_to_share_it_again">Příběh se nepodařilo stáhnout. %1$s ho bude muset sdílet znovu.</string>
    <!-- Displayed in the viewer when the network is not available -->
    <string name="StorySlateView__no_internet_connection">Žádné připojení k internetu</string>
    <!-- Displayed in the viewer when network is available but content could not be downloaded -->
    <string name="StorySlateView__couldnt_load_content">Obsah se nepodařilo načíst</string>
    <!-- Toasted when the user externally shares to a text story successfully -->
    <string name="TextStoryPostCreationFragment__sent_story">Odeslaný příběh</string>
    <!-- Toasted when the user external share to a text story fails -->
    <string name="TextStoryPostCreationFragment__failed_to_send_story">Příběh se nepodařilo odeslat</string>
    <!-- Displayed in a dialog to let the user select a given users story -->
    <string name="StoryDialogs__view_story">Zobrazit příběh</string>
    <!-- Displayed in a dialog to let the user select a given users profile photo -->
    <string name="StoryDialogs__view_profile_photo">Zobrazit profilovou fotku</string>

    <!-- Title for a notification at the bottom of the chat list suggesting that the user disable censorship circumvention because the service has become reachable -->
    <string name="TurnOffCircumventionMegaphone_turn_off_censorship_circumvention">Zapnout obcházení cenzury?</string>
    <!-- Body for a notification at the bottom of the chat list suggesting that the user disable censorship circumvention because the service has become reachable -->
    <string name="TurnOffCircumventionMegaphone_you_can_now_connect_to_the_signal_service_directly">Nyní se můžete připojit přímo ke službě Signal a získat tak lepší zážitek.</string>
    <!-- Label for a button to dismiss a notification at the bottom of the chat list suggesting that the user disable censorship circumvention because the service has become reachable -->
    <string name="TurnOffCircumventionMegaphone_no_thanks">Ne, díky</string>
    <!-- Label for a button in a notification at the bottom of the chat list to turn off censorship circumvention -->
    <string name="TurnOffCircumventionMegaphone_turn_off">Vypnout</string>

    <!-- Conversation Item label for when you react to someone else\'s story -->
    <string name="ConversationItem__you_reacted_to_s_story">Reagovali jste na příběh od %1$s</string>
    <!-- Conversation Item label for reactions to your story -->
    <string name="ConversationItem__reacted_to_your_story">Reagoval/a na váš příběh</string>
    <!-- Conversation Item label for reactions to an unavailable story -->
    <string name="ConversationItem__reacted_to_a_story">Reagoval/a na příběh</string>

    <!-- endregion -->
    <!-- Content description for expand contacts chevron -->
    <string name="ExpandModel__view_more">Zobrazit více</string>
    <string name="StoriesLinkPopup__visit_link">Navštívit odkaz</string>

    <!-- Gift price and duration, formatted as: {price} dot {n} day duration -->
    <plurals name="GiftRowItem_s_dot_d_day_duration">
        <item quantity="one">%1$s · %2$d den trvání</item>
        <item quantity="few">%1$s · %2$d dny trvání</item>
        <item quantity="many">%1$s · %2$d dní trvání</item>
        <item quantity="other">%1$s · %2$d dní trvání</item>
    </plurals>
    <!-- Tagline for gift row items -->
    <string name="GiftRowItem__send_a_gift_badge">Odeslání dárkového odznaku</string>
    <!-- Headline text on start fragment for gifting a badge -->
    <string name="GiftFlowStartFragment__gift_a_badge">Darujte odznak</string>
    <!-- Description text on start fragment for gifting a badge -->
    <string name="GiftFlowStartFragment__gift_someone_a_badge">Darujte někomu odznak tím, že jeho jménem přispějete na organizaci Signal. Dostane odznak, který se zobrazí na jeho profilové fotografii.</string>
    <!-- Action button label for start fragment for gifting a badge -->
    <string name="GiftFlowStartFragment__next">Další</string>
    <!-- Title text on choose recipient page for badge gifting -->
    <string name="GiftFlowRecipientSelectionFragment__choose_recipient">Zvolte příjemce</string>
    <!-- Title text on confirm gift page -->
    <string name="GiftFlowConfirmationFragment__confirm_gift">Potvrdit dárek</string>
    <!-- Heading text specifying who the gift will be sent to -->
    <string name="GiftFlowConfirmationFragment__send_to">Odeslat</string>
    <!-- Text explaining that gift will be sent to the chosen recipient -->
    <string name="GiftFlowConfirmationFragment__your_gift_will_be_sent_in">Váš dárek bude příjemci zaslán ve zprávě. Níže můžete přidat vlastní vzkaz.</string>
    <!-- Text explaining that this gift is a one time donation -->
    <string name="GiftFlowConfirmationFragment__one_time_donation">Jednorázový příspěvek</string>
    <!-- Hint for add message input -->
    <string name="GiftFlowConfirmationFragment__add_a_message">Přidat zprávu</string>
    <!-- Displayed in the dialog while verifying the chosen recipient -->
    <string name="GiftFlowConfirmationFragment__verifying_recipient">Ověřuji doklad…</string>
    <!-- Title for sheet shown when opening a redeemed gift -->
    <string name="ViewReceivedGiftBottomSheet__s_sent_you_a_gift">%1$s vám poslal(a) dárek</string>
    <!-- Title for sheet shown when opening a sent gift -->
    <string name="ViewSentGiftBottomSheet__thanks_for_your_support">Díky za vaši podporu!</string>
    <!-- Description for sheet shown when opening a redeemed gift -->
    <string name="ViewReceivedGiftBottomSheet__youve_received_a_gift_badge">Obdrželi jste dárkový odznak od %1$s! Pomozte společnosti Signal budovat povědomí tím, že si tento odznak zobrazíte na svém profilu.</string>
    <!-- Description for sheet shown when opening a sent gift -->
    <string name="ViewSentGiftBottomSheet__youve_gifted_a_badge">Darovali jste odznak uživateli %1$s. Když jej přijme, dostane na výběr, zda si chce odznak zobrazit nebo skrýt.</string>
    <!-- Primary action for pending gift sheet to redeem badge now -->
    <string name="ViewReceivedGiftSheet__redeem">Uplatnit</string>
    <!-- Primary action for pending gift sheet to redeem badge later -->
    <string name="ViewReceivedGiftSheet__not_now">Teď ne</string>
    <!-- Dialog text while redeeming a gift -->
    <string name="ViewReceivedGiftSheet__redeeming_gift">Uplatňují dárek…</string>
    <!-- Snackbar text when user presses "not now" on redemption sheet -->
    <string name="ConversationFragment__you_can_redeem_your_badge_later">Odznak můžete uplatnit později.</string>
    <!-- Description text in gift thanks sheet -->
    <string name="GiftThanksSheet__youve_gifted_a_badge_to_s">Darovali jste odznak uživateli %1$s. Když jej přijme, dostane na výběr, zda si chce odznak zobrazit nebo skrýt.</string>
    <!-- Expired gift sheet title -->
    <string name="ExpiredGiftSheetConfiguration__your_gift_badge_has_expired">Platnost vašeho dárkového odznaku vypršela</string>
    <!-- Expired gift sheet top description text -->
    <string name="ExpiredGiftSheetConfiguration__your_gift_badge_has_expired_and_is">Platnost vašeho dárkového odznaku vypršela a na vašem profilu již není pro ostatní viditelný.</string>
    <!-- Expired gift sheet bottom description text -->
    <string name="ExpiredGiftSheetConfiguration__to_continue">Chcete-li i nadále podporovat technologii, která je vytvořena pro vás, zvažte možnost stát se měsíčním podporovatelem.</string>
    <!-- Expired gift sheet make a monthly donation button -->
    <string name="ExpiredGiftSheetConfiguration__make_a_monthly_donation">Poskytnout měsíční příspěvek</string>
    <!-- Expired gift sheet not now button -->
    <string name="ExpiredGiftSheetConfiguration__not_now">Teď ne</string>
    <!-- My Story label designating that we will only share with the selected viewers. -->
    <string name="ContactSearchItems__only_share_with">Sdílet pouze s</string>
    <!-- Label under name for custom stories -->
    <plurals name="ContactSearchItems__custom_story_d_viewers">
        <item quantity="one">Vlastní příběh · %1$d sledující</item>
        <item quantity="few">Vlastní příběh · %1$d sledující</item>
        <item quantity="many">Vlastní příběh · %1$d sledujících</item>
        <item quantity="other">Vlastní příběh · %1$d sledujících</item>
    </plurals>
    <!-- Label under name for group stories -->
    <plurals name="ContactSearchItems__group_story_d_viewers">
        <item quantity="one">Skupinový příběh · %1$d sledující</item>
        <item quantity="few">Skupinový příběh · %1$d sledující</item>
        <item quantity="many">Skupinový příběh · %1$d sledujících</item>
        <item quantity="other">Skupinový příběh · %1$d sledujících</item>
    </plurals>
    <!-- Label under name for groups -->
    <plurals name="ContactSearchItems__group_d_members">
        <item quantity="one">%1$d člen</item>
        <item quantity="few">%1$d členové</item>
        <item quantity="many">%1$d členů</item>
        <item quantity="other">%1$d členů</item>
    </plurals>
    <!-- Label under name for my story -->
    <plurals name="ContactSearchItems__my_story_s_dot_d_viewers">
        <item quantity="one">%1$s . %2$d sledující</item>
        <item quantity="few">%1$s . %2$d sledující</item>
        <item quantity="many">%1$s . %2$d sledujících</item>
        <item quantity="other">%1$s . %2$d sledující</item>
    </plurals>
    <!-- Label under name for My Story when first sending to my story -->
    <string name="ContactSearchItems__tap_to_choose_your_viewers">Klepnutím vyberte své sledující</string>
    <!-- Label for context menu item to open story settings -->
    <string name="ContactSearchItems__story_settings">Nastavení příběhu</string>
    <!-- Label for context menu item to remove a group story from contact results -->
    <string name="ContactSearchItems__remove_story">Odebrat příběh</string>
    <!-- Label for context menu item to delete a custom story -->
    <string name="ContactSearchItems__delete_story">Smazat příběh</string>
    <!-- Dialog title for removing a group story -->
    <string name="ContactSearchMediator__remove_group_story">Odebrat skupinový příběh?</string>
    <!-- Dialog message for removing a group story -->
    <string name="ContactSearchMediator__this_will_remove">Tím se příběh odstraní z tohoto seznamu. Příběhy z této skupiny si budete moci prohlížet i nadále.</string>
    <!-- Dialog action item for removing a group story -->
    <string name="ContactSearchMediator__remove">Odebrat</string>
    <!-- Dialog title for deleting a custom story -->
    <string name="ContactSearchMediator__delete_story">Smazat příběh?</string>
    <!-- Dialog message for deleting a custom story -->
    <string name="ContactSearchMediator__delete_the_custom">Smazat vlastní příběh „%1$s“?</string>
    <!-- Dialog action item for deleting a custom story -->
    <string name="ContactSearchMediator__delete">Smazat</string>
    <!-- Gift expiry days remaining -->
    <plurals name="Gifts__d_days_remaining">
        <item quantity="one">%1$d den zbývá</item>
        <item quantity="few">%1$d dny zbávají</item>
        <item quantity="many">%1$d dnů zbývá</item>
        <item quantity="other">%1$d dnů zbývá</item>
    </plurals>
    <!-- Gift expiry hours remaining -->
    <plurals name="Gifts__d_hours_remaining">
        <item quantity="one">%1$d hodina zbývá</item>
        <item quantity="few">%1$d hodiny zbývají</item>
        <item quantity="many">%1$d hodin zbývá</item>
        <item quantity="other">%1$d hodin zbývá</item>
    </plurals>
    <!-- Gift expiry minutes remaining -->
    <plurals name="Gifts__d_minutes_remaining">
        <item quantity="one">%1$d minuta zbývá</item>
        <item quantity="few">%1$d minuty zbývají</item>
        <item quantity="many">%1$d minut zbývá</item>
        <item quantity="other">%1$d minut zbývá</item>
    </plurals>
    <!-- Gift expiry expired -->
    <string name="Gifts__expired">Vypršel</string>

    <!-- Label indicating that a user can tap to advance to the next post in a story -->
    <string name="StoryFirstTimeNavigationView__tap_to_advance">Klepnutím budete pokračovat</string>
    <!-- Label indicating swipe direction to skip current story -->
    <string name="StoryFirstTimeNavigationView__swipe_up_to_skip">Přejetím nahoru přeskočíte</string>
    <!-- Label indicating swipe direction to exit story viewer -->
    <string name="StoryFirstTimeNavigationView__swipe_right_to_exit">Pro ukončení přejeďte doprava</string>
    <!-- Button label to confirm understanding of story navigation -->
    <string name="StoryFirstTimeNagivationView__got_it">Rozumím</string>
    <!-- Content description for vertical context menu button in safety number sheet rows -->
    <string name="SafetyNumberRecipientRowItem__open_context_menu">Otevření kontextové nabídky</string>
    <!-- Sub-line when a user is verified. -->
    <string name="SafetyNumberRecipientRowItem__s_dot_verified">%1$s ověřený</string>
    <!-- Sub-line when a user is verified. -->
    <string name="SafetyNumberRecipientRowItem__verified">Ověřeno</string>
    <!-- Title of safety number changes bottom sheet when showing individual records -->
    <string name="SafetyNumberBottomSheetFragment__safety_number_changes">Změny bezpečnostního čísla</string>
    <!-- Message of safety number changes bottom sheet when showing individual records -->
    <string name="SafetyNumberBottomSheetFragment__the_following_people">Následující osoby pravděpodobně přeinstalovaly aplikaci Signal nebo změnily zařízení. Klepnutím na příjemce potvrďte nové bezpečnostní číslo. Tato možnost je volitelná.</string>
    <!-- Title of safety number changes bottom sheet when not showing individual records -->
    <string name="SafetyNumberBottomSheetFragment__safety_number_checkup">Kontrola bezpečnostního čísla</string>
    <!-- Title of safety number changes bottom sheet when not showing individual records and user has seen review screen -->
    <string name="SafetyNumberBottomSheetFragment__safety_number_checkup_complete">Kontrola bezpečnostního čísla dokončena</string>
    <!-- Message of safety number changes bottom sheet when not showing individual records and user has seen review screen -->
    <string name="SafetyNumberBottomSheetFragment__all_connections_have_been_reviewed">Všechna spojení byla zkontrolována, pokračujte klepnutím na tlačítko odeslat.</string>
    <!-- Message of safety number changes bottom sheet when not showing individual records -->
    <string name="SafetyNumberBottomSheetFragment__you_have_d_connections">Máte %1$d spojení, která si pravděpodobně přeinstalovala aplikaci Signal nebo změnila zařízení. Než s nimi budete sdílet svůj příběh, zkontrolujte jejich bezpečnostní čísla nebo zvažte jejich odebrání z příběhu.</string>
    <!-- Menu action to launch safety number verification screen -->
    <string name="SafetyNumberBottomSheetFragment__verify_safety_number">Ověření bezpečnostního čísla</string>
    <!-- Menu action to remove user from story -->
    <string name="SafetyNumberBottomSheetFragment__remove_from_story">Odebrat z příběhu</string>
    <!-- Action button at bottom of SafetyNumberBottomSheetFragment to send anyway -->
    <string name="SafetyNumberBottomSheetFragment__send_anyway">Přesto poslat</string>
    <!-- Action button at bottom of SafetyNumberBottomSheetFragment to review connections -->
    <string name="SafetyNumberBottomSheetFragment__review_connections">Zkontrolovat spojení</string>
    <!-- Empty state copy for SafetyNumberBottomSheetFragment -->
    <string name="SafetyNumberBottomSheetFragment__no_more_recipients_to_show">Žádní další příjemci k zobrazení</string>
    <!-- Done button on safety number review fragment -->
    <string name="SafetyNumberReviewConnectionsFragment__done">Hotovo</string>
    <!-- Title of safety number review fragment -->
    <string name="SafetyNumberReviewConnectionsFragment__safety_number_changes">Změny bezpečnostního čísla</string>
    <!-- Message of safety number review fragment -->
    <plurals name="SafetyNumberReviewConnectionsFragment__d_recipients_may_have">
        <item quantity="one">%1$dpříjemce si pravděpodobně přeinstaloval aplikaci Signal nebo změnil zařízení. Klepnutím na příjemce potvrďte nové bezpečnostní číslo. Tato možnost je volitelná.</item>
        <item quantity="few">%1$dpříjemci si pravděpodobně přeinstalovali aplikaci Signal nebo změnili zařízení. Klepnutím na příjemce potvrďte nové bezpečnostní číslo. Tato možnost je volitelná.</item>
        <item quantity="many">%1$dpříjemců si pravděpodobně přeinstalovalo aplikaci Signal nebo změnilo zařízení. Klepnutím na příjemce potvrďte nové bezpečnostní číslo. Tato možnost je volitelná.</item>
        <item quantity="other">%1$dpříjemci si pravděpodobně přeinstalovali aplikaci Signal nebo změnili zařízení. Klepnutím na příjemce potvrďte nové bezpečnostní číslo. Tato možnost je volitelná.</item>
    </plurals>
    <!-- Section header for 1:1 contacts in review fragment -->
    <string name="SafetyNumberBucketRowItem__contacts">Kontakty</string>
    <!-- Context menu label for distribution list headers in review fragment -->
    <string name="SafetyNumberReviewConnectionsFragment__remove_all">Odebrat všechny</string>
    <!-- Context menu label for 1:1 contacts to remove from send -->
    <string name="SafetyNumberReviewConnectionsFragment__remove">Odebrat</string>

    <!-- Title of initial My Story settings configuration shown when sending to My Story for the first time -->
    <string name="ChooseInitialMyStoryMembershipFragment__my_story_privacy">Soukromí mého příběhu</string>
    <!-- Subtitle of initial My Story settings configuration shown when sending to My Story for the first time -->
    <string name="ChooseInitialMyStoryMembershipFragment__choose_who_can_see_posts_to_my_story_you_can_always_make_changes_in_settings">Vyberte, kdo uvidí příspěvky v Mém příběhu. V nastavení to můžete kdykoli změnit.</string>
    <!-- All connections option for initial My Story settings configuration shown when sending to My Story for the first time -->
    <string name="ChooseInitialMyStoryMembershipFragment__all_signal_connections">Všechna spojení Signal</string>
    <!-- All connections except option for initial My Story settings configuration shown when sending to My Story for the first time -->
    <string name="ChooseInitialMyStoryMembershipFragment__all_except">Všemi kromě…</string>
    <!-- Only with selected connections option for initial My Story settings configuration shown when sending to My Story for the first time -->
    <string name="ChooseInitialMyStoryMembershipFragment__only_share_with">Sdílet jen s…</string>

    <!-- Story info header sent heading -->
    <string name="StoryInfoHeader__sent">Odesláno</string>
    <!-- Story info header received heading -->
    <string name="StoryInfoHeader__received">Přijato</string>
    <!-- Story info header file size heading -->
    <string name="StoryInfoHeader__file_size">Velikost souboru</string>
    <!-- Story info "Sent to" header -->
    <string name="StoryInfoBottomSheetDialogFragment__sent_to">Odesláno pro</string>
    <!-- Story info "Sent from" header -->
    <string name="StoryInfoBottomSheetDialogFragment__sent_from">Odesláno od</string>
    <!-- Story info "Failed" header -->
    <string name="StoryInfoBottomSheetDialogFragment__failed">Chyba</string>
    <!-- Story Info context menu label -->
    <string name="StoryInfoBottomSheetDialogFragment__info">Info</string>

    <!-- StoriesPrivacySettingsFragment -->
    <!-- Explanation about how stories are deleted and managed -->
    <string name="StoriesPrivacySettingsFragment__story_updates_automatically_disappear">Aktualizace příběhu automaticky po 24 hodinách zmizí. Vyberte, kdo si může vás příběh zobrazit, nebo vytvořte nový příběh pro konkrétní sledující nebo skupiny.</string>
    <!-- Preference title to turn off stories -->
    <string name="StoriesPrivacySettingsFragment__turn_off_stories">Vypnout příběhy</string>
    <!-- Preference summary to turn off stories -->
    <string name="StoriesPrivacySettingsFragment__if_you_opt_out">Pokud příběhy vypnete, už je nebudete moct sdílet ani zobrazovat.</string>
    <!-- Preference title to turn on stories -->
    <string name="StoriesPrivacySettingsFragment__turn_on_stories">Zapnout příběhy</string>
    <!-- Preference summary to turn on stories -->
    <string name="StoriesPrivacySettingsFragment__share_and_view">Sdílejte a prohlížejte příběhy ostatních. Příběhy automaticky zmizí po 24 hodinách.</string>
    <!-- Dialog title to turn off stories -->
    <string name="StoriesPrivacySettingsFragment__turn_off_stories_question">Vypnout příběhy?</string>
    <!-- Dialog message to turn off stories -->
    <string name="StoriesPrivacySettingsFragment__you_will_no_longer_be_able_to_share">Příběhy již nebudete moci sdílet ani zobrazovat. Aktualizace příběhů, které jste nedávno sdíleli, budou také odstraněny.</string>
    <!-- Page title when launched from stories landing screen -->
    <string name="StoriesPrivacySettingsFragment__story_privacy">Soukromí příběhů</string>
    <!-- Header for section that lists out stories -->
    <string name="StoriesPrivacySettingsFragment__stories">Příběhy</string>
    <!-- Story views header -->
    <string name="StoriesPrivacySettingsFragment__story_views">Zobrazení příběhu</string>
    <!-- Story view receipts toggle title -->
    <string name="StoriesPrivacySettingsFragment__view_receipts">Potvrzení o zobrazení</string>
    <!-- Story view receipts toggle message -->
    <string name="StoriesPrivacySettingsFragment__see_and_share">Když si někdo váš příběh zobrazí, budete o tom vědět. Pokud tuto funkci vypnete, nedozvíte se, kdy si ostatní zobrazí váš příběh.</string>

    <!-- NewStoryItem -->
    <string name="NewStoryItem__new_story">Nový příběh</string>

    <!-- GroupStorySettingsFragment -->
    <!-- Section header for who can view a group story -->
    <string name="GroupStorySettingsFragment__who_can_view_this_story">Kdo může tento příběh zobrazit</string>
    <!-- Explanation of who can view a group story -->
    <string name="GroupStorySettingsFragment__members_of_the_group_s">"Tento příběh mohou zobrazit a odpovídat na něj členové skupiny %1$s. Členství v této konverzaci můžete aktualizovat ve skupině."</string>
    <!-- Preference label for removing this group story -->
    <string name="GroupStorySettingsFragment__remove_group_story">Odstranit skupinový příběh</string>

    <!-- Generic title for overflow menus -->
    <string name="OverflowMenu__overflow_menu">Nabídka přetečení</string>

    <!-- SMS Export Service -->
    <!-- Displayed in the notification while export is running -->
    <string name="SignalSmsExportService__exporting_messages">Exportování zpráv…</string>
    <!-- Displayed in the notification title when export completes -->
    <string name="SignalSmsExportService__signal_sms_export_complete">Export SMS zpráv z aplikace Signal dokončen</string>
    <!-- Displayed in the notification message when export completes -->
    <string name="SignalSmsExportService__tap_to_return_to_signal">Klenutím se vrátíte do aplikace Signal</string>

    <!-- ExportYourSmsMessagesFragment -->
    <!-- Title of the screen -->
    <string name="ExportYourSmsMessagesFragment__export_your_sms_messages">Exportujte své SMS zprávy</string>
    <!-- Message of the screen -->
    <string name="ExportYourSmsMessagesFragment__you_can_export_your_sms_messages_to_your_phones_sms_database_and_youll_have_the_option_to_keep_or_remove_them_from_signal">Zprávy SMS můžete exportovat do databáze SMS svého telefonu s tím, že budete mít možnost je v aplikaci Signál ponechat nebo odstranit. Můžete je tak importovat do jiných aplikací SMS ve svém telefonu. Nevytvoří se tím ale soubor s historií SMS, který by bylo možné sdílet.</string>
    <!-- Button label to begin export -->
    <string name="ExportYourSmsMessagesFragment__continue">Pokračovat</string>

    <!-- ExportingSmsMessagesFragment -->
    <!-- Title of the screen -->
    <string name="ExportingSmsMessagesFragment__exporting_sms_messages">Exportování SMS zpráv</string>
    <!-- Message of the screen when exporting sms messages -->
    <string name="ExportingSmsMessagesFragment__this_may_take_awhile">Může to chvíli trvat</string>
    <!-- Progress indicator for export -->
    <plurals name="ExportingSmsMessagesFragment__exporting_d_of_d">
        <item quantity="one">Exportování %1$d z %2$d…</item>
        <item quantity="few">Exportování %1$d z %2$d…</item>
        <item quantity="many">Exportování %1$d z %2$d…</item>
        <item quantity="other">Exportování %1$d z %2$d…</item>
    </plurals>
    <!-- Alert dialog title shown when we think a user may not have enough local storage available to export sms messages -->
    <string name="ExportingSmsMessagesFragment__you_may_not_have_enough_disk_space">Je možné, že nemáte dostatek místa na disku</string>
    <!-- Alert dialog message shown when we think a user may not have enough local storage available to export sms messages, placeholder is the file size, e.g., 128kB -->
    <string name="ExportingSmsMessagesFragment__you_need_approximately_s_to_export_your_messages_ensure_you_have_enough_space_before_continuing">K exportu zpráv potřebujete přibližně %1$s. Před pokračováním se ujistěte, že máte dostatek místa.</string>
    <!-- Alert dialog button to continue with exporting sms after seeing the lack of storage warning -->
    <string name="ExportingSmsMessagesFragment__continue_anyway">Přesto pokračovat</string>
    <!-- Dialog text shown when Signal isn't granted the sms permission needed to export messages, different than being selected as the sms app -->
    <string name="ExportingSmsMessagesFragment__signal_needs_the_sms_permission_to_be_able_to_export_your_sms_messages">Signal potřebuje oprávnění SMS, aby mohl exportovat vaše SMS zprávy.</string>

    <!-- ChooseANewDefaultSmsAppFragment -->
    <!-- Title of the screen -->
    <string name="ChooseANewDefaultSmsAppFragment__choose_a_new">Zvolte novou výchozí aplikaci pro SMS</string>
    <!-- Button label to launch picker -->
    <string name="ChooseANewDefaultSmsAppFragment__continue">Pokračovat</string>
    <!-- Button label for when done with changing default SMS app -->
    <string name="ChooseANewDefaultSmsAppFragment__done">Hotovo</string>
    <!-- First step number/bullet for choose new default sms app instructions -->
    <string name="ChooseANewDefaultSmsAppFragment__bullet_1">1</string>
    <!-- Second step number/bullet for choose new default sms app instructions -->
    <string name="ChooseANewDefaultSmsAppFragment__bullet_2">2</string>
    <!-- Third step number/bullet for choose new default sms app instructions -->
    <string name="ChooseANewDefaultSmsAppFragment__bullet_3">3</string>
    <!-- Fourth step number/bullet for choose new default sms app instructions -->
    <string name="ChooseANewDefaultSmsAppFragment__bullet_4">4</string>
    <!-- Instruction step for choosing a new default sms app -->
    <string name="ChooseANewDefaultSmsAppFragment__tap_continue_to_open_the_defaults_apps_screen_in_settings">Klepnutím na „Pokračovat“ otevřete obrazovku „Výchozí  aplikace“ v nastavení</string>
    <!-- Instruction step for choosing a new default sms app -->
    <string name="ChooseANewDefaultSmsAppFragment__select_sms_app_from_the_list">Ze seznamu vyberte „Aplikace SMS“</string>
    <!-- Instruction step for choosing a new default sms app -->
    <string name="ChooseANewDefaultSmsAppFragment__choose_another_app_to_use_for_sms_messaging">Zvolte jinou aplikaci, kterou chcete pro SMS používat</string>
    <!-- Instruction step for choosing a new default sms app -->
    <string name="ChooseANewDefaultSmsAppFragment__return_to_signal">Vraťte se do aplikace Signal</string>
    <!-- Instruction step for choosing a new default sms app -->
    <string name="ChooseANewDefaultSmsAppFragment__open_your_phones_settings_app">Otevřete nastavení telefonu</string>
    <!-- Instruction step for choosing a new default sms app -->
    <string name="ChooseANewDefaultSmsAppFragment__navigate_to_apps_default_apps_sms_app">Přejděte na „Aplikace“ &gt; „Výchozí aplikace“ &gt; „Aplikace SMS“</string>

    <!-- RemoveSmsMessagesDialogFragment -->
    <!-- Action button to keep messages -->
    <string name="RemoveSmsMessagesDialogFragment__keep_messages">Ponechat si zprávy</string>
    <!-- Action button to remove messages -->
    <string name="RemoveSmsMessagesDialogFragment__remove_messages">Odstranit zprávy</string>
    <!-- Title of dialog -->
    <string name="RemoveSmsMessagesDialogFragment__remove_sms_messages">Odstranit SMS zprávy z aplikace Signal?</string>
    <!-- Message of dialog -->
    <string name="RemoveSmsMessagesDialogFragment__you_can_now_remove_sms_messages_from_signal">Nyní můžete odstranit SMS zprávy z aplikace Signal, abyste uvolnili místo v úložišti. I po odebrání budou stále k dispozici ostatním aplikacím SMS ve vašem telefonu.</string>

    <!-- SetSignalAsDefaultSmsAppFragment -->
    <!-- Title of the screen -->
    <string name="SetSignalAsDefaultSmsAppFragment__set_signal_as_the_default_sms_app">Nastavte Signal jako výchozí aplikaci SMS</string>
    <!-- Message of the screen -->
    <string name="SetSignalAsDefaultSmsAppFragment__to_export_your_sms_messages">Chcete-li exportovat své SMS zprávy, musíte nastavit aplikaci Signal jako výchozí aplikaci SMS</string>
    <!-- Button label to start export -->
    <string name="SetSignalAsDefaultSmsAppFragment__next">Další</string>

    <!-- BackupSchedulePermission Megaphone -->
    <!-- The title on an alert window that explains to the user that we are unable to backup their messages -->
    <string name="BackupSchedulePermissionMegaphone__cant_back_up_chats">Konverzace nelze zálohovat</string>
    <!-- The body text of an alert window that tells the user that we are unable to backup their messages -->
    <string name="BackupSchedulePermissionMegaphone__your_chats_are_no_longer_being_automatically_backed_up">Vaše konverzace již nejsou automaticky zálohovány.</string>
    <!-- The text on a button in an alert window that, when clicked, will take the user to a screen to re-enable backups -->
    <string name="BackupSchedulePermissionMegaphone__back_up_chats">Zálohovat konverzace</string>
    <!-- The text on a button in an alert window that, when clicked, will take the user to a screen to re-enable backups -->
    <string name="BackupSchedulePermissionMegaphone__not_now">Teď ne</string>
    <!-- Re-enable backup permission bottom sheet title -->
    <string name="BackupSchedulePermissionMegaphone__to_reenable_backups">Opětovné zapnutí zálohování:</string>
    <!-- Re-enable backups permission bottom sheet instruction 1 text -->
    <string name="BackupSchedulePermissionMegaphone__tap_the_go_to_settings_button_below">Klepněte na tlačítko „Přejít do nastavení“ níže</string>
    <!-- Re-enable backups permission bottom sheet instruction 2 text -->
    <string name="BackupSchedulePermissionMegaphone__turn_on_allow_settings_alarms_and_reminders">Zapněte možnost „Povolit varování a připomenutí“.</string>
    <!-- Re-enable backups permission bottom sheet call to action button to open settings -->
    <string name="BackupSchedulePermissionMegaphone__go_to_settings">Přejít do nastavení</string>

    <!-- SmsExportMegaphoneActivity -->
    <!-- Phase 2 title of full screen megaphone indicating sms will no longer be supported in the near future -->
    <string name="SmsExportMegaphoneActivity__signal_will_no_longer_support_sms">Signal již nebude podporovat zprávy SMS</string>
    <!-- Phase 3 title of full screen megaphone indicating sms is longer supported  -->
    <string name="SmsExportMegaphoneActivity__signal_no_longer_supports_sms">Signal již nepodporuje zprávy SMS</string>
    <!-- Phase 2 message describing that sms is going away soon -->
    <string name="SmsExportMegaphoneActivity__signal_will_soon_remove_support_for_sending_sms_messages">Signal brzy ukončí podporu posílání SMS zpráv, protože zprávy Signal poskytují koncové šifrování a silnou ochranu soukromí, což zprávy SMS nemají. Díky tomu budeme moci dál vylepšovat prostředí pro zasílání zpráv Signal.</string>
    <!-- Phase 3 message describing that sms has gone away -->
    <string name="SmsExportMegaphoneActivity__signal_has_removed_support_for_sending_sms_messages">Signal ukončil podporu posílání SMS zpráv, protože zprávy Signal poskytují koncové šifrování a silnou ochranu soukromí, což zprávy SMS nemají. Díky tomu budeme moci dál vylepšovat prostředí pro zasílání zpráv Signal.</string>
    <!-- The text on a button in a popup that, when clicked, will take the user to a screen to export their SMS messages -->
    <string name="SmsExportMegaphoneActivity__export_sms">Exportovat SMS</string>
    <!-- The text on a button in a popup that, when clicked, will dismiss the popup and schedule the prompt to occur at a later time. -->
    <string name="SmsExportMegaphoneActivity__remind_me_later">Připomenout později</string>
    <!-- The text on a button in a popup that, when clicked, will navigate the user to a web article on SMS removal -->
    <string name="SmsExportMegaphoneActivity__learn_more">Více informací</string>

    <!-- Phase 1 Small megaphone title indicating sms is going away -->
    <string name="SmsExportMegaphone__sms_support_going_away">Podpora SMS končí.</string>
    <!-- Phase 1 small megaphone description indicating sms is going away -->
    <string name="SmsExportMegaphone__sms_support_will_be_removed_soon_to_focus_on_encrypted_messaging">Podpora SMS zpráv bude brzy ukončena, abychom se mohli zaměřit na šifrované zprávy.</string>
    <!-- Phase 1 small megaphone button that takes the user to the sms export flow -->
    <string name="SmsExportMegaphone__export_sms">Exportovat SMS</string>
    <!-- Title for screen shown after sms export has completed -->
    <string name="ExportSmsCompleteFragment__export_complete">Export dokončen</string>
    <!-- Button to continue to next screen -->
    <string name="ExportSmsCompleteFragment__next">Další</string>
    <!-- Message showing summary of sms export counts -->
    <plurals name="ExportSmsCompleteFragment__d_of_d_messages_exported">
        <item quantity="one">Dokončen export %1$d z %2$d zprávy</item>
        <item quantity="few">Dokončen export %1$d ze %2$d zpráv</item>
        <item quantity="many">Dokončen export %1$d ze %2$d zpráv</item>
        <item quantity="other">Dokončen export %1$d ze %2$d zpráv</item>
    </plurals>

    <!-- Title of screen shown when some sms messages did not export -->
    <string name="ExportSmsPartiallyComplete__export_partially_complete">Export částečně dokončen</string>
    <!-- Debug step 1 on screen shown when some sms messages did not export -->
    <string name="ExportSmsPartiallyComplete__ensure_you_have_an_additional_s_free_on_your_phone_to_export_your_messages">Ujistěte se, že máte v telefonu dalších (%1$s) volného místa pro export zpráv</string>
    <!-- Debug step 2 on screen shown when some sms messages dit not export -->
    <string name="ExportSmsPartiallyComplete__retry_export_which_will_only_retry_messages_that_have_not_yet_been_exported">Zkuste export zopakovat. Znovu se budou exportovat pouze zprávy, které exportovány nebyly</string>
    <!-- Partial sentence for Debug step 3 on screen shown when some sms messages did not export, is combined with 'contact us' -->
    <string name="ExportSmsPartiallyComplete__if_the_problem_persists">Pokud problém přetrvává, </string>
    <!-- Partial sentence for deubg step 3 on screen shown when some sms messages did not export, combined with 'If the problem persists', link text to open contact support view -->
    <string name="ExportSmsPartiallyComplete__contact_us">Kontaktujte nás</string>
    <!-- Button text to retry sms export -->
    <string name="ExportSmsPartiallyComplete__retry">Zkusit znovu</string>
    <!-- Button text to continue sms export flow and not retry failed message exports -->
    <string name="ExportSmsPartiallyComplete__continue_anyway">Přesto pokračovat</string>
    <!-- Title of screen shown when all sms messages failed to export -->
    <string name="ExportSmsFullError__error_exporting_sms_messages">Při exportování SMS zpráv došlo k chybě</string>
    <!-- Helper text shown when all sms messages failed to export -->
    <string name="ExportSmsFullError__please_try_again_if_the_problem_persists">Zkuste to prosím znovu. Pokud problém přetrvává, </string>


    <!-- DonateToSignalFragment -->
    <!-- Title below avatar -->
    <string name="DonateToSignalFragment__powered_by">Podporováno lidmi, jako jste vy.</string>
    <!-- Continue button label -->
    <string name="DonateToSignalFragment__continue">Pokračovat</string>
    <!-- Description below title -->
    <string name="DonateToSignalFragment__support_technology">Podpořte technologii, která je vytvořena pro vás, ne kvůli vašim datům, a připojte se ke komunitě lidí, která podporuje Signal.</string>
    <!-- Donation pill toggle monthly text -->
    <string name="DonationPillToggle__monthly">Měsíčně</string>
    <!-- Donation pill toggle one-time text -->
    <string name="DonationPillToggle__one_time">Jednorázově</string>

    <!-- GatewaySelectorBottomSheet -->
    <!-- Sheet title when subscribing -->
    <string name="GatewaySelectorBottomSheet__donate_s_month_to_signal">Přispějte aplikaci Signalu měsíčně částkou %1$s</string>
    <!-- Sheet summary when subscribing -->
    <string name="GatewaySelectorBottomSheet__get_a_s_badge">Získat %1$s odznak</string>
    <!-- Sheet title when giving a one-time donation -->
    <string name="GatewaySelectorBottomSheet__donate_s_to_signal">Přispějte %1$s aplikaci Signal</string>
    <!-- Sheet summary when giving a one-time donation -->
    <plurals name="GatewaySelectorBottomSheet__get_a_s_badge_for_d_days">
        <item quantity="one">Get a %1$s badge for %2$d day</item>
        <item quantity="few">Get a %1$s badge for %2$d days</item>
        <item quantity="many">Get a %1$s badge for %2$d days</item>
        <item quantity="other">Get a %1$s badge for %2$d days</item>
    </plurals>
    <!-- Button label for paying with a credit card -->
    <string name="GatewaySelectorBottomSheet__credit_or_debit_card">Kreditní nebo debetní karta</string>

    <!-- StripePaymentInProgressFragment -->
    <string name="StripePaymentInProgressFragment__cancelling">Probíhá rušení…</string>

    <!-- EOF -->

</resources><|MERGE_RESOLUTION|>--- conflicted
+++ resolved
@@ -104,14 +104,9 @@
 
     <!-- AttachmentManager -->
     <string name="AttachmentManager_cant_open_media_selection">Nemohu nalézt aplikaci pro vybraný typ dat.</string>
-<<<<<<< HEAD
     <string name="AttachmentManager_signal_requires_the_external_storage_permission_in_order_to_attach_photos_videos_or_audio">Molly potřebuje oprávnění pro přístup k úložišti, aby mohl připojovat fotky, videa nebo audio, ale toto oprávnění je nyní zakázáno. Prosím pokračujte do menu nastavení aplikací, vyberte \"Oprávnění\" a povolte \"Úložiště\".</string>
     <string name="AttachmentManager_signal_requires_contacts_permission_in_order_to_attach_contact_information">Molly potřebuje oprávnění pro přístup ke kontaktům, aby mohl připojit informace o kontaktu, ale toto oprávnění je nyní zakázáno. Prosím pokračujte do menu nastavení aplikací, vyberte \"Oprávnění\" a povolte \"Kontakty\".</string>
     <string name="AttachmentManager_signal_requires_location_information_in_order_to_attach_a_location">Molly potřebuje oprávnění pro přístup k poloze, aby mohl připojit informace o poloze, ale toto oprávnění je nyní zakázáno. Prosím pokračujte do menu nastavení aplikací, vyberte \"Oprávnění\" a povolte \"Poloha\".</string>
-=======
-    <string name="AttachmentManager_signal_requires_the_external_storage_permission_in_order_to_attach_photos_videos_or_audio">Signal potřebuje oprávnění pro přístup k úložišti, aby mohl připojovat fotky, videa nebo audio, ale toto oprávnění je nyní zakázáno. Prosím pokračujte do menu nastavení aplikací, vyberte \"Oprávnění\" a povolte \"Úložiště\".</string>
-    <string name="AttachmentManager_signal_requires_contacts_permission_in_order_to_attach_contact_information">Signal potřebuje oprávnění pro přístup ke kontaktům, aby mohl připojit informace o kontaktu, ale toto oprávnění je nyní zakázáno. Prosím pokračujte do menu nastavení aplikací, vyberte \"Oprávnění\" a povolte \"Kontakty\".</string>
-    <string name="AttachmentManager_signal_requires_location_information_in_order_to_attach_a_location">Signal potřebuje oprávnění pro přístup k poloze, aby mohl připojit informace o poloze, ale toto oprávnění je nyní zakázáno. Prosím pokračujte do menu nastavení aplikací, vyberte \"Oprávnění\" a povolte \"Poloha\".</string>
     <!-- Alert dialog title to show the recipient has not activated payments -->
     <string name="AttachmentManager__not_activated_payments">%1$s hasn\'t activated Payments </string>
     <!-- Alert dialog description to send the recipient a request to activate payments -->
@@ -120,7 +115,6 @@
     <string name="AttachmentManager__send_request">Send request</string>
     <!-- Alert dialog button to cancel dialog -->
     <string name="AttachmentManager__cancel">Storno</string>
->>>>>>> fc3db538
 
     <!-- AttachmentUploadJob -->
     <string name="AttachmentUploadJob_uploading_media">Nahrávám médium…</string>
@@ -1582,7 +1576,7 @@
     <!-- In-conversation update message to indicate that the current contact is sms only and will need to migrate to signal to continue the conversation in signal. -->
     <string name="MessageRecord__you_will_no_longer_be_able_to_send_sms_messages_from_signal_soon">Zprávy SMS již brzy nebude možné z aplikace Signal posílat. Pozvěte kontakt %1$s do aplikace Signal a pokračujte v konverzaci zde.</string>
     <!-- In-conversation update message to indicate that the current contact is sms only and will need to migrate to signal to continue the conversation in signal. -->
-    <string name="MessageRecord__you_can_no_longer_send_sms_messages_in_signal">V aplikaci Signal již nelze odesílat zprávy SMS. Pozvěte kontakt %1$s do aplikace Signal a pokračujte v konverzaci zde.</string>
+    <string name="MessageRecord__you_can_no_longer_send_sms_messages_in_signal">V aplikaci Molly již nelze odesílat zprávy SMS. Pozvěte kontakt %1$s do aplikace Molly a pokračujte v konverzaci zde.</string>
 
     <!-- MessageRequestBottomView -->
     <string name="MessageRequestBottomView_accept">Přijmout</string>
