--- conflicted
+++ resolved
@@ -1584,13 +1584,9 @@
     <!-- In-conversation update message to indicate that the current contact is sms only and will need to migrate to signal to continue the conversation in signal. -->
     <string name="MessageRecord__you_will_no_longer_be_able_to_send_sms_messages_from_signal_soon">Zprávy SMS již brzy nebude možné z aplikace Signal posílat. Pozvěte kontakt %1$s do aplikace Signal a pokračujte v konverzaci zde.</string>
     <!-- In-conversation update message to indicate that the current contact is sms only and will need to migrate to signal to continue the conversation in signal. -->
-<<<<<<< HEAD
     <string name="MessageRecord__you_can_no_longer_send_sms_messages_in_signal">V aplikaci Molly již nelze odesílat zprávy SMS. Pozvěte kontakt %1$s do aplikace Molly a pokračujte v konverzaci zde.</string>
-=======
-    <string name="MessageRecord__you_can_no_longer_send_sms_messages_in_signal">V aplikaci Signal již nelze odesílat zprávy SMS. Pozvěte kontakt %1$s do aplikace Signal a pokračujte v konverzaci zde.</string>
     <!-- Body for quote when message being quoted is an in-app payment message -->
     <string name="MessageRecord__payment_s">Payment: %1$s</string>
->>>>>>> 09afb1be
 
     <!-- MessageRequestBottomView -->
     <string name="MessageRequestBottomView_accept">Přijmout</string>
@@ -3060,11 +3056,7 @@
     <string name="PaymentsAllActivityFragment__received">Přijato</string>
 
     <string name="PaymentsHomeFragment__introducing_payments">Představujeme platby (Beta)</string>
-<<<<<<< HEAD
-    <string name="PaymentsHomeFragment__use_signal_to_send_and_receive">Pomocí Molly můžete odesílat a přijímat MobileCoin, novou digitální měnu zaměřenou na soukromí. Aktivujte a začněte.</string>
-=======
-    <string name="PaymentsHomeFragment__use_signal_to_send_and_receive">Pomocí Signal můžete odesílat a přijímat MobileCoin, novou digitální měnu zaměřenou na soukromí. Stačí aktivovat a můžete začít.</string>
->>>>>>> 09afb1be
+    <string name="PaymentsHomeFragment__use_signal_to_send_and_receive">Pomocí Molly můžete odesílat a přijímat MobileCoin, novou digitální měnu zaměřenou na soukromí. Stačí aktivovat a můžete začít.</string>
     <string name="PaymentsHomeFragment__activate_payments">Aktivovat platby</string>
     <string name="PaymentsHomeFragment__activating_payments">Aktivuji platby…</string>
     <string name="PaymentsHomeFragment__restore_payments_account">Obnovit platební účet</string>
