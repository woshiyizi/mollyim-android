--- conflicted
+++ resolved
@@ -1944,12 +1944,8 @@
     <string name="RegistrationActivity_unable_to_connect_to_service">Nelze se připojit k službě. Prosím zkontrolujte připojení k internetu a poté to zkuste znovu.</string>
     <string name="RegistrationActivity_non_standard_number_format">Nestandardní formát čísla</string>
     <string name="RegistrationActivity_the_number_you_entered_appears_to_be_a_non_standard">Zadané číslo (%1$s) má zřejmě nestandardní formát.\n\nMysleli jste %2$s?</string>
-<<<<<<< HEAD
     <string name="RegistrationActivity_signal_android_phone_number_format">Molly pro Android - Formát telefonního čísla</string>
-=======
-    <string name="RegistrationActivity_signal_android_phone_number_format">Signal pro Android - Formát telefonního čísla</string>
     <!--    Small "toast" notification to the user confirming that they have requested a new code via voice call.-->
->>>>>>> f3c6f2e3
     <string name="RegistrationActivity_call_requested">Vyžádané volání</string>
     <!--    Small "toast" notification to the user confirming that they have requested a new code via SMS.-->
     <string name="RegistrationActivity_sms_requested">SMS vyžádána</string>
@@ -3659,15 +3655,15 @@
     <!-- Phone number heading displayed as a screen title -->
     <string name="preferences_app_protection__phone_number">Telefonní číslo</string>
     <!-- Subtext below option to launch into phone number privacy settings screen -->
-    <string name="preferences_app_protection__choose_who_can_see">Zvolte si, kdo uvidí vaše telefonní číslo a kdo vás pomocí něj může v aplikaci Signal kontaktovat.</string>
+    <string name="preferences_app_protection__choose_who_can_see">Zvolte si, kdo uvidí vaše telefonní číslo a kdo vás pomocí něj může v aplikaci Molly kontaktovat.</string>
     <!-- Section title above two radio buttons for enabling and disabling phone number display -->
     <string name="PhoneNumberPrivacySettingsFragment__who_can_see_my_number">Kdo uvidí moje číslo</string>
     <!-- Subtext below radio buttons when who can see my number is set to nobody -->
-    <string name="PhoneNumberPrivacySettingsFragment__nobody_will_see">Vaše telefonní číslo v aplikaci Signal nikdo neuvidí</string>
+    <string name="PhoneNumberPrivacySettingsFragment__nobody_will_see">Vaše telefonní číslo v aplikaci Molly nikdo neuvidí</string>
     <!-- Section title above two radio buttons for enabling and disabling whether users can find me by my phone number  -->
     <string name="PhoneNumberPrivacySettingsFragment__who_can_find_me_by_number">Kdo mě může najít podle čísla</string>
     <!-- Subtext below radio buttons when who can see my number is set to everyone -->
-    <string name="PhoneNumberPrivacySettingsFragment__your_phone_number">Vaše telefonní číslo bude viditelné pro všechny lidi a skupiny, kterým pošlete zprávu. Lidé, kteří mají vaše číslo ve svých telefonních kontaktech, jej uvidí i v aplikaci Signal.</string>
+    <string name="PhoneNumberPrivacySettingsFragment__your_phone_number">Vaše telefonní číslo bude viditelné pro všechny lidi a skupiny, kterým pošlete zprávu. Lidé, kteří mají vaše číslo ve svých telefonních kontaktech, jej uvidí i v aplikaci Molly.</string>
     <string name="PhoneNumberPrivacy_everyone">Všichni</string>
     <string name="PhoneNumberPrivacy_my_contacts">Moje kontakty</string>
     <string name="PhoneNumberPrivacy_nobody">Nikdo</string>
@@ -4052,20 +4048,12 @@
     <!-- DeactivateWalletFragment -->
     <string name="DeactivateWalletFragment__deactivate_wallet">Deaktivovat peněženku</string>
     <string name="DeactivateWalletFragment__your_balance">Váš zůstatek</string>
-<<<<<<< HEAD
-    <string name="DeactivateWalletFragment__its_recommended_that_you">Před deaktivací plateb doporučujeme převést prostředky na jinou adresu peněženky. Pokud se rozhodnete nepřevést své prostředky nyní, zůstanou ve vaší peněžence propojené se Molly, pokud znovu aktivujete platby.</string>
-=======
-    <string name="DeactivateWalletFragment__its_recommended_that_you">Před deaktivací plateb doporučujeme převést prostředky na jinou adresu peněženky. Pokud se rozhodnete své prostředky nyní nepřevádět, zůstanou ve vaší peněžence propojené se službou Signal, pokud platby znovu aktivujete.</string>
->>>>>>> f3c6f2e3
+    <string name="DeactivateWalletFragment__its_recommended_that_you">Před deaktivací plateb doporučujeme převést prostředky na jinou adresu peněženky. Pokud se rozhodnete své prostředky nyní nepřevádět, zůstanou ve vaší peněžence propojené se službou Molly, pokud platby znovu aktivujete.</string>
     <string name="DeactivateWalletFragment__transfer_remaining_balance">Převést zbývající zůstatek</string>
     <string name="DeactivateWalletFragment__deactivate_without_transferring">Deaktivovat bez převodu</string>
     <string name="DeactivateWalletFragment__deactivate">Deaktivovat</string>
     <string name="DeactivateWalletFragment__deactivate_without_transferring_question">Deaktivovat bez převodu?</string>
-<<<<<<< HEAD
-    <string name="DeactivateWalletFragment__your_balance_will_remain">Pokud se rozhodnete znovu aktivovat platby, váš zůstatek zůstane v peněžence propojené se Molly.</string>
-=======
-    <string name="DeactivateWalletFragment__your_balance_will_remain">Pokud se rozhodnete platby znovu aktivovat, zůstanou vaše prostředky v peněžence propojené se službou Signal.</string>
->>>>>>> f3c6f2e3
+    <string name="DeactivateWalletFragment__your_balance_will_remain">Pokud se rozhodnete platby znovu aktivovat, zůstanou vaše prostředky v peněžence propojené se službou Molly.</string>
     <string name="DeactivateWalletFragment__error_deactivating_wallet">Chyba při deaktivování peněženky.</string>
   <!-- Removed by excludeNonTranslatables <string name="DeactivateWalletFragment__learn_more__we_recommend_transferring_your_funds" translatable="false">https://support.signal.org/hc/articles/360057625692#payments_deactivate</string> -->
 
