--- conflicted
+++ resolved
@@ -1,167 +1,42 @@
 <?xml version="1.0" encoding="utf-8"?>
 
 <PreferenceScreen xmlns:android="http://schemas.android.com/apk/res/android">
-<<<<<<< HEAD
-    <PreferenceCategory android:title="@string/preferences_app_protection__app_access">
-
-        <org.thoughtcrime.securesms.components.SwitchPreferenceCompat
-                android:key="pref_passphrase_lock"
-                android:defaultValue="false"
-                android:title="@string/preferences__passphrase_lock"
-                android:summary="@string/preferences__protect_molly_database_with_a_passphrase"/>
-
-        <Preference android:key="pref_change_passphrase"
-                    android:title="@string/preferences__change_passphrase"
-                    android:summary="@string/preferences__change_your_passphrase"
-                    android:dependency="pref_passphrase_lock"/>
-
-        <MultiSelectListPreference
-                android:title="@string/preferences__automatic_lockdown"
-                android:key="pref_passphrase_lock_trigger"
-                android:defaultValue="@array/pref_passphrase_lock_trigger_default"
-                android:persistent="true"
-                android:entries="@array/pref_passphrase_lock_trigger_values"
-                android:entryValues="@array/pref_passphrase_lock_trigger_entries"
-                android:dependency="pref_passphrase_lock"/>
-
-        <Preference android:title="@string/preferences__device_lock_timeout"
-                    android:key="pref_passphrase_lock_timeout"
-                    android:dependency="pref_passphrase_lock"/>
-
-        <org.thoughtcrime.securesms.components.SwitchPreferenceCompat
-                            android:defaultValue="true"
-                            android:key="pref_screen_security"
-                            android:title="@string/preferences__screen_security"
-                            android:summary="@string/preferences__disable_screen_security_to_allow_screen_shots" />
-
-        <org.thoughtcrime.securesms.components.SwitchPreferenceCompat
-            android:defaultValue="true"
-            android:key="pref_incognito_keyboard"
-            android:title="@string/preferences__incognito_keyboard"
-            android:summary="@string/preferences__request_keyboard_to_disable_personalized_learning"/>
-    </PreferenceCategory>
-
-    <PreferenceCategory android:layout="@layout/preference_divider"/>
-
-    <PreferenceCategory android:title="@string/preferences_app_protection__communication">
-        <org.thoughtcrime.securesms.components.SwitchPreferenceCompat
-                android:defaultValue="false"
-                android:key="pref_turn_only"
-                android:title="@string/preferences_advanced__always_relay_calls"
-                android:summary="@string/preferences_advanced__relay_all_calls_through_the_signal_server_to_avoid_revealing_your_ip_address"/>
-
-        <org.thoughtcrime.securesms.components.SwitchPreferenceCompat
-                android:defaultValue="true"
-                android:key="pref_read_receipts"
-                android:title="@string/preferences__read_receipts"
-                android:summary="@string/preferences__if_read_receipts_are_disabled_you_wont_be_able_to_see_read_receipts"/>
-
-        <org.thoughtcrime.securesms.components.SwitchPreferenceCompat
-            android:defaultValue="true"
-            android:key="pref_typing_indicators"
-            android:title="@string/preferences__typing_indicators"
-            android:summary="@string/preferences__if_typing_indicators_are_disabled_you_wont_be_able_to_see_typing_indicators"/>
-
-        <org.thoughtcrime.securesms.components.SwitchPreferenceCompat
-            android:defaultValue="true"
-            android:key="pref_link_previews"
-            android:summary="@string/preferences__previews_are_supported_for"
-            android:title="@string/preferences__send_link_previews"/>
-
-        <Preference android:key="preference_category_blocked"
-                    android:title="@string/preferences_app_protection__blocked_contacts" />
-    </PreferenceCategory>
-
-    <PreferenceCategory android:layout="@layout/preference_divider"/>
-
-    <PreferenceCategory android:title="@string/preferences_communication__category_sealed_sender">
-        <org.thoughtcrime.securesms.components.SwitchPreferenceCompat
-            android:defaultValue="false"
-            android:key="pref_show_unidentifed_delivery_indicators"
-            android:title="@string/preferences_communication__sealed_sender_display_indicators"
-            android:summary="@string/preferences_communication__sealed_sender_display_indicators_description"/>
-
-        <org.thoughtcrime.securesms.components.SwitchPreferenceCompat
-            android:defaultValue="false"
-            android:key="pref_universal_unidentified_access"
-            android:title="@string/preferences_communication__sealed_sender_allow_from_anyone"
-            android:summary="@string/preferences_communication__sealed_sender_allow_from_anyone_description"/>
-
-        <Preference
-            android:key="pref_unidentified_learn_more"
-            android:layout="@layout/unidentified_delivery_learn_more" />
-
-    </PreferenceCategory>
-
-    <PreferenceCategory android:layout="@layout/preference_divider"/>
-
-    <PreferenceCategory android:key="prefs_lock_v1" android:title="@string/preferences_app_protection__registration_lock">
-        <org.thoughtcrime.securesms.components.SwitchPreferenceCompat
-                android:defaultValue="false"
-                android:key="pref_registration_lock"
-                android:title="@string/preferences_app_protection__registration_lock_pin"
-                android:summary="@string/preferences_app_protection__enable_a_registration_lock_pin_that_will_be_required"/>
-    </PreferenceCategory>
-
-    <PreferenceCategory android:key="prefs_lock_v2" android:title="@string/preferences_app_protection__signal_pin">
-        <Preference
-            android:widgetLayout="@layout/kbs_pin_change_preference"
-            android:key="pref_kbs_change"
-            android:title="@string/preferences_app_protection__pin"
-            android:summary="@string/preferences_app_protection__your_pin_adds_an_extra_layer_of_security_to_your_account" />
-
-        <org.thoughtcrime.securesms.components.SwitchPreferenceCompat
-            android:key="pref_signal_enable_pinv2_reminders"
-            android:defaultValue="true"
-            android:title="@string/preferences_app_protection__enable_pinv2_reminders"
-            android:summary="@string/preferences_app_protection__enable_pinv2_reminders_summary"/>
-    </PreferenceCategory>
-=======
   <PreferenceCategory android:title="@string/preferences_app_protection__app_access">
 
     <org.thoughtcrime.securesms.components.SwitchPreferenceCompat
         android:defaultValue="false"
-        android:key="pref_android_screen_lock"
-        android:summary="@string/preferences_app_protection__lock_signal_access_with_android_screen_lock_or_fingerprint"
-        android:title="@string/preferences_app_protection__screen_lock" />
+        android:key="pref_passphrase_lock"
+        android:summary="@string/preferences__protect_molly_database_with_a_passphrase"
+        android:title="@string/preferences__passphrase_lock" />
 
     <Preference
-        android:dependency="pref_android_screen_lock"
-        android:key="pref_android_screen_lock_timeout"
-        android:title="@string/preferences_app_protection__screen_lock_inactivity_timeout" />
-
-    <org.thoughtcrime.securesms.components.SwitchPreferenceCompat
-        android:defaultValue="true"
-        android:key="pref_enable_passphrase_temporary"
-        android:summary="@string/preferences__lock_signal_and_message_notifications_with_a_passphrase"
-        android:title="@string/preferences__enable_passphrase" />
-
-    <Preference
-        android:dependency="pref_enable_passphrase_temporary"
+        android:dependency="pref_passphrase_lock"
         android:key="pref_change_passphrase"
         android:summary="@string/preferences__change_your_passphrase"
         android:title="@string/preferences__change_passphrase" />
 
-    <org.thoughtcrime.securesms.components.SwitchPreferenceCompat
-        android:defaultValue="false"
-        android:dependency="pref_enable_passphrase_temporary"
-        android:key="pref_timeout_passphrase"
-        android:summary="@string/preferences__auto_lock_signal_after_a_specified_time_interval_of_inactivity"
-        android:title="@string/preferences__inactivity_timeout_passphrase" />
+    <MultiSelectListPreference
+        android:dependency="pref_passphrase_lock"
+        android:defaultValue="@array/pref_passphrase_lock_trigger_default"
+        android:key="pref_passphrase_lock_trigger"
+        android:title="@string/preferences__automatic_lockdown"
+        android:persistent="true"
+        android:entries="@array/pref_passphrase_lock_trigger_values"
+        android:entryValues="@array/pref_passphrase_lock_trigger_entries" />
 
     <Preference
-        android:dependency="pref_timeout_passphrase"
-        android:key="pref_timeout_interval"
-        android:title="@string/preferences__inactivity_timeout_interval" />
+        android:title="@string/preferences__device_lock_timeout"
+        android:dependency="pref_passphrase_lock"
+        android:key="pref_passphrase_lock_timeout" />
 
     <org.thoughtcrime.securesms.components.SwitchPreferenceCompat
-        android:defaultValue="false"
+        android:defaultValue="true"
         android:key="pref_screen_security"
         android:summary="@string/preferences__disable_screen_security_to_allow_screen_shots"
         android:title="@string/preferences__screen_security" />
 
     <org.thoughtcrime.securesms.components.SwitchPreferenceCompat
-        android:defaultValue="false"
+        android:defaultValue="true"
         android:key="pref_incognito_keyboard"
         android:summary="@string/preferences__request_keyboard_to_disable_personalized_learning"
         android:title="@string/preferences__incognito_keyboard" />
@@ -177,7 +52,7 @@
         android:title="@string/preferences_advanced__always_relay_calls" />
 
     <org.thoughtcrime.securesms.components.SwitchPreferenceCompat
-        android:defaultValue="false"
+        android:defaultValue="true"
         android:key="pref_read_receipts"
         android:summary="@string/preferences__if_read_receipts_are_disabled_you_wont_be_able_to_see_read_receipts"
         android:title="@string/preferences__read_receipts" />
@@ -232,6 +107,13 @@
         android:title="@string/preferences_app_protection__change_your_pin" />
 
     <org.thoughtcrime.securesms.components.SwitchPreferenceCompat
+        android:defaultValue="true"
+        android:enabled="false"
+        android:key="pref_signal_enable_pinv2_reminders"
+        android:summary="@string/preferences_app_protection__enable_pinv2_reminders_summary"
+        android:title="@string/preferences_app_protection__enable_pinv2_reminders" />
+
+    <org.thoughtcrime.securesms.components.SwitchPreferenceCompat
         android:defaultValue="false"
         android:enabled="false"
         android:key="kbs.v2_lock_enabled"
@@ -250,6 +132,5 @@
         android:title="@string/preferences_app_protection__registration_lock_pin" />
   </PreferenceCategory>
 
->>>>>>> b1a20000
 
 </PreferenceScreen>