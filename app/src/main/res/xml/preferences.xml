--- conflicted
+++ resolved
@@ -10,13 +10,6 @@
             app:isPreferenceVisible="false"
             android:key="preference_category_username"/>
 
-<<<<<<< HEAD
-=======
-    <Preference android:key="preference_category_sms_mms"
-                android:title="@string/preferences__sms_mms"
-                android:icon="@drawable/ic_message_tinted_bitmap_24"/>
-
->>>>>>> 918497fb
     <Preference android:key="preference_category_notifications"
                 android:title="@string/preferences__notifications"
                 android:icon="@drawable/ic_bell_24"/>
