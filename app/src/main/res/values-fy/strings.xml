<?xml version='1.0' encoding='UTF-8'?>
<resources>
  <string name="yes">Ja</string>
  <string name="no">Nee</string>
  <string name="delete">Fuortsmite</string>
  <string name="please_wait">Ien momint…</string>
  <string name="save">Bewarje</string>
  <string name="note_to_self">Notysje oan mysels</string>
  <!--AbstractNotificationBuilder-->
  <string name="AbstractNotificationBuilder_new_message">Nij berjocht</string>
  <!--AlbumThumbnailView-->
  <!--ApplicationMigrationActivity-->
  <string name="ApplicationMigrationActivity__signal_is_updating">Molly wurdt bywurke…</string>
  <!--ApplicationPreferencesActivity-->
  <string name="ApplicationPreferencesActivity_currently_s">Op dit stuit:%s</string>
  <string name="ApplicationPreferenceActivity_you_havent_set_a_passphrase_yet">Do hast nog gjin wachtwurd ynsteld!</string>
  <string name="ApplicationPreferencesActivity_disable_passphrase">Wachtwurd útskeakelje?</string>
  <string name="ApplicationPreferencesActivity_this_will_permanently_unlock_signal_and_message_notifications">Dit sil Signal en berjochtmeldingen ûntskoattelje en ûntskoattele hâlde.
</string>
  <string name="ApplicationPreferencesActivity_disable">Utskeakelje</string>
  <string name="ApplicationPreferencesActivity_unregistering">Oan it útskriuwen
</string>
  <string name="ApplicationPreferencesActivity_unregistering_from_signal_messages_and_calls">Dyn telefoannûmer wurdt ôfmeld foar Molly-berjochten en -oproppen …</string>
  <string name="ApplicationPreferencesActivity_disable_signal_messages_and_calls">Molly-berjochten en -oproppen útskeakelje?</string>
  <string name="ApplicationPreferencesActivity_disable_signal_messages_and_calls_by_unregistering">Dit sil dy telefoannûmer útskriuwe by de servers, do kinst dan net langer Molly-berjochten en -oproppen ûntfange of ferstjoere. Do silst dyn telefoannûmer opnij registrearje moatte asto dy funksjes wer brûke wolst.</string>
  <string name="ApplicationPreferencesActivity_error_connecting_to_server">Flater by ferbinen mei de server.</string>
  <string name="ApplicationPreferencesActivity_sms_enabled">Sms ynskeakele </string>
  <string name="ApplicationPreferencesActivity_touch_to_change_your_default_sms_app">Tik hjir asto dyn standert sms-applikaasje wizigje wolle</string>
  <string name="ApplicationPreferencesActivity_sms_disabled">Sms utskeakele</string>
  <string name="ApplicationPreferencesActivity_touch_to_make_signal_your_default_sms_app">Tik hjir asto Signal njonken gebrûk foar ynternetberjochten ek ynstelle wolle as dyn standert sms-applikaasje</string>
  <string name="ApplicationPreferencesActivity_on">oan</string>
  <string name="ApplicationPreferencesActivity_On">Oan</string>
  <string name="ApplicationPreferencesActivity_off">út</string>
  <string name="ApplicationPreferencesActivity_Off">Ut</string>
  <string name="ApplicationPreferencesActivity_sms_mms_summary">Sms %1$s, mms %2$s</string>
  <string name="ApplicationPreferencesActivity_privacy_summary">Appbeskoatteling %1$s, Registraasjebeskoatteling %2$s</string>
  <string name="ApplicationPreferencesActivity_appearance_summary">Tema %1$s, Taal %2$s</string>
  <string name="ApplicationPreferencesActivity_pins_are_required_for_registration_lock">Dyn pinkoade wurdt brûkt foar registraasjebeskoatteling. Om dyn pinkoade út te skeakeljen moatsto earst de registraasjebeskoatteling útskeakelje.</string>
  <string name="ApplicationPreferencesActivity_pin_created">Pinkoade oanmakke.</string>
  <string name="ApplicationPreferencesActivity_pin_disabled">Pinkoade útskeakele.</string>
  <string name="ApplicationPreferencesActivity_hide">Ferstopje</string>
  <string name="ApplicationPreferencesActivity_hide_reminder">Omtinken ferstopje?</string>
  <string name="ApplicationPreferencesActivity_record_payments_recovery_phrase">Werstel-sin foar oerskriuwingen fêstlizze</string>
  <string name="ApplicationPreferencesActivity_record_phrase">Sin fêstlizze</string>
  <string name="ApplicationPreferencesActivity_before_you_can_disable_your_pin">Do moatst in werstel-sin opnimme eardatsto oerskriuwingen útskeakelje kinst, sadat it mooglik wurdt om dyn oerskriuwingen-account te werstellen.</string>
  <!--NumericKeyboardView-->
  <!--Back button on numeric keyboard-->
  <string name="NumericKeyboardView__backspace">Backspace</string>
  <!--AppProtectionPreferenceFragment-->
  <plurals name="AppProtectionPreferenceFragment_minutes">
    <item quantity="one">%d minút</item>
    <item quantity="other">%d minuten</item>
  </plurals>
  <!--DraftDatabase-->
  <string name="DraftDatabase_Draft_image_snippet">(ôfbylding)</string>
  <string name="DraftDatabase_Draft_audio_snippet">(audio)</string>
  <string name="DraftDatabase_Draft_video_snippet">(fideo)</string>
  <string name="DraftDatabase_Draft_location_snippet">(Lokaasje)</string>
  <string name="DraftDatabase_Draft_quote_snippet">(sitaat)</string>
  <string name="DraftDatabase_Draft_voice_note">(Audioberjocht)</string>
  <!--AttachmentKeyboard-->
  <string name="AttachmentKeyboard_gallery">Galerij</string>
  <string name="AttachmentKeyboard_file">Bestân</string>
  <string name="AttachmentKeyboard_contact">Kontaktpersoan</string>
  <string name="AttachmentKeyboard_location">Lokaasje</string>
  <string name="AttachmentKeyboard_Signal_needs_permission_to_show_your_photos_and_videos">Molly hat dyn tastemming nedich foardat \'t foto en fideo sjen litte kin.</string>
  <string name="AttachmentKeyboard_give_access">Tagong jaan</string>
  <string name="AttachmentKeyboard_payment">Oerskriuwing</string>
  <!--AttachmentManager-->
  <string name="AttachmentManager_cant_open_media_selection">Kin gjin applikaasje fine om de selekteare media te ypenjen</string>
  <string name="AttachmentManager_signal_requires_the_external_storage_permission_in_order_to_attach_photos_videos_or_audio">Molly hat tagong nedich ta de eksterne ûnthâldromte om ôfbyldingen, fideo\'s of audio ferstjoere te kinne, mar dizze tastimming is permanint wegere. Gean nei de ynstellingen, tik op  ‘Machtigingen’ en skeakelje ‘Unthâldromte’ yn.</string>
  <string name="AttachmentManager_signal_requires_contacts_permission_in_order_to_attach_contact_information">Molly hat tagong nedich ta de kontakten om kontaktynformaasje yn Molly wer te jaan, mar dizze tastimming is permanint wegere. Gean nei de ynstellingen, tik op ‘Tastimmingen’ en skeakelje ‘Kontakten’ yn.</string>
  <string name="AttachmentManager_signal_requires_location_information_in_order_to_attach_a_location">Molly hat tagong nedich ta de lokaasje om lokaasjes ferstjoere te kinnen oan dyn petearpartners, mar dizze tastimming is permanint wegere. Gean nei de ynstellingen, tik op ‘Tastimmingen’ en skeakelje ‘Lokaasje’ yn.</string>
  <!--AttachmentUploadJob-->
  <string name="AttachmentUploadJob_uploading_media">Media oan it opladen…</string>
  <string name="AttachmentUploadJob_compressing_video_start">Fideo oan it komprimearjen…</string>
  <!--BackgroundMessageRetriever-->
  <string name="BackgroundMessageRetriever_checking_for_messages">Oan it neigean oft der nije berjochten binne…</string>
  <!--BlockedUsersActivity-->
  <string name="BlockedUsersActivity__blocked_users">Blokkearre persoanen</string>
  <string name="BlockedUsersActivity__add_blocked_user">Kontaktpersoan oan blokkearlist tafoegje</string>
  <string name="BlockedUsersActivity__blocked_users_will">Blokkearre persoanen kinne net sjen dat se blokkearre binne: it liket foar harren as oft dyn telefoan oer giet, en as oft berjochten ôflevere wurde. Dyn aktuele profylnamme en -foto bliuwe foar blokkearre persoanen sichtber, mar wurde net bywurke asto in nije foto of namme ynstelst.</string>
  <string name="BlockedUsersActivity__no_blocked_users">Do hast gjin persoanen blokkearre</string>
  <string name="BlockedUsersActivity__block_user">Persoan blokkearje?</string>
  <string name="BlockedUserActivity__s_will_not_be_able_to">%1$s kin dy net belje of berjochten stjoere.</string>
  <string name="BlockedUsersActivity__block">Blokkearje</string>
  <string name="BlockedUsersActivity__unblock_user">Persoan deblokkearje?</string>
  <string name="BlockedUsersActivity__do_you_want_to_unblock_s">Wolsto %1$s deblokkearje?</string>
  <string name="BlockedUsersActivity__unblock">Deblokkearje</string>
  <!--BlockUnblockDialog-->
  <string name="BlockUnblockDialog_block_and_leave_s">%1$s blokkearje en ferlitte?</string>
  <string name="BlockUnblockDialog_block_s">%1$s blokkearje?</string>
  <string name="BlockUnblockDialog_you_will_no_longer_receive_messages_or_updates">Do silst net langer berjochten of meldingen fan dizze groep ûntfange, en de leden kinne dy net opnij oan de groep tafoegje.</string>
  <string name="BlockUnblockDialog_group_members_wont_be_able_to_add_you">Groepsleden sille dy net langer oan dizze groep tafoegje kinne.</string>
  <string name="BlockUnblockDialog_group_members_will_be_able_to_add_you">Groepsleden sille dy wer oan dizze groep tafoegje kinne.</string>
  <!--Text that is shown when unblocking a Signal contact-->
  <string name="BlockUnblockDialog_you_will_be_able_to_call_and_message_each_other">Jimme sille wer berjochten nei inoar ferstjoere kinne, belje kinne, en dyn profylnamme, -foto en -omskriuwing sille foar de oar wer bywurke wurde.</string>
  <!--Text that is shown when unblocking an SMS contact-->
  <string name="BlockUnblockDialog_you_will_be_able_to_message_each_other">Jimme sille wer sms-berjochten oan inoar ferstjoere kinne fia Signal.</string>
  <string name="BlockUnblockDialog_blocked_people_wont_be_able_to_call_you_or_send_you_messages">Blokkearre persoanen kinne net sjen dat se blokkearre binne: it liket foar harren as oft dyn telefoan oer giet en as oft berjochten ôflevere wurde. Dy aktuele profylnamme en -foto bliuwe foar blokkearre persoanen sichtber, mar wurde net bywurke asto in nije foto of namme ynstelst.</string>
  <string name="BlockUnblockDialog_blocked_people_wont_be_able_to_send_you_messages">Blokkearre persoanen kinne net sjen dat se blokkearre binne: it liket foar harren as oft sms-berjochten ôflevere wurde.</string>
  <!--Message shown on block dialog when blocking the Signal release notes recipient-->
  <string name="BlockUnblockDialog_block_getting_signal_updates_and_news">Signal-fernijingen en -nijs blokkearje.</string>
  <!--Message shown on unblock dialog when unblocking the Signal release notes recipient-->
  <string name="BlockUnblockDialog_resume_getting_signal_updates_and_news">Signal-fernijingen en -nijs ûntfange.</string>
  <string name="BlockUnblockDialog_unblock_s">%1$s deblokkearje?</string>
  <string name="BlockUnblockDialog_block">Blokkearje</string>
  <string name="BlockUnblockDialog_block_and_leave">Blokkearje en ferlitte</string>
  <string name="BlockUnblockDialog_report_spam_and_block">Spam melde en blokkearje</string>
  <!--BucketedThreadMedia-->
  <string name="BucketedThreadMedia_Today">Hjoed</string>
  <string name="BucketedThreadMedia_Yesterday">Juster</string>
  <string name="BucketedThreadMedia_This_week">Dizze wike</string>
  <string name="BucketedThreadMedia_This_month">Dizze moanne</string>
  <string name="BucketedThreadMedia_Large">Grut</string>
  <string name="BucketedThreadMedia_Medium">Midden</string>
  <string name="BucketedThreadMedia_Small">Lyts</string>
  <!--CameraXFragment-->
  <string name="CameraXFragment_tap_for_photo_hold_for_video">Tik foar foto, hâld fêst foar fideo</string>
  <string name="CameraXFragment_capture_description">Opnimme</string>
  <string name="CameraXFragment_change_camera_description">Kamera feroarje</string>
  <string name="CameraXFragment_open_gallery_description">Galerij iepenje</string>
  <!--CameraContacts-->
  <string name="CameraContacts_recent_contacts">Resinte kontakten</string>
  <string name="CameraContacts_signal_contacts">Signal kontakten</string>
  <string name="CameraContacts_signal_groups">Signal groepen</string>
  <string name="CameraContacts_you_can_share_with_a_maximum_of_n_conversations">Do kinst dit mei Maksimaal %d konversaasjes dele.</string>
  <string name="CameraContacts_select_signal_recipients">Selekteer Signal unfangers</string>
  <string name="CameraContacts_no_signal_contacts">Gjin Signal kontakten</string>
  <string name="CameraContacts_you_can_only_use_the_camera_button">Do kinst de kameraknop allinnich brûke om foto’s te ferstjoeren oan Signal-brûkers.</string>
  <string name="CameraContacts_cant_find_who_youre_looking_for">Kinsto de persoan dy’tsto sikest net fine?</string>
  <string name="CameraContacts_invite_a_contact_to_join_signal">Kontaken uitnoegje om Molly te brûken</string>
  <string name="CameraContacts__menu_search">Sykje</string>
  <!--Censorship Circumvention Megaphone-->
  <!--Title for an alert that shows at the bottom of the chat list letting people know that circumvention is no longer needed-->
  <string name="CensorshipCircumventionMegaphone_turn_off_censorship_circumvention">Sensueromlieding útskeakelje?</string>
  <!--Body for an alert that shows at the bottom of the chat list letting people know that circumvention is no longer needed-->
  <string name="CensorshipCircumventionMegaphone_you_can_now_connect_to_the_signal_service">Do kinst fan no ôf wer in direkte ferbining meitsje mei Signal-servers, Signal wurket dan better.</string>
  <!--Action to prompt the user to disable circumvention since it is no longer needed-->
  <string name="CensorshipCircumventionMegaphone_turn_off">Utskeakelje</string>
  <!--Action to prompt the user to dismiss the alert at the bottom of the chat list-->
  <string name="CensorshipCircumventionMegaphone_no_thanks">Nee, tankewol</string>
  <!--ClearProfileActivity-->
  <string name="ClearProfileActivity_remove">Furt helje</string>
  <string name="ClearProfileActivity_remove_profile_photo">Profylfoto furt helje?</string>
  <string name="ClearProfileActivity_remove_group_photo">Groepfoto furt helje?</string>
  <!--ClientDeprecatedActivity-->
  <string name="ClientDeprecatedActivity_update_signal">Molly bywurkje</string>
  <string name="ClientDeprecatedActivity_this_version_of_the_app_is_no_longer_supported">Dizze ferzje fan de app wurdt net langer stipe. Om berjochten ferstjoeren en ûntfangen bliuwe te kinnen, moatsto Signal bywurkje nei de meast resinte ferzje.</string>
  <string name="ClientDeprecatedActivity_update">Bywurkje</string>
  <string name="ClientDeprecatedActivity_dont_update">Net bywurkje</string>
  <string name="ClientDeprecatedActivity_warning">Warskôging</string>
  <string name="ClientDeprecatedActivity_your_version_of_signal_has_expired_you_can_view_your_message_history">Dyn ferzje fan Signal is ferrûn. Do kinst dyn petearskiednis noch werjaan, mar do kinst gjin nije berjochten ferstjoere of ûntfange oant datsto Signal bywurke hast.</string>
  <!--CommunicationActions-->
  <string name="CommunicationActions_no_browser_found">Gjin web browser fun.</string>
  <string name="CommunicationActions_send_email">E-mailberjocht ferstjoere</string>
  <string name="CommunicationActions_a_cellular_call_is_already_in_progress">Der is al in telefoanpetear oan de gong.</string>
  <string name="CommunicationActions_start_voice_call">Tillefoan petear begjinne?</string>
  <string name="CommunicationActions_cancel">Annulearje</string>
  <string name="CommunicationActions_call">Skilje</string>
  <string name="CommunicationActions_insecure_call">Unfeilich petear</string>
  <string name="CommunicationActions_carrier_charges_may_apply">Dy mobiletelefony-oanbieder bringt miskien ekstra kosten yn rekkening. It nûmer watsto op it punt stiest te beljen is net registrearre by Signal. Dit petear sil fia it telefonynetwurk rinne, net oer ynternet.</string>
  <!--ConfirmIdentityDialog-->
  <string name="ConfirmIdentityDialog_your_safety_number_with_s_has_changed">Dyn feilichheidsnûmer mei %1$s is wizige. Dit kin betsjutte dat ien dyn kommunikaasje probearret te ûnderskeppen, of gewoan dat %2$s Signal opnij ynstallearre hat.</string>
  <string name="ConfirmIdentityDialog_you_may_wish_to_verify_your_safety_number_with_this_contact">Do wolst miskien dyn feilichheidsnûmer by dizze kontaktpersoan ferifiearje.</string>
  <string name="ConfirmIdentityDialog_accept">Akseptearje</string>
  <!--ContactsCursorLoader-->
  <string name="ContactsCursorLoader_recent_chats">Resinte petearen</string>
  <string name="ContactsCursorLoader_contacts">Kontakten</string>
  <string name="ContactsCursorLoader_groups">Groepen</string>
  <string name="ContactsCursorLoader_phone_number_search">Sykje op telefoannûmer</string>
  <string name="ContactsCursorLoader_username_search">Sykje op brûkersnamme</string>
  <!--Label for my stories when selecting who to send media to-->
  <string name="ContactsCursorLoader_my_stories">Myn ferhalen</string>
  <!--Action for creating a new story-->
  <!--ContactsDatabase-->
  <string name="ContactsDatabase_message_s">Berjocht stjoere nei %s</string>
  <string name="ContactsDatabase_signal_call_s">Signal-oprop %s</string>
  <!--ContactNameEditActivity-->
  <!--Toolbar title for contact name edit activity-->
  <string name="ContactNameEditActivity_given_name">Foarnamme</string>
  <string name="ContactNameEditActivity_family_name">Efternamme</string>
  <string name="ContactNameEditActivity_prefix">Foarheaksel</string>
  <string name="ContactNameEditActivity_suffix">Efterheaksel</string>
  <string name="ContactNameEditActivity_middle_name">Twadde foarnamme</string>
  <!--ContactShareEditActivity-->
  <!--ContactShareEditActivity toolbar title-->
  <string name="ContactShareEditActivity_type_home">Thús</string>
  <string name="ContactShareEditActivity_type_mobile">Mobyl</string>
  <string name="ContactShareEditActivity_type_work">Wurk</string>
  <string name="ContactShareEditActivity_type_missing">Oars</string>
  <string name="ContactShareEditActivity_invalid_contact">De selektearre kontaktpersoan wie net jildich</string>
  <!--Content descrption for name edit button on contact share edit activity-->
  <!--Content description for user avatar in edit activity-->
  <!--ConversationItem-->
  <string name="ConversationItem_error_not_sent_tap_for_details">Net ferstjoerd, tik hjir foar details</string>
  <string name="ConversationItem_error_partially_not_delivered">Foar in part ferstjoerd, tik hjir foar details</string>
  <string name="ConversationItem_error_network_not_delivered">Ferstjoeren is mislearre</string>
  <string name="ConversationItem_received_key_exchange_message_tap_to_process">Kaaiútwikselingsberjocht ûntfongen, tik hjir om it te ferwurkjen.</string>
  <string name="ConversationItem_group_action_left">%1$s hat de groep ferlitten.</string>
  <string name="ConversationItem_send_paused">Ferstjoeren stiet yn de wacht</string>
  <string name="ConversationItem_click_to_approve_unencrypted">Ferstjoeren is mislearre, tik om ûnbefeilige te ferstjoeren</string>
  <string name="ConversationItem_click_to_approve_unencrypted_sms_dialog_title">Weromfalle nei net-fersifere sms?</string>
  <string name="ConversationItem_click_to_approve_unencrypted_mms_dialog_title">Weromfalle nei net-fersifere mms?</string>
  <string name="ConversationItem_click_to_approve_unencrypted_dialog_message">Dit berjocht sil <b>net</b> fersifere wurde, omdat de ûntfanger net langer Signal brûkt.\n\nBerjocht ûnbefeilige ferstjoere?</string>
  <string name="ConversationItem_unable_to_open_media">Gjin app fûn wêrmei’tsto dit bestân iepenje kinst.</string>
  <string name="ConversationItem_copied_text">%s nei klamboerd kopiearre</string>
  <string name="ConversationItem_from_s">fan %s</string>
  <string name="ConversationItem_to_s">fia %s</string>
  <string name="ConversationItem_read_more"> Mear lêze</string>
  <string name="ConversationItem_download_more"> Mear downloade</string>
  <string name="ConversationItem_pending">  Yn ôfwachting</string>
  <string name="ConversationItem_this_message_was_deleted">Dit berjocht is wiske.</string>
  <string name="ConversationItem_you_deleted_this_message">Do hast dit berjocht wiske.</string>
  <!--ConversationActivity-->
  <string name="ConversationActivity_add_attachment">Bylage tafoegje</string>
  <string name="ConversationActivity_select_contact_info">Tik op kontaktynformaasje</string>
  <string name="ConversationActivity_compose_message">Berjocht opstelle</string>
  <string name="ConversationActivity_sorry_there_was_an_error_setting_your_attachment">Sorry, der is in flater bard by it pleatsen fan dyn bylage.</string>
  <string name="ConversationActivity_recipient_is_not_a_valid_sms_or_email_address_exclamation">Untfanger is gjin jildich sms- of e-mailadres!</string>
  <string name="ConversationActivity_message_is_empty_exclamation">Berjocht is leech!</string>
  <string name="ConversationActivity_group_members">Groepsleden</string>
  <string name="ConversationActivity__tap_here_to_start_a_group_call">Tik hjir om in groepsoprop te starten</string>
  <string name="ConversationActivity_invalid_recipient">Unjildige ûntfanger!</string>
  <string name="ConversationActivity_added_to_home_screen">Oan startskerm tafoege</string>
  <string name="ConversationActivity_calls_not_supported">Beljen net stipe</string>
  <string name="ConversationActivity_this_device_does_not_appear_to_support_dial_actions">Dit apparaat liket belaksjes net te stypjen.</string>
  <string name="ConversationActivity_transport_insecure_sms">Unbefeilige sms</string>
  <!--A title for the option to send an SMS with a placeholder to put the name of their SIM card-->
  <string name="ConversationActivity_transport_insecure_mms">Unbefeilige mms</string>
  <!--A title for the option to send an SMS with a placeholder to put the name of their SIM card-->
  <string name="ConversationActivity_transport_signal">Signal-berjocht</string>
  <string name="ConversationActivity_lets_switch_to_signal">Litte wy Molly brûke om in petear te fieren %1$s</string>
  <string name="ConversationActivity_specify_recipient">Kies in petearpartner</string>
  <string name="ConversationActivity_unblock">Deblokkearje</string>
  <string name="ConversationActivity_attachment_exceeds_size_limits">Bylage is grutter as de maksimale grutte foar it type berjocht datsto ferstjoere wolst.</string>
  <string name="ConversationActivity_unable_to_record_audio">Kin audio net opnimme!</string>
  <string name="ConversationActivity_you_cant_send_messages_to_this_group">Do kinst nei dit groepspetear gjin berjochten ferstjoere, omdatsto net langer lid fan dizze groep bist.</string>
  <string name="ConversationActivity_only_s_can_send_messages">Allinnich %1$s kinne berjochten ferstjoere.</string>
  <string name="ConversationActivity_admins">behearders</string>
  <string name="ConversationActivity_message_an_admin">Berjocht ferstjoere nei in behearder</string>
  <string name="ConversationActivity_cant_start_group_call">Kin groepspetear net begjinne</string>
  <string name="ConversationActivity_only_admins_of_this_group_can_start_a_call">Allinnich behearders kinne yn dizze groep oproppen begjinne.</string>
  <string name="ConversationActivity_there_is_no_app_available_to_handle_this_link_on_your_device">Der is gjin app beskikber op dy apparaat om dizze keppeling te iepenjen.</string>
  <string name="ConversationActivity_your_request_to_join_has_been_sent_to_the_group_admin">Dyn fersyk om lid te wurden fan de groep is trochstjoerd nei in behearder. Do krigest in melding sa gau as dizze in beslút nommen hat.</string>
  <string name="ConversationActivity_cancel_request">Fersyk annulearje</string>
  <string name="ConversationActivity_to_send_audio_messages_allow_signal_access_to_your_microphone">Om audioberjochten op te nimmen, moatsto Molly tagong jaan ta dyn mikrofoan.</string>
  <string name="ConversationActivity_signal_requires_the_microphone_permission_in_order_to_send_audio_messages">Molly hat tagong nedich ta de mikrofoan om audioberjochten  opnimme te kinnen, mar dizze is permanint wegere. Gean nei de ynstellingen foar dizze app, tik op ‘Machtigingen’ en skeakelje ‘Mikrofoan’ yn.</string>
  <string name="ConversationActivity_signal_needs_the_microphone_and_camera_permissions_in_order_to_call_s">Molly hat tagong nedich ta de mikrofoan en kamera om %s belje te kinnen, mar dizze binne permanint wegere. Gean nei de ynstellingen foar dizze app, tik op ‘Machtigingen’ en skeakelje ‘Mikrofoan’ en ‘Kamera’ yn.</string>
  <string name="ConversationActivity_to_capture_photos_and_video_allow_signal_access_to_the_camera">Jou Molly tagong ta de kamera om foto\'s en fideo\'s te meitsjen.</string>
  <string name="ConversationActivity_signal_needs_the_camera_permission_to_take_photos_or_video">Molly hat tagong nedich ta de kamera om foto’s en fideo’s opnimme te kinnen, mar dizze is permanint wegere. Gean nei de ynstellingen foar dizze app, tik op ‘Machtigingen’ en skeakelje ‘Kamera’ yn.</string>
  <string name="ConversationActivity_signal_needs_camera_permissions_to_take_photos_or_video">Molly hat tagong ta de kamera nedich om foto’s en fideo’s opnimme te kinnen</string>
  <string name="ConversationActivity_enable_the_microphone_permission_to_capture_videos_with_sound">Signal hat tagong nedich ta de mikrofoan om fideo mei lûd opnimme te kinnen.</string>
  <string name="ConversationActivity_signal_needs_the_recording_permissions_to_capture_video">Molly hat tagong nedich ta de mikrofoan en kamera om fideo opnimme te kinnen, mar dizze is permanint wegere. Gean nei de ynstellingen foar dizze app, tik op ‘Machtigingen’ en skeakelje ‘Mikrofosn’ en ‘Kamera’ yn.</string>
  <string name="ConversationActivity_signal_needs_recording_permissions_to_capture_video">Molly hat tagong nedich ta de mikrofoan om fideo opnimme te kinnen.</string>
  <string name="ConversationActivity_quoted_contact_message">%1$s %2$s</string>
  <string name="ConversationActivity_signal_cannot_sent_sms_mms_messages_because_it_is_not_your_default_sms_app">Signal kin gjin sms-/mms-berjocht ferstjoeren, omdat Signal net dy standert sms-app is. Wolsto dit wizigje yn dyn Android-ynstellingen?</string>
  <string name="ConversationActivity_yes">Ja</string>
  <string name="ConversationActivity_no">Nee</string>
  <string name="ConversationActivity_search_position">%1$d fan %2$d</string>
  <string name="ConversationActivity_no_results">Gjin resultaten</string>
  <string name="ConversationActivity_sticker_pack_installed">Stikkerpakket ynstallearre</string>
  <string name="ConversationActivity_new_say_it_with_stickers">Nij: sis it mei stikkers</string>
  <string name="ConversationActivity_cancel">Annulearje</string>
  <string name="ConversationActivity_delete_conversation">Petear fuortsmite?</string>
  <string name="ConversationActivity_delete_and_leave_group">Groep fuortsmite en ferlitte?</string>
  <string name="ConversationActivity_this_conversation_will_be_deleted_from_all_of_your_devices">Dit petear sil wiske wurde fan al dyn apparaten.</string>
  <string name="ConversationActivity_you_will_leave_this_group_and_it_will_be_deleted_from_all_of_your_devices">Do silst dizze groep ferlitte en it petear sil fan al dy apparaten wiske wurde.</string>
  <string name="ConversationActivity_delete">Ferwiderje</string>
  <string name="ConversationActivity_delete_and_leave">Fuortsmite en ferlitte</string>
  <string name="ConversationActivity__to_call_s_signal_needs_access_to_your_microphone">Molly hat tagong nedich ta dyn mikrofoan om %1$s te beljen.</string>
  <string name="ConversationActivity__more_options_now_in_group_settings">Der binne fan no ôf mear opsjes yn de ‘Groepspetear-ynstellingen’</string>
  <string name="ConversationActivity_join">Dielnimme</string>
  <string name="ConversationActivity_full">Fol</string>
  <string name="ConversationActivity_error_sending_media">Flater by it ferstjoeren fan media</string>
  <string name="ConversationActivity__reported_as_spam_and_blocked">Meld as spam en blokkearre.</string>
  <!--ConversationAdapter-->
  <plurals name="ConversationAdapter_n_unread_messages">
    <item quantity="one">%d net lêzen berjocht</item>
    <item quantity="other">%d net lêzen berjochten</item>
  </plurals>
  <!--ConversationFragment-->
  <!--Toast text when contacts activity is not found-->
  <plurals name="ConversationFragment_delete_selected_messages">
    <item quantity="one">Selektearre berjocht wiskje?</item>
    <item quantity="other">Selektearre berjochten wiskje?</item>
  </plurals>
  <string name="ConversationFragment_save_to_sd_card">Bewarje nei telefoanûnthâld?</string>
  <plurals name="ConversationFragment_saving_n_media_to_storage_warning">
    <item quantity="one">Asto dit bestân op de telefoan bewarrest, wurdt it net fersifere en hawwe alle oare apps op dyn apparaat ek tagong ta dit bestân.\n\nTrochgean?</item>
    <item quantity="other">Asto dizze %1$d bestannen op de telefoan bewarrest, wurde se net fersifere en hawwe alle oare apps op dyn apparaat ek tagong ta dizze bestannen.\n\nTrochgean?</item>
  </plurals>
  <plurals name="ConversationFragment_error_while_saving_attachments_to_sd_card">
    <item quantity="one">Flater wylst it bewarjen fan de bylage op de telefoan!</item>
    <item quantity="other">Flater wylst it bewarjen fan de bylagen op de telefoan!</item>
  </plurals>
  <string name="ConversationFragment_unable_to_write_to_sd_card_exclamation">Kin net skriuwe nei ûnthâld!</string>
  <plurals name="ConversationFragment_saving_n_attachments">
    <item quantity="one">Bylage oan it bewarjen</item>
    <item quantity="other">%1$d bylagen oan it bewarjen</item>
  </plurals>
  <plurals name="ConversationFragment_saving_n_attachments_to_sd_card">
    <item quantity="one">Bylage oan it bewarjen nei telefoan…</item>
    <item quantity="other">%1$d bylagen oan it bewarjen nei telefoan…</item>
  </plurals>
  <string name="ConversationFragment_pending">Yn ôfwachting…</string>
  <string name="ConversationFragment_push">Ynternet (Signal-protokol)</string>
  <string name="ConversationFragment_mms">Mms (net befeilige)</string>
  <string name="ConversationFragment_sms">Sms (net befeilige)</string>
  <string name="ConversationFragment_deleting">Oan it wiskjen</string>
  <string name="ConversationFragment_deleting_messages">Berjochten oan it wiskjen…</string>
  <string name="ConversationFragment_delete_for_me">Foar my wiskje</string>
  <string name="ConversationFragment_delete_for_everyone">Foar elkenien wiskje</string>
  <string name="ConversationFragment_this_message_will_be_deleted_for_everyone_in_the_conversation">Dit berjocht sil foar elke dielnimmer oan dit petear dy’t in resinte ferzje fan Signal brûkt wiske wurde. Se sille wol in berjochtbubbel sjen wêryn stiet datsto in berjocht wiske hast.</string>
  <string name="ConversationFragment_quoted_message_not_found">Oarspronklik berjocht net fûn</string>
  <string name="ConversationFragment_quoted_message_no_longer_available">It oarspronklike berjocht is net langer beskikber</string>
  <string name="ConversationFragment_failed_to_open_message">Iepenjen fan berjocht is mislearre</string>
  <string name="ConversationFragment_you_can_swipe_to_the_right_reply">Do kinst elk berjocht nei rjochts feie om fluch in reaksje te skriuwen</string>
  <string name="ConversationFragment_you_can_swipe_to_the_left_reply">Do kinst elk berjocht nei links feie om fluch in reaksje te skriuwen</string>
  <string name="ConversationFragment_outgoing_view_once_media_files_are_automatically_removed">Utgeande ienmaligewerjefte-media wurde daliks wiske sa gau as se ferstjoerd binne. Do kinst dyn eigen media dus net weromsjen. — Brûk ienmaligewerjefte-berjochten net foar befeiliging, want Signal kin net garandearje dat in berjocht op it apparaat fan in oar echt wiske wurdt.</string>
  <string name="ConversationFragment_you_already_viewed_this_message">Do hast dit ienmaligewerjefte-berjocht al werjûn</string>
  <string name="ConversationFragment__you_can_add_notes_for_yourself_in_this_conversation">Do kinst yn dit spesjale petear notysjes foar dysels efterlitte.\nEn asto gebrûk makkest fan keppele apparaten, dan sille notysjes fan it momint fan keppeljen ôf syngronisearre wurde. Do kinst dus notysjes tafoegje en weromlêze fan al dyn keppele apparaten ôf.</string>
  <string name="ConversationFragment__d_group_members_have_the_same_name">%1$d groepsleden hawwe deselde namme.</string>
  <string name="ConversationFragment__tap_to_review">Tik hjir om se te fergelykjen</string>
  <string name="ConversationFragment__review_requests_carefully">Oerwaach dit petearfersyk soarchfâldich:</string>
  <string name="ConversationFragment__signal_found_another_contact_with_the_same_name">Molly hat in oar kontaktpersoan fûn mei deselde namme.</string>
  <string name="ConversationFragment_contact_us">Nim kontakt mei ús op</string>
  <string name="ConversationFragment_verify">Ferifiearje</string>
  <string name="ConversationFragment_not_now">No net</string>
  <string name="ConversationFragment_your_safety_number_with_s_changed">Dy feilichheidsnûmer mei %s is wizige</string>
  <string name="ConversationFragment_your_safety_number_with_s_changed_likey_because_they_reinstalled_signal">Dyn feilichheidsnûmer mei %s is wizige. Wierskynlik hat dyjinge Signal opnij ynstallearre of is dyjinge op in nije telefoan oerstapt. Asto echt wis wêze wolst datsto noch hieltyd mei deselde persoan kommunisearje, tik dan op ‘Ferifiearje’ om it feilichheidsnûmer nei te sjen. Foar de measte minsken is dizze ekstra kontrôle net nedich.</string>
  <!--Message shown to indicate which notification profile is on/active-->
  <string name="ConversationFragment__s_on">%1$s ynskeakele</string>
  <!--Dialog title for block group link join requests-->
  <string name="ConversationFragment__block_request">Fersiken blokkearje?</string>
  <!--Dialog message for block group link join requests-->
  <string name="ConversationFragment__s_will_not_be_able_to_join_or_request_to_join_this_group_via_the_group_link">%1$s sil net langer fia de groepsferwizing lid wurde kinne fan dizze groep en ek net in fersyk dwaan kinne om lid te wurden fan de groep. Dyjinge kin dan noch wol lid wurde fia in útnûging.</string>
  <!--Dialog confirm block request button-->
  <string name="ConversationFragment__block_request_button">Fersiken blokkearje</string>
  <!--Dialog cancel block request button-->
  <string name="ConversationFragment__cancel">Annulearje</string>
  <!--Message shown after successfully blocking join requests for a user-->
  <string name="ConversationFragment__blocked">Blokkearre</string>
  <plurals name="ConversationListFragment_delete_selected_conversations">
    <item quantity="one">Selektearre petear wiskje?</item>
    <item quantity="other">Selektearre petearen wiskje?</item>
  </plurals>
  <plurals name="ConversationListFragment_this_will_permanently_delete_all_n_selected_conversations">
    <item quantity="one">Dit sil alle it selektearre petear allinnich foar dy ûnûntkomber wiskje, mar dus net foar dyn petearpartner(s).</item>
    <item quantity="other">Dit sil alle %1$d selektearre petearen allinnich foar dy ûnûntkomber wiskje, mar dus net foar dyn petearpartner(s).</item>
  </plurals>
  <string name="ConversationListFragment_deleting">Fuortsmite</string>
  <string name="ConversationListFragment_deleting_selected_conversations">Selektearre petearen oan it fuortsmiten…</string>
  <plurals name="ConversationListFragment_conversations_archived">
    <item quantity="one">Petear argivearre</item>
    <item quantity="other">%d petearen argivearre</item>
  </plurals>
  <string name="ConversationListFragment_undo">Ungedien meitsje</string>
  <plurals name="ConversationListFragment_moved_conversations_to_inbox">
    <item quantity="one">Petear nei postfek YN ferpleatst</item>
    <item quantity="other"> %d petearen nei postfek YN ferpleatst</item>
  </plurals>
  <plurals name="ConversationListFragment_read_plural">
    <item quantity="one">Lêzen</item>
    <item quantity="other">Lêzen</item>
  </plurals>
  <plurals name="ConversationListFragment_unread_plural">
    <item quantity="one">Net lêzen</item>
    <item quantity="other">Net lêzen</item>
  </plurals>
  <plurals name="ConversationListFragment_pin_plural">
    <item quantity="one">Fêstsette</item>
    <item quantity="other">Fêstsette</item>
  </plurals>
  <plurals name="ConversationListFragment_unpin_plural">
    <item quantity="one">Losmeitsje</item>
    <item quantity="other">Losmeitsje</item>
  </plurals>
  <plurals name="ConversationListFragment_mute_plural">
    <item quantity="one">Meldingen dôvje</item>
    <item quantity="other">Meldingen dôvje</item>
  </plurals>
  <plurals name="ConversationListFragment_unmute_plural">
    <item quantity="one">Meldingen net langer dôvje</item>
    <item quantity="other">Meldingen net langer dôvje</item>
  </plurals>
  <string name="ConversationListFragment_select">Selektearje</string>
  <plurals name="ConversationListFragment_archive_plural">
    <item quantity="one">Argivearje</item>
    <item quantity="other">Argivearje</item>
  </plurals>
  <plurals name="ConversationListFragment_unarchive_plural">
    <item quantity="one">De-argivearje</item>
    <item quantity="other">De-argivearje</item>
  </plurals>
  <plurals name="ConversationListFragment_delete_plural">
    <item quantity="one">Wiskje</item>
    <item quantity="other">Wiskje</item>
  </plurals>
  <string name="ConversationListFragment_select_all">Alles selektearje</string>
  <plurals name="ConversationListFragment_s_selected">
    <item quantity="one">%d selektearre</item>
    <item quantity="other">%d selektearre</item>
  </plurals>
  <!--Show in conversation list overflow menu to open selection bottom sheet-->
  <string name="ConversationListFragment__notification_profile">Meldingsprofyl</string>
  <!--Tooltip shown after you have created your first notification profile-->
  <string name="ConversationListFragment__turn_your_notification_profile_on_or_off_here">Skeakel hjir dyn meldingsprofyl in of út.</string>
  <!--Message shown in top toast to indicate the named profile is on-->
  <string name="ConversationListFragment__s_on">%1$s ynskeakele</string>
  <!--ConversationListItem-->
  <string name="ConversationListItem_key_exchange_message">Kaai-útwikselingsberjocht</string>
  <!--ConversationListItemAction-->
  <string name="ConversationListItemAction_archived_conversations_d">Argivearre petearen (%d)</string>
  <!--ConversationTitleView-->
  <string name="ConversationTitleView_verified">Ferifiearre</string>
  <string name="ConversationTitleView_you">Do</string>
  <!--ConversationTypingView-->
  <string name="ConversationTypingView__plus_d">+%1$d</string>
  <!--CreateGroupActivity-->
  <string name="CreateGroupActivity__select_members">Leden kieze</string>
  <!--CreateProfileActivity-->
  <string name="CreateProfileActivity__profile">Profyl</string>
  <string name="CreateProfileActivity_error_setting_profile_photo">Flater by ynstellen fan profylfoto</string>
  <string name="CreateProfileActivity_problem_setting_profile">Probleem by ynstellen fan profyl</string>
  <string name="CreateProfileActivity_set_up_your_profile">Stel dyn profyl op</string>
  <string name="CreateProfileActivity_set_avatar_description">Profylfoto ynstelle</string>
  <!--ProfileCreateFragment-->
  <!--Displayed at the top of the screen and explains how profiles can be viewed.-->
  <!--Title of clickable row to select phone number privacy settings-->
  <!--WhoCanSeeMyPhoneNumberFragment-->
  <!--Toolbar title for this screen-->
  <!--Description for radio item stating anyone can see your phone number-->
  <!--Description for radio item stating no one will be able to see your phone number-->
  <!--ChooseBackupFragment-->
  <string name="ChooseBackupFragment__restore_from_backup">Reservekopygegevens weromsette?</string>
  <string name="ChooseBackupFragment__restore_your_messages_and_media">Do hast no de gelegenheid om berjochten en media út in reservekopy werom te setten. Let op: Werstellen fan in reservekopy kin allinnich wylst de ynstallaasje fan de Signal-app. Asto dizze stap oerslachst, kinsto dit net op in letter momint nochris dwaan.</string>
  <string name="ChooseBackupFragment__icon_content_description">Reserverkopygegevens weromsette-piktogram</string>
  <string name="ChooseBackupFragment__choose_backup">Reserverkopybestân kieze</string>
  <string name="ChooseBackupFragment__learn_more">Mear lêze</string>
  <string name="ChooseBackupFragment__no_file_browser_available">Gjin bestânsbrowser beskikber</string>
  <!--RestoreBackupFragment-->
  <string name="RestoreBackupFragment__restore_complete">Gegevens werstelle fan in reservekopy út is foltôge</string>
  <string name="RestoreBackupFragment__to_continue_using_backups_please_choose_a_folder">Om reservekopyen meitsje te bliuwen, kies in map wêr’tsto reservekopyen fan no ôf yn bewarje wolst.</string>
  <string name="RestoreBackupFragment__choose_folder">Map kieze</string>
  <string name="RestoreBackupFragment__not_now">No net</string>
  <!--Couldn\'t find the selected backup-->
  <string name="RestoreBackupFragment__backup_not_found">Reservekopy net fûn.</string>
  <!--Couldn\'t read the selected backup-->
  <string name="RestoreBackupFragment__backup_could_not_be_read">Reservekopy koe net lêzen wurde.</string>
  <!--Backup has an unsupported file extension-->
  <string name="RestoreBackupFragment__backup_has_a_bad_extension">Reservekopy hat ferkearde ekstinsje.</string>
  <!--BackupsPreferenceFragment-->
  <string name="BackupsPreferenceFragment__chat_backups">Reservekopyen meitsje</string>
  <string name="BackupsPreferenceFragment__backups_are_encrypted_with_a_passphrase">Reservekopyen wurde fersifere mei in wachtwurd en wurde allinnich offline op dyn eigen apparaat bewarre. Asto it meitsjen fan reservekopyen ynskeakelest makket Signal automatysk elke dei in nije reservekopy fan al dyn petearen en media. Allinnich de twa meast resinte slagge reservekopyen bliuwe bewarre, âldere reservekopyen wurde oerskreaun.</string>
  <string name="BackupsPreferenceFragment__create_backup">No in reservekopy meitsje</string>
  <string name="BackupsPreferenceFragment__last_backup">Meast resinte reservekopy: %1$s</string>
  <string name="BackupsPreferenceFragment__backup_folder">Reservekopylokaasje</string>
  <string name="BackupsPreferenceFragment__verify_backup_passphrase">Reservekopywachtwurd ferifiearje</string>
  <string name="BackupsPreferenceFragment__test_your_backup_passphrase">Test dyn reservekopywachtwurd om nei te gean oftsto it krekte wachtwurd ûnthâlden hast</string>
  <string name="BackupsPreferenceFragment__turn_on">Ynskeakelje</string>
  <string name="BackupsPreferenceFragment__turn_off">Utskeakelje</string>
  <string name="BackupsPreferenceFragment__to_restore_a_backup">Om dyn gegevens út in besteande reservekopy werom te pleatsen moatsto dyn Molly opnij ynstallearje. Iepenje dan de krekt ynstallearre Molly-app en tik op ‘Reservekopygegevens weromsette’. %1$s</string>
  <string name="BackupsPreferenceFragment__learn_more">Mear lêze</string>
  <string name="BackupsPreferenceFragment__in_progress">Wurdt no útfierd…</string>
  <!--Status text shown in backup preferences when verifying a backup-->
  <string name="BackupsPreferenceFragment__d_so_far">Oant no ta %1$d…</string>
  <!--Show percentage of completion of backup-->
  <string name="BackupsPreferenceFragment__s_so_far">%1$s%% oant no ta…</string>
  <string name="BackupsPreferenceFragment_signal_requires_external_storage_permission_in_order_to_create_backups">Molly hat tagong nedich ta de ûnthâldromte om reservekopyen meitsje te kinnen, mar dizze is permanint wegere. Gean nei de ynstellingen foar dizze app, tik op ‘Machtigingen’ en skeakelje ‘Unthâldromte’ yn.</string>
  <!--CustomDefaultPreference-->
  <string name="CustomDefaultPreference_using_custom">Sels ynsteld: %s</string>
  <string name="CustomDefaultPreference_using_default">Standert yn gebrûk: %s</string>
  <string name="CustomDefaultPreference_none">Gjin</string>
  <!--AvatarSelectionBottomSheetDialogFragment-->
  <string name="AvatarSelectionBottomSheetDialogFragment__choose_photo">Foto kieze</string>
  <string name="AvatarSelectionBottomSheetDialogFragment__take_photo">Foto nimme</string>
  <string name="AvatarSelectionBottomSheetDialogFragment__choose_from_gallery">Kieze fan galerij út</string>
  <string name="AvatarSelectionBottomSheetDialogFragment__remove_photo">Foto fuortsmite</string>
  <string name="AvatarSelectionBottomSheetDialogFragment__taking_a_photo_requires_the_camera_permission">It meitsjen fan in foto fereasket tastimming om de kamera te brûken.</string>
  <string name="AvatarSelectionBottomSheetDialogFragment__viewing_your_gallery_requires_the_storage_permission">Om dyn galerij werjaan te kinnen is tastimming nedich om it ûnthâld te brûken.</string>
  <!--DateUtils-->
  <string name="DateUtils_just_now">No</string>
  <string name="DateUtils_minutes_ago">%d min</string>
  <string name="DateUtils_today">Hjoed</string>
  <string name="DateUtils_yesterday">Juster</string>
  <!--DecryptionFailedDialog-->
  <string name="DecryptionFailedDialog_chat_session_refreshed">Petearsesje fernijd</string>
  <string name="DecryptionFailedDialog_signal_uses_end_to_end_encryption">Omdat Signal avansearre ein-ta-ein-fersifering brûkt, kin it somtiden nedich wêze om dyn petearsesje te fernijen. Dit hat gjin ynfloed op de befeiliging dan dyn petear, mar it is mooglik datsto in berjocht fan dyn kontaktpersoan mist hast. Freegje dyn kontaktpersoan eventueel om harren meast resinte berjochten opnij te stjoeren.</string>
  <!--DeviceListActivity-->
  <string name="DeviceListActivity_unlink_s">‘%s’ ûntkeppelje?</string>
  <string name="DeviceListActivity_by_unlinking_this_device_it_will_no_longer_be_able_to_send_or_receive">Troch dit apparaat te ûntkeppeljen kin it net langer berjochten ferstjoere en ûntfange.</string>
  <string name="DeviceListActivity_network_connection_failed">Netwurkflater</string>
  <string name="DeviceListActivity_try_again">Opnij probearje</string>
  <string name="DeviceListActivity_unlinking_device">Apparaat oan it ûntkeppeljen…</string>
  <string name="DeviceListActivity_unlinking_device_no_ellipsis">Apparaat oan it ûntkeppeljen</string>
  <string name="DeviceListActivity_network_failed">Netwurkflater!</string>
  <!--DeviceListItem-->
  <string name="DeviceListItem_unnamed_device">Nammeleas apparaat</string>
  <string name="DeviceListItem_linked_s">Keppele: %s</string>
  <string name="DeviceListItem_last_active_s">Lêst aktyf: %s</string>
  <string name="DeviceListItem_today">Hjoed</string>
  <!--DocumentView-->
  <string name="DocumentView_unnamed_file">Net beneamd bestân</string>
  <!--DozeReminder-->
  <string name="DozeReminder_optimize_for_missing_play_services">Optimalisearje foar ûntbrekkende Google Play Services</string>
  <string name="DozeReminder_this_device_does_not_support_play_services_tap_to_disable_system_battery">Dit apparaat biedt gjin stipe foar Google Play Services. Tik hjir om de optimalisaasjes m.b.t. stroomferbrûk út te skeakeljen, dy’t Molly op dit stuit ferhinderje om berjochten op de eftergrûn te ûntfangen.</string>
  <!--ExpiredBuildReminder-->
  <string name="ExpiredBuildReminder_this_version_of_signal_has_expired">Dizze ferzje fan Signal is ferrûn. Wurkje Signal by om wer berjochten ferstjoeren en ûntfange te kinnen.</string>
  <string name="ExpiredBuildReminder_update_now">No bywurkje</string>
  <!--PendingGroupJoinRequestsReminder-->
  <plurals name="PendingGroupJoinRequestsReminder_d_pending_member_requests">
    <item quantity="one">%d iepensteand lidmaatskipsfersyk.</item>
    <item quantity="other">%d iepensteande lidmaatskipsfersiken.</item>
  </plurals>
  <string name="PendingGroupJoinRequestsReminder_view">Werjaan</string>
  <!--GcmRefreshJob-->
  <string name="GcmRefreshJob_Permanent_Signal_communication_failure">Permaninte Signal-kommunikaasjeflater!</string>
  <string name="GcmRefreshJob_Signal_was_unable_to_register_with_Google_Play_Services">Molly wie net yn steat harren by de Google Play services op dyn telefoan te registrearjen. Molly-berjochten en -oproppen binne no útskeakele, probearje opnij te registrearjen fia Ynstellingen &gt; Privacy &gt; Avansearre.</string>
  <!--GiphyActivity-->
  <string name="GiphyActivity_error_while_retrieving_full_resolution_gif">Flater by it opheljen fan de GIF yn folsleine resolúsje</string>
  <!--GiphyFragmentPageAdapter-->
  <string name="GiphyFragmentPagerAdapter_gifs">GIF’s</string>
  <string name="GiphyFragmentPagerAdapter_stickers">Stikkers</string>
  <!--AddToGroupActivity-->
  <string name="AddToGroupActivity_add_member">Persoan oan de groep tafoegje?</string>
  <string name="AddToGroupActivity_add_s_to_s">%1$s oan de groep ‘%2$s’ tafoegje?</string>
  <string name="AddToGroupActivity_s_added_to_s">%1$s oan de groep ‘%2$s’ tafoege.</string>
  <string name="AddToGroupActivity_add_to_group">Oan groep tafoegje</string>
  <string name="AddToGroupActivity_add_to_groups">Oan groepen tafoegje</string>
  <string name="AddToGroupActivity_this_person_cant_be_added_to_legacy_groups">Dizze persoan kin net tafoege wurde oan in ferâldere groep.</string>
  <string name="AddToGroupActivity_add">Tafoegje</string>
  <string name="AddToGroupActivity_add_to_a_group">Oan in groep tafoegje</string>
  <!--ChooseNewAdminActivity-->
  <string name="ChooseNewAdminActivity_choose_new_admin">Kies in nije behearder</string>
  <string name="ChooseNewAdminActivity_done">Klear</string>
  <string name="ChooseNewAdminActivity_you_left">Do hast de groep ‘%1$s’ ferlitten.</string>
  <!--GroupMembersDialog-->
  <string name="GroupMembersDialog_you">Do</string>
  <!--GV2 access levels-->
  <string name="GroupManagement_access_level_anyone">Elkenien</string>
  <string name="GroupManagement_access_level_all_members">Alle groepsleden</string>
  <string name="GroupManagement_access_level_only_admins">Allinnich behearders</string>
  <string name="GroupManagement_access_level_no_one">Net ien</string>
  <!--GV2 invites sent-->
  <plurals name="GroupManagement_invitation_sent">
    <item quantity="one">Utnûging ferstjoerd</item>
    <item quantity="other">%d útnûgingen ferstjoerd</item>
  </plurals>
  <string name="GroupManagement_invite_single_user">‘%1$s’ kin net daliks troch dy oan de groep tafoege wurde. Yn stee dêrfan hat dyjinge in útnûging krigen om lid te wurden fan de groep, en dyjinge sil gjin berjochten fan de groep sjen kinne oant dyjinge de útnûging akseptearre hat.</string>
  <string name="GroupManagement_invite_multiple_users">Dizze persoanen kinne net daliks troch dy oan de groep tafoege wurde. Yn stee dêrfan hawwe se in útnûging krigen om lid te wurden fan de groep, en se sille gjin berjochten fan de groep sjen kinne oant se de útnûging akseptearre hawwe.</string>
  <!--GroupsV1MigrationLearnMoreBottomSheetDialogFragment-->
  <string name="GroupsV1MigrationLearnMore_what_are_new_groups">Wat binne ‘nije-styl’-groepen?</string>
  <string name="GroupsV1MigrationLearnMore_new_groups_have_features_like_mentions">Nije-stijl-groepen hawwe funksjonaliteiten wêrûnder @fermeldingen en groepsbehear en yn de takomst sille der mear funksjonaliteiten oan tafoege wurde.</string>
  <string name="GroupsV1MigrationLearnMore_all_message_history_and_media_has_been_kept">Alle petearskiednis en media fan foar it omsetten binne behâlden bleaun.</string>
  <string name="GroupsV1MigrationLearnMore_you_will_need_to_accept_an_invite_to_join_this_group_again">Om wer lid te wurden fan dizze groep, silsto in útnûging akseptearje moatte. Do silst gjin berjochten fan dizze groep ûntfange salang asto dat noch net dien hast.</string>
  <plurals name="GroupsV1MigrationLearnMore_these_members_will_need_to_accept_an_invite">
    <item quantity="one">Dit groepslid sil opnij in útnûging om ta de groep ta te treden akseptearje moatte en sil gjin berjochten ûntfange salang dyjinge dit net akseptearre hat:</item>
    <item quantity="other">Dizze groepsleden sille opnij in útnûging om ta de groep ta te treden akseptearje moatte en sille gjin berjochten ûntfange salang as se dit net akseptearre hawwe:</item>
  </plurals>
  <plurals name="GroupsV1MigrationLearnMore_these_members_were_removed_from_the_group">
    <item quantity="one">Dit groepslid is út de groep fuortsmiten en kin net opnij lid wurde oant dyjinge Signal bywurke hat:</item>
    <item quantity="other">Dizze groepsleden binne út de groep fuortsmiten en kinne net opnij lid wurde oant se Signal bywurke hawwe:</item>
  </plurals>
  <!--GroupsV1MigrationInitiationBottomSheetDialogFragment-->
  <string name="GroupsV1MigrationInitiation_upgrade_to_new_group">Omsette nei nije-styl-groep</string>
  <string name="GroupsV1MigrationInitiation_upgrade_this_group">Dizze groep omsette nei in nije groep</string>
  <string name="GroupsV1MigrationInitiation_new_groups_have_features_like_mentions">Nije-styl-groepen hawwe funksjonaliteiten wêrûnder @fermeldingen en groepsbehear en yn de takomst sille der mear funksjonaliteiten oan tafoege wurde.</string>
  <string name="GroupsV1MigrationInitiation_all_message_history_and_media_will_be_kept">Alle petearskiednis en media fan foar it omsetten sille behâlden bliuwe.</string>
  <string name="GroupsV1MigrationInitiation_encountered_a_network_error">Der is in netwurkflater bard. Probearje it letter opnij.</string>
  <string name="GroupsV1MigrationInitiation_failed_to_upgrade">Omsetten is mislearre.</string>
  <plurals name="GroupsV1MigrationInitiation_these_members_will_need_to_accept_an_invite">
    <item quantity="one">Dit groepslid sil opnij in útnûging om ta de groep ta te treden akseptearje moatte en sil gjin berjochten ûntfange salang dyjinge dit net akseptearre hat:</item>
    <item quantity="other">Dizze groepsleden sille opnij in útnûging om ta de groep ta te treden akseptearje moatte en sille gjin berjochten ûntfange salang as se dit net akseptearre hawwe:</item>
  </plurals>
  <plurals name="GroupsV1MigrationInitiation_these_members_are_not_capable_of_joining_new_groups">
    <item quantity="one">Dit groepslid is net yn steat om oan nije-styl-groepen mei te dwaan en wurdt dêrom út de groep fuortsmiten:</item>
    <item quantity="other">Dizze groepsleden binne net yn steat om oan nije-styl-groepen mei te dwaan en wurde dêrom út de groep fuortsmiten:</item>
  </plurals>
  <!--GroupsV1MigrationSuggestionsReminder-->
  <plurals name="GroupsV1MigrationSuggestionsReminder_members_couldnt_be_added_to_the_new_group">
    <item quantity="one">%1$d groepslid koe by it omsetten fan de groep yn in nije-styl-groep net automatysk opnij tafoege wurde. Wolsto dujinge no noch tafoegje?</item>
    <item quantity="other">%1$d groepsleden koene by it omsetten fan de groep yn in nije-styl-groep net automatysk opnij tafoege wurde. Wolsto se no noch tafoegje?</item>
  </plurals>
  <plurals name="GroupsV1MigrationSuggestionsReminder_add_members">
    <item quantity="one">Groepslid tafoegje</item>
    <item quantity="other">Groepsleden tafoegje</item>
  </plurals>
  <string name="GroupsV1MigrationSuggestionsReminder_no_thanks">Nee, tankewol</string>
  <!--GroupsV1MigrationSuggestionsDialog-->
  <plurals name="GroupsV1MigrationSuggestionsDialog_add_members_question">
    <item quantity="one">Groepslid tafoegje?</item>
    <item quantity="other">Groepsleden tafoegje?</item>
  </plurals>
  <plurals name="GroupsV1MigrationSuggestionsDialog_these_members_couldnt_be_automatically_added">
    <item quantity="one">Dit groepslid koe by it omsetten fan de groep yn in nije-styl-groep net automatysk opnij tafoege wurde.</item>
    <item quantity="other">Dizze groepsleden koene by it omsetten fan de groep yn in nije-styl-groep net automatysk opnij tafoege wurde.</item>
  </plurals>
  <plurals name="GroupsV1MigrationSuggestionsDialog_add_members">
    <item quantity="one">Groepslid tafoegje?</item>
    <item quantity="other">Groepsleden tafoegje?</item>
  </plurals>
  <plurals name="GroupsV1MigrationSuggestionsDialog_failed_to_add_members_try_again_later">
    <item quantity="one">It tafoegjen fan in groepslid is mislearre. Probearje it letter opnij.</item>
    <item quantity="other">It tafoegjen fan groepsleden is mislearre. Probearje it letter opnij.</item>
  </plurals>
  <plurals name="GroupsV1MigrationSuggestionsDialog_cannot_add_members">
    <item quantity="one">Groepslid koe net tafoege wurde.</item>
    <item quantity="other">Groepsleden koene net tafoege wurde.</item>
  </plurals>
  <!--LeaveGroupDialog-->
  <string name="LeaveGroupDialog_leave_group">Groep ferlitte?</string>
  <string name="LeaveGroupDialog_you_will_no_longer_be_able_to_send_or_receive_messages_in_this_group">Do silst yn dit groepspetear net langer berjochten ferstjoere of ûntfange kinne.</string>
  <string name="LeaveGroupDialog_leave">Ferlitte</string>
  <string name="LeaveGroupDialog_choose_new_admin">Kies in nije behearder</string>
  <string name="LeaveGroupDialog_before_you_leave_you_must_choose_at_least_one_new_admin_for_this_group">Eardatsto de groep ferlitst moatsto op syn minst ien behearder foar dizze groep oanwize.</string>
  <string name="LeaveGroupDialog_choose_admin">Behearder kieze</string>
  <!--LinkPreviewView-->
  <string name="LinkPreviewView_no_link_preview_available">Gjin foarbyld beskikber</string>
  <string name="LinkPreviewView_this_group_link_is_not_active">Dizze groepskeppeling is net aktyf</string>
  <string name="LinkPreviewView_domain_date">%1$s · %2$s</string>
  <!--LinkPreviewRepository-->
  <plurals name="LinkPreviewRepository_d_members">
    <item quantity="one">%1$d lid</item>
    <item quantity="other">%1$d leden</item>
  </plurals>
  <!--PendingMembersActivity-->
  <string name="PendingMembersActivity_pending_group_invites">Utnûgingen yn ôfwachting</string>
  <string name="PendingMembersActivity_requests">Fersiken</string>
  <string name="PendingMembersActivity_invites">Utnûgingen</string>
  <string name="PendingMembersActivity_people_you_invited">Persoanen dy’tsto foar de groep útnûge hast</string>
  <string name="PendingMembersActivity_you_have_no_pending_invites">Der binne gjin troch dy ferstjoerde útnûgingen yn ôfwachting fan in reaksje.</string>
  <string name="PendingMembersActivity_invites_by_other_group_members">Persoanen dy’t troch oare leden foar de groep útnûge binne</string>
  <string name="PendingMembersActivity_no_pending_invites_by_other_group_members">Der binne gjin troch oare groepsleden ferstjoerde útnûgingen yn ôfwachting fan in reaksje.</string>
  <string name="PendingMembersActivity_missing_detail_explanation">Profylynformaasje fan persoanen dy’t troch oare groepsleden útnûge binne wurdt net werjûn. Pas as in útnûge der foar kiest de útnûging te akseptearjen, dan sille op dat stuit harren profylnamme, -foto en -omskriuwing foar de groep sichtber wurde. Salang dizze persoanen de útnûging net akseptearre hawwe sille se noch gjin groepsberjochten ûntfange.</string>
  <string name="PendingMembersActivity_revoke_invite">Utnûging ynlûke</string>
  <string name="PendingMembersActivity_revoke_invites">Utnûgingen ynlûke</string>
  <plurals name="PendingMembersActivity_revoke_d_invites">
    <item quantity="one">Utnûging ynlûke</item>
    <item quantity="other">%1$d útnûgingen ynlûke</item>
  </plurals>
  <plurals name="PendingMembersActivity_error_revoking_invite">
    <item quantity="one">Flater by it ynlûken fan in útnûging</item>
    <item quantity="other">Flater by it ynlûken fan útnûgingen</item>
  </plurals>
  <!--RequestingMembersFragment-->
  <string name="RequestingMembersFragment_pending_member_requests">Lidmaatskipsfersiken yn ôfwachting</string>
  <string name="RequestingMembersFragment_no_member_requests_to_show">Der binne gjin lidmaatskipsfersiken om te toanen.</string>
  <string name="RequestingMembersFragment_explanation">Persoanen yn dizze list probearje fia de groepskeppeling lid te wurden fan dizze groep.</string>
  <string name="RequestingMembersFragment_added_s">‘ %1$s’ tafoege</string>
  <string name="RequestingMembersFragment_denied_s">‘ %1$s’ ôfwêzen</string>
  <!--AddMembersActivity-->
  <string name="AddMembersActivity__done">Klear</string>
  <string name="AddMembersActivity__this_person_cant_be_added_to_legacy_groups">Dizze persoan kin net tafoege wurde oan in ferâldere groep.</string>
  <string name="AddMembersActivity__this_person_cant_be_added_to_announcement_groups">Dizze persoan kin net oan meidielingsgroepen tafoege wurde.</string>
  <plurals name="AddMembersActivity__add_d_members_to_s">
    <item quantity="one">%1$s tafoegje oan ‘%2$s’?</item>
    <item quantity="other">%3$d persoanen tafoegje oan ‘%2$s’?</item>
  </plurals>
  <string name="AddMembersActivity__add">Tafoegje</string>
  <string name="AddMembersActivity__add_members">Groepsleden tafoegje</string>
  <!--AddGroupDetailsFragment-->
  <string name="AddGroupDetailsFragment__name_this_group">Jou dit groepspetear in namme </string>
  <string name="AddGroupDetailsFragment__create_group">Groep oanmeitsje</string>
  <string name="AddGroupDetailsFragment__create">Oanmeitsje</string>
  <string name="AddGroupDetailsFragment__members">Leden</string>
  <string name="AddGroupDetailsFragment__you_can_add_or_invite_friends_after_creating_this_group">Do kinst nei it meitsjen fan dizze groep kennissen derfoar útnûgje of deroan tafoegje.</string>
  <string name="AddGroupDetailsFragment__group_name_required">Groepsnamme (fereaske)</string>
  <string name="AddGroupDetailsFragment__group_name_optional">Groepsnamme (opsjoneel)</string>
  <string name="AddGroupDetailsFragment__this_field_is_required">Dit fjild is fereaske.</string>
  <string name="AddGroupDetailsFragment__group_creation_failed">Nij groepspetear oanmeitsjen is mislearre</string>
  <string name="AddGroupDetailsFragment__try_again_later">Probearje it letter opnij.</string>
  <!--Displayed when adding group details to an MMS Group-->
  <string name="AddGroupDetailsFragment__remove">Furt helje</string>
  <string name="AddGroupDetailsFragment__sms_contact">Sms-kontaktpersoan</string>
  <string name="AddGroupDetailsFragment__remove_s_from_this_group">%1$s út dizze groep fuortsmite?</string>
  <!--ManageGroupActivity-->
  <string name="ManageGroupActivity_member_requests_and_invites">Lidmaatskipsfersiken &amp; -útnûgingen</string>
  <string name="ManageGroupActivity_add_members">Groepsleden tafoegje</string>
  <string name="ManageGroupActivity_edit_group_info">Groepsynformaasje oanpasse</string>
  <string name="ManageGroupActivity_who_can_add_new_members">Wa mei nije leden tafoegje?</string>
  <string name="ManageGroupActivity_who_can_edit_this_groups_info">Wa mei de groepsynformaasje oanpasse?</string>
  <string name="ManageGroupActivity_group_link">Groepskeppeling</string>
  <string name="ManageGroupActivity_block_group">Groep blokkearje en ferlitte</string>
  <string name="ManageGroupActivity_unblock_group">Groep deblokkearje</string>
  <string name="ManageGroupActivity_leave_group">Groep ferlitte</string>
  <string name="ManageGroupActivity_mute_notifications">Meldingen dôvje</string>
  <string name="ManageGroupActivity_custom_notifications">Oanpaste meldingen</string>
  <string name="ManageGroupActivity_mentions">Fermeldingen</string>
  <string name="ManageGroupActivity_chat_color_and_wallpaper">Petearkleur &amp; -eftergrûn</string>
  <string name="ManageGroupActivity_until_s">Oant %1$s</string>
  <string name="ManageGroupActivity_always">Foar altyd</string>
  <string name="ManageGroupActivity_off">Ut</string>
  <string name="ManageGroupActivity_on">Oan</string>
  <string name="ManageGroupActivity_view_all_members">Alle leden werjaan</string>
  <string name="ManageGroupActivity_see_all">Alles werjaan</string>
  <plurals name="ManageGroupActivity_added">
    <item quantity="one">%d persoan tafoege.</item>
    <item quantity="other">%d persoanen tafoege.</item>
  </plurals>
  <string name="ManageGroupActivity_only_admins_can_enable_or_disable_the_sharable_group_link">Inkeld behearders kinne de groepskeppeling yn- of útskeakelje.</string>
  <string name="ManageGroupActivity_only_admins_can_enable_or_disable_the_option_to_approve_new_members">Inkeld behearders kinne de behearderstastimming-eask om lid meie te wurden fan de groep yn- of útskeakelje.</string>
  <string name="ManageGroupActivity_only_admins_can_reset_the_sharable_group_link">Inkeld behearders kinne de groepskeppeling opnij ynstelle.</string>
  <string name="ManageGroupActivity_you_dont_have_the_rights_to_do_this">Je hast gjin rjochten om dit te dwaan</string>
  <string name="ManageGroupActivity_not_capable">Ien of mear fan de troch dy tafoege persoanen stypje de fernijde groepspetearen noch net. Sy moatte Signal bywurkje.</string>
  <string name="ManageGroupActivity_not_announcement_capable">Op syn minst ien persoan dy’tsto tafoege hast moat earst Signal bywurkje, eardat se oan meidielingsgroepen tafoege wurde kinne.</string>
  <string name="ManageGroupActivity_failed_to_update_the_group">Bywurkjen fan de groep is misearre</string>
  <string name="ManageGroupActivity_youre_not_a_member_of_the_group">Do bist gjin lid fan dizze groep</string>
  <string name="ManageGroupActivity_failed_to_update_the_group_please_retry_later">It bywurkjen fan de groep is mislearre. Probearje it letter opnij</string>
  <string name="ManageGroupActivity_failed_to_update_the_group_due_to_a_network_error_please_retry_later">It bywurkjen fan de groep is mislearre fanwegen in netwurkflater. Probearje it letter opnij</string>
  <string name="ManageGroupActivity_edit_name_and_picture">Namme en ôfbylding oanpasse</string>
  <string name="ManageGroupActivity_legacy_group">Ferâldere groep</string>
  <string name="ManageGroupActivity_legacy_group_learn_more">Dit is in ferâldere groep. Om nije funksjonaliteiten, lykas groepsbehear brûke te kinnen, moatsto in nije groep oanmeitsje.</string>
  <string name="ManageGroupActivity_legacy_group_upgrade">Dit is in ferâldere groep; om nije funksjonaliteiten brûke te kinnen, lykas @fermeldingen en behearders,</string>
  <string name="ManageGroupActivity_legacy_group_too_large">Dizze ferâldere groep kin net omset wurde nei in nije-styl-groep, omdat it te folle leden befettet. It maksimum ledenoantal foar in groep is %1$d.</string>
  <string name="ManageGroupActivity_upgrade_this_group">moatsto dizze groep omsette.</string>
  <string name="ManageGroupActivity_this_is_an_insecure_mms_group">Dit is in ûnbefeilige mms-groep. Nûgje kontaktpersoanen út om Signal te brûken om privee te praten .</string>
  <string name="ManageGroupActivity_invite_now">No útnûgje</string>
  <string name="ManageGroupActivity_more"> mear</string>
  <string name="ManageGroupActivity_add_group_description">Foegje in groepsomskriuwing ta…</string>
  <!--GroupMentionSettingDialog-->
  <string name="GroupMentionSettingDialog_notify_me_for_mentions">Meldingen by nammefermeldingen</string>
  <string name="GroupMentionSettingDialog_receive_notifications_when_youre_mentioned_in_muted_chats">Wolsto dochs meldingen ûntfange wannear’t ien dyn namme yn in dôve petear fermeld?</string>
  <string name="GroupMentionSettingDialog_always_notify_me">Jou my altyd in melding</string>
  <string name="GroupMentionSettingDialog_dont_notify_me">Gjin meldingen as dôve</string>
  <!--ManageProfileFragment-->
  <string name="ManageProfileFragment_profile_name">Profylnamme</string>
  <string name="ManageProfileFragment_username">Brûkersnamme</string>
  <string name="ManageProfileFragment_about">Oer my</string>
  <string name="ManageProfileFragment_write_a_few_words_about_yourself">Skriuw in pear wurden oer dysels</string>
  <string name="ManageProfileFragment_your_name">Dyn namme</string>
  <string name="ManageProfileFragment_your_username">Dyn brûkersnamme</string>
  <string name="ManageProfileFragment_failed_to_set_avatar">Ynstellen fan profylfoto is mislearre</string>
  <string name="ManageProfileFragment_badges">Badges</string>
  <string name="ManageProfileFragment__edit_photo">Foto bewurkje</string>
  <!--Snackbar message after creating username-->
  <!--Snackbar message after copying username-->
  <!--ManageRecipientActivity-->
  <string name="ManageRecipientActivity_no_groups_in_common">Gjin mienskiplike groepen</string>
  <plurals name="ManageRecipientActivity_d_groups_in_common">
    <item quantity="one">%d mienskiplike groep</item>
    <item quantity="other">%d mienskiplike groepen</item>
  </plurals>
  <plurals name="GroupMemberList_invited">
    <item quantity="one">%1$s hat 1 persoan útnûge foar de groep</item>
    <item quantity="other">%1$s hat %2$d persoanen útnûge foar de groep</item>
  </plurals>
  <!--CustomNotificationsDialogFragment-->
  <string name="CustomNotificationsDialogFragment__custom_notifications">Oanpaste meldingen</string>
  <string name="CustomNotificationsDialogFragment__messages">Berjochten</string>
  <string name="CustomNotificationsDialogFragment__use_custom_notifications">Oanpaste meldingen brûke</string>
  <string name="CustomNotificationsDialogFragment__notification_sound">Meldingslûd</string>
  <string name="CustomNotificationsDialogFragment__vibrate">Trille</string>
  <!--Button text for customizing notification options-->
  <string name="CustomNotificationsDialogFragment__customize">Oanpasse</string>
  <string name="CustomNotificationsDialogFragment__change_sound_and_vibration">Lûd en trillen wizigje</string>
  <string name="CustomNotificationsDialogFragment__call_settings">Opropynstellingen</string>
  <string name="CustomNotificationsDialogFragment__ringtone">Oproplûd</string>
  <string name="CustomNotificationsDialogFragment__enabled">Ynskeakele</string>
  <string name="CustomNotificationsDialogFragment__disabled">Utskeakele</string>
  <string name="CustomNotificationsDialogFragment__default">Systeemstandert</string>
  <string name="CustomNotificationsDialogFragment__unknown">Unbekend</string>
  <!--ShareableGroupLinkDialogFragment-->
  <string name="ShareableGroupLinkDialogFragment__shareable_group_link">Dielbere groepskeppeling</string>
  <string name="ShareableGroupLinkDialogFragment__manage_and_share">Beheare &amp; diele</string>
  <string name="ShareableGroupLinkDialogFragment__group_link">Groepskeppeling</string>
  <string name="ShareableGroupLinkDialogFragment__share">Mei oaren diele</string>
  <string name="ShareableGroupLinkDialogFragment__reset_link">Keppeling opnij ynstelle</string>
  <string name="ShareableGroupLinkDialogFragment__member_requests">Lidmaatskipsfersiken</string>
  <string name="ShareableGroupLinkDialogFragment__approve_new_members">Behearderstastimming fereaskje</string>
  <string name="ShareableGroupLinkDialogFragment__require_an_admin_to_approve_new_members_joining_via_the_group_link">Fereaskje foar elke persoan dy’t fia de groepskeppeling lid wurde wol, earst tastimming fan in behearder.</string>
  <string name="ShareableGroupLinkDialogFragment__are_you_sure_you_want_to_reset_the_group_link">Bisto wis datsto de groepskeppeling opnij ynstelle wolst? Men sil dan net langer lid fan de groep wurde kinne fia de aktuele keppeling.</string>
  <!--GroupLinkShareQrDialogFragment-->
  <string name="GroupLinkShareQrDialogFragment__qr_code">QR-koade</string>
  <string name="GroupLinkShareQrDialogFragment__people_who_scan_this_code_will">Persoanen dy’t dizze koade scanne sille yn steat wêze lid te wurden fan dyn groep. As de opsje ‘Behearderstastimming fereaskje’ ynskeakele is moat in behearder earst noch tastimming jaan foar ien lid wurde mei fan de groep.</string>
  <string name="GroupLinkShareQrDialogFragment__share_code">QR-koade diele</string>
  <!--GV2 Invite Revoke confirmation dialog-->
  <string name="InviteRevokeConfirmationDialog_revoke_own_single_invite">Wolsto de útnûging dy’tsto nei %1$s stjoerd hast ynlûke?</string>
  <plurals name="InviteRevokeConfirmationDialog_revoke_others_invites">
    <item quantity="one">Wolsto útnûging dy’t troch %1$s ferstjoerd is ynlûke?</item>
    <item quantity="other">Wolsto %2$d útnûgingen ynlûke dy’t troch %1$s ferstjoerd binne?</item>
  </plurals>
  <!--GroupJoinBottomSheetDialogFragment-->
  <string name="GroupJoinBottomSheetDialogFragment_you_are_already_a_member">Do bist al lid fan dizze groep</string>
  <string name="GroupJoinBottomSheetDialogFragment_join">Dielnimme</string>
  <string name="GroupJoinBottomSheetDialogFragment_request_to_join">Fersyk om lid te wurden</string>
  <string name="GroupJoinBottomSheetDialogFragment_unable_to_join_group_please_try_again_later">Kin gjin lid wurde fan de groep, probearje it letter nochris</string>
  <string name="GroupJoinBottomSheetDialogFragment_encountered_a_network_error">Der is in netwurkflater bard.</string>
  <string name="GroupJoinBottomSheetDialogFragment_this_group_link_is_not_active">Dizze groepskeppeling is net aktyf</string>
  <!--Title shown when there was an known issue getting group information from a group link-->
  <string name="GroupJoinBottomSheetDialogFragment_cant_join_group">Kin net lid wurde fan de groep</string>
  <!--Message shown when you try to get information for a group via link but an admin has removed you-->
  <string name="GroupJoinBottomSheetDialogFragment_you_cant_join_this_group_via_the_group_link_because_an_admin_removed_you">Do kinst net mei in groepsferwizing lid wurde fan dizze groep, omdatsto troch in behearder út dizze groep fuortsmiten bist. </string>
  <!--Message shown when you try to get information for a group via link but the link is no longer valid-->
  <string name="GroupJoinBottomSheetDialogFragment_this_group_link_is_no_longer_valid">Dizze groepsferwizing is net langer jildich.</string>
  <!--Title shown when there was an unknown issue getting group information from a group link-->
  <string name="GroupJoinBottomSheetDialogFragment_link_error">Flater by groepsferwizing</string>
  <!--Message shown when you try to get information for a group via link but an unknown issue occurred-->
  <string name="GroupJoinBottomSheetDialogFragment_joining_via_this_link_failed_try_joining_again_later">Lid wurde fia dizze ferwizing is mislearre. Probearje it letter opnij.</string>
  <string name="GroupJoinBottomSheetDialogFragment_direct_join">Wolsto lid wurde fan dizze groep en dyn namme en foto mei de oare leden diele?</string>
  <string name="GroupJoinBottomSheetDialogFragment_admin_approval_needed">In behearder fan dizze groep moat earst dyn fersyk om lid te wurden goedkarre eardatsto lid wurde kinst fan dizze groep. Wannear\'tsto fersikest om lid te wurden sille dyn profylnamme, -foto en -omskriuwing daliks sichtber wêze foar de groepsleden.</string>
  <plurals name="GroupJoinBottomSheetDialogFragment_group_dot_d_members">
    <item quantity="one">Groep · %1$d lid</item>
    <item quantity="other">Groep · %1$d leden</item>
  </plurals>
  <!--GroupJoinUpdateRequiredBottomSheetDialogFragment-->
  <string name="GroupJoinUpdateRequiredBottomSheetDialogFragment_update_signal_to_use_group_links">Wurkje Signal by om groepskeppelingen brûke te kinnen</string>
  <string name="GroupJoinUpdateRequiredBottomSheetDialogFragment_update_message">De ferzje fan Signal dy’tsto brûkst stipet dizze groepskeppeling net. Wurkje Signal by nei de meast resinte ferzje om fia in keppeling lid wurde te kinnen fan in groep.</string>
  <string name="GroupJoinUpdateRequiredBottomSheetDialogFragment_update_signal">Signal bywurkje</string>
  <string name="GroupJoinUpdateRequiredBottomSheetDialogFragment_update_linked_device_message">Ien of meardere fan dyn keppele apparaten brûkt in ferzje fan Signal dy’t gjin groepskeppelingen stipet. Wurkje Signal op dy apparaten by om lid te wurden fan dizze groep.</string>
  <string name="GroupJoinUpdateRequiredBottomSheetDialogFragment_group_link_is_not_valid">Unjildige groepskeppeling</string>
  <!--GroupInviteLinkEnableAndShareBottomSheetDialogFragment-->
  <string name="GroupInviteLinkEnableAndShareBottomSheetDialogFragment_invite_friends">Kennissen útnûgje</string>
  <string name="GroupInviteLinkEnableAndShareBottomSheetDialogFragment_share_a_link_with_friends_to_let_them_quickly_join_this_group">Do kinst in groepskeppeling diele mei kennissen, sadat se sels maklik lid wurde kinne fan dizze groep.</string>
  <string name="GroupInviteLinkEnableAndShareBottomSheetDialogFragment_enable_and_share_link">Groepskeppeling ynskeakelje en diele</string>
  <string name="GroupInviteLinkEnableAndShareBottomSheetDialogFragment_share_link">Groepskeppeling diele</string>
  <string name="GroupInviteLinkEnableAndShareBottomSheetDialogFragment_unable_to_enable_group_link_please_try_again_later">Kin de groepskeppeling net ynskeakelje, probearje it letter opnij.</string>
  <string name="GroupInviteLinkEnableAndShareBottomSheetDialogFragment_encountered_a_network_error">Der is in netwurkflater bard.</string>
  <string name="GroupInviteLinkEnableAndShareBottomSheetDialogFragment_you_dont_have_the_right_to_enable_group_link">Do hast gjin rjocht om groepskeppelingen yn te skeakeljen, freegje dit oan in behearder.</string>
  <string name="GroupInviteLinkEnableAndShareBottomSheetDialogFragment_you_are_not_currently_a_member_of_the_group">Do bist op dit stuit gjin lid fan dizze groep.</string>
  <!--GV2 Request confirmation dialog-->
  <string name="RequestConfirmationDialog_add_s_to_the_group">‘%1$s’ oan de groep tafoegje?</string>
  <string name="RequestConfirmationDialog_deny_request_from_s">Fersyk fan ‘%1$s’ ôfwize?</string>
  <!--Confirm dialog message shown when deny a group link join request and group link is enabled.-->
  <string name="RequestConfirmationDialog_deny_request_from_s_they_will_not_be_able_to_request">Wolsto it lidmaatskipsfersyk fan ‘%1$s’ ôfwize? Asto dit dochst dan kin dyjinge net opnij fia de groepsferwizing fersykje om lid te wurden fan de groep.</string>
  <string name="RequestConfirmationDialog_add">Tafoegje</string>
  <string name="RequestConfirmationDialog_deny">Ofwize</string>
  <!--ImageEditorHud-->
  <string name="ImageEditorHud_blur_faces">Gesichten ûndúdlik meitsje</string>
  <string name="ImageEditorHud_new_blur_faces_or_draw_anywhere_to_blur">Nij: Ferdizenje gesichten of tekenje om oare dingen te ferdizenjen</string>
  <string name="ImageEditorHud_draw_anywhere_to_blur">Tekenje wêr’tsto mar wolst om wat te ferdizenjen</string>
  <string name="ImageEditorHud_draw_to_blur_additional_faces_or_areas">Tekenje om mear gesichten of gebieden te ferdizenjen</string>
  <!--InputPanel-->
  <string name="InputPanel_tap_and_hold_to_record_a_voice_message_release_to_send">Tik en hâld fêst om in audioberjocht op te nimmen, lit los om te ferstjoeren</string>
  <!--InviteActivity-->
  <string name="InviteActivity_share">Mei oaren diele</string>
  <string name="InviteActivity_share_with_contacts">Kontaktpersoanen kieze (sms)</string>
  <string name="InviteActivity_share_via">Diele fia…</string>
  <string name="InviteActivity_cancel">Annulearje</string>
  <string name="InviteActivity_sending">Dwaande mei ferstjoeren…</string>
  <string name="InviteActivity_invitations_sent">Utnûgingen ferstjoerd!</string>
  <string name="InviteActivity_invite_to_signal">Utnûgje foar Molly</string>
  <string name="InviteActivity_send_sms">Sms ferstjoere (%d)</string>
  <plurals name="InviteActivity_send_sms_invites">
    <item quantity="one">%d sms-útnûiging ferstjoere?</item>
    <item quantity="other">%d sms-útnûigingen ferstjoere?</item>
  </plurals>
  <string name="InviteActivity_lets_switch_to_signal">Litte wy Molly brûke foar in petear: %1$s</string>
  <string name="InviteActivity_no_app_to_share_to">It liket derop datsto gjin apps hast wêrmei’tsto in útnûging ferstjoere kin.</string>
  <!--LearnMoreTextView-->
  <string name="LearnMoreTextView_learn_more">Mear lêze</string>
  <string name="SpanUtil__read_more">Mear lêze</string>
  <!--LongMessageActivity-->
  <string name="LongMessageActivity_unable_to_find_message">Kin berjocht net fine</string>
  <string name="LongMessageActivity_message_from_s">Folsleine berjocht fan %1$s</string>
  <string name="LongMessageActivity_your_message">Dyn folsleine berjocht</string>
  <!--MessageRetrievalService-->
  <string name="MessageRetrievalService_signal">Molly</string>
  <string name="MessageRetrievalService_background_connection_enabled">Berjochten ûntfange yn de eftergrûn is aktyf</string>
  <!--MmsDownloader-->
  <string name="MmsDownloader_error_reading_mms_settings">Flater by it lêzen fan de mms-ynstellingen fan de provider</string>
  <!--MediaOverviewActivity-->
  <string name="MediaOverviewActivity_Media">Media</string>
  <string name="MediaOverviewActivity_Files">Dokuminten</string>
  <string name="MediaOverviewActivity_Audio">Audio</string>
  <string name="MediaOverviewActivity_All">Alles</string>
  <plurals name="MediaOverviewActivity_Media_delete_confirm_title">
    <item quantity="one">Selektearre item wiskje?</item>
    <item quantity="other">Selektearre items wiskje?</item>
  </plurals>
  <plurals name="MediaOverviewActivity_Media_delete_confirm_message">
    <item quantity="one">Dit sil it selektearre bestân allinnich foar dy ûnûntkomber wiskje, mar dus net foar dyn petearpartner(s). Iennich berjochttekst assosjearre mei dizze bestannen sil ek wiske wurde.</item>
    <item quantity="other">Dit sil alle %1$d selektearre bestannen allinnich foar dy permanint wiskje, mar dus net foar dyn petearpartner(s). Iennich berjochttekst assosjearre mei dizze bestannen sil ek wiske wurde.</item>
  </plurals>
  <string name="MediaOverviewActivity_Media_delete_progress_title">Oan it wiskjen</string>
  <string name="MediaOverviewActivity_Media_delete_progress_message">Berjochten oan it wiskjen…</string>
  <string name="MediaOverviewActivity_Select_all">Alles selektearje</string>
  <string name="MediaOverviewActivity_collecting_attachments">Bylagen oan it sammeljen…</string>
  <string name="MediaOverviewActivity_Sort_by">Sortearje op</string>
  <string name="MediaOverviewActivity_Newest">Nijste boppe-oan</string>
  <string name="MediaOverviewActivity_Oldest">Aldste boppe-oan</string>
  <string name="MediaOverviewActivity_Storage_used">Brûkte ûnthâldromte</string>
  <string name="MediaOverviewActivity_All_storage_use">Alle bewarre bestannen</string>
  <string name="MediaOverviewActivity_Grid_view_description">Rasterwerjefte</string>
  <string name="MediaOverviewActivity_List_view_description">Listwerjefte</string>
  <string name="MediaOverviewActivity_Selected_description">Selektearre</string>
  <string name="MediaOverviewActivity_select_all">Alles selektearje</string>
  <plurals name="MediaOverviewActivity_save_plural">
    <item quantity="one">Net fersifere bewarje</item>
    <item quantity="other">Net fersifere bewarje</item>
  </plurals>
  <plurals name="MediaOverviewActivity_delete_plural">
    <item quantity="one">Fuortsmite</item>
    <item quantity="other">Fuortsmite</item>
  </plurals>
  <plurals name="MediaOverviewActivity_d_selected_s">
    <item quantity="one">%1$d selektearre (%2$s)</item>
    <item quantity="other">%1$d selektearre (%2$s)</item>
  </plurals>
  <string name="MediaOverviewActivity_file">Bestân</string>
  <string name="MediaOverviewActivity_audio">Audio</string>
  <string name="MediaOverviewActivity_video">Fideo</string>
  <string name="MediaOverviewActivity_image">Ofbylding</string>
  <string name="MediaOverviewActivity_voice_message">Audioberjocht</string>
  <string name="MediaOverviewActivity_sent_by_s">Troch %1$s ferstjoerd</string>
  <string name="MediaOverviewActivity_sent_by_you">Troch dy ferstjoerd</string>
  <string name="MediaOverviewActivity_sent_by_s_to_s">Troch %1$s nei %2$s ferstjoerd</string>
  <string name="MediaOverviewActivity_sent_by_you_to_s">Troch dy nei %1$s ferstjoerd</string>
  <!--Megaphones-->
  <string name="Megaphones_remind_me_later">Bring my letter yn it sin</string>
  <string name="Megaphones_verify_your_signal_pin">Witte jo jo Signal-pinkoade noch?</string>
  <string name="Megaphones_well_occasionally_ask_you_to_verify_your_pin">Signal freget dy sa no en dan oftsto dyn pinkoade noch witst, sadatsto dyn pinkoade goed ûnthâldst.</string>
  <string name="Megaphones_verify_pin">Pinkoade befêstigje</string>
  <string name="Megaphones_get_started">Meitsje in begjin</string>
  <string name="Megaphones_new_group">Nije-styl-groep</string>
  <string name="Megaphones_invite_friends">Kennissen útnûgje</string>
  <string name="Megaphones_use_sms">Sms brûke</string>
  <string name="Megaphones_appearance">Uterlik</string>
  <string name="Megaphones_add_photo">Foegje in foto ta</string>
  <!--Title of a bottom sheet to render messages that all quote a specific message-->
  <string name="MessageQuotesBottomSheet_replies">Reaksjes</string>
  <!--NotificationBarManager-->
  <string name="NotificationBarManager_signal_call_in_progress">Do bist noch yn in Signal-oprop</string>
  <string name="NotificationBarManager__establishing_signal_call">Signal-oprop oan it opsetten</string>
  <string name="NotificationBarManager__incoming_signal_call">Ynkommende Signal-oprop</string>
  <string name="NotificationBarManager__incoming_signal_group_call">Ynkommende Signal-groepsoprop</string>
  <!--Temporary notification shown when starting the calling service-->
  <string name="NotificationBarManager__stopping_signal_call_service">Molly-oprop-stipe wurdt stoppe</string>
  <string name="NotificationBarManager__decline_call">Oprop ôfwize</string>
  <string name="NotificationBarManager__answer_call">Oprop beäntwurdzje</string>
  <string name="NotificationBarManager__end_call">Oprop beëinigje</string>
  <string name="NotificationBarManager__cancel_call">Oprop annulearje</string>
  <string name="NotificationBarManager__join_call">Oan oprop dielnimme</string>
  <!--NotificationsMegaphone-->
  <string name="NotificationsMegaphone_turn_on_notifications">Meldingen ynskeakelje?</string>
  <string name="NotificationsMegaphone_never_miss_a_message">Mis nea in melding fan dyn kontaktpersoanen en groepen.</string>
  <string name="NotificationsMegaphone_turn_on">Ynskeakelje</string>
  <string name="NotificationsMegaphone_not_now">No net</string>
  <!--NotificationMmsMessageRecord-->
  <string name="NotificationMmsMessageRecord_multimedia_message">Multimediaberjocht</string>
  <string name="NotificationMmsMessageRecord_downloading_mms_message">Mms-berjocht oan it downloaden</string>
  <string name="NotificationMmsMessageRecord_error_downloading_mms_message">Flater by downloaden fan mms-berjocht, tik om opnij te probearjen</string>
  <!--MediaPickerActivity-->
  <string name="MediaPickerActivity_send_to">Ferstjoere nei %s</string>
  <string name="MediaPickerActivity__menu_open_camera">Kamera iepenje</string>
  <!--MediaSendActivity-->
  <string name="MediaSendActivity_add_a_caption">Byskrift tafoegje…</string>
  <string name="MediaSendActivity_an_item_was_removed_because_it_exceeded_the_size_limit">Ien of mear bylagen binne net tafoege, omdat dy oer de bestânsgruttelimyt giet</string>
  <string name="MediaSendActivity_an_item_was_removed_because_it_had_an_unknown_type">Der is in item fuortsmiten, omdat dy fan in ûnbekend type is</string>
  <string name="MediaSendActivity_an_item_was_removed_because_it_exceeded_the_size_limit_or_had_an_unknown_type">Der is in item fuortsmiten, omdat dy oer de maksimale bestânsgrutte giet of omdat dy fan in ûnbekend type is</string>
  <string name="MediaSendActivity_camera_unavailable">Kamera net beskikber.</string>
  <string name="MediaSendActivity_message_to_s">Berjocht oan %s</string>
  <string name="MediaSendActivity_message">Berjocht</string>
  <string name="MediaSendActivity_select_recipients">Selektearje Signal-brûkers</string>
  <string name="MediaSendActivity_signal_needs_access_to_your_contacts">Molly hat tagong nedich ta dyn kontakten om kontaktpersoanen werjaan te kinnen.</string>
  <string name="MediaSendActivity_signal_needs_contacts_permission_in_order_to_show_your_contacts_but_it_has_been_permanently_denied">Molly hat tagong ta dyn list mei kontakten nedich om dyn kontakten werjaan te kinnen, mar tastimming om kontakten yn te sjen is permanint wegere. Gean nei de ynstellingen foar dizze app, tik op ‘Machtigingen’ en skeakelje ‘Kontakten’ yn.</string>
  <plurals name="MediaSendActivity_cant_share_more_than_n_items">
    <item quantity="one">Do kinst net mear as %d item diele.</item>
    <item quantity="other">Do kinst net mear as %d items diele.</item>
  </plurals>
  <string name="MediaSendActivity_select_recipients_description">Selektearje Signal-brûkers</string>
  <string name="MediaSendActivity_tap_here_to_make_this_message_disappear_after_it_is_viewed">Tik hjir om derfoar te soargjen dat dit berjocht wiske wurdt neidat it sjoen is.</string>
  <!--MediaRepository-->
  <string name="MediaRepository_all_media">Alle media</string>
  <string name="MediaRepository__camera">Kamera</string>
  <!--MessageDecryptionUtil-->
  <string name="MessageDecryptionUtil_failed_to_decrypt_message">Untskoatteljen fan berjocht is mislearre</string>
  <string name="MessageDecryptionUtil_tap_to_send_a_debug_log">Tik hjir om in flateropspoaringslog op te laden</string>
  <!--MessageRecord-->
  <string name="MessageRecord_unknown">Unbekend</string>
  <string name="MessageRecord_message_encrypted_with_a_legacy_protocol_version_that_is_no_longer_supported">Dit berjocht brûkt ferâldere fersifering fan in Signal-ferzje dy’t net langer stipe wurdt. Freegje de ôfstjoerder om by te wurkjen nei de meast resinte ferzje en it berjocht opnij te ferstjoeren.</string>
  <string name="MessageRecord_left_group">Do hast de groep ferlitten.</string>
  <string name="MessageRecord_you_updated_group">Do hast de groep oanpast.</string>
  <string name="MessageRecord_the_group_was_updated">De groep is oanpast.</string>
  <string name="MessageRecord_you_called_date">Do hast belle · %1$s</string>
  <string name="MessageRecord_missed_audio_call_date">Audio-oprop mist· %1$s</string>
  <string name="MessageRecord_missed_video_call_date">Fideo-oprop mist · %1$s</string>
  <string name="MessageRecord_s_updated_group">%s hat de groep oanpast.</string>
  <string name="MessageRecord_s_called_you_date">%1$s hat dy belle · %2$s</string>
  <string name="MessageRecord_s_joined_signal">%s is fan no ôf berikber fia Signal.</string>
  <string name="MessageRecord_you_disabled_disappearing_messages">Do hast ferrinnende berjochten útskeakele.</string>
  <string name="MessageRecord_s_disabled_disappearing_messages">%1$s hat ferrinnende berjochten útskeakele.</string>
  <string name="MessageRecord_you_set_disappearing_message_time_to_s">Do hast it tiidrek foar ferrinnende berjochten op %1$s ynsteld.</string>
  <string name="MessageRecord_s_set_disappearing_message_time_to_s">%1$s hat it tiidrek foar ferrinnende berjochten op %2$s ynsteld.</string>
  <string name="MessageRecord_disappearing_message_time_set_to_s">It tiidrek foar ferrinnende berjochten is ynsteld op %1$s.</string>
  <string name="MessageRecord_this_group_was_updated_to_a_new_group">Dize groep is omset yn in nije-stylgroep.</string>
  <string name="MessageRecord_you_couldnt_be_added_to_the_new_group_and_have_been_invited_to_join">Do koest net tafoege wurde oan de nije groep en do hast dêrom in útnûging krigen om opnij lid te wurden.</string>
  <string name="MessageRecord_chat_session_refreshed">Petearsesje fernijd</string>
  <plurals name="MessageRecord_members_couldnt_be_added_to_the_new_group_and_have_been_invited">
    <item quantity="one">Ien groepslid koe net daliks tafoege wurde ta de nije groep en hat dêrom in útnûging krigen om ta te treden.</item>
    <item quantity="other">%1$s groepsleden koene net daliks tafoege wurde ta de nije groep en hawwe dêrom in útnûging krigen om ta te treden.</item>
  </plurals>
  <plurals name="MessageRecord_members_couldnt_be_added_to_the_new_group_and_have_been_removed">
    <item quantity="one">Ien groepslid koe net tafoege wurde ta de nije groep en is dêrom fuortsmiten út de groep.</item>
    <item quantity="other">%1$s groepsleden koene net tafoege wurde ta de nije groep en binne dêrom fuortsmiten út de groep.</item>
  </plurals>
  <!--Profile change updates-->
  <string name="MessageRecord_changed_their_profile_name_to">‘%1$s’ hat syn of har profylnamme nei ‘%2$s’ wizige.</string>
  <string name="MessageRecord_changed_their_profile_name_from_to">%1$s hat syn of har profylnamme fan ‘%2$s’ nei ‘%3$s’ wizige.</string>
  <string name="MessageRecord_changed_their_profile">‘%1$s’ hat syn of har profyl oanpast.</string>
  <!--GV2 specific-->
  <string name="MessageRecord_you_created_the_group">Do hast de groep oanmakke.</string>
  <string name="MessageRecord_group_updated">Groep oanpast.</string>
  <string name="MessageRecord_invite_friends_to_this_group">Do kinst freonen en kennissen foar dizze groep útnûgje fia in groepskeppeling</string>
  <!--GV2 member additions-->
  <string name="MessageRecord_you_added_s">Do hast %1$s oan de groep tafoege.</string>
  <string name="MessageRecord_s_added_s">%1$s hat %2$s tafoege oan de groep.</string>
  <string name="MessageRecord_s_added_you">%1$s hat dy tafoege oan de groep.</string>
  <string name="MessageRecord_you_joined_the_group">Do bist lid wurden fan de groep.</string>
  <string name="MessageRecord_s_joined_the_group">%1$s binne tafoege oan de groep.</string>
  <!--GV2 member removals-->
  <string name="MessageRecord_you_removed_s">Do hast %1$s út de groep fuortsmiten.</string>
  <string name="MessageRecord_s_removed_s">%1$s hat %2$s út de groep fuortsmiten.</string>
  <string name="MessageRecord_s_removed_you_from_the_group">%1$s hat dy út de groep fuortsmiten.</string>
  <string name="MessageRecord_you_left_the_group">Do kinst gjin berjochten ferstjoere, omdatsto de groep ferlitten hast.</string>
  <string name="MessageRecord_s_left_the_group">%1$s hat de groep ferlitten.</string>
  <string name="MessageRecord_you_are_no_longer_in_the_group">Do bist net langer lid fan de groep.</string>
  <string name="MessageRecord_s_is_no_longer_in_the_group">%1$s is net langer lid fan de groep.</string>
  <!--GV2 role change-->
  <string name="MessageRecord_you_made_s_an_admin">Do hast %1$s behearder makke.</string>
  <string name="MessageRecord_s_made_s_an_admin">%1$s hat %2$s behearder makke.</string>
  <string name="MessageRecord_s_made_you_an_admin">%1$s hat dy behearder makke.</string>
  <string name="MessageRecord_you_revoked_admin_privileges_from_s">Do hast it beheardersfoech fan %1$s ynlutsen.</string>
  <string name="MessageRecord_s_revoked_your_admin_privileges">%1$s hat dyn beheardersfoech ynlutsen.</string>
  <string name="MessageRecord_s_revoked_admin_privileges_from_s">%1$s hat it beheardersfoech fan %2$s ynlutsen.</string>
  <string name="MessageRecord_s_is_now_an_admin">%1$s is no in behearder.</string>
  <string name="MessageRecord_you_are_now_an_admin">Do bist no in behearder.</string>
  <string name="MessageRecord_s_is_no_longer_an_admin">%1$s is net langer in behearder.</string>
  <string name="MessageRecord_you_are_no_longer_an_admin">Do bist net langer in behearder.</string>
  <!--GV2 invitations-->
  <string name="MessageRecord_you_invited_s_to_the_group">Do hast %1$s útnûge foar de groep.</string>
  <string name="MessageRecord_s_invited_you_to_the_group">%1$s hat dy útnûge foar de groep.</string>
  <plurals name="MessageRecord_s_invited_members">
    <item quantity="one">%1$s hat 1 persoan útnûge om lid te wurden fan de groep.</item>
    <item quantity="other">%1$s hat %2$d persoanen útnûge om lid te wurden fan de groep.</item>
  </plurals>
  <string name="MessageRecord_you_were_invited_to_the_group">Do bist útnûge foar de groep.</string>
  <plurals name="MessageRecord_d_people_were_invited_to_the_group">
    <item quantity="one">Ien persoan is útnûge om lid te wurden fan de groep.</item>
    <item quantity="other">%1$d persoanen binne útnûge om lid te wurden fan de groep.</item>
  </plurals>
  <!--GV2 invitation revokes-->
  <plurals name="MessageRecord_you_revoked_invites">
    <item quantity="one">Do hast in útnûging foar de groep ynlutsen.</item>
    <item quantity="other">Do hast %1$d útnûgingen foar de groep ynlutsen.</item>
  </plurals>
  <plurals name="MessageRecord_s_revoked_invites">
    <item quantity="one">%1$s hat in útnûging om lid te wurden fan de groep ynlutsen.</item>
    <item quantity="other">%1$s hat %2$d útnûgingen om lid te wurden fan de groep ynlutsen.</item>
  </plurals>
  <string name="MessageRecord_someone_declined_an_invitation_to_the_group">Ien hat in útnûging om lid te wurden fan de groep ferwurpen.</string>
  <string name="MessageRecord_you_declined_the_invitation_to_the_group">Do hast de útnûging om lid te wurden fan de groep ferwurpen.</string>
  <string name="MessageRecord_s_revoked_your_invitation_to_the_group">%1$s hat dyn útnûging om lid te wurden fan de groep ynlutsen.</string>
  <string name="MessageRecord_an_admin_revoked_your_invitation_to_the_group">In behearder hat dyn útnûging om lid te wurden fan de groep ynlutsen.</string>
  <plurals name="MessageRecord_d_invitations_were_revoked">
    <item quantity="one">In útnûging om lid te wurden fan de groep is ynlutsen.</item>
    <item quantity="other">%1$d útnûgingen om lid te wurden fan de groep binne ynlutsen.</item>
  </plurals>
  <!--GV2 invitation acceptance-->
  <string name="MessageRecord_you_accepted_invite">Do hast in útnûging om lid te wurden fan de groep akseptearre.</string>
  <string name="MessageRecord_s_accepted_invite">%1$s hat in útnûging om lid te wurden fan de groep akseptearre.</string>
  <string name="MessageRecord_you_added_invited_member_s">Do hast de útnûge %1$s tafoege.</string>
  <string name="MessageRecord_s_added_invited_member_s">%1$s hat de earder útnûge %2$s tafoege.</string>
  <!--GV2 title change-->
  <string name="MessageRecord_you_changed_the_group_name_to_s">Do hast de namme fan de groep wizige nei ‘%1$s’.</string>
  <string name="MessageRecord_s_changed_the_group_name_to_s">%1$s hat de namme fan de groep wizige nei ‘%2$s’.</string>
  <string name="MessageRecord_the_group_name_has_changed_to_s">De namme fan de groep is wizige nei ‘%1$s’.</string>
  <!--GV2 description change-->
  <string name="MessageRecord_you_changed_the_group_description">Do hast de groepsomskriuwing wizige.</string>
  <string name="MessageRecord_s_changed_the_group_description">%1$s hat de groepsomskriuwing wizige.</string>
  <string name="MessageRecord_the_group_description_has_changed">De groepsomskriuwing is wizige.</string>
  <!--GV2 avatar change-->
  <string name="MessageRecord_you_changed_the_group_avatar">Do hast de groepsôfbylding wizige.</string>
  <string name="MessageRecord_s_changed_the_group_avatar">%1$s hat de groepsôfbylding wizige.</string>
  <string name="MessageRecord_the_group_group_avatar_has_been_changed">De groepsôfbylding is wizige.</string>
  <!--GV2 attribute access level change-->
  <string name="MessageRecord_you_changed_who_can_edit_group_info_to_s">Do hast de ynstelling foar wa’t de groepsynformaasje wizigje kin ynsteld op ‘%1$s’.</string>
  <string name="MessageRecord_s_changed_who_can_edit_group_info_to_s">%1$s hat de ynstelling foar wa’t de groepsynformaasje wizigje kin ynsteld op ‘%2$s’.</string>
  <string name="MessageRecord_who_can_edit_group_info_has_been_changed_to_s">De ynstelling foar wa’t de groepsynformaasje wizigje kin, is ynsteld op ‘%1$s’.</string>
  <!--GV2 membership access level change-->
  <string name="MessageRecord_you_changed_who_can_edit_group_membership_to_s">Do hast de ynstelling foar wa’t it groepslidmaatskip wizigje kin ynsteld op ‘%1$s’.</string>
  <string name="MessageRecord_s_changed_who_can_edit_group_membership_to_s">%1$s hat de ynstelling foar wa’t it groepslidmaatskip wizigje kin ynsteld op ‘%2$s’.</string>
  <string name="MessageRecord_who_can_edit_group_membership_has_been_changed_to_s">De ynstelling foar wa’t it groepslidmaatskip wizigje kin, is ynsteld op ‘%1$s’.</string>
  <!--GV2 announcement group change-->
  <string name="MessageRecord_you_allow_all_members_to_send">Do hast de groepsynstellingen wizige om alle groepsleden de mooglikheid te jaan om berjochten te ferstjoeren.</string>
  <string name="MessageRecord_you_allow_only_admins_to_send">Do hast de groepsynstellingen wizige om allinnich behearders de mooglikheid te jaan om berjochten te ferstjoeren.</string>
  <string name="MessageRecord_s_allow_all_members_to_send">%1$s hat de groepsynstellingen wizige om alle groepsleden de mooglikheid te jaan om berjochten te ferstjoeren.</string>
  <string name="MessageRecord_s_allow_only_admins_to_send">%1$s hat de groepsynstellingen wizige om allinnich behearders de mooglikheid te jaan om berjochten te ferstjoeren.</string>
  <string name="MessageRecord_allow_all_members_to_send">De groepsynstellingen binne wizige om alle groepsleden de mooglikheid te jaan om berjochten te ferstjoeren.</string>
  <string name="MessageRecord_allow_only_admins_to_send">De groepsynstellingen binne wizige om allinnich behearders de mooglikheid te jaan om berjochten te ferstjoeren.</string>
  <!--GV2 group link invite access level change-->
  <string name="MessageRecord_you_turned_on_the_group_link_with_admin_approval_off">Do hast de groepskeppelingen ynskeakele sûnder behearderstastimming-eask om lid meie te wurden.</string>
  <string name="MessageRecord_you_turned_on_the_group_link_with_admin_approval_on">Do hast de groepskeppelingen ynskeakele mei behearderstastimming-eask om lid meie te wurde ek ynskeakele.</string>
  <string name="MessageRecord_you_turned_off_the_group_link">Do hast de groepskeppeling útskeakele.</string>
  <string name="MessageRecord_s_turned_on_the_group_link_with_admin_approval_off">%1$s hat de groepskeppeling ynskeakele sûnder behearderstastimming-eask om lid meie te wurden.</string>
  <string name="MessageRecord_s_turned_on_the_group_link_with_admin_approval_on">%1$s hat de groepskeppeling ynskeakele mei behearderstastimming-eask om lid meie te wurden ek ynskeakele.</string>
  <string name="MessageRecord_s_turned_off_the_group_link">%1$s hat de groepskeppeling útskeakele.</string>
  <string name="MessageRecord_the_group_link_has_been_turned_on_with_admin_approval_off">De groepskeppeling is ynskeakele sûnder behearderstastimming-eask om lid meie te wurden.</string>
  <string name="MessageRecord_the_group_link_has_been_turned_on_with_admin_approval_on">De groepskeppeling is ynskeakele sûnder behearderstastimming-eask om lid meie te wurden ek ynskeakele.</string>
  <string name="MessageRecord_the_group_link_has_been_turned_off">De groepskeppeling is útskeakele.</string>
  <string name="MessageRecord_you_turned_off_admin_approval_for_the_group_link">Do hast de behearderstastimming-eask om fia de groepskeppeling lid meie te wurden útskeakele.</string>
  <string name="MessageRecord_s_turned_off_admin_approval_for_the_group_link">%1$s hat de behearderstastimming-eask om fia de groepskeppeling lid meie te wurden fan de groep útskeakele.</string>
  <string name="MessageRecord_the_admin_approval_for_the_group_link_has_been_turned_off">De behearderstastimming-eask om fia de groepskeppeling lid meie te wurden fan de groep is útskeakele.</string>
  <string name="MessageRecord_you_turned_on_admin_approval_for_the_group_link">Do hast de behearderstastimming-eask om fia de groepskeppeling lid meie te wurden fan de groep ynskeakele.</string>
  <string name="MessageRecord_s_turned_on_admin_approval_for_the_group_link">%1$s hat de behearderstastimming-eask fia de groepskeppeling foar persoanen dy’t lid wurde wolle útskeakele.</string>
  <string name="MessageRecord_the_admin_approval_for_the_group_link_has_been_turned_on">De behearderstastimming-eask om fia de groepskeppeling lid meie te wurden fan de groep is ynskeakele.</string>
  <!--GV2 group link reset-->
  <string name="MessageRecord_you_reset_the_group_link">Do hast de groepskeppeling opnij ynsteld.</string>
  <string name="MessageRecord_s_reset_the_group_link">%1$s hat de groepskeppeling opnij ynsteld.</string>
  <string name="MessageRecord_the_group_link_has_been_reset">De groepskeppeling is opnij ynsteld.</string>
  <!--GV2 group link joins-->
  <string name="MessageRecord_you_joined_the_group_via_the_group_link">Do bist fia de groepskeppeling lid wurden fan de groep.</string>
  <string name="MessageRecord_s_joined_the_group_via_the_group_link">%1$s is fia de groepskeppeling lid wurden fan de groep.</string>
  <!--GV2 group link requests-->
  <string name="MessageRecord_you_sent_a_request_to_join_the_group">Do hast in fersyk ferstjoerd om lid te wurden fan de groep.</string>
  <string name="MessageRecord_s_requested_to_join_via_the_group_link">%1$s hat fia de groepskeppeling fersocht lid te wurden.</string>
  <!--Update message shown when someone requests to join via group link and cancels the request back to back-->
  <plurals name="MessageRecord_s_requested_and_cancelled_their_request_to_join_via_the_group_link">
    <item quantity="one">%1$s hat fersocht om lid te wurden fan de groep en hat dat fersyk wer ynlutsen.</item>
    <item quantity="other">%1$s hat %2$d kear fersocht om lid te wurden fan de groep en dy fersiken wer ynlutsen.</item>
  </plurals>
  <!--GV2 group link approvals-->
  <string name="MessageRecord_s_approved_your_request_to_join_the_group">%1$s hat dyn fersyk om lid te wurden fan de groep goedkard.</string>
  <string name="MessageRecord_s_approved_a_request_to_join_the_group_from_s">%1$s hat it fersyk fan %2$s om lid te wurden fan de groep goedkard.</string>
  <string name="MessageRecord_you_approved_a_request_to_join_the_group_from_s">Do hast in fersyk fan %1$som lid te wurden fan de groep goedkard.</string>
  <string name="MessageRecord_your_request_to_join_the_group_has_been_approved">Dyn fersyk om lid te wurden fan de groep is troch in behearder goedkard.</string>
  <string name="MessageRecord_a_request_to_join_the_group_from_s_has_been_approved">In fersyk fan %1$s om lid te wurden fan de groep is goedkard.</string>
  <!--GV2 group link deny-->
  <string name="MessageRecord_your_request_to_join_the_group_has_been_denied_by_an_admin">Dyn fersyk om lid te wurden fan de groep is troch in behearder ôfkard.</string>
  <string name="MessageRecord_s_denied_a_request_to_join_the_group_from_s">%1$s hat it fersyk fan %2$s om lid te wurden fan de groep ôfkard.</string>
  <string name="MessageRecord_a_request_to_join_the_group_from_s_has_been_denied">In fersyk fan %1$s om lid te wurden fan de groep is ôfkard.</string>
  <string name="MessageRecord_you_canceled_your_request_to_join_the_group">Do hast dyn fersyk om lid te wurden fan de groep ynlutsen.</string>
  <string name="MessageRecord_s_canceled_their_request_to_join_the_group">%1$s hat syn of har fersyk om lid te wurden fan de groep ynlutsen.</string>
  <!--End of GV2 specific update messages-->
  <string name="MessageRecord_your_safety_number_with_s_has_changed">Dyn feilichheidsnûmer mei %s is wizige.</string>
  <string name="MessageRecord_you_marked_your_safety_number_with_s_verified">Do hast dyn feilichheidsnûmer mei %s markearre as ‘ferifiearre’</string>
  <string name="MessageRecord_you_marked_your_safety_number_with_s_verified_from_another_device">Do hast dyn feilichheidsnûmer mei %s markearre as ‘ferifiearre’ fan in oar apparaat ôf</string>
  <string name="MessageRecord_you_marked_your_safety_number_with_s_unverified">Do hast dyn feilichheidsnûmer mei %s markearre as ‘net ferifiearre’</string>
  <string name="MessageRecord_you_marked_your_safety_number_with_s_unverified_from_another_device">Do hast dyn feilichheidsnûmer mei %s markearre as ‘net ferifiearre’ fan in oar apparaat ôf</string>
  <string name="MessageRecord_a_message_from_s_couldnt_be_delivered">In berjocht fan %s kin net ôflevere wurde</string>
  <string name="MessageRecord_s_changed_their_phone_number">%1$s hat syn of har telefoannûmer wizige.</string>
  <!--Update item message shown in the release channel when someone is already a sustainer so we ask them if they want to boost.-->
  <!--Group Calling update messages-->
  <string name="MessageRecord_s_started_a_group_call_s">%1$s hat in groepsoprop start · %2$s</string>
  <string name="MessageRecord_s_is_in_the_group_call_s">%1$s is yn dizze groepsoprop oanwêzich · %2$s</string>
  <string name="MessageRecord_you_are_in_the_group_call_s1">Do nimst diel oan in groepsoprop · %1$s</string>
  <string name="MessageRecord_s_and_s_are_in_the_group_call_s1">%1$s, %2$s binne yn dizze groepsoprop oanwêzich · %3$s</string>
  <string name="MessageRecord_group_call_s">Groepsoprop · %1$s</string>
  <string name="MessageRecord_s_started_a_group_call">%1$s hat in groepsoprop start</string>
  <string name="MessageRecord_s_is_in_the_group_call">%1$s is yn dizze groepsoprop oanwêzich</string>
  <string name="MessageRecord_you_are_in_the_group_call">Do nimst diel oan de groepsoprop</string>
  <string name="MessageRecord_s_and_s_are_in_the_group_call">%1$s en %2$s binne yn dizze groepsoprop oanwêzich</string>
  <string name="MessageRecord_group_call">Groepsoprop</string>
  <string name="MessageRecord_you">Do</string>
  <plurals name="MessageRecord_s_s_and_d_others_are_in_the_group_call_s">
    <item quantity="one">%1$s, %2$s en %3$d oar binne yn dizze groepsoprop oanwêzich · %4$s</item>
    <item quantity="other">%1$s, %2$s en %3$d oaren binne yn dizze groepsoprop oanwêzich · %4$s</item>
  </plurals>
  <plurals name="MessageRecord_s_s_and_d_others_are_in_the_group_call">
    <item quantity="one">%1$s, %2$s en %3$d oar binne yn dizze groepsoprop oanwêzich</item>
    <item quantity="other">%1$s, %2$s en %3$d oaren binne yn dizze groepsoprop oanwêzich</item>
  </plurals>
  <!--MessageRequestBottomView-->
  <string name="MessageRequestBottomView_accept">Akseptearje</string>
  <string name="MessageRequestBottomView_continue">Trochgean</string>
  <string name="MessageRequestBottomView_delete">Ferwiderje</string>
  <string name="MessageRequestBottomView_block">Blokkearje</string>
  <string name="MessageRequestBottomView_unblock">Deblokkearje</string>
  <string name="MessageRequestBottomView_do_you_want_to_let_s_message_you_they_wont_know_youve_seen_their_messages_until_you_accept">Wolsto berjochten fan %1$s ûntfange, en stiesto ta dat dyn profylnamme, -foto en -omskriuwing te sjen is? Asto lêsbefêstigingen ynskeakele hast kin de oar dy noch net sjen oant datsto de útnûging akseptearre hast.</string>
  <!--Shown in message request flow. Describes what will happen if you unblock a Signal user-->
  <string name="MessageRequestBottomView_do_you_want_to_let_s_message_you_wont_receive_any_messages_until_you_unblock_them">Wolsto berjochten fan %1$s ûntfange, en stiesto ta dat dyn profylnamme, -foto en -omskriuwing te sjen is? Do silst gjin berjochten ûntfange en dyn profyl sil foar dyjinge net mear bywurke wurde oant datsto dyjinge deblokkearre hast.</string>
  <!--Shown in message request flow. Describes what will happen if you unblock an SMS user-->
  <string name="MessageRequestBottomView_do_you_want_to_let_s_message_you_wont_receive_any_messages_until_you_unblock_them_SMS">Wolsto berjochten fan %1$s ûntfange? Oant datsto dyjinge deblokkearre hast silsto gjin sms-berjochten ûntfange.</string>
  <string name="MessageRequestBottomView_get_updates_and_news_from_s_you_wont_receive_any_updates_until_you_unblock_them">Fernijingen en nijs ûntfange fan %1$s? Do silst gjin fernijingen krije oant do se deblokkearrest.</string>
  <string name="MessageRequestBottomView_continue_your_conversation_with_this_group_and_share_your_name_and_photo">Wolsto dyn profylnamme, -foto en -omskriuwing foar dizze groep sichtber meitsje om dyn petear mei de groep trochsette te kinnen?</string>
  <string name="MessageRequestBottomView_upgrade_this_group_to_activate_new_features">Set dizze groep om om nije funksjonaliteiten brûke te kinnen, lykas  @fermeldingen en behearders. Groepsleden dy’t harren profylnamme, -foto en -omskriuwing net foar dizze groep sichtber makke hawwe, sille útnûge wurde om ta dizze groep ta te treden.</string>
  <string name="MessageRequestBottomView_this_legacy_group_can_no_longer_be_used">Dizze ferâldere groep kin net langer brûkt wurde, omdat dy tefolle leden hat. It maksimum ledenoantal foar in groep is %1$d.</string>
  <string name="MessageRequestBottomView_continue_your_conversation_with_s_and_share_your_name_and_photo">Wolsto dyn profylnamme, -foto en -omskriuwing foar %1$s sichtber meitsje om dyn petear trochsette te kinnen?</string>
  <string name="MessageRequestBottomView_do_you_want_to_join_this_group_they_wont_know_youve_seen_their_messages_until_you_accept">Wolsto lid wurde fan dizze groep, en stiesto ta dat alle leden fan de groep dyn profylnamme, -foto en -omskriuwing sjen kinne? Asto lêsbefêstigingen ynskeakele hast, kinne oare groepsleden dy noch net sjen oant datsto de útnûging akseptearre hast.</string>
  <string name="MessageRequestBottomView_do_you_want_to_join_this_group_you_wont_see_their_messages">Wolsto lid wurde fan dizze groep, en stiesto ta dat alle leden fan de groep dyn profylnamme, -foto en -omskriuwing sjen kinne? Do kinst harren berjochten noch net sjen oant datsto de útnûging akseptearre hast.</string>
  <string name="MessageRequestBottomView_join_this_group_they_wont_know_youve_seen_their_messages_until_you_accept">Do bist troch ien mei wa’tsto earder in petear mei hân hast of mei wa’tsto yn deselde groep tafoege wiest tafoege oan dizze groep. Wolsto lid bliuwe fan dizze groep? Asto lêsbefêstigingen ynskeakele hast, kinne oare groepsleden dy noch net sjen oant datsto de útnûging akseptearre hast.</string>
  <string name="MessageRequestBottomView_unblock_this_group_and_share_your_name_and_photo_with_its_members">Wolsto wer berjochten fan dizze groep ûntfange, en stiesto ta dat alle leden fan de groep dyn profylnamme, -foto en -omskriuwing sjen kinne? Do silst gjin berjochten ûntfange en dyn profyl sil foar de leden fan dizze groep net bywurke wurde oant datsto de groep deblokkearre hast.</string>
  <string name="MessageRequestProfileView_view">Werjaan</string>
  <string name="MessageRequestProfileView_member_of_one_group">Lid fan %1$s</string>
  <string name="MessageRequestProfileView_member_of_two_groups">Lid fan %1$s en %2$s</string>
  <string name="MessageRequestProfileView_member_of_many_groups">Lid fan %1$s, %2$s en %3$s</string>
  <plurals name="MessageRequestProfileView_members">
    <item quantity="one">%1$d lid</item>
    <item quantity="other">%1$d leden</item>
  </plurals>
  <!--Describes the number of members in a group. The string MessageRequestProfileView_invited is nested in the parentheses.-->
  <plurals name="MessageRequestProfileView_members_and_invited">
    <item quantity="one">%1$d lid (%2$s)</item>
    <item quantity="other">%1$d leden (%2$s)</item>
  </plurals>
  <!--Describes the number of people invited to a group. Nested inside of the string MessageRequestProfileView_members_and_invited-->
  <plurals name="MessageRequestProfileView_invited">
    <item quantity="one">+%1$d útnûge</item>
    <item quantity="other">+%1$d útnûgen</item>
  </plurals>
  <plurals name="MessageRequestProfileView_member_of_d_additional_groups">
    <item quantity="one">%d ekstra groep</item>
    <item quantity="other">%d ekstra groepen</item>
  </plurals>
  <!--PassphraseChangeActivity-->
  <string name="PassphraseChangeActivity_passphrases_dont_match_exclamation">Wachtwurden komme net oerien!</string>
  <string name="PassphraseChangeActivity_incorrect_old_passphrase_exclamation">Net korrekt âld wachtwurd!</string>
  <string name="PassphraseChangeActivity_enter_new_passphrase_exclamation">Fier nij wachtwurd yn!</string>
  <!--DeviceProvisioningActivity-->
  <string name="DeviceProvisioningActivity_link_this_device">Dit apparaat keppelje?</string>
  <string name="DeviceProvisioningActivity_continue">TROCHGEAN</string>
  <string name="DeviceProvisioningActivity_content_intro">It kin dan</string>
  <string name="DeviceProvisioningActivity_content_bullets">
        • Al dyn berjochten lêze
        \n• Berjochten út dyn namme ferstjoere
    </string>
  <string name="DeviceProvisioningActivity_content_progress_title">Apparaat wurdt keppele</string>
  <string name="DeviceProvisioningActivity_content_progress_content">Nij apparaat wurdt keppele…</string>
  <string name="DeviceProvisioningActivity_content_progress_success">Mei sukses tastimming ferliend oan apparaat.</string>
  <string name="DeviceProvisioningActivity_content_progress_no_device">Gjin apparaat fûn.</string>
  <string name="DeviceProvisioningActivity_content_progress_network_error">Netwurkflater.</string>
  <string name="DeviceProvisioningActivity_content_progress_key_error">Unjildige QR-koade.</string>
  <string name="DeviceProvisioningActivity_sorry_you_have_too_many_devices_linked_already">Sorry, do hast te folle apparaten keppele, probearje der earst inkelde fuort te smiten</string>
  <string name="DeviceActivity_sorry_this_is_not_a_valid_device_link_qr_code">Sorry, dit is gjin jildige QR-koade om in apparaat te keppeljen.</string>
  <string name="DeviceProvisioningActivity_link_a_signal_device">In Signal-apparaat keppelje?</string>
  <string name="DeviceProvisioningActivity_it_looks_like_youre_trying_to_link_a_signal_device_using_a_3rd_party_scanner">It liket derop datsto in Signal-apparaat keppelje wolst mei help fan in eksterne scanner. Scan foar de feilichheid de koade opnij fan Signal út.</string>
  <string name="DeviceActivity_signal_needs_the_camera_permission_in_order_to_scan_a_qr_code">Molly hat tagong nedich ta de kamera om in QR-koade te scannen, mar dizze is permanint wegere. Gean nei de ynstellingen foar dizze app, tik op ‘Machtigingen’ en skeakelje ‘Kamera’ yn.</string>
  <string name="DeviceActivity_unable_to_scan_a_qr_code_without_the_camera_permission">Kin gjin QR-koade scanne sûnder tagong ta kamera</string>
  <!--OutdatedBuildReminder-->
  <string name="OutdatedBuildReminder_update_now">No bywurkje</string>
  <string name="OutdatedBuildReminder_your_version_of_signal_will_expire_today">Dizze ferzje fan Signal sil hjoed ferrinne. Wurkje by nei de meast resinte ferzje.</string>
  <plurals name="OutdatedBuildReminder_your_version_of_signal_will_expire_in_n_days">
    <item quantity="one">Dizze ferzje fan Signal sil moarn ferrinne. Wurkje by nei de meast resinte ferzje.</item>
    <item quantity="other">Dizze ferzje fan Signal sil yn %d dagen ferrinne. Wurkje by nei de meast resinte ferzje.</item>
  </plurals>
  <!--PassphrasePromptActivity-->
  <string name="PassphrasePromptActivity_enter_passphrase">Fier wachtwurd yn</string>
  <string name="PassphrasePromptActivity_watermark_content_description">Molly-piktogram</string>
  <string name="PassphrasePromptActivity_ok_button_content_description">Wachtwurd ynstelle</string>
  <string name="PassphrasePromptActivity_invalid_passphrase_exclamation">Unjildich wachtwurd!</string>
  <string name="PassphrasePromptActivity_unlock_signal">Molly ûntskoattelje</string>
  <string name="PassphrasePromptActivity_signal_android_lock_screen">Molly-Android - Beskoattelingsskerm</string>
  <!--PlacePickerActivity-->
  <string name="PlacePickerActivity_title">Kaart</string>
  <string name="PlacePickerActivity_drop_pin">Oanwizer</string>
  <string name="PlacePickerActivity_accept_address">Adres oanfurdigje</string>
  <!--PlayServicesProblemFragment-->
  <string name="PlayServicesProblemFragment_the_version_of_google_play_services_you_have_installed_is_not_functioning">De ferzje fan Google Play Services dy’tsto yn gebrûk hast wurket net sa as it heart. Ynstallearje Google Play Services opnij en probearje it nochris.</string>
  <!--PinRestoreEntryFragment-->
  <string name="PinRestoreEntryFragment_incorrect_pin">Net korrekte pinkoade</string>
  <string name="PinRestoreEntryFragment_skip_pin_entry">Pinkoade ynfieren oerslaan?</string>
  <string name="PinRestoreEntryFragment_need_help">Help nedich?</string>
  <string name="PinRestoreEntryFragment_your_pin_is_a_d_digit_code">Dyn pinkoade is in koade dy’tsto sels oanmakke hast en bestiet út %1$d of mear sifers of in kombinaasje fan sifers en letters. Asto dyn pinkoade net mear wist, dan kinsto in nije pinkoade oanmeitsje. Do kinst Signal dan wol wer registrearje mei dit telefoannûmer, mar guon ynstellingen, lykas dyn profylnamme, -foto en -omskriuwing sille dan ferlern gean.</string>
  <string name="PinRestoreEntryFragment_if_you_cant_remember_your_pin">Asto dyn pinkoade net yn it sin bringe kin, dan kinsto in nije pinkoade oanmeitsje. Do kinst Signal dan wer brûke, mar guon ynstellingen wêrûnder dyn profylnamme, -foto en -omskriuwing sille dan net bewarre bliuwe.</string>
  <string name="PinRestoreEntryFragment_create_new_pin">Nije pinkoade oanmeitsje</string>
  <string name="PinRestoreEntryFragment_contact_support">Nim kontakt op mei stipe</string>
  <string name="PinRestoreEntryFragment_cancel">Annulearje</string>
  <string name="PinRestoreEntryFragment_skip">Oerslaan</string>
  <plurals name="PinRestoreEntryFragment_you_have_d_attempt_remaining">
    <item quantity="one">Do hast noch %1$d besykjen restearjend. Asto gjin besykjen mear oer hast, dan kinsto noch wol in nije pinkoade oanmeitsje. Do kinst Signal dan wol wer registrearje mei dit telefoannûmer, mar guon ynstellingen lykas dyn profylnamme, -foto en -omskriuwing sille dan ferlern gean.</item>
    <item quantity="other">Do hast noch %1$d besykjen restearjend. Asto gjin besykjen mear oer hast, dan kinsto noch wol in nije pinkoade oanmeitsje. Do kinst Signal dan wol wer registrearje mei dit telefoannûmer, mar guon ynstellingen lykas dyn profylnamme, -foto en -omskriuwing sille dan ferlern gean.</item>
  </plurals>
  <string name="PinRestoreEntryFragment_signal_registration_need_help_with_pin">Signal-registratraasje - Ik haw help nedich by de Signal-pinkoade op in Android-apparaat</string>
  <string name="PinRestoreEntryFragment_enter_alphanumeric_pin">Alfanumerike pinkoade ynfiere</string>
  <string name="PinRestoreEntryFragment_enter_numeric_pin">Fier numerike pinkoade yn.</string>
  <!--PinRestoreLockedFragment-->
  <string name="PinRestoreLockedFragment_create_your_pin">Pinkoade oanmeitsje</string>
  <string name="PinRestoreLockedFragment_youve_run_out_of_pin_guesses">Do hast gjin besykjen restearjend om dyn pinkoade te rieden, mar do kinst noch wol gebrûk meitsje bliuwe fan Signal troch in nije pinkoade oan te meitsjen. Foar befeiliging fan dyn profylynformaasje,  sille ynstellingen, profylnamme, -foto en -omskriuwing net wersteld werde.</string>
  <string name="PinRestoreLockedFragment_create_new_pin">Nije pinkoade oanmeitsje</string>
  <!--PinOptOutDialog-->
  <string name="PinOptOutDialog_warning">Warskôging</string>
  <string name="PinOptOutDialog_if_you_disable_the_pin_you_will_lose_all_data">Asto de pinkoade útskeakelest silsto, wannear’tsto Signal opnij registrearrest, alle gegevens kwytreitsje, útsein asto se hânmjittich werstelst fan in reservekopy út. Dêrneist kinsto salang de pinkoade útskeakele is de registraasjebeskoatteling net ynskeakelje.</string>
  <string name="PinOptOutDialog_disable_pin">Pinkoade útskeakelje</string>
  <!--RatingManager-->
  <string name="RatingManager_rate_this_app">Beoardielje dizze app</string>
  <string name="RatingManager_if_you_enjoy_using_this_app_please_take_a_moment">Brûksto dizze app graach? Help ús troch oaren witte te litten watsto fan de app fynst.</string>
  <string name="RatingManager_rate_now">No beoardielje</string>
  <string name="RatingManager_no_thanks">Nee, tankewol</string>
  <string name="RatingManager_later">Letter</string>
  <!--ReactionsBottomSheetDialogFragment-->
  <string name="ReactionsBottomSheetDialogFragment_all">Alle · %1$d</string>
  <!--ReactionsConversationView-->
  <string name="ReactionsConversationView_plus">+%1$d</string>
  <!--ReactionsRecipientAdapter-->
  <string name="ReactionsRecipientAdapter_you">Do</string>
  <!--RecaptchaRequiredBottomSheetFragment-->
  <string name="RecaptchaRequiredBottomSheetFragment_verify_to_continue_messaging">Do moatst dyn telefoannûmer ferifiearje om troch gean te kinnen mei it ferstjoeren fan berjochten</string>
  <string name="RecaptchaRequiredBottomSheetFragment_to_help_prevent_spam_on_signal">Om Molly te helpen spam foar te kommen is it nedich datsto dyn telefoannûmer ferifiearrest.</string>
  <string name="RecaptchaRequiredBottomSheetFragment_after_verifying_you_can_continue_messaging">Do kinst trochgean mei it ferstjoeren fan berjochten neidatsto dyn telefoannûmer ferifiearre hast. In berjocht wêrfan it ferstjoeren útsteld is sil dan automatysk ferstjoerd wurde.</string>
  <!--Recipient-->
  <string name="Recipient_you">Do</string>
  <!--Name of recipient representing user\'s \'My Story\'-->
  <string name="Recipient_my_story">Myn ferhaal</string>
  <!--RecipientPreferencesActivity-->
  <string name="RecipientPreferenceActivity_block">Blokkearje</string>
  <string name="RecipientPreferenceActivity_unblock">Deblokkearje</string>
  <!--RecipientProvider-->
  <string name="RecipientProvider_unnamed_group">Unbekende groep</string>
  <!--RedPhone-->
  <string name="RedPhone_answering">Wurdt beäntwurde…</string>
  <string name="RedPhone_ending_call">Oprop oan it beëinigjen…</string>
  <string name="RedPhone_ringing">Giet oer…</string>
  <string name="RedPhone_busy">Beset</string>
  <string name="RedPhone_recipient_unavailable">Untfanger net beskikber</string>
  <string name="RedPhone_network_failed">Netwurkflater!</string>
  <string name="RedPhone_number_not_registered">Telefoannûmer net registrearre!</string>
  <string name="RedPhone_the_number_you_dialed_does_not_support_secure_voice">It yntoetste nûmer stipet gjin befeilige bellen!</string>
  <string name="RedPhone_got_it">Begrepen</string>
  <!--Valentine\'s Day Megaphone-->
  <!--Title text for the Valentine\'s Day donation megaphone. The placeholder will always be a heart emoji. Needs to be a placeholder for Android reasons.-->
  <string name="ValentinesDayMegaphone_happy_heart_day">Noflike 💜-dei!</string>
  <!--Body text for the Valentine\'s Day donation megaphone.-->
  <string name="ValentinesDayMegaphone_show_your_affection">Jou Molly ek wat leafde troch te helpen Molly mooglik te meitsjen.</string>
  <!--WebRtcCallActivity-->
  <string name="WebRtcCallActivity__tap_here_to_turn_on_your_video">Tik hjir om dyn kamera oan te setten</string>
  <string name="WebRtcCallActivity__to_call_s_signal_needs_access_to_your_camera">Molly hat tagong nedich ta dyn kamera om %1$s te bellen</string>
  <string name="WebRtcCallActivity__signal_s">Molly-oprop %1$s</string>
  <string name="WebRtcCallActivity__calling">Oprop oan it starten…</string>
  <string name="WebRtcCallActivity__group_is_too_large_to_ring_the_participants">De groep is te grut om de leden te bellen.</string>
  <!--Call status shown when an active call was disconnected (e.g., network hiccup) and is trying to reconnect-->
  <string name="WebRtcCallActivity__reconnecting">Opnij oan it ferbinen…</string>
  <!--Title for dialog warning about lacking bluetooth permissions during a call-->
  <string name="WebRtcCallActivity__bluetooth_permission_denied">Bluetooth-machtiging is noch net jûn</string>
  <!--Message for dialog warning about lacking bluetooth permissions during a call and references the permission needed by name-->
  <string name="WebRtcCallActivity__please_enable_the_nearby_devices_permission_to_use_bluetooth_during_a_call">Asto bluetooth brûke wolst wylst oproppen, dan is it nedich datsto Signal machtiging joust om ‘Nabije apparaten’ te finen.</string>
  <!--Positive action for bluetooth warning dialog to open settings-->
  <string name="WebRtcCallActivity__open_settings">Ynstellingen iepenje</string>
  <!--Negative aciton for bluetooth warning dialog to dismiss dialog-->
  <string name="WebRtcCallActivity__not_now">No net</string>
  <!--WebRtcCallView-->
  <string name="WebRtcCallView__signal_call">Signal-oprop</string>
  <string name="WebRtcCallView__signal_video_call">Signal fideo-oprop</string>
  <string name="WebRtcCallView__start_call">Oprop begjinne</string>
  <string name="WebRtcCallView__join_call">Oan oprop dielnimme</string>
  <string name="WebRtcCallView__call_is_full">De oprop is fol</string>
  <string name="WebRtcCallView__the_maximum_number_of_d_participants_has_been_Reached_for_this_call">Do kinst net meidwaan, omdat dizze groepsoprop it maksimale tal fan %1$d dielnimmers berikt hat. Probearje it letter opnij.</string>
  <string name="WebRtcCallView__view_participants_list">Dielnimmers werjaan</string>
  <string name="WebRtcCallView__your_video_is_off">Dyn kamera stiet út</string>
  <string name="WebRtcCallView__reconnecting">Opnij oan it ferbinen…</string>
  <string name="WebRtcCallView__joining">Ferbining mei de groep oan it meitsjen…</string>
  <string name="WebRtcCallView__disconnected">Ferbining ferbrutsen</string>
  <string name="WebRtcCallView__signal_will_ring_s">Signal sil %1$s belle</string>
  <string name="WebRtcCallView__signal_will_ring_s_and_s">Signal sil %1$s en %2$s belle</string>
  <plurals name="WebRtcCallView__signal_will_ring_s_s_and_d_others">
    <item quantity="one">Signal sil %1$s, %2$s en %3$d oar belle</item>
    <item quantity="other">Signal sil %1$s, %2$s en %3$d oaren belle</item>
  </plurals>
  <string name="WebRtcCallView__s_will_be_notified">%1$s sil in melding krije</string>
  <string name="WebRtcCallView__s_and_s_will_be_notified">%1$s en %2$s sille in melding krije</string>
  <plurals name="WebRtcCallView__s_s_and_d_others_will_be_notified">
    <item quantity="one">%1$s, %2$s en %3$d oar sille in melding krije</item>
    <item quantity="other">%1$s, %2$s en %3$d oaren sille in melding krije</item>
  </plurals>
  <string name="WebRtcCallView__ringing_s">%1$s oan it bellen</string>
  <string name="WebRtcCallView__ringing_s_and_s">%1$s en %2$s oan it bellen</string>
  <plurals name="WebRtcCallView__ringing_s_s_and_d_others">
    <item quantity="one">%1$s, %2$s en %3$d oar oan it bellen</item>
    <item quantity="other">%1$s, %2$s en %3$d oaren oan it bellen</item>
  </plurals>
  <string name="WebRtcCallView__s_is_calling_you">%1$s bellet dy</string>
  <string name="WebRtcCallView__s_is_calling_you_and_s">%1$s bellet dy en %2$s</string>
  <string name="WebRtcCallView__s_is_calling_you_s_and_s">%1$s bellet dy, %2$s en %3$s</string>
  <plurals name="WebRtcCallView__s_is_calling_you_s_s_and_d_others">
    <item quantity="one">%1$s bellet dy, %2$s, %3$s en %4$d oar</item>
    <item quantity="other">%1$s bellet dy, %2$s, %3$s en %4$d oaren</item>
  </plurals>
  <string name="WebRtcCallView__no_one_else_is_here">Der is net ien útsein do yn dit petear</string>
  <string name="WebRtcCallView__s_is_in_this_call">Petear mei %1$s</string>
  <string name="WebRtcCallView__s_are_in_this_call">%1$s binne yn dizze oprop oanwêzich</string>
  <string name="WebRtcCallView__s_and_s_are_in_this_call">Petear mei %1$s en %2$s</string>
  <string name="WebRtcCallView__s_is_presenting">%1$s lit syn of har skerm sjen</string>
  <plurals name="WebRtcCallView__s_s_and_d_others_are_in_this_call">
    <item quantity="one">Yn dit petear binne %1$s, %2$s en %3$d oar oanwêzich</item>
    <item quantity="other">Yn dit petear binne %1$s, %2$s en %3$d oaren oanwêzich</item>
  </plurals>
  <string name="WebRtcCallView__flip">Omdraaie</string>
  <string name="WebRtcCallView__speaker">Lûd­sprekker</string>
  <string name="WebRtcCallView__camera">Kamera</string>
  <string name="WebRtcCallView__unmute">Meldingen net langer dôvje</string>
  <string name="WebRtcCallView__mute">Meldingen dôvje</string>
  <string name="WebRtcCallView__ring">Belle</string>
  <string name="WebRtcCallView__end_call">Oprop beëinigje</string>
  <!--CallParticipantsListDialog-->
  <plurals name="CallParticipantsListDialog_in_this_call_d_people">
    <item quantity="one">Yn dizze oprop · %1$d persoan</item>
    <item quantity="other">Yn dizze oprop · %1$d persoanen</item>
  </plurals>
  <!--CallParticipantView-->
  <string name="CallParticipantView__s_is_blocked">%1$s is blokkearre</string>
  <string name="CallParticipantView__more_info">Mear ynformaasje</string>
  <string name="CallParticipantView__you_wont_receive_their_audio_or_video">Do silst harren net sjen of hearre kinne en sy sille dy net sjen of hearre kinne.</string>
  <string name="CallParticipantView__cant_receive_audio_video_from_s">Kin gjin byld &amp; lûd fan %1$s ûntfange</string>
  <string name="CallParticipantView__cant_receive_audio_and_video_from_s">Kin gjin byld en lûd fan %1$s ûntfange</string>
  <string name="CallParticipantView__this_may_be_Because_they_have_not_verified_your_safety_number_change">Dit kin barre asto jimme feilichheidsnûmer net opnij ferifiearre hawwe, neidat dy wizige is, as der in probleem is mei dyn apparaat of as dyjinge dy blokkearre hat.</string>
  <!--CallToastPopupWindow-->
  <string name="CallToastPopupWindow__swipe_to_view_screen_share">Fei om dield skerm wer te jaan</string>
  <!--ProxyBottomSheetFragment-->
  <string name="ProxyBottomSheetFragment_proxy_server">Proxyserver</string>
  <string name="ProxyBottomSheetFragment_proxy_address">Proxyadres</string>
  <string name="ProxyBottomSheetFragment_do_you_want_to_use_this_proxy_address">Wolsto dit proxyadres brûke?</string>
  <string name="ProxyBottomSheetFragment_use_proxy">Proxy brûke</string>
  <string name="ProxyBottomSheetFragment_successfully_connected_to_proxy">Mei sukses ferbûn mei de proxy.</string>
  <!--RecaptchaProofActivity-->
  <string name="RecaptchaProofActivity_failed_to_submit">Yntsjinjen is mislearre</string>
  <string name="RecaptchaProofActivity_complete_verification">Ferifikaasje foltôgje</string>
  <!--RegistrationActivity-->
  <string name="RegistrationActivity_select_your_country">Selektearje dyn lân</string>
  <string name="RegistrationActivity_you_must_specify_your_country_code">Do moatst dyn
        lânkoade ynfiere
    </string>
  <string name="RegistrationActivity_you_must_specify_your_phone_number">Do moatst dyn
        telefoannûmer ynfiere
    </string>
  <string name="RegistrationActivity_invalid_number">Unjildich nûmer</string>
  <string name="RegistrationActivity_the_number_you_specified_s_is_invalid">It nûmer datsto ynfierd
        hast (%s) is ûnjildich.
    </string>
  <string name="RegistrationActivity_a_verification_code_will_be_sent_to">In ferifikaasjekoade wurdt ferstjoerd nei:</string>
  <string name="RegistrationActivity_you_will_receive_a_call_to_verify_this_number">Do silst belle wurde om dit telefoannûmer te ferifiearjen.</string>
  <string name="RegistrationActivity_is_your_phone_number_above_correct">Is dyn telefoannûmer hjirboppe korrekt?</string>
  <string name="RegistrationActivity_edit_number">Telefoannûmer wizigje</string>
  <string name="RegistrationActivity_missing_google_play_services">De Google Play Services binne net oanwêzich</string>
  <string name="RegistrationActivity_this_device_is_missing_google_play_services">Dit apparaat befettet gjin Google Play Services. Do kinst Molly noch hieltyd brûke, mar dizze konfiguraasje kin de betrouberheid en prestaasjes minde meitsje.\n\nAsto gjin betûfte brûker bist, gjin oanpaste ROM brûkst of tinkst dat dit berjocht net terjochte werjûn wurdt, nim dan kontakt op mei support@molly.im foar help mei probleemoplossen.</string>
  <string name="RegistrationActivity_i_understand">Ik begryp it</string>
  <string name="RegistrationActivity_play_services_error">Google Play Services-flater</string>
  <string name="RegistrationActivity_google_play_services_is_updating_or_unavailable">De Google Play Services is op dit stuit oan it fernijen of is tydlik net beskikber. Probearje it nochris.</string>
  <string name="RegistrationActivity_terms_and_privacy">Gebrûksbetingsten &amp; privacybelied</string>
  <string name="RegistrationActivity_signal_needs_access_to_your_contacts_and_media_in_order_to_connect_with_friends">Signal sil in oantal tastimmingen freegje:
1. Dyn kontaktelist lêze om persoanen wer te jaan nei wa’tsto berjochten ferstjoere kinst. Dyn kontaktelist bliuwt altyd ûnlesber foar Signal’s servers.
2. Bestannen lêze fan en skriuwe nei it eksterne ûnthâld, om bestannen ta te foegjen as bylagen en om ûntfongen bylagen bewarje te kinnen.
3. De telefoansteat lêze om foar te kommen dat Signal-opropen dyn oare oproppen fersteure.</string>
  <string name="RegistrationActivity_signal_needs_access_to_your_contacts_in_order_to_connect_with_friends">Signal moat dyn kontaktelist lêze om persoanen wer te jaan nei wa’tsto berjochten stjoere kinst en mei wa’tsto oproppen begjinne kinst. Dyn kontaktelist bliuwt altyd ûnlêsber foar Signal’s servers.</string>
  <string name="RegistrationActivity_rate_limited_to_service">Do hast te folle besykjen dien om Signal foar dit telefoannûmer te registrearjen. Probearje it letter opnij.</string>
  <string name="RegistrationActivity_unable_to_connect_to_service">It slagget net om te ferbinen mei Signal-servers. Kontrolearje oft dyn apparaat mei it ynternet ferbûn is en probearje it opnij.</string>
  <string name="RegistrationActivity_non_standard_number_format">Ofwikend telefoannûmerformaat</string>
  <string name="RegistrationActivity_the_number_you_entered_appears_to_be_a_non_standard">It troch dy ynfolle telefoannûmer (%1$s) hat in ôfwikend formaat.\n\nBedoeldesto %2$s?</string>
  <string name="RegistrationActivity_signal_android_phone_number_format">Molly Android - Telefoannûmerformaat</string>
  <string name="RegistrationActivity_call_requested">Belfersyk yntsjinne</string>
  <plurals name="RegistrationActivity_debug_log_hint">
    <item quantity="one">Do bist no %d stap wei fan it yntsjinjen fan in flateropspoaringslog.</item>
    <item quantity="other">Do bist no %d stappen wei fan it yntsjinjen fan in flateropspoaringslog.</item>
  </plurals>
  <string name="RegistrationActivity_we_need_to_verify_that_youre_human">Signal moat ferifiearje datsto in minske bist.</string>
  <string name="RegistrationActivity_next">Folgjende</string>
  <string name="RegistrationActivity_continue">Trochgean</string>
  <string name="RegistrationActivity_take_privacy_with_you_be_yourself_in_every_message">Nim dyn privacy mei dy mei.\nWês dysels yn elk berjocht.</string>
  <string name="RegistrationActivity_enter_your_phone_number_to_get_started">Fier dyn telefoannûmer yn om te begjinnen</string>
  <string name="RegistrationActivity_enter_your_phone_number">Fier dyn telefoannûmer yn</string>
  <string name="RegistrationActivity_you_will_receive_a_verification_code">Do silst in ferifikaasjekoade ûntfange.</string>
  <string name="RegistrationActivity_enter_the_code_we_sent_to_s">Fier de koade yn dy’t wy ferstjoerd hawwe nei %s</string>
  <string name="RegistrationActivity_make_sure_your_phone_has_a_cellular_signal">Wês wis datsto dyn telefoan netwurkberik hat, sadatsto in sms of oprop ûntfange kinst</string>
  <string name="RegistrationActivity_phone_number_description">Telefoannûmer</string>
  <string name="RegistrationActivity_country_code_description">Lânkoade</string>
  <string name="RegistrationActivity_call">Skilje</string>
  <!--RegistrationLockV2Dialog-->
  <string name="RegistrationLockV2Dialog_turn_on_registration_lock">Registraasjebeskoatteling ynskeakelje?</string>
  <string name="RegistrationLockV2Dialog_turn_off_registration_lock">Registraasjebeskoatteling útskeakelje?</string>
  <string name="RegistrationLockV2Dialog_if_you_forget_your_signal_pin_when_registering_again">Asto dyn pinkoade fergetten bist wannear’tsto Signal opnij registrearje wolst, dan silsto foar 7 dagen Signal net brûke kinne mei dit telefoannûmer.</string>
  <string name="RegistrationLockV2Dialog_turn_on">Ynskeakelje</string>
  <string name="RegistrationLockV2Dialog_turn_off">Utskeakelje</string>
  <!--RevealableMessageView-->
  <string name="RevealableMessageView_view_photo">Foto toane</string>
  <string name="RevealableMessageView_view_video">Fideo toane</string>
  <string name="RevealableMessageView_viewed">Sjoen</string>
  <string name="RevealableMessageView_media">Media</string>
  <!--Search-->
  <string name="SearchFragment_no_results">Gjin resultaten fûn foar ‘%s’</string>
  <string name="SearchFragment_header_conversations">Petearen</string>
  <string name="SearchFragment_header_contacts">Kontakten</string>
  <string name="SearchFragment_header_messages">Berjochten</string>
  <!--ShakeToReport-->
  <!--SharedContactDetailsActivity-->
  <string name="SharedContactDetailsActivity_add_to_contacts">Oan kontaktelist tafoegje</string>
  <string name="SharedContactDetailsActivity_invite_to_signal">Utnûgje foar Molly</string>
  <string name="SharedContactDetailsActivity_signal_message">Signal-peatear iepenje</string>
  <string name="SharedContactDetailsActivity_signal_call">Signal-oprop</string>
  <!--SharedContactView-->
  <string name="SharedContactView_add_to_contacts">Oan kontaktelist tafoegje</string>
  <string name="SharedContactView_invite_to_signal">Utnûgje foar Molly</string>
  <string name="SharedContactView_message">Signal-peatear iepenje</string>
  <!--SignalBottomActionBar-->
  <string name="SignalBottomActionBar_more">Mear opsjes</string>
  <!--SignalPinReminders-->
  <string name="SignalPinReminders_well_remind_you_again_later">Pinkoade mei sukses ferifiearre. Signal sil it letter opnij freegje.</string>
  <string name="SignalPinReminders_well_remind_you_again_tomorrow">Pinkoade mei sukses ferifiearre. Signal sil it moarn opnij freegje.</string>
  <string name="SignalPinReminders_well_remind_you_again_in_a_few_days">Pinkoade mei sukses ferifiearre. Signal sil it oer in pear dagen opnij freegje.</string>
  <string name="SignalPinReminders_well_remind_you_again_in_a_week">Pinkoade mei sukses ferifiearre. Signal sil it oer in wike opnij freegje.</string>
  <string name="SignalPinReminders_well_remind_you_again_in_a_couple_weeks">Pinkoade mei sukses ferifiearre. Signal sil it oer in pear wiken opnij freegje.</string>
  <string name="SignalPinReminders_well_remind_you_again_in_a_month">Pinkoade mei sukses ferifiearre. Signal sil it oer in moanne opnij freegje.</string>
  <!--Slide-->
  <string name="Slide_image">Ofbylding</string>
  <string name="Slide_sticker">Stikker</string>
  <string name="Slide_audio">Audio</string>
  <string name="Slide_video">Fideo</string>
  <!--SmsMessageRecord-->
  <string name="SmsMessageRecord_received_corrupted_key_exchange_message">Skansearre kaai-útwikselingsberjocht
        ûntfongen!
    </string>
  <string name="SmsMessageRecord_received_key_exchange_message_for_invalid_protocol_version">
        Kaai-útwikselingsberjocht ûntfongen foar in ferkearde protokolferzje.
    </string>
  <string name="SmsMessageRecord_received_message_with_new_safety_number_tap_to_process">Der is in berjocht mei in nij feilichheidsnûmer ûntfongen. Tik hjir om it te ferwurkjen en wer te jaan.</string>
  <string name="SmsMessageRecord_secure_session_reset">Do hast de befeilige sesje opnij ynsteld.</string>
  <string name="SmsMessageRecord_secure_session_reset_s">%s hat de befeilige sesje opnij ynsteld.</string>
  <string name="SmsMessageRecord_duplicate_message">Duplisearre berjocht.</string>
  <string name="SmsMessageRecord_this_message_could_not_be_processed_because_it_was_sent_from_a_newer_version">Dit berjocht koe net ferwurke wurde, omdat it ferstoerd is fan in nijere ferzje fan Signal út. Do kinst dyn petearpartner freegje om dit berjocht opnij te ferstjoeren neidatsto dyn Signal-app bywurke hast nei in nijere ferzje.</string>
  <string name="SmsMessageRecord_error_handling_incoming_message">Flater by ferwurkjen fan ynkommend berjocht.</string>
  <!--StickerManagementActivity-->
  <string name="StickerManagementActivity_stickers">Stikkers</string>
  <!--StickerManagementAdapter-->
  <string name="StickerManagementAdapter_installed_stickers">Ynstallearre stikkerpakketten</string>
  <string name="StickerManagementAdapter_stickers_you_received">Untfongen stikkerpakketten</string>
  <string name="StickerManagementAdapter_signal_artist_series">Signals eigen stikkerpakketten</string>
  <string name="StickerManagementAdapter_no_stickers_installed">Gjin stikkerpakketten ynstallearre</string>
  <string name="StickerManagementAdapter_stickers_from_incoming_messages_will_appear_here">Stikkerpakketten út ynkommen berjochten sille hjir ferskine</string>
  <string name="StickerManagementAdapter_untitled">Sûnder titel</string>
  <string name="StickerManagementAdapter_unknown">Unbekend</string>
  <!--StickerPackPreviewActivity-->
  <string name="StickerPackPreviewActivity_untitled">Sûnder titel</string>
  <string name="StickerPackPreviewActivity_unknown">Unbekend</string>
  <string name="StickerPackPreviewActivity_install">Ynstallearje</string>
  <string name="StickerPackPreviewActivity_remove">Furt helje</string>
  <string name="StickerPackPreviewActivity_stickers">Stikkers</string>
  <string name="StickerPackPreviewActivity_failed_to_load_sticker_pack">Laden fan stikkerpakket mislearre</string>
  <!--SubmitDebugLogActivity-->
  <string name="SubmitDebugLogActivity_edit">Oanpasse</string>
  <string name="SubmitDebugLogActivity_done">Klear</string>
  <!--Menu option to save a debug log file to disk.-->
  <string name="SubmitDebugLogActivity_save">Net fersifere bewarje</string>
  <!--Error that is show in a toast when we fail to save a debug log file to disk.-->
  <!--Toast that is show to notify that we have saved the debug log file to disk.-->
  <string name="SubmitDebugLogActivity_tap_a_line_to_delete_it">Tik op in rigel om dy te wiskjen</string>
  <string name="SubmitDebugLogActivity_submit">Oplade</string>
  <string name="SubmitDebugLogActivity_failed_to_submit_logs">Opladen fan flaterlogs is mislearre</string>
  <string name="SubmitDebugLogActivity_success">Mei sukses opladen!</string>
  <string name="SubmitDebugLogActivity_copy_this_url_and_add_it_to_your_issue">Kopiearje dizze URL (troch dizze oan te tikken en fêst te hâlden) en foegje dy ta oan dyn flaterrapport op GitHub of oan in e-mailberjocht oan ús stipe:\n\n<b>%1$s</b></string>
  <string name="SubmitDebugLogActivity_share">Mei oaren diele</string>
  <string name="SubmitDebugLogActivity_this_log_will_be_posted_publicly_online_for_contributors">Dit logbestân wurdt publyklik beskikber steld op ynternet, sadat de ûntwikkelers en frijwilligers it bestudearje kinne. Do kinst it besjen eardatsto it oplaadst.</string>
  <!--SupportEmailUtil-->
  <string name="SupportEmailUtil_filter">Filter:</string>
  <string name="SupportEmailUtil_device_info">Apparaatynformaasje:</string>
  <string name="SupportEmailUtil_android_version">Android-ferzje:</string>
  <string name="SupportEmailUtil_signal_version">Molly-ferzje:</string>
  <string name="SupportEmailUtil_signal_package">Molly-pakket:</string>
  <string name="SupportEmailUtil_registration_lock">Registraasjebeskoatteling:</string>
  <string name="SupportEmailUtil_locale">Taalgebiet:</string>
  <!--ThreadRecord-->
  <string name="ThreadRecord_group_updated">Groep oanpast</string>
  <string name="ThreadRecord_left_the_group">Ien hat de groep ferlitten</string>
  <string name="ThreadRecord_secure_session_reset">Befeilige sesje opnij ynsteld.</string>
  <string name="ThreadRecord_draft">Konsept:</string>
  <string name="ThreadRecord_called">Do hast belle</string>
  <string name="ThreadRecord_called_you">Hat dy belle</string>
  <string name="ThreadRecord_missed_audio_call">Audio-oprop mist</string>
  <string name="ThreadRecord_missed_video_call">Fideo-oprop mist</string>
  <string name="ThreadRecord_media_message">Mediaberjocht</string>
  <string name="ThreadRecord_sticker">Stikker</string>
  <string name="ThreadRecord_view_once_photo">Ienmaligewerjefte-ôfbylding</string>
  <string name="ThreadRecord_view_once_video">Ienmaligewerjefte-fideo</string>
  <string name="ThreadRecord_view_once_media">Ienmaligewerjefte-media</string>
  <string name="ThreadRecord_this_message_was_deleted">Dit berjocht is wiske.</string>
  <string name="ThreadRecord_you_deleted_this_message">Do hast dit berjocht wiske.</string>
  <string name="ThreadRecord_s_is_on_signal">%s is fan no ôf berikber fia Signal.</string>
  <string name="ThreadRecord_disappearing_messages_disabled">Ferrinnende berjochten útskeakele</string>
  <string name="ThreadRecord_disappearing_message_time_updated_to_s">Ferrinnende berjochten op %s ynsteld</string>
  <string name="ThreadRecord_safety_number_changed">Feilichheidsnûmer is wizige</string>
  <string name="ThreadRecord_your_safety_number_with_s_has_changed">Dyn feilichheidsnûmer mei %s is wizige.</string>
  <string name="ThreadRecord_you_marked_verified">Troch dy as ferifiearre markearre</string>
  <string name="ThreadRecord_you_marked_unverified">Troch dy as net ferifiearre markearre</string>
  <string name="ThreadRecord_message_could_not_be_processed">Berjocht koe net ferwurke wurde</string>
  <string name="ThreadRecord_delivery_issue">Ofleveringsprobleem</string>
  <string name="ThreadRecord_message_request">Petearfersyk</string>
  <string name="ThreadRecord_photo">Ofbylding</string>
  <string name="ThreadRecord_gif">GIF</string>
  <string name="ThreadRecord_voice_message">Audioberjocht</string>
  <string name="ThreadRecord_file">Bestân</string>
  <string name="ThreadRecord_video">Fideo</string>
  <string name="ThreadRecord_chat_session_refreshed">Petearsesje fernijd</string>
  <!--Displayed in the notification when the user is sent a gift-->
  <string name="ThreadRecord__you_received_a_gift">Do hast in kado ûntfongen</string>
  <!--Displayed in the notification when the user sends a gift-->
  <string name="ThreadRecord__you_sent_a_gift">Do hast in kado ferstjoerd</string>
  <!--Displayed in the notification when the user has opened a received gift-->
  <string name="ThreadRecord__you_redeemed_a_gift_badge">Do hast in kado-badge yn ûntfangst nommen</string>
  <!--Displayed in the conversation list when someone reacted to your story-->
  <!--Displayed in the conversation list when you reacted to someone\'s story-->
  <!--UpdateApkReadyListener-->
  <string name="UpdateApkReadyListener_Signal_update">Nije ferzje fan Molly</string>
  <string name="UpdateApkReadyListener_a_new_version_of_signal_is_available_tap_to_update">Der is in nije ferzje fan Molly beskikber. Tik hjir om by te wurkjen</string>
  <!--UntrustedSendDialog-->
  <string name="UntrustedSendDialog_send_message">Berjocht ferstjoere?</string>
  <string name="UntrustedSendDialog_send">Ferstjoere</string>
  <!--UnverifiedSendDialog-->
  <string name="UnverifiedSendDialog_send_message">Berjocht ferstjoere?</string>
  <string name="UnverifiedSendDialog_send">Ferstjoere</string>
  <!--UsernameEditFragment-->
  <!--Instructional text at the top of the username edit screen-->
  <string name="UsernameEditFragment_username">Brûkersnamme</string>
  <string name="UsernameEditFragment_delete">Ferwiderje</string>
  <string name="UsernameEditFragment_successfully_set_username">Brûkersnamme mei sukses ynsteld.</string>
  <string name="UsernameEditFragment_successfully_removed_username">Brûkersnamme mei sukses fuortsmiten.</string>
  <string name="UsernameEditFragment_encountered_a_network_error">Der is in netwurkflater bard.</string>
  <string name="UsernameEditFragment_this_username_is_taken">Dizze brûkersnamme is al yn gebrûk.</string>
  <string name="UsernameEditFragment_this_username_is_available">Dizze brûkersnamme is noch beskikber.</string>
  <string name="UsernameEditFragment_usernames_can_only_include">Brûkersnammen meie allinnich de karakters a–Z, 0–9 en ûnderstreek brûke.</string>
  <string name="UsernameEditFragment_usernames_cannot_begin_with_a_number">Brûkersnammen meie net mei in sifer begjinne.</string>
  <string name="UsernameEditFragment_username_is_invalid">Brûkersnamme is ûnjildich.</string>
  <string name="UsernameEditFragment_usernames_must_be_between_a_and_b_characters">Brûkersnammen moatte op syn minst út %1$d en maksimaal %2$d karakters bestean.</string>
  <!--Explanation about what usernames provide-->
  <!--Dialog title for explanation about numbers at the end of the username-->
  <plurals name="UserNotificationMigrationJob_d_contacts_are_on_signal">
    <item quantity="one">%d fan dyn kontaktpersoanen is berikber fia Signal.</item>
    <item quantity="other">%d fan dyn kontaktpersoanen binne berikber fia Signal.</item>
  </plurals>
  <!--UsernameShareBottomSheet-->
  <!--Explanation of what the sheet enables the user to do-->
  <!--VerifyIdentityActivity-->
  <string name="VerifyIdentityActivity_your_contact_is_running_an_old_version_of_signal">Dizze kontaktpersoan brûkt in âlde ferzje fan Signal. Freegje him om earst Signal by te wurkjen, eardatsto it feilichheidsnûmer ferifiearrest.</string>
  <string name="VerifyIdentityActivity_your_contact_is_running_a_newer_version_of_Signal">Dyn kontakt brûkt in nijere ferzje fan Signal mei in ynkompatibel QR-koadeformaat. Wurkje Signal by om te fergelykjen.</string>
  <string name="VerifyIdentityActivity_the_scanned_qr_code_is_not_a_correctly_formatted_safety_number">De scande QR-koade is gjin goed formattearre feilichheidsnûmer-ferifikaasjekoade. Probearje de QR-koade opnij te scannen.</string>
  <string name="VerifyIdentityActivity_share_safety_number_via">Feilichheidsnûmer trochstjoere fia…</string>
  <string name="VerifyIdentityActivity_our_signal_safety_number">Us Signal-feilichheidsnûmer:</string>
  <string name="VerifyIdentityActivity_no_app_to_share_to">It liket derop datsto gjin apps hast wêrmei’tsto in útnûging ferstjoere kin.</string>
  <string name="VerifyIdentityActivity_no_safety_number_to_compare_was_found_in_the_clipboard">Gjin feilichheidsnûmer fûn op it klamboerd</string>
  <string name="VerifyIdentityActivity_signal_needs_the_camera_permission_in_order_to_scan_a_qr_code_but_it_has_been_permanently_denied">Molly hat tagong nedich ta de kamera om in QR-koade te scannen, mar dizze is permanint wegere. Gean nei de ynstellingen foar dizze app, tik op ‘Machtigingen’ en skeakelje ‘Kamera’ yn.</string>
  <string name="VerifyIdentityActivity_unable_to_scan_qr_code_without_camera_permission">Kin QR-koade net scanne sûnder tagong ta kamera</string>
  <string name="VerifyIdentityActivity_you_must_first_exchange_messages_in_order_to_view">Om it feilichheidsnûmer fan %1$s werjaan te kinnen, moatsto earst berjochten mei dyjinge útwikselje.</string>
  <!--ViewOnceMessageActivity-->
  <!--AudioView-->
  <!--MessageDisplayHelper-->
  <string name="MessageDisplayHelper_message_encrypted_for_non_existing_session">Flater: Dit berjocht is fersifere foar in net-besteande sesje</string>
  <!--MmsMessageRecord-->
  <string name="MmsMessageRecord_bad_encrypted_mms_message">Mms-berjocht kin net ûntsifere wurde</string>
  <string name="MmsMessageRecord_mms_message_encrypted_for_non_existing_session">Flater: Dit mms-berjocht is fersifere foar in net-besteande sesje</string>
  <!--MuteDialog-->
  <string name="MuteDialog_mute_notifications">Meldingen dôvje</string>
  <!--ApplicationMigrationService-->
  <string name="ApplicationMigrationService_import_in_progress">Dwaande mei ymportearjen</string>
  <string name="ApplicationMigrationService_importing_text_messages">Tekstberjochten oan it ymportearjen</string>
  <string name="ApplicationMigrationService_import_complete">Ymportearjen foltôge</string>
  <string name="ApplicationMigrationService_system_database_import_is_complete">It ymportearjen fan de systeemdatabase is foltôge.</string>
  <!--KeyCachingService-->
  <string name="KeyCachingService_signal_passphrase_cached">Tik om te iepenjen.</string>
  <string name="KeyCachingService_passphrase_cached">Molly is ûntskoattele</string>
  <string name="KeyCachingService_lock">Beskoattelje Molly</string>
  <!--MediaPreviewActivity-->
  <string name="MediaPreviewActivity_you">Do</string>
  <string name="MediaPreviewActivity_unssuported_media_type">Net-stipe mediatype</string>
  <string name="MediaPreviewActivity_draft">Konsept</string>
  <string name="MediaPreviewActivity_signal_needs_the_storage_permission_in_order_to_write_to_external_storage_but_it_has_been_permanently_denied">Molly hat tagong ta eksterne ûnthâld nedich om wat te bewarjen op it eksterne ûnthâld, mar dizze is permanint wegere. Gean nei de ynstellingen foar dizze app, tik op ‘App-machtigingen’ en skeakelje ‘Opslagruimte’ yn.</string>
  <string name="MediaPreviewActivity_unable_to_write_to_external_storage_without_permission">Kin net bewarje nei eksterne ûnthâld sûnder machtiging</string>
  <string name="MediaPreviewActivity_media_delete_confirmation_title">Berjocht wiskje?</string>
  <string name="MediaPreviewActivity_media_delete_confirmation_message">Dit berjocht sil allinnich foar dy ûnûntkomber wiske wurde, mar dus net foar dyn petearpartner(s).</string>
  <string name="MediaPreviewActivity_s_to_s">%1$s nei %2$s</string>
  <!--All media preview title when viewing media send by you to another recipient (allows changing of \'You\' based on context)-->
  <string name="MediaPreviewActivity_you_to_s">Do nei %1$s</string>
  <!--All media preview title when viewing media sent by another recipient to you (allows changing of \'You\' based on context)-->
  <string name="MediaPreviewActivity_s_to_you">%1$s oan dy</string>
  <string name="MediaPreviewActivity_media_no_longer_available">Media net langer beskikber.</string>
  <string name="MediaPreviewActivity_cant_find_an_app_able_to_share_this_media">Gjin app fûn wêrmei’t dit bestân mei oaren dield wurde kin.</string>
  <!--MessageNotifier-->
  <string name="MessageNotifier_d_new_messages_in_d_conversations">%1$d nije berjochten yn %2$d petearen</string>
  <string name="MessageNotifier_most_recent_from_s">Meast resinte fan: %1$s</string>
  <string name="MessageNotifier_locked_message">Nij berjocht, ûntskoattelje Signal om it wer te jaan</string>
  <string name="MessageNotifier_message_delivery_failed">Berjochtôflevering mislearre.</string>
  <string name="MessageNotifier_failed_to_deliver_message">It berjocht ôfleverjen is mislearre.</string>
  <string name="MessageNotifier_error_delivering_message">Flater by ôfleverjen berjocht.</string>
  <string name="MessageNotifier_message_delivery_paused">Berjochten-ôflevering is pauzearre.</string>
  <string name="MessageNotifier_verify_to_continue_messaging_on_signal">Ferifiearje dyn telefoannûmer om troch gean te kinnen mei it ferstjoeren en ûntfangen fan berjochten fia Molly.</string>
  <string name="MessageNotifier_mark_all_as_read">Alles as lêzen markearje</string>
  <string name="MessageNotifier_mark_read">As lêzen markearje</string>
  <string name="MessageNotifier_turn_off_these_notifications">Dit soarte fan meldingen útskeakelje</string>
  <string name="MessageNotifier_view_once_photo">Ienmaligewerjefte-ôfbylding</string>
  <string name="MessageNotifier_view_once_video">Ienmaligewerjefte-fideo</string>
  <string name="MessageNotifier_reply">Reagearje</string>
  <string name="MessageNotifier_signal_message">Signal-peatear iepenje</string>
  <string name="MessageNotifier_unsecured_sms">Unbefeilige sms</string>
  <string name="MessageNotifier_you_may_have_new_messages">Do hast mooglik nije berjochten</string>
  <string name="MessageNotifier_open_signal_to_check_for_recent_notifications">Iepenje Molly om te sjen oft der resinte meldingen binne.</string>
  <string name="MessageNotifier_contact_message">%1$s %2$s</string>
  <string name="MessageNotifier_unknown_contact_message">Kontaktpersoan</string>
  <string name="MessageNotifier_reacted_s_to_s">reagearre mei %1$s op ‘%2$s’.</string>
  <string name="MessageNotifier_reacted_s_to_your_video">reagearre mei %1$s op dyn fideo.</string>
  <string name="MessageNotifier_reacted_s_to_your_image">reagearre mei %1$s op dyn ôfbylding.</string>
  <string name="MessageNotifier_reacted_s_to_your_gif">Reagearre mei %1$s op dyn GIF.</string>
  <string name="MessageNotifier_reacted_s_to_your_file">reagearre mei %1$s op dyn bestân.</string>
  <string name="MessageNotifier_reacted_s_to_your_audio">reagearre mei %1$s op dyn audio.</string>
  <string name="MessageNotifier_reacted_s_to_your_view_once_media">reagearre mei %1$s op dyn ienmaligewerjefte-media.</string>
  <string name="MessageNotifier_reacted_s_to_your_sticker">reagearre mei %1$s op dyn stikker.</string>
  <string name="MessageNotifier_this_message_was_deleted">Dit berjocht is wiske.</string>
  <string name="TurnOffContactJoinedNotificationsActivity__turn_off_contact_joined_signal">Skeakelje meldingen út oer minsken dy’t berikber binne fia Signal. Do kinst se opnij ynskeakelje yn Signal &gt; Ynstellingen &gt; Meldingen.</string>
  <!--Notification Channels-->
  <string name="NotificationChannel_channel_messages">Berjochten</string>
  <string name="NotificationChannel_calls">Oproppen</string>
  <string name="NotificationChannel_failures">Mislearringen</string>
  <string name="NotificationChannel_backups">Reservekopyen</string>
  <string name="NotificationChannel_locked_status">Beskoattelingssteat</string>
  <string name="NotificationChannel_app_updates">Nije ferzjes fan de app </string>
  <string name="NotificationChannel_other">Oars</string>
  <string name="NotificationChannel_group_chats">Petearen</string>
  <string name="NotificationChannel_missing_display_name">Unbekend</string>
  <string name="NotificationChannel_voice_notes">Audioberjochten</string>
  <string name="NotificationChannel_contact_joined_signal">Nij persoan berikber fia Signal</string>
  <string name="NotificationChannels__no_activity_available_to_open_notification_channel_settings">Gjin ‘aktiviteit’ beskikber om ynstellingen foar meldingskanalen mei te iepenjen.</string>
  <!--Notification channel name for showing persistent background connection on devices without push notifications-->
  <string name="NotificationChannel_background_connection">Eftergrûnferbining</string>
  <!--Notification channel name for showing call status information (like connection, ongoing, etc.) Not ringing.-->
  <string name="NotificationChannel_call_status">Opropsteat</string>
  <!--ProfileEditNameFragment-->
  <!--QuickResponseService-->
  <string name="QuickResponseService_quick_response_unavailable_when_Signal_is_locked">Fluch reagearje net beskikber wannear Molly beskoattele is!</string>
  <string name="QuickResponseService_problem_sending_message">Flater by ferstjoeren fan berjocht!</string>
  <!--SaveAttachmentTask-->
  <string name="SaveAttachmentTask_saved_to">Bewarre nei %s</string>
  <string name="SaveAttachmentTask_saved">Bewarre</string>
  <!--SearchToolbar-->
  <string name="SearchToolbar_search">Sykje</string>
  <string name="SearchToolbar_search_for_conversations_contacts_and_messages">Sykje nei petearen, kontaktpersoanen en berjochten.</string>
  <!--Material3 Search Toolbar-->
  <string name="Material3SearchToolbar__close">Slute</string>
  <string name="Material3SearchToolbar__clear">Fuortsmite</string>
  <!--ShortcutLauncherActivity-->
  <string name="ShortcutLauncherActivity_invalid_shortcut">Unjildige fluchkeppeling</string>
  <!--SingleRecipientNotificationBuilder-->
  <string name="SingleRecipientNotificationBuilder_signal">Molly</string>
  <string name="SingleRecipientNotificationBuilder_new_message">Nij berjocht</string>
  <string name="SingleRecipientNotificationBuilder_message_request">Petearfersyk</string>
  <string name="SingleRecipientNotificationBuilder_you">Do</string>
  <!--Notification subtext for group stories-->
  <string name="SingleRecipientNotificationBuilder__s_dot_story">Ferhaal fan %1$s</string>
  <!--ThumbnailView-->
  <string name="ThumbnailView_Play_video_description">Fideo ôfspylje</string>
  <string name="ThumbnailView_Has_a_caption_description">Hat in byskrift</string>
  <!--TransferControlView-->
  <plurals name="TransferControlView_n_items">
    <item quantity="one">%d item</item>
    <item quantity="other">%d items</item>
  </plurals>
  <!--UnauthorizedReminder-->
  <string name="UnauthorizedReminder_device_no_longer_registered">Apparaat net langer registrearre</string>
  <string name="UnauthorizedReminder_this_is_likely_because_you_registered_your_phone_number_with_Signal_on_a_different_device">Dit komt wierskynlik trochdatsto fan in oar apparaat ôf dyn telefoannûmer by Signal registrearre hast. Tik hjir om opnij te registrearjen.</string>
  <!--WebRtcCallActivity-->
  <string name="WebRtcCallActivity_to_answer_the_call_give_signal_access_to_your_microphone">Do moatst Molly tastean om de mikrofoan te brûken eardatsto de oprop beäntwurdzje kinst.</string>
  <string name="WebRtcCallActivity_to_answer_the_call_from_s_give_signal_access_to_your_microphone">Jou Molly tagong ta dyn mikrofoan om de oprop fan %s te beäntwurdzjen.</string>
  <string name="WebRtcCallActivity_signal_requires_microphone_and_camera_permissions_in_order_to_make_or_receive_calls">Molly hat tagong nedich ta de mikrofoan en de kamera om oproppen te meitsjen of te ûntfangen, mar dizze tagong is permanint wegere. Gean nei de ynstellingen foar dizze app, tik op ‘Machtigingen’ en skeakelje ‘Microfoon’ en ‘Camera’ yn.</string>
  <string name="WebRtcCallActivity__answered_on_a_linked_device">Beäntwurdzje fan in keppele apparaat ôf.</string>
  <string name="WebRtcCallActivity__declined_on_a_linked_device">Wegere fan in keppele apparaat ôf.</string>
  <string name="WebRtcCallActivity__busy_on_a_linked_device">Beset omdatsto al in petear fierdest fia ien fan dyn keppele apparaten.</string>
  <string name="GroupCallSafetyNumberChangeNotification__someone_has_joined_this_call_with_a_safety_number_that_has_changed">Ien nimt no diel oan dizze oprop mei in feilichheidsnûmer dat wizige is.</string>
  <!--WebRtcCallScreen-->
  <string name="WebRtcCallScreen_swipe_up_to_change_views">Fei omheech om wizigingen te sjen</string>
  <!--WebRtcCallScreen V2-->
  <string name="WebRtcCallScreen__decline">Wegerje</string>
  <string name="WebRtcCallScreen__answer">Beäntwurdzje</string>
  <string name="WebRtcCallScreen__answer_without_video">Beäntwurdzje sûnder eigen kamera oan te setten</string>
  <!--WebRtcAudioOutputToggle-->
  <string name="WebRtcAudioOutputToggle__audio_output">Audio-útfier</string>
  <string name="WebRtcAudioOutputToggle__phone_earpiece">Telefoanearke</string>
  <string name="WebRtcAudioOutputToggle__speaker">Lûd­sprekker</string>
  <string name="WebRtcAudioOutputToggle__bluetooth">Bluetooth</string>
  <string name="WebRtcCallControls_answer_call_description">Oprop beäntwurdzje</string>
  <string name="WebRtcCallControls_reject_call_description">Oprop ôfwize</string>
  <!--change_passphrase_activity-->
  <string name="change_passphrase_activity__old_passphrase">Ald wachtwurd</string>
  <string name="change_passphrase_activity__new_passphrase">Nij wachtwurd</string>
  <string name="change_passphrase_activity__repeat_new_passphrase">Werhelje nij wachtwurd</string>
  <!--contact_selection_activity-->
  <string name="contact_selection_activity__enter_name_or_number">Typ namme of nûmer</string>
  <string name="contact_selection_activity__invite_to_signal">Utnûgje foar Molly</string>
  <string name="contact_selection_activity__new_group">Nije-styl-groep</string>
  <!--contact_filter_toolbar-->
  <string name="contact_filter_toolbar__clear_entered_text_description">Ynfierde tekst wiskje</string>
  <string name="contact_filter_toolbar__show_keyboard_description">Toetseboerd werjaan</string>
  <string name="contact_filter_toolbar__show_dial_pad_description">Numerike toetseblok werjaan</string>
  <!--contact_selection_group_activity-->
  <string name="contact_selection_group_activity__no_contacts">Gjin kontaktpersoanen fûn.</string>
  <string name="contact_selection_group_activity__finding_contacts">Kontaktpersoanen lade…</string>
  <!--single_contact_selection_activity-->
  <string name="SingleContactSelectionActivity_contact_photo">Foto fan kontaktpersoan</string>
  <!--ContactSelectionListFragment-->
  <string name="ContactSelectionListFragment_signal_requires_the_contacts_permission_in_order_to_display_your_contacts">Molly hat tagong ta dyn list mei kontakten nedich om dyn kontakten werjaan te kinnen, mar tastimming om kontakten yn te sjen is permanint wegere. Gean nei de ynstellingen foar dizze app, tik op ‘Machtigingen’ en skeakelje ‘Contacten’ yn.</string>
  <string name="ContactSelectionListFragment_error_retrieving_contacts_check_your_network_connection">Flater by it opheljen fan kontaktpersoanen, kontrolearje dat dyn netwurkferbining wurket</string>
  <string name="ContactSelectionListFragment_username_not_found">Brûkersnamme net fûn</string>
  <string name="ContactSelectionListFragment_s_is_not_a_signal_user">‘%1$s’ is gjin Signal-brûker. Kontrolearje de brûkersnamme en probearje it opnij.</string>
  <string name="ContactSelectionListFragment_you_do_not_need_to_add_yourself_to_the_group">It is net nedich om dysels ta te foegjen oan de groep</string>
  <string name="ContactSelectionListFragment_maximum_group_size_reached">De maksimale groepsgrutte is berikt</string>
  <string name="ContactSelectionListFragment_signal_groups_can_have_a_maximum_of_d_members">Signal-groepen kinne út maksimaal %1$d leden bestean.</string>
  <string name="ContactSelectionListFragment_recommended_member_limit_reached">It oanrekommandearre ledenlimyt is berikt</string>
  <string name="ContactSelectionListFragment_signal_groups_perform_best_with_d_members_or_fewer">Signal-groepen prestearje it beste mei %1$d of minder leden. It tafoegjen fan ekstra leden sil fertragingen feroarsaakje yn it ferstjoeren en ûntfangen fan berjochten.</string>
  <plurals name="ContactSelectionListFragment_d_members">
    <item quantity="one">%1$d persoan</item>
    <item quantity="other">%1$d persoanen</item>
  </plurals>
  <!--contact_selection_list_fragment-->
  <string name="contact_selection_list_fragment__signal_needs_access_to_your_contacts_in_order_to_display_them">Molly hat tagong nedich ta dyn kontakten om kontaktpersoanen werjaan te kinnen.</string>
  <string name="contact_selection_list_fragment__show_contacts">Kontaktpersoanen werjaan</string>
  <!--contact_selection_list_item-->
  <plurals name="contact_selection_list_item__number_of_members">
    <item quantity="one">%1$d persoan</item>
    <item quantity="other">%1$d persoanen</item>
  </plurals>
  <!--Displays number of viewers for a story-->
  <plurals name="contact_selection_list_item__number_of_viewers">
    <item quantity="one">Troch %1$d persoan sjoen</item>
    <item quantity="other">Troch %1$d persoanen sjoen</item>
  </plurals>
  <!--conversation_activity-->
  <string name="conversation_activity__type_message_push">Signal-berjocht</string>
  <string name="conversation_activity__type_message_sms_insecure">Unbefeilige sms</string>
  <string name="conversation_activity__type_message_mms_insecure">Unbefeilige mms</string>
  <string name="conversation_activity__from_sim_name">Fan %1$s</string>
  <string name="conversation_activity__sim_n">SIM %1$d</string>
  <string name="conversation_activity__send">Ferstjoere</string>
  <string name="conversation_activity__compose_description">Berjochtopstelling</string>
  <string name="conversation_activity__emoji_toggle_description">Emojitoetseboerd wikselje</string>
  <string name="conversation_activity__attachment_thumbnail">Bylagefoarbyld</string>
  <string name="conversation_activity__quick_attachment_drawer_toggle_camera_description">Kamera-oersjoc werjaan/ferstopje</string>
  <string name="conversation_activity__quick_attachment_drawer_record_and_send_audio_description">Lûd opnimme en ferstjoere</string>
  <string name="conversation_activity__quick_attachment_drawer_lock_record_description">Opnimmen fan audio beskoattelje</string>
  <string name="conversation_activity__enable_signal_for_sms">Signal brûke om in sms-berjocht te ferstjoeren</string>
  <string name="conversation_activity__message_could_not_be_sent">It berjocht koe net ferstjoerd wurde. Kontrolearje oft dyn apparaat mei it ynternet is ferbûn en probearje it opnij.</string>
  <!--conversation_input_panel-->
  <string name="conversation_input_panel__slide_to_cancel">Fei om te annulearjen</string>
  <string name="conversation_input_panel__cancel">Annulearje</string>
  <!--conversation_item-->
  <string name="conversation_item__mms_image_description">Mediaberjocht</string>
  <string name="conversation_item__secure_message_description">Befeilige berjocht</string>
  <!--conversation_item_sent-->
  <string name="conversation_item_sent__send_failed_indicator_description">Ferstjoeren mislearre</string>
  <string name="conversation_item_sent__pending_approval_description">Yn ôfwachting fan goedkarring</string>
  <string name="conversation_item_sent__delivered_description">Oflevere</string>
  <string name="conversation_item_sent__message_read">Berjocht lêzen</string>
  <!--conversation_item_received-->
  <string name="conversation_item_received__contact_photo_description">Foto fan kontaktpersoan</string>
  <!--ConversationUpdateItem-->
  <string name="ConversationUpdateItem_loading">Oan it laden</string>
  <string name="ConversationUpdateItem_learn_more">Mear lêze</string>
  <string name="ConversationUpdateItem_join_call">Oan oprop dielnimme</string>
  <string name="ConversationUpdateItem_return_to_call">Werom nei oprop</string>
  <string name="ConversationUpdateItem_call_is_full">De oprop is fol</string>
  <string name="ConversationUpdateItem_invite_friends">Kennissen útnûgje</string>
  <string name="ConversationUpdateItem_enable_call_notifications">Opropmeldingen ynskeakelje</string>
  <string name="ConversationUpdateItem_update_contact">Kontaktpersoan bywurkje</string>
  <!--Update item button text to show to block a recipient from requesting to join via group link-->
  <string name="ConversationUpdateItem_block_request">Fersiken blokkearje</string>
  <string name="ConversationUpdateItem_no_groups_in_common_review_requests_carefully">Do hast mei dizze persoan gjin mienskiplike groep: tink goed nei oer dit petearfersyk.</string>
  <string name="ConversationUpdateItem_no_contacts_in_this_group_review_requests_carefully">Der is yn dizze groep gjin lid mei wa’tsto al in petear fierst: tink goed nei oer dizze útnûging.</string>
  <string name="ConversationUpdateItem_view">Werjaan</string>
  <string name="ConversationUpdateItem_the_disappearing_message_time_will_be_set_to_s_when_you_message_them">Sa gau asto in berjocht ferstjoerst sil it tiidrek foar ferrinnende berjochten op %1$s ynsteld wurde.</string>
  <!--Update item button text to show to boost a feature-->
  <string name="ConversationUpdateItem_donate">Donearje</string>
  <!--audio_view-->
  <string name="audio_view__play_pause_accessibility_description">Ofspylje… Pauzearje</string>
  <string name="audio_view__download_accessibility_description">Downloade</string>
  <!--QuoteView-->
  <string name="QuoteView_audio">Audio</string>
  <string name="QuoteView_video">Fideo</string>
  <string name="QuoteView_photo">Ofbylding</string>
  <string name="QuoteView_gif">GIF</string>
  <string name="QuoteView_view_once_media">Ienmaligewerjefte-media</string>
  <string name="QuoteView_sticker">Stikker</string>
  <string name="QuoteView_you">Do</string>
  <string name="QuoteView_original_missing">Oarspronklik berjocht net fûn</string>
  <!--Author formatting for group stories-->
  <string name="QuoteView_s_story">Ferhaal fan %1$s</string>
  <!--Label indicating that a quote is for a reply to a story you created-->
  <string name="QuoteView_your_story">Dyn ferhaal</string>
  <!--Label indicating that the story being replied to no longer exists-->
  <string name="QuoteView_no_longer_available">Net langer beskikber</string>
  <!--Label for quoted gift-->
  <string name="QuoteView__gift">Kado</string>
  <!--conversation_fragment-->
  <string name="conversation_fragment__scroll_to_the_bottom_content_description">Skow nei ûnderen ta</string>
  <!--BubbleOptOutTooltip-->
  <!--Message to inform the user of what Android chat bubbles are-->
  <string name="BubbleOptOutTooltip__description">Bubbels binne in Android-funksjonaliteit dy’tsto foar elk Molly-petear ôfsûnderlik yn- of útskeakelje kinst.</string>
  <!--Button to dismiss the tooltip for opting out of using Android bubbles-->
  <string name="BubbleOptOutTooltip__not_now">No net</string>
  <!--Button to move to the system settings to control the use of Android bubbles-->
  <string name="BubbleOptOutTooltip__turn_off">Utskeakelje</string>
  <!--safety_number_change_dialog-->
  <string name="safety_number_change_dialog__safety_number_changes">Feilichheidsnûmer(s) wizige</string>
  <string name="safety_number_change_dialog__accept">Akseptearje</string>
  <string name="safety_number_change_dialog__send_anyway">Dochs ferstjoere</string>
  <string name="safety_number_change_dialog__call_anyway">Dochs belle</string>
  <string name="safety_number_change_dialog__join_call">Oan oprop dielnimme</string>
  <string name="safety_number_change_dialog__continue_call">Fierder mei oprop</string>
  <string name="safety_number_change_dialog__leave_call">Oprop ferlitte</string>
  <string name="safety_number_change_dialog__the_following_people_may_have_reinstalled_or_changed_devices">De folgjende persoanen hawwe mooglik de app opnij ynstallearre of hawwe in oar apparaat yn gebrûk nommen. Ferifiearje jimme feilichheidsnûmers om wis te wêzen datsto mei de krekte persoanen kommunisearrest.</string>
  <string name="safety_number_change_dialog__view">Werjaan</string>
  <string name="safety_number_change_dialog__previous_verified">Wie yn it ferline ferifiearre</string>
  <!--EnableCallNotificationSettingsDialog__call_notifications_checklist-->
  <string name="EnableCallNotificationSettingsDialog__call_notifications_enabled">Opropmeldingen ynskeakele.</string>
  <string name="EnableCallNotificationSettingsDialog__enable_call_notifications">Opropmeldingen ynskeakelje</string>
  <string name="EnableCallNotificationSettingsDialog__enable_background_activity">Eftergrûnaktiviteit ynskeakelje</string>
  <string name="EnableCallNotificationSettingsDialog__everything_looks_good_now">It liket derop dat alles goed is</string>
  <string name="EnableCallNotificationSettingsDialog__to_receive_call_notifications_tap_here_and_turn_on_show_notifications">Tik hjir en tik dernei op ‘Meldingen werjaan’ om opropmeldingen te ûntfangen.</string>
  <string name="EnableCallNotificationSettingsDialog__to_receive_call_notifications_tap_here_and_turn_on_notifications">Tik hjir en skeakelje meldingen yn en kontrolearje dat lûden en pop-ups ynskeakele binne om opropmeldingen te ûntfangen.</string>
  <string name="EnableCallNotificationSettingsDialog__to_receive_call_notifications_tap_here_and_enable_background_activity_in_battery_settings">Tik hjir en skeakelje yn de batterij-ynstellingen eftergrûnaktiviteit yn om opropmeldingen te ûntfangen.</string>
  <string name="EnableCallNotificationSettingsDialog__settings">Ynstellingen</string>
  <string name="EnableCallNotificationSettingsDialog__to_receive_call_notifications_tap_settings_and_turn_on_show_notifications">Tik op ‘Ynstellingen’ en tik dernei op ‘Meldingen werjaan’ om opropmeldingen te ûntfangen.</string>
  <string name="EnableCallNotificationSettingsDialog__to_receive_call_notifications_tap_settings_and_turn_on_notifications">Tik op ‘Ynstellingen’ en skeakelje meldingen yn en kontrolearje dat lûden en pop-ups ynskeakele binne om opropmeldingen te ûntfangen.</string>
  <string name="EnableCallNotificationSettingsDialog__to_receive_call_notifications_tap_settings_and_enable_background_activity_in_battery_settings">Tik op ‘Ynstellingen’ en skeakelje yn de batterij-ynstellingen eftergrûnaktiviteit yn om opropmeldingen te ûntfangen.</string>
  <!--country_selection_fragment-->
  <string name="country_selection_fragment__loading_countries">Lannen oan it laden…</string>
  <string name="country_selection_fragment__search">Sykje</string>
  <string name="country_selection_fragment__no_matching_countries">Gjin oerienkomstige lannen</string>
  <!--device_add_fragment-->
  <string name="device_add_fragment__scan_the_qr_code_displayed_on_the_device_to_link">Scan de QR-koade dy’t werjûn wurdt op it te keppeljen apparaat</string>
  <!--device_link_fragment-->
  <string name="device_link_fragment__link_device">Apparaat keppelje</string>
  <!--device_list_fragment-->
  <string name="device_list_fragment__no_devices_linked">Gjin keppele apparaten</string>
  <string name="device_list_fragment__link_new_device">Nij apparaat keppelje</string>
  <!--expiration-->
  <string name="expiration_off">Ut</string>
  <plurals name="expiration_seconds">
    <item quantity="one">%d sekonde</item>
    <item quantity="other">%d sekonden</item>
  </plurals>
  <string name="expiration_seconds_abbreviated">%d s</string>
  <plurals name="expiration_minutes">
    <item quantity="one">%d minút</item>
    <item quantity="other">%d minuten</item>
  </plurals>
  <string name="expiration_minutes_abbreviated">%d min</string>
  <plurals name="expiration_hours">
    <item quantity="one">%d oere</item>
    <item quantity="other">%d oeren</item>
  </plurals>
  <string name="expiration_hours_abbreviated">%d o</string>
  <plurals name="expiration_days">
    <item quantity="one">%d dei</item>
    <item quantity="other">%d dagen</item>
  </plurals>
  <string name="expiration_days_abbreviated">%d d</string>
  <plurals name="expiration_weeks">
    <item quantity="one">%d wike</item>
    <item quantity="other">%d wiken</item>
  </plurals>
  <string name="expiration_weeks_abbreviated">%d w</string>
  <string name="expiration_combined">%1$s %2$s</string>
  <!--unverified safety numbers-->
  <string name="IdentityUtil_unverified_banner_one">Dyn feilichheidsnûmer mei %s is wizige en is net langer ferifiearre</string>
  <string name="IdentityUtil_unverified_banner_two">Dyn feilichheidsnûmers mei %1$s en %2$s binne net langer ferifiearre</string>
  <string name="IdentityUtil_unverified_banner_many">Dyn feilichheidsnûmers mei %1$s, %2$s en %3$s binne net langer ferifiearre</string>
  <string name="IdentityUtil_unverified_dialog_one">Dyn feilichheidsnûmer mei %1$s is wizige en is net langer ferifiearre. Dit kin betsjutte dat ien dyn kommunikaasje probearret te ûnderskeppen, of gewoan dat %1$s Signal opnij ynstallearre hat.</string>
  <string name="IdentityUtil_unverified_dialog_two">Dyn feilichheidsnûmers mei %1$s en %2$s binne net langer ferifiearre. Dit kin betsjutte dat ien dyn kommunikaasje probearret te ûnderskeppen, of gewoan dat se Signal opnij ynstallearre hawwe.</string>
  <string name="IdentityUtil_unverified_dialog_many">Dyn feilichheidsnûmers mei %1$s, %2$s en %3$s binne net langer ferifiearre. Dit kin betsjutte dat ien dyn kommunikaasje probearret te ûnderskeppen, of gewoan dat se Signal opnij ynstallearre hawwe.</string>
  <string name="IdentityUtil_untrusted_dialog_one">Dyn feilichheidsnûmer mei %s is sakrekt wizige.</string>
  <string name="IdentityUtil_untrusted_dialog_two">Dyn feilichheidsnûmers mei %1$s en %2$s binne sakrekt wizige.</string>
  <string name="IdentityUtil_untrusted_dialog_many">Dyn feilichheidsnûmers mei %1$s, %2$s en %3$s binne sakrekt wizige.</string>
  <plurals name="identity_others">
    <item quantity="one">%d oar</item>
    <item quantity="other">%d oaren</item>
  </plurals>
  <!--giphy_activity-->
  <string name="giphy_activity_toolbar__search_gifs">GIF’s sykje</string>
  <!--giphy_fragment-->
  <string name="giphy_fragment__nothing_found">Neat fûn</string>
  <!--database_migration_activity-->
  <string name="database_migration_activity__would_you_like_to_import_your_existing_text_messages">Wolsto dyn sms- en mms-berjochten ymportearje nei de fersifere database fan Signal?</string>
  <string name="database_migration_activity__the_default_system_database_will_not_be_modified">De systeemdatabase sil op gjin inkelde wize wizige of oanpast wurde.</string>
  <string name="database_migration_activity__skip">Oerslaan</string>
  <string name="database_migration_activity__import">Ymportearje</string>
  <string name="database_migration_activity__this_could_take_a_moment_please_be_patient">Dit kin efkes duorje, dêrom graach in amerijke. Signal sil dy melde wannear’t it ymportearjen foltôge is.</string>
  <string name="database_migration_activity__importing">DWAANDE MEI YMPORTEARJEN</string>
  <!--load_more_header-->
  <string name="load_more_header__see_full_conversation">Folslein petear werjaan</string>
  <string name="load_more_header__loading">Oan it laden</string>
  <!--media_overview_activity-->
  <string name="media_overview_activity__no_media">Gjin media</string>
  <!--message_recipients_list_item-->
  <string name="message_recipients_list_item__view">Werjaan</string>
  <string name="message_recipients_list_item__resend">Opnij ferstjoere</string>
  <!--Displayed in a toast when user long presses an item in MyStories-->
  <string name="MyStoriesFragment__copied_sent_timestamp_to_clipboard">Ferstjoertiid nei klamboerd kopiearre.</string>
  <!--Displayed when there are no outgoing stories-->
  <string name="MyStoriesFragment__updates_to_your_story_will_show_up_here">Nije dielen fan dyn ferhaal sille hjir werjûn wurde.</string>
  <!--GroupUtil-->
  <plurals name="GroupUtil_joined_the_group">
    <item quantity="one">%1$s is tafoege oan de groep.</item>
    <item quantity="other">%1$s binne tafoege oan de groep.</item>
  </plurals>
  <string name="GroupUtil_group_name_is_now">De groepsnamme is fan no ôf ‘%1$s’.</string>
  <!--prompt_passphrase_activity-->
  <string name="prompt_passphrase_activity__unlock">Untskoattelje</string>
  <!--prompt_mms_activity-->
  <string name="prompt_mms_activity__signal_requires_mms_settings_to_deliver_media_and_group_messages">Signal hat mms-ynstellingen nedich om mediaberjochten ferstjoere te kinnen fia dyn telefoanprovider. Dyn apparaat makket dizze ynformaasje net beskikber. Dit komt faker foar by beskoattele apparaten en oare beheinde konfiguraasjes.</string>
  <string name="prompt_mms_activity__to_send_media_and_group_messages_tap_ok">Om media- en groepsberjochten te ferstjoeren tikkesto op ‘OK’ en fier dyn de frege gegevens yn. De mms-ynstellingen foar dyn provider kinne meastentiids fûn wurde troch online te sykjen nei ‘namme-fan-dyn-provider APN’. Dit hoechsto mar ien kear te dwaan.</string>
  <!--BadDecryptLearnMoreDialog-->
  <string name="BadDecryptLearnMoreDialog_delivery_issue">Ofleveringsprobleem</string>
  <string name="BadDecryptLearnMoreDialog_couldnt_be_delivered_individual">In berjocht, media, stikker, emoji-reaksje, of in befêstiging dat in berjocht lêzen is fan %s kin net oan dy ôflevere wurde. It kin wêze dat dyjinge wat probearre nei dy te ferstjoeren yn in ien-op-ien petear of yn in groepspetear.</string>
  <string name="BadDecryptLearnMoreDialog_couldnt_be_delivered_group">In berjocht, media, stikker, emoji-reaksje, of in befêstiging dat in berjocht lêzen is fan %s kin net oan dy ôflevere wurde. </string>
  <!--profile_create_activity-->
  <string name="CreateProfileActivity_first_name_required">Foarnamme (fereaske)</string>
  <string name="CreateProfileActivity_last_name_optional">Efternamme (opsjoneel)</string>
  <string name="CreateProfileActivity_next">Folgjende</string>
  <string name="CreateProfileActivity__username">Brûkersnamme</string>
  <string name="CreateProfileActivity__create_a_username">Brûkersnamme oanmeitsje</string>
  <string name="CreateProfileActivity_custom_mms_group_names_and_photos_will_only_be_visible_to_you">Sels ynstelde mms-groepsnammen en groepsôfbyldingen sille allinnich sichtber wêze foar dy.</string>
  <string name="CreateProfileActivity_group_descriptions_will_be_visible_to_members_of_this_group_and_people_who_have_been_invited">De groepsnamme, -ôfbylding en -omskriuwing binne sichtber foar alle leden fan dizze groep, foar alle persoanen dy’t útnûge binne om lid te wurden en foar alle persoanen dy’t in wurkjende groepskeppeling hawwe, sels as se noch net fersocht hawwe om lid te wurden.</string>
  <!--EditAboutFragment-->
  <string name="EditAboutFragment_about">Oer my</string>
  <string name="EditAboutFragment_write_a_few_words_about_yourself">Skriuw in pear wurden oer dysels…</string>
  <string name="EditAboutFragment_count">%1$d/%2$d</string>
  <string name="EditAboutFragment_speak_freely">Sprek frijút</string>
  <string name="EditAboutFragment_encrypted">Fersifere</string>
  <string name="EditAboutFragment_be_kind">Wês aardich</string>
  <string name="EditAboutFragment_coffee_lover">Kofjeleafhawwer</string>
  <string name="EditAboutFragment_free_to_chat">Beskikber om te sprekken</string>
  <string name="EditAboutFragment_taking_a_break">Ik haw efkes skoft</string>
  <string name="EditAboutFragment_working_on_something_new">Ik wurkje oan wat nijs</string>
  <!--EditProfileFragment-->
  <string name="EditProfileFragment__edit_group">Groep oanpasse</string>
  <string name="EditProfileFragment__group_name">Groepsnamme</string>
  <string name="EditProfileFragment__group_description">Groepsomskriuwing</string>
  <!--EditProfileNameFragment-->
  <string name="EditProfileNameFragment_your_name">Dyn namme</string>
  <string name="EditProfileNameFragment_first_name">Foarnamme (ferplicht)</string>
  <string name="EditProfileNameFragment_last_name_optional">Efternamme (opsjoneel)</string>
  <string name="EditProfileNameFragment_save">Opslaan</string>
  <string name="EditProfileNameFragment_failed_to_save_due_to_network_issues_try_again_later">It bewarjen fan de oanpassingen is mislearre troch netwurkproblemen. Probearje it letter opnij.</string>
  <!--recipient_preferences_activity-->
  <string name="recipient_preference_activity__shared_media">Utwiksele media</string>
  <!--recipients_panel-->
  <string name="recipients_panel__to"><small>Typ in namme of nûmer</small></string>
  <!--verify_display_fragment-->
  <string name="verify_display_fragment__to_verify_the_security_of_your_end_to_end_encryption_with_s"><![CDATA[Asto ferifiearje wolst datsto streekrjocht mei %s kommunisearrest sûnder dat dyn kommunikaasje ûnderskeppe wurdt, kontrolearje dan dat it boppesteande nûmer oerienkomt mei it nûmer op it apparaat fan dyjinge. Do kinst ek de QR-koade op de telefoan fan dyjinge scanne. <a href="https://signal.org/redirect/safety-numbers">Mear ynformaasje.</a>]]></string>
  <string name="verify_display_fragment__tap_to_scan">Tik om te scannen</string>
  <string name="verify_display_fragment__successful_match">De nûmers komme oerien</string>
  <string name="verify_display_fragment__failed_to_verify_safety_number">Ferifiearjen net slagge</string>
  <string name="verify_display_fragment__loading">Oan it laden…</string>
  <string name="verify_display_fragment__mark_as_verified">As ferifiearre markearje</string>
  <string name="verify_display_fragment__clear_verification">Ferifikaasje ûngedien meitsje</string>
  <!--verify_identity-->
  <string name="verify_identity__share_safety_number">Feilichheidsnûmer trochstjoere</string>
  <!--verity_scan_fragment-->
  <string name="verify_scan_fragment__scan_the_qr_code_on_your_contact">Scan de QR-koade op it apparaat fan dyn petearpartner.</string>
  <!--webrtc_answer_decline_button-->
  <string name="webrtc_answer_decline_button__swipe_up_to_answer">Fei omheech om te beäntwurdzjen</string>
  <string name="webrtc_answer_decline_button__swipe_down_to_reject">Fei omleech om te wegerjen</string>
  <!--message_details_header-->
  <string name="message_details_header__issues_need_your_attention">Inkelde dingen freegje dyn oandacht.</string>
  <string name="message_details_header_sent">Ferstjoerd</string>
  <string name="message_details_header_received">Untfongen</string>
  <!--message_details_recipient_header-->
  <string name="message_details_recipient_header__pending_send">Yn ôfwachting</string>
  <string name="message_details_recipient_header__sent_to">Ferstjoerd oan</string>
  <string name="message_details_recipient_header__sent_from">Ferstjoerd troch</string>
  <string name="message_details_recipient_header__delivered_to">Oflevere oan</string>
  <string name="message_details_recipient_header__read_by">Lêzen troch</string>
  <string name="message_details_recipient_header__not_sent">Net ferstjoerd</string>
  <string name="message_details_recipient_header__viewed">Sjoen troch</string>
  <string name="message_details_recipient_header__skipped">Oerslaggen</string>
  <!--message_Details_recipient-->
  <string name="message_details_recipient__failed_to_send">Ferstjoeren mislearre</string>
  <string name="message_details_recipient__new_safety_number">Nij feilichheidsnûmer</string>
  <!--AndroidManifest.xml-->
  <string name="AndroidManifest__create_passphrase">Wachtwurd oanmeitsje</string>
  <string name="AndroidManifest__select_contacts">Kontaktpersoanen selektearje</string>
  <string name="AndroidManifest__change_passphrase">Wachtwurd wizigje</string>
  <string name="AndroidManifest__verify_safety_number">Feilichheidsnûmer ferifiearje</string>
  <string name="AndroidManifest__log_submit">Flateropspoaringsloch yntsjinje</string>
  <string name="AndroidManifest__media_preview">Mediafoarbyld</string>
  <string name="AndroidManifest__message_details">Berjocht­details</string>
  <string name="AndroidManifest__linked_devices">Keppele apparaten</string>
  <string name="AndroidManifest__invite_friends">Kennissen útnûgje</string>
  <string name="AndroidManifest_archived_conversations">Argivearre petearen</string>
  <string name="AndroidManifest_remove_photo">Foto fuortsmite</string>
  <!--Message Requests Megaphone-->
  <string name="MessageRequestsMegaphone__message_requests">Petearfersiken</string>
  <string name="MessageRequestsMegaphone__users_can_now_choose_to_accept">Do kinst fan no ôf kieze oftsto in nij petear akseptearje wolst. Troch profylnammen wit men fan wa’t men in berjocht krijt.</string>
  <string name="MessageRequestsMegaphone__add_profile_name">In profylnamme tafoegje</string>
  <!--HelpFragment-->
  <string name="HelpFragment__have_you_read_our_faq_yet">Hasto ús antwurden op faak stelde fragen al lêzen?</string>
  <string name="HelpFragment__next">Folgjende</string>
  <string name="HelpFragment__contact_us">Nim kontakt mei ús op</string>
  <string name="HelpFragment__tell_us_whats_going_on">Fertel ús wat der oan de hân is</string>
  <string name="HelpFragment__include_debug_log">Flateropspoaringsloch tafoegje.</string>
  <string name="HelpFragment__whats_this">Wat is dit?</string>
  <string name="HelpFragment__how_do_you_feel">Hoe fielsto dy? (Opsjoneel)</string>
  <string name="HelpFragment__tell_us_why_youre_reaching_out">Lit ús witte wêrom’tsto kontakt sikest.</string>
  <string name="HelpFragment__support_info">Stipeynformaasje</string>
  <string name="HelpFragment__signal_android_support_request">Signal-Android stipefersyk</string>
  <string name="HelpFragment__debug_log">Flateropspoaringslogboek:</string>
  <string name="HelpFragment__could_not_upload_logs">Logs oplade is mislearre</string>
  <string name="HelpFragment__please_be_as_descriptive_as_possible">Probearje sa beskriuwend mooglik te wêzen om ús te helpen it probleem te begripen.</string>
  <!--ReactWithAnyEmojiBottomSheetDialogFragment-->
  <string name="ReactWithAnyEmojiBottomSheetDialogFragment__this_message">Dit berjocht</string>
  <string name="ReactWithAnyEmojiBottomSheetDialogFragment__recently_used">Resintlik brûkt</string>
  <string name="ReactWithAnyEmojiBottomSheetDialogFragment__smileys_and_people">Glimkes &amp; minsken</string>
  <string name="ReactWithAnyEmojiBottomSheetDialogFragment__nature">Natuer</string>
  <string name="ReactWithAnyEmojiBottomSheetDialogFragment__food">Iten</string>
  <string name="ReactWithAnyEmojiBottomSheetDialogFragment__activities">Aktiviteiten</string>
  <string name="ReactWithAnyEmojiBottomSheetDialogFragment__places">Plakken</string>
  <string name="ReactWithAnyEmojiBottomSheetDialogFragment__objects">Objekten</string>
  <string name="ReactWithAnyEmojiBottomSheetDialogFragment__symbols">Symboalen</string>
  <string name="ReactWithAnyEmojiBottomSheetDialogFragment__flags">Flaggen</string>
  <string name="ReactWithAnyEmojiBottomSheetDialogFragment__emoticons">Emoticons</string>
  <string name="ReactWithAnyEmojiBottomSheetDialogFragment__no_results_found">Gjin emoji fûn</string>
  <!--arrays.xml-->
  <string name="arrays__use_default">Brûk systeemstandert</string>
  <string name="arrays__use_custom">Brûk eigen ynstelling</string>
  <string name="arrays__mute_for_one_hour">1 oere lang dôvje</string>
  <string name="arrays__mute_for_eight_hours">8 oeren lang dôvje</string>
  <string name="arrays__mute_for_one_day">1 dei lang dôvje</string>
  <string name="arrays__mute_for_seven_days">7 dagen lang dôvje</string>
  <string name="arrays__always">Foar altyd</string>
  <string name="arrays__settings_default">Brûk systeemstandert</string>
  <string name="arrays__enabled">Ynskeakele</string>
  <string name="arrays__disabled">Utskeakele</string>
  <string name="arrays__name_and_message">Sawol namme as berjochtynhâld</string>
  <string name="arrays__name_only">Allinnich de namme fan de ôfstjoerder</string>
  <string name="arrays__no_name_or_message">Gjin namme en gjin berjochtynhâld</string>
  <string name="arrays__images">Ofbyldingen</string>
  <string name="arrays__audio">Audio</string>
  <string name="arrays__video">Fideo</string>
  <string name="arrays__documents">Dokuminten</string>
  <string name="arrays__small">Lyts</string>
  <string name="arrays__normal">Normaal</string>
  <string name="arrays__large">Grut</string>
  <string name="arrays__extra_large">Ekstra grut</string>
  <string name="arrays__default">Systeemstandert</string>
  <string name="arrays__high">Heech</string>
  <string name="arrays__max">Maksimaal</string>
  <!--plurals.xml-->
  <plurals name="hours_ago">
    <item quantity="one">%d o</item>
    <item quantity="other">%d o</item>
  </plurals>
  <!--preferences.xml-->
  <string name="preferences_beta">Bèta</string>
  <string name="preferences__sms_mms">Sms en mms</string>
  <string name="preferences__pref_all_sms_title">Untfang alle sms’kes</string>
  <string name="preferences__pref_all_mms_title">Untfang alle mms’kes</string>
  <string name="preferences__use_signal_for_viewing_and_storing_all_incoming_text_messages">Signal brûke foar alle ynkommende tekstberjochten</string>
  <string name="preferences__use_signal_for_viewing_and_storing_all_incoming_multimedia_messages">Signal brûke foar alle ynkommende multimediaberjochten</string>
  <string name="preferences__pref_enter_sends_title">Enter-toets ferstjoert</string>
  <string name="preferences__pressing_the_enter_key_will_send_text_messages">Brûk de Enter-toets foar it ferstjoeren fan tekstberjochten</string>
  <string name="preferences__pref_use_address_book_photos">Profylfoto út systeemadresboek</string>
  <string name="preferences__display_contact_photos_from_your_address_book_if_available">Jou, wannear beskikber, de profylfoto út dyn eigen systeemadresboek wer, yn stee fan de profylfoto hokker oaren foar harrensels ynsteld hawwe.</string>
  <string name="preferences__generate_link_previews">Foarbyldôfbyldingen generearje</string>
  <string name="preferences__retrieve_link_previews_from_websites_for_messages">Stean Signal ta om foar elke keppeling nei in website dy’tsto ferstjoerst, in foarbyldôfbylding te generearjen en oan dyn berjocht ta te foegjen. Echter, asto dit ynskeakelest soene websites detektearje kinne datsto harren yn dyn berjocht fermeldst en ek hokker side do fermeldst.</string>
  <string name="preferences__choose_identity">Identiteit kieze</string>
  <string name="preferences__choose_your_contact_entry_from_the_contacts_list">Kies dyn kontaktgegevens út de list mei kontaktpersoanen.</string>
  <string name="preferences__change_passphrase">Wachtwurd wizigje</string>
  <string name="preferences__change_your_passphrase">Wizigje dyn wachtwurd</string>
  <string name="preferences__enable_passphrase">Appbeskoatteling mei wachtwurd ynskeakelje</string>
  <string name="preferences__lock_signal_and_message_notifications_with_a_passphrase">Beskoattelje de Signal-app en -meldingen mei in wachtwurd</string>
  <string name="preferences__screen_security">Skermbefeiliging</string>
  <string name="preferences__disable_screen_security_to_allow_screen_shots">Beskermje dyn petearen op dyn eigen telefoan tsjin skermopnamen fan oare apps út, troch Signals ynhâld te ferstopjen yn de list fan resint iepene apps en troch skermôfdrukken te blokkearjen</string>
  <string name="preferences__auto_lock_signal_after_a_specified_time_interval_of_inactivity">Signal automatysk beskoattelje nei in bepaalde perioade fan ynaktiviteit</string>
  <string name="preferences__inactivity_timeout_passphrase">Beskoatteljen by ynaktiviteit</string>
  <string name="preferences__inactivity_timeout_interval">Ynaktiviteitsdoer foar beskoatteljen</string>
  <string name="preferences__notifications">Meldingen</string>
  <string name="preferences__led_color">Melding-LED-kleur</string>
  <string name="preferences__led_color_unknown">Unbekend</string>
  <string name="preferences__pref_led_blink_title">Melding-LED-knipperpatroan</string>
  <string name="preferences__customize">Oanpasse</string>
  <string name="preferences__change_sound_and_vibration">Lûd en trillen wizigje</string>
  <string name="preferences__sound">Berjochtlûd</string>
  <string name="preferences__silent">Stil</string>
  <string name="preferences__default">Systeemstandert</string>
  <string name="preferences__repeat_alerts">Meldingen werhelje</string>
  <string name="preferences__never">Nea</string>
  <string name="preferences__one_time">Ien kear</string>
  <string name="preferences__two_times">Twa kear</string>
  <string name="preferences__three_times">Trije kear</string>
  <string name="preferences__five_times">Fiif kear</string>
  <string name="preferences__ten_times">Tsien kear</string>
  <string name="preferences__vibrate">Trille</string>
  <string name="preferences__green">Grien</string>
  <string name="preferences__red">Read</string>
  <string name="preferences__blue">Blau</string>
  <string name="preferences__orange">Oranje</string>
  <string name="preferences__cyan">Syaan</string>
  <string name="preferences__magenta">Magenta</string>
  <string name="preferences__white">Wyt</string>
  <string name="preferences__none">Gjin</string>
  <string name="preferences__fast">Fluch</string>
  <string name="preferences__normal">Normaal</string>
  <string name="preferences__slow">Stadich</string>
  <string name="preferences__help">Help</string>
  <string name="preferences__advanced">Avansearre</string>
  <string name="preferences__donate_to_signal">Oan Molly donearje</string>
  <!--Preference label for making one-time donations to Signal-->
  <string name="preferences__one_time_donation">Ienmalige donaasje</string>
  <string name="preferences__privacy">Privacy</string>
  <!--Preference label for stories-->
  <string name="preferences__stories">Ferhalen</string>
  <string name="preferences__mms_user_agent">Mms-brûkersagent</string>
  <string name="preferences__advanced_mms_access_point_names">Hânmjittige mms-ynstellingen</string>
  <string name="preferences__mmsc_url">MMSC-URL</string>
  <string name="preferences__mms_proxy_host">Mms-proxyserver</string>
  <string name="preferences__mms_proxy_port">Mms-proxypoarte</string>
  <string name="preferences__mmsc_username">MMSC-brûkersnamme</string>
  <string name="preferences__mmsc_password">MMSC-wachtwurd</string>
  <string name="preferences__sms_delivery_reports">Sms-ûntfangstbefêstigingen</string>
  <string name="preferences__request_a_delivery_report_for_each_sms_message_you_send">Freegje in ûntfangstbefêstiging foar elk ferstjoerd sms-berjocht</string>
  <string name="preferences__data_and_storage">Gegevensoerdracht en -ûnthâld</string>
  <string name="preferences__storage">Unthâld</string>
  <string name="preferences__payments">Oerskriuwingen</string>
  <!--Privacy settings payments section description-->
  <string name="preferences__payments_beta">Oerskriuwingen (Bèta)</string>
  <string name="preferences__conversation_length_limit">Oantal te bewarjen berjochten</string>
  <string name="preferences__keep_messages">Bewartermyn foar berjochten</string>
  <string name="preferences__clear_message_history">Alle petearskiednis wiskje</string>
  <string name="preferences__linked_devices">Keppele apparaten</string>
  <string name="preferences__light_theme">Ljocht</string>
  <string name="preferences__dark_theme">Donker</string>
  <string name="preferences__appearance">Uterlik</string>
  <string name="preferences__theme">Tema</string>
  <string name="preferences__chat_wallpaper">Peteareftergrûn</string>
  <string name="preferences__chat_color_and_wallpaper">Petearkleur &amp; -eftergrûn</string>
  <string name="preferences__disable_pin">Pinkoade útskeakelje</string>
  <string name="preferences__enable_pin">Pinkoade ynskeakelje</string>
  <string name="preferences__if_you_disable_the_pin_you_will_lose_all_data">Asto de pinkoade útskeakelest silsto, wannear’tsto Signal opnij registrearrest, alle gegevens kwytreitsje, útsein asto se hânmjittich werstelst fan in reservekopy út. Dêrneist kinsto, salang de pinkoade útskeakele is, de registraasjebeskoatteling net ynskeakelje.</string>
  <string name="preferences__pins_keep_information_stored_with_signal_encrypted_so_only_you_can_access_it">Mei in pinkoade wurdt ynformaasje fersifere bewarre op Signal-servers, sadat allinnich do der tagong ta hast. Do kinst hjirtroch dyn profylnamme, -foto en -omskriuwing, ynstellingen en (blokkearre) kontakten werstelle, wannear’tsto Signal opnij ynstallearrest. Sels Signal-ûntwikkelers kinne dyn ynformaasje net ynsjen. Do hast de pinkoade net nedich om de app te iepenjen.</string>
  <string name="preferences__system_default">Systeemstandert</string>
  <string name="preferences__language">Taal</string>
  <string name="preferences__signal_messages_and_calls">Signal-berjochten en -oproppen</string>
  <string name="preferences__advanced_pin_settings">Avansearre pinkoadeynstellingen</string>
  <string name="preferences__free_private_messages_and_calls">Fergees priveeberjochten en belle mei Signal-brûkers</string>
  <string name="preferences__submit_debug_log">Flateropspoaringsloch yntsjinje</string>
  <string name="preferences__delete_account">Account fuortsmite</string>
  <string name="preferences__support_wifi_calling">‘Belle fia wifi’-kompatibiliteitsmodus</string>
  <string name="preferences__enable_if_your_device_supports_sms_mms_delivery_over_wifi">Skeakelje dit yn asto gebrûk meitsje wolst fan sms/mms oer wifi (skeakelje dit allinnich yn as ek ‘Belle fia wifi’ ynskeakele is op dyn apparaat)</string>
  <string name="preferences__incognito_keyboard">Ynkognito-toetseboerd</string>
  <string name="preferences__read_receipts">Lêsbefêstigingen</string>
  <string name="preferences__if_read_receipts_are_disabled_you_wont_be_able_to_see_read_receipts">As lêsbefêstigingen útskeakele binne, kinne oaren net sjen oftsto harren berjochten lêzen hast, mar do silst ek net sjen kinne oft oaren dyn berjochten lêzen hawwe.</string>
  <string name="preferences__typing_indicators">Typyndikatoaren</string>
  <string name="preferences__if_typing_indicators_are_disabled_you_wont_be_able_to_see_typing_indicators">As typyndikatoaren útskeakele binne, kinne oaren net sjen oftsto oan it typen bist, mar do silst ek net sjen kinne wannear’t oaren oan it typen binne.</string>
  <string name="preferences__request_keyboard_to_disable">Probearje personalisearre learen troch it toetseboerd foar te kommen</string>
  <string name="preferences__this_setting_is_not_a_guarantee">Let op: wy kinne net garandearje dat personalisearre learen troch it toetseboerd ek wurklik foarkommen wurdt, omdat dit allinnich wurket as dyn toetseboerd-app dêroan meiwurket.</string>
  <string name="preferences_app_protection__blocked_users">Blokkearre persoanen</string>
  <string name="preferences_chats__when_using_mobile_data">By mobile-gegevensoerdracht</string>
  <string name="preferences_chats__when_using_wifi">By wifi-ferbining</string>
  <string name="preferences_chats__when_roaming">By roamen</string>
  <string name="preferences_chats__media_auto_download">Media automatysk downloade</string>
  <string name="preferences_chats__message_history">Petearskiednis</string>
  <string name="preferences_storage__storage_usage">Unthâldgebrûk</string>
  <string name="preferences_storage__photos">Ofbyldingen</string>
  <string name="preferences_storage__videos">Fideo’s</string>
  <string name="preferences_storage__files">Dokuminten</string>
  <string name="preferences_storage__audio">Audio</string>
  <string name="preferences_storage__review_storage">Alle bestannen werjaan</string>
  <string name="preferences_storage__delete_older_messages">Alde berjochten wiskje?</string>
  <string name="preferences_storage__clear_message_history">Berjochteskiednis wiskje</string>
  <string name="preferences_storage__this_will_permanently_delete_all_message_history_and_media">Dit sil permanint alle petearskiednis en media âlder as %1$s fan dit apparaat wiskje.</string>
  <string name="preferences_storage__this_will_permanently_trim_all_conversations_to_the_d_most_recent_messages">Dit sil daliks alle petearen ynkoartsje oant de %1$s meast resinte berjochten.</string>
  <string name="preferences_storage__this_will_delete_all_message_history_and_media_from_your_device">Dit sil permanint alle petearskiednis en media fan dit apparaat wiskje.</string>
  <string name="preferences_storage__are_you_sure_you_want_to_delete_all_message_history">Bisto wis datsto alle petearskiednis wiskje wolle?</string>
  <string name="preferences_storage__all_message_history_will_be_permanently_removed_this_action_cannot_be_undone">Alle petearskiednis sil permanint wiske wurde. Dit kin net ûngedien makke wurde.</string>
  <string name="preferences_storage__delete_all_now">No alles wiskje</string>
  <string name="preferences_storage__forever">Foar altyd</string>
  <string name="preferences_storage__one_year">1 jier</string>
  <string name="preferences_storage__six_months">6 moannen</string>
  <string name="preferences_storage__thirty_days">30 dagen</string>
  <string name="preferences_storage__none">Gjin</string>
  <string name="preferences_storage__s_messages">%1$s berjochten</string>
  <string name="preferences_storage__custom">Sels ynsteld</string>
  <string name="preferences_advanced__use_system_emoji">Systeem-emoji brûke</string>
  <string name="preferences_advanced__disable_signal_built_in_emoji_support">Brûk de systeem-emoji yn stee fan de ynboude emoji-stipe fan Signal</string>
  <string name="preferences_advanced__relay_all_calls_through_the_signal_server_to_avoid_revealing_your_ip_address">Om foar te kommen dat dyn petearpartner dyn IP-adres efterhelje kin, wurde Signal-oproppen mei net-kontaktpersoanen altyd al omlaat fia de Signal-servers. Troch dizze opsje yn te skeakeljen wurdt dat ek dien foar Signal-oproppen mei kontakten dy’t wol yn dyn kontaktelist stean. Dit liedt echter ta in fermindere lûds- en fideokwaliteit.</string>
  <string name="preferences_advanced__always_relay_calls">Alle oproppen omliede</string>
  <string name="preferences_app_protection__who_can">Wa mei…</string>
  <string name="preferences_app_protection__app_access">Tagong ta app</string>
  <string name="preferences_app_protection__communication">Kommunikaasje</string>
  <!--Privacy settings payments section title-->
  <string name="preferences_app_protection__payments">Oerskriuwingen</string>
  <string name="preferences_chats__chats">Petearen</string>
  <string name="preferences_data_and_storage__manage_storage">Unthâld beheare</string>
  <string name="preferences_data_and_storage__calls">Oproppen</string>
  <string name="preferences_data_and_storage__use_less_data_for_calls">Minder gegevensoerdracht by oproppen</string>
  <string name="preferences_data_and_storage__never">Nea</string>
  <string name="preferences_data_and_storage__wifi_and_mobile_data">By sawol wifi as mobile-gegevensoerdracht</string>
  <string name="preferences_data_and_storage__mobile_data_only">Allinnich by mobile-gegevensoerdracht</string>
  <string name="preference_data_and_storage__using_less_data_may_improve_calls_on_bad_networks">Wannear’tsto in slimme ferbining hast, kin it ynstellen fan minder gegevensoerdracht de kwaliteit fan in oprop ferbetterje</string>
  <string name="preferences_notifications__messages">Berjochten</string>
  <string name="preferences_notifications__events">Barrens</string>
  <string name="preferences_notifications__in_chat_sounds">Ek lûd foar in iepene petear</string>
  <string name="preferences_notifications__show">Werjaan</string>
  <string name="preferences_notifications__calls">Oproppen</string>
  <string name="preferences_notifications__ringtone">Oproplûd</string>
  <string name="preferences_chats__show_invitation_prompts">Utnûgingsfoarstel werjaan</string>
  <string name="preferences_chats__display_invitation_prompts_for_contacts_without_signal">Toan boppe sms-petearen mei petearpartners dy’t net op Signal sitte in suggestje om dyn petearpartner út te nûgjen op Signal</string>
  <string name="preferences_chats__message_text_size">Tekstgrutte foar berjochten</string>
  <string name="preferences_events__contact_joined_signal">Nij persoan berikber fia Signal</string>
  <string name="preferences_notifications__priority">Prioriteit</string>
  <!--Heading for the \'censorship circumvention\' section of privacy preferences-->
  <string name="preferences_communication__category_censorship_circumvention">Sensueromlieding</string>
  <!--Title of the \'censorship circumvention\' toggle switch-->
  <string name="preferences_communication__censorship_circumvention">Sensueromlieding</string>
  <string name="preferences_communication__censorship_circumvention_if_enabled_signal_will_attempt_to_circumvent_censorship">Wannear ynskeakele sil Signal probearje sensuer om te lieden. Skeakelje dizze funksje net yn útsein asto op in lokaasje bist dêr’t Signal sensurearre wurdt.</string>
  <!--Summary text for \'censorship circumvention\' toggle. Indicates that we automatically enabled it because we believe you\'re in a censored country-->
  <string name="preferences_communication__censorship_circumvention_has_been_activated_based_on_your_accounts_phone_number">Omdat dyn telefoannûmer by in risikogebiet heart is sensueromlieding automatysk ynskeakele.</string>
  <!--Summary text for \'censorship circumvention\' toggle. Indicates that you disabled it even though we believe you\'re in a censored country-->
  <string name="preferences_communication__censorship_circumvention_you_have_manually_disabled">Do hast sensueromlieding hânmjittich útskeakele.</string>
  <!--Summary text for \'censorship circumvention\' toggle. Indicates that you cannot use it because you\'re already connected to the Signal service-->
  <string name="preferences_communication__censorship_circumvention_is_not_necessary_you_are_already_connected">Sensueromlieding is foar dy op dit stuit net nedich, want do bist al ferbûn mei Signal-servers.</string>
  <!--Summary text for \'censorship circumvention\' toggle. Indicates that you cannot use it because you\'re not connected to the internet-->
  <string name="preferences_communication__censorship_circumvention_can_only_be_activated_when_connected_to_the_internet">Sensueromlieding kin allinnich ynskeakele wurde as dyn apparaat mei it ynternet ferbûn is.</string>
  <string name="preferences_communication__category_sealed_sender">Fersegele ôfstjoerder</string>
  <string name="preferences_communication__sealed_sender_display_indicators">‘Fersegele ôfstjoerder’-piktogram</string>
  <string name="preferences_communication__sealed_sender_display_indicators_description">Lit in steatikoan sjen asto tikkest op ‘Berjochtdetails’ by berjochten dy’t ôflevere binne mei in fersegele ôfstjoerder</string>
  <string name="preferences_communication__sealed_sender_allow_from_anyone">Fan elkenien tastean</string>
  <string name="preferences_communication__sealed_sender_allow_from_anyone_description">Stean ta datsto berjochten mei in fersegele ôfstjoerder ûntfangst hokker ôfkomstich binne fan persoanen nei wa’tsto noch nea in berjocht ferstjoerd hast en ek nea mei yn itselde groepspetear wiest. Hjirtroch kinne Signal-servers noch wat minder sjen, mar dit ferheget de kâns datsto net-winske berjochten ûntfangst.</string>
  <string name="preferences_communication__sealed_sender_learn_more">Mear lêze</string>
  <string name="preferences_setup_a_username">Brûkersnamme oanmeitsje</string>
  <string name="preferences_proxy">Proxy</string>
  <string name="preferences_use_proxy">Proxy brûke</string>
  <string name="preferences_off">Ut</string>
  <string name="preferences_on">Oan</string>
  <string name="preferences_proxy_address">Proxyadres</string>
  <string name="preferences_only_use_a_proxy_if">Brûk allinnich in proxy as de app net út himsels yn steat is om ferbining te meitsjen mei Signal-servers, want oars hat it gjin tafoege wearde, mar leveret it wol fertraging op.</string>
  <string name="preferences_share">Mei oaren diele</string>
  <string name="preferences_save">Opslaan</string>
  <string name="preferences_connecting_to_proxy">Oan it ferbinen mei de proxy…</string>
  <string name="preferences_connected_to_proxy">Ferbûn mei de proxy</string>
  <string name="preferences_connection_failed">Ferbining is ferbrutsen</string>
  <string name="preferences_couldnt_connect_to_the_proxy">Ferbining meitsjen is mislearre. Kontrolearje datsto it krekte proxyadres ynfolle hast en probearje it opnij.</string>
  <string name="preferences_you_are_connected_to_the_proxy">Signal is ferbûn mei de proxy. Do kinst de proxy op elk winske momint útskeakelje fan Signal-ynstellingen út.</string>
  <string name="preferences_success">Suksesfol</string>
  <string name="preferences_failed_to_connect">Ferbining meitsje is mislearre</string>
  <string name="preferences_enter_proxy_address">Fier in proxyadres yn</string>
  <string name="configurable_single_select__customize_option">Ynstelling personalisearje</string>
  <!--Internal only preferences-->
  <!--Payments-->
  <string name="PaymentsActivityFragment__all_activity">Alle barrens</string>
  <string name="PaymentsAllActivityFragment__all">Alles</string>
  <string name="PaymentsAllActivityFragment__sent">Ferstjoerd</string>
  <string name="PaymentsAllActivityFragment__received">Untfongen</string>
  <string name="PaymentsHomeFragment__introducing_payments">Signal yntrodusearret oerskriuwingen (Bèta)</string>
  <string name="PaymentsHomeFragment__use_signal_to_send_and_receive">Do kinst Molly ek brûke om in nij privacyrjochte betelmiddel neamd MobileCoin te ferstjoeren en ûntfangen. Asto dat wolst, skeakelje dan oerskriuwingen yn.</string>
  <string name="PaymentsHomeFragment__activate_payments">Oerskriuwingen ynskeakelje</string>
  <string name="PaymentsHomeFragment__activating_payments">Oerskriuwingen oan it ynskeakeljen…</string>
  <string name="PaymentsHomeFragment__restore_payments_account">Oerskriuwingen-account werstelle</string>
  <string name="PaymentsHomeFragment__no_recent_activity_yet">Der binne noch gjin resinte aktiviteiten</string>
  <string name="PaymentsHomeFragment__pending_requests">Fersiken yn ôfwachting</string>
  <string name="PaymentsHomeFragment__recent_activity">Resinte aktiviteiten</string>
  <string name="PaymentsHomeFragment__see_all">Alles werjaan</string>
  <string name="PaymentsHomeFragment__add_funds">Kredyt tafoegje</string>
  <string name="PaymentsHomeFragment__send">Ferstjoere</string>
  <string name="PaymentsHomeFragment__sent_s">Ferstjoerd %1$s</string>
  <string name="PaymentsHomeFragment__received_s">Untfongen %1$s</string>
  <string name="PaymentsHomeFragment__transfer_to_exchange">Oerskriuwe nei in beurs</string>
  <string name="PaymentsHomeFragment__currency_conversion">Faluta omrekkenje</string>
  <string name="PaymentsHomeFragment__deactivate_payments">Oerskriuwingen útskeakelje</string>
  <string name="PaymentsHomeFragment__recovery_phrase">Herstel-sin</string>
  <string name="PaymentsHomeFragment__help">Help</string>
  <string name="PaymentsHomeFragment__coin_cleanup_fee">Gearfoegingskosten</string>
  <string name="PaymentsHomeFragment__sent_payment">Ferstjoerde oerskriuwing</string>
  <string name="PaymentsHomeFragment__received_payment">Untfongen oerskriuwing</string>
  <string name="PaymentsHomeFragment__processing_payment">Oerskriuwing oan it ferwurkjen</string>
  <string name="PaymentsHomeFragment__unknown_amount">---</string>
  <string name="PaymentsHomeFragment__currency_conversion_not_available">Omrekkenje fan faluta is net beskikber</string>
  <string name="PaymentsHomeFragment__cant_display_currency_conversion">Kin de omrekkening fan faluta net werjaan. Kontrolearje dat dyn apparaat mei it ynternet ferbûn is en probearje it opnij.</string>
  <string name="PaymentsHomeFragment__payments_is_not_available_in_your_region">Oerskriuwingen binne net beskikber yn dyn regio.</string>
  <string name="PaymentsHomeFragment__could_not_enable_payments">Kin oerskriuwingen net ynskeakelje. Probearje it letter opnij.</string>
  <string name="PaymentsHomeFragment__deactivate_payments_question">Oerskriuwingen útskeakelje?</string>
  <string name="PaymentsHomeFragment__you_will_not_be_able_to_send">Do kinst net langer MobileCoin ûntfange of ferstjoere asto oerskriuwingen útskeakelest.</string>
  <string name="PaymentsHomeFragment__deactivate">Utskeakelje</string>
  <string name="PaymentsHomeFragment__continue">Trochgean</string>
  <string name="PaymentsHomeFragment__balance_is_not_currently_available">Dyn kredyt is op dit stuit net beskikber.</string>
  <string name="PaymentsHomeFragment__payments_deactivated">Oerskriuwingen útskeakele.</string>
  <string name="PaymentsHomeFragment__payment_failed">Oerskriuwing is mislearre</string>
  <string name="PaymentsHomeFragment__details">Details</string>
  <string name="PaymentsHomeFragment__you_can_use_signal_to_send">Do kinst Molly brûke om MobileCoin te ferstjoeren en ûntfangen. De brûksbetingsten fan MobileCoin en fan de MobileCoin-portemonnee binne op alle oerskriuwingen fan tapassing. Dit is in bèta-funksjonaliteit, dat betsjut dat der flaters foarkomme kinne en it kin barre dat oerskriuwingen en kredyt ferlern gean en net wersteld wurde kinne.</string>
  <string name="PaymentsHomeFragment__activate">Ynskeakelje</string>
  <string name="PaymentsHomeFragment__view_mobile_coin_terms">De brûksbetingsten fan MobileCoin werjaan</string>
<<<<<<< HEAD
  <string name="PaymentsHomeFragment__payments_not_available">Oerskriuwingen fia Molly binne net langer mooglik. Do kinst noch wol dyn kredyt omsette nei in oare faluta, mar do kinst net langer oerskriuwingen ferstjoere of ûntfange of kredyt tafoegje.</string>
=======
  <string name="PaymentsHomeFragment__payments_not_available">Oerskriuwingen fia Signal binne net langer mooglik. Do kinst noch wol dyn kredyt omsette nei in oare faluta, mar do kinst net langer oerskriuwingen ferstjoere of ûntfange of kredyt tafoegje.</string>
  <!--Alert dialog title which shows up after a payment to turn on payment lock-->
  <!--Alert dialog description for why payment lock should be enabled before sending payments-->
  <!--Alert dialog button to enable payment lock-->
  <!--Alert dialog button to not enable payment lock for now-->
>>>>>>> e379cf61
  <!--PaymentsAddMoneyFragment-->
  <string name="PaymentsAddMoneyFragment__add_funds">Kredyt tafoegje</string>
  <string name="PaymentsAddMoneyFragment__your_wallet_address">It adres fan dyn portemonnee</string>
  <string name="PaymentsAddMoneyFragment__copy">Kopiearje</string>
  <string name="PaymentsAddMoneyFragment__copied_to_clipboard">Nei it klamboerd kopiearre</string>
  <string name="PaymentsAddMoneyFragment__to_add_funds">Meitsje in account by in beurs dy’t MobileCoin stipet. Stjoer dernei fan dyn beurs-account ôf MobileCoin nei dyn Signal-portemonnee-adres troch de QR-koade te scannen of troch it adres te kopiearjen om op Signal kredyt ta te foegjen.</string>
  <!--PaymentsDetailsFragment-->
  <string name="PaymentsDetailsFragment__details">Details</string>
  <string name="PaymentsDetailsFragment__status">Steat</string>
  <string name="PaymentsDetailsFragment__submitting_payment">Oerskriuwing oan it yntsjinjen…</string>
  <string name="PaymentsDetailsFragment__processing_payment">Oerskriuwing oan it ferwurkjen…</string>
  <string name="PaymentsDetailsFragment__payment_complete">Oerskriuwing mei sukses foltôge</string>
  <string name="PaymentsDetailsFragment__payment_failed">Oerskriuwing is mislearre</string>
  <string name="PaymentsDetailsFragment__network_fee">Netwurkkosten</string>
  <string name="PaymentsDetailsFragment__sent_by">Ferstjoerd troch</string>
  <string name="PaymentsDetailsFragment__sent_to_s">Ferstjoerd oan %1$s</string>
  <string name="PaymentsDetailsFragment__you_on_s_at_s">dy op %1$s om %2$s</string>
  <string name="PaymentsDetailsFragment__s_on_s_at_s">%1$s op %2$s om %3$s</string>
  <string name="PaymentsDetailsFragment__to">Nei</string>
  <string name="PaymentsDetailsFragment__from">Fan</string>
  <string name="PaymentsDetailsFragment__information">Oerskriuwingsdetails, wêrûnder de hoemannichte en it momint fan de betelling, binne ûnderdiel fan it kasboek fan MobileCoin.</string>
  <string name="PaymentsDetailsFragment__coin_cleanup_fee">Gearfoegingskosten</string>
  <string name="PaymentsDetailsFragment__coin_cleanup_information">Der wurde ‘gearfoegingskosten’ yn rekkening brocht wannear’t de munten dy’tsto hast net gearfoege wurde kinne oan de nije winske oerskriuwing. Troch dizze gearfoegingskosten kinsto dochs nije oerskriuwingen meitsje.</string>
  <string name="PaymentsDetailsFragment__no_details_available">Der is net mear ynformaasje beskikber oer dizze oerskriuwing</string>
  <string name="PaymentsDetailsFragment__sent_payment">Oerskriuwing ferstjoere </string>
  <string name="PaymentsDetailsFragment__received_payment">Untfongen oerskriuwing</string>
  <string name="PaymentsDeatilsFragment__payment_completed_s">Oerskriuwing foltôge %1$s</string>
  <string name="PaymentsDetailsFragment__block_number">Bloknûmer</string>
  <!--PaymentsTransferFragment-->
  <string name="PaymentsTransferFragment__transfer">Oerskriuwe</string>
  <string name="PaymentsTransferFragment__scan_qr_code">QR-koade scanne</string>
  <string name="PaymentsTransferFragment__to_scan_or_enter_wallet_address">Nei: Scan de QR-koade of folje it portomonnee-adres yn</string>
  <string name="PaymentsTransferFragment__you_can_transfer">Do kinst MobileCoin oerskriuwe troch in part fan dyn kredyt te stjoeren nei it adres fan de portemonnee dy’tsto fia de beurs krigen hast. Dat adres bestiet út nûmers en letters en do fynst it meastentiids ûnder de QR-koade.</string>
  <string name="PaymentsTransferFragment__next">Folgjende</string>
  <string name="PaymentsTransferFragment__invalid_address">Adres ûnjildich</string>
  <string name="PaymentsTransferFragment__check_the_wallet_address">Kontrolearje dat it portemonnee-adres wêrnei’tsto probearrest oer te skriuwen krekt is en probearje it opnij.</string>
  <string name="PaymentsTransferFragment__you_cant_transfer_to_your_own_signal_wallet_address">Do kinst net fan Molly út oerskriuwe nei dyn eigen Molly-portemonnee-adres. Folje it portemonnee-adres fan dyn account by de beurs yn.</string>
  <string name="PaymentsTransferFragment__to_scan_a_qr_code_signal_needs">Molly hat tagong nedich ta de kamera om in QR-koade scanne te kinnen.</string>
  <string name="PaymentsTransferFragment__signal_needs_the_camera_permission_to_capture_qr_code_go_to_settings">Molly hat tagong nedich ta dyn kamera om QR-koaden te scannen, mar dizze tastimming is permanint wegere. Gean nei it menu foar ynstellingen foar apps, tik op ‘App-machtigingen’ en skeakelje ‘Camera’ yn.</string>
  <string name="PaymentsTransferFragment__to_scan_a_qr_code_signal_needs_access_to_the_camera">Molly hat tagong nedich ta de kamera om in QR-koade scanne te kinnen.</string>
  <string name="PaymentsTransferFragment__settings">Ynstellingen</string>
  <!--PaymentsTransferQrScanFragment-->
  <string name="PaymentsTransferQrScanFragment__scan_address_qr_code">Scan de QR-koade fan de ûntfanger</string>
  <string name="PaymentsTransferQrScanFragment__scan_the_address_qr_code_of_the_payee">Scan de QR-koade fan de persoan of organisaasje nei wa’tsto oerskriuwe wolst.</string>
  <!--CreatePaymentFragment-->
  <string name="CreatePaymentFragment__request">Fersyk</string>
  <string name="CreatePaymentFragment__pay">Oerskriuwe</string>
  <string name="CreatePaymentFragment__available_balance_s">Beskikber kredyt: %1$s</string>
  <string name="CreatePaymentFragment__toggle_content_description">Wikselje</string>
  <string name="CreatePaymentFragment__1">1</string>
  <string name="CreatePaymentFragment__2">2</string>
  <string name="CreatePaymentFragment__3">3</string>
  <string name="CreatePaymentFragment__4">4</string>
  <string name="CreatePaymentFragment__5">5</string>
  <string name="CreatePaymentFragment__6">6</string>
  <string name="CreatePaymentFragment__7">7</string>
  <string name="CreatePaymentFragment__8">8</string>
  <string name="CreatePaymentFragment__9">9</string>
  <string name="CreatePaymentFragment__decimal">,</string>
  <string name="CreatePaymentFragment__0">0</string>
  <string name="CreatePaymentFragment__lt">&lt;</string>
  <string name="CreatePaymentFragment__backspace">Backspace</string>
  <string name="CreatePaymentFragment__add_note">Opmerking tafoegje</string>
  <string name="CreatePaymentFragment__conversions_are_just_estimates">Omrekkeningen binne skattingen en binne mooglik net sekuer.</string>
  <!--EditNoteFragment-->
  <string name="EditNoteFragment_note">Opmerking</string>
  <!--ConfirmPaymentFragment-->
  <string name="ConfirmPayment__confirm_payment">Oerskriuwing befêstigje</string>
  <string name="ConfirmPayment__network_fee">Netwurkkosten</string>
  <string name="ConfirmPayment__error_getting_fee">Flater by fêststellen fan bykommende kosten</string>
  <string name="ConfirmPayment__estimated_s">Nei skatting %1$s</string>
  <string name="ConfirmPayment__to">Nei</string>
  <string name="ConfirmPayment__total_amount">Totaalbedrach</string>
  <string name="ConfirmPayment__balance_s">Kredit: %1$s</string>
  <string name="ConfirmPayment__submitting_payment">Oerskriuwing oan it yntsjinjen…</string>
  <string name="ConfirmPayment__processing_payment">Oerskriuwing oan it ferwurkjen…</string>
  <string name="ConfirmPayment__payment_complete">Oerskriuwing mei sukses foltôge</string>
  <string name="ConfirmPayment__payment_failed">Oerskriuwing is mislearre</string>
  <string name="ConfirmPayment__payment_will_continue_processing">De oerskriuwing wurdt noch ferwurke</string>
  <string name="ConfirmPaymentFragment__invalid_recipient">Untfanger ûnjildich</string>
  <!--Biometric/Device authentication prompt title which comes up before sending a payment-->
  <!--Title of a dialog show when we were unable to present the user\'s screenlock before sending a payment-->
  <!--Body of a dialog show when we were unable to present the user\'s screenlock before sending a payment-->
  <!--Button in a dialog that will take the user to the privacy settings-->
  <string name="ConfirmPaymentFragment__this_person_has_not_activated_payments">Dizze persoan hat oerskriuwingen net ynskeakele.</string>
  <string name="ConfirmPaymentFragment__unable_to_request_a_network_fee">Kin de netwurkkosten net ophelje Tik op ‘Ok’ om it nochris te probearjen.</string>
  <!--CurrencyAmountFormatter_s_at_s-->
  <string name="CurrencyAmountFormatter_s_at_s">%1$s om %2$s</string>
  <!--SetCurrencyFragment-->
  <string name="SetCurrencyFragment__set_currency">Faluta ynstelle</string>
  <string name="SetCurrencyFragment__all_currencies">Alle faluta</string>
  <!--****************************************-->
  <!--menus-->
  <!--****************************************-->
  <!--contact_selection_list-->
  <string name="contact_selection_list__unknown_contact">Nij berjocht nei…</string>
  <string name="contact_selection_list__unknown_contact_block">Persoan blokkearje</string>
  <string name="contact_selection_list__unknown_contact_add_to_group">Oan groep tafoegje</string>
  <!--conversation_callable_insecure-->
  <string name="conversation_callable_insecure__menu_call">Skilje</string>
  <!--conversation_callable_secure-->
  <string name="conversation_callable_secure__menu_call">Signal-oprop</string>
  <string name="conversation_callable_secure__menu_video">Signal-fideo-oprop</string>
  <!--conversation_context-->
  <!--Heading which shows how many messages are currently selected-->
  <plurals name="conversation_context__s_selected">
    <item quantity="one">%d selektearre</item>
    <item quantity="other">%d selektearre</item>
  </plurals>
  <!--conversation_context_image-->
  <!--Button to save a message attachment (image, file etc.)-->
  <string name="conversation_context_image__save_attachment">Net fersifere bewarje</string>
  <!--conversation_expiring_off-->
  <string name="conversation_expiring_off__disappearing_messages">Ferrinnende berjochten</string>
  <!--conversation_selection-->
  <!--Button to view detailed information for a message-->
  <string name="conversation_selection__menu_message_details">Berjochtdetails</string>
  <!--Button to copy a message\'s text to the clipboard-->
  <string name="conversation_selection__menu_copy">Kopiearje</string>
  <!--Button to delete a message-->
  <string name="conversation_selection__menu_delete">Fuortsmite</string>
  <!--Button to forward a message to another person or group chat-->
  <string name="conversation_selection__menu_forward">Trochstjoere</string>
  <!--Button to reply to a message-->
  <string name="conversation_selection__menu_reply">Reagearje</string>
  <!--Button to save a message attachment (image, file etc.)-->
  <string name="conversation_selection__menu_save">Net fersifere bewarje</string>
  <!--Button to retry sending a message-->
  <string name="conversation_selection__menu_resend_message">Opnij ferstjoere</string>
  <!--Button to select a message and enter selection mode-->
  <string name="conversation_selection__menu_multi_select">Selektearje</string>
  <!--conversation_expiring_on-->
  <!--conversation_insecure-->
  <string name="conversation_insecure__invite">Utnûgje</string>
  <!--conversation_list_batch-->
  <string name="conversation_list_batch__menu_delete_selected">Selektearre petearen wiskje</string>
  <string name="conversation_list_batch__menu_pin_selected">Selektearre petearen fêstsette</string>
  <string name="conversation_list_batch__menu_unpin_selected">Selektearre net langer fêstsette</string>
  <string name="conversation_list_batch__menu_select_all">Alles selektearje</string>
  <string name="conversation_list_batch_archive__menu_archive_selected">Seleksje argivearje</string>
  <string name="conversation_list_batch_unarchive__menu_unarchive_selected">Seleksje de-argivearje</string>
  <string name="conversation_list_batch__menu_mark_as_read">Markearje as lêzen</string>
  <string name="conversation_list_batch__menu_mark_as_unread">Foar my markearje as net-lêzen</string>
  <!--conversation_list-->
  <string name="conversation_list_settings_shortcut">Fluchkeppeling nei ynstellingen</string>
  <string name="conversation_list_search_description">Sykje</string>
  <string name="conversation_list__pinned">Fêstset</string>
  <string name="conversation_list__chats">Petearen</string>
  <string name="conversation_list__you_can_only_pin_up_to_d_chats">Do kinst net mear as %1$d petearen fêstsette</string>
  <!--conversation_list_item_view-->
  <string name="conversation_list_item_view__contact_photo_image">Ofbylding fan kontaktpersoan</string>
  <string name="conversation_list_item_view__archived">Argivearre</string>
  <!--conversation_list_fragment-->
  <string name="conversation_list_fragment__fab_content_description">Nij petear</string>
  <string name="conversation_list_fragment__open_camera_description">Kamera iepenje</string>
  <string name="conversation_list_fragment__no_chats_yet_get_started_by_messaging_a_friend">Noch gjin petearen.\nBegjin troch in freon of kennis in berjocht te stjoeren.</string>
  <!--conversation_secure_verified-->
  <string name="conversation_secure_verified__menu_reset_secure_session">Befeilige sesje opnij ynstelle</string>
  <!--conversation_muted-->
  <string name="conversation_muted__unmute">Meldingen net langer dôvje</string>
  <!--conversation_unmuted-->
  <string name="conversation_unmuted__mute_notifications">Meldingen dôvje</string>
  <!--conversation-->
  <string name="conversation__menu_group_settings">Groepspetearynstellingen</string>
  <string name="conversation__menu_leave_group">Groep ferlitte</string>
  <string name="conversation__menu_view_all_media">Alle media</string>
  <string name="conversation__menu_conversation_settings">Petearynstellingen</string>
  <string name="conversation__menu_add_shortcut">Oan startskerm tafoegje</string>
  <string name="conversation__menu_create_bubble">Bubbel oanmeitsje</string>
  <!--conversation_popup-->
  <string name="conversation_popup__menu_expand_popup">Pop-up fergrutsje</string>
  <!--conversation_callable_insecure-->
  <string name="conversation_add_to_contacts__menu_add_to_contacts">Oan kontaktelist tafoegje</string>
  <!--conversation_group_options-->
  <string name="convesation_group_options__recipients_list">List mei ûntfangers</string>
  <string name="conversation_group_options__delivery">Ferstjoering</string>
  <string name="conversation_group_options__conversation">Petear</string>
  <string name="conversation_group_options__broadcast">Utstjoere</string>
  <!--text_secure_normal-->
  <string name="text_secure_normal__menu_new_group">Nije-styl-groep</string>
  <string name="text_secure_normal__menu_settings">Ynstellingen</string>
  <string name="text_secure_normal__menu_clear_passphrase">Beskoattelje</string>
  <string name="text_secure_normal__mark_all_as_read">Alles as lêzen markearje</string>
  <string name="text_secure_normal__invite_friends">Kennissen útnûgje</string>
  <!--verify_display_fragment-->
  <string name="verify_display_fragment_context_menu__copy_to_clipboard">Nei klamboerd kopiearje</string>
  <string name="verify_display_fragment_context_menu__compare_with_clipboard">Mei klamboerd fergelykje</string>
  <!--reminder_header-->
  <string name="reminder_header_sms_import_title">Sms út systeem ymportearje</string>
  <string name="reminder_header_sms_import_text">Tik hjir om de sms-berjochten út dyn telefoan te kopiearjen nei de fersifere database fan Signal.</string>
  <string name="reminder_header_push_title">Signal-berjochten en -oproppen ynskeakelje</string>
  <string name="reminder_header_push_text">Ferbetterje dyn kommunikaasjeûnderfining.</string>
  <string name="reminder_header_service_outage_text">Signal hat technyske problemen. Wy wurkje hurd om de tsjinst sa gau as mooglik te werstellen.</string>
  <string name="reminder_header_progress">%1$d%%</string>
  <!--media_preview-->
  <string name="media_preview__save_title">Opslaan</string>
  <string name="media_preview__forward_title">Trochstjoere</string>
  <string name="media_preview__share_title">Mei oaren diele</string>
  <string name="media_preview__all_media_title">Alle media</string>
  <!--media_preview_activity-->
  <string name="media_preview_activity__media_content_description">Mediafoarbyld</string>
  <!--new_conversation_activity-->
  <string name="new_conversation_activity__refresh">Ferfarskje</string>
  <!--redphone_audio_popup_menu-->
  <!--Insights-->
  <string name="Insights__percent">%</string>
  <string name="Insights__title">Ynsichten</string>
  <string name="InsightsDashboardFragment__title">Ynsichten</string>
  <string name="InsightsDashboardFragment__signal_protocol_automatically_protected">It Signal-protokol hat automysk %1$d%% fan dy útgeande berjochten fan de ôfrûne %2$d dagen beskerme. Konversaasjes tusken Signal-brûkers binne altyd ein-ta-ein fersifere.</string>
  <string name="InsightsDashboardFragment__spread_the_word">Fertel it fierder</string>
  <string name="InsightsDashboardFragment__not_enough_data">Net genôch gegevens</string>
  <string name="InsightsDashboardFragment__your_insights_percentage_is_calculated_based_on">Dy ynsichten-persintaazje wurdt berekkene op basis fan berjochten dy’t net ferrûn binne en net hânmjittich wiske binne en dy’tsto yn de ôfrûne %1$d dagen ferstjoerd hast.</string>
  <string name="InsightsDashboardFragment__start_a_conversation">Begjin in petear</string>
  <string name="InsightsDashboardFragment__invite_your_contacts">Kommunisearje tenei befeilige en meitsje nije funksjes mooglik hokker fierder gean as de beheiningen fan net-fersifere sms-berjochten, troch mear fan dyn kontaktpersoanen út te nûgjen om Signal te brûken.</string>
  <string name="InsightsDashboardFragment__this_stat_was_generated_locally">Dizze statistyk is lokaal generearre op dyn apparaat en kin allinnich troch dy sjoen wurde. Se wurdt nea oplaad.</string>
  <string name="InsightsDashboardFragment__encrypted_messages">Fersifere berjochten</string>
  <string name="InsightsDashboardFragment__cancel">Annulearje</string>
  <string name="InsightsDashboardFragment__send">Ferstjoere</string>
  <string name="InsightsModalFragment__title">Wy yntrodusearje ‘ynsichten’</string>
  <string name="InsightsModalFragment__description">Untdek hoefolle fan dyn útgeande berjochten befeilige ferstjoerd binne en nûgje maklik nije kontaktpersoanen út om dyn persintaazje befeilige berjochten te ferheegjen.</string>
  <string name="InsightsModalFragment__view_insights">Ynsichten werjaan</string>
  <string name="FirstInviteReminder__title">Utnûgje foar Signal</string>
  <string name="FirstInviteReminder__description">Do kinst it oantal fersifere berjochten hokkersto ferstjoerst ferheegje mei %1$d%%</string>
  <string name="SecondInviteReminder__title">Befeiligje mear petearen</string>
  <string name="SecondInviteReminder__description">Nûgje %1$s út</string>
  <string name="InsightsReminder__view_insights">Ynsichten werjaan</string>
  <string name="InsightsReminder__invite">Utnûgje</string>
  <!--Edit KBS Pin-->
  <!--BaseKbsPinFragment-->
  <string name="BaseKbsPinFragment__next">Folgjende</string>
  <string name="BaseKbsPinFragment__create_alphanumeric_pin">Alfanumerike pinkoade oanmeitsje</string>
  <string name="BaseKbsPinFragment__create_numeric_pin">Numerike pinkoade oanmeitsje</string>
  <!--CreateKbsPinFragment-->
  <plurals name="CreateKbsPinFragment__pin_must_be_at_least_characters">
    <item quantity="one">Dyn pinkoade moat op syn minst út %1$d karakter bestean</item>
    <item quantity="other">Dyn pinkoade moat op syn minst út %1$d karakters bestean</item>
  </plurals>
  <plurals name="CreateKbsPinFragment__pin_must_be_at_least_digits">
    <item quantity="one">Dyn pinkoade moat op syn minst út %1$d sifer bestean</item>
    <item quantity="other">Dyn pinkoade moat op syn minst út %1$d sifers bestean</item>
  </plurals>
  <string name="CreateKbsPinFragment__create_a_new_pin">Nije pinkoade oanmeitsje</string>
  <string name="CreateKbsPinFragment__you_can_choose_a_new_pin_as_long_as_this_device_is_registered">Do kinst dyn pinkoade no noch wizigje, omdat dyn telefoannûmer noch foar dit apparaat registrearre stiet. Wannear dyn telefoannûmer net mear registrearre stiet foar dit apparaat, dan kinsto de pinkoade net langer wizigje en ek net weromlêze. It is dêrom wichtich datsto dyn pinkoade ûnthâldst.</string>
  <string name="CreateKbsPinFragment__create_your_pin">Pinkoade oanmeitsje</string>
  <string name="CreateKbsPinFragment__pins_keep_information_stored_with_signal_encrypted">Betink in pinkoade dy’tsto nearne oars brûkst. Mei dy pinkoade wurdt ynformaasje fersifere bewarre op Signal-servers, sadat allinnich do der tagong ta hast. Do kinst hjirtroch dyn profylnamme, -foto en -omskriuwing, ynstellingen en (blokkearre) kontakten werstelle wannear’tsto Signal opnij ynstallearrest. Sels Signals ûntwikkelers kinne dyn ynformaasje net ynsjen. Do hast de pinkoade net nedich om de app te iepenjen.</string>
  <string name="CreateKbsPinFragment__choose_a_stronger_pin">Betink in sterkere pinkoade</string>
  <!--ConfirmKbsPinFragment-->
  <string name="ConfirmKbsPinFragment__pins_dont_match">De pinkoaden komme net oerien, probearje it opnij.</string>
  <string name="ConfirmKbsPinFragment__confirm_your_pin">Befêstigje dyn pinkoade.</string>
  <string name="ConfirmKbsPinFragment__pin_creation_failed">Pinkoade oanmeitsjen mislearre</string>
  <string name="ConfirmKbsPinFragment__your_pin_was_not_saved">Dyn pinkoade is net bewarre. Signal sil dy letter freegje in pinkoade oan te meitsjen.</string>
  <string name="ConfirmKbsPinFragment__pin_created">Pinkoade oanmakke.</string>
  <string name="ConfirmKbsPinFragment__re_enter_your_pin">Fier deselde pinkoade opnij yn</string>
  <string name="ConfirmKbsPinFragment__creating_pin">Pinkoade oan it oanmeitsjen…</string>
  <!--KbsSplashFragment-->
  <string name="KbsSplashFragment__introducing_pins">Wy yntrodusearje pinkoaden</string>
  <string name="KbsSplashFragment__pins_keep_information_stored_with_signal_encrypted">Betink in pinkoade dy’tsto nearne oars brûkst. Mei dy pinkoade wurdt ynformaasje fersifere bewarre op Signal-servers, sadat allinnich do der tagong ta hast. Do kinst hjirtroch dyn profylnamme, -foto en -omskriuwing, ynstellingen en (blokkearre) kontakten werstelle wannear’tsto Signal opnij ynstallearrest. Sels Signals ûntwikkelers kinne dyn ynformaasje net ynsjen. Do hast de pinkoade net nedich om de app te iepenjen.</string>
  <string name="KbsSplashFragment__learn_more">Mear lêze</string>
  <string name="KbsSplashFragment__registration_lock_equals_pin">Registraasjebeskoatteling = Pinkoade</string>
  <string name="KbsSplashFragment__your_registration_lock_is_now_called_a_pin">Registraasjebeskoatteling hjit fan no ôf ‘pinkoade’, en do kinst der mear mei dwaan. Do moatst de pinkoade hokkesto oant no ta brûkst bywurkje.</string>
  <string name="KbsSplashFragment__update_pin">Pinkoade bywurkje</string>
  <string name="KbsSplashFragment__create_your_pin">Pinkoade oanmeitsje</string>
  <string name="KbsSplashFragment__learn_more_about_pins">Mear lêze oer pinkoaden</string>
  <string name="KbsSplashFragment__disable_pin">Pinkoade útskeakelje</string>
  <!--KBS Reminder Dialog-->
  <string name="KbsReminderDialog__enter_your_signal_pin">Fier dyn Signal-pinkoade yn</string>
  <string name="KbsReminderDialog__to_help_you_memorize_your_pin">Om dy te helpen dyn pinkoade te ûnthâlden freget Signal dy periodyk om te bewizen datsto dyn pinkoade noch witst. Asto dyn pinkoade in oantal kear krekt ynfierst, dan sil Signal dy minder faak dizze fraach stelle. Do kinst dit omtinken útskeakelje fia Ynstellingen &gt; Dyn registraasje.</string>
  <string name="KbsReminderDialog__skip">Oerslaan</string>
  <string name="KbsReminderDialog__submit">Oplade</string>
  <string name="KbsReminderDialog__forgot_pin">Pinkoade ferjitten?</string>
  <string name="KbsReminderDialog__incorrect_pin_try_again">Ferkearde pinkoade, probearje it opnij.</string>
  <!--AccountLockedFragment-->
  <string name="AccountLockedFragment__account_locked">Account beskoattele</string>
  <string name="AccountLockedFragment__your_account_has_been_locked_to_protect_your_privacy">Om dyn privacy en befeiliging te beskermjen is Signal beskoattele foar dit telefoannûmer. Nei %1$d dagen wêryn Signal net mei dyn telefoannûmer brûkt is, silsto dyn telefoannûmer opnij sûnder dyn pinkoade registrearje kinne, mar asto sûnder pinkoade opnij registrearrest sil alle ynhâld wiske wurde.</string>
  <string name="AccountLockedFragment__next">Folgjende</string>
  <string name="AccountLockedFragment__learn_more">Mear lêze</string>
  <!--KbsLockFragment-->
  <string name="RegistrationLockFragment__enter_your_pin">Fier dyn pinkoade yn</string>
  <string name="RegistrationLockFragment__enter_the_pin_you_created">Fier de pinkoade yn hokkesto earder oanmakke hast om ynformaasje fersifere te bewarjen op Signal-servers. Dit is net deselde koade as de telefoannûmerferifikaasjekoade dy’tsto per sms of telefoanoprop ûntfongen hast.</string>
  <string name="RegistrationLockFragment__enter_alphanumeric_pin">Alfanumerike pinkoade ynfiere</string>
  <string name="RegistrationLockFragment__enter_numeric_pin">Fier numerike pinkoade yn.</string>
  <string name="RegistrationLockFragment__incorrect_pin_try_again">Ferkearde pinkoade, probearje it opnij.</string>
  <string name="RegistrationLockFragment__forgot_pin">Pinkoade ferjitten?</string>
  <string name="RegistrationLockFragment__incorrect_pin">Net korrekte pinkoade</string>
  <string name="RegistrationLockFragment__forgot_your_pin">Pinkoade ferjitten?</string>
  <string name="RegistrationLockFragment__not_many_tries_left">Net folle besykjen restearjend.</string>
  <string name="RegistrationLockFragment__signal_registration_need_help_with_pin_for_android_v1_pin">Signal-registraasje - Help nedich mei de pinkoade foar Signal-Android (pinkoade ferzje 1)</string>
  <string name="RegistrationLockFragment__signal_registration_need_help_with_pin_for_android_v2_pin">Signal-registraasje - Help nedich mei de pinkoade foar Signal-Android (pinkoade ferzje 2)</string>
  <plurals name="RegistrationLockFragment__for_your_privacy_and_security_there_is_no_way_to_recover">
    <item quantity="one">Om dyn privacy en befeiliging te beskermjen is der gjin mooglikheid om dyn pinkoade werom te sjen. Asto dyn pinkoade net werinnerje kinst, dan kinsto dy, nei %1$d dei wêryn Signal foar dit telefoannûmer net brûkt wurdt, opnij ferifiearje fia sms. Yn dat gefal sil alle ynhâld wiske wurde.</item>
    <item quantity="other">Om dyn privacy en befeiliging te beskermjen is der gjin mooglikheid om dyn pinkoade werom te sjen. Asto dyn pinkoade net werinnerje kinst, dan kinsto dy, nei %1$d dagen wêryn Signal foar dit telefoannûmer net brûkt wurdt, opnij ferifiearje fia sms. Yn dat gefal sil alle ynhâld wiske wurde.</item>
  </plurals>
  <plurals name="RegistrationLockFragment__incorrect_pin_d_attempts_remaining">
    <item quantity="one">Pinkoade net goed. %1$d besykjen restearjend.</item>
    <item quantity="other">Pinkoade net goed. %1$d besykjen restearjend.</item>
  </plurals>
  <plurals name="RegistrationLockFragment__if_you_run_out_of_attempts_your_account_will_be_locked_for_d_days">
    <item quantity="one">Asto gjin besykjen mear oer hast, dan sil Signal foar dit telefoannûmer beskoattele wurde foar %1$d dei. Nei %1$d dei wêryn Signal foar dit telefoannûmer net brûkt wurdt, kinsto dyn telefoannûmer sûnder dyn pinkoade opnij registrearje, mar asto opnij registrearrest sûnder dyn pinkoade te brûken dan sil alle ynhâld wiske wurde.</item>
    <item quantity="other">Asto gjin besykjen mear oer hast, dan sil Signal foar dit telefoannûmer beskoattele wurde foar %1$d dagen. Nei %1$d dagen wêryn Signal foar dit telefoannûmer net brûkt wurdt, kinsto dyn telefoannûmer sûnder dyn pinkoade opnij registrearje, mar asto opnij registrearrest sûnder dyn pinkoade te brûken dan sil alle ynhâld wiske wurde.</item>
  </plurals>
  <plurals name="RegistrationLockFragment__you_have_d_attempts_remaining">
    <item quantity="one">Do hast %1$d besykjen restearjend.</item>
    <item quantity="other">Do hast %1$d besykjen restearjend.</item>
  </plurals>
  <plurals name="RegistrationLockFragment__d_attempts_remaining">
    <item quantity="one">%1$d besykjen restearjend.</item>
    <item quantity="other">%1$d besykjen restearjend.</item>
  </plurals>
  <!--CalleeMustAcceptMessageRequestDialogFragment-->
  <string name="CalleeMustAcceptMessageRequestDialogFragment__s_will_get_a_message_request_from_you">%1$s sil fan dy in petearfersyk ûntfange. Do kinst belle fan it momint ôf dat dyn petearfersyk akseptearre is.</string>
  <!--KBS Megaphone-->
  <string name="KbsMegaphone__create_a_pin">In pinkoade oanmeitsje</string>
  <string name="KbsMegaphone__pins_keep_information_thats_stored_with_signal_encrytped">Mei in pinkoade wurdt ynformaasje beskoattele eardat dy bewarre wurdt op Signal-servers. Sels Signal-ûntwikkelers kinne dyn ynformaasje net ynsjen.</string>
  <string name="KbsMegaphone__create_pin">Pinkoade oanmeitsje</string>
  <!--transport_selection_list_item-->
  <string name="transport_selection_list_item__transport_icon">Transportmetoadepiktogram</string>
  <string name="ConversationListFragment_loading">Oan it laden…</string>
  <string name="CallNotificationBuilder_connecting">Ferbining oan it meitsjen…</string>
  <string name="Permissions_permission_required">Tastimming fereaske</string>
  <string name="ConversationActivity_signal_needs_sms_permission_in_order_to_send_an_sms">Signal hat tagong nedich om sms-berjochten te stjoeren, mar dizze is permanint wegere. Gean nei de ynstellingen foar dizze app, tik op ‘Machtigingen’ en skeakelje ‘Sms’ yn.</string>
  <string name="Permissions_continue">Trochgean</string>
  <string name="Permissions_not_now">No net</string>
  <string name="conversation_activity__enable_signal_messages">SIGNAL-BERJOCHTEN YNSKEAKELJE</string>
  <string name="SQLCipherMigrationHelper_migrating_signal_database">Signal-database wurdt migrearre</string>
  <string name="PushDecryptJob_new_locked_message">Nij beskoattele berjocht</string>
  <string name="PushDecryptJob_unlock_to_view_pending_messages">Untskoattelje om dyn berjochten te lêzen</string>
  <string name="enter_backup_passphrase_dialog__backup_passphrase">Resevekopywachtwurd</string>
  <string name="backup_enable_dialog__backups_will_be_saved_to_external_storage_and_encrypted_with_the_passphrase_below_you_must_have_this_passphrase_in_order_to_restore_a_backup">Reservekopyen wurde bewarre op it eksterne ûnthâld en fersifere mei it wachtwurd hjirûnder. Do hast dit wachtwurd nedich om de reservekopy werom te heljen.</string>
  <string name="backup_enable_dialog__you_must_have_this_passphrase">Do hast yn de takomst dit wachtwurd nedich om dyn gegevens fan in reservekopy út werom helje te kinnen.</string>
  <string name="backup_enable_dialog__folder">Map</string>
  <string name="backup_enable_dialog__i_have_written_down_this_passphrase">Ik haw dit wachtwurd opskreaun. Sûnder dit wachtwurd kin ik dizze reservekopyen net brûke om gegevens werom te setten.</string>
  <string name="registration_activity__restore_backup">Reservekopygegevens weromsette</string>
  <string name="registration_activity__transfer_or_restore_account">Account oersette of werstelle</string>
  <string name="registration_activity__transfer_account">Alle Signalgegevens oersette</string>
  <string name="registration_activity__skip">Oerslaan</string>
  <string name="preferences_chats__chat_backups">Reservekopyen meitsje</string>
  <string name="preferences_chats__backup_chats_to_external_storage">Lit Signal fersifere reservekopyen meitsje fan petearen en media</string>
  <string name="preferences_chats__transfer_account">Alle Signalgegevens oersette</string>
  <string name="preferences_chats__transfer_account_to_a_new_android_device">Account nei in nij Android-apparaat oersette</string>
  <string name="RegistrationActivity_enter_backup_passphrase">Fier reservekopywachtwurd yn</string>
  <string name="RegistrationActivity_restore">Werom sette</string>
  <string name="RegistrationActivity_backup_failure_downgrade">Kin gjin reservekopyen ymportearje dy’t makke binne troch nijere ferzjes fan Signal</string>
  <string name="RegistrationActivity_incorrect_backup_passphrase">Ferkeard reservekopywachtwurd</string>
  <string name="RegistrationActivity_checking">Kontrolearje…</string>
  <string name="RegistrationActivity_d_messages_so_far">%d berjochten oant no ta…</string>
  <string name="RegistrationActivity_restore_from_backup">Reservekopygegevens weromsette?</string>
  <string name="RegistrationActivity_restore_your_messages_and_media_from_a_local_backup">Do hast no de gelegenheid om berjochten en media út in reservekopy werom te setten. Let op: Werstellen fan in reservekopy kin allinnich wylst de ynstallaasje fan de Signal-app. Asto dizze stap oerslachst, kinsto dit net op in letter momint nochris dwaan.</string>
  <string name="RegistrationActivity_backup_size_s">Reservekopygrutte: %s</string>
  <string name="RegistrationActivity_backup_timestamp_s">Reservekopytiid: %s</string>
  <string name="BackupDialog_enable_local_backups">Reservekopyen meitsje?</string>
  <string name="BackupDialog_enable_backups">Reservekopyen ynskeakelje</string>
  <string name="BackupDialog_please_acknowledge_your_understanding_by_marking_the_confirmation_check_box">Ferklearje datsto it begrypst troch it seleksjefekje oan te finken.</string>
  <string name="BackupDialog_delete_backups">Reservekopyen fuortsmite?</string>
  <string name="BackupDialog_disable_and_delete_all_local_backups">Asto it meitsjen fan reservekopyen útskeakelest, dan sil Signal ek alle besteande reservekopyen út de reservekopylokaasje wiskje, om der wis fan te wêzen dat der gjin âlde petearen op dyn apparaat efterbliuwe.</string>
  <string name="BackupDialog_delete_backups_statement">Reservekopyen fuortsmite</string>
  <string name="BackupDialog_to_enable_backups_choose_a_folder">Kies in map om it meitsjen fan reservekopyen ynskeakelje te kinnen.</string>
  <string name="BackupDialog_choose_folder">Map kieze</string>
  <string name="BackupDialog_copied_to_clipboard">Kopiearre nei it klamboerd</string>
  <string name="BackupDialog_no_file_picker_available">Gjin bestânsbrowser beskikber</string>
  <string name="BackupDialog_enter_backup_passphrase_to_verify">Fier dyn reservekopywachtwurd yn om dizze te ferifiearjen</string>
  <string name="BackupDialog_verify">Ferifiearje</string>
  <string name="BackupDialog_you_successfully_entered_your_backup_passphrase">Do hast it krekte reservekopywachtwurd ynfierd</string>
  <string name="BackupDialog_passphrase_was_not_correct">Do hast net it krekte reservekopywachtwurd ynfierd</string>
<<<<<<< HEAD
  <string name="LocalBackupJob_creating_signal_backup">Molly reservekopy oan it meitsjen…</string>
=======
  <string name="LocalBackupJob_creating_signal_backup">Signal reservekopy oan it meitsjen…</string>
  <!--Title for progress notification shown in a system notification while verifying a recent backup.-->
>>>>>>> e379cf61
  <string name="LocalBackupJobApi29_backup_failed">It meitsjen fan in reservekopy is mislearre</string>
  <string name="LocalBackupJobApi29_your_backup_directory_has_been_deleted_or_moved">Dyn reservekopymap is fuortsmiten of ferpleatst.</string>
  <string name="LocalBackupJobApi29_your_backup_file_is_too_large">Dyn reservekopy is te grut om op dit folume te bewarjen.</string>
  <string name="LocalBackupJobApi29_there_is_not_enough_space">Der is net genôch ûnthâld om dyn reservekopy te bewarjen.</string>
  <!--Error message shown if a newly created backup could not be verified as accurate-->
  <!--Error message shown if a very large attachment is encountered during the backup creation and causes the backup to fail-->
  <string name="LocalBackupJobApi29_tap_to_manage_backups">Tik hjir om it meitsjen fan reservekopyen yn te stellen.</string>
  <string name="ProgressPreference_d_messages_so_far">%d berjochten oant no ta</string>
  <string name="RegistrationActivity_wrong_number">Ferkeard nûmer</string>
  <string name="RegistrationActivity_call_me_instead_available_in">Bel my \n (beskikber oer %1$02d:%2$02d)</string>
  <string name="RegistrationActivity_contact_signal_support">Nim kontakt op mei Signal-stipe</string>
  <string name="RegistrationActivity_code_support_subject">Signal-registraasje – Ferifikaasjekoade foar Android</string>
  <string name="RegistrationActivity_incorrect_code">Net korrekte koade</string>
  <string name="BackupUtil_never">Nea</string>
  <string name="BackupUtil_unknown">Unbekend</string>
  <string name="preferences_app_protection__see_my_phone_number">Myn telefoannûmer sjen</string>
  <string name="preferences_app_protection__find_me_by_phone_number">My fine fia myn telefoannûmer</string>
  <string name="PhoneNumberPrivacy_everyone">Elkenien</string>
  <string name="PhoneNumberPrivacy_my_contacts">Myn kontaktpersoanen</string>
  <string name="PhoneNumberPrivacy_nobody">Net ien</string>
  <string name="PhoneNumberPrivacy_everyone_see_description">Dyn telefoannûmer sil sichtber wêze foar elke persoan en elke groep oan wa’tsto in berjocht ferstjoerst</string>
  <string name="PhoneNumberPrivacy_everyone_find_description">Elkenien dy’t dyn telefoannûmer yn harren kontaktelist bewarre hat, sil dy as in kontaktpersoan sjen yn de Signal-app. Oaren sille dy fine kinne as se sykje.</string>
  <string name="preferences_app_protection__screen_lock">App-beskoatteling</string>
  <string name="preferences_app_protection__lock_signal_access_with_android_screen_lock_or_fingerprint">Beskoattelje de Signal-app mei de Android-skermbeskoatteling of fingerôfdruk</string>
  <string name="preferences_app_protection__screen_lock_inactivity_timeout">Ynaktiviteitsdoer foar app-beskoatteling</string>
  <string name="preferences_app_protection__signal_pin">Signal-pinkoade</string>
  <string name="preferences_app_protection__create_a_pin">In pinkoade oanmeitsje</string>
  <string name="preferences_app_protection__change_your_pin">Pinkoade wizigje</string>
  <string name="preferences_app_protection__pin_reminders">Pinkoade-omtinken</string>
  <string name="preferences_app_protection__pins_keep_information_stored_with_signal_encrypted">Mei in pinkoade wurdt ynformaasje fersifere bewarre op Signal-servers, sadat allinnich do der tagong ta hast. Do kinst hjirtroch dyn profylnamme, -foto en -omskriuwing, ynstellingen en (blokkearre) kontakten werstelle wannear’tsto Signal opnij ynstallearrest. Sels Signal-ûntwikkelers kinne dyn ynformaasje net ynsjen.</string>
  <string name="preferences_app_protection__add_extra_security_by_requiring_your_signal_pin_to_register">Dit is itselde as twa-faktor-autentikaasje. Elkenien dy’t dyn telefoannûmer opnij probearret te registrearjen by Signal moat ferplicht dyn Signal-pinkoade ynfiere. Hjirtroch kin net ien útsein do de Signal-app registrearje en brûke mei dyn telefoannûmer, sels net as se dyn SIM-kaart hawwe.</string>
  <string name="preferences_app_protection__reminders_help_you_remember_your_pin">Omtinkens helpe dy om dyn Signal-pinkoade te ûnthâlden. Dit is wichtich, omdatsto dyn pinkoade letter net wizigje of weromlêze kinst en omdatsto de pinkoade nedich hast om dyn gegevens te werstellen wannear’tsto dyn telefoannûmer opnij registrearrrest. Nei datsto dyn pinkoade in oantal kear krekt ynfierst, silsto minder faak omtinkens te sjen krije.</string>
  <string name="preferences_app_protection__turn_off">Utskeakelje</string>
  <string name="preferences_app_protection__confirm_pin">Befêstigje dyn pinkoade</string>
  <string name="preferences_app_protection__confirm_your_signal_pin">Dyn Signal-pinkoade befêstigje</string>
  <string name="preferences_app_protection__make_sure_you_memorize_or_securely_store_your_pin">Do stiest op it punt it omtinken út te skeakeljen. Soargje derfoar datsto dyn Signal-pinkoade ûnthâldst of op in goed befeilige manier bewarrest, want do kinst dyn pinkoade net langer wizigje of weromlêze as dyn telefoannûmer deregistrearre rekket. Asto dyn pinkoade dochs ferjitten bist wannear’tsto dyn telefoannûmer opnij registrearje moatst, dan ferliesto mooglik dyn ynstellingen en kontaktpersoanen.</string>
  <string name="preferences_app_protection__incorrect_pin_try_again">Ferkearde pinkoade, probearje it opnij.</string>
  <string name="preferences_app_protection__failed_to_enable_registration_lock">It is net slagge om registraasjebeskoatteling yn te skeakeljen.</string>
  <string name="preferences_app_protection__failed_to_disable_registration_lock">It is net slagge om registraasjebeskoatteling út te skeakeljen.</string>
  <string name="AppProtectionPreferenceFragment_none">Gjin</string>
  <string name="preferences_app_protection__registration_lock">Registraasjebeskoatteling</string>
  <string name="RegistrationActivity_you_must_enter_your_registration_lock_PIN">Do moatst dyn Signal-pinkoade ynfiere, omdat registraasjebeskoatteling ynskeakele is</string>
  <string name="RegistrationActivity_your_pin_has_at_least_d_digits_or_characters">Dyn pinkoade bestiet op syn minst út %d sifers of karakters</string>
  <string name="RegistrationActivity_too_many_attempts">Te folle besykjen</string>
  <string name="RegistrationActivity_you_have_made_too_many_incorrect_registration_lock_pin_attempts_please_try_again_in_a_day">Do hast te folle besykjen dien om mei in ûnjildige pinkoade de registraasjebeskoatteling út te skeakeljen, probearje it moarn opnij.</string>
  <string name="RegistrationActivity_you_have_made_too_many_attempts_please_try_again_later">Do hast te folle besykjen dien. Probearje it letter opnij.</string>
  <string name="RegistrationActivity_error_connecting_to_service">Flater by it ferbinen mei Signal-servers</string>
  <string name="preferences_chats__backups">Reservekopyen</string>
  <string name="prompt_passphrase_activity__signal_is_locked">Molly is beskoattele</string>
  <string name="prompt_passphrase_activity__tap_to_unlock">TIK OM TE ÛNTSKOATTELJEN</string>
  <string name="Recipient_unknown">Unbekend</string>
  <!--TransferOrRestoreFragment-->
  <string name="TransferOrRestoreFragment__transfer_or_restore_account">Account oersette of werstelle</string>
  <string name="TransferOrRestoreFragment__if_you_have_previously_registered_a_signal_account">Asto dit al op in oar apparaat registrearre hast foar Signal mei itselde telefoannûmer, dan kinsto al dyn Signal-gegevens en berjochten oersette</string>
  <string name="TransferOrRestoreFragment__transfer_from_android_device">Oersette fan in Android-apparaat ôf</string>
  <string name="TransferOrRestoreFragment__transfer_your_account_and_messages_from_your_old_android_device">Hjirmei setsto al dyn ynstellingen, profylynformaasje en berjochten oer fan dyn âlde Android-apparaat út. Do kinst dit allinnich dwaan asto dyn âlde apparaat noch brûke kinst.</string>
  <string name="TransferOrRestoreFragment__you_need_access_to_your_old_device">Do kinst dit allinnich dwaan asto dyn âlde apparaat noch brûke kinst.</string>
  <string name="TransferOrRestoreFragment__restore_from_backup">Gegevens fan in reservekopy út weromstte</string>
  <string name="TransferOrRestoreFragment__restore_your_messages_from_a_local_backup">Do hast no de gelegenheid om berjochten út in reservekopy werom te setten. Let op: Werstellen fan in reservekopy kin allinnich wylst de ynstallaasje fan de Signal-app. Asto dizze stap oerslachst, kinsto dit net op in letter momint nochris dwaan.</string>
  <!--NewDeviceTransferInstructionsFragment-->
  <string name="NewDeviceTransferInstructions__open_signal_on_your_old_android_phone">Iepenj Signal op dyn âlde apparaat</string>
  <string name="NewDeviceTransferInstructions__continue">Trochgean</string>
  <string name="NewDeviceTransferInstructions__first_bullet">1.</string>
  <string name="NewDeviceTransferInstructions__tap_on_your_profile_photo_in_the_top_left_to_open_settings">Tik yn de linkerboppehoek op dyn profylfoto om de ynstellingen te iepenjen</string>
  <string name="NewDeviceTransferInstructions__second_bullet">2.</string>
  <string name="NewDeviceTransferInstructions__tap_on_account">Tik op ‘Dyn account’</string>
  <string name="NewDeviceTransferInstructions__third_bullet">3.</string>
  <string name="NewDeviceTransferInstructions__tap_transfer_account_and_then_continue_on_both_devices">Tik op beide apparaten op ‘Signal-gegevens oersette’ en dan op ‘Trochgean’</string>
  <!--NewDeviceTransferSetupFragment-->
  <string name="NewDeviceTransferSetup__preparing_to_connect_to_old_android_device">Oan it tarieden om ferbining te meitsjen mei dyn âlde Android-apparaat…</string>
  <string name="NewDeviceTransferSetup__take_a_moment_should_be_ready_soon">In momint, dit duorret net lang</string>
  <string name="NewDeviceTransferSetup__waiting_for_old_device_to_connect">Oan it wachtsjen oant dyn âlde Android-apparaat ferbining makket…</string>
  <string name="NewDeviceTransferSetup__signal_needs_the_location_permission_to_discover_and_connect_with_your_old_device">Om dyn âlde Android-apparaat detektearje te kinnen en om dêr ferbining mei te meitsjen, hat de Molly-app in machtiging nedich om dyn lokaasje te lêzen.</string>
  <string name="NewDeviceTransferSetup__signal_needs_location_services_enabled_to_discover_and_connect_with_your_old_device">Om dyn âlde Android-apparaat detektearje te kinnen en om dêr ferbining mei te meitsjen, is it nedich dat lokaasjebepaling op dit apparaat ynskeakele is.</string>
  <string name="NewDeviceTransferSetup__signal_needs_wifi_on_to_discover_and_connect_with_your_old_device">Molly hat wifi op dyn apparaat nedich om ferbining te meitsjen mei dyn âlde Android-apparaat. Wifi moat ynskeakele wêze, mar do hoechst net ferbûn te wêzen mei in wifi-netwurk.</string>
  <string name="NewDeviceTransferSetup__sorry_it_appears_your_device_does_not_support_wifi_direct">Sorry, it liket der op dat dit apparaat gjin stipe biedt foar wifi-direkt. Molly hat wifi-direkt nedich om dyn âlde Android-apparaat te detektearjen en om dêr ferbining mei te meitsjen. Do kinst noch wol dyn gegevens oersette troch op dyn âlde Android-apparaat yn Molly in reservekopy te meitsjen en dernei fan dy reservekopy út te werstellen op dyn nije Android-apparaat.</string>
  <string name="NewDeviceTransferSetup__restore_a_backup">Reservekopy weromsette</string>
  <string name="NewDeviceTransferSetup__an_unexpected_error_occurred_while_attempting_to_connect_to_your_old_device">Der is in ûnferwachte flater bard by it besykjen ferbining te meitsjen mei dyn âlde Android-apparaat.</string>
  <!--OldDeviceTransferSetupFragment-->
  <string name="OldDeviceTransferSetup__searching_for_new_android_device">Der wurdt socht nei dyn nije Android-apparaat…</string>
  <string name="OldDeviceTransferSetup__signal_needs_the_location_permission_to_discover_and_connect_with_your_new_device">Om dyn nije Android-apparaat detektearje te kinnen en om dêr ferbining mei te meitsjen, hat de Molly-app in machtiging nedich om dyn lokaasje te lêMollyzen.</string>
  <string name="OldDeviceTransferSetup__signal_needs_location_services_enabled_to_discover_and_connect_with_your_new_device">Om dyn nije Android-apparaat detektearje te kinnen en om dêr ferbining mei te meitsjen, is it nedich dat lokaasjebepaling op dit apparaat ynskeakele is.</string>
  <string name="OldDeviceTransferSetup__signal_needs_wifi_on_to_discover_and_connect_with_your_new_device">Molly hat wifi op dyn apparaat nedich om ferbining te meitsjen mei dyn âlde Android-apparaat. Wifi moat ynskeakele wêze, mar do hoechst net ferbûn te wêzen mei in wifi-netwurk.</string>
  <string name="OldDeviceTransferSetup__sorry_it_appears_your_device_does_not_support_wifi_direct">Sorry, it liket der op dat dit apparaat gjin stipe biedt foar wifi-direkt. Molly hat wifi-direkt nedich om dyn âlde Android-apparaat te detektearjen en om dêr ferbining mei te meitsjen. Do kinst noch wol dyn gegevens oersette troch op dyn âlde Android-apparaat yn Molly in reservekopy te meitsjen en dernei fan dy reservekopy út te werstellen op dyn nije Android-apparaat.</string>
  <string name="OldDeviceTransferSetup__create_a_backup">In reservekopy meitsje</string>
  <string name="OldDeviceTransferSetup__an_unexpected_error_occurred_while_attempting_to_connect_to_your_old_device">Der is in ûnferwachte flater bard by it besykjen ferbining te meitsjen mei dyn nije Android-apparaat.</string>
  <!--DeviceTransferSetupFragment-->
  <string name="DeviceTransferSetup__unable_to_open_wifi_settings">Kin de wifi-ynstellingen net iepenje. Set hânmjittich dyn wifi oan.</string>
  <string name="DeviceTransferSetup__grant_location_permission">Machtigen om lokaasje te lêzen</string>
  <string name="DeviceTransferSetup__turn_on_location_services">Lokaasjegegevens ynskeakelje</string>
  <string name="DeviceTransferSetup__unable_to_open_location_settings">Kin de lokaasjeynstellingen net iepenje.</string>
  <string name="DeviceTransferSetup__turn_on_wifi">Skeakelje dyn wifi yn</string>
  <string name="DeviceTransferSetup__error_connecting">Flater by it meitsjen fan ferbining</string>
  <string name="DeviceTransferSetup__retry">Opnij probearje</string>
  <string name="DeviceTransferSetup__submit_debug_logs">Flateropspoaringslochboek ynrsjinje</string>
  <string name="DeviceTransferSetup__verify_code">Ferifikaasjekoade</string>
  <string name="DeviceTransferSetup__verify_that_the_code_below_matches_on_both_of_your_devices">Kontrolearje dat de koade hjirûnder itselde is op beide apparaten. As dat sa is, tik dan op ‘Trochgean’.</string>
  <string name="DeviceTransferSetup__the_numbers_do_not_match">De telefoannûmers komme net oerien</string>
  <string name="DeviceTransferSetup__continue">Trochgean</string>
  <string name="DeviceTransferSetup__number_is_not_the_same">Telefoannûmer is net itselde</string>
  <string name="DeviceTransferSetup__if_the_numbers_on_your_devices_do_not_match_its_possible_you_connected_to_the_wrong_device">As de getallen op dyn apparaten net oerienkomme, dan is it mooglik datsto ferbûn bist mei it ferkearde apparaat. Tik op ‘Oersetten annulearje’ en probearje it opnij. Hâld dyn apparaten by inoar yn de buert.</string>
  <string name="DeviceTransferSetup__stop_transfer">Oersetten annulearje</string>
  <string name="DeviceTransferSetup__unable_to_discover_old_device">Kin it âlde apparaat net detektearje</string>
  <string name="DeviceTransferSetup__unable_to_discover_new_device">Kin it nije apparaat net detektearje</string>
  <string name="DeviceTransferSetup__make_sure_the_following_permissions_are_enabled">Kontrolearje dat de folgjende machtigingen en tsjinsten ynskeakele binne:</string>
  <string name="DeviceTransferSetup__location_permission">Machtiging foar Signal om dyn lokaasje te lêzen</string>
  <string name="DeviceTransferSetup__location_services">Lokaasjebepaling</string>
  <string name="DeviceTransferSetup__wifi">Wifi</string>
  <string name="DeviceTransferSetup__on_the_wifi_direct_screen_remove_all_remembered_groups_and_unlink_any_invited_or_connected_devices">Smyt yn it wifi-direkt-skerm alle ûnthâlden groepen fuort en ferbrek de ferbining mei alle ferbûne of útnûge apparaten.</string>
  <string name="DeviceTransferSetup__wifi_direct_screen">Wifi-direkt-skerm</string>
  <string name="DeviceTransferSetup__try_turning_wifi_off_and_on_on_both_devices">Probearje ris oft it helpt om wifi út te skeakeljen en wer yn te skeakeljen op beide apparaten.</string>
  <string name="DeviceTransferSetup__make_sure_both_devices_are_in_transfer_mode">Kontrolearje dat beide apparaten yn oerset-modus stean.</string>
  <string name="DeviceTransferSetup__go_to_support_page">Gean nei de stipeside</string>
  <string name="DeviceTransferSetup__try_again">Opnij probearje</string>
  <string name="DeviceTransferSetup__waiting_for_other_device">Oan it wachtsjen op it oare apparaat…</string>
  <string name="DeviceTransferSetup__tap_continue_on_your_other_device_to_start_the_transfer">Tik om it oersetten te begjinnen op dyn oare apparaat op ‘Trochgean’.</string>
  <string name="DeviceTransferSetup__tap_continue_on_your_other_device">Tik op dyn oare apparaat op ‘Trochgean’.</string>
  <!--NewDeviceTransferFragment-->
  <string name="NewDeviceTransfer__cannot_transfer_from_a_newer_version_of_signal">Do kinst gegevens net oersette fan in nijere ferzje fan Signal út</string>
  <!--DeviceTransferFragment-->
  <string name="DeviceTransfer__transferring_data">Gegevens oan it oersetten</string>
  <string name="DeviceTransfer__keep_both_devices_near_each_other">Hâld de apparaten deun by inoar. Skeakelje se net út, en hâld de Molly-app iepen. It oersetten is goed befeilige, want dit bart altyd oer in ein-ta-ein-fersifere ferbining.</string>
  <string name="DeviceTransfer__d_messages_so_far">%1$d berjochten oant no ta…</string>
  <!--Filled in with total percentage of messages transferred-->
  <string name="DeviceTransfer__s_of_messages_so_far">%1$s%% fan de berjochten oant no ta…</string>
  <string name="DeviceTransfer__cancel">Annulearje</string>
  <string name="DeviceTransfer__try_again">Opnij probearje</string>
  <string name="DeviceTransfer__stop_transfer_question">Oersetten annulearje?</string>
  <string name="DeviceTransfer__stop_transfer">Oersetten annulearje</string>
  <string name="DeviceTransfer__all_transfer_progress_will_be_lost">Alle foarútgong fan it oersetten sil ferlern gean.</string>
  <string name="DeviceTransfer__transfer_failed">It oersetten fan gegevens is mislearre</string>
  <string name="DeviceTransfer__unable_to_transfer">Kin gegevens net oersette</string>
  <!--OldDeviceTransferInstructionsFragment-->
  <string name="OldDeviceTransferInstructions__transfer_account">Account oersette</string>
  <string name="OldDeviceTransferInstructions__you_can_transfer_your_signal_account_when_setting_up_signal_on_a_new_android_device">Do kinst al dyn Signal-gegevens en -berichten oersette wannear’tsto Signal yn gebrûk nimst op in nij apparaat. Folgje dêrfoar dizze stappen:</string>
  <string name="OldDeviceTransferInstructions__first_bullet">1.</string>
  <string name="OldDeviceTransferInstructions__download_signal_on_your_new_android_device">Download en iepenje Molly op dyn nije Android-apparaat</string>
  <string name="OldDeviceTransferInstructions__second_bullet">2.</string>
  <string name="OldDeviceTransferInstructions__tap_on_transfer_or_restore_account">Tik op ‘Signal-gegevens werstelle of oersette’</string>
  <string name="OldDeviceTransferInstructions__third_bullet">3.</string>
  <string name="OldDeviceTransferInstructions__select_transfer_from_android_device_when_prompted_and_then_continue">Kies ‘Oersetten fan in Android-apparaat ôf’ wannear’t de opsje werjûn wurdt. Tik dan op ‘Trochgean’. Hâld de apparaten deun by inoar.</string>
  <string name="OldDeviceTransferInstructions__continue">Trochgean</string>
  <!--OldDeviceTransferComplete-->
  <string name="OldDeviceTransferComplete__transfer_complete">Oersetten foltôge</string>
  <string name="OldDeviceTransferComplete__go_to_your_new_device">Gean troch op dyn nije apparaat</string>
  <string name="OldDeviceTransferComplete__your_signal_data_has_Been_transferred_to_your_new_device">Dy Signal-gegevens binne oerset nei dyn nije apparaat. Om it oersetten te foltôgjen moatsto earst noch de registraasje fan dyn telefoannûmer op dyn nije apparaat dien meitsje.</string>
  <string name="OldDeviceTransferComplete__close">Slute</string>
  <!--NewDeviceTransferComplete-->
  <string name="NewDeviceTransferComplete__transfer_successful">Oersetten mei sukses foltôge</string>
  <string name="NewDeviceTransferComplete__transfer_complete">Oersetten foltôge</string>
  <string name="NewDeviceTransferComplete__to_complete_the_transfer_process_you_must_continue_registration">Om it oersetten te foltôgjen moatsto earst noch de registraasje dien meitsje.</string>
  <string name="NewDeviceTransferComplete__continue_registration">Trochgean mei registraasje</string>
  <!--DeviceToDeviceTransferService-->
  <string name="DeviceToDeviceTransferService_content_title">Account oersette</string>
  <string name="DeviceToDeviceTransferService_status_ready">Oan it tarieden om ferbining te meitsjen mei dyn oare Android-apparaat…</string>
  <string name="DeviceToDeviceTransferService_status_starting_up">Oan it tarieden om ferbining te meitsjen mei dyn oare Android-apparaat…</string>
  <string name="DeviceToDeviceTransferService_status_discovery">Der wurdt socht nei dyn oare Android-apparaat…</string>
  <string name="DeviceToDeviceTransferService_status_network_connected">Ferbining oan it meitsjen mei dyn oare Android-apparaat…</string>
  <string name="DeviceToDeviceTransferService_status_verification_required">Ferifikaasje fereaske</string>
  <string name="DeviceToDeviceTransferService_status_service_connected">Account oersette…</string>
  <!--OldDeviceTransferLockedDialog-->
  <string name="OldDeviceTransferLockedDialog__complete_registration_on_your_new_device">Meitsje op dyn nije Android-apparaat de stappen foar registraasje dien.</string>
  <string name="OldDeviceTransferLockedDialog__your_signal_account_has_been_transferred_to_your_new_device">Dyn Signal-gegevens binne oerset nei dyn nije apparaat, mar om it oersetten te foltôgjen moatsto earst noch de registraasje fan dyn telefoannûmer op dyn nije apparaat dien meitsje.</string>
  <string name="OldDeviceTransferLockedDialog__done">Klear</string>
  <string name="OldDeviceTransferLockedDialog__cancel_and_activate_this_device">Annulearje en dit apparaat aktivearje</string>
  <!--AdvancedPreferenceFragment-->
  <string name="AdvancedPreferenceFragment__transfer_mob_balance">MOB-kredyt oerskriuwe?</string>
  <string name="AdvancedPreferenceFragment__you_have_a_balance_of_s">Do hast noch in kredyt fan %1$s. Asto dit kredyt net nei in oar portemonnee-adres oersertst, dan rekkesto dyn kredyt permanint kwyt.</string>
  <string name="AdvancedPreferenceFragment__dont_transfer">Net oerskriuwe</string>
  <string name="AdvancedPreferenceFragment__transfer">Oerskriuwe</string>
  <!--RecipientBottomSheet-->
  <string name="RecipientBottomSheet_block">Blokkearje</string>
  <string name="RecipientBottomSheet_unblock">Deblokkearje</string>
  <string name="RecipientBottomSheet_add_to_contacts">Oan kontaktelist tafoegje</string>
  <!--Error message that displays when a user tries to tap to view system contact details but has no app that supports it-->
  <string name="RecipientBottomSheet_unable_to_open_contacts">Kin gjin app fine om kontaktelist wer te jaan.</string>
  <string name="RecipientBottomSheet_add_to_a_group">Oan in groep tafoegje</string>
  <string name="RecipientBottomSheet_add_to_another_group">Oan noch in oare groep tafoegje</string>
  <string name="RecipientBottomSheet_view_safety_number">Feilichheidsnûmer werjaan</string>
  <string name="RecipientBottomSheet_make_admin">Behearder meitsje</string>
  <string name="RecipientBottomSheet_remove_as_admin">Beheardersfoech ynlûke</string>
  <string name="RecipientBottomSheet_remove_from_group">Ut de groep fuortsmite</string>
  <string name="RecipientBottomSheet_message_description">Berjocht</string>
  <string name="RecipientBottomSheet_voice_call_description">Audio-oprop</string>
  <string name="RecipientBottomSheet_insecure_voice_call_description">Unbefeilige audio-oprop</string>
  <string name="RecipientBottomSheet_video_call_description">Fideo-oprop</string>
  <string name="RecipientBottomSheet_remove_s_as_group_admin">It beheardersfoech fan %1$s ynlûke?</string>
  <string name="RecipientBottomSheet_s_will_be_able_to_edit_group">‘%1$s’ sil de groepsynformaasje en groepslidmaatskip oanpasse kinne.</string>
  <string name="RecipientBottomSheet_remove_s_from_the_group">%1$s út dizze groep fuortsmite?</string>
  <!--Dialog message shown when removing someone from a group with group link being active to indicate they will not be able to rejoin-->
  <string name="RecipientBottomSheet_remove_s_from_the_group_they_will_not_be_able_to_rejoin">Wolsto ‘%1$s’ fan de groep fuortsmite? Asto dit dochst dan kin dyjinge net opnij fia de groepsferwizing fersykje om opnij lid te wurden fan de groep.</string>
  <string name="RecipientBottomSheet_remove">Furt helje</string>
  <string name="RecipientBottomSheet_copied_to_clipboard">Kopiearre nei it klamboerd</string>
  <string name="GroupRecipientListItem_admin">Behearder</string>
  <string name="GroupRecipientListItem_approve_description">Tastean</string>
  <string name="GroupRecipientListItem_deny_description">Ofwize</string>
  <!--GroupsLearnMoreBottomSheetDialogFragment-->
  <string name="GroupsLearnMore_legacy_vs_new_groups">Ferâldere groepen tsjinoer nij-styl-groepen</string>
  <string name="GroupsLearnMore_what_are_legacy_groups">Wat binne ferâldere groepen?</string>
  <string name="GroupsLearnMore_paragraph_1">Ferâldere groepen binne groepen wêryn\'tsto gjin gebrûk meitsje kinst fan nije funksjonaliteiten, lykas behearders en mear detaillearre meldingen.</string>
  <string name="GroupsLearnMore_can_i_upgrade_a_legacy_group">Kin ik in ferâldere groep omsette yn in nije groep?</string>
  <string name="GroupsLearnMore_paragraph_2">Ferâldere groepen kinne net omset wurde yn nije groepen, mar do kinst wol in nije groep oanmeitsje mei deselde leden, mits se allegearre de meast resinte ferzje fan Signal brûke.</string>
  <string name="GroupsLearnMore_paragraph_3">Signal sil yn de takomst in manier oanbiede om ferâldere groepen om te setten yn nije groepen.</string>
  <!--GroupLinkBottomSheetDialogFragment-->
  <string name="GroupLinkBottomSheet_share_hint_requiring_approval">Elk dy’t oer dizze keppeling beskikt kin de namme, ôfbylding en it oantal leden fan dizze groep sjen en kin ek in fersyk yntsjinje om lid wurde te meien. Diel dizze keppeling allinnich mei persoanen dy’tsto fertroust.</string>
  <string name="GroupLinkBottomSheet_share_hint_not_requiring_approval">Elk dy’t oer dizze keppeling beskikt kin de namme, ôfbylding en it oantal leden fan dizze groep sjen en kin daliks lid wurde. Diel dizze keppeling allinnich mei persoanen dy’tsto fertroust.</string>
  <string name="GroupLinkBottomSheet_share_via_signal">Ferstjoere fia Molly</string>
  <string name="GroupLinkBottomSheet_copy">Kopiearje</string>
  <string name="GroupLinkBottomSheet_qr_code">QR-koade</string>
  <string name="GroupLinkBottomSheet_share">Mei oaren diele</string>
  <string name="GroupLinkBottomSheet_copied_to_clipboard">Kopiearre nei klamboerd</string>
  <string name="GroupLinkBottomSheet_the_link_is_not_currently_active">De keppeling is op dit stuit net aktyf</string>
  <!--VoiceNotePlaybackPreparer-->
  <string name="VoiceNotePlaybackPreparer__failed_to_play_voice_message">It ôfspyljen fan it audioberjocht is mislearre</string>
  <!--VoiceNoteMediaDescriptionCompatFactory-->
  <string name="VoiceNoteMediaItemFactory__voice_message">Audioberjocht · %1$s</string>
  <string name="VoiceNoteMediaItemFactory__s_to_s">%1$s nei %2$s</string>
  <!--StorageUtil-->
  <string name="StorageUtil__s_s">%1$s/%2$s</string>
  <string name="BlockedUsersActivity__s_has_been_blocked">‘%1$s’ is blokkearre.</string>
  <string name="BlockedUsersActivity__failed_to_block_s">‘%1$s’ blokkearjen is mislearre.</string>
  <string name="BlockedUsersActivity__s_has_been_unblocked">‘%1$s’ is deblokkearre.</string>
  <!--ReviewCardDialogFragment-->
  <string name="ReviewCardDialogFragment__review_members">Groepsleden fergelykje</string>
  <string name="ReviewCardDialogFragment__review_request">Persoanen fergelykje</string>
  <string name="ReviewCardDialogFragment__d_group_members_have_the_same_name">%1$d groepsleden hawwe deselde namme. Fergelykje dizze groepsleden hjirûnder en ûndernim aksje asto tinkst dat ien fan harren probearret harren foar te dwaan as de oar.</string>
  <string name="ReviewCardDialogFragment__if_youre_not_sure">Fergelykje, asto net wis bist fan wa’t it petearfersyk ôfkomstich is, de persoanen hjirûnder en ûndernim aksje asto tinkst dat ien fan harren probearret harren foar te dwaan as de oar.</string>
  <string name="ReviewCardDialogFragment__no_other_groups_in_common">Gjin oare mienskiplike groepen</string>
  <string name="ReviewCardDialogFragment__no_groups_in_common">Gjin mienskiplike groepen</string>
  <plurals name="ReviewCardDialogFragment__d_other_groups_in_common">
    <item quantity="one">Noch %d oare mienskiplike groep</item>
    <item quantity="other">Noch %d oare mienskiplike groepen</item>
  </plurals>
  <plurals name="ReviewCardDialogFragment__d_groups_in_common">
    <item quantity="one">%d mienskiplike groep</item>
    <item quantity="other">%d mienskiplike groepen</item>
  </plurals>
  <string name="ReviewCardDialogFragment__remove_s_from_group">%1$s út dizze groep fuortsmite?</string>
  <string name="ReviewCardDialogFragment__remove">Furt helje</string>
  <string name="ReviewCardDialogFragment__failed_to_remove_group_member">It fuortsmiten fan in groepslid is mislearre.</string>
  <!--ReviewCard-->
  <string name="ReviewCard__member">Lid fan dizze groep, mar net yn dyn kontaktelist</string>
  <string name="ReviewCard__request">Fersyk</string>
  <string name="ReviewCard__your_contact">Persoan dy’t yn dyn kontaktelist stiet</string>
  <string name="ReviewCard__remove_from_group">Ut de groep fuortsmite</string>
  <string name="ReviewCard__update_contact">Kontaktpersoan bywurkje</string>
  <string name="ReviewCard__block">Blokkearje</string>
  <string name="ReviewCard__delete">Ferwiderje</string>
  <string name="ReviewCard__recently_changed">‘%1$s’ hat koartlyn de profylnamme wizige nei ‘%2$s’</string>
  <!--CallParticipantsListUpdatePopupWindow-->
  <string name="CallParticipantsListUpdatePopupWindow__s_joined">%1$s docht no mei oan dizze oprop</string>
  <string name="CallParticipantsListUpdatePopupWindow__s_and_s_joined">%1$s en %2$s dogge no mei</string>
  <string name="CallParticipantsListUpdatePopupWindow__s_s_and_s_joined">%1$s, %2$s en %3$s dogge no mei</string>
  <string name="CallParticipantsListUpdatePopupWindow__s_s_and_d_others_joined">%1$s, %2$s en %3$d oar dogge no mei</string>
  <string name="CallParticipantsListUpdatePopupWindow__s_left">%1$s hat de oprop ferlitten</string>
  <string name="CallParticipantsListUpdatePopupWindow__s_and_s_left">%1$s en %2$s hawwe de oprop ferlitten</string>
  <string name="CallParticipantsListUpdatePopupWindow__s_s_and_s_left">%1$s, %2$s en %3$s hawwe de oprop ferlitten</string>
  <string name="CallParticipantsListUpdatePopupWindow__s_s_and_d_others_left">%1$s, %2$s en %3$d oar hawwe de oprop ferlitten</string>
  <string name="CallParticipant__you">Do</string>
  <string name="CallParticipant__you_on_another_device">Do (fan in oar apparaat ôf)</string>
  <string name="CallParticipant__s_on_another_device">%1$s (fan in oar apparaat ôf)</string>
  <!--WifiToCellularPopupWindow-->
  <!--Message shown during a call when the WiFi network is unusable, and cellular data starts to be used for the call instead.-->
  <!--DeleteAccountFragment-->
  <string name="DeleteAccountFragment__deleting_your_account_will">Asto al dyn gegevens wiskest:</string>
  <string name="DeleteAccountFragment__enter_your_phone_number">Fier dyn telefoannûmer yn</string>
  <string name="DeleteAccountFragment__delete_account">Account fuortsmite</string>
  <string name="DeleteAccountFragment__delete_your_account_info_and_profile_photo">sille al dyn ynstellingen, list fan (blokkearre) kontaktpersoanen, profylnamme, -foto en -omskriuwing wiske wurde</string>
  <string name="DeleteAccountFragment__delete_all_your_messages">sille alle berjochten wiske wurde</string>
  <string name="DeleteAccountFragment__delete_s_in_your_payments_account">%1$s wiskje fan dyn oerskriuwingsaccount</string>
  <string name="DeleteAccountFragment__no_country_code">Der is gjin lânkoade spesifisearre</string>
  <string name="DeleteAccountFragment__no_number">Der is gjin telefosnnûmer ynfierd</string>
  <string name="DeleteAccountFragment__the_phone_number">It telefoannûmer datsto ynfolle hast komt net oerien mei it telefoannûmer wêrmei’tsto registrearre bist by Signal.</string>
  <string name="DeleteAccountFragment__are_you_sure">Bisto wis datsto dyn registraasje opsizze wolst en al dyn gegevens en petearen wiskje wolst?</string>
  <string name="DeleteAccountFragment__this_will_delete_your_signal_account">Hjirmei wiskesto al dyn Signal-gegevens, sawol fan de servers as fan dyn telefoan. De app sil himsels slute neidatsto dit dochst.</string>
  <string name="DeleteAccountFragment__failed_to_delete_account">It wiskjen fan dyn gegevens is mislearre. Hasto in wurkjende netwurkferbining?</string>
  <string name="DeleteAccountFragment__failed_to_delete_local_data">It wiskjen fan lokale gegevens is mislearre. Do kinst de lokale gegevens sels wiskje fia it \'apps\'-menu yn de ynstellingen fan dyn bestjoeringssysteem.</string>
  <string name="DeleteAccountFragment__launch_app_settings">App-ynstellingen iepenje</string>
  <!--Title of progress dialog shown when a user deletes their account and the process is leaving all groups-->
  <string name="DeleteAccountFragment__leaving_groups">Groepen oan it ferlitten…</string>
  <!--Title of progress dialog shown when a user deletes their account and the process has left all groups-->
  <string name="DeleteAccountFragment__deleting_account">Gegevens oan it wiskjen…</string>
  <!--Message of progress dialog shown when a user deletes their account and the process is canceling their subscription-->
  <string name="DeleteAccountFragment__canceling_your_subscription">Moanlikse donaasje oan it annulearjen…</string>
  <!--Message of progress dialog shown when a user deletes their account and the process is leaving groups-->
  <string name="DeleteAccountFragment__depending_on_the_number_of_groups">Ofhinklik fan it oantal groepen wêrfan\'tsto lid bist kin dit in oantal minuten duorje</string>
  <!--Message of progress dialog shown when a user deletes their account and the process has left all groups-->
  <string name="DeleteAccountFragment__deleting_all_user_data_and_resetting">Brûkersgegevens wurde wiske</string>
  <!--Title of error dialog shown when a network error occurs during account deletion-->
  <string name="DeleteAccountFragment__account_not_deleted">Dyn gegevens binne net wiske</string>
  <!--Message of error dialog shown when a network error occurs during account deletion-->
  <string name="DeleteAccountFragment__there_was_a_problem">Der is in probleem mei it wiskjen fan dyn gegevens. Kontrolearje dat dyn apparaat mei it ynternet ferbûn is en probearje it opnij.</string>
  <!--DeleteAccountCountryPickerFragment-->
  <string name="DeleteAccountCountryPickerFragment__search_countries">Lân sykje</string>
  <!--CreateGroupActivity-->
  <string name="CreateGroupActivity__skip">Oerslaan</string>
  <plurals name="CreateGroupActivity__d_members">
    <item quantity="one">%1$d lid</item>
    <item quantity="other">%1$d leden</item>
  </plurals>
  <!--ShareActivity-->
  <string name="ShareActivity__share">Mei oaren diele</string>
  <string name="ShareActivity__send">Ferstjoere</string>
  <string name="ShareActivity__comma_s">, %1$s</string>
  <string name="ShareActivity__sharing_to_multiple_chats_is">Trochstjoeren nei meardere petearen kin allinnich foar Signal-berjochten.</string>
  <!--Toast when the incoming intent is invalid-->
  <!--MultiShareDialogs-->
  <string name="MultiShareDialogs__failed_to_send_to_some_users">It ferstjoeren is nei guon persoanen mislearre</string>
  <string name="MultiShareDialogs__you_can_only_share_with_up_to">Do kinst dit net nei mear as %1$d petearen tagelyk trochstjoere</string>
  <!--ChatWallpaperActivity-->
  <string name="ChatWallpaperActivity__chat_wallpaper">Peteareftergrûn</string>
  <!--ChatWallpaperFragment-->
  <string name="ChatWallpaperFragment__chat_color">Petearkleur</string>
  <string name="ChatWallpaperFragment__reset_chat_colors">Kleurynstellingen fuortsmite</string>
  <string name="ChatWallpaperFragment__reset_chat_color">Kleurynstelling fuortsmite</string>
  <string name="ChatWallpaperFragment__reset_chat_color_question">Kleurynstelling fuortsmite?</string>
  <string name="ChatWallpaperFragment__set_wallpaper">Peteareftergrûn kieze</string>
  <string name="ChatWallpaperFragment__dark_mode_dims_wallpaper">Eftergrûn dimme by donkere modus</string>
  <string name="ChatWallpaperFragment__contact_name">Namme fan kontaktpersoan</string>
  <string name="ChatWallpaperFragment__reset">Opnij ynstelle</string>
  <string name="ChatWallpaperFragment__clear">Fuortsmite</string>
  <string name="ChatWallpaperFragment__wallpaper_preview_description">Eftergrûn-foarbyld</string>
  <string name="ChatWallpaperFragment__would_you_like_to_override_all_chat_colors">Wolsto allinnich de standertkleur fuortsmite of wolsto de kleurynstellingen fan alle petearen fuortsmite?</string>
  <string name="ChatWallpaperFragment__would_you_like_to_override_all_wallpapers">Wolsto allinnich de standerteftergrûn fuortsmite of wolsto alle eftergrûnen fan alle petearen fuortsmite?</string>
  <string name="ChatWallpaperFragment__reset_default_colors">Standertkleur fuortsmite</string>
  <string name="ChatWallpaperFragment__reset_all_colors">Alle kleurynstellingen fuortsmite</string>
  <string name="ChatWallpaperFragment__reset_default_wallpaper">Standerteftergrûn fuortsmite</string>
  <string name="ChatWallpaperFragment__reset_all_wallpapers">Alle eftergrûnen fuortsmite</string>
  <string name="ChatWallpaperFragment__reset_wallpapers">Eftergrûnen fuortsmite</string>
  <string name="ChatWallpaperFragment__reset_wallpaper">Eftergrûn fuortsmite</string>
  <string name="ChatWallpaperFragment__reset_wallpaper_question">Eftergrûn fuortsmite?</string>
  <!--ChatWallpaperSelectionFragment-->
  <string name="ChatWallpaperSelectionFragment__choose_from_photos">Ofbylding út galerij kieze</string>
  <string name="ChatWallpaperSelectionFragment__presets">Al beskikbere eftergrûnen</string>
  <!--ChatWallpaperPreviewActivity-->
  <string name="ChatWallpaperPreviewActivity__preview">Foarbyld</string>
  <string name="ChatWallpaperPreviewActivity__set_wallpaper">Peteareftergrûn kieze</string>
  <string name="ChatWallpaperPreviewActivity__swipe_to_preview_more_wallpapers">Fei om mear eftergrûnen wer te jaan.</string>
  <string name="ChatWallpaperPreviewActivity__set_wallpaper_for_all_chats">Do stiest op it punt om dizze standert eftergrûn yn te stellen foar al dyn petearen.</string>
  <string name="ChatWallpaperPreviewActivity__set_wallpaper_for_s">Dizze standert eftergrûn ynstelle foar %1$s.</string>
  <string name="ChatWallpaperPreviewActivity__viewing_your_gallery_requires_the_storage_permission">Om dyn galerij werjaan te kinnen is tastimming nedich om it ûnthâld te brûken.</string>
  <!--WallpaperImageSelectionActivity-->
  <string name="WallpaperImageSelectionActivity__choose_wallpaper_image">In eftergrûn kieze</string>
  <!--WallpaperCropActivity-->
  <string name="WallpaperCropActivity__pinch_to_zoom_drag_to_adjust">Knyp mei twa fingers om te fergrutsjen of te draaien, sleep mei ien finger om te ferskowen.</string>
  <string name="WallpaperCropActivity__set_wallpaper_for_all_chats">Do stiest op it punt om dizze eigen eftergrûn yn te stellen foar al dyn petearen.</string>
  <string name="WallpaperCropActivity__set_wallpaper_for_s">Dizze eigen eftergrûn ynstelle foar %s.</string>
  <string name="WallpaperCropActivity__error_setting_wallpaper">Ynstellen fan in eftergrûn is mislearre.</string>
  <string name="WallpaperCropActivity__blur_photo">Ofbylding ferdizenje</string>
  <!--InfoCard-->
  <string name="payment_info_card_about_mobilecoin">Oer MobileCoin</string>
  <string name="payment_info_card_mobilecoin_is_a_new_privacy_focused_digital_currency">MobileCoin is in nij privacyrjochte digitaal betelmiddel.</string>
  <string name="payment_info_card_adding_funds">Kredyt tafoegje</string>
  <string name="payment_info_card_you_can_add_funds_for_use_in">Do kinst kredyt oan Molly tafoegje troch in hoemannichte MobileCoin nei dyn portemonnee-adres te stjoeren.</string>
  <string name="payment_info_card_cashing_out">Utbetelje</string>
  <string name="payment_info_card_you_can_cash_out_mobilecoin">Do kinst op elk momint dyn MobileCoin útbetelje litte fia in beurs dy’t MobileCoin stipet. Do hoechst mar oer te skriuwen nei dyn account by dy beurs.</string>
  <string name="payment_info_card_hide_this_card">Dizze ynformaasje ferstopje?</string>
  <string name="payment_info_card_hide">Ferstopje</string>
  <string name="payment_info_card_record_recovery_phrase">Werstel-sin foar oerskriuwingen fêstlizze</string>
  <string name="payment_info_card_your_recovery_phrase_gives_you">Dyn werstel-sin jout dy in ekstra manier om dyn oerskriuwingen-account te werstellen.</string>
  <string name="payment_info_card_record_your_phrase">Dyn werstel-sin opnimme</string>
  <string name="payment_info_card_update_your_pin">Nije pinkoade oanmeitsje</string>
  <string name="payment_info_card_with_a_high_balance">Asto in protte kredyt hast is it miskien ferstannich om dyn numerike pinkoade te ferfangen troch in alfanumerike pinkoade, omdat in alfanumerike pinkoade mear beskerming biedt.</string>
  <string name="payment_info_card_update_pin">Pinkoade bywurkje</string>
  <!--DeactivateWalletFragment-->
  <string name="DeactivateWalletFragment__deactivate_wallet">Portemonnee útskeakelje</string>
  <string name="DeactivateWalletFragment__your_balance">Dyn kredyt</string>
  <string name="DeactivateWalletFragment__its_recommended_that_you">It wurdt oanrekommandearre om dyn kredyt earst nei in oar portemonnee-adres oer te skriuwen eardatsto oerskriuwingen útskeakelest. Asto der net foar kiest om earst dyn kredyt oer te skriuwen dan bliuwt dyn kredyt bestean op it portemonnee-adres datsto oan Molly keppele hast. Do kinst it dan wer brûke asto oerskriuwingen opnij ynskeakelest.</string>
  <string name="DeactivateWalletFragment__transfer_remaining_balance">Restearjend kredyt oerskriuwen</string>
  <string name="DeactivateWalletFragment__deactivate_without_transferring">Utskeakelje sûnder oerskriuwen</string>
  <string name="DeactivateWalletFragment__deactivate">Utskeakelje</string>
  <string name="DeactivateWalletFragment__deactivate_without_transferring_question">Utskeakelje sûnder oerskriuwen?</string>
  <string name="DeactivateWalletFragment__your_balance_will_remain">Dyn kredyt is, wannear’tsto oerskriuwingen ynskeakelest, wer beskikber yn de portemonnee dy’t oan Molly keppele is.</string>
  <string name="DeactivateWalletFragment__error_deactivating_wallet">Flater by it útskeakeljen fan dyn portemonnee</string>
  <!--PaymentsRecoveryStartFragment-->
  <string name="PaymentsRecoveryStartFragment__recovery_phrase">Herstel-sin</string>
  <string name="PaymentsRecoveryStartFragment__view_recovery_phrase">Herstel-sin werjaan</string>
  <string name="PaymentsRecoveryStartFragment__enter_recovery_phrase">Folje dyn herstel-sin yn</string>
  <string name="PaymentsRecoveryStartFragment__your_balance_will_automatically_restore">Dyn kredyt wurdt automatysk wersteld wannear’tsto Signal opnij ynstallearrest en dêrby dyn Signal-pinkoade ynfierst. Do kinst dyn kredyt ek werstelle mei in unike werstel-sin, dy’t bestiet út %1$d wurden. Skriuw dy sin op en bewarje dy op in feilich plak.</string>
  <string name="PaymentsRecoveryStartFragment__your_recovery_phrase_is_a">De werstel-sin is foar elkenien unyk en bestiet út %1$d wurden. Do kinst dizze sin brûke om dyn kredyt te werstellen asto de tagong ferlern hast.</string>
  <string name="PaymentsRecoveryStartFragment__start">Begjinne</string>
  <string name="PaymentsRecoveryStartFragment__enter_manually">Hânmjittich ynfolje</string>
  <string name="PaymentsRecoveryStartFragment__paste_from_clipboard">Fan klamboerd ôf plakke</string>
  <!--PaymentsRecoveryPasteFragment-->
  <string name="PaymentsRecoveryPasteFragment__paste_recovery_phrase">Werstel-sin plakke</string>
  <string name="PaymentsRecoveryPasteFragment__recovery_phrase">Herstel-sin</string>
  <string name="PaymentsRecoveryPasteFragment__next">Folgjende</string>
  <string name="PaymentsRecoveryPasteFragment__invalid_recovery_phrase">Herstel-sin ûnjildich</string>
  <string name="PaymentsRecoveryPasteFragment__make_sure">Kontrolearje oftsto %1$d wurden ynfierd hast en probearje it opnij.</string>
  <!--PaymentsRecoveryPhraseFragment-->
  <string name="PaymentsRecoveryPhraseFragment__next">Folgjende</string>
  <string name="PaymentsRecoveryPhraseFragment__edit">Oanpasse</string>
  <string name="PaymentsRecoveryPhraseFragment__previous">Foarige</string>
  <string name="PaymentsRecoveryPhraseFragment__your_recovery_phrase">Dyn herstel-sin</string>
  <string name="PaymentsRecoveryPhraseFragment__write_down_the_following_d_words">Skriuw de folgjende %1$d wurden op yn deselde folchoarder en bewarje se op in feilich plak.</string>
  <string name="PaymentsRecoveryPhraseFragment__make_sure_youve_entered">Kontrolearje oftsto dyn sin krekt ynfierd hast.</string>
  <string name="PaymentsRecoveryPhraseFragment__do_not_screenshot_or_send_by_email">Meitsje gjin skermôfdruk en ferstjoer dit nea fia e-mail (ek net oan dysels).</string>
  <string name="PaymentsRecoveryPhraseFragment__payments_account_restored">Account foar oerskriuwingen is opnij ynsteld.</string>
  <string name="PaymentsRecoveryPhraseFragment__invalid_recovery_phrase">Herstel-sin ûnjildich</string>
  <string name="PaymentsRecoveryPhraseFragment__make_sure_youve_entered_your_phrase_correctly_and_try_again">Kontrolearje oftsto dyn sin krekt ynfierd hast en probearje opnij.</string>
  <string name="PaymentsRecoveryPhraseFragment__copy_to_clipboard">Nei klamboerd kopiearje?</string>
  <string name="PaymentsRecoveryPhraseFragment__if_you_choose_to_store">Ast der foar kiest om dyn werstel-sin digitaal te bewarjen, soargje der dan foar datsto it befeilige / fersifere bewarrest op in plak wêrfan do witst dat net ien oar der by kin.</string>
  <string name="PaymentsRecoveryPhraseFragment__copy">Kopiearje</string>
  <!--PaymentsRecoveryPhraseConfirmFragment-->
  <string name="PaymentRecoveryPhraseConfirmFragment__confirm_recovery_phrase">Dyn herstel-sin befêstigje</string>
  <string name="PaymentRecoveryPhraseConfirmFragment__enter_the_following_words">Folje de folgjende wurden fan dyn werstel-sin yn.</string>
  <string name="PaymentRecoveryPhraseConfirmFragment__word_d">Wurd %1$d</string>
  <string name="PaymentRecoveryPhraseConfirmFragment__see_phrase_again">De sin opnij werjaan</string>
  <string name="PaymentRecoveryPhraseConfirmFragment__done">Klear</string>
  <string name="PaymentRecoveryPhraseConfirmFragment__recovery_phrase_confirmed">Werstel-sin befêstige</string>
  <!--PaymentsRecoveryEntryFragment-->
  <string name="PaymentsRecoveryEntryFragment__enter_recovery_phrase">Folje dyn herstel-sin yn</string>
  <string name="PaymentsRecoveryEntryFragment__enter_word_d">Wurd %1$d ynfolje</string>
  <string name="PaymentsRecoveryEntryFragment__word_d">Wurd %1$d</string>
  <string name="PaymentsRecoveryEntryFragment__next">Folgjende</string>
  <string name="PaymentsRecoveryEntryFragment__invalid_word">Wurd ûnjildich</string>
  <!--ClearClipboardAlarmReceiver-->
  <string name="ClearClipboardAlarmReceiver__clipboard_cleared">Klamboerd wiske.</string>
  <!--PaymentNotificationsView-->
  <string name="PaymentNotificationsView__view">Werjaan</string>
  <!--UnreadPayments-->
  <string name="UnreadPayments__s_sent_you_s">%1$s hat %2$s nei dy oermakke</string>
  <string name="UnreadPayments__d_new_payment_notifications">%1$d nije oerskriuwingsmeldingen</string>
  <!--CanNotSendPaymentDialog-->
  <string name="CanNotSendPaymentDialog__cant_send_payment">Kin oerskriuwing net ferstjoere</string>
  <string name="CanNotSendPaymentDialog__to_send_a_payment_to_this_user">Dizze persoan moat earst in petearfersyk fan dy akseptearje eardatsto oerskriuwe kinst nei dizze persoan.</string>
  <string name="CanNotSendPaymentDialog__send_a_message">In berjocht fersjoere</string>
  <!--GroupsInCommonMessageRequest-->
  <string name="GroupsInCommonMessageRequest__you_have_no_groups_in_common_with_this_person">Do hast gjin mienskiplike groep mei dizze persoan. Betink soarchfâldich oftsto dit petearfersyk akseptearje wolst om net-winske berjochten te mijen.</string>
  <string name="GroupsInCommonMessageRequest__none_of_your_contacts_or_people_you_chat_with_are_in_this_group">Der binne gjin leden mei wa’tsto al in petear fierst yn dizze groep. Betink soarchfâldich oftsto dizze groepsútnûging akseptearje wolst om net-winske berjochten te mijen.</string>
  <string name="GroupsInCommonMessageRequest__about_message_requests">Oer petearfersiken</string>
  <string name="GroupsInCommonMessageRequest__okay">Oké</string>
  <string name="ChatColorSelectionFragment__heres_a_preview_of_the_chat_color">Hjir sjochsto in foarbyld fan de petearkleur.</string>
  <string name="ChatColorSelectionFragment__the_color_is_visible_to_only_you">De kleur is allinnich foar dy sichtber.</string>
  <!--GroupDescriptionDialog-->
  <string name="GroupDescriptionDialog__group_description">Groepsomskriuwing</string>
  <!--QualitySelectorBottomSheetDialog-->
  <string name="QualitySelectorBottomSheetDialog__standard">Standert</string>
  <string name="QualitySelectorBottomSheetDialog__faster_less_data">Flugger, minder gegevensoerdracht</string>
  <string name="QualitySelectorBottomSheetDialog__high">Heech</string>
  <string name="QualitySelectorBottomSheetDialog__slower_more_data">Stadiger, mear gegevensoerdracht</string>
  <string name="QualitySelectorBottomSheetDialog__photo_quality">Ofbyldingskwaliteit</string>
  <!--AppSettingsFragment-->
  <string name="AppSettingsFragment__invite_your_friends">Kennissen útnûgje</string>
  <string name="AppSettingsFragment__copied_subscriber_id_to_clipboard">Abonnemints-ID nei klamboerd kopiearre</string>
  <!--AccountSettingsFragment-->
  <string name="AccountSettingsFragment__account">Dyn account</string>
  <string name="AccountSettingsFragment__youll_be_asked_less_frequently">Omtinkens helpe dy om dyn Signal-pinkoade te ûnthâlden. Dit is wichtich, omdatsto dy pinkoade letter net wizigje of weromlêze kinst en omdatsto de pinkoade nedich hawwe silst om dyn gegevens te werstellen wannear’tsto dyn telefoannûmer opnij registrearrest. Neidatsto dyn pinkoade in oantal kear krekt ynfierst, silsto minder faak omtinkens te sjen krije.</string>
  <string name="AccountSettingsFragment__require_your_signal_pin">Brûk dyn pinkoade foar twa-faktor-autentikaasje. Elke dy’t dyn telefoannûmer opnij probearret te registrearjen by Signal moat ferplicht dyn Signal-pinkoade ynfiere. Hjirtroch kin net ien útsein do de Signal-berjochten ferstjoere of ûntfange mei dyn telefoannûmer.</string>
  <string name="AccountSettingsFragment__change_phone_number">Telefoannûmer wizigje</string>
  <!--ChangeNumberFragment-->
  <string name="ChangeNumberFragment__use_this_to_change_your_current_phone_number_to_a_new_phone_number">Brûk dit asto Signal mei in oar telefoannûmer brûke bliuwe wolst. Do kinst it oerstappen nei in nij telefoannûmer net ûngedien meitsje.\n\nKontrolearje eardatsto fierder giest datsto op it nije telefoannûmer sms-berjochten of oproppen ûntfange kinst.</string>
  <string name="ChangeNumberFragment__continue">Trochgean</string>
  <!--Message shown on dialog after your number has been changed successfully.-->
  <string name="ChangeNumber__your_phone_number_has_changed_to_s">Dyn telefoannûmer is wizige nei %1$s</string>
  <!--Confirmation button to dismiss number changed dialog-->
  <string name="ChangeNumber__okay">Oké</string>
  <!--ChangeNumberEnterPhoneNumberFragment-->
  <string name="ChangeNumberEnterPhoneNumberFragment__change_number">Nûmer wizigje</string>
  <string name="ChangeNumberEnterPhoneNumberFragment__your_old_number">Dyn âlde telefoannûmer</string>
  <string name="ChangeNumberEnterPhoneNumberFragment__old_phone_number">Dyn nije telefoannûmer</string>
  <string name="ChangeNumberEnterPhoneNumberFragment__your_new_number">Dyn nije nûmer</string>
  <string name="ChangeNumberEnterPhoneNumberFragment__new_phone_number">Nij telefoannûmer</string>
  <string name="ChangeNumberEnterPhoneNumberFragment__the_phone_number_you_entered_doesnt_match_your_accounts">It telefoannûmer datsto ynfolle hast komt net oerien mei it telefoannûmer wêrmei’tsto registrearre bist by Signal.</string>
  <string name="ChangeNumberEnterPhoneNumberFragment__you_must_specify_your_old_number_country_code">Do moatst dyn âlde lânkoade oanjaan</string>
  <string name="ChangeNumberEnterPhoneNumberFragment__you_must_specify_your_old_phone_number">Do moatst dyn âlde telefoannûmer ynfolje</string>
  <string name="ChangeNumberEnterPhoneNumberFragment__you_must_specify_your_new_number_country_code">Do moatst dyn nije lânkoade oanjaan</string>
  <string name="ChangeNumberEnterPhoneNumberFragment__you_must_specify_your_new_phone_number">Do moatst dyn nijee telefoannûmer ynfolje</string>
  <!--ChangeNumberVerifyFragment-->
  <string name="ChangeNumberVerifyFragment__change_number">Nûmer wizigje</string>
  <string name="ChangeNumberVerifyFragment__verifying_s">%1$s oan it ferifiearjen</string>
  <string name="ChangeNumberVerifyFragment__captcha_required">Captcha fereaske</string>
  <!--ChangeNumberConfirmFragment-->
  <string name="ChangeNumberConfirmFragment__change_number">Telefoannûmer wizigje</string>
  <string name="ChangeNumberConfirmFragment__you_are_about_to_change_your_phone_number_from_s_to_s">Do stiest op it punt it telefoannûmer wêrmei’tsto registrearre stiest te wizigjen fan %1$s nei %2$s.\n\nKontrolearje dat it telefoannûmer hjirûnder krekt is eardatsto fierder giest.</string>
  <string name="ChangeNumberConfirmFragment__edit_number">Telefoannûmer wizigje</string>
  <!--ChangeNumberRegistrationLockFragment-->
  <string name="ChangeNumberRegistrationLockFragment__signal_change_number_need_help_with_pin_for_android_v2_pin">Telefoannûmer foar Signal wizigje – Help nedich mei de pinkoade foar Android (pinkoade-ferzje 2)</string>
  <!--ChangeNumberPinDiffersFragment-->
  <string name="ChangeNumberPinDiffersFragment__pins_do_not_match">De pinkoaden komme net oerien</string>
  <string name="ChangeNumberPinDiffersFragment__the_pin_associated_with_your_new_number_is_different_from_the_pin_associated_with_your_old_one">De pinkoade foar dyn nije telefoannûmer is oars as de pinkoade foar dyn âlde telefoannûmer. Wolsto de âlde pinkoade behâlde of in nije pinkoade oanmeitsje?</string>
  <string name="ChangeNumberPinDiffersFragment__keep_old_pin">Alde pinkoade behâlde</string>
  <string name="ChangeNumberPinDiffersFragment__update_pin">Pinkoade bywurkje</string>
  <string name="ChangeNumberPinDiffersFragment__keep_old_pin_question">Alde pinkoade behâlde?</string>
  <!--ChangeNumberLockActivity-->
  <!--Info message shown to user if something crashed the app during the change number attempt and we were unable to confirm the change so we force them into this screen to check before letting them use the app-->
  <string name="ChangeNumberLockActivity__it_looks_like_you_tried_to_change_your_number_but_we_were_unable_to_determine_if_it_was_successful_rechecking_now">It liket der op datsto probearre hast om dyn telefoannûmer te wizigjen, mar Signal kin net fêststelle oft dat slagge is.\n\nSignal kontrolearret no opnij oft dyn telefoannûmer wizige is…</string>
  <!--Dialog title shown if we were able to confirm your change number status (meaning we now know what the server thinks our number is) after a crash during the regular flow-->
  <string name="ChangeNumberLockActivity__change_status_confirmed">Telefoannûmer is mei sukses wizige</string>
  <!--Dialog message shown if we were able to confirm your change number status (meaning we now know what the server thinks our number is) after a crash during the regular flow-->
  <string name="ChangeNumberLockActivity__your_number_has_been_confirmed_as_s">Dyn nije telefoannûmer %1$s is no befêstige. Start it ‘telefoannûmer wizigje’-proses opnij as dit net dyn nije telefoannûmer is.</string>
  <!--Dialog title shown if we were not able to confirm your phone number with the server and thus cannot let leave the change flow yet after a crash during the regular flow-->
  <string name="ChangeNumberLockActivity__change_status_unconfirmed">Unbekend of telefoannûmer wizige is</string>
  <!--Dialog message shown when we can\'t verify the phone number on the server, only shown if there was a network error communicating with the server after a crash during the regular flow-->
  <string name="ChangeNumberLockActivity__we_could_not_determine_the_status_of_your_change_number_request">Signal kin net fêststelle oft dyn telefoannûmer wizige is.\n\n(Flater: %1$s)</string>
  <!--Dialog button to retry confirming the number on the server-->
  <string name="ChangeNumberLockActivity__retry">Opnij probearje</string>
  <!--Dialog button shown to leave the app when in the unconfirmed change status after a crash in the regular flow-->
  <string name="ChangeNumberLockActivity__leave">Ferlitte</string>
  <string name="ChangeNumberLockActivity__submit_debug_log">Flateropspoaringsloch yntsjinje</string>
  <!--ChatsSettingsFragment-->
  <string name="ChatsSettingsFragment__keyboard">Toetseboerd</string>
  <string name="ChatsSettingsFragment__enter_key_sends">Enter-toets ferstjoert</string>
  <!--SmsSettingsFragment-->
  <string name="SmsSettingsFragment__use_as_default_sms_app">As standert sms-app brûke</string>
  <!--NotificationsSettingsFragment-->
  <string name="NotificationsSettingsFragment__messages">Berjochten</string>
  <string name="NotificationsSettingsFragment__calls">Oproppen</string>
  <string name="NotificationsSettingsFragment__notify_when">Jou my in melding wannear…</string>
  <string name="NotificationsSettingsFragment__contact_joins_signal">In kontaktpersoan út myn kontaktelist fia Signal berikber is</string>
  <!--Notification preference header-->
  <string name="NotificationsSettingsFragment__notification_profiles">Meldingsprofilen</string>
  <!--Notification preference option header-->
  <string name="NotificationsSettingsFragment__profiles">Meldingsprofilen ynstelle</string>
  <!--Notification preference summary text-->
  <string name="NotificationsSettingsFragment__create_a_profile_to_receive_notifications_only_from_people_and_groups_you_choose">Meitsje in meldingsprofyl oan wêrtroch dyn meldingen fan bepaalde persoanen of groepen allinnich krigest op mominten datsto dêr nocht oan hast</string>
  <!--NotificationProfilesFragment-->
  <!--Title for notification profiles screen that shows all existing profiles-->
  <string name="NotificationProfilesFragment__notification_profiles">Meldingsprofilen</string>
  <!--Button text to create a notification profile-->
  <string name="NotificationProfilesFragment__create_profile">Meldingsprofyl oanmeitsje</string>
  <!--PrivacySettingsFragment-->
  <string name="PrivacySettingsFragment__blocked">Blokkearre</string>
  <string name="PrivacySettingsFragment__d_contacts">%1$d persoanen</string>
  <string name="PrivacySettingsFragment__messaging">Berjochten</string>
  <string name="PrivacySettingsFragment__disappearing_messages">Ferrinnende berjochten</string>
  <string name="PrivacySettingsFragment__app_security">App-befeiliging</string>
  <string name="PrivacySettingsFragment__block_screenshots_in_the_recents_list_and_inside_the_app">Beskermje dyn petearen op dyn eigen telefoan tsjin skermopnamen fan oare apps út, troch Signals ynhâld te ferstopjen yn de list fan resint iepene apps en troch skermôfdrukken te blokkearjen</string>
  <string name="PrivacySettingsFragment__signal_message_and_calls">Signal-berjochten en -oproppen, alle oproppen omliede en fersegele ôfstjoerder</string>
  <string name="PrivacySettingsFragment__default_timer_for_new_changes">Standert tiidrek foar alle nije petearen</string>
  <string name="PrivacySettingsFragment__set_a_default_disappearing_message_timer_for_all_new_chats_started_by_you">Stel yn dat berjochten yn alle nije petearen dy’tsto sels begjinst in bepaalde tiid neidat se sjoen binne foar sawol do as dyn petearpartner fansels wiske wurde.</string>
  <!--Summary for stories preference to launch into story privacy settings-->
  <!--Alert dialog title when payment lock cannot be enabled-->
  <!--Alert dialog description to setup screen lock or fingerprint in phone settings-->
  <!--Shown in a toast when we can\'t navigate to the user\'s system fingerprint settings-->
  <!--Alert dialog button to go to phone settings-->
  <!--Alert dialog button to cancel the dialog-->
  <string name="PrivacySettingsFragment__cancel">Annulearje</string>
  <!--AdvancedPrivacySettingsFragment-->
  <string name="AdvancedPrivacySettingsFragment__show_status_icon">Piktogram werjaan</string>
  <string name="AdvancedPrivacySettingsFragment__show_an_icon">Lit yn de berjochtdetails in piktogram sjen by berjochten dy’t ôflevere binne mei in fersegele ôfstjoerder</string>
  <!--ExpireTimerSettingsFragment-->
  <string name="ExpireTimerSettingsFragment__when_enabled_new_messages_sent_and_received_in_new_chats_started_by_you_will_disappear_after_they_have_been_seen">Foar alle nije petearen dy’tsto sels begjinst sille berjochten foar elkenien wiske wurde, neidat de ynstelde tiid ferrûn is. It tiidrek begjint foar elke persoan yndividueel pas te rinnen fan it momint ôf dat dyjinge it berjocht sjoen hat. Brûk dit net ta befeiliging, want Signal kin net garandearje dat berjochten op it apparaat fan in oar ek wurklik wiske wurde.</string>
  <string name="ExpireTimerSettingsFragment__when_enabled_new_messages_sent_and_received_in_this_chat_will_disappear_after_they_have_been_seen">Nije berjochten yn dit petear sille foar elkenien wiske wurde, neidat it ynstelde tiidrek ferrûn is. It tiidrek begjint foar elke persoan yndividueel pas te rinnen fan it momint ôf dat dyjinge it berjocht sjoen hat. Brûk dit net ta befeiliging, want Signal kin net garandearje dat berjochten op it apparaat fan in oar ek wurklik wiske wurde.</string>
  <string name="ExpireTimerSettingsFragment__off">Ut</string>
  <string name="ExpireTimerSettingsFragment__4_weeks">4 wiken</string>
  <string name="ExpireTimerSettingsFragment__1_week">1 wike</string>
  <string name="ExpireTimerSettingsFragment__1_day">1 dei</string>
  <string name="ExpireTimerSettingsFragment__8_hours">8 oeren</string>
  <string name="ExpireTimerSettingsFragment__1_hour">1 oere</string>
  <string name="ExpireTimerSettingsFragment__5_minutes">5 minuten</string>
  <string name="ExpireTimerSettingsFragment__30_seconds">30 sekonden</string>
  <string name="ExpireTimerSettingsFragment__custom_time">Selskeazen tiidrek</string>
  <string name="ExpireTimerSettingsFragment__set">Ynstelle</string>
  <string name="ExpireTimerSettingsFragment__save">Opslaan</string>
  <string name="CustomExpireTimerSelectorView__seconds">sekonden</string>
  <string name="CustomExpireTimerSelectorView__minutes">minuten</string>
  <string name="CustomExpireTimerSelectorView__hours">oeren</string>
  <string name="CustomExpireTimerSelectorView__days">dagen</string>
  <string name="CustomExpireTimerSelectorView__weeks">wiken</string>
  <!--HelpSettingsFragment-->
  <string name="HelpSettingsFragment__support_center">Stipesintrum</string>
  <string name="HelpSettingsFragment__contact_us">Nim kontakt mei ús op</string>
  <string name="HelpSettingsFragment__version">Ferzje</string>
  <string name="HelpSettingsFragment__debug_log">Flateropspoaringslogboek</string>
  <string name="HelpSettingsFragment__terms_amp_privacy_policy">Gebrûksbetingsten &amp; privacybelied</string>
  <string name="HelpFragment__copyright_signal_messenger">Auteursrjocht Molly-berjochte-app</string>
  <string name="HelpFragment__licenced_under_the_gplv3">Utjûn ûnder in GPLv3-lisinsje</string>
  <!--DataAndStorageSettingsFragment-->
  <string name="DataAndStorageSettingsFragment__media_quality">Mediakwaliteit</string>
  <string name="DataAndStorageSettingsFragment__sent_media_quality">Media-ferstjoerkwaliteit</string>
  <string name="DataAndStorageSettingsFragment__sending_high_quality_media_will_use_more_data">Troch hege kwaliteit media te ferstjoeren ferbrûksto mear dataoerdracht. As dyn provider dyn dataferbrûk yn rekkening bringt kin dat dus djoerder wêze.</string>
  <string name="DataAndStorageSettingsFragment__high">Heech</string>
  <string name="DataAndStorageSettingsFragment__standard">Standert</string>
  <string name="DataAndStorageSettingsFragment__calls">Oproppen</string>
  <!--ChatColorSelectionFragment-->
  <string name="ChatColorSelectionFragment__auto">Automatysk</string>
  <string name="ChatColorSelectionFragment__use_custom_colors">Oanpaste kleuren brûke</string>
  <string name="ChatColorSelectionFragment__chat_color">Petearkleur</string>
  <string name="ChatColorSelectionFragment__edit">Oanpasse</string>
  <string name="ChatColorSelectionFragment__duplicate">Kopy meitsje</string>
  <string name="ChatColorSelectionFragment__delete">Ferwiderje</string>
  <string name="ChatColorSelectionFragment__delete_color">Kleur fuortsmite</string>
  <plurals name="ChatColorSelectionFragment__this_custom_color_is_used">
    <item quantity="one">Dizze selskeazen kleur wurdt yn %1$d petear brûkt. Wolsto it foar dat petear wiskje?</item>
    <item quantity="other">Dizze selskeazen kleur wurdt yn %1$d petearen brûkt. Wolsto it foar dy petearen wiskje?</item>
  </plurals>
  <string name="ChatColorSelectionFragment__delete_chat_color">Petearkleur fuortsmite?</string>
  <!--CustomChatColorCreatorFragment-->
  <string name="CustomChatColorCreatorFragment__solid">Effen</string>
  <string name="CustomChatColorCreatorFragment__gradient">Ferrin</string>
  <string name="CustomChatColorCreatorFragment__hue">Tint</string>
  <string name="CustomChatColorCreatorFragment__saturation">Sêding</string>
  <!--CustomChatColorCreatorFragmentPage-->
  <string name="CustomChatColorCreatorFragmentPage__save">Opslaan</string>
  <string name="CustomChatColorCreatorFragmentPage__edit_color">Kleur oanpasse</string>
  <plurals name="CustomChatColorCreatorFragmentPage__this_color_is_used">
    <item quantity="one">Dizze kleur wurdt yn %1$d petear brûkt. Wolsto de wiziging ek op dat petear tapasse?</item>
    <item quantity="other">Dizze kleur wurdt yn %1$d petearen brûkt. Wolsto de wiziging ek op dy petearen tapasse?</item>
  </plurals>
  <!--ChatColorGradientTool-->
  <string name="ChatColorGradientTool_top_edge_selector">Skowknop foar de bopperâne</string>
  <string name="ChatColorGradientTool_bottom_edge_selector">Skowknop foar de ûnderrâne</string>
  <!--Title text for prompt to donate. Shown in a popup at the bottom of the chat list.-->
  <string name="Donate2022Q2Megaphone_donate_to_signal">Oan Signal donearje</string>
  <!--Body text for prompt to donate. Shown in a popup at the bottom of the chat list.-->
  <string name="Donate2022Q2Megaphone_signal_is_powered_by_people_like_you">Signal wurdt finansiere troch donaasjes fan brûkers. Tink ris nei oer in moanlikse donaasje.</string>
  <!--Button label that brings a user to the donate screen. Shown in a popup at the bottom of the chat list.-->
  <string name="Donate2022Q2Megaphone_donate">Donearje</string>
  <!--Button label that dismissed a prompt to donate. Shown in a popup at the bottom of the chat list.-->
  <string name="Donate2022Q2Megaphone_not_now">No net</string>
  <!--EditReactionsFragment-->
  <string name="EditReactionsFragment__customize_reactions">Reaksje-balke personalisearje</string>
  <string name="EditReactionsFragment__tap_to_replace_an_emoji">Tik op in emoji om dy te ferfangen</string>
  <string name="EditReactionsFragment__reset">Opnij ynstelle</string>
  <string name="EditReactionsFragment_save">Opslaan</string>
  <string name="ChatColorSelectionFragment__auto_matches_the_color_to_the_wallpaper">‘Auto’ betsjut dat der automatysk in kleur keazen wurdt dy’t past by de eftergrûn</string>
  <string name="CustomChatColorCreatorFragment__drag_to_change_the_direction_of_the_gradient">Sleep om de rjochting fan it ferrin te wizigjen</string>
  <!--AddAProfilePhotoMegaphone-->
  <string name="AddAProfilePhotoMegaphone__add_a_profile_photo">Profylfoto tafoegje</string>
  <string name="AddAProfilePhotoMegaphone__choose_a_look_and_color">Meitsje dysels werkenber troch in profylfoto yn te stellen of pas de kleur of tekst oan.</string>
  <string name="AddAProfilePhotoMegaphone__not_now">No net</string>
  <string name="AddAProfilePhotoMegaphone__add_photo">Foegje in foto ta</string>
  <!--BecomeASustainerMegaphone-->
  <string name="BecomeASustainerMegaphone__become_a_sustainer">Wurdt in stiper</string>
  <!--Displayed in the Become a Sustainer megaphone-->
  <string name="BecomeASustainerMegaphone__signal_is_powered_by">Signal wurdt ûnder oare finansiere troch donaasjes fan minsken as do. Asto oan ús donearrest dan krigest do de mooglikheid om op dyn profylôfbylding in badge te toanen.</string>
  <string name="BecomeASustainerMegaphone__not_now">No net</string>
  <string name="BecomeASustainerMegaphone__donate">Donearje</string>
  <!--KeyboardPagerFragment-->
  <string name="KeyboardPagerFragment_emoji">Emoji</string>
  <string name="KeyboardPagerFragment_open_emoji_search">Emoji sykje</string>
  <string name="KeyboardPagerFragment_open_sticker_search">Stikker sykje</string>
  <string name="KeyboardPagerFragment_open_gif_search">GIF sykje</string>
  <string name="KeyboardPagerFragment_stickers">Stikkers</string>
  <string name="KeyboardPagerFragment_backspace">Backspace</string>
  <string name="KeyboardPagerFragment_gifs">GIF’s</string>
  <string name="KeyboardPagerFragment_search_emoji">Emoji sykje</string>
  <string name="KeyboardPagerfragment_back_to_emoji">Tebek nei emoji-oersjoch</string>
  <string name="KeyboardPagerfragment_clear_search_entry">Sykfjild leechmeitsje</string>
  <string name="KeyboardPagerFragment_search_giphy">By GIPHY sykje</string>
  <!--StickerSearchDialogFragment-->
  <string name="StickerSearchDialogFragment_search_stickers">Stikkers sykje</string>
  <string name="StickerSearchDialogFragment_no_results_found">Gjin emoji fûn</string>
  <string name="EmojiSearchFragment__no_results_found">Gjin emoji fûn</string>
  <string name="NotificationsSettingsFragment__unknown_ringtone">Unbekend lûd</string>
  <!--ConversationSettingsFragment-->
  <!--Error toasted when no activity can handle the add contact intent-->
  <string name="ConversationSettingsFragment__send_message">Berjocht ferstjoere</string>
  <string name="ConversationSettingsFragment__start_video_call">Fideopetear begjinne</string>
  <string name="ConversationSettingsFragment__start_audio_call">Audio-oprop begjinne</string>
  <string name="ConversationSettingsFragment__message">Berjocht</string>
  <string name="ConversationSettingsFragment__video">Fideo</string>
  <string name="ConversationSettingsFragment__audio">Audio</string>
  <string name="ConversationSettingsFragment__call">Skilje</string>
  <string name="ConversationSettingsFragment__mute">Meldingen dôvje</string>
  <string name="ConversationSettingsFragment__muted">Meldingen net langer dôvje</string>
  <string name="ConversationSettingsFragment__search">Sykje</string>
  <string name="ConversationSettingsFragment__disappearing_messages">Ferrinnende berjochten</string>
  <string name="ConversationSettingsFragment__sounds_and_notifications">Lûd &amp; meldingen</string>
  <string name="ConversationSettingsFragment__contact_details">Details oer dizze kontaktpersoan</string>
  <string name="ConversationSettingsFragment__view_safety_number">Feilichheidsnûmer werjaan</string>
  <string name="ConversationSettingsFragment__block">Blokkearje</string>
  <string name="ConversationSettingsFragment__block_group">Groep blokkearje en ferlitte</string>
  <string name="ConversationSettingsFragment__unblock">Deblokkearje</string>
  <string name="ConversationSettingsFragment__unblock_group">Groep deblokkearje</string>
  <string name="ConversationSettingsFragment__add_to_a_group">Oan in groep tafoegje</string>
  <string name="ConversationSettingsFragment__see_all">Alles werjaan</string>
  <string name="ConversationSettingsFragment__add_members">Groepsleden tafoegje</string>
  <string name="ConversationSettingsFragment__permissions">Machtigingen</string>
  <string name="ConversationSettingsFragment__requests_and_invites">Fersiken &amp; útnûgingen</string>
  <string name="ConversationSettingsFragment__group_link">Groepskeppeling</string>
  <string name="ConversationSettingsFragment__add_as_a_contact">As kontaktpersoan tafoegje</string>
  <string name="ConversationSettingsFragment__unmute">Meldingen net langer dôvje</string>
  <string name="ConversationSettingsFragment__conversation_muted_until_s">Do hast dit petear yn it ferline ta %1$s dôve</string>
  <string name="ConversationSettingsFragment__conversation_muted_forever">Do hast dit petear yn it ferline foar ûnbepaalde tiid dôve</string>
  <string name="ConversationSettingsFragment__copied_phone_number_to_clipboard">Telefoannûmer nei klamboerd kopiearre.</string>
  <string name="ConversationSettingsFragment__phone_number">Telefoannûmer</string>
  <string name="ConversationSettingsFragment__get_badges">Troch Signal te stypjen fertsjinnesto badges om op dyn profyl wer te jaan. Tik op in badge om der mear oer te learen.</string>
  <!--PermissionsSettingsFragment-->
  <string name="PermissionsSettingsFragment__add_members">Groepsleden tafoegje</string>
  <string name="PermissionsSettingsFragment__edit_group_info">Groepsynformaasje oanpasse</string>
  <string name="PermissionsSettingsFragment__send_messages">Berjochten ferstjoere</string>
  <string name="PermissionsSettingsFragment__all_members">Alle groepsleden</string>
  <string name="PermissionsSettingsFragment__only_admins">Allinnich behearders</string>
  <string name="PermissionsSettingsFragment__who_can_add_new_members">Wa mei nije leden tafoegje?</string>
  <string name="PermissionsSettingsFragment__who_can_edit_this_groups_info">Wa mei de groepsynformaasje oanpasse?</string>
  <string name="PermissionsSettingsFragment__who_can_send_messages">Wa kinne berjochten ferstjoere?</string>
  <!--SoundsAndNotificationsSettingsFragment-->
  <string name="SoundsAndNotificationsSettingsFragment__mute_notifications">Meldingen dôvje</string>
  <string name="SoundsAndNotificationsSettingsFragment__not_muted">Net dôve</string>
  <string name="SoundsAndNotificationsSettingsFragment__muted_until_s">Dôve oant %1$s</string>
  <string name="SoundsAndNotificationsSettingsFragment__mentions">Fermeldingen</string>
  <string name="SoundsAndNotificationsSettingsFragment__always_notify">Altyd in melding by fermeldingen</string>
  <string name="SoundsAndNotificationsSettingsFragment__do_not_notify">Gjin meldingen oer fermeldingen</string>
  <string name="SoundsAndNotificationsSettingsFragment__custom_notifications">Oanpaste meldingen</string>
  <!--StickerKeyboard-->
  <string name="StickerKeyboard__recently_used">Resintlik brûkt</string>
  <!--PlaybackSpeedToggleTextView-->
  <string name="PlaybackSpeedToggleTextView__p5x">0,5x</string>
  <string name="PlaybackSpeedToggleTextView__1x">1x</string>
  <string name="PlaybackSpeedToggleTextView__1p5x">1,5x</string>
  <string name="PlaybackSpeedToggleTextView__2x">2x</string>
  <!--PaymentRecipientSelectionFragment-->
  <string name="PaymentRecipientSelectionFragment__new_payment">Nije oerskriuwing</string>
  <!--NewConversationActivity-->
  <string name="NewConversationActivity__new_message">Nij berjocht</string>
  <!--ContactFilterView-->
  <string name="ContactFilterView__search_name_or_number">Sykje op namme of telefoannûmer</string>
  <!--VoiceNotePlayerView-->
  <string name="VoiceNotePlayerView__dot_s">· %1$s</string>
  <string name="VoiceNotePlayerView__stop_voice_message">Audioberjocht ôfspyljen stopje</string>
  <string name="VoiceNotePlayerView__change_voice_message_speed">Audioôfspylsnelheid oanpasse</string>
  <string name="VoiceNotePlayerView__pause_voice_message">Audioberjocht pauzearje</string>
  <string name="VoiceNotePlayerView__play_voice_message">Audioberjocht ôfspylje</string>
  <string name="VoiceNotePlayerView__navigate_to_voice_message">Nei audioberjocht navigearje</string>
  <!--AvatarPickerFragment-->
  <string name="AvatarPickerFragment__avatar_preview">Foarbyld fan profylôfbylding</string>
  <string name="AvatarPickerFragment__camera">Kamera</string>
  <string name="AvatarPickerFragment__take_a_picture">Nim in foto</string>
  <string name="AvatarPickerFragment__choose_a_photo">Kies in ôfbylding</string>
  <string name="AvatarPickerFragment__photo">Ofbylding</string>
  <string name="AvatarPickerFragment__text">Tekst</string>
  <string name="AvatarPickerFragment__save">Opslaan</string>
  <string name="AvatarPickerFragment__select_an_avatar">Al beskikbere ôfbyldingen</string>
  <string name="AvatarPickerFragment__clear_avatar">Profylôfbylding fuortsmite</string>
  <string name="AvatarPickerFragment__edit">Oanpasse</string>
  <string name="AvatarPickerRepository__failed_to_save_avatar">Profylôfbylding bewarje is mislearre</string>
  <!--TextAvatarCreationFragment-->
  <string name="TextAvatarCreationFragment__preview">Foarbyld</string>
  <string name="TextAvatarCreationFragment__done">Klear</string>
  <string name="TextAvatarCreationFragment__text">Tekst</string>
  <string name="TextAvatarCreationFragment__color">Kleur</string>
  <!--VectorAvatarCreationFragment-->
  <string name="VectorAvatarCreationFragment__select_a_color">Kies in eftergrûnkleur</string>
  <!--ContactSelectionListItem-->
  <string name="ContactSelectionListItem__sms">Sms (net befeilige)</string>
  <string name="ContactSelectionListItem__dot_s">· %1$s</string>
  <!--Displayed in the toolbar when externally sharing text to multiple recipients-->
  <string name="ShareInterstitialActivity__share">Mei oaren diele</string>
  <!--DSLSettingsToolbar-->
  <string name="DSLSettingsToolbar__navigate_up">Omheech navigearje</string>
  <string name="MultiselectForwardFragment__forward_to">Trochstjoere nei</string>
  <!--Displayed when sharing content via the fragment-->
  <string name="MultiselectForwardFragment__share_with">Trochstjoere nei</string>
  <string name="MultiselectForwardFragment__add_a_message">In berjocht tafoegje</string>
  <string name="MultiselectForwardFragment__faster_forwards">Flugger trochstjoere</string>
  <!--Displayed when user selects a video that will be clipped before sharing to a story-->
  <!--Displayed when user selects a video that cannot be sent as a story-->
  <string name="MultiselectForwardFragment__forwarded_messages_are_now">Trochstjoerde berjochten wurde fan no ôf daliks ferstjoerd.</string>
  <plurals name="MultiselectForwardFragment_send_d_messages">
    <item quantity="one">%1$d berjocht ferstjoere</item>
    <item quantity="other">%1$d berjochten ferstjoere</item>
  </plurals>
  <plurals name="MultiselectForwardFragment_messages_sent">
    <item quantity="one">Berjocht ferstjoerd</item>
    <item quantity="other">Berjochten ferstjoerd</item>
  </plurals>
  <plurals name="MultiselectForwardFragment_messages_failed_to_send">
    <item quantity="one">Berjocht ferstjoere is mislearre</item>
    <item quantity="other">Berjochten ferstjoere is mislearre</item>
  </plurals>
  <plurals name="MultiselectForwardFragment__couldnt_forward_messages">
    <item quantity="one">Koe in berjocht net trochstjoere, omdat dy net langer beskikber is.</item>
    <item quantity="other">Koe guon berjochten net trochstjoere, omdat dy net langer beskikber binne.</item>
  </plurals>
  <!--Error message shown when attempting to select a group to forward/share but it\'s announcement only and you are not an admin-->
  <string name="MultiselectForwardFragment__limit_reached">Limyt berikt</string>
  <!--Media V2-->
  <string name="MediaReviewFragment__add_a_message">In berjocht tafoegje</string>
  <string name="MediaReviewFragment__add_a_reply">In reaksje tafoegje</string>
  <string name="MediaReviewFragment__send_to">Ferstjoerd oan</string>
  <string name="MediaReviewFragment__view_once_message">Ienmaligewerjefte-berjocht</string>
  <string name="MediaReviewFragment__one_or_more_items_were_too_large">Ien of meardere items binne te grut</string>
  <string name="MediaReviewFragment__one_or_more_items_were_invalid">Ien of meardere items binne ûnjildich</string>
  <string name="MediaReviewFragment__too_many_items_selected">Te folle items selektearre</string>
  <string name="ImageEditorHud__cancel">Annulearje</string>
  <string name="ImageEditorHud__draw">Tekenje</string>
  <string name="ImageEditorHud__write_text">Tekst skriuwe</string>
  <string name="ImageEditorHud__add_a_sticker">In stikker tafoegje</string>
  <string name="ImageEditorHud__blur">Ferdizenje</string>
  <string name="ImageEditorHud__done_editing">Oanpassingen klear</string>
  <string name="ImageEditorHud__clear_all">Alles wiskje</string>
  <string name="ImageEditorHud__undo">Ungedien meitsje</string>
  <string name="ImageEditorHud__toggle_between_marker_and_highlighter">Skeakelje tusken stift en markearstift</string>
  <string name="ImageEditorHud__delete">Fuortsmite</string>
  <string name="ImageEditorHud__toggle_between_text_styles">Wikselje tusken tekststilen</string>
  <string name="MediaCountIndicatorButton__send">Ferstjoere</string>
  <string name="MediaReviewSelectedItem__tap_to_remove">Tik om fuort te smiten</string>
  <string name="MediaReviewSelectedItem__tap_to_select">Tik om te selektearjen</string>
  <string name="MediaReviewImagePageFragment__discard">Annulearje</string>
  <string name="MediaReviewImagePageFragment__discard_changes">Oanpassingen annulearje?</string>
  <string name="MediaReviewImagePageFragment__youll_lose_any_changes">Wizigingen dy’tsto oan dizze ôfbylding makke hast, sille ferlern gean.</string>
  <string name="CameraFragment__failed_to_open_camera">Kamera iepenje is mislearre</string>
  <string name="BadgesOverviewFragment__my_badges">Dyn badges</string>
  <string name="BadgesOverviewFragment__featured_badge">Sichtbere badge</string>
  <string name="BadgesOverviewFragment__display_badges_on_profile">Meitsje badges sichtber op myn profyl</string>
  <string name="BadgesOverviewFragment__failed_to_update_profile">Profyl bywurkjen mislearre</string>
  <string name="BadgeSelectionFragment__select_badges">Badges selektearje</string>
  <string name="SelectFeaturedBadgeFragment__preview">Foarbyld</string>
  <string name="SelectFeaturedBadgeFragment__select_a_badge">Kies in badge</string>
  <string name="SelectFeaturedBadgeFragment__you_must_select_a_badge">Do moast in badge kieze</string>
  <string name="SelectFeaturedBadgeFragment__failed_to_update_profile">Profyl bywurkjen mislearre</string>
  <string name="ViewBadgeBottomSheetDialogFragment__become_a_sustainer">Help Signal mooglik meitsjen</string>
  <string name="ImageView__badge">Badge</string>
  <string name="SubscribeFragment__signal_is_powered_by_people_like_you">Signal wurdt ûnder oare finansiere troch donaasjes fan minsken lykas do.</string>
  <string name="SubscribeFragment__support_technology_that_is_built_for_you">Stypje technology dy’t makke is foar dy — net foar it sammeljen fan dyn gegevens — troch mei te dwaan mei de mienskip dy’t it mooglik makket.</string>
  <string name="SubscribeFragment__support_technology_that_is_built_for_you_not">Stypje technology dy’t makke is foar dy, net foar it sammeljen fan dyn gegevens, troch ien fan de donateurs te wurden dy’t Signal mooglik meitsje.</string>
  <string name="SubscribeFragment__make_a_recurring_monthly_donation">Donearje moanliks oan Signal om technology te stypjen dy’t makke is foar dy, yn stee fan foar it sammeljen fan gegevens.</string>
  <string name="SubscribeFragment__currency">Faluta</string>
  <string name="SubscribeFragment__more_payment_options">Mear oerskriuwingsopsjes (Let op: do kinst de badge allinnich krije asto fia Google Pay donearrest)</string>
  <string name="SubscribeFragment__cancel_subscription">Moanlikse donaasje annulearje</string>
  <string name="SubscribeFragment__confirm_cancellation">Moanlikse donaasje annulearje?</string>
  <string name="SubscribeFragment__you_wont_be_charged_again">Der sil net opnij jild ôfskreaun wurde. Dyn badge sil fuortsmiten wurde fan dyn profyl wannear’t dyn lêste betellingsperioade ôfrûn is.</string>
  <string name="SubscribeFragment__not_now">No net</string>
  <string name="SubscribeFragment__confirm">Befêstigje</string>
  <string name="SubscribeFragment__update_subscription">Moanlikse donaasje bywurkje</string>
  <string name="SubscribeFragment__your_subscription_has_been_cancelled">Dyn moanlikse donaasje is annulearre.</string>
  <string name="SubscribeFragment__update_subscription_question">Moanlikse donaasje bywurkje?</string>
  <string name="SubscribeFragment__update">Bywurkje</string>
  <string name="SubscribeFragment__you_will_be_charged_the_full_amount_s_of">Hjoed wurdt it folsleine bedrach (%1$s) foar de moanlikse donaasje ôfskreaun.</string>
  <string name="Subscription__s_per_month">%s/moanne</string>
  <string name="Subscription__s_per_month_dot_renews_s">%1$s/moanne · Wurdt %2$s fernijd</string>
  <string name="Subscription__s_per_month_dot_expires_s">%1$s/moanne · Ferrint %2$s</string>
  <!--First small text blurb on learn more sheet-->
  <string name="SubscribeLearnMoreBottomSheetDialogFragment__signal_is_a_nonprofit_with_no">Signal is in organisaasje sûnder winsteachmerk sûnder advertearders en sûnder ynvestearders, útslutend mooglik makke troch minsken dy’t de app brûke en dy’t der wearde oan hechtsje. Jou in moanlikse donaasje en ûntfang in profylbadge dy’tsto — asto dat wolst — werjaan kinst op dyn profyl om sjen te litten datsto Signal stipest.</string>
  <string name="SubscribeLearnMoreBottomSheetDialogFragment__why_donate">Wêrom soe ik donearje?</string>
  <string name="SubscribeLearnMoreBottomSheetDialogFragment__signal_is_committed_to_developing">Wy ûntwikkelje iepen-boarnekoade privacytechnologyen wêrmei frijheid fan mieningsutering beskerme wurdt en wêrmei op in befeilige manier oer de hiele wrâld kommunisearre wurde kin.</string>
  <string name="SubscribeLearnMoreBottomSheetDialogFragment__your_donation">Mei troch dyn bydrage wurdt dizze misje mooglik makke en wurdt betelle foar de ûntwikkeling en it yn wurking hâlden fan apps wêrtroch miljoenen minsken wrâldwiid yn frijheid petearen fiere kinne. Gjin advertinsjes, gjin folgers, gjin grapke.</string>
  <string name="SubscribeThanksForYourSupportBottomSheetDialogFragment__thanks_for_your_support">Tank foar dyn stipe!</string>
  <string name="SubscribeThanksForYourSupportBottomSheetDialogFragment__thanks_for_the_boost">Tank foar dyn bydrage!</string>
  <string name="SubscribeThanksForYourSupportBottomSheetDialogFragment__youve_earned_s_badge_display">Do hast in ‘%s’-badge fertsjinne. Asto dizze sjen litst op dyn profyl, dan leare fia dy oare minsken dat Signal ôfhinklik is fan donaasjes.</string>
  <string name="SubscribeThanksForYourSupportBottomSheetDialogFragment__youve_earned_a_boost_badge_display">Do hast in ‘ienmalige donateur’-badge fertsjinne. Asto dizze sjen litst op dyn profyl, dan leare fia dy oare minsken dat Signal ôfhinklik is fan donaasjes.</string>
  <string name="SubscribeThanksForYourSupportBottomSheetDialogFragment__you_can_also">Do kinst ek</string>
  <string name="SubscribeThanksForYourSupportBottomSheetDialogFragment__become_a_montly_sustainer">moanliks donearje.</string>
  <string name="SubscribeThanksForYourSupportBottomSheetDialogFragment__display_on_profile">Op profyl werjaan</string>
  <string name="SubscribeThanksForYourSupportBottomSheetDialogFragment__make_featured_badge">Badge op dyn profyl werjaan</string>
  <string name="SubscribeThanksForYourSupportBottomSheetDialogFragment__done">Klear</string>
  <string name="ThanksForYourSupportBottomSheetFragment__when_you_have_more">Asto meardere badges hast, dan kinsto der ien kieze om foar oaren op dyn profyl wer te jaan.</string>
  <string name="BecomeASustainerFragment__get_badges">Troch Signal te stypjen fertsjinnesto badges om op dyn profyl wer te jaan.</string>
  <string name="BecomeASustainerFragment__signal_is_a_non_profit">Signal is in organisaasje sûnder winsteachmerk, sûnder advertinsjes en sûnder ynvestearders. Signal wurdt útslutend mooglik makke troch donaasjes fan minsken lykas do.</string>
  <!--Button label for creating a monthly donation-->
  <string name="ManageDonationsFragment__make_a_monthly_donation">Moanliks donearje</string>
  <!--Heading for more area of manage subscriptions page-->
  <string name="ManageDonationsFragment__more">Mear opsjes</string>
  <!--Heading for receipts area of manage subscriptions page-->
  <string name="ManageDonationsFragment__receipts">Ofskriften</string>
  <!--Heading for my subscription area of manage subscriptions page-->
  <string name="ManageDonationsFragment__my_subscription">Myn moanlikse donaasjes</string>
  <string name="ManageDonationsFragment__manage_subscription">Moanlikse donaasje beheare</string>
  <!--Label for Donation Receipts button-->
  <string name="ManageDonationsFragment__donation_receipts">Donaasje-ôfskriften</string>
  <string name="ManageDonationsFragment__badges">Badges</string>
  <string name="ManageDonationsFragment__subscription_faq">Ynformaasje oer moanlikse donaasjes</string>
  <string name="ManageDonationsFragment__error_getting_subscription">Flater by it opheljen fan ynformaasje oer moanlikse donaasjes.</string>
  <!--Preference heading for other ways to donate-->
  <string name="ManageDonationsFragment__other_ways_to_give">Oare manieren om by te dragen</string>
  <!--Preference label to launch badge gifting-->
  <string name="ManageDonationsFragment__gift_a_badge">In badge kado jaan</string>
  <string name="BoostFragment__give_signal_a_boost">Help Signal mei in ienmalige bydrage</string>
  <!--Description text in boost sheet-->
  <string name="BoostFragment__make_a_one_time">Donearje ien kear en fertsjinje de ‘Ienmalige donateur’-badge foar %1$d dagen.</string>
  <string name="Boost__enter_custom_amount">Folje in sels keazen bedrach yn</string>
  <string name="Boost__one_time_contribution">Ienmalige bydrage</string>
  <string name="MySupportPreference__add_a_signal_boost">Jou Signal in oppepper</string>
  <string name="MySupportPreference__s_per_month">%1$s/moanne</string>
  <string name="MySupportPreference__renews_s">Wurdt %1$s fernijd</string>
  <string name="MySupportPreference__processing_transaction">Oerskriuwing oan it ferwurkjen…</string>
  <!--Displayed on "My Support" screen when user badge failed to be added to their account-->
  <string name="MySupportPreference__couldnt_add_badge_s">Kin badge net tafoegje. %1$s</string>
  <string name="MySupportPreference__please_contact_support">Nim kontakt op mei stipe.</string>
  <!--Title of expiry sheet when boost badge falls off profile unexpectedly.-->
  <string name="ExpiredBadgeBottomSheetDialogFragment__boost_badge_expired">Dyn ‘ienmalige donateur’-badge is ferrûn</string>
  <!--Displayed in the bottom sheet if a monthly donation badge unexpectedly falls off the user\'s profile-->
  <string name="ExpiredBadgeBottomSheetDialogFragment__monthly_donation_cancelled">Dyn moanlikse donaasje is annulearre</string>
  <!--Displayed in the bottom sheet when a boost badge expires-->
  <string name="ExpiredBadgeBottomSheetDialogFragment__your_boost_badge_has_expired_and">Dyn ‘ienmalige donateur’-badge is ferrûn en is dêrom net langer sichtber op dyn profyl</string>
  <string name="ExpiredBadgeBottomSheetDialogFragment__you_can_reactivate">Do kinst dyn ‘Ienmalige donateur’-badge opnij foar 30 dagen aktivearje mei in nije ienmalige donaasje.</string>
  <!--Displayed when we do not think the user is a subscriber when their boost expires-->
  <string name="ExpiredBadgeBottomSheetDialogFragment__you_can_keep">Do kinst Signal brûke bliuwe, mar asto Signal stypje bliuwe wolst oerweagje dan om in moanlikse donateur te wurden.</string>
  <string name="ExpiredBadgeBottomSheetDialogFragment__become_a_sustainer">Wurdt in stiper</string>
  <string name="ExpiredBadgeBottomSheetDialogFragment__add_a_boost">Nochris ienmalich donearje</string>
  <string name="ExpiredBadgeBottomSheetDialogFragment__not_now">No net</string>
  <!--Copy displayed when badge expires after user inactivity-->
  <string name="ExpiredBadgeBottomSheetDialogFragment__your_recurring_monthly_donation_was_automatically">Dyn moanlikse donaasjes binne automatysk annulearre, omdatsto te lang ynaktyf west bist. Dyn ‘%1$s’-badge is net langer foar oaren te sjen op dyn profyl.</string>
  <!--Copy displayed when badge expires after payment failure-->
  <string name="ExpiredBadgeBottomSheetDialogFragment__your_recurring_monthly_donation_was_canceled">Dyn moanlikse donaasjes binne stopset, omdat Signal dyn betelling net ferwurkje koe. Dyn badge is net langer op dyn profyl sichtber.</string>
  <!--Copy displayed when badge expires after a payment failure and we have a displayable charge failure reason-->
  <string name="ExpiredBadgeBottomSheetDialogFragment__you_can">Do kinst Signal gewoan brûke bliuwe, mar asto Signal stypje wolst en dyn badge wer werjaan wolst, dan kinsto no dyn donaasjes fernije.</string>
  <string name="ExpiredBadgeBottomSheetDialogFragment__renew_subscription">Moanlikse donaasjes fernije</string>
  <!--Button label to send user to Google Pay website-->
  <string name="ExpiredBadgeBottomSheetDialogFragment__go_to_google_pay">Google Pay iepenje</string>
  <string name="CantProcessSubscriptionPaymentBottomSheetDialogFragment__cant_process_subscription_payment">Signal kin dyn moanlikse donaasje net ferwurkje</string>
  <string name="CantProcessSubscriptionPaymentBottomSheetDialogFragment__were_having_trouble">It slagget Signal net om dyn moanlikse donaasje ôf te skriuwen. Kontrolearje dat dyn betellingsmetoade noch hieltyd korrekt is. Wurkje dyn betellingsynformaasje by yn Google Pay as dat nedich is. Signal sil dyn donaasje binnen in pear dagen opnij probearje ôf te skriuwen.</string>
  <string name="CantProcessSubscriptionPaymentBottomSheetDialogFragment__dont_show_this_again">Dit net opnij werjaan</string>
  <string name="Subscription__please_contact_support_for_more_information">Nim kontakt op mei de stipe foar mear ynformaasje.</string>
  <string name="Subscription__contact_support">Nim kontakt op mei stipe</string>
  <string name="Subscription__earn_a_s_badge">Fertsjinje in ‘%1$s’-badge</string>
  <string name="SubscribeFragment__processing_payment">Oerskriuwing oan it ferwurkjen…</string>
  <!--Displayed in notification when user payment fails to process on Stripe-->
  <string name="DonationsErrors__error_processing_payment">Flater by it ferwurkjen fan in oerskriuwing</string>
  <!--Displayed on "My Support" screen when user subscription payment method failed.-->
  <string name="DonationsErrors__error_processing_payment_s">Flater by it ferwurkjen fan in oerskriuwing. %1$s</string>
  <string name="DonationsErrors__your_badge_could_not_be_added">It is net slagge om de badge ta te foegjen oan dyn profyl, mar do hast miskien al wol betelle. Nim kontakt op mei stipe.</string>
  <string name="DonationsErrors__your_payment">Dyn oerskriuwing koe net ferwurke wurde, dêrom is der gjin jild oermakke. Probearje it opnij.</string>
  <string name="DonationsErrors__still_processing">Wurdt noch ferwurke</string>
  <string name="DonationsErrors__couldnt_add_badge">Kin badge net tafoegje</string>
  <!--Displayed when badge credential couldn\'t be verified-->
  <string name="DonationsErrors__failed_to_validate_badge">Koe badge-echtheid net kontrolearje</string>
  <!--Displayed when badge credential couldn\'t be verified-->
  <string name="DonationsErrors__could_not_validate">Koe de reaksje-echtheid fan de server net kontrolearje. Nim kontakt op mei stipe. </string>
  <!--Displayed as title when some generic error happens during gift badge sending-->
  <string name="DonationsErrors__failed_to_send_gift_badge">It ferstjoeren fan in kado-badge is mislearre</string>
  <!--Displayed as message when some generic error happens during gift badge sending-->
  <string name="DonationsErrors__could_not_send_gift_badge">Koe in kado-badge net ferstjoere. Nim kontakt op mei stipe.</string>
  <string name="DonationsErrors__your_badge_could_not">It is net slagge om de badge ta te foegjen oan dyn profyl, mar do hast miskien al wol betelle. Nim kontakt op mei stipe.</string>
  <string name="DonationsErrors__your_payment_is_still">Dy oerskriuwing wurdt noch ferwurke. Dit kin in pear minuten duorje ôfhinklik fan dyn ynternetferbining.</string>
  <string name="DonationsErrors__google_pay_unavailable">Google Pay is net beskikber</string>
  <string name="DonationsErrors__you_have_to_set_up_google_pay_to_donate_in_app">Do moast ‘Google Pay’ ynstelle om fan de Signal-app út donaasjes dwaan te kinnen.</string>
  <string name="DonationsErrors__failed_to_cancel_subscription">It annulearjen fan dyn moanlikse donaasje is mislearre</string>
  <string name="DonationsErrors__subscription_cancellation_requires_an_internet_connection">Om dyn moanlikse donaasje te annulearjen moatsto tagong hawwe ta ynternet.</string>
  <string name="ViewBadgeBottomSheetDialogFragment__your_device_doesn_t_support_google_pay_so_you_can_t_subscribe_to_earn_a_badge_you_can_still_support_signal_by_making_a_donation_on_our_website">Dyn apparaat biedt gjin stipe foar Google Play, dêrom kinsto fia de app gjin moanlikse donaasje meitsje en kinsto gjin badge fertsjinje. Do kinst noch wel donearje fia de Signal-website.</string>
  <string name="NetworkFailure__network_error_check_your_connection_and_try_again">Netwurkflater. Kontrolearje dat dyn apparaat mei it ynternet ferbûn is en probearje it opnij.</string>
  <string name="NetworkFailure__retry">Opnij probearje</string>
  <!--Displayed as a dialog title when the selected recipient for a gift doesn\'t support gifting-->
  <!--Displayed as a dialog message when the selected recipient for a gift doesn\'t support gifting-->
  <!--Displayed as a dialog title when the user\'s profile could not be fetched, likely due to lack of internet-->
  <!--Displayed as a dialog message when the user\'s profile could not be fetched, likely due to lack of internet-->
  <!--Gift message view title-->
  <string name="GiftMessageView__gift_badge">Kado-badge</string>
  <!--Gift message view expiry information-->
  <plurals name="GiftMessageView__lasts_for_d_months">
    <item quantity="one">Jildich foar %1$d moanne</item>
    <item quantity="other">Jildich foar %1$d moannen</item>
  </plurals>
  <!--Gift badge redeem action label-->
  <string name="GiftMessageView__redeem">Yn ûntfangst nimme</string>
  <!--Gift badge view action label-->
  <string name="GiftMessageView__view">Werjaan</string>
  <!--Gift badge redeeming action label-->
  <string name="GiftMessageView__redeeming">Yn ûntfangst oan it nimmen…</string>
  <!--Gift badge redeemed label-->
  <string name="GiftMessageView__redeemed">Yn ûntfangst nommen</string>
  <!--Stripe decline code generic_failure-->
  <string name="DeclineCode__try_another_payment_method_or_contact_your_bank">Probearje it fia in oare betellingsmetoade of nim kontakt op mei dyn bank om harren om mear ynformaasje te freegjen.</string>
  <!--Stripe decline code verify on Google Pay and try again-->
  <string name="DeclineCode__verify_your_payment_method_is_up_to_date_in_google_pay_and_try_again">Kontrolearje dat dyn betellingsmetoade noch hieltyd korrekt is. Wurkje dyn betellingsynformaasje by yn Google Pay as dat nedich is. Probearje it dêrnei opnij.</string>
  <!--Stripe decline code learn more action label-->
  <string name="DeclineCode__learn_more">Mear lêze</string>
  <!--Stripe decline code contact issuer-->
  <string name="DeclineCode__verify_your_payment_method_is_up_to_date_in_google_pay_and_try_again_if_the_problem">Kontrolearje dat dyn betellingsmetoade noch hieltyd korrekt is. Wurkje dyn betellingsynformaasje by yn Google Pay as dat nedich is. Probearje it dêrnei opnij. Nim kontakt op mei dyn bank om harren om mear ynformaasje te freegjen as dit probleem oanhâld.</string>
  <!--Stripe decline code purchase not supported-->
  <string name="DeclineCode__your_card_does_not_support_this_type_of_purchase">Dyn betelkaart stipet dit type oerskriuwing net. Probearje it fia in oare betellingsmetoade opnij.</string>
  <!--Stripe decline code your card has expired-->
  <string name="DeclineCode__your_card_has_expired">Dyn betelkaart is ferrûn. Wurkje earst dyn betellingsynformaasje by yn Google Pay en probearje it dêrnei opnij.</string>
  <!--Stripe decline code go to google pay action label-->
  <string name="DeclineCode__go_to_google_pay">Google Pay iepenje</string>
  <!--Stripe decline code incorrect card number-->
  <string name="DeclineCode__your_card_number_is_incorrect">Dyn betelkaartnûmer is net korrekt. Wurkje earst dyn betellingsynformaasje by yn Google Pay en probearje it dêrnei opnij.</string>
  <!--Stripe decline code incorrect cvc-->
  <string name="DeclineCode__your_cards_cvc_number_is_incorrect">Dyn betelkaart-CVC-koade is net korrekt. Wurkje earst dyn betellingsynformaasje by yn Google Pay en probearje it dêrnei opnij.</string>
  <!--Stripe decline code insufficient funds-->
  <string name="DeclineCode__your_card_does_not_have_sufficient_funds">Der stiet net genôch kredyt op dyn betelkaart om te donearjen. Probearje it fia in oare betellingsmetoade opnij.</string>
  <!--Stripe decline code incorrect expiration month-->
  <string name="DeclineCode__the_expiration_month">De moanne wêrop dyn betelmetoade ferrint is net korrekt. Wurkje earst dyn betellingsynformaasje by yn Google Pay en probearje it dêrnei opnij.</string>
  <!--Stripe decline code incorrect expiration year-->
  <string name="DeclineCode__the_expiration_year">It jier wêrop dyn betelmetoade ferrint is net korrekt. Wurkje earst dyn betellingsynformaasje by yn Google Pay en probearje it dêrnei opnij.</string>
  <!--Stripe decline code issuer not available-->
  <string name="DeclineCode__try_completing_the_payment_again">Probearje opnij om de betelling te dwaan of nim kontakt op mei dyn bank om harren om mear ynformaasje te freegjen.</string>
  <!--Stripe decline code processing error-->
  <string name="DeclineCode__try_again">Probearje it opnij of nim kontakt op mei dyn bank om harren om mear ynformaasje te freegjen.</string>
  <!--Title of create notification profile screen-->
  <string name="EditNotificationProfileFragment__name_your_profile">Jou dyn meldingsprofyl in namme</string>
  <!--Hint text for create/edit notification profile name-->
  <string name="EditNotificationProfileFragment__profile_name">Profylnamme</string>
  <!--Name has a max length, this shows how many characters are used out of the max-->
  <string name="EditNotificationProfileFragment__count">%1$d/%2$d</string>
  <!--Call to action button to continue to the next step-->
  <string name="EditNotificationProfileFragment__next">Folgjende</string>
  <!--Call to action button once the profile is named to create the profile and continue to the customization steps-->
  <string name="EditNotificationProfileFragment__create">Oanmeitsje</string>
  <!--Call to action button once the profile name is edited-->
  <string name="EditNotificationProfileFragment__save">Net fersifere bewarje</string>
  <!--Title of edit notification profile screen-->
  <string name="EditNotificationProfileFragment__edit_this_profile">Dit meldingsprofyl oanpasse</string>
  <!--Error message shown when attempting to create or edit a profile name to an existing profile name-->
  <string name="EditNotificationProfileFragment__a_profile_with_this_name_already_exists">Der bestiet al in meldingsprofyl mei dizze namme</string>
  <!--Preset selectable name for a profile name, shown as list in edit/create screen-->
  <string name="EditNotificationProfileFragment__work">Wurk</string>
  <!--Preset selectable name for a profile name, shown as list in edit/create screen-->
  <string name="EditNotificationProfileFragment__sleep">Wannear’t ik sliep</string>
  <!--Preset selectable name for a profile name, shown as list in edit/create screen-->
  <string name="EditNotificationProfileFragment__driving">Wylst ik oan it riden bin</string>
  <!--Preset selectable name for a profile name, shown as list in edit/create screen-->
  <string name="EditNotificationProfileFragment__downtime">Efkes nearne mei dwaande</string>
  <!--Preset selectable name for a profile name, shown as list in edit/create screen-->
  <string name="EditNotificationProfileFragment__focus">No efkes fokusje</string>
  <!--Error message shown when attempting to next/save without a profile name-->
  <string name="EditNotificationProfileFragment__profile_must_have_a_name">Dyn meldingsprofyl moat in namme hawwe</string>
  <!--Title for add recipients to notification profile screen in create flow-->
  <string name="AddAllowedMembers__allowed_notifications">Meldingen trochlitte</string>
  <!--Description of what the user should be doing with this screen-->
  <string name="AddAllowedMembers__add_people_and_groups_you_want_notifications_and_calls_from_when_this_profile_is_on">Foegje minsken en groepen ta wêrfan\'tsto meldingen ûntfange wolst wylst dit meldingsprofyl aktyf is</string>
  <!--Button text that launches the contact picker to select from-->
  <string name="AddAllowedMembers__add_people_or_groups">Persoanen of groepen tafoegje</string>
  <!--Call to action button on contact picker for adding to profile-->
  <string name="SelectRecipientsFragment__add">Tafoegje</string>
  <!--Notification profiles home fragment, shown when no profiles have been created yet-->
  <string name="NotificationProfilesFragment__create_a_profile_to_receive_notifications_and_calls_only_from_the_people_and_groups_you_want_to_hear_from">Meitsje in meldingsprofyl oan wêrtroch\'tsto meldingen fan bepaalde persoanen of groepen allinnich krigest op mominten datsto dêr noch oan hast.</string>
  <!--Header shown above list of all notification profiles-->
  <string name="NotificationProfilesFragment__profiles">Meldingsprofilen ynstelle</string>
  <!--Button that starts the create new notification profile flow-->
  <string name="NotificationProfilesFragment__new_profile">Nij meldingsprofyl oanmeitsje</string>
  <!--Profile active status, indicating the current profile is on for an unknown amount of time-->
  <string name="NotificationProfilesFragment__on">Oan</string>
  <!--Button use to permanently delete a notification profile-->
  <string name="NotificationProfileDetails__delete_profile">Meldingsprofyl wiskje</string>
  <!--Snakbar message shown when removing a recipient from a profile-->
  <string name="NotificationProfileDetails__s_removed">‘%1$s’ fuortsmiten.</string>
  <!--Snackbar button text that will undo the recipient remove-->
  <string name="NotificationProfileDetails__undo">Ungedien meitsje</string>
  <!--Dialog message shown to confirm deleting a profile-->
  <string name="NotificationProfileDetails__permanently_delete_profile">Meldingsprofyl wiskje?</string>
  <!--Dialog button to delete profile-->
  <string name="NotificationProfileDetails__delete">Fuortsmite</string>
  <!--Title/accessibility text for edit icon to edit profile emoji/name-->
  <string name="NotificationProfileDetails__edit_notification_profile">Meldingsprofyl oanpasse</string>
  <!--Schedule description if all days are selected-->
  <string name="NotificationProfileDetails__everyday">Elke dei</string>
  <!--Profile status on if it is the active profile-->
  <string name="NotificationProfileDetails__on">Oan</string>
  <!--Profile status on if it is not the active profile-->
  <string name="NotificationProfileDetails__off">Ut</string>
  <!--Description of hours for schedule (start to end) times-->
  <string name="NotificationProfileDetails__s_to_s">%1$s nei %2$s</string>
  <!--Section header for exceptions to the notification profile-->
  <string name="NotificationProfileDetails__exceptions">Utsûnderingen</string>
  <!--Profile exception to allow all calls through the profile restrictions-->
  <string name="NotificationProfileDetails__allow_all_calls">Alle oproppen trochlitte</string>
  <!--Profile exception to allow all @mentions through the profile restrictions-->
  <string name="NotificationProfileDetails__notify_for_all_mentions">Alle fermeldingen melde</string>
  <!--Section header for showing schedule information-->
  <string name="NotificationProfileDetails__schedule">Tiidsplanning</string>
  <!--If member list is long, will truncate the list and show an option to then see all when tapped-->
  <string name="NotificationProfileDetails__see_all">Alles werjaan</string>
  <!--Title for add schedule to profile in create flow-->
  <string name="EditNotificationProfileSchedule__add_a_schedule">Tiidsplanning tafoegje</string>
  <!--Descriptor text indicating what the user can do with this screen-->
  <string name="EditNotificationProfileSchedule__set_up_a_schedule_to_enable_this_notification_profile_automatically">Stel eventueel in tiidrek yn, sadat dit meldingsprofyl automatysk op bepaalde mominten aktivearre en deäktivearre wurdt.</string>
  <!--Text shown next to toggle switch to enable/disable schedule-->
  <string name="EditNotificationProfileSchedule__schedule">Tiidsplanning</string>
  <!--Label for showing the start time for the schedule-->
  <string name="EditNotificationProfileSchedule__start">Begjinne</string>
  <!--Label for showing the end time for the schedule-->
  <string name="EditNotificationProfileSchedule__end">Beëinigje</string>
  <!--First letter of Sunday-->
  <string name="EditNotificationProfileSchedule__sunday_first_letter">s</string>
  <!--First letter of Monday-->
  <string name="EditNotificationProfileSchedule__monday_first_letter">m</string>
  <!--First letter of Tuesday-->
  <string name="EditNotificationProfileSchedule__tuesday_first_letter">t</string>
  <!--First letter of Wednesday-->
  <string name="EditNotificationProfileSchedule__wednesday_first_letter">w</string>
  <!--First letter of Thursday-->
  <string name="EditNotificationProfileSchedule__thursday_first_letter">t</string>
  <!--First letter of Friday-->
  <string name="EditNotificationProfileSchedule__friday_first_letter">f</string>
  <!--First letter of Saturday-->
  <string name="EditNotificationProfileSchedule__saturday_first_letter">s</string>
  <!--Title of select time dialog shown when setting start time for schedule-->
  <string name="EditNotificationProfileSchedule__set_start_time">Starttiid ynstelle</string>
  <!--Title of select time dialog shown when setting end time for schedule-->
  <string name="EditNotificationProfileSchedule__set_end_time">Eintiid ynstelle</string>
  <!--If in edit mode, call to action button text show to save schedule to profile-->
  <string name="EditNotificationProfileSchedule__save">Net fersifere bewarje</string>
  <!--If in create mode, call to action button text to show to skip enabling a schedule-->
  <string name="EditNotificationProfileSchedule__skip">Oerslaan</string>
  <!--If in create mode, call to action button text to show to use the enabled schedule and move to the next screen-->
  <string name="EditNotificationProfileSchedule__next">Folgjende</string>
  <!--Error message shown if trying to save/use a schedule with no days selected-->
  <string name="EditNotificationProfileSchedule__schedule_must_have_at_least_one_day">Do moatst op syn minst ien dei kieze</string>
  <!--Title for final screen shown after completing a profile creation-->
  <string name="NotificationProfileCreated__profile_created">Meldingsprofyl oanmakke</string>
  <!--Call to action button to press to close the created screen and move to the profile details screen-->
  <string name="NotificationProfileCreated__done">Klear</string>
  <!--Descriptor text shown to indicate how to manually turn a profile on/off-->
  <string name="NotificationProfileCreated__you_can_turn_your_profile_on_or_off_manually_via_the_menu_on_the_chat_list">Do kinst in meldingsprofyl hânmjittich yn- en útskeakelje fia it menu yn de petearlist.</string>
  <!--Descriptor text shown to indicate you can add a schedule later since you did not add one during create flow-->
  <string name="NotificationProfileCreated__add_a_schedule_in_settings_to_automate_your_profile">Foegje eventueel in tiidrek ta oan dit meldingsprofyl om it automatysk op bepaalde mominten te aktivearjen en te deäktivearjen.</string>
  <!--Descriptor text shown to indicate your profile will follow the schedule set during create flow-->
  <string name="NotificationProfileCreated__your_profile_will_turn_on_and_off_automatically_according_to_your_schedule">Dyn meldingsprofyl wurdt automatysk aktivearre en deäktivearre neffens dyn planning.</string>
  <!--Button text shown in profile selection bottom sheet to create a new profile-->
  <string name="NotificationProfileSelection__new_profile">Nij meldingsprofyl oanmeitsje</string>
  <!--Manual enable option to manually enable a profile for 1 hour-->
  <string name="NotificationProfileSelection__for_1_hour">In oere lang</string>
  <!--Manual enable option to manually enable a profile until a set time (currently 6pm or 8am depending on what is next)-->
  <string name="NotificationProfileSelection__until_s">Oant %1$s</string>
  <!--Option to view profile details-->
  <string name="NotificationProfileSelection__view_settings">Ynstellingen werjaan</string>
  <!--Descriptor text indicating how long a profile will be on when there is a time component associated with it-->
  <string name="NotificationProfileSelection__on_until_s">Ynskeakele oant %1$s</string>
  <!--Displayed in a toast when we fail to open the ringtone picker-->
  <string name="NotificationSettingsFragment__failed_to_open_picker">It iepenjen fan it bellûd-karmenu is mislearre.</string>
  <!--Description shown for the Signal Release Notes channel-->
  <string name="ReleaseNotes__signal_release_notes_and_news">Utjefteopmerkingen &amp; nijs fan Signal</string>
  <!--Donation receipts activity title-->
  <string name="DonationReceiptListFragment__all_activity">Alle barrens</string>
  <!--Donation receipts all tab label-->
  <string name="DonationReceiptListFragment__all">Alles</string>
  <!--Donation receipts recurring tab label-->
  <string name="DonationReceiptListFragment__recurring">Moanliks</string>
  <!--Donation receipts one-time tab label-->
  <string name="DonationReceiptListFragment__one_time">Ien kear</string>
  <!--Donation receipts gift tab label-->
  <string name="DonationReceiptListFragment__gift">Kado</string>
  <!--Donation receipts boost row label-->
  <string name="DonationReceiptListFragment__boost">Ien kear</string>
  <!--Donation receipts details title-->
  <string name="DonationReceiptDetailsFragment__details">Details</string>
  <!--Donation receipts donation type heading-->
  <string name="DonationReceiptDetailsFragment__donation_type">Donaasjetype</string>
  <!--Donation receipts date paid heading-->
  <string name="DonationReceiptDetailsFragment__date_paid">Datum fan oerskriuwing</string>
  <!--Donation receipts share PNG-->
  <string name="DonationReceiptDetailsFragment__share_receipt">Ofskrift trochstjoere</string>
  <!--Donation receipts list end note-->
  <string name="DonationReceiptListFragment__if_you_have">Asto de Signal-app opnij ynstallearre hast dan binne ôfskriften fan eardere donaasjes net beskikber.</string>
  <!--Donation receipts document title-->
  <string name="DonationReceiptDetailsFragment__donation_receipt">Donaasje-ôfskrift</string>
  <!--Donation receipts amount title-->
  <string name="DonationReceiptDetailsFragment__amount">Hoemannichte</string>
  <!--Donation receipts thanks-->
  <!--Donation receipt type-->
  <string name="DonationReceiptDetailsFragment__s_dash_s">%1$s - %2$s</string>
  <!--Donation reciepts screen empty state title-->
  <string name="DonationReceiptListFragment__no_receipts">Gjin ôfskriften</string>
  <!--region "Stories Tab"-->
  <!--Label for Chats tab in home app screen-->
  <string name="ConversationListTabs__chats">Petearen</string>
  <!--Label for Stories tab in home app screen-->
  <string name="ConversationListTabs__stories">Ferhalen</string>
  <!--String for counts above 99 in conversation list tabs-->
  <string name="ConversationListTabs__99p">99+</string>
  <!--Menu item on stories landing page-->
  <!--Title for "My Stories" row item in Stories landing page-->
  <string name="StoriesLandingFragment__my_stories">Myn ferhalen</string>
  <!--Subtitle for "My Stories" row item when user has not added stories-->
  <!--Displayed when there are no stories to display-->
  <!--Context menu option to hide a story-->
  <string name="StoriesLandingItem__hide_story">Ferhaal ferstopje</string>
  <!--Context menu option to unhide a story-->
  <string name="StoriesLandingItem__unhide_story">Ferhaal net langer ferstopje</string>
  <!--Context menu option to forward a story-->
  <string name="StoriesLandingItem__forward">Trochstjoere</string>
  <!--Context menu option to share a story-->
  <string name="StoriesLandingItem__share">Trochstjoere…</string>
  <!--Context menu option to go to story chat-->
  <string name="StoriesLandingItem__go_to_chat">Petear iepenje</string>
  <!--Context menu option to go to story info-->
  <string name="StoriesLandingItem__info">Berjochtdetails</string>
  <!--Label when a story is pending sending-->
  <string name="StoriesLandingItem__sending">Dwaande mei ferstjoeren…</string>
  <!--Label when multiple stories are pending sending-->
  <string name="StoriesLandingItem__sending_d">%1$d oplade…</string>
  <!--Label when a story fails to send due to networking-->
  <string name="StoriesLandingItem__send_failed">Ferstjoeren is mislearre</string>
  <!--Label when a story fails to send due to identity mismatch-->
  <!--Status label when a story fails to send indicating user action to retry-->
  <string name="StoriesLandingItem__tap_to_retry">Tik om opnij te probearjen</string>
  <!--Title of dialog confirming decision to hide a story-->
  <string name="StoriesLandingFragment__hide_story">Ferhaal ferstopje?</string>
  <!--Message of dialog confirming decision to hide a story-->
  <!--Positive action of dialog confirming decision to hide a story-->
  <string name="StoriesLandingFragment__hide">Ferstopje</string>
  <!--Displayed in Snackbar after story is hidden-->
  <string name="StoriesLandingFragment__story_hidden">Ferhaal ferstoppe</string>
  <!--Section header for hidden stories-->
  <string name="StoriesLandingFragment__hidden_stories">Ferburgen ferhalen</string>
  <!--Displayed on each sent story under My Stories-->
  <plurals name="MyStories__d_views">
    <item quantity="one">Troch %1$d persoanen sjoen</item>
    <item quantity="other">Troch %1$d persoanen sjoen</item>
  </plurals>
  <!--Forward story label, displayed in My Stories context menu-->
  <string name="MyStories_forward">Trochstjoere</string>
  <!--Label for stories for a single user. Format is {given name}\'s Story-->
  <string name="MyStories__ss_story">Ferhaal fan %1$s</string>
  <!--Title of dialog to confirm deletion of story-->
  <string name="MyStories__delete_story">Ferhaal wiskje?</string>
  <!--Message of dialog to confirm deletion of story-->
  <string name="MyStories__this_story_will_be_deleted">Dit ferhaal sil foar dy en foar elkenien dy’t it ûntfongen hat wiske wurde.</string>
  <!--Toast shown when story media cannot be saved-->
  <!--Displayed at bottom of story viewer when current item has views-->
  <plurals name="StoryViewerFragment__d_views">
    <item quantity="one">Troch %1$d persoanen sjoen</item>
    <item quantity="other">Troch %1$d persoanen sjoen</item>
  </plurals>
  <!--Displayed at bottom of story viewer when current item has replies-->
  <plurals name="StoryViewerFragment__d_replies">
    <item quantity="one">%1$d reaksje</item>
    <item quantity="other">%1$d reaksjes</item>
  </plurals>
  <!--Used when view receipts are disabled-->
  <!--Used to join views and replies when both exist on a story item-->
  <string name="StoryViewerFragment__s_s">%1$s %2$s</string>
  <!--Displayed when viewing a post you sent-->
  <string name="StoryViewerPageFragment__you">Do</string>
  <!--Displayed when viewing a post displayed to a group-->
  <string name="StoryViewerPageFragment__s_to_s">%1$s nei %2$s</string>
  <!--Displayed when viewing a post from another user with no replies-->
  <string name="StoryViewerPageFragment__reply">Reagearje</string>
  <!--Label for the reply button in story viewer, which will launch the group story replies bottom sheet.-->
  <string name="StoryViewerPageFragment__reply_to_group">Nei de groep reagearje</string>
  <!--Displayed when a story has no views-->
  <string name="StoryViewsFragment__no_views_yet">Noch troch net ien sjoen</string>
  <!--Displayed when user has disabled receipts-->
  <!--Button label displayed when user has disabled receipts-->
  <!--Dialog action to remove viewer from a story-->
  <string name="StoryViewsFragment__remove">Furt helje</string>
  <!--Dialog title when removing a viewer from a story-->
  <!--Dialog message when removing a viewer from a story-->
  <!--Story View context menu action to remove them from a story-->
  <!--Displayed when a story has no replies yet-->
  <string name="StoryGroupReplyFragment__no_replies_yet">Noch gjin reaksjes</string>
  <!--Displayed for each user that reacted to a story when viewing replies-->
  <string name="StoryGroupReactionReplyItem__reacted_to_the_story">Reagearre op dit ferhaal</string>
  <!--Label for story views tab-->
  <string name="StoryViewsAndRepliesDialogFragment__views">Oantal werjeften</string>
  <!--Label for story replies tab-->
  <string name="StoryViewsAndRepliesDialogFragment__replies">Reaksjes</string>
  <!--Description of action for reaction button-->
  <string name="StoryReplyComposer__react_to_this_story">Op dit ferhaal reagearje</string>
  <!--Displayed when the user is replying privately to someone who replied to one of their stories-->
  <string name="StoryReplyComposer__replying_privately_to_s">Priveereaksje oan it skriuwen nei %1$s</string>
  <!--Context menu item to privately reply to a story response-->
  <string name="StoryGroupReplyItem__private_reply">Priveereaksje</string>
  <!--Context menu item to copy a story response-->
  <string name="StoryGroupReplyItem__copy">Kopiearje</string>
  <!--Context menu item to delete a story response-->
  <string name="StoryGroupReplyItem__delete">Fuortsmite</string>
  <!--Page title for My Story options-->
  <string name="MyStorySettingsFragment__my_story">Myn ferhaal</string>
  <!--Section heading for story visibility-->
  <string name="MyStorySettingsFragment__who_can_see_this_story">Wa meie dit ferhaal sjen</string>
  <!--Clickable option for selecting people to hide your story from-->
  <string name="MyStorySettingsFragment__hide_story_from">Ferstopje dit ferhaal fan</string>
  <!--Privacy setting title for sending stories to all your signal connections-->
  <!--Privacy setting description for sending stories to all your signal connections-->
  <!--Privacy setting title for sending stories to all except the specified connections-->
  <!--Privacy setting description for sending stories to all except the specified connections-->
  <!--Summary of clickable option displaying how many people you have excluded from your story-->
  <!--Privacy setting title for only sharing your story with specified connections-->
  <!--Privacy setting description for only sharing your story with specified connections-->
  <!--Summary of clickable option displaying how many people you have included to send to in your story-->
  <plurals name="MyStorySettingsFragment__d_people">
    <item quantity="one">%1$d persoan</item>
    <item quantity="other">%1$d persoanen</item>
  </plurals>
  <!--My story privacy fine print about what the privacy settings are for-->
  <!--Section header for options related to replies and reactions-->
  <string name="MyStorySettingsFragment__replies_amp_reactions">Reaksjes</string>
  <!--Switchable option for allowing replies and reactions on your stories-->
  <string name="MyStorySettingsFragment__allow_replies_amp_reactions">Reaksjes tastean</string>
  <!--Summary for switchable option allowing replies and reactions on your story-->
  <!--Note about default sharing-->
  <!--Signal connections bolded text in the Signal Connections sheet-->
  <!--Displayed at the top of the signal connections sheet. Please remember to insert strong tag as required.-->
  <!--Signal connections sheet bullet point 1-->
  <!--Signal connections sheet bullet point 2-->
  <!--Signal connections sheet bullet point 3-->
  <!--Note at the bottom of the Signal connections sheet-->
  <!--Clickable option to add a viewer to a private story-->
  <!--Clickable option to delete a custom story-->
  <!--Dialog title when attempting to remove someone from a private story-->
  <!--Dialog message when attempting to remove someone from a private story-->
  <!--Positive action label when attempting to remove someone from a private story-->
  <string name="PrivateStorySettingsFragment__remove">Furt helje</string>
  <!--Dialog title when deleting a private story-->
  <!--Dialog message when deleting a private story-->
  <!--Page title for editing a private story name-->
  <!--Input field hint when editing a private story name-->
  <!--Save button label when editing a private story name-->
  <string name="EditPrivateStoryNameFragment__save">Net fersifere bewarje</string>
  <!--Displayed in text post creator before user enters text-->
  <!--Button label for changing font when creating a text post-->
  <string name="TextStoryPostTextEntryFragment__aa">Aa</string>
  <!--Displayed in text post creator when prompting user to enter text-->
  <!--Content description for \'done\' button when adding text to a story post-->
  <!--Text label for media selection toggle-->
  <string name="MediaSelectionActivity__text">Tekst</string>
  <!--Camera label for media selection toggle-->
  <string name="MediaSelectionActivity__camera">Kamera</string>
  <!--Hint for entering a URL for a text post-->
  <!--Displayed prior to the user entering a URL for a text post-->
  <!--Hint text for searching for a story text post recipient.-->
  <string name="TextStoryPostSendFragment__search">Sykje</string>
  <!--Toast shown when an unexpected error occurs while sending a text story-->
  <!--Title for screen allowing user to exclude "My Story" entries from specific people-->
  <!--Title for screen allowing user to only share "My Story" entries with specific people-->
  <!--Done button label for hide story from screen-->
  <string name="HideStoryFromFragment__done">Klear</string>
  <!--Dialog title for first time adding something to a story-->
  <!--Dialog message for first time adding something to a story-->
  <!--First time share to story dialog: Positive action to go ahead and add to story-->
  <!--First time share to story dialog: Neutral action to edit who can view "My Story"-->
  <!--Error message shown when a failure occurs during story send-->
  <!--Error message dialog button to resend a previously failed story send-->
  <string name="StoryDialogs__send">Ferstjoere</string>
  <!--Privacy Settings toggle title for stories-->
  <!--Privacy Settings toggle summary for stories-->
  <!--New story viewer selection screen title-->
  <!--New story viewer selection action button label-->
  <string name="CreateStoryViewerSelectionFragment__next">Folgjende</string>
  <!--New story viewer selection screen title as recipients are selected-->
  <plurals name="SelectViewersFragment__d_viewers">
    <item quantity="one">%1$d persoan</item>
    <item quantity="other">%1$d persoanen</item>
  </plurals>
  <!--Name story screen title-->
  <!--Name story screen label hint-->
  <!--Name story screen viewers subheading-->
  <string name="CreateStoryWithViewersFragment__viewers">Persoanen</string>
  <!--Name story screen create button label-->
  <string name="CreateStoryWithViewersFragment__create">Oanmeitsje</string>
  <!--Name story screen error when save attempted with no label-->
  <string name="CreateStoryWithViewersFragment__this_field_is_required">Dit fjild is fereaske.</string>
  <!--Name story screen error when save attempted but label is duplicate-->
  <!--Text for select all action when editing recipients for a story-->
  <string name="BaseStoryRecipientSelectionFragment__select_all">Alles selektearje</string>
  <!--Choose story type bottom sheet title-->
  <!--Choose story type bottom sheet new story row title-->
  <string name="ChooseStoryTypeBottomSheet__new_private_story">Nij priveeferhaal</string>
  <!--Choose story type bottom sheet new story row summary-->
  <!--Choose story type bottom sheet group story title-->
  <!--Choose story type bottom sheet group story summary-->
  <!--Choose groups bottom sheet title-->
  <!--Displayed when copying group story reply text to clipboard-->
  <string name="StoryGroupReplyFragment__copied_to_clipboard">Kopiearre nei klamboerd</string>
  <!--Displayed in story caption when content is longer than 5 lines-->
  <!--Displayed in toast after sending a direct reply-->
  <!--Displayed in the viewer when a story is no longer available-->
  <!--Displayed in the viewer when the network is not available-->
  <!--Displayed in the viewer when network is available but content could not be downloaded-->
  <!--Toasted when the user externally shares to a text story successfully-->
  <!--Toasted when the user external share to a text story fails-->
  <!--Displayed in a dialog to let the user select a given users story-->
  <!--Displayed in a dialog to let the user select a given users profile photo-->
  <!--Title for a notification at the bottom of the chat list suggesting that the user disable censorship circumvention because the service has become reachable-->
  <string name="TurnOffCircumventionMegaphone_turn_off_censorship_circumvention">Sensueromlieding útskeakelje?</string>
  <!--Body for a notification at the bottom of the chat list suggesting that the user disable censorship circumvention because the service has become reachable-->
  <string name="TurnOffCircumventionMegaphone_you_can_now_connect_to_the_signal_service_directly">Do kinst fan no ôf wer in direkte ferbining meitsje mei Signal-servers, Signal wurket dan better.</string>
  <!--Label for a button to dismiss a notification at the bottom of the chat list suggesting that the user disable censorship circumvention because the service has become reachable-->
  <string name="TurnOffCircumventionMegaphone_no_thanks">Nee, tankewol</string>
  <!--Label for a button in a notification at the bottom of the chat list to turn off censorship circumvention-->
  <string name="TurnOffCircumventionMegaphone_turn_off">Utskeakelje</string>
  <!--Conversation Item label for when you react to someone else\'s story-->
  <!--Conversation Item label for reactions to your story-->
  <!--Conversation Item label for reactions to an unavailable story-->
  <!--endregion-->
  <!--Content description for expand contacts chevron-->
  <!--Gift price and duration, formatted as: {price} dot {n} day duration-->
  <!--Tagline for gift row items-->
  <!--Headline text on start fragment for gifting a badge-->
  <!--Description text on start fragment for gifting a badge-->
  <!--Action button label for start fragment for gifting a badge-->
  <string name="GiftFlowStartFragment__next">Folgjende</string>
  <!--Title text on choose recipient page for badge gifting-->
  <!--Title text on confirm gift page-->
  <!--Heading text specifying who the gift will be sent to-->
  <string name="GiftFlowConfirmationFragment__send_to">Ferstjoerd oan</string>
  <!--Text explaining that gift will be sent to the chosen recipient-->
  <!--Text explaining that this gift is a one time donation-->
  <!--Hint for add message input-->
  <string name="GiftFlowConfirmationFragment__add_a_message">In berjocht tafoegje</string>
  <!--Displayed in the dialog while verifying the chosen recipient-->
  <!--Title for sheet shown when opening a redeemed gift-->
  <!--Title for sheet shown when opening a sent gift-->
  <!--Description for sheet shown when opening a redeemed gift-->
  <!--Description for sheet shown when opening a sent gift-->
  <!--Primary action for pending gift sheet to redeem badge now-->
  <string name="ViewReceivedGiftSheet__redeem">Yn ûntfangst nimme</string>
  <!--Primary action for pending gift sheet to redeem badge later-->
  <string name="ViewReceivedGiftSheet__not_now">No net</string>
  <!--Dialog text while redeeming a gift-->
  <string name="ViewReceivedGiftSheet__redeeming_gift">Kado yn ûntfangst oan it nimmen…</string>
  <!--Snackbar text when user presses "not now" on redemption sheet-->
  <!--Description text in gift thanks sheet-->
  <!--Expired gift sheet title-->
  <!--Expired gift sheet top description text-->
  <!--Expired gift sheet bottom description text-->
  <string name="ExpiredGiftSheetConfiguration__to_continue">Oerweagje moanlikse donaasjes yn te stellen om technology dy’t makke is foar dy yn stee fan foar it sammeljen fan gegevens stypje te bliuwen.</string>
  <!--Expired gift sheet make a monthly donation button-->
  <string name="ExpiredGiftSheetConfiguration__make_a_monthly_donation">Moanliks donearje</string>
  <!--Expired gift sheet not now button-->
  <string name="ExpiredGiftSheetConfiguration__not_now">No net</string>
  <!--Label under name for private stories-->
  <!--Label under name for group stories-->
  <!--Label under name for my story-->
  <!--Label under name for My Story when first sending to my story-->
  <!--Label for context menu item to open story settings-->
  <string name="ContactSearchItems__story_settings">Ferhaalynstellingen</string>
  <!--Label for context menu item to remove a group story from contact results-->
  <!--Label for context menu item to delete a private story-->
  <!--Dialog title for removing a group story-->
  <!--Dialog message for removing a group story-->
  <!--Dialog action item for removing a group story-->
  <string name="ContactSearchMediator__remove">Furt helje</string>
  <!--Dialog title for deleting a private story-->
  <string name="ContactSearchMediator__delete_story">Ferhaal wiskje?</string>
  <!--Dialog message for deleting a private story-->
  <!--Dialog action item for deleting a private story-->
  <string name="ContactSearchMediator__delete">Fuortsmite</string>
  <!--Gift expiry days remaining-->
  <!--Gift expiry hours remaining-->
  <!--Gift expiry minutes remaining-->
  <!--Gift expiry expired-->
  <!--Label indicating that a user can tap to advance to the next post in a story-->
  <!--Label indicating swipe direction to skip current story-->
  <!--Label indicating swipe direction to exit story viewer-->
  <!--Button label to confirm understanding of story navigation-->
  <string name="StoryFirstTimeNagivationView__got_it">Begrepen</string>
  <!--Content description for vertical context menu button in safety number sheet rows-->
  <!--Sub-line when a user is verified.-->
  <!--Sub-line when a user is verified.-->
  <string name="SafetyNumberRecipientRowItem__verified">Ferifiearre</string>
  <!--Title of safety number changes bottom sheet when showing individual records-->
  <!--Message of safety number changes bottom sheet when showing individual records-->
  <!--Title of safety number changes bottom sheet when not showing individual records-->
  <!--Title of safety number changes bottom sheet when not showing individual records and user has seen review screen-->
  <!--Message of safety number changes bottom sheet when not showing individual records and user has seen review screen-->
  <!--Message of safety number changes bottom sheet when not showing individual records-->
  <!--Menu action to launch safety number verification screen-->
  <string name="SafetyNumberBottomSheetFragment__verify_safety_number">Feilichheidsnûmer ferifiearje</string>
  <!--Menu action to remove user from story-->
  <!--Action button at bottom of SafetyNumberBottomSheetFragment to send anyway-->
  <string name="SafetyNumberBottomSheetFragment__send_anyway">Dochs ferstjoere</string>
  <!--Action button at bottom of SafetyNumberBottomSheetFragment to review connections-->
  <!--Empty state copy for SafetyNumberBottomSheetFragment-->
  <!--Done button on safety number review fragment-->
  <string name="SafetyNumberReviewConnectionsFragment__done">Klear</string>
  <!--Title of safety number review fragment-->
  <!--Message of safety number review fragment-->
  <!--Section header for 1:1 contacts in review fragment-->
  <string name="SafetyNumberBucketRowItem__contacts">Kontakten</string>
  <!--Context menu label for distribution list headers in review fragment-->
  <!--Context menu label for 1:1 contacts to remove from send-->
  <string name="SafetyNumberReviewConnectionsFragment__remove">Furt helje</string>
  <!--Title of initial My Story settings configuration shown when sending to My Story for the first time-->
  <!--Subtitle of initial My Story settings configuration shown when sending to My Story for the first time-->
  <!--All connections option for initial My Story settings configuration shown when sending to My Story for the first time-->
  <!--All connections except option for initial My Story settings configuration shown when sending to My Story for the first time-->
  <!--Only with selected connections option for initial My Story settings configuration shown when sending to My Story for the first time-->
  <!--Story info header sent heading-->
  <string name="StoryInfoHeader__sent">Ferstjoerd</string>
  <!--Story info header received heading-->
  <string name="StoryInfoHeader__received">Untfongen</string>
  <!--Story info header file size heading-->
  <!--Story info "Sent to" header-->
  <string name="StoryInfoBottomSheetDialogFragment__sent_to">Ferstjoerd oan</string>
  <!--Story info "Sent from" header-->
  <string name="StoryInfoBottomSheetDialogFragment__sent_from">Ferstjoerd troch</string>
  <!--Story Info context menu label-->
  <string name="StoryInfoBottomSheetDialogFragment__info">Berjochtdetails</string>
  <!--StoriesPrivacySettingsFragment-->
  <!--Explanation about how stories are deleted and managed-->
  <!--Preference title to turn off stories-->
  <!--Preference summary to turn off stories-->
  <!--Preference title to turn on stories-->
  <!--Preference summary to turn on stories-->
  <!--Dialog title to turn off stories-->
  <!--Dialog message to turn off stories-->
  <!--Page title when launched from stories landing screen-->
  <!--GroupStorySettingsFragment-->
  <!--Section header for who can view a group story-->
  <!--Explanation of who can view a group story-->
  <!--Preference label for removing this group story-->
  <!--Generic title for overflow menus-->
  <!--EOF-->
</resources><|MERGE_RESOLUTION|>--- conflicted
+++ resolved
@@ -2369,15 +2369,11 @@
   <string name="PaymentsHomeFragment__you_can_use_signal_to_send">Do kinst Molly brûke om MobileCoin te ferstjoeren en ûntfangen. De brûksbetingsten fan MobileCoin en fan de MobileCoin-portemonnee binne op alle oerskriuwingen fan tapassing. Dit is in bèta-funksjonaliteit, dat betsjut dat der flaters foarkomme kinne en it kin barre dat oerskriuwingen en kredyt ferlern gean en net wersteld wurde kinne.</string>
   <string name="PaymentsHomeFragment__activate">Ynskeakelje</string>
   <string name="PaymentsHomeFragment__view_mobile_coin_terms">De brûksbetingsten fan MobileCoin werjaan</string>
-<<<<<<< HEAD
   <string name="PaymentsHomeFragment__payments_not_available">Oerskriuwingen fia Molly binne net langer mooglik. Do kinst noch wol dyn kredyt omsette nei in oare faluta, mar do kinst net langer oerskriuwingen ferstjoere of ûntfange of kredyt tafoegje.</string>
-=======
-  <string name="PaymentsHomeFragment__payments_not_available">Oerskriuwingen fia Signal binne net langer mooglik. Do kinst noch wol dyn kredyt omsette nei in oare faluta, mar do kinst net langer oerskriuwingen ferstjoere of ûntfange of kredyt tafoegje.</string>
   <!--Alert dialog title which shows up after a payment to turn on payment lock-->
   <!--Alert dialog description for why payment lock should be enabled before sending payments-->
   <!--Alert dialog button to enable payment lock-->
   <!--Alert dialog button to not enable payment lock for now-->
->>>>>>> e379cf61
   <!--PaymentsAddMoneyFragment-->
   <string name="PaymentsAddMoneyFragment__add_funds">Kredyt tafoegje</string>
   <string name="PaymentsAddMoneyFragment__your_wallet_address">It adres fan dyn portemonnee</string>
@@ -2741,12 +2737,8 @@
   <string name="BackupDialog_verify">Ferifiearje</string>
   <string name="BackupDialog_you_successfully_entered_your_backup_passphrase">Do hast it krekte reservekopywachtwurd ynfierd</string>
   <string name="BackupDialog_passphrase_was_not_correct">Do hast net it krekte reservekopywachtwurd ynfierd</string>
-<<<<<<< HEAD
   <string name="LocalBackupJob_creating_signal_backup">Molly reservekopy oan it meitsjen…</string>
-=======
-  <string name="LocalBackupJob_creating_signal_backup">Signal reservekopy oan it meitsjen…</string>
   <!--Title for progress notification shown in a system notification while verifying a recent backup.-->
->>>>>>> e379cf61
   <string name="LocalBackupJobApi29_backup_failed">It meitsjen fan in reservekopy is mislearre</string>
   <string name="LocalBackupJobApi29_your_backup_directory_has_been_deleted_or_moved">Dyn reservekopymap is fuortsmiten of ferpleatst.</string>
   <string name="LocalBackupJobApi29_your_backup_file_is_too_large">Dyn reservekopy is te grut om op dit folume te bewarjen.</string>
