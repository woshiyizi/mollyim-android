<?xml version="1.0" encoding="UTF-8"?>
<!-- smartling.instruction_comments_enabled = on -->
<resources>
  <!-- Removed by excludeNonTranslatables <string name="app_name" translatable="false">Signal</string> -->

  <!-- Removed by excludeNonTranslatables <string name="install_url" translatable="false">https://signal.org/install</string> -->
  <!-- Removed by excludeNonTranslatables <string name="donate_url" translatable="false">https://signal.org/donate</string> -->
  <!-- Removed by excludeNonTranslatables <string name="backup_support_url" translatable="false">https://support.signal.org/hc/articles/360007059752</string> -->
  <!-- Removed by excludeNonTranslatables <string name="transfer_support_url" translatable="false">https://support.signal.org/hc/articles/360007059752</string> -->
  <!-- Removed by excludeNonTranslatables <string name="support_center_url" translatable="false">https://support.signal.org/</string> -->
  <!-- Removed by excludeNonTranslatables <string name="terms_and_privacy_policy_url" translatable="false">https://signal.org/legal</string> -->
  <!-- Removed by excludeNonTranslatables <string name="google_pay_url" translatable="false">https://pay.google.com</string> -->
  <!-- Removed by excludeNonTranslatables <string name="donation_decline_code_error_url" translatable="false">https://support.signal.org/hc/articles/4408365318426#errors</string> -->
  <!-- Removed by excludeNonTranslatables <string name="sms_export_url" translatable="false">https://support.signal.org/hc/articles/360007321171</string> -->
  <!-- Removed by excludeNonTranslatables <string name="signal_me_username_url" translatable="false">https://signal.me/#u/%1$s</string> -->
  <!-- Removed by excludeNonTranslatables <string name="signal_me_username_url_no_scheme" translatable="false">signal.me/#u/%1$s</string> -->
  <!-- Removed by excludeNonTranslatables <string name="username_support_url" translatable="false">https://support.signal.org/hc/articles/5389476324250</string> -->
  <!-- Removed by excludeNonTranslatables <string name="export_account_data_url" translatable="false">https://support.signal.org/hc/articles/5538911756954</string> -->

    <string name="yes">네</string>
    <string name="no">아니요</string>
    <string name="delete">삭제</string>
    <string name="please_wait">잠시만 기다려 주세요…</string>
    <string name="save">저장</string>
    <string name="note_to_self">개인 메모</string>

    <!-- Alternate label for the Signal Application in the device\'s home screen launcher, as in a weather/climate application. -->
    <string name="app_icon_label_weather">날씨</string>
    <!-- Alternate label for the Signal Application in the device\'s home screen launcher, as in a note-taking application.-->
    <string name="app_icon_label_notes">메모</string>
    <!-- Alternate label for the Signal Application in the device\'s home screen launcher, as in a news/journalism application. -->
    <string name="app_icon_label_news">뉴스</string>
    <!-- Alternate label for the Signal Application in the device\'s home screen launcher, as in waves of the ocean. -->
    <string name="app_icon_label_waves">파도</string>

    <!-- AlbumThumbnailView -->
  <!-- Removed by excludeNonTranslatables <string name="AlbumThumbnailView_plus" translatable="false">\+%d</string> -->

    <!-- ApplicationMigrationActivity -->
    <string name="ApplicationMigrationActivity__signal_is_updating">Molly 업데이트 중…</string>

    <!-- ApplicationPreferencesActivity -->
    <string name="ApplicationPreferenceActivity_you_havent_set_a_passphrase_yet">암호를 설정하지 않았습니다!</string>
    <string name="ApplicationPreferencesActivity_disable_passphrase">암호 사용을 비활성화하시겠습니까?</string>
    <string name="ApplicationPreferencesActivity_this_will_permanently_unlock_signal_and_message_notifications">Molly이 잠금 해제되어 메시지 알림이 표시됩니다.</string>
    <string name="ApplicationPreferencesActivity_disable">사용 안 함</string>
    <string name="ApplicationPreferencesActivity_disable_signal_messages_and_calls">Molly 메시지와 전화를 비활성화하시겠습니까?</string>
    <string name="ApplicationPreferencesActivity_disable_signal_messages_and_calls_by_unregistering">서버에서 등록을 해제하여 Molly을 사용한 메시지 전송과 전화가 불가능해집니다. 다시 사용하고 싶을 때 전화번호를 재등록 하십시오.</string>
    <string name="ApplicationPreferencesActivity_error_connecting_to_server">서버에 연결할 수 없습니다!</string>
    <string name="ApplicationPreferencesActivity_pins_are_required_for_registration_lock">등록 잠금을 위해 PIN이 필요합니다. PIN을 비활성화하려면 먼저 등록 잠금을 비활성화하세요.</string>
    <string name="ApplicationPreferencesActivity_pin_created">PIN이 생성되었습니다.</string>
    <string name="ApplicationPreferencesActivity_pin_disabled">PIN 사용이 비활성화 되었습니다.</string>
    <string name="ApplicationPreferencesActivity_record_payments_recovery_phrase">결제 복구 문구 기록</string>
    <string name="ApplicationPreferencesActivity_record_phrase">녹음 문구</string>
    <string name="ApplicationPreferencesActivity_before_you_can_disable_your_pin">PIN을 사용 중지하기 전에 결제 계정을 복구할 수 있도록 결제 복구 문구를 기록해야 합니다.</string>

    <!-- NumericKeyboardView -->
  <!-- Removed by excludeNonTranslatables <string name="NumericKeyboardView__1" translatable="false">1</string> -->
  <!-- Removed by excludeNonTranslatables <string name="NumericKeyboardView__2" translatable="false">2</string> -->
  <!-- Removed by excludeNonTranslatables <string name="NumericKeyboardView__3" translatable="false">3</string> -->
  <!-- Removed by excludeNonTranslatables <string name="NumericKeyboardView__4" translatable="false">4</string> -->
  <!-- Removed by excludeNonTranslatables <string name="NumericKeyboardView__5" translatable="false">5</string> -->
  <!-- Removed by excludeNonTranslatables <string name="NumericKeyboardView__6" translatable="false">6</string> -->
  <!-- Removed by excludeNonTranslatables <string name="NumericKeyboardView__7" translatable="false">7</string> -->
  <!-- Removed by excludeNonTranslatables <string name="NumericKeyboardView__8" translatable="false">8</string> -->
  <!-- Removed by excludeNonTranslatables <string name="NumericKeyboardView__9" translatable="false">9</string> -->
  <!-- Removed by excludeNonTranslatables <string name="NumericKeyboardView__0" translatable="false">0</string> -->
    <!-- Back button on numeric keyboard -->
    <string name="NumericKeyboardView__backspace">백스페이스</string>

    <!-- DraftDatabase -->
    <string name="DraftDatabase_Draft_image_snippet">(이미지)</string>
    <string name="DraftDatabase_Draft_audio_snippet">(오디오)</string>
    <string name="DraftDatabase_Draft_video_snippet">(동영상)</string>
    <string name="DraftDatabase_Draft_location_snippet">(위치)</string>
    <string name="DraftDatabase_Draft_quote_snippet">(회신)</string>
    <string name="DraftDatabase_Draft_voice_note">(음성 메시지)</string>

    <!-- AttachmentKeyboard -->
    <string name="AttachmentKeyboard_gallery">갤러리</string>
    <string name="AttachmentKeyboard_file">파일</string>
    <string name="AttachmentKeyboard_contact">연락처</string>
    <string name="AttachmentKeyboard_location">위치</string>
    <string name="AttachmentKeyboard_Signal_needs_permission_to_show_your_photos_and_videos">Molly에서 사진이나 동영상을 찍으려면 권한이 필요합니다.</string>
    <string name="AttachmentKeyboard_give_access">액세스 허용</string>
    <string name="AttachmentKeyboard_payment">결제</string>

    <!-- AttachmentManager -->
    <string name="AttachmentManager_cant_open_media_selection">미디어를 선택할 수 있는 앱이 없습니다.</string>
    <string name="AttachmentManager_signal_requires_the_external_storage_permission_in_order_to_attach_photos_videos_or_audio">Molly에서 사진, 동영상 또는 오디오를 첨부하려면 저장 공간 접근 권한이 필요하지만 현재 거부되어 있습니다. 앱 설정 메뉴에서 \'권한\'을 선택한 후 \'저장 공간\' 항목을 허용해 주세요.</string>
    <string name="AttachmentManager_signal_requires_contacts_permission_in_order_to_attach_contact_information">Molly에서 연락처 정보를 첨부하려면 연락처 접근 권한이 필요하지만 현재 거부되어 있습니다. 앱 설정 메뉴에서 \'권한\'을 선택한 후 \'연락처\' 항목을 허용해 주세요.</string>
    <string name="AttachmentManager_signal_requires_location_information_in_order_to_attach_a_location">Molly에서 위치 정보를 첨부하려면 위치 접근 권한이 필요하지만 현재 거부되어 있습니다. 앱 설정 메뉴에서 \'권한\'을 선택한 후 \'위치\' 항목을 허용해 주세요.</string>
    <!-- Alert dialog title to show the recipient has not activated payments -->
    <string name="AttachmentManager__not_activated_payments">%1$s 님이 결제를 아직 활성화하지 않았습니다. </string>
    <!-- Alert dialog description to send the recipient a request to activate payments -->
    <string name="AttachmentManager__request_to_activate_payments">결제를 활성화해달라는 요청을 보낼까요?</string>
    <!-- Alert dialog button to send request -->
    <string name="AttachmentManager__send_request">요청 보내기</string>
    <!-- Alert dialog button to cancel dialog -->
    <string name="AttachmentManager__cancel">취소</string>

    <!-- AttachmentUploadJob -->
    <string name="AttachmentUploadJob_uploading_media">미디어 업로드 중…</string>
    <string name="AttachmentUploadJob_compressing_video_start">동영상 압축 중…</string>

    <!-- BackgroundMessageRetriever -->
    <string name="BackgroundMessageRetriever_checking_for_messages">새로운 메시지를 확인 중입니다…</string>

    <!-- BlockedUsersActivity -->
    <string name="BlockedUsersActivity__blocked_users">차단한 사용자</string>
    <string name="BlockedUsersActivity__add_blocked_user">차단한 사용자 추가</string>
    <string name="BlockedUsersActivity__blocked_users_will">차단한 사용자는 나에게 전화를 걸거나 메시지를 보낼 수 없습니다.</string>
    <string name="BlockedUsersActivity__no_blocked_users">차단한 사용자 없음</string>
    <string name="BlockedUsersActivity__block_user">이 사용자를 차단할까요?</string>
    <string name="BlockedUserActivity__s_will_not_be_able_to">\'%1$s\' 님은 나에게 전화를 걸거나 메시지를 보낼 수 없습니다.</string>
    <string name="BlockedUsersActivity__block">차단</string>

    <!-- CreditCardFragment -->
    <!-- Title of fragment detailing the donation amount for one-time donation, displayed above the credit card text fields -->
    <string name="CreditCardFragment__donation_amount_s">기부 금액: %1$s</string>
    <!-- Title of fragment detailing the donation amount for monthly donation, displayed above the credit card text fields -->
    <string name="CreditCardFragment__donation_amount_s_per_month">기부 금액: %1$s/월</string>
    <!-- Explanation of how to fill in the form, displayed above the credit card text fields -->
    <!-- Explanation of how to fill in the form and a note about pii, displayed above the credit card text fields -->
    <string name="CreditCardFragment__enter_your_card_details">카드 세부 정보를 입력하세요. Signal은 개인 정보를 수집하거나 저장하지 않습니다.</string>
    <!-- Displayed as a hint in the card number text field -->
    <string name="CreditCardFragment__card_number">카드 번호</string>
    <!-- Displayed as a hint in the card expiry text field -->
    <string name="CreditCardFragment__mm_yy">MM/YY</string>
    <!-- Displayed as a hint in the card cvv text field -->
    <string name="CreditCardFragment__cvv">CVV</string>
    <!-- Error displayed under the card number text field when there is an invalid card number entered -->
    <string name="CreditCardFragment__invalid_card_number">잘못된 카드 번호입니다.</string>
    <!-- Error displayed under the card expiry text field when the card is expired -->
    <string name="CreditCardFragment__card_has_expired">만료된 카드입니다.</string>
    <!-- Error displayed under the card cvv text field when the cvv is too short -->
    <string name="CreditCardFragment__code_is_too_short">코드가 너무 짧습니다.</string>
    <!-- Error displayed under the card cvv text field when the cvv is too long -->
    <string name="CreditCardFragment__code_is_too_long">코드가 너무 깁니다.</string>
    <!-- Error displayed under the card cvv text field when the cvv is invalid -->
    <string name="CreditCardFragment__invalid_code">잘못된 코드입니다.</string>
    <!-- Error displayed under the card expiry text field when the expiry month is invalid -->
    <string name="CreditCardFragment__invalid_month">잘못된 월입니다.</string>
    <!-- Error displayed under the card expiry text field when the expiry is missing the year -->
    <string name="CreditCardFragment__year_required">연도를 입력하세요.</string>
    <!-- Error displayed under the card expiry text field when the expiry year is invalid -->
    <string name="CreditCardFragment__invalid_year">잘못된 연도입니다.</string>
    <!-- Button label to confirm credit card input and proceed with payment -->
    <string name="CreditCardFragment__continue">계속</string>

    <!-- BlockUnblockDialog -->
    <string name="BlockUnblockDialog_block_and_leave_s">%1$s을(를) 차단하고 나갈까요?</string>
    <string name="BlockUnblockDialog_block_s">%1$s을(를) 차단할까요?</string>
    <string name="BlockUnblockDialog_you_will_no_longer_receive_messages_or_updates">이제 이 그룹에서 메시지나 업데이트를 받을 수 없습니다. 그리고 멤버가 당신을 이 그룹에 추가할 수도 없습니다.</string>
    <string name="BlockUnblockDialog_group_members_wont_be_able_to_add_you">그룹 멤버가 당신을 이 그룹에 추가할 수 없습니다,</string>
    <string name="BlockUnblockDialog_group_members_will_be_able_to_add_you">그룹 멤버는 당신을 그룹에 다시 초대 가능합니다.</string>
    <!-- Text that is shown when unblocking a Signal contact -->
    <string name="BlockUnblockDialog_you_will_be_able_to_call_and_message_each_other">서로 메시지를 보내고 전화를 걸 수 있으며 이름과 사진이 공유됩니다.</string>
    <!-- Text that is shown when unblocking an SMS contact -->
    <string name="BlockUnblockDialog_you_will_be_able_to_message_each_other">이제 서로 메시지를 할 수 있습니다.</string>
    <string name="BlockUnblockDialog_blocked_people_wont_be_able_to_call_you_or_send_you_messages">차단한 사용자는 나에게 전화를 걸거나 메세지를 보낼 수 없습니다.</string>
    <string name="BlockUnblockDialog_blocked_people_wont_be_able_to_send_you_messages">차단한 사용자는 나에게 메시지를 보낼 수 없습니다.</string>
    <!-- Message shown on block dialog when blocking the Signal release notes recipient -->
    <string name="BlockUnblockDialog_block_getting_signal_updates_and_news">Signal의 업데이트와 새로운 소식을 차단합니다.</string>
    <!-- Message shown on unblock dialog when unblocking the Signal release notes recipient -->
    <string name="BlockUnblockDialog_resume_getting_signal_updates_and_news">Signal의 업데이트와 새로운 소식을 다시 받기</string>
    <string name="BlockUnblockDialog_unblock_s">%1$s을(를) 차단 해제할까요?</string>
    <string name="BlockUnblockDialog_block">차단</string>
    <string name="BlockUnblockDialog_block_and_leave">차단하고 나가기</string>
    <string name="BlockUnblockDialog_report_spam_and_block">스팸 신고 및 차단</string>

    <!-- BucketedThreadMedia -->
    <string name="BucketedThreadMedia_Today">오늘</string>
    <string name="BucketedThreadMedia_Yesterday">어제</string>
    <string name="BucketedThreadMedia_This_week">이번 주</string>
    <string name="BucketedThreadMedia_This_month">이번 달</string>
    <string name="BucketedThreadMedia_Large">크게</string>
    <string name="BucketedThreadMedia_Medium">중간</string>
    <string name="BucketedThreadMedia_Small">작게</string>

    <!-- CameraFragment -->
    <!-- Toasted when user device does not support video recording -->
    <string name="CameraFragment__video_recording_is_not_supported_on_your_device">기기에서 동영상 녹화가 지원되지 않습니다.</string>

    <!-- CameraXFragment -->
    <string name="CameraXFragment_tap_for_photo_hold_for_video">사진은 탭하고, 동영상은 길게 누르세요.</string>
    <string name="CameraXFragment_capture_description">캡처</string>
    <string name="CameraXFragment_change_camera_description">카메라 변경</string>
    <string name="CameraXFragment_open_gallery_description">갤러리 열기</string>

    <!-- CameraContacts -->
    <string name="CameraContacts_recent_contacts">최근 연락처</string>
    <string name="CameraContacts_signal_contacts">Signal 연락처</string>
    <string name="CameraContacts_signal_groups">Signal 그룹</string>
    <!-- A warning shown in a toast when  -->
    <plurals name="CameraContacts_you_can_share_with_a_maximum_of_n_conversations">
        <item quantity="other">최대 %1$d개 대화에서 공유할 수 있습니다.</item>
    </plurals>
    <string name="CameraContacts_select_signal_recipients">Signal 받는 사람 선택</string>
    <string name="CameraContacts_no_signal_contacts">Signal 연락처 없음</string>
    <string name="CameraContacts_you_can_only_use_the_camera_button">카메라 버튼은 Signal 연락처에 사진을 보내는 용도로만 사용할 수 있습니다. </string>
    <string name="CameraContacts_cant_find_who_youre_looking_for">원하는 사람을 찾지 못하셨나요?</string>
    <string name="CameraContacts_invite_a_contact_to_join_signal">Molly에 등록하도록 연락처 초대</string>
    <string name="CameraContacts__menu_search">검색</string>

    <!-- Censorship Circumvention Megaphone -->
    <!-- Title for an alert that shows at the bottom of the chat list letting people know that circumvention is no longer needed -->
    <string name="CensorshipCircumventionMegaphone_turn_off_censorship_circumvention">검열 우회를 끄시겠어요?</string>
    <!-- Body for an alert that shows at the bottom of the chat list letting people know that circumvention is no longer needed -->
    <string name="CensorshipCircumventionMegaphone_you_can_now_connect_to_the_signal_service">이제 더 나은 사용을 위해 Signal 서비스에 바로 연결 할 수 있습니다.</string>
    <!-- Action to prompt the user to disable circumvention since it is no longer needed -->
    <string name="CensorshipCircumventionMegaphone_turn_off">끄기</string>
    <!-- Action to prompt the user to dismiss the alert at the bottom of the chat list -->
    <string name="CensorshipCircumventionMegaphone_no_thanks">괜찮습니다</string>

    <!-- ClearProfileActivity -->
    <string name="ClearProfileActivity_remove">제거</string>
    <string name="ClearProfileActivity_remove_profile_photo">프로필 사진을 제거하시겠습니까?</string>
    <string name="ClearProfileActivity_remove_group_photo">그룹 사진을 제거하시겠습니까?</string>

    <!-- ClientDeprecatedActivity -->
    <string name="ClientDeprecatedActivity_update_signal">시그널 최신 버전으로 업데이트</string>
    <string name="ClientDeprecatedActivity_this_version_of_the_app_is_no_longer_supported">이 버전의 앱은 더 이상 지원되지 않습니다. 메시지를 주고받을려면, 가장 최근 버전으로 업데이트해주세요</string>
    <string name="ClientDeprecatedActivity_update">업데이트</string>
    <string name="ClientDeprecatedActivity_dont_update">업데이트하지 않음</string>
    <string name="ClientDeprecatedActivity_warning">경고</string>
    <string name="ClientDeprecatedActivity_your_version_of_signal_has_expired_you_can_view_your_message_history">Signal 버전이 만료되었습니다. 이전 메세지 기록은 읽을 수 있지만 업데이트하기 전까지 메세지를 보내거나 받을 수 없습니다.</string>

    <!-- CommunicationActions -->
    <string name="CommunicationActions_no_browser_found">웹 브라우저를 찾을 수 없습니다.</string>
    <string name="CommunicationActions_send_email">이메일 보내기</string>
    <string name="CommunicationActions_a_cellular_call_is_already_in_progress">이미 셀룰러 데이터 통화를 사용하고 있습니다.</string>
    <string name="CommunicationActions_start_voice_call">음성 통화를 시작하시겠습니까?</string>
    <string name="CommunicationActions_cancel">취소</string>
    <string name="CommunicationActions_call">전화</string>
    <string name="CommunicationActions_insecure_call">안전하지 않은 통화</string>
    <string name="CommunicationActions_carrier_charges_may_apply">통신사 요금이 부과될 수 있습니다. 당신이 전화하려는 번호는 Signal에 등록되지 않았습니다. 이 전화는 인터넷이 아닌 당신의 모바일 통신사를 통해 연결될 겁니다.</string>

    <!-- ConfirmIdentityDialog -->

    <!-- ContactsCursorLoader -->
    <string name="ContactsCursorLoader_recent_chats">최근 대화</string>
    <string name="ContactsCursorLoader_contacts">연락처</string>
    <string name="ContactsCursorLoader_groups">그룹</string>
    <!-- Contact search header for individuals who the user has not started a conversation with but is in a group with -->
    <string name="ContactsCursorLoader_group_members">그룹 멤버</string>
    <string name="ContactsCursorLoader_phone_number_search">전화번호 검색</string>
    <!-- Header for username search -->
    <string name="ContactsCursorLoader_find_by_username">사용자명으로 검색</string>
    <!-- Label for my stories when selecting who to send media to -->
    <string name="ContactsCursorLoader_my_stories">내 스토리</string>
    <!-- Text for a button that brings up a bottom sheet to create a new story. -->
    <string name="ContactsCursorLoader_new">새 스토리</string>
    <!-- Header for conversation search section labeled "Chats" -->
    <string name="ContactsCursorLoader__chats">대화</string>
    <!-- Header for conversation search section labeled "Messages" -->
    <string name="ContactsCursorLoader__messages">메시지</string>

    <!-- ContactsDatabase -->
    <string name="ContactsDatabase_message_s">%1$s에 메시지 보내기</string>
    <string name="ContactsDatabase_signal_call_s">%1$s에 Signal 전화</string>

    <!-- ContactNameEditActivity -->
    <!-- Toolbar title for contact name edit activity -->
    <string name="ContactNameEditActivity_given_name">이름</string>
    <string name="ContactNameEditActivity_family_name">성</string>
    <string name="ContactNameEditActivity_prefix">접두사</string>
    <string name="ContactNameEditActivity_suffix">접미사</string>
    <string name="ContactNameEditActivity_middle_name">중간 이름</string>

    <!-- ContactShareEditActivity -->
    <!-- ContactShareEditActivity toolbar title -->
    <string name="ContactShareEditActivity__send_contact">연락처 보내기</string>
    <string name="ContactShareEditActivity_type_home">집</string>
    <string name="ContactShareEditActivity_type_mobile">휴대 전화</string>
    <string name="ContactShareEditActivity_type_work">직장</string>
    <string name="ContactShareEditActivity_type_missing">기타</string>
    <string name="ContactShareEditActivity_invalid_contact">선택한 연락처가 잘못됨</string>
    <!-- Content descrption for name edit button on contact share edit activity -->
    <string name="ContactShareEditActivity__edit_name">이름 수정</string>
    <!-- Content description for user avatar in edit activity -->
    <string name="ContactShareEditActivity__avatar">아바타</string>

    <!-- ConversationItem -->
    <string name="ConversationItem_error_not_sent_tap_for_details">메시지가 보내지지 않았습니다. 탭하여 세부정보를 확인하세요.</string>
    <string name="ConversationItem_error_partially_not_delivered">일부만 전송됨, 탭하여 확인</string>
    <string name="ConversationItem_error_network_not_delivered">보내기 실패</string>
    <string name="ConversationItem_received_key_exchange_message_tap_to_process">핵심 교환 메시지를 받았습니다. 탭하여 처리하세요.</string>
    <string name="ConversationItem_group_action_left">%1$s 님이 그룹에서 탈퇴했습니다.</string>
    <string name="ConversationItem_send_paused">전송 일시 중지됨</string>
    <string name="ConversationItem_click_to_approve_unencrypted">전송 실패, 탭하여 비보안 연결 시도</string>
    <string name="ConversationItem_click_to_approve_unencrypted_sms_dialog_title">비보안 SMS로 바꾸시겠습니까?</string>
    <string name="ConversationItem_click_to_approve_unencrypted_mms_dialog_title">비보안 MMS로 바꾸시겠습니까?</string>
    <string name="ConversationItem_click_to_approve_unencrypted_dialog_message">수신자가 이제 Signal 사용자가 아니므로 메시지가 암호화되지 <b>않습니다</b>.\n\n비보안 메시지를 보내시겠습니까?</string>
    <string name="ConversationItem_unable_to_open_media">미디어를 열 수 있는 앱이 없습니다.</string>
    <string name="ConversationItem_copied_text">%1$s 복사됨</string>
    <string name="ConversationItem_from_s">%1$s에서</string>
    <string name="ConversationItem_to_s">%1$s에게</string>
    <string name="ConversationItem_read_more">더 알아보기</string>
    <string name="ConversationItem_download_more">더 다운로드</string>
    <string name="ConversationItem_pending">대기 중</string>
    <string name="ConversationItem_this_message_was_deleted">이 메시지는 삭제되었습니다.</string>
    <string name="ConversationItem_you_deleted_this_message">이 메시지를 삭제했습니다.</string>
    <!-- Dialog error message shown when user can\'t download a message from someone else due to a permanent failure (e.g., unable to decrypt), placeholder is other\'s name -->
    <string name="ConversationItem_cant_download_message_s_will_need_to_send_it_again">메시지를 다운로드할 수 없습니다. %1$s 님이 다시 공유해야 합니다.</string>
    <!-- Dialog error message shown when user can\'t download an image message from someone else due to a permanent failure (e.g., unable to decrypt), placeholder is other\'s name -->
    <string name="ConversationItem_cant_download_image_s_will_need_to_send_it_again">이미지를 다운로드할 수 없습니다. %1$s 님이 다시 공유해야 합니다.</string>
    <!-- Dialog error message shown when user can\'t download a video message from someone else due to a permanent failure (e.g., unable to decrypt), placeholder is other\'s name -->
    <string name="ConversationItem_cant_download_video_s_will_need_to_send_it_again">동영상을 다운로드할 수 없습니다. %1$s 님이 다시 공유해야 합니다.</string>
    <!-- Dialog error message shown when user can\'t download a their own message via a linked device due to a permanent failure (e.g., unable to decrypt) -->
    <string name="ConversationItem_cant_download_message_you_will_need_to_send_it_again">메시지를 다운로드할 수 없습니다. 다시 공유해 주세요.</string>
    <!-- Dialog error message shown when user can\'t download a their own image message via a linked device due to a permanent failure (e.g., unable to decrypt) -->
    <string name="ConversationItem_cant_download_image_you_will_need_to_send_it_again">이미지를 다운로드할 수 없습니다. 다시 공유해 주세요.</string>
    <!-- Dialog error message shown when user can\'t download a their own video message via a linked device due to a permanent failure (e.g., unable to decrypt) -->
    <string name="ConversationItem_cant_download_video_you_will_need_to_send_it_again">동영상을 다운로드할 수 없습니다. 다시 공유해 주세요.</string>
    <!-- Display as the timestamp footer in a message bubble in a conversation when a message has been edited. The timestamp will go from \'11m\' to \'edited 11m\' -->
    <string name="ConversationItem_edited_timestamp_footer">%1$s 수정함</string>

    <!-- ConversationActivity -->
    <string name="ConversationActivity_add_attachment">파일 첨부</string>
    <!-- Accessibility text associated with image button to send an edited message. -->
    <string name="ConversationActivity_send_edit">수정한 메시지 보내기</string>
    <string name="ConversationActivity_select_contact_info">연락처 정보 선택</string>
    <string name="ConversationActivity_compose_message">메시지 작성</string>
    <string name="ConversationActivity_sorry_there_was_an_error_setting_your_attachment">죄송합니다. 파일 첨부 설정 중 오류가 발생했습니다.</string>
    <string name="ConversationActivity_recipient_is_not_a_valid_sms_or_email_address_exclamation">수신자가 올바른 SMS 또는 이메일 주소가 아닙니다!</string>
    <string name="ConversationActivity_message_is_empty_exclamation">메시지가 비어 있습니다!</string>
    <string name="ConversationActivity_group_members">그룹 멤버</string>
    <string name="ConversationActivity__tap_here_to_start_a_group_call">여기를 탭하여 그룹 통화를 시작하세요.</string>
    <!-- Warning toast shown to user if they somehow try to edit an sms/mms message -->
    <string name="ConversationActivity_edit_sms_message_error">메시지를 수정할 수 없습니다.</string>
    <!-- Warning dialog text shown to user if they try to send a message edit that is too old where %1$d is replaced with the amount of hours, e.g. 3 -->
    <plurals name="ConversationActivity_edit_message_too_old">
        <item quantity="other">메시지 수정은 발송 시간으로부터 %1$d시간 이내로 제한됩니다.</item>
    </plurals>

    <string name="ConversationActivity_invalid_recipient">잘못된 수신자입니다!</string>
    <string name="ConversationActivity_added_to_home_screen">홈 화면에 추가됨</string>
    <string name="ConversationActivity_calls_not_supported">지원되지 않는 전화</string>
    <string name="ConversationActivity_this_device_does_not_appear_to_support_dial_actions">해당 기기에서는 전화를 지원하지 않는 것 같습니다.</string>
    <string name="ConversationActivity_transport_insecure_sms">비보안 SMS</string>
    <!-- A title for the option to send an SMS with a placeholder to put the name of their SIM card -->
    <string name="ConversationActivity_transport_insecure_sms_with_sim">비보안 SMS(%1$s)</string>
    <string name="ConversationActivity_transport_insecure_mms">비보안 MMS</string>
    <!-- A title for the option to send an SMS with a placeholder to put the name of their SIM card -->
    <string name="ConversationActivity_transport_signal">Signal 메시지</string>
    <string name="ConversationActivity_lets_switch_to_signal">Molly로 대화해요! %1$s</string>
    <string name="ConversationActivity_specify_recipient">연락처를 선택해 주세요.</string>
    <string name="ConversationActivity_unblock">차단 해제</string>
    <string name="ConversationActivity_attachment_exceeds_size_limits">첨부 파일이 전송 메시지의 사이즈 제한을 초과합니다.</string>
    <string name="ConversationActivity_unable_to_record_audio">오디오를 녹음할 수 없습니다!</string>
    <string name="ConversationActivity_you_cant_send_messages_to_this_group">더 이상 이 그룹의 멤버가 아니기 때문에 이 그룹에 메시지를 보내실 수 없습니다.</string>
    <string name="ConversationActivity_only_s_can_send_messages">%1$s만 메시지를 전송할 수 있습니다.</string>
    <string name="ConversationActivity_admins">관리자</string>
    <string name="ConversationActivity_message_an_admin">관리자에게 메시지 전송</string>
    <string name="ConversationActivity_cant_start_group_call">그룹 통화를 시작할 수 없음</string>
    <string name="ConversationActivity_only_admins_of_this_group_can_start_a_call">이 그룹의 관리자만 통화를 시작할 수 있습니다.</string>
    <string name="ConversationActivity_there_is_no_app_available_to_handle_this_link_on_your_device">기기 링크를 처리할 수 있는 앱이 없습니다.</string>
    <string name="ConversationActivity_your_request_to_join_has_been_sent_to_the_group_admin">참가 요청이 그룹 관리자에게 전송되었습니다. 요청이 처리되면 알림을 받게 됩니다.</string>
    <string name="ConversationActivity_cancel_request">요청 취소하기</string>

    <string name="ConversationActivity_to_send_audio_messages_allow_signal_access_to_your_microphone">음성 메시지를 보내려면 Molly이 마이크를 사용할 수 있도록 허용해 주세요.</string>
    <string name="ConversationActivity_signal_requires_the_microphone_permission_in_order_to_send_audio_messages">Molly에서 오디오 메시지를 보내려면 마이크 권한이 필요하지만 현재 거부되어 있습니다. 앱 설정 메뉴에서 \'권한\'을 선택한 후 \'마이크\' 항목을 허용해 주세요.</string>
    <string name="ConversationActivity_signal_needs_the_microphone_and_camera_permissions_in_order_to_call_s">Molly에서 %1$s에게 전화하려면 마이크와 카메라 권한이 필요하지만 현재 거부되어 있습니다. 앱 설정 메뉴에서 \'권한\'을 선택한 후 \'마이크\'와 \'카메라\' 항목을 허용해 주세요.</string>
    <string name="ConversationActivity_to_capture_photos_and_video_allow_signal_access_to_the_camera">Molly에서 사진과 동영상을 찍으려면 카메라 권한이 필요합니다.</string>
    <string name="ConversationActivity_signal_needs_the_camera_permission_to_take_photos_or_video">Molly에서 사진이나 동영상을 찍으려면 카메라 권한이 필요하지만 현재 거부되어 있습니다. 앱 설정 메뉴에서 \'권한\'을 선택한 후 \'카메라\' 항목을 허용해 주세요.</string>
    <string name="ConversationActivity_signal_needs_camera_permissions_to_take_photos_or_video">Molly에서 사진이나 동영상을 찍으려면 카메라 권한이 필요합니다.</string>
    <string name="ConversationActivity_enable_the_microphone_permission_to_capture_videos_with_sound">소리가 나는 동영상을 찍으려면 마이크 권한을 허용해 주세요.</string>
    <string name="ConversationActivity_signal_needs_the_recording_permissions_to_capture_video">Molly에서 동영상을 찍으려면 마이크 권한이 필요하지만 현재 거부되어 있습니다. 앱 설정 메뉴에서 \'권한\'을 선택한 후 \'마이크\'와 \'카메라\'를 허용해 주세요.</string>
    <string name="ConversationActivity_signal_needs_recording_permissions_to_capture_video">Molly에서 동영상을 찍으려면 마이크 권한이 필요합니다.</string>

    <string name="ConversationActivity_quoted_contact_message">%1$s %2$s</string>
    <string name="ConversationActivity_signal_cannot_sent_sms_mms_messages_because_it_is_not_your_default_sms_app">Signal이 기본 SMS 앱이 아니므로 SMS/MMS 메시지를 보낼 수 없습니다. 안드로이드 설정에서 이를 바꾸시겠습니까?</string>
    <string name="ConversationActivity_yes">네</string>
    <string name="ConversationActivity_no">아니요</string>
    <string name="ConversationActivity_search_position">%2$d 중 %1$d</string>
    <string name="ConversationActivity_no_results">결과 없음</string>

    <string name="ConversationActivity_sticker_pack_installed">스티커 팩 설치됨</string>
    <string name="ConversationActivity_new_say_it_with_stickers">새 기능! 스티커를 사용해서 대화해 보세요.</string>

    <string name="ConversationActivity_cancel">취소</string>
    <string name="ConversationActivity_delete_conversation">대화를 삭제할까요?</string>
    <string name="ConversationActivity_delete_and_leave_group">삭제하고 그룹을 나갈까요?</string>
    <string name="ConversationActivity_this_conversation_will_be_deleted_from_all_of_your_devices">내 모든 기기에서 이 대화를 삭제합니다.</string>
    <string name="ConversationActivity_you_will_leave_this_group_and_it_will_be_deleted_from_all_of_your_devices">당신은 그룹을 떠날 것이며, 당신의 모든 기기에서 삭제될 겁니다.</string>
    <string name="ConversationActivity_delete">삭제</string>
    <string name="ConversationActivity_delete_and_leave">삭제 후 나가기</string>
    <string name="ConversationActivity__to_call_s_signal_needs_access_to_your_microphone">%1$s에게 통화하려면, Molly에서 마이크 권한이 필요합니다.</string>


    <string name="ConversationActivity_join">참가</string>
    <string name="ConversationActivity_full">최대한도 도달</string>

    <string name="ConversationActivity_error_sending_media">미디어 전송 오류</string>

    <string name="ConversationActivity__reported_as_spam_and_blocked">스팸으로 신고하고 차단했습니다.</string>

    <!-- Message shown when opening an SMS conversation with SMS disabled and they have unexported sms messages -->
    <string name="ConversationActivity__sms_messaging_is_currently_disabled_you_can_export_your_messages_to_another_app_on_your_phone">SMS 메시지를 현재 사용할 수 없습니다. 메시지를 휴대폰의 다른 앱으로 내보낼 수 있습니다.</string>
    <!-- Message shown when opening an SMS conversation with SMS disabled and they have unexported sms messages -->
    <string name="ConversationActivity__sms_messaging_is_no_longer_supported_in_signal_you_can_export_your_messages_to_another_app_on_your_phone">Signal에서 더 이상 SMS 메시지를 지원하지 않습니다. 메시지를 휴대폰의 다른 앱으로 내보낼 수 있습니다.</string>
    <!-- Action button shown when in sms conversation, sms is disabled, and unexported sms messages are present -->
    <string name="ConversationActivity__export_sms_messages">SMS 메시지 내보내기</string>
    <!-- Message shown when opening an SMS conversation with SMS disabled and there are no exported messages -->
    <string name="ConversationActivity__sms_messaging_is_currently_disabled_invite_s_to_to_signal_to_keep_the_conversation_here">SMS 메시지를 현재 사용할 수 없습니다. %1$s 님을 Signal로 초대하여 대화를 이어가세요.</string>
    <!-- Message shown when opening an SMS conversation with SMS disabled and there are no exported messages -->
    <string name="ConversationActivity__sms_messaging_is_no_longer_supported_in_signal_invite_s_to_to_signal_to_keep_the_conversation_here">Signal에서 더 이상 SMS 메시지를 지원하지 않습니다. %1$s 님을 Signal로 초대하여 대화를 이어가세요.</string>
    <!-- Action button shown when opening an SMS conversation with SMS disabled and there are no exported messages -->
    <string name="ConversationActivity__invite_to_signal">Signal로 초대</string>
    <!-- Snackbar message shown after dismissing the full screen sms export megaphone indicating we\'ll do it again soon -->
    <string name="ConversationActivity__you_will_be_reminded_again_soon">알림이 곧 다시 표시됩니다.</string>

    <!-- Title for dialog shown when first sending formatted text -->
    <string name="SendingFormattingTextDialog_title">서식 지정 텍스트 보내기</string>
    <!-- Message for dialog shown when first sending formatted text -->
    <string name="SendingFormattingTextDialog_message">일부 사용자가 서식 지정 텍스트를 지원하지 않는 Signal 버전을 사용 중일 수 있습니다. 이러한 사용자의 경우 메시지에 적용된 서식 변경 내용을 보지 못할 수 있습니다.</string>
    <!-- Button text for confirming they\'d like to send the message with formatting after seeing warning. -->
    <string name="SendingFormattingTextDialog_send_anyway_button">그냥 보내기</string>
    <!-- Button text for canceling sending the message with formatting after seeing warning. -->
    <string name="SendingFormattingTextDialog_cancel_send_button">취소</string>

    <!-- ConversationAdapter -->
    <plurals name="ConversationAdapter_n_unread_messages">
        <item quantity="other">읽지 않은 메시지 %1$d개</item>
    </plurals>

    <!-- ConversationFragment -->
    <!-- Toast text when contacts activity is not found -->
    <string name="ConversationFragment__contacts_app_not_found">연락처 앱을 찾을 수 없습니다.</string>
    <plurals name="ConversationFragment_delete_selected_messages">
        <item quantity="other">선택한 메시지를 삭제하시겠습니까?</item>
    </plurals>
    <string name="ConversationFragment_save_to_sd_card">저장 공간에 저장하시겠습니까?</string>
    <plurals name="ConversationFragment_saving_n_media_to_storage_warning">
        <item quantity="other">미디어 %1$d개를 저장 공간에 저장하게 되면, 기기에 설치된 다른 앱이 접근할 수 있습니다.\n\n계속하시겠습니까?</item>
    </plurals>
    <plurals name="ConversationFragment_error_while_saving_attachments_to_sd_card">
        <item quantity="other">첨부 파일 저장 중 오류가 발생했습니다!</item>
    </plurals>
    <string name="ConversationFragment_unable_to_write_to_sd_card_exclamation">저장 공간에 저장할 수 없습니다!</string>
    <plurals name="ConversationFragment_saving_n_attachments">
        <item quantity="other">첨부 파일 %1$d개 저장 중</item>
    </plurals>
    <plurals name="ConversationFragment_saving_n_attachments_to_sd_card">
        <item quantity="other">첨부 파일 %1$d개를 저장 공간에 저장 중…</item>
    </plurals>
    <string name="ConversationFragment_pending">대기 중…</string>
    <string name="ConversationFragment_push">데이터(Signal)</string>
    <string name="ConversationFragment_mms">MMS</string>
    <string name="ConversationFragment_sms">SMS</string>
    <string name="ConversationFragment_deleting">삭제 중</string>
    <string name="ConversationFragment_deleting_messages">메시지 삭제 중…</string>
    <string name="ConversationFragment_delete_for_me">나에게서 삭제</string>
    <string name="ConversationFragment_delete_for_everyone">모두에게서 삭제</string>
    <!-- Dialog button for deleting one or more note-to-self messages only on this device, leaving that same message intact on other devices. -->
    <string name="ConversationFragment_delete_on_this_device">이 기기에서 삭제</string>
    <!-- Dialog button for deleting one or more note-to-self messages on all linked devices. -->
    <string name="ConversationFragment_delete_everywhere">전체에서 삭제</string>
    <string name="ConversationFragment_this_message_will_be_deleted_for_everyone_in_the_conversation">이 메시지는 최신 Signal을 설치한 모두에게서 삭제됩니다. 멤버는 내가 메시지를 삭제했다는 것을 확인할 수 있습니다.</string>
    <string name="ConversationFragment_quoted_message_not_found">원본 메시지를 찾을 수 없음</string>
    <string name="ConversationFragment_quoted_message_no_longer_available">원본 메시지를 더 이상 볼 수 없음</string>
    <string name="ConversationFragment_failed_to_open_message">메시지 열기 실패</string>
    <string name="ConversationFragment_you_can_swipe_to_the_right_reply">메시지를 오른쪽으로 쓸어서 빨리 답장할 수 있습니다.</string>
    <string name="ConversationFragment_you_can_swipe_to_the_left_reply">메시지를 왼쪽으로 쓸어서 빨리 답장할 수 있습니다.</string>
    <string name="ConversationFragment_outgoing_view_once_media_files_are_automatically_removed">한 번 볼 수 있는 미디어 파일은 전송 후 자동으로 됩니다.</string>
    <string name="ConversationFragment_you_already_viewed_this_message">이 메시지를 이미 읽었습니다.</string>
    <string name="ConversationFragment__you_can_add_notes_for_yourself_in_this_conversation">이 대화에는 나를 위한 메모를 남길 수 있습니다.\n내 계정에 연결된 기기 또한 새 메모가 같이 동기화됩니다.</string>
    <string name="ConversationFragment__d_group_members_have_the_same_name">%1$d명의 그룹 멤버가 이름이 같습니다.</string>
    <string name="ConversationFragment__tap_to_review">탭하여 검토하세요.</string>
    <string name="ConversationFragment__review_requests_carefully">신중하게 요청을 검토하세요.</string>
    <string name="ConversationFragment__signal_found_another_contact_with_the_same_name">Molly이 같은 이름의 다른 연락처를 찾았습니다.</string>
    <string name="ConversationFragment_contact_us">문의하기</string>
    <string name="ConversationFragment_verify">검증</string>
    <string name="ConversationFragment_not_now">나중에</string>
    <string name="ConversationFragment_your_safety_number_with_s_changed">%1$s과/와의 안전 번호가 변경됐습니다.</string>
    <string name="ConversationFragment_your_safety_number_with_s_changed_likey_because_they_reinstalled_signal">%1$s과/와의 안전 번호가 변경됐습니다. 이는 상대방이 Signal을 재설치했거나 사용 기기를 변경했기 때문일 가능성이 높습니다. 새로운 안전 번호를 인증하려면 \"인증\" 버튼을 탭하십시오. 이 절차는 선택적입니다.</string>
    <!-- Message shown to indicate which notification profile is on/active -->
    <string name="ConversationFragment__s_on">%1$s 켜짐</string>
    <!-- Dialog title for block group link join requests -->
    <string name="ConversationFragment__block_request">요청을 차단하시겠어요?</string>
    <!-- Dialog message for block group link join requests -->
    <string name="ConversationFragment__s_will_not_be_able_to_join_or_request_to_join_this_group_via_the_group_link">%1$s는 그룹 링크를 통해 그룹에 참가하거나 참가 요청을 보낼 수 없습니다. 하지만 그룹에 추가할 수 있습니다.</string>
    <!-- Dialog confirm block request button -->
    <string name="ConversationFragment__block_request_button">요청 차단</string>
    <!-- Dialog cancel block request button -->
    <string name="ConversationFragment__cancel">취소</string>
    <!-- Message shown after successfully blocking join requests for a user -->
    <string name="ConversationFragment__blocked">차단함</string>
    <!-- Action shown to allow a user to update their application because it has expired -->
    <string name="ConversationFragment__update_build">시그널 최신 버전으로 업데이트</string>
    <!-- Action shown to allow a user to re-register as they are no longer registered -->
    <string name="ConversationFragment__reregister_signal">Molly 다시 등록</string>
    <!-- Label for a button displayed in conversation list to clear the chat filter -->
    <string name="ConversationListFragment__clear_filter">필터 지우기</string>
    <!-- Notice on chat list when no unread chats are available, centered on display -->
    <string name="ConversationListFragment__no_unread_chats">안 읽은 대화 없음</string>
    <plurals name="ConversationListFragment_delete_selected_conversations">
        <item quantity="other">선택한 대화를 삭제할까요?</item>
    </plurals>
    <plurals name="ConversationListFragment_this_will_permanently_delete_all_n_selected_conversations">
        <item quantity="other">대화 %1$d개를 모두 영구 삭제합니다.</item>
    </plurals>
    <string name="ConversationListFragment_deleting">삭제 중</string>
    <string name="ConversationListFragment_deleting_selected_conversations">선택한 대화를 삭제하는 중…</string>
    <plurals name="ConversationListFragment_conversations_archived">
        <item quantity="other">%1$d개 대화를 보관함</item>
    </plurals>
    <string name="ConversationListFragment_undo">실행 취소</string>
    <plurals name="ConversationListFragment_moved_conversations_to_inbox">
        <item quantity="other">%1$d개 대화를 받은 메시지함으로 이동함</item>
    </plurals>
    <plurals name="ConversationListFragment_read_plural">
        <item quantity="other">읽음 표시</item>
    </plurals>
    <plurals name="ConversationListFragment_unread_plural">
        <item quantity="other">읽지 않음 표시</item>
    </plurals>
    <string name="ConversationListFragment_pin">고정</string>
    <string name="ConversationListFragment_unpin">고정 해제</string>
    <string name="ConversationListFragment_mute">알림 끄기</string>
    <string name="ConversationListFragment_unmute">알림 켜기</string>
    <string name="ConversationListFragment_select">선택</string>
    <string name="ConversationListFragment_archive">보관</string>
    <string name="ConversationListFragment_unarchive">보관 해제</string>
    <string name="ConversationListFragment_delete">삭제</string>
    <string name="ConversationListFragment_select_all">모두 선택</string>
    <plurals name="ConversationListFragment_s_selected">
        <item quantity="other">%1$d개 선택됨</item>
    </plurals>

    <!-- Show in conversation list overflow menu to open selection bottom sheet -->
    <string name="ConversationListFragment__notification_profile">알림 프로필</string>
    <!-- Tooltip shown after you have created your first notification profile -->
    <string name="ConversationListFragment__turn_your_notification_profile_on_or_off_here">여기서 알림 프로필을 켜거나 끄세요.</string>
    <!-- Message shown in top toast to indicate the named profile is on -->
    <string name="ConversationListFragment__s_on">%1$s 켜짐</string>

    <!-- ConversationListItem -->
    <string name="ConversationListItem_key_exchange_message">핵심 교환 메시지</string>

    <!-- ConversationListItemAction -->
    <string name="ConversationListItemAction_archived_conversations_d">보관한 대화(%1$d개)</string>

    <!-- ConversationTitleView -->
    <string name="ConversationTitleView_verified">인증됨</string>
    <string name="ConversationTitleView_you">나</string>

    <!-- ConversationTypingView -->
    <string name="ConversationTypingView__plus_d">+%1$d</string>

    <!-- Title for a reminder bottom sheet to users who have re-registered that they need to go back to re-link their devices. -->
    <string name="RelinkDevicesReminderFragment__relink_your_devices">기기 다시 연결</string>
    <!-- Description for a reminder bottom sheet to users who have re-registered that they need to go back to re-link their devices. -->
    <string name="RelinkDevicesReminderFragment__the_devices_you_added_were_unlinked">기기 등록을 해제하여 기기 연결이 해제됐습니다. 설정으로 가서 기기를 다시 연결하세요.</string>
    <!-- Button label for the re-link devices bottom sheet reminder to navigate to the Devices page in the settings. -->
    <string name="RelinkDevicesReminderFragment__open_settings">설정 열기</string>
    <!-- Button label for the re-link devices bottom sheet reminder to dismiss the pop up. -->
    <string name="RelinkDevicesReminderFragment__later">나중에</string>

    <!-- CreateGroupActivity -->
    <string name="CreateGroupActivity__select_members">멤버 선택</string>

    <!-- ConversationListFilterPullView -->
    <!-- Note in revealable view before fully revealed -->
    <string name="ConversationListFilterPullView__pull_down_to_filter">아래로 당겨서 필터링</string>
    <!-- Note in revealable view after fully revealed -->
    <string name="ConversationListFilterPullView__release_to_filter">놓아서 필터링하세요.</string>

    <!-- CreateProfileActivity -->
    <string name="CreateProfileActivity__profile">프로필</string>
    <string name="CreateProfileActivity_error_setting_profile_photo">프로필 사진 설정 중 오류 발생</string>
    <string name="CreateProfileActivity_problem_setting_profile">프로필 설정 중 오류 발생</string>
    <string name="CreateProfileActivity_set_up_your_profile">프로필을 설정하세요.</string>
    <string name="CreateProfileActivity_signal_profiles_are_end_to_end_encrypted">프로필과 프로필 변경 사항이 사용자가 메시지를 보내는 사람과 연락처, 그룹에 표시됩니다.</string>
    <string name="CreateProfileActivity_set_avatar_description">아바타 설정</string>

    <!-- ProfileCreateFragment -->
    <!-- Displayed at the top of the screen and explains how profiles can be viewed. -->
    <string name="ProfileCreateFragment__profiles_are_visible_to_contacts_and_people_you_message">사용자가 메시지를 보내는 사람과 연락처, 그룹에 프로필이 표시됩니다.</string>
    <!-- Title of clickable row to select phone number privacy settings -->
    <string name="ProfileCreateFragment__who_can_find_me">전화번호로 나를 찾을 수 있는 사람은 누구인가요?</string>

    <!-- WhoCanSeeMyPhoneNumberFragment -->
    <!-- Toolbar title for this screen -->
    <string name="WhoCanSeeMyPhoneNumberFragment__who_can_find_me_by_number">전화번호로 나를 찾을 수 있는 사람은 누구인가요?</string>
    <!-- Description for radio item stating anyone can see your phone number -->
    <string name="WhoCanSeeMyPhoneNumberFragment__anyone_who_has">내 전화번호를 저장한 사람은 Signal에 내가 자동으로 표시됩니다. 다른 사람들은 전화번호로 나를 검색할 수 있습니다.</string>
    <!-- Description for radio item stating no one will be able to see your phone number -->
    <string name="WhoCanSeeMyPhoneNumberFragment__nobody_on_signal">누구도 Signal에서 내 전화번호로 나를 찾을 수 없습니다.</string>

    <!-- ChooseBackupFragment -->
    <string name="ChooseBackupFragment__restore_from_backup">백업으로 복원하시겠습니까?</string>
    <string name="ChooseBackupFragment__restore_your_messages_and_media">로컬 백업에서 메시지와 미디어를 복원합니다. 지금 복원하지 않으면 이후에는 복원할 수 없습니다.</string>
    <string name="ChooseBackupFragment__icon_content_description">백업 아이콘에서 복원</string>
    <string name="ChooseBackupFragment__choose_backup">백업 선택하기</string>
    <string name="ChooseBackupFragment__learn_more">더 알아보기</string>
    <string name="ChooseBackupFragment__no_file_browser_available">사용 가능한 파일 브라우저가 없음</string>

    <!-- RestoreBackupFragment -->
    <string name="RestoreBackupFragment__restore_complete">복구가 완료되었습니다.</string>
    <string name="RestoreBackupFragment__to_continue_using_backups_please_choose_a_folder">백업을 계속하려면, 폴더를 선택해 주세요. 새로운 백업들은 그 위치에 저장될 것 입니다.</string>
    <string name="RestoreBackupFragment__choose_folder">폴더 선택</string>
    <string name="RestoreBackupFragment__not_now">나중에</string>
    <!-- Couldn\'t find the selected backup -->
    <string name="RestoreBackupFragment__backup_not_found">백업을 찾을 수 없습니다.</string>
    <!-- Couldn\'t read the selected backup -->
    <string name="RestoreBackupFragment__backup_could_not_be_read">백업을 읽을 수 없습니다.</string>
    <!-- Backup has an unsupported file extension -->
    <string name="RestoreBackupFragment__backup_has_a_bad_extension">백업의 확장자가 올바르지 않습니다.</string>

    <!-- BackupsPreferenceFragment -->
    <string name="BackupsPreferenceFragment__chat_backups">대화 백업</string>
    <string name="BackupsPreferenceFragment__backups_are_encrypted_with_a_passphrase">백업된 파일들은 암호화되어서 기기에 저장됩니다.</string>
    <string name="BackupsPreferenceFragment__create_backup">백업 생성</string>
    <string name="BackupsPreferenceFragment__last_backup">마지막 백업: %1$s</string>
    <string name="BackupsPreferenceFragment__backup_folder">백업 폴더</string>
    <!-- Title for a preference item allowing the user to selected the hour of the day when their chats are backed up. -->
    <string name="BackupsPreferenceFragment__backup_time">백업 시간</string>
    <string name="BackupsPreferenceFragment__verify_backup_passphrase">백업 암호 인증</string>
    <string name="BackupsPreferenceFragment__test_your_backup_passphrase">백업 암호를 테스트하고 일치함을 인증</string>
    <string name="BackupsPreferenceFragment__turn_on">켜기</string>
    <string name="BackupsPreferenceFragment__turn_off">끄기</string>
    <string name="BackupsPreferenceFragment__to_restore_a_backup">"백업을 복원하려면 Molly의 새 사본을 설치하세요. 앱을 열고 \'백업 복원\'을 탭한 후 백업 파일을 찾으세요. %1$s"</string>
    <string name="BackupsPreferenceFragment__learn_more">더 알아보기</string>
    <string name="BackupsPreferenceFragment__in_progress">진행 중…</string>
    <!-- Status text shown in backup preferences when verifying a backup -->
    <string name="BackupsPreferenceFragment__verifying_backup">백업을 확인하는 중…</string>
    <string name="BackupsPreferenceFragment__d_so_far">지금까지 %1$d…</string>
    <!-- Show percentage of completion of backup -->
    <string name="BackupsPreferenceFragment__s_so_far">%1$s%% 진행중…</string>
    <string name="BackupsPreferenceFragment_signal_requires_external_storage_permission_in_order_to_create_backups">Molly에서 백업을 저장하려면 저장 공간 권한이 필요하지만 현재 거부되어 있습니다. 앱 설정 메뉴에서 \'권한\'을 선택한 후 \'저장 공간\' 항목을 허용해 주세요.</string>


    <!-- CustomDefaultPreference -->
    <string name="CustomDefaultPreference_using_custom">맞춤형 값 사용: %1$s</string>
    <string name="CustomDefaultPreference_using_default">기본값 사용: %1$s</string>
    <string name="CustomDefaultPreference_none">없음</string>

    <!-- AvatarSelectionBottomSheetDialogFragment -->
    <string name="AvatarSelectionBottomSheetDialogFragment__taking_a_photo_requires_the_camera_permission">사진을 촬영하려면 카메라 권한이 필요합니다.</string>
    <string name="AvatarSelectionBottomSheetDialogFragment__viewing_your_gallery_requires_the_storage_permission">갤러리를 보려면 저장 권한이 필요합니다.</string>

    <!-- DateUtils -->
    <string name="DateUtils_just_now">지금</string>
    <string name="DateUtils_minutes_ago">%1$d분</string>
    <string name="DateUtils_today">오늘</string>
    <string name="DateUtils_yesterday">어제</string>
    <!-- When scheduling a message, %1$s replaced with either today, tonight, or tomorrow. %2$s replaced with the time. e.g. Tonight at 9:00pm -->
    <string name="DateUtils_schedule_at">%2$s %1$s</string>
    <!-- Used when getting a time in the future. For example, Tomorrow at 9:00pm -->
    <string name="DateUtils_tomorrow">내일</string>
    <!-- Used in the context: Tonight at 9:00pm for example. Specifically this is after 7pm -->
    <string name="DateUtils_tonight">오늘 밤</string>

    <!-- Scheduled Messages -->
    <!-- Title for dialog that shows all the users scheduled messages for a chat -->
    <string name="ScheduledMessagesBottomSheet__schedules_messages">예약 메시지</string>
    <!-- Option when scheduling a message to select a specific date and time to send a message -->
    <string name="ScheduledMessages_pick_time">날짜 및 시간 선택</string>
    <!-- Title for dialog explaining to users how the scheduled messages work -->
    <string name="ScheduleMessageFTUXBottomSheet__title">예약 메시지</string>
    <!-- Disclaimer text for scheduled messages explaining to users that the scheduled messages will only send if connected to the internet -->
    <string name="ScheduleMessageFTUXBottomSheet__disclaimer">예약 메시지를 보낼 때 메시지 발송 시간에 기기의 전원이 켜져 있고 인터넷에 연결되어 있는지 확인하세요. 그러지 않으면 기기가 다시 연결될 때 메시지가 발송됩니다.</string>
    <!-- Confirmation button text acknowledging the user understands the disclaimer -->
    <string name="ScheduleMessageFTUXBottomSheet__okay">확인</string>
    <!-- Title for section asking users to allow alarm permissions for scheduled messages -->
    <string name="ScheduleMessageFTUXBottomSheet_enable_title">메시지 예약을 활성화하는 방법:</string>
    <!-- Title for dialog asking users to allow alarm permissions for scheduled messages -->
    <string name="ReenableScheduleMessagesDialogFragment_reenable_title">메시지 예약을 다시 활성화하는 방법:</string>
    <!-- Title of dialog with a calendar to select the date the user wants to schedule a message. -->
    <string name="ScheduleMessageTimePickerBottomSheet__select_date_title">날짜 선택</string>
    <!-- Title of dialog with a clock to select the time at which the user wants to schedule a message. -->
    <string name="ScheduleMessageTimePickerBottomSheet__select_time_title">시간 선택</string>
    <!-- Title of dialog that allows user to set the time and day that their message will be sent -->
    <string name="ScheduleMessageTimePickerBottomSheet__dialog_title">메시지 예약</string>
    <!-- Text for confirmation button when scheduling messages that allows the user to confirm and schedule the sending time -->
    <string name="ScheduleMessageTimePickerBottomSheet__schedule_send">보내기 예약</string>
    <!-- Disclaimer in message scheduling dialog. %1$s replaced with a GMT offset (e.g. GMT-05:00), and %2$s is replaced with the time zone name (e.g. Eastern Standard Time) -->
    <string name="ScheduleMessageTimePickerBottomSheet__timezone_disclaimer">모든 시간대 %2$s(%1$s)(으)로 설정</string>
    <!-- Warning dialog message text shown when select time for scheduled send is in the past resulting in an immediate send if scheduled. -->
    <string name="ScheduleMessageTimePickerBottomSheet__select_time_in_past_dialog_warning">과거 시간을 선택했습니다. 메시지를 지금 바로 보냅니다.</string>
    <!-- Positive button text for warning dialog shown when scheduled send is in the past -->
    <string name="ScheduleMessageTimePickerBottomSheet__select_time_in_past_dialog_positive_button">지금 바로 보내기</string>

    <!-- Context menu option to send a scheduled message now -->
    <string name="ScheduledMessagesBottomSheet_menu_send_now">지금 보내기</string>
    <!-- Context menu option to reschedule a selected message -->
    <string name="ScheduledMessagesBottomSheet_menu_reschedule">예약 변경</string>
    <!-- Button in dialog asking user if they are sure they want to delete the selected scheduled message -->
    <string name="ScheduledMessagesBottomSheet_delete_dialog_action">삭제</string>
    <!-- Button in dialog asking user if they are sure they want to delete the selected scheduled message -->
    <string name="ScheduledMessagesBottomSheet_delete_dialog_message">선택한 예약 메시지를 삭제할까요?</string>
    <!-- Progress message shown while deleting selected scheduled message -->
    <string name="ScheduledMessagesBottomSheet_deleting_progress_message">예약 메시지를 삭제하는 중…</string>

    <!-- DecryptionFailedDialog -->
    <string name="DecryptionFailedDialog_chat_session_refreshed">대화 세션을 새로 고침</string>
    <string name="DecryptionFailedDialog_signal_uses_end_to_end_encryption">Signal은 엔드투엔드 암호화를 사용하므로 때때로 대화 세션을 새로 고쳐야 할 수 있습니다. 이 작업은 대화 보안에 영향을 미치지 않으나, 이로 인해 해당 연락처가 보낸 메시지를 놓쳤을 수 있습니다. 메시지를 다시 보내달라고 요청하세요.</string>

    <!-- DeviceListActivity -->
    <string name="DeviceListActivity_unlink_s">\'%1$s\' 기기를 연결 해제하시겠습니까?</string>
    <string name="DeviceListActivity_by_unlinking_this_device_it_will_no_longer_be_able_to_send_or_receive">기기를 연결 해제하면 메시지를 보내거나 받을 수 없습니다.</string>
    <string name="DeviceListActivity_network_connection_failed">네트워크 연결 실패</string>
    <string name="DeviceListActivity_try_again">다시 시도해 주세요.</string>
    <string name="DeviceListActivity_unlinking_device">기기 연결 해제 중…</string>
    <string name="DeviceListActivity_unlinking_device_no_ellipsis">기기 연결 해제 중</string>
    <string name="DeviceListActivity_network_failed">네트워크 연결에 실패했습니다!</string>

    <!-- DeviceListItem -->
    <string name="DeviceListItem_unnamed_device">이름 없는 기기</string>
    <string name="DeviceListItem_linked_s">연결된 %1$s</string>
    <string name="DeviceListItem_last_active_s">최근 사용한 %1$s</string>
    <string name="DeviceListItem_today">오늘</string>

    <!-- DocumentView -->
    <string name="DocumentView_unnamed_file">이름 없는 파일</string>

    <!-- DozeReminder -->
    <string name="DozeReminder_optimize_for_missing_play_services">누락된 Play Services에 최적화</string>
    <string name="DozeReminder_this_device_does_not_support_play_services_tap_to_disable_system_battery">기기에서는 Play Services를 지원하지 않습니다. 탭하여 시스템 배터리 최적화 기능을 사용하지 않을 수 있습니다. 해당 기능은 Molly이 비활성화된 동안에 메시지를 검색하지 못하게 합니다.</string>

    <!-- ExpiredBuildReminder -->
    <string name="ExpiredBuildReminder_this_version_of_signal_has_expired">Signal 버전이 만료되었습니다. 메시지를 송수신 하기 위해 지금 업데이트 하십시오.</string>
    <string name="ExpiredBuildReminder_update_now">지금 업데이트하세요.</string>

    <!-- PendingGroupJoinRequestsReminder -->
    <plurals name="PendingGroupJoinRequestsReminder_d_pending_member_requests">
        <item quantity="other">%1$d개의 멤버 요청이 대기 중입니다.</item>
    </plurals>
    <string name="PendingGroupJoinRequestsReminder_view">보기</string>

    <!-- GcmRefreshJob -->
    <string name="GcmRefreshJob_Permanent_Signal_communication_failure">영구적으로 Signal 연결에 실패했습니다!</string>
    <string name="GcmRefreshJob_Signal_was_unable_to_register_with_Google_Play_Services">Molly은 Google Play Services에 등록될 수 없습니다. Molly 메시지와 전화는 비활성화되었습니다. Molly 설정 - 고급 메뉴에서 다시 등록해 주세요.</string>


    <!-- GiphyActivity -->
    <string name="GiphyActivity_error_while_retrieving_full_resolution_gif">고해상도 GIF 파일을 받는 중 오류 발생</string>

    <!-- GiphyFragmentPageAdapter -->

    <!-- AddToGroupActivity -->
    <string name="AddToGroupActivity_add_member">멤버를 추가하시겠습니까?</string>
    <string name="AddToGroupActivity_add_s_to_s">%1$s을 %2$s에 추가하시겠습니까?</string>
    <string name="AddToGroupActivity_s_added_to_s">%1$s 님이 \'%2$s\'에 추가되었습니다.</string>
    <string name="AddToGroupActivity_add_to_group">그룹에 추가하기</string>
    <string name="AddToGroupActivity_add_to_groups">그룹에 추가하기</string>
    <string name="AddToGroupActivity_this_person_cant_be_added_to_legacy_groups">이 사용자를 기존 그룹에 추가할 수 없습니다.</string>
    <string name="AddToGroupActivity_add">추가</string>
    <string name="AddToGroupActivity_add_to_a_group">그룹에 추가</string>

    <!-- ChooseNewAdminActivity -->
    <string name="ChooseNewAdminActivity_choose_new_admin">새 관리자 선택</string>
    <string name="ChooseNewAdminActivity_done">확인</string>
    <string name="ChooseNewAdminActivity_you_left">당신은 %1$s를 떠났습니다.</string>

    <!-- GroupMembersDialog -->
    <string name="GroupMembersDialog_you">나</string>

    <!-- GV2 access levels -->
    <string name="GroupManagement_access_level_anyone">누구나</string>
    <string name="GroupManagement_access_level_all_members">모든 멤버</string>
    <string name="GroupManagement_access_level_only_admins">관리자만</string>
    <string name="GroupManagement_access_level_no_one">아무도 없음</string>
  <!-- Removed by excludeNonTranslatables <string name="GroupManagement_access_level_unknown" translatable="false">Unknown</string> -->
    <array name="GroupManagement_edit_group_membership_choices">
        <item>@string/GroupManagement_access_level_all_members</item>
        <item>@string/GroupManagement_access_level_only_admins</item>
    </array>
    <array name="GroupManagement_edit_group_info_choices">
        <item>@string/GroupManagement_access_level_all_members</item>
        <item>@string/GroupManagement_access_level_only_admins</item>
    </array>

    <!-- GV2 invites sent -->
    <plurals name="GroupManagement_invitation_sent">
        <item quantity="other">%1$d에게 초대가 전송됨</item>
    </plurals>
    <string name="GroupManagement_invite_single_user">\'%1$s\' 님을 내가 그룹에 자동으로 추가할 수 없습니다.\n\n가입 초대를 받았으며 수락할 때까지 그룹 메시지가 표시되지 않습니다.</string>
    <string name="GroupManagement_invite_multiple_users">이 사용자들을 내가 그룹에 자동으로 추가할 수 없습니다.\n\n그룹에 가입하도록 초대되었으며 수락할 때까지 그룹 메시지가 표시되지 않습니다.</string>

    <!-- GroupsV1MigrationLearnMoreBottomSheetDialogFragment -->
    <string name="GroupsV1MigrationLearnMore_what_are_new_groups">새 그룹이 무엇인가요?</string>
    <string name="GroupsV1MigrationLearnMore_new_groups_have_features_like_mentions">새 그룹에는 @멘션 및 그룹 관리자와 같은 기능이 있으며 향후 더 많은 기능을 지원할 예정입니다.</string>
    <string name="GroupsV1MigrationLearnMore_all_message_history_and_media_has_been_kept">모든 업그레이드 전 메시지 기록과 미디어를 보관했습니다.</string>
    <string name="GroupsV1MigrationLearnMore_you_will_need_to_accept_an_invite_to_join_this_group_again">그룹에 다시 가입하려면 초대를 수락해야 하며 수락할 때까지 그룹 메시지를 받지 않습니다.</string>
    <plurals name="GroupsV1MigrationLearnMore_these_members_will_need_to_accept_an_invite">
        <item quantity="other">이 멤버들이 그룹에 다시 가입하려면 초대를 수락해야 하며 수락할 때까지 그룹 메시지를 받지 않습니다.</item>
    </plurals>
    <plurals name="GroupsV1MigrationLearnMore_these_members_were_removed_from_the_group">
        <item quantity="other">이 멤버들은 그룹에서 제거되었으며 업그레이드할 때까지 다시 가입할 수 없습니다.</item>
    </plurals>

    <!-- GroupsV1MigrationInitiationBottomSheetDialogFragment -->
    <string name="GroupsV1MigrationInitiation_upgrade_to_new_group">새 그룹으로 업그레이드</string>
    <string name="GroupsV1MigrationInitiation_upgrade_this_group">그룹 업그레이드</string>
    <string name="GroupsV1MigrationInitiation_new_groups_have_features_like_mentions">새 그룹에는 @멘션 및 그룹 관리자와 같은 기능이 있으며 향후 더 많은 기능을 지원할 예정입니다.</string>
    <string name="GroupsV1MigrationInitiation_all_message_history_and_media_will_be_kept">모든 업그레이드 전 메시지 기록과 미디어를 보관합니다.</string>
    <string name="GroupsV1MigrationInitiation_encountered_a_network_error">네트워크 오류가 발생했습니다. 나중에 다시 시도하세요.</string>
    <string name="GroupsV1MigrationInitiation_failed_to_upgrade">업그레이드하지 못했습니다.</string>
    <plurals name="GroupsV1MigrationInitiation_these_members_will_need_to_accept_an_invite">
        <item quantity="other">이 멤버들이 그룹에 다시 가입하려면 초대를 수락해야 하며 수락할 때까지 그룹 메시지를 받지 않습니다.</item>
    </plurals>
    <plurals name="GroupsV1MigrationInitiation_these_members_are_not_capable_of_joining_new_groups">
        <item quantity="other">이 멤버들은 새 그룹에 가입할 수 없으며 그룹에서 제거됩니다.</item>
    </plurals>

    <!-- GroupsV1MigrationSuggestionsReminder -->
    <plurals name="GroupsV1MigrationSuggestionsReminder_members_couldnt_be_added_to_the_new_group">
        <item quantity="other">%1$d명의 멤버를 새 그룹에 다시 추가할 수 없습니다. 지금 추가하시겠습니까?</item>
    </plurals>
    <plurals name="GroupsV1MigrationSuggestionsReminder_add_members">
        <item quantity="other">멤버 추가하기</item>
    </plurals>
    <string name="GroupsV1MigrationSuggestionsReminder_no_thanks">괜찮습니다</string>

    <!-- GroupsV1MigrationSuggestionsDialog -->
    <plurals name="GroupsV1MigrationSuggestionsDialog_add_members_question">
        <item quantity="other">멤버를 추가하시겠습니까?</item>
    </plurals>
    <plurals name="GroupsV1MigrationSuggestionsDialog_these_members_couldnt_be_automatically_added">
        <item quantity="other">이 멤버들은 업그레이드될 때 새 그룹에 자동으로 추가될 수 없습니다.</item>
    </plurals>
    <plurals name="GroupsV1MigrationSuggestionsDialog_add_members">
        <item quantity="other">멤버 추가</item>
    </plurals>
    <plurals name="GroupsV1MigrationSuggestionsDialog_failed_to_add_members_try_again_later">
        <item quantity="other">멤버를 추가하지 못했습니다. 나중에 다시 시도하세요.</item>
    </plurals>
    <plurals name="GroupsV1MigrationSuggestionsDialog_cannot_add_members">
        <item quantity="other">멤버를 추가할 수 없습니다.</item>
    </plurals>

    <!-- LeaveGroupDialog -->
    <string name="LeaveGroupDialog_leave_group">그룹을 탈퇴하시겠습니까?</string>
    <string name="LeaveGroupDialog_you_will_no_longer_be_able_to_send_or_receive_messages_in_this_group">이 그룹에서 메시지를 보내거나 받을 수 없게 됩니다.</string>
    <string name="LeaveGroupDialog_leave">나가기</string>
    <string name="LeaveGroupDialog_choose_new_admin">새 관리자 선택</string>
    <string name="LeaveGroupDialog_before_you_leave_you_must_choose_at_least_one_new_admin_for_this_group">나가기 전에 이 그룹에 대해 새 관리자를 한 명 이상 선택해야 합니다.</string>
    <string name="LeaveGroupDialog_choose_admin">관리자를 선택하십시오.</string>

    <!-- LinkPreviewView -->
    <string name="LinkPreviewView_no_link_preview_available">사용 가능한 링크 미리 보기가 없습니다.</string>
    <string name="LinkPreviewView_this_group_link_is_not_active">이 그룹 링크가 비활성화 되었습니다.</string>
    <string name="LinkPreviewView_domain_date">%1$s, %2$s</string>

    <!-- LinkPreviewRepository -->
    <plurals name="LinkPreviewRepository_d_members">
        <item quantity="other">%1$d명의 멤버</item>
    </plurals>

    <!-- PendingMembersActivity -->
    <string name="PendingMembersActivity_pending_group_invites">대기 중인 그룹 초대</string>
    <string name="PendingMembersActivity_requests">요청</string>
    <string name="PendingMembersActivity_invites">초대</string>
    <string name="PendingMembersActivity_people_you_invited">초대한 사람들</string>
    <string name="PendingMembersActivity_you_have_no_pending_invites">대기 중인 초대가 없습니다.</string>
    <string name="PendingMembersActivity_invites_by_other_group_members">다른 그룹 멤버들의 초대</string>
    <string name="PendingMembersActivity_no_pending_invites_by_other_group_members">다른 그룹 멤버의 대기 중인 초대가 없습니다.</string>
    <string name="PendingMembersActivity_missing_detail_explanation">다른 그룹 멤버들이 초대한 사람들의 세부정보는 표시되지 않습니다. 초대된 사람이 참가하기로 했다면, 정보가 즉시 그룹에 공유됩니다. 참가할 때까지 그룹 내 메시지는 볼 수 없습니다.</string>

    <string name="PendingMembersActivity_revoke_invite">초대 취소</string>
    <string name="PendingMembersActivity_revoke_invites">초대 취소</string>
    <plurals name="PendingMembersActivity_revoke_d_invites">
        <item quantity="other">%1$d 초대 취소</item>
    </plurals>
    <plurals name="PendingMembersActivity_error_revoking_invite">
        <item quantity="other">초대 취소 오류</item>
    </plurals>

    <!-- RequestingMembersFragment -->
    <string name="RequestingMembersFragment_pending_member_requests">대기 중인 멤버 요청</string>
    <string name="RequestingMembersFragment_no_member_requests_to_show">보여줄 멤버 요청이 없습니다.</string>
    <string name="RequestingMembersFragment_explanation">이 목록에 있는 사람들이 그룹 링크를 통해 그룹에 가입하려고 합니다.</string>
    <string name="RequestingMembersFragment_added_s">"추가됨 : \"%1$s\""</string>
    <string name="RequestingMembersFragment_denied_s">"거절됨 : \"%1$s\""</string>

    <!-- AddMembersActivity -->
    <string name="AddMembersActivity__done">확인</string>
    <string name="AddMembersActivity__this_person_cant_be_added_to_legacy_groups">이 사용자를 기존 그룹에 추가할 수 없습니다.</string>
    <plurals name="AddMembersActivity__add_d_members_to_s">
        <item quantity="other">%3$d명의 멤버를 \'%2$s\'에 추가하시겠습니까?</item>
    </plurals>
    <string name="AddMembersActivity__add">추가</string>
    <string name="AddMembersActivity__add_members">멤버 추가</string>

    <!-- AddGroupDetailsFragment -->
    <string name="AddGroupDetailsFragment__name_this_group">그룹 이름 입력</string>
    <string name="AddGroupDetailsFragment__create_group">그룹 만들기</string>
    <string name="AddGroupDetailsFragment__create">생성</string>
    <string name="AddGroupDetailsFragment__members">멤버</string>
    <string name="AddGroupDetailsFragment__you_can_add_or_invite_friends_after_creating_this_group">그룹을 만든 후에 친구들을 추가하거나 초대할 수 있습니다.</string>
    <string name="AddGroupDetailsFragment__group_name_required">그룹 이름(필수)</string>
    <string name="AddGroupDetailsFragment__group_name_optional">그룹 이름(선택 사항)</string>
    <string name="AddGroupDetailsFragment__this_field_is_required">이 입력창은 필수입니다.</string>
    <string name="AddGroupDetailsFragment__group_creation_failed">그룹 생성 실패</string>
    <string name="AddGroupDetailsFragment__try_again_later">나중에 다시 시도하세요.</string>
    <string name="AddGroupDetailsFragment__remove">제거</string>
    <string name="AddGroupDetailsFragment__sms_contact">SMS 연락</string>
    <string name="AddGroupDetailsFragment__remove_s_from_this_group">이 그룹에서 %1$s를 제거하시겠습니까?</string>
    <!-- Info message shown in the middle of the screen, displayed when adding group details to an MMS Group -->
    <string name="AddGroupDetailsFragment__youve_selected_a_contact_that_doesnt_support">Signal 그룹을 지원하지 않는 연락처를 선택했으므로 이 그룹은 MMS가 됩니다. 사용자 지정 MMS 그룹 이름과 사진은 나만 볼 수 있습니다.</string>
    <!-- Info message shown in the middle of the screen, displayed when adding group details to an MMS Group after SMS Phase 0 -->
    <string name="AddGroupDetailsFragment__youve_selected_a_contact_that_doesnt_support_signal_groups_mms_removal">Signal 그룹을 지원하지 않는 연락처를 선택했으므로 이 그룹은 MMS가 됩니다. 사용자 정의 MMS 그룹 이름과 사진은 나에게만 표시됩니다. 암호화 메시지에 집중하기 위해 MMS 그룹에 대한 지원을 곧 중단합니다.</string>

    <!-- ManageGroupActivity -->
    <string name="ManageGroupActivity_who_can_add_new_members">누가 새로운 멤버들을 추가시킬 수 있습니까?</string>
    <string name="ManageGroupActivity_who_can_edit_this_groups_info">누가 이 그룹의 정보를 수정할 수 있습니까?</string>

    <plurals name="ManageGroupActivity_added">
        <item quantity="other">%1$d 멤버가 추가됨</item>
    </plurals>

    <string name="ManageGroupActivity_you_dont_have_the_rights_to_do_this">이 작업을 수행할 권한이 없습니다.</string>
    <string name="ManageGroupActivity_not_capable">추가한 사람은 새 그룹을 지원하지 않으며 Signal을 업데이트해야 합니다.</string>
    <string name="ManageGroupActivity_not_announcement_capable">추가한 사용자는 알림 그룹을 지원하지 않으며 Signal을 업데이트해야 합니다.</string>
    <string name="ManageGroupActivity_failed_to_update_the_group">그룹 갱신 실패</string>
    <string name="ManageGroupActivity_youre_not_a_member_of_the_group">그룹의 멤버가 아닙니다.</string>
    <string name="ManageGroupActivity_failed_to_update_the_group_please_retry_later">그룹을 업데이트하지 못했습니다. 나중에 다시 시도하세요.</string>
    <string name="ManageGroupActivity_failed_to_update_the_group_due_to_a_network_error_please_retry_later">네트워크 오류로 인해 그룹을 업데이트하지 못했습니다. 나중에 다시 시도하세요.</string>

    <string name="ManageGroupActivity_edit_name_and_picture">이름과 그림 수정하기</string>
    <string name="ManageGroupActivity_legacy_group">구형 그룹</string>
    <string name="ManageGroupActivity_legacy_group_learn_more">구형 그룹입니다. 그룹 관리자와 같은 기능은 새 그룹에서만 사용할 수 있습니다.</string>
    <string name="ManageGroupActivity_legacy_group_upgrade">구형 그룹입니다. @멘션 및 관리자와 같은 새로운 기능에 액세스하려면</string>
    <string name="ManageGroupActivity_legacy_group_too_large">이 구형 그룹의 규모가 너무 커서 새 그룹으로 업그레이드할 수 없습니다. 최대 그룹 규모는 %1$d입니다.</string>
    <string name="ManageGroupActivity_upgrade_this_group">그룹을 업그레이드하세요.</string>
    <string name="ManageGroupActivity_this_is_an_insecure_mms_group">안전하지 않은 MMS 그룹입니다. 비공개로 대화하려면 연락처를 Signal에 초대하세요.</string>
    <string name="ManageGroupActivity_invite_now">지금 초대하기</string>
    <string name="ManageGroupActivity_more">더</string>
    <string name="ManageGroupActivity_add_group_description">그룹 설명 추가하기…</string>

    <!-- GroupMentionSettingDialog -->
    <string name="GroupMentionSettingDialog_notify_me_for_mentions">멘션 알림</string>
    <string name="GroupMentionSettingDialog_receive_notifications_when_youre_mentioned_in_muted_chats">알림을 끈 대화에서 멘션될 경우 알림을 받아보시겠어요?</string>
    <string name="GroupMentionSettingDialog_always_notify_me">항상 알림받기</string>
    <string name="GroupMentionSettingDialog_dont_notify_me">알림 받지않기</string>

    <!-- ManageProfileFragment -->
    <string name="ManageProfileFragment_profile_name">프로필 이름</string>
    <string name="ManageProfileFragment_username">사용자 이름</string>
    <string name="ManageProfileFragment_about">정보</string>
    <string name="ManageProfileFragment_write_a_few_words_about_yourself">자신에 대해 간략하게 소개해보세요</string>
    <string name="ManageProfileFragment_your_name">내 이름</string>
    <string name="ManageProfileFragment_your_username">당신의 사용자 이름</string>
    <string name="ManageProfileFragment_failed_to_set_avatar">아바타 설정을 실패했습니다.</string>
    <string name="ManageProfileFragment_badges">배지</string>
    <string name="ManageProfileFragment__edit_photo">프로필 사진 수정하기</string>
    <!-- Snackbar message after creating username -->
    <string name="ManageProfileFragment__username_created">사용자 이름을 만들었습니다.</string>
    <!-- Snackbar message after copying username -->
    <string name="ManageProfileFragment__username_copied">사용자 이름을 복사했습니다.</string>
    <!-- Snackbar message after network failure while trying to delete username -->
    <string name="ManageProfileFragment__couldnt_delete_username">사용자 이름을 삭제하지 못했습니다. 나중에 다시 시도하세요.</string>
    <!-- Snackbar message after successful deletion of username -->
    <string name="ManageProfileFragment__username_deleted">사용자 이름을 삭제했습니다.</string>

    <!-- UsernameOutOfSyncReminder -->
    <!-- Displayed above the conversation list when a user needs to address an issue with their username -->
    <string name="UsernameOutOfSyncReminder__something_went_wrong">사용자 이름에 문제가 생겼습니다. 이 사용자 이름이 더는 계정에 사용되지 않습니다. 다시 설정하려고 시도하거나 새로운 사용자 이름을 선택하세요.</string>
    <!-- Action text to navigate user to manually fix the issue with their username -->
    <string name="UsernameOutOfSyncReminder__fix_now">지금 해결</string>


    <!-- ManageRecipientActivity -->
    <string name="ManageRecipientActivity_no_groups_in_common">공통 그룹 없음</string>
    <plurals name="ManageRecipientActivity_d_groups_in_common">
        <item quantity="other">공통 그룹 %1$d개</item>
    </plurals>

    <plurals name="GroupMemberList_invited">
        <item quantity="other">%1$s 님이 %2$d명을 초대했습니다.</item>
    </plurals>

    <!-- CustomNotificationsDialogFragment -->
    <string name="CustomNotificationsDialogFragment__custom_notifications">맞춤형 알림</string>
    <string name="CustomNotificationsDialogFragment__messages">메시지</string>
    <string name="CustomNotificationsDialogFragment__use_custom_notifications">사용자 알림 사용하기</string>
    <string name="CustomNotificationsDialogFragment__notification_sound">알림 벨소리</string>
    <string name="CustomNotificationsDialogFragment__vibrate">진동</string>
    <!-- Button text for customizing notification options -->
    <string name="CustomNotificationsDialogFragment__customize">사용자 정의</string>
    <string name="CustomNotificationsDialogFragment__change_sound_and_vibration">소리와 진동 변경하기</string>
    <string name="CustomNotificationsDialogFragment__call_settings">전화 설정</string>
    <string name="CustomNotificationsDialogFragment__ringtone">벨소리</string>
    <string name="CustomNotificationsDialogFragment__default">기본값</string>
    <string name="CustomNotificationsDialogFragment__unknown">알 수 없음</string>

    <!-- ShareableGroupLinkDialogFragment -->
    <string name="ShareableGroupLinkDialogFragment__group_link">그룹 링크</string>
    <string name="ShareableGroupLinkDialogFragment__share">공유</string>
    <string name="ShareableGroupLinkDialogFragment__reset_link">링크 초기화</string>
    <string name="ShareableGroupLinkDialogFragment__approve_new_members">새 멤버 승인</string>
    <string name="ShareableGroupLinkDialogFragment__require_an_admin_to_approve_new_members_joining_via_the_group_link">그룹 링크로 참가하려는 새 멤버를 승인하려면 관리자 권한이 필요합니다.</string>
    <string name="ShareableGroupLinkDialogFragment__are_you_sure_you_want_to_reset_the_group_link">그룹 링크를 초기화하시겠습니까? 이 링크로 사람들이 그룹에 참가할 수 없게 됩니다.</string>

    <!-- GroupLinkShareQrDialogFragment -->
    <string name="GroupLinkShareQrDialogFragment__qr_code">QR 코드</string>
    <string name="GroupLinkShareQrDialogFragment__people_who_scan_this_code_will">이 코드를 스캔한 사람들이 내 그룹에 참가할 수 있게 됩니다. 이 설정을 켠 경우 관리자는 멤버 참가를 일일이 승인해야 합니다.</string>
    <string name="GroupLinkShareQrDialogFragment__share_code">코드 공유</string>

    <!-- GV2 Invite Revoke confirmation dialog -->
    <string name="InviteRevokeConfirmationDialog_revoke_own_single_invite">%1$s 님에게 보낸 초대를 취소하시겠습니까?</string>
    <plurals name="InviteRevokeConfirmationDialog_revoke_others_invites">
        <item quantity="other">%1$s 님이 보낸 %2$d개의 초대를 취소하시겠습니까?</item>
    </plurals>

    <!-- GroupJoinBottomSheetDialogFragment -->
    <string name="GroupJoinBottomSheetDialogFragment_you_are_already_a_member">이미 이 그룹의 멤버입니다.</string>
    <string name="GroupJoinBottomSheetDialogFragment_join">참가하기</string>
    <string name="GroupJoinBottomSheetDialogFragment_request_to_join">참가 요청하기</string>
    <string name="GroupJoinBottomSheetDialogFragment_unable_to_join_group_please_try_again_later">그룹에 참가가 불가능합니다. 나중에 다시 시도해 주세요.</string>
    <string name="GroupJoinBottomSheetDialogFragment_encountered_a_network_error">네트워크 오류가 발생했습니다.</string>
    <string name="GroupJoinBottomSheetDialogFragment_this_group_link_is_not_active">이 그룹 링크가 비활성화 되었습니다.</string>
    <!-- Title shown when there was an known issue getting group information from a group link -->
    <string name="GroupJoinBottomSheetDialogFragment_cant_join_group">그룹에 참가할 수 없습니다.</string>
    <!-- Message shown when you try to get information for a group via link but an admin has removed you -->
    <string name="GroupJoinBottomSheetDialogFragment_you_cant_join_this_group_via_the_group_link_because_an_admin_removed_you">관리자가 당신을 그룹 링크를 통한 참가를 차단했기 때문에 그룹 링크를 통해 그룹에 참가할 수 없습니다.</string>
    <!-- Message shown when you try to get information for a group via link but the link is no longer valid -->
    <string name="GroupJoinBottomSheetDialogFragment_this_group_link_is_no_longer_valid">그룹 링크가 더 이상 유효하지 않습니다.</string>
    <!-- Title shown when there was an unknown issue getting group information from a group link -->
    <string name="GroupJoinBottomSheetDialogFragment_link_error">링크 오류</string>
    <!-- Message shown when you try to get information for a group via link but an unknown issue occurred -->
    <string name="GroupJoinBottomSheetDialogFragment_joining_via_this_link_failed_try_joining_again_later">해당 링크를 통한 그룹 참여에 실패했습니다. 나중에 다시 시도해보십시오.</string>

    <string name="GroupJoinBottomSheetDialogFragment_direct_join">그룹에 참가하고 그룹 멤버에게 내 이름과 사진을 공유하시겠습니까?</string>
    <string name="GroupJoinBottomSheetDialogFragment_admin_approval_needed">이 그룹에 가입하려면 그룹의 관리자가 요청을 승인해야 합니다. 가입을 요청하면 내 이름과 사진이 공유됩니다.</string>
    <plurals name="GroupJoinBottomSheetDialogFragment_group_dot_d_members">
        <item quantity="other">그룹: 멤버 %1$d명</item>
    </plurals>

    <!-- GroupJoinUpdateRequiredBottomSheetDialogFragment -->
    <string name="GroupJoinUpdateRequiredBottomSheetDialogFragment_update_signal_to_use_group_links">그룹 링크를 사용하기 위해서 Signal을 업데이트하세요</string>
    <string name="GroupJoinUpdateRequiredBottomSheetDialogFragment_update_message">사용 중인 Signal 버전에서는 이 그룹 링크를 지원하지 않습니다. 링크를 통해 이 그룹에 가입하려면 최신 버전으로 업데이트하세요.</string>
    <string name="GroupJoinUpdateRequiredBottomSheetDialogFragment_update_signal">시그널 업데이트하기</string>
    <string name="GroupJoinUpdateRequiredBottomSheetDialogFragment_group_link_is_not_valid">그룹 링크가 유효하지 않습니다.</string>

    <!-- GroupInviteLinkEnableAndShareBottomSheetDialogFragment -->
    <string name="GroupInviteLinkEnableAndShareBottomSheetDialogFragment_invite_friends">친구 초대</string>
    <string name="GroupInviteLinkEnableAndShareBottomSheetDialogFragment_share_a_link_with_friends_to_let_them_quickly_join_this_group">친구들과 링크를 공유해서 그룹에 빠르게 참가하도록 하세요.</string>

    <string name="GroupInviteLinkEnableAndShareBottomSheetDialogFragment_enable_and_share_link">링크 활성화 및 공유</string>
    <string name="GroupInviteLinkEnableAndShareBottomSheetDialogFragment_share_link">링크 공유하기</string>

    <string name="GroupInviteLinkEnableAndShareBottomSheetDialogFragment_unable_to_enable_group_link_please_try_again_later">그룹 링크 활성화에 실패했습니다. 나중에 다시 시도하세요.</string>
    <string name="GroupInviteLinkEnableAndShareBottomSheetDialogFragment_encountered_a_network_error">네트워크 오류가 발생했습니다.</string>
    <string name="GroupInviteLinkEnableAndShareBottomSheetDialogFragment_you_dont_have_the_right_to_enable_group_link">그룹 링크를 활성화할 권한이 없습니다. 관리자에게 문의하세요.</string>
    <string name="GroupInviteLinkEnableAndShareBottomSheetDialogFragment_you_are_not_currently_a_member_of_the_group">현재 그룹 멤버가 아닙니다.</string>

    <!-- GV2 Request confirmation dialog -->
    <string name="RequestConfirmationDialog_add_s_to_the_group">“%1$s”를 그룹에 추가하시겠습니까?</string>
    <string name="RequestConfirmationDialog_deny_request_from_s">%1$s의 요청을 거부하시겠습니까?</string>
    <!-- Confirm dialog message shown when deny a group link join request and group link is enabled. -->
    <string name="RequestConfirmationDialog_deny_request_from_s_they_will_not_be_able_to_request">%1$s의 요청을 거절하시겠습니까? 그러면 더이상 그룹링크를 통해 참가 요청을 할 수 없게 됩니다.</string>
    <string name="RequestConfirmationDialog_add">추가</string>
    <string name="RequestConfirmationDialog_deny">거부하기</string>

    <!-- ImageEditorHud -->
    <string name="ImageEditorHud_blur_faces">얼굴 블러</string>
    <string name="ImageEditorHud_new_blur_faces_or_draw_anywhere_to_blur">신규: 얼굴 블러 또는 아무 곳에서나 그려서 블러 처리</string>
    <string name="ImageEditorHud_draw_anywhere_to_blur">아무 곳이나 그려서 가릴 수 있습니다</string>
    <string name="ImageEditorHud_draw_to_blur_additional_faces_or_areas">다른 사람의 얼굴이나 영역을 그어서 가릴 수 있습니다</string>

    <!-- InputPanel -->
    <string name="InputPanel_tap_and_hold_to_record_a_voice_message_release_to_send">길게 탭하여 음성 메시지를 녹음하고, 손을 떼어 보내기</string>
    <!-- Message shown if the user tries to switch a conversation from Signal to SMS -->
    <string name="InputPanel__sms_messaging_is_no_longer_supported_in_signal">Signal에서 더 이상 SMS 메시지를 지원하지 않습니다.</string>
    <!-- When editing a message, label shown above the text input field in the composer -->
    <string name="InputPanel_edit_message">메시지 수정</string>

    <!-- InviteActivity -->
    <string name="InviteActivity_share">공유</string>
    <string name="InviteActivity_share_with_contacts">연락처와 공유</string>
    <string name="InviteActivity_share_via">공유…</string>

    <string name="InviteActivity_cancel">취소</string>
    <string name="InviteActivity_sending">보내는 중…</string>
    <string name="InviteActivity_invitations_sent">초대를 보냈습니다!</string>
    <string name="InviteActivity_invite_to_signal">Molly로 초대</string>
    <string name="InviteActivity_send_sms">SMS 보내기 (%1$d)</string>
    <plurals name="InviteActivity_send_sms_invites">
        <item quantity="other">SMS 초대 %1$d개를 보내시겠습니까?</item>
    </plurals>
    <string name="InviteActivity_lets_switch_to_signal">Molly로 같이 옮겨요! %1$s</string>
    <string name="InviteActivity_no_app_to_share_to">공유하기 위해 사용할 수 있는 앱이 없습니다.</string>

    <!-- LearnMoreTextView -->
    <string name="LearnMoreTextView_learn_more">더 알아보기</string>

    <string name="SpanUtil__read_more">더 읽기</string>

    <!-- LongMessageActivity -->
    <string name="LongMessageActivity_unable_to_find_message">메시지를 찾을 수 없음</string>
    <string name="LongMessageActivity_message_from_s">%1$s에게서 온 메시지</string>
    <string name="LongMessageActivity_your_message">내 메시지</string>

    <!-- MessageRetrievalService -->
    <string name="MessageRetrievalService_signal">Molly</string>
    <string name="MessageRetrievalService_background_connection_enabled">백그라운드 연결이 활성화됨</string>

    <!-- MmsDownloader -->
    <string name="MmsDownloader_error_reading_mms_settings">이동 통신사 MMS 설정 읽기 중 오류 발생</string>

    <!-- MediaOverviewActivity -->
    <string name="MediaOverviewActivity_Media">미디어</string>
    <string name="MediaOverviewActivity_Files">파일</string>
    <string name="MediaOverviewActivity_Audio">오디오</string>
    <string name="MediaOverviewActivity_All">모두</string>
    <plurals name="MediaOverviewActivity_Media_delete_confirm_title">
        <item quantity="other">선택한 항목을 삭제하시겠습니까?</item>
    </plurals>
    <plurals name="MediaOverviewActivity_Media_delete_confirm_message">
        <item quantity="other">&lt;mrk id=\'314\' mtype=\'seg\'&gt;선택한 파일 %1$d개가 모두 영구 삭제됩니다.&lt;/mrk&gt; &lt;mrk id=\'315\' mtype=\'seg\'&gt;이 항목들과 관련된 모든 메시지의 텍스트도 삭제됩니다.&lt;/mrk&gt;</item>
    </plurals>
    <string name="MediaOverviewActivity_Media_delete_progress_title">삭제 중</string>
    <string name="MediaOverviewActivity_Media_delete_progress_message">메시지 삭제 중…</string>
    <string name="MediaOverviewActivity_collecting_attachments">첨부 파일 수집 중…</string>
    <string name="MediaOverviewActivity_Sort_by">정렬 방법</string>
    <string name="MediaOverviewActivity_Newest">최근 순서</string>
    <string name="MediaOverviewActivity_Oldest">오래된 순서</string>
    <string name="MediaOverviewActivity_Storage_used">사용된 저장 공간</string>
    <string name="MediaOverviewActivity_All_storage_use">저장된 모든 파일</string>
    <string name="MediaOverviewActivity_Grid_view_description">눈금 보기</string>
    <string name="MediaOverviewActivity_List_view_description">목록 보기</string>
    <string name="MediaOverviewActivity_Selected_description">선택됨</string>
    <string name="MediaOverviewActivity_select_all">모두 선택</string>
    <plurals name="MediaOverviewActivity_save_plural">
        <item quantity="other">저장</item>
    </plurals>
    <plurals name="MediaOverviewActivity_delete_plural">
        <item quantity="other">삭제</item>
    </plurals>

    <plurals name="MediaOverviewActivity_d_selected_s">
        <item quantity="other">%1$d개 선택됨 (%2$s)</item>
    </plurals>
    <string name="MediaOverviewActivity_file">파일</string>
    <string name="MediaOverviewActivity_audio">오디오</string>
    <string name="MediaOverviewActivity_video">동영상</string>
    <string name="MediaOverviewActivity_image">이미지</string>
  <!-- Removed by excludeNonTranslatables <string name="MediaOverviewActivity_detail_line_2_part" translatable="false">%1$s · %2$s</string> -->
  <!-- Removed by excludeNonTranslatables <string name="MediaOverviewActivity_detail_line_3_part" translatable="false">%1$s · %2$s · %3$s</string> -->

    <string name="MediaOverviewActivity_sent_by_s">%1$s 님이 보냄</string>
    <string name="MediaOverviewActivity_sent_by_you">내가 보냄</string>
    <string name="MediaOverviewActivity_sent_by_s_to_s">%1$s 님이 %2$s에게 보냄</string>
    <string name="MediaOverviewActivity_sent_by_you_to_s">내가 %1$s에게 보냄</string>

    <!-- Megaphones -->
    <string name="Megaphones_remind_me_later">나중에 알림</string>
    <string name="Megaphones_verify_your_signal_pin">Signal 번호 인증</string>
    <string name="Megaphones_well_occasionally_ask_you_to_verify_your_pin">저희는 사용자가 번호를 기억하실 수 있도록 가끔 번호 인증을 요청합니다.</string>
    <string name="Megaphones_verify_pin">번호 인증</string>
    <string name="Megaphones_get_started">시작하기</string>
    <string name="Megaphones_new_group">새 그룹</string>
    <string name="Megaphones_invite_friends">친구 초대</string>
    <string name="Megaphones_use_sms">SMS 사용하기</string>
    <string name="Megaphones_chat_colors">대화창 색</string>
    <string name="Megaphones_add_a_profile_photo">프로필 사진 추가</string>

    <!-- Title of a bottom sheet to render messages that all quote a specific message -->
    <string name="MessageQuotesBottomSheet_replies">회신</string>

    <!-- NotificationBarManager -->
    <string name="NotificationBarManager_signal_call_in_progress">Signal 전화 중</string>
    <string name="NotificationBarManager__establishing_signal_call">Signal 전화 연결 중</string>
    <string name="NotificationBarManager__incoming_signal_call">수신 Signal 전화</string>
    <string name="NotificationBarManager__incoming_signal_group_call">Signal 단체 통화 수신</string>
    <!-- Temporary notification shown when starting the calling service -->
    <string name="NotificationBarManager__starting_signal_call_service">Molly 통화 서비스 시작</string>
    <string name="NotificationBarManager__stopping_signal_call_service">Molly 통화 서비스 중지</string>
    <string name="NotificationBarManager__decline_call">전화 거절</string>
    <string name="NotificationBarManager__answer_call">전화 수락</string>
    <string name="NotificationBarManager__end_call">전화 종료</string>
    <string name="NotificationBarManager__cancel_call">전화 취소</string>
    <string name="NotificationBarManager__join_call">통화 참여</string>

    <!-- NotificationsMegaphone -->
    <string name="NotificationsMegaphone_turn_on_notifications">알림을 켜시겠습니까?</string>
    <string name="NotificationsMegaphone_never_miss_a_message">내 연락처와 그룹의 메시지를 놓치지 마세요.</string>
    <string name="NotificationsMegaphone_turn_on">켜기</string>
    <string name="NotificationsMegaphone_not_now">나중에</string>

    <!-- NotificationMmsMessageRecord -->
    <string name="NotificationMmsMessageRecord_multimedia_message">멀티미디어 메시지</string>
    <string name="NotificationMmsMessageRecord_downloading_mms_message">MMS 메시지 다운로드 중</string>
    <string name="NotificationMmsMessageRecord_error_downloading_mms_message">MMS 메시지 다운로드 중 오류 발생, 탭하여 다시 시도</string>

    <!-- MediaPickerActivity -->
    <string name="MediaPickerActivity__menu_open_camera">카메라 열기</string>

    <!-- MediaSendActivity -->
    <string name="MediaSendActivity_camera_unavailable">카메라를 사용할 수 없습니다.</string>

    <!-- MediaRepository -->
    <string name="MediaRepository_all_media">모든 미디어</string>
    <string name="MediaRepository__camera">카메라</string>

    <!-- MessageRecord -->
    <string name="MessageRecord_unknown">알 수 없음</string>
    <string name="MessageRecord_message_encrypted_with_a_legacy_protocol_version_that_is_no_longer_supported">지원하지 않는 이전 Signal 버전으로부터 암호화 메시지를 받았습니다. 발신자에게 최신 버전으로 업데이트하고 다시 보내도록 요청하세요.</string>
    <string name="MessageRecord_left_group">그룹에서 탈퇴했습니다.</string>
    <string name="MessageRecord_you_updated_group">그룹을 업데이트했습니다.</string>
    <string name="MessageRecord_the_group_was_updated">그룹이 업데이트 되었습니다.</string>
    <!-- Update message shown when placing an outgoing 1:1 voice/audio call and it\'s answered by the other party -->
    <string name="MessageRecord_outgoing_voice_call">발신 음성 통화</string>
    <!-- Update message shown when placing an outgoing 1:1 video call and it\'s answered by the other party -->
    <string name="MessageRecord_outgoing_video_call">발신 영상 통화</string>
    <!-- Update message shown when placing an outgoing 1:1 voice/audio call and it\'s not answered by the other party -->
    <string name="MessageRecord_unanswered_voice_call">미응답 음성 통화</string>
    <!-- Update message shown when placing an outgoing 1:1 video call and it\'s not answered by the other party -->
    <string name="MessageRecord_unanswered_video_call">미응답 영상 통화</string>
    <!-- Update message shown when receiving an incoming 1:1 voice/audio call and it\'s answered -->
    <string name="MessageRecord_incoming_voice_call">수신 음성 통화</string>
    <!-- Update message shown when receiving an incoming 1:1 video call and answered -->
    <string name="MessageRecord_incoming_video_call">수신 영상 통화</string>
    <!-- Update message shown when receiving an incoming 1:1 voice/audio call and not answered -->
    <string name="MessageRecord_missed_voice_call">부재중 음성 통화</string>
    <!-- Update message shown when receiving an incoming 1:1 video call and not answered -->
    <string name="MessageRecord_missed_video_call">부재중 영상 통화</string>
    <!-- Update message shown when receiving an incoming 1:1 voice/audio call and explicitly declined -->
    <string name="MessageRecord_you_declined_a_voice_call">음성 통화를 거부했습니다.</string>
    <!-- Update message shown when receiving an incoming 1:1 video call and explicitly declined -->
    <string name="MessageRecord_you_declined_a_video_call">영상 통화를 거부했습니다.</string>
    <!-- Call update formatter string to place the update message next to a time stamp. e.g., \'Incoming voice call · 11:11am\' -->
    <string name="MessageRecord_call_message_with_date">%1$s · %2$s</string>
    <string name="MessageRecord_s_updated_group">%1$s 님이 그룹을 업데이트했습니다.</string>
    <string name="MessageRecord_s_joined_signal">%1$s 님이 온라인입니다!</string>
    <string name="MessageRecord_you_disabled_disappearing_messages">사라지는 메시지 기능을 비활성화했습니다.</string>
    <string name="MessageRecord_s_disabled_disappearing_messages">%1$s 님이 사라지는 메시지 기능을 비활성화했습니다.</string>
    <string name="MessageRecord_you_set_disappearing_message_time_to_s">사라지는 메시지 시간을 %1$s(으)로 설정했습니다.</string>
    <string name="MessageRecord_s_set_disappearing_message_time_to_s">%1$s 님이 사라지는 메시지 시간을 %2$s(으)로 설정했습니다.</string>
    <string name="MessageRecord_disappearing_message_time_set_to_s">사라지는 메시지 타이머가 %1$s(으)로 설정되었습니다.</string>
    <string name="MessageRecord_this_group_was_updated_to_a_new_group">그룹이 새 그룹으로 업데이트되었습니다.</string>
    <string name="MessageRecord_you_couldnt_be_added_to_the_new_group_and_have_been_invited_to_join">귀하를 새 그룹에 추가할 수 없었으며 가입하도록 초대되었습니다.</string>
    <string name="MessageRecord_chat_session_refreshed">대화 세션을 새로 고침</string>
    <plurals name="MessageRecord_members_couldnt_be_added_to_the_new_group_and_have_been_invited">
        <item quantity="other">%1$s명의 멤버를 새 그룹에 추가할 수 없었으며 가입하도록 초대되었습니다.</item>
    </plurals>

    <plurals name="MessageRecord_members_couldnt_be_added_to_the_new_group_and_have_been_removed">
        <item quantity="other">%1$s명의 멤버는 새 그룹에 추가할 수 없었으며 제거되었습니다.</item>
    </plurals>

    <!-- Profile change updates -->
    <string name="MessageRecord_changed_their_profile_name_to">%1$s 님이 프로필 이름을 %2$s(으)로 변경했습니다.</string>
    <string name="MessageRecord_changed_their_profile_name_from_to">%1$s 님이 프로필 이름을 %2$s에서 %3$s(으)로 변경했습니다.</string>
    <string name="MessageRecord_changed_their_profile">%1$s가 프로파일을 변경하였습니다.</string>

    <!-- GV2 specific -->
    <string name="MessageRecord_you_created_the_group">그룹을 생성했습니다.</string>
    <string name="MessageRecord_group_updated">그룹 업데이트됨.</string>
    <string name="MessageRecord_invite_friends_to_this_group">그룹 링크로 그룹에 친구 추가</string>

    <!-- GV2 member additions -->
    <string name="MessageRecord_you_added_s">당신은 %1$s를 그룹에 추가하였습니다.</string>
    <string name="MessageRecord_s_added_s">%1$s가 %2$s을 그룹에 추가하였습니다.</string>
    <string name="MessageRecord_s_added_you">%1$s가 당신을 그룹에 추가하였습니다.</string>
    <string name="MessageRecord_you_joined_the_group">그룹에 참가하였습니다.</string>
    <string name="MessageRecord_s_joined_the_group">%1$s 님이 그룹에 참여했습니다.</string>

    <!-- GV2 member removals -->
    <string name="MessageRecord_you_removed_s">당신은 %1$s를 내보냈습니다.</string>
    <string name="MessageRecord_s_removed_s">%1$s가 %2$s를 내보냈습니다.</string>
    <string name="MessageRecord_s_removed_you_from_the_group">%1$s가 당신을 그룹에서 내보냈습니다.</string>
    <string name="MessageRecord_you_left_the_group">당신은 그룹에서 떠났습니다.</string>
    <string name="MessageRecord_s_left_the_group">%1$s가 그룹을 떠났습니다.</string>
    <string name="MessageRecord_you_are_no_longer_in_the_group">당신은 더 이상 그룹에 있지 않습니다.</string>
    <string name="MessageRecord_s_is_no_longer_in_the_group">%1$s은 더 이상 그룹에 있지 않습니다.</string>

    <!-- GV2 role change -->
    <string name="MessageRecord_you_made_s_an_admin">당신은 %1$s를 관리자로 지정하였습니다.</string>
    <string name="MessageRecord_s_made_s_an_admin">%1$s가 %2$s를 관리자로 지정하였습니다.</string>
    <string name="MessageRecord_s_made_you_an_admin">%1$s가 당신을 관리자로 지정하였습니다.</string>
    <string name="MessageRecord_you_revoked_admin_privileges_from_s">%1$s 님의 관리자 권한을 취소했습니다.</string>
    <string name="MessageRecord_s_revoked_your_admin_privileges">%1$s 님이 관리자 권한을 취소했습니다.</string>
    <string name="MessageRecord_s_revoked_admin_privileges_from_s">%1$s 님이 %2$s 님의 관리자 권한을 취소했습니다.</string>
    <string name="MessageRecord_s_is_now_an_admin">%1$s은 지금부터 관리자입니다.</string>
    <string name="MessageRecord_you_are_now_an_admin">관리자가 되었습니다.</string>
    <string name="MessageRecord_s_is_no_longer_an_admin">더 이상 %1$s는 관리자가 아닙니다.</string>
    <string name="MessageRecord_you_are_no_longer_an_admin">당신은 더 이상 관리자가 아닙니다.</string>

    <!-- GV2 invitations -->
    <string name="MessageRecord_you_invited_s_to_the_group">%1$s 님을 그룹에 초대했습니다.</string>
    <string name="MessageRecord_s_invited_you_to_the_group">%1$s가 당신을 그룹에 초대했습니다.</string>
    <plurals name="MessageRecord_s_invited_members">
        <item quantity="other">%1$s 님이 %2$d명을 그룹에 초대했습니다.</item>
    </plurals>
    <string name="MessageRecord_you_were_invited_to_the_group">그룹에 초대되었습니다.</string>
    <plurals name="MessageRecord_d_people_were_invited_to_the_group">
        <item quantity="other">%1$d명이 그룹에 초대되었습니다.</item>
    </plurals>

    <!-- GV2 invitation revokes -->
    <plurals name="MessageRecord_you_revoked_invites">
        <item quantity="other">그룹에 대한 %1$d개의 초대를 취소했습니다.</item>
    </plurals>
    <plurals name="MessageRecord_s_revoked_invites">
        <item quantity="other">%1$s 님이 그룹에 대한 %2$d개의 초대를 취소했습니다.</item>
    </plurals>
    <string name="MessageRecord_someone_declined_an_invitation_to_the_group">누군가 그룹 초대를 거부했습니다.</string>
    <string name="MessageRecord_you_declined_the_invitation_to_the_group">그룹에 초대를 거부했습니다.</string>
    <string name="MessageRecord_s_revoked_your_invitation_to_the_group">%1$s 님이 그룹 초대를 취소했습니다.</string>
    <string name="MessageRecord_an_admin_revoked_your_invitation_to_the_group">관리자가 그룹 초대를 취소했습니다.</string>
    <plurals name="MessageRecord_d_invitations_were_revoked">
        <item quantity="other">그룹에 대한 %1$d개의 초대가 취소되었습니다.</item>
    </plurals>

    <!-- GV2 invitation acceptance -->
    <string name="MessageRecord_you_accepted_invite">그룹 초대를 수락했습니다.</string>
    <string name="MessageRecord_s_accepted_invite">%1$s 님이 그룹 초대를 수락했습니다.</string>
    <string name="MessageRecord_you_added_invited_member_s">%1$s에 초대 멤버로 추가되었습니다.</string>
    <string name="MessageRecord_s_added_invited_member_s">%1$s 님이 %2$s 멤버를 초대했습니다.</string>

    <!-- GV2 title change -->
    <string name="MessageRecord_you_changed_the_group_name_to_s">그룹 이름을 \"%1$s\"로 바꾸었습니다.</string>
    <string name="MessageRecord_s_changed_the_group_name_to_s">%1$s 님이 그룹 이름을 \'%2$s\'(으)로 변경했습니다.</string>
    <string name="MessageRecord_the_group_name_has_changed_to_s">그룹 이름이 \"%1$s\"로 바뀌었습니다.</string>

    <!-- GV2 description change -->
    <string name="MessageRecord_you_changed_the_group_description">그룹 설명을 변경했습니다.</string>
    <string name="MessageRecord_s_changed_the_group_description">%1$s 님이 그룹 설명을 변경했습니다.</string>
    <string name="MessageRecord_the_group_description_has_changed">그룹 설명이 변경되었습니다.</string>

    <!-- GV2 avatar change -->
    <string name="MessageRecord_you_changed_the_group_avatar">그룹 아바타를 변경하였습니다.</string>
    <string name="MessageRecord_s_changed_the_group_avatar">%1$s가 그룹 아바타를 변경하였습니다.</string>
    <string name="MessageRecord_the_group_group_avatar_has_been_changed">그룹 아바타가 변경되었습니다.</string>

    <!-- GV2 attribute access level change -->
    <string name="MessageRecord_you_changed_who_can_edit_group_info_to_s">그룹 정보를 수정할 수 있는 사람을 \'%1$s\' 님으로 변경했습니다.</string>
    <string name="MessageRecord_s_changed_who_can_edit_group_info_to_s">%1$s 님이 그룹 정보를 수정할 수 있는 사용자를 \'%2$s\' 님으로 변경했습니다.</string>
    <string name="MessageRecord_who_can_edit_group_info_has_been_changed_to_s">그룹 정보를 수정할 수 있는 사람이 \'%1$s\' 님으로 변경되었습니다.</string>

    <!-- GV2 membership access level change -->
    <string name="MessageRecord_you_changed_who_can_edit_group_membership_to_s">그룹 멤버십을 수정할 수 있는 사용자를 \'%1$s\' 님으로 변경했습니다.</string>
    <string name="MessageRecord_s_changed_who_can_edit_group_membership_to_s">%1$s 님이 그룹 멤버십을 수정할 수 있는 사용자를 \'%2$s\' 님으로 변경했습니다.</string>
    <string name="MessageRecord_who_can_edit_group_membership_has_been_changed_to_s">그룹 멤버십을 수정할 수 있는 사람이 \'%1$s\' 님으로 변경되었습니다.</string>

    <!-- GV2 announcement group change -->
    <string name="MessageRecord_you_allow_all_members_to_send">모든 멤버가 메시지를 전송할 수 있도록 그룹 설정을 변경했습니다.</string>
    <string name="MessageRecord_you_allow_only_admins_to_send">관리자만 메시지를 전송할 수 있도록 그룹 설정을 변경했습니다.</string>
    <string name="MessageRecord_s_allow_all_members_to_send">%1$s 님이 모든 멤버가 메시지를 전송할 수 있도록 그룹 설정을 변경했습니다.</string>
    <string name="MessageRecord_s_allow_only_admins_to_send">%1$s 님이 관리자만 메시지를 전송할 수 있도록 그룹 설정을 변경했습니다.</string>
    <string name="MessageRecord_allow_all_members_to_send">모든 멤버가 메시지를 전송할 수 있도록 그룹 설정이 변경되었습니다.</string>
    <string name="MessageRecord_allow_only_admins_to_send">관리자만 메시지를 전송할 수 있도록 그룹 설정이 변경되었습니다.</string>

    <!-- GV2 group link invite access level change -->
    <string name="MessageRecord_you_turned_on_the_group_link_with_admin_approval_off">내가 그룹 링크를 켰습니다. (관리자 참가 승인 불필요)</string>
    <string name="MessageRecord_you_turned_on_the_group_link_with_admin_approval_on">내가 그룹 링크를 켰습니다. (관리자 참가 승인 필요)</string>
    <string name="MessageRecord_you_turned_off_the_group_link">그룹 링크를 껐습니다.</string>
    <string name="MessageRecord_s_turned_on_the_group_link_with_admin_approval_off">%1$s 님이 관리자 승인이 해제된 그룹 링크를 사용 설정했습니다.</string>
    <string name="MessageRecord_s_turned_on_the_group_link_with_admin_approval_on">%1$s 님이 관리자 승인이 설정된 그룹 링크를 사용 설정했습니다.</string>
    <string name="MessageRecord_s_turned_off_the_group_link">%1$s가 그룹 링크를 껐습니다.</string>
    <string name="MessageRecord_the_group_link_has_been_turned_on_with_admin_approval_off">그룹 링크가 관리자 승인이 해제된 상태로 설정되었습니다.</string>
    <string name="MessageRecord_the_group_link_has_been_turned_on_with_admin_approval_on">그룹 링크가 관리자 승인이 설정된 상태로 설정되었습니다.</string>
    <string name="MessageRecord_the_group_link_has_been_turned_off">그룹 링크가 해제되었습니다.</string>
    <string name="MessageRecord_you_turned_off_admin_approval_for_the_group_link">내가 그룹 링크 관리자 참가 승인 기능을 껐습니다.</string>
    <string name="MessageRecord_s_turned_off_admin_approval_for_the_group_link">%1$s 님이 그룹 링크에 대한 관리자 승인을 사용 중단했습니다.</string>
    <string name="MessageRecord_the_admin_approval_for_the_group_link_has_been_turned_off">그룹 링크에 대한 관리자 승인이 해제되었습니다.</string>
    <string name="MessageRecord_you_turned_on_admin_approval_for_the_group_link">내가 그룹 링크 관리자 참가 승인 기능을 켰습니다.</string>
    <string name="MessageRecord_s_turned_on_admin_approval_for_the_group_link">%1$s 님이 그룹 링크에 대한 관리자 승인을 사용 설정했습니다.</string>
    <string name="MessageRecord_the_admin_approval_for_the_group_link_has_been_turned_on">그룹 링크에 대한 관리자 승인이 사용 설정되었습니다.</string>

    <!-- GV2 group link reset -->
    <string name="MessageRecord_you_reset_the_group_link">그룹 링크를 재설정했습니다.</string>
    <string name="MessageRecord_s_reset_the_group_link">%1$s 님이 그룹 링크를 재설정했습니다.</string>
    <string name="MessageRecord_the_group_link_has_been_reset">그룹 링크가 초기화되었습니다.</string>

    <!-- GV2 group link joins -->
    <string name="MessageRecord_you_joined_the_group_via_the_group_link">그룹 링크를 통해 그룹에 참가하였습니다.</string>
    <string name="MessageRecord_s_joined_the_group_via_the_group_link">%1$s가 그룹 링크로 그룹에 참가했습니다.</string>

    <!-- GV2 group link requests -->
    <string name="MessageRecord_you_sent_a_request_to_join_the_group">그룹 참가 요청을 보냈습니다.</string>
    <string name="MessageRecord_s_requested_to_join_via_the_group_link">%1$s가 그룹 링크로 참가하기를 요청합니다.</string>
    <!-- Update message shown when someone requests to join via group link and cancels the request back to back -->
    <plurals name="MessageRecord_s_requested_and_cancelled_their_request_to_join_via_the_group_link">
        <item quantity="other">%1$s님이 그룹 링크를 통한 %2$d 그룹 가입을 요청하였지만 취소했습니다.</item>
    </plurals>

    <!-- GV2 group link approvals -->
    <string name="MessageRecord_s_approved_your_request_to_join_the_group">%1$s 님이 그룹 가입 요청을 승인했습니다.</string>
    <string name="MessageRecord_s_approved_a_request_to_join_the_group_from_s">%1$s 님이 %2$s 님의 그룹 가입 요청을 승인했습니다.</string>
    <string name="MessageRecord_you_approved_a_request_to_join_the_group_from_s">%1$s 님의 그룹 가입 요청을 승인했습니다.</string>
    <string name="MessageRecord_your_request_to_join_the_group_has_been_approved">그룹 가입 요청이 승인되었습니다.</string>
    <string name="MessageRecord_a_request_to_join_the_group_from_s_has_been_approved">%1$s 님의 그룹 가입 요청이 승인되었습니다.</string>

    <!-- GV2 group link deny -->
    <string name="MessageRecord_your_request_to_join_the_group_has_been_denied_by_an_admin">그룹 가입 요청이 관리자에 의해 거부되었습니다.</string>
    <string name="MessageRecord_s_denied_a_request_to_join_the_group_from_s">%1$s 님이 %2$s 님의 그룹 가입 요청을 거부했습니다.</string>
    <string name="MessageRecord_a_request_to_join_the_group_from_s_has_been_denied">%1$s 님의 그룹 가입 요청이 거부되었습니다.</string>
    <string name="MessageRecord_you_canceled_your_request_to_join_the_group">내 그룹 참가 요청을 취소했습니다.</string>
    <string name="MessageRecord_s_canceled_their_request_to_join_the_group">%1$s 님이 그룹 가입 요청을 취소했습니다.</string>

    <!-- End of GV2 specific update messages -->

    <string name="MessageRecord_your_safety_number_with_s_has_changed">%1$s 님과의 안전 번호가 변경되었습니다.</string>
    <string name="MessageRecord_you_marked_your_safety_number_with_s_verified">%1$s 님과의 안전 번호를 인증됨 상태로 표시했습니다.</string>
    <string name="MessageRecord_you_marked_your_safety_number_with_s_verified_from_another_device">%1$s 님과의 안전 번호를 다른 기기에서 인증됨 상태로 표시했습니다.</string>
    <string name="MessageRecord_you_marked_your_safety_number_with_s_unverified">%1$s 님과의 안전 번호를 인증되지 않음 상태로 표시했습니다.</string>
    <string name="MessageRecord_you_marked_your_safety_number_with_s_unverified_from_another_device">%1$s 님과의 안전 번호를 다른 기기에서 인증되지 않음 상태로 표시했습니다.</string>
    <string name="MessageRecord_a_message_from_s_couldnt_be_delivered">%1$s 님의 메시지를 전달할 수 없습니다.</string>
    <string name="MessageRecord_s_changed_their_phone_number">%1$s가 자신의 전화번호를 변경하였습니다.</string>
    <!-- Update item message shown in the release channel when someone is already a sustainer so we ask them if they want to boost. -->
    <string name="MessageRecord_like_this_new_feature_help_support_signal_with_a_one_time_donation">새로운 기능이 마음에 드시나요? 일회성 기부로 Signal을 지원해 주세요.</string>
    <!-- Update item message shown when we merge two threads together. First placeholder is a name, second placeholder is a phone number. -->
    <string name="MessageRecord_your_message_history_with_s_and_their_number_s_has_been_merged">%1$s 님과 해당 사용자 번호 %2$s의 메시지 기록을 병합했습니다.</string>
    <!-- Update item message shown when we merge two threads together and we don\'t know the phone number of the other thread. The placeholder is a person\'s name. -->
    <string name="MessageRecord_your_message_history_with_s_and_another_chat_has_been_merged">%1$s 님과의 메시지 기록과 해당 사용자가 속한 다른 대화의 메시지 기록을 병합했습니다.</string>
    <!-- Update item message shown when you find out a phone number belongs to a person you had a conversation with. First placeholder is a phone number, second placeholder is a name. -->
    <string name="MessageRecord_s_belongs_to_s">%1$s번은 %2$s 님의 전화번호입니다.</string>
    <!-- Message to notify sender that activate payments request has been sent to the recipient -->
    <string name="MessageRecord_you_sent_request">%1$s 님에게 결제를 활성화해달라는 요청을 보냈습니다.</string>
    <!-- Request message from recipient to activate payments -->
    <string name="MessageRecord_wants_you_to_activate_payments">%1$s 님에게서 결제를 활성화해달라는 요청이 왔습니다. 결제는 신뢰할 수 있는 사람에게만 보내주세요.</string>
    <!-- Message to inform user that payments was activated-->
    <string name="MessageRecord_you_activated_payments">결제를 활성화했습니다.</string>
    <!-- Message to inform sender that recipient can now accept payments -->
    <string name="MessageRecord_can_accept_payments">%1$s 님이 이제 결제를 수락할 수 있습니다.</string>

    <!-- Group Calling update messages -->
    <string name="MessageRecord_s_started_a_group_call_s">%1$s 님이 그룹 통화를 시작했습니다(%2$s).</string>
    <string name="MessageRecord_s_is_in_the_group_call_s">%1$s 님이 그룹 통화 중입니다(%2$s).</string>
    <string name="MessageRecord_you_are_in_the_group_call_s1">그룹 통화 중입니다(%1$s).</string>
    <string name="MessageRecord_s_and_s_are_in_the_group_call_s1">%1$s 및 %2$s 님이 그룹 통화 중입니다(%3$s).</string>
    <string name="MessageRecord_group_call_s">그룹 통화: %1$s</string>

    <string name="MessageRecord_s_started_a_group_call">%1$s 님이 그룹 통화를 시작했습니다.</string>
    <string name="MessageRecord_s_is_in_the_group_call">%1$s 님이 그룹 통화 중입니다.</string>
    <string name="MessageRecord_you_are_in_the_group_call">그룹 통화 중입니다.</string>
    <string name="MessageRecord_s_and_s_are_in_the_group_call">%1$s 및 %2$s 님이 그룹 통화 중입니다.</string>
    <string name="MessageRecord_group_call">그룹 통화</string>

    <string name="MessageRecord_you">나</string>

    <plurals name="MessageRecord_s_s_and_d_others_are_in_the_group_call_s">
        <item quantity="other">%1$s, %2$s 및 %3$d명이 그룹 통화 중입니다(%4$s).</item>
    </plurals>

    <plurals name="MessageRecord_s_s_and_d_others_are_in_the_group_call">
        <item quantity="other">%1$s, %2$s 및 %3$d명이 그룹 통화 중입니다.</item>
    </plurals>

    <!-- In-conversation update message to indicate that the current contact is sms only and will need to migrate to signal to continue the conversation in signal. -->
    <string name="MessageRecord__you_will_no_longer_be_able_to_send_sms_messages_from_signal_soon">곧 Signal에서 SMS 메시지를 보낼 수 없게 됩니다. %1$s 님을 Signal로 초대하여 대화를 이어가세요.</string>
    <!-- In-conversation update message to indicate that the current contact is sms only and will need to migrate to signal to continue the conversation in signal. -->
    <string name="MessageRecord__you_can_no_longer_send_sms_messages_in_signal">Molly에서 더 이상 SMS 메시지를 보낼 수 없습니다. %1$s 님을 Molly로 초대하여 대화를 이어가세요.</string>
    <!-- Body for quote when message being quoted is an in-app payment message -->
    <string name="MessageRecord__payment_s">결제: %1$s</string>

    <!-- MessageRequestBottomView -->
    <string name="MessageRequestBottomView_accept">수락</string>
    <string name="MessageRequestBottomView_continue">계속</string>
    <string name="MessageRequestBottomView_delete">삭제</string>
    <string name="MessageRequestBottomView_block">차단</string>
    <string name="MessageRequestBottomView_unblock">차단 해제</string>
    <!-- Text explaining a message request from someone you\'ve removed before -->
    <string name="MessageRequestBottomView_do_you_want_to_let_s_message_you_you_removed_them_before">%1$s 님이 내게 메시지를 보내도록 허용하고, 내 이름과 사진을 공유할까요? 이 사용자는 귀하가 이전에 제거한 사용자입니다.</string>
    <string name="MessageRequestBottomView_do_you_want_to_let_s_message_you_they_wont_know_youve_seen_their_messages_until_you_accept">%1$s 님에게 메시지를 보내고 이름과 사진을 공유할 수 있도록 하시겠습니까? 귀하가 수락할 때까지 귀하가 자신의 메시지를 본 것을 알지 못합니다.</string>
    <!-- Shown in message request flow. Describes what will happen if you unblock a Signal user -->
    <string name="MessageRequestBottomView_do_you_want_to_let_s_message_you_wont_receive_any_messages_until_you_unblock_them">%1$s 님이 내게 메시지를 보내고 내 이름과 사진을 공유할 수 있도록 허용할까요? 차단을 해제할 때까지 모든 메시지를 차단합니다.</string>
    <!-- Shown in message request flow. Describes what will happen if you unblock an SMS user -->
    <string name="MessageRequestBottomView_do_you_want_to_let_s_message_you_wont_receive_any_messages_until_you_unblock_them_SMS">%1$s 님이 내게 메시지를 보내도록 허용할까요? 차단을 해제할 때까지 모든 메시지를 차단합니다.</string>
    <string name="MessageRequestBottomView_get_updates_and_news_from_s_you_wont_receive_any_updates_until_you_unblock_them">%1$s의 업데이트와 메시지를 받아보시겠어요? 차단을 해제할 때까지 모든 업데이트를 차단합니다.</string>
    <string name="MessageRequestBottomView_continue_your_conversation_with_this_group_and_share_your_name_and_photo">이 그룹과 대화를 계속하고 멤버들에게 이름과 사진을 공유하시겠어요?</string>
    <string name="MessageRequestBottomView_upgrade_this_group_to_activate_new_features">\@멘션 및 관리자와 같은 새로운 기능을 활성화하려면 그룹을 업그레이드하세요. 그룹에서 이름이나 사진을 공유하지 않은 멤버는 가입하도록 초대됩니다.</string>
    <string name="MessageRequestBottomView_this_legacy_group_can_no_longer_be_used">이 구형 그룹의 규모가 너무 커서 더 이상 사용할 수 없습니다. 최대 그룹 규모는 %1$d입니다.</string>
    <string name="MessageRequestBottomView_continue_your_conversation_with_s_and_share_your_name_and_photo">%1$s 님과 대화를 계속하고 이름과 사진을 공유하시겠어요?</string>
    <string name="MessageRequestBottomView_do_you_want_to_join_this_group_they_wont_know_youve_seen_their_messages_until_you_accept">그룹에 가입하고 멤버들과 이름과 사진을 공유하시겠습니까? 귀하가 수락할 때까지 귀하가 자신의 메시지를 본 것을 알지 못합니다.</string>
    <string name="MessageRequestBottomView_do_you_want_to_join_this_group_you_wont_see_their_messages">이 그룹에 참가하여 그룹 멤버에게 내 이름과 사진을 공유하시겠어요? 수락하기 전까지는 멤버의 메시지가 표시되지 않습니다.</string>
    <string name="MessageRequestBottomView_join_this_group_they_wont_know_youve_seen_their_messages_until_you_accept">이 그룹에 참가하시겠습니까? 수락하기 전까지 상대는 내가 메시지를 보았는지 알 수 없습니다.</string>
    <string name="MessageRequestBottomView_unblock_this_group_and_share_your_name_and_photo_with_its_members">이 그룹을 차단 해제하고 그룹 멤버에게 내 이름과 사진을 공유할까요? 차단을 해제할 때까지 모든 메시지를 차단합니다.</string>
  <!-- Removed by excludeNonTranslatables <string name="MessageRequestBottomView_legacy_learn_more_url" translatable="false">https://support.signal.org/hc/articles/360007459591</string> -->
    <string name="MessageRequestProfileView_view">보기</string>
    <string name="MessageRequestProfileView_member_of_one_group">%1$s 멤버</string>
    <string name="MessageRequestProfileView_member_of_two_groups">%1$s 및 %2$s 멤버</string>
    <string name="MessageRequestProfileView_member_of_many_groups">%1$s, %2$s 및 %3$s 멤버</string>
    <plurals name="MessageRequestProfileView_members">
        <item quantity="other">%1$d 멤버</item>
    </plurals>
    <!-- Describes the number of members in a group. The string MessageRequestProfileView_invited is nested in the parentheses. -->
    <plurals name="MessageRequestProfileView_members_and_invited">
        <item quantity="other">멤버 %1$d명(%2$s)</item>
    </plurals>
    <!-- Describes the number of people invited to a group. Nested inside of the string MessageRequestProfileView_members_and_invited -->
    <plurals name="MessageRequestProfileView_invited">
        <item quantity="other">+%1$d명 초대함</item>
    </plurals>
    <plurals name="MessageRequestProfileView_member_of_d_additional_groups">
        <item quantity="other">%1$d개의 추가 그룹</item>
    </plurals>

    <!-- PassphraseChangeActivity -->
    <string name="PassphraseChangeActivity_passphrases_dont_match_exclamation">암호가 일치하지 않습니다!</string>
    <string name="PassphraseChangeActivity_incorrect_old_passphrase_exclamation">기존 암호가 잘못되었습니다!</string>
    <string name="PassphraseChangeActivity_enter_new_passphrase_exclamation">새 암호를 입력하세요!</string>

    <!-- DeviceProvisioningActivity -->
    <string name="DeviceProvisioningActivity_link_this_device">기기를 연결하시겠습니까?</string>
    <string name="DeviceProvisioningActivity_continue">계속</string>

    <string name="DeviceProvisioningActivity_content_intro">다음 수행 가능:</string>
    <string name="DeviceProvisioningActivity_content_bullets">
        • 모든 내 메시지 읽기 \n• 내 이름으로 메시지 보내기
    </string>
    <string name="DeviceProvisioningActivity_content_progress_title">기기 연결</string>
    <string name="DeviceProvisioningActivity_content_progress_content">새 기기 연결 중…</string>
    <string name="DeviceProvisioningActivity_content_progress_success">기기가 승인되었습니다!</string>
    <string name="DeviceProvisioningActivity_content_progress_no_device">기기를 찾을 수 없습니다.</string>
    <string name="DeviceProvisioningActivity_content_progress_network_error">네트워크 오류가 발생했습니다.</string>
    <string name="DeviceProvisioningActivity_content_progress_key_error">잘못된 QR 코드입니다.</string>
    <string name="DeviceProvisioningActivity_sorry_you_have_too_many_devices_linked_already">죄송합니다. 이미 너무 많은 기기가 연결되어 있습니다. 일부를 제거하세요.</string>
    <string name="DeviceActivity_sorry_this_is_not_a_valid_device_link_qr_code">죄송합니다. 올바른 기기 연결 QR 코드가 아닙니다.</string>
    <string name="DeviceProvisioningActivity_link_a_signal_device">Signal 기기를 연결하시겠습니까?</string>
    <string name="DeviceProvisioningActivity_it_looks_like_youre_trying_to_link_a_signal_device_using_a_3rd_party_scanner">제삼자 스캐너를 사용해 Signal 기기를 연결하려는 것 같습니다. 안전한 사용을 위해 Signal에서 다시 코드를 스캔해 주세요.</string>

    <string name="DeviceActivity_signal_needs_the_camera_permission_in_order_to_scan_a_qr_code">Molly에서 QR 코드를 읽으려면 카메라 권한이 필요하지만 현재 거부되어 있습니다. 앱 설정 메뉴에서 \'권한\'을 선택한 후 \'카메라\' 항목을 허용해 주세요.</string>
    <string name="DeviceActivity_unable_to_scan_a_qr_code_without_the_camera_permission">카메라 권한이 없어 QR 코드를 스캔할 수 없음</string>

    <!-- OutdatedBuildReminder -->
    <string name="OutdatedBuildReminder_update_now">지금 업데이트하세요.</string>
    <string name="OutdatedBuildReminder_your_version_of_signal_will_expire_today">이 Signal 버전은 오늘 만료됩니다. 최신 버전으로 업데이트하세요.</string>
    <plurals name="OutdatedBuildReminder_your_version_of_signal_will_expire_in_n_days">
        <item quantity="other">이 Signal 버전은 %1$d일 후에 만료됩니다. 최신 버전으로 업데이트하세요.</item>
    </plurals>

    <!-- PassphrasePromptActivity -->
    <string name="PassphrasePromptActivity_enter_passphrase">암호 입력</string>
    <string name="PassphrasePromptActivity_watermark_content_description">Molly 아이콘</string>
    <string name="PassphrasePromptActivity_ok_button_content_description">암호 제출</string>
    <string name="PassphrasePromptActivity_invalid_passphrase_exclamation">잘못된 암호입니다!</string>
    <string name="PassphrasePromptActivity_unlock_signal">Molly 잠금 해제</string>
    <string name="PassphrasePromptActivity_signal_android_lock_screen">Molly Android - 잠금 화면</string>

    <!-- PlacePickerActivity -->
    <string name="PlacePickerActivity_title">지도</string>

    <string name="PlacePickerActivity_drop_pin">고정</string>
    <string name="PlacePickerActivity_accept_address">주소 허용</string>

    <!-- PlayServicesProblemFragment -->
    <string name="PlayServicesProblemFragment_the_version_of_google_play_services_you_have_installed_is_not_functioning">설치된 Google Play Serivces 버전이 제대로 작동하지 않습니다. Google Play Services를 다시 설치한 후 다시 시도해 주세요.</string>

    <!-- PinRestoreEntryFragment -->
    <string name="PinRestoreEntryFragment_incorrect_pin">잘못된 번호</string>
    <string name="PinRestoreEntryFragment_skip_pin_entry">PIN 입력을 건너뛰시겠습니까?</string>
    <string name="PinRestoreEntryFragment_need_help">도움이 필요하신가요?</string>
    <string name="PinRestoreEntryFragment_your_pin_is_a_d_digit_code">PIN은 숫자 또는 영숫자로 만든 %1$d자리 이상의 코드입니다.\n\nPIN이 기억나지 않으면 새 PIN을 만들 수 있습니다. 계정을 등록하고 사용할 수 있지만 프로필 정보와 같은 일부 저장된 설정이 손실됩니다.</string>
    <string name="PinRestoreEntryFragment_if_you_cant_remember_your_pin">PIN 번호를 잊어버렸다면 새 번호를 생성할 수 있습니다. 가입 후 계정을 사용할 수 있지만, 프로필 정보와 같이 저장된 설정은 삭제됩니다</string>
    <string name="PinRestoreEntryFragment_create_new_pin">새 PIN 생성</string>
    <string name="PinRestoreEntryFragment_contact_support">지원에 문의</string>
    <string name="PinRestoreEntryFragment_cancel">취소</string>
    <string name="PinRestoreEntryFragment_skip">건너뛰기</string>
    <plurals name="PinRestoreEntryFragment_you_have_d_attempt_remaining">
        <item quantity="other">%1$d번의 시도가 남아 있습니다. 시도가 부족하면 새 PIN을 만들 수 있습니다. 계정을 등록하고 사용할 수 있지만 프로필 정보와 같은 일부 저장된 설정이 손실됩니다.</item>
    </plurals>
    <string name="PinRestoreEntryFragment_signal_registration_need_help_with_pin">Signal 등록 - Android용 PIN에 대한 도움이 필요합니다.</string>
    <string name="PinRestoreEntryFragment_enter_alphanumeric_pin">영숫자 번호 입력</string>
    <string name="PinRestoreEntryFragment_enter_numeric_pin">숫자 번호 입력</string>

    <!-- PinRestoreLockedFragment -->
    <string name="PinRestoreLockedFragment_create_your_pin">번호 생성</string>
    <string name="PinRestoreLockedFragment_youve_run_out_of_pin_guesses">PIN을 알아내지는 못했지만 새 PIN을 생성하여 Signal 계정에 계속 액세스할 수 있습니다. 개인 정보 및 보안을 위해 저장된 프로필 정보 또는 설정 없이 계정이 복원됩니다.</string>
    <string name="PinRestoreLockedFragment_create_new_pin">새로운 PIN 만들기</string>
  <!-- Removed by excludeNonTranslatables <string name="PinRestoreLockedFragment_learn_more_url" translatable="false">https://support.signal.org/hc/articles/360007059792</string> -->

    <!-- Dialog button text indicating user wishes to send an sms code isntead of skipping it -->
    <string name="ReRegisterWithPinFragment_send_sms_code">SMS 코드 보내기</string>
    <!-- Email subject used when user contacts support about an issue with the reregister flow. -->
    <string name="ReRegisterWithPinFragment_support_email_subject">Signal 등록 - Android 등록 PIN 관련 도움</string>
    <!-- Dialog message shown in reregister flow when tapping a informational button to to learn about pins or contact support for help -->
    <string name="ReRegisterWithPinFragment_need_help_local">PIN은 사용자가 만든 %1$d자리 이상의 영숫자 조합 코드입니다.\n\nPIN이 기억이 안 난다면 새로운 PIN을 만드세요.</string>
    <!-- Dialog message shown in reregister flow when user requests to skip this flow and return to the normal flow -->
    <string name="ReRegisterWithPinFragment_skip_local">PIN이 기억이 안 난다면 새로운 PIN을 만드세요.</string>
    <!-- Dialog message shown in reregister flow when user uses up all of their guesses for their pin and we are going to move on -->
    <string name="ReRegisterWithPinFragment_out_of_guesses_local">PIN 시도 횟수를 초과했습니다. 하지만 새로운 PIN을 만들어 Signal 계정을 계속 이용할 수 있습니다.</string>

    <!-- PinOptOutDialog -->
    <string name="PinOptOutDialog_warning">경고</string>
    <string name="PinOptOutDialog_if_you_disable_the_pin_you_will_lose_all_data">PIN을 비활성화하면 수동으로 백업 및 복원하지 않는 한 Signal을 다시 등록할 때 모든 데이터가 손실됩니다. PIN이 비활성화되어 있는 동안에는 등록 잠금을 켤 수 없습니다.</string>
    <string name="PinOptOutDialog_disable_pin">PIN 비활성화</string>

    <!-- RatingManager -->
    <string name="RatingManager_rate_this_app">앱 평가</string>
    <string name="RatingManager_if_you_enjoy_using_this_app_please_take_a_moment">앱이 마음에 들면 평가해 주세요.</string>
    <string name="RatingManager_rate_now">지금 평가해 주세요!</string>
    <string name="RatingManager_no_thanks">아니요</string>
    <string name="RatingManager_later">나중에</string>

    <!-- ReactionsBottomSheetDialogFragment -->
    <string name="ReactionsBottomSheetDialogFragment_all">모두: %1$d</string>

    <!-- ReactionsConversationView -->
    <string name="ReactionsConversationView_plus">+%1$d</string>

    <!-- ReactionsRecipientAdapter -->
    <string name="ReactionsRecipientAdapter_you">나</string>

    <!-- RecaptchaRequiredBottomSheetFragment -->
    <string name="RecaptchaRequiredBottomSheetFragment_verify_to_continue_messaging">메시지를 계속 보내려면 확인하세요.</string>
    <string name="RecaptchaRequiredBottomSheetFragment_to_help_prevent_spam_on_signal">Molly에서 스팸을 방지하려면 확인을 완료하세요.</string>
    <string name="RecaptchaRequiredBottomSheetFragment_after_verifying_you_can_continue_messaging">확인 후 메시지를 계속 전송할 수 있습니다. 일시 중지된 메시지는 자동으로 전송됩니다.</string>

    <!-- Recipient -->
    <string name="Recipient_you">나</string>
    <!-- Name of recipient representing user\'s \'My Story\' -->
    <string name="Recipient_my_story">내 스토리</string>

    <!-- RecipientPreferencesActivity -->
    <string name="RecipientPreferenceActivity_block">차단</string>
    <string name="RecipientPreferenceActivity_unblock">차단 해제</string>

    <!-- RecipientProvider -->

    <!-- RedPhone -->
    <string name="RedPhone_answering">답장 중…</string>
    <string name="RedPhone_ending_call">통화 끊는 중…</string>
    <string name="RedPhone_ringing">발신 중…</string>
    <string name="RedPhone_busy">전화 중</string>
    <string name="RedPhone_recipient_unavailable">응답 없음</string>
    <string name="RedPhone_network_failed">네트워크 연결에 실패했습니다!</string>
    <string name="RedPhone_number_not_registered">전화번호가 Signal에 등록되지 않았습니다!</string>
    <string name="RedPhone_the_number_you_dialed_does_not_support_secure_voice">지금 거신 전화번호는 보안 전화를 지원하지 않습니다.</string>
    <string name="RedPhone_got_it">확인</string>

    <!-- Valentine\'s Day Megaphone -->
    <!-- Title text for the Valentine\'s Day donation megaphone. The placeholder will always be a heart emoji. Needs to be a placeholder for Android reasons. -->
    <!-- Body text for the Valentine\'s Day donation megaphone. -->

    <!-- WebRtcCallActivity -->
    <string name="WebRtcCallActivity__tap_here_to_turn_on_your_video">비디오를 사용하려면 탭하세요</string>
    <string name="WebRtcCallActivity__to_call_s_signal_needs_access_to_your_camera">%1$s 님에게 전화하려면 Molly에서 카메라 권한이 필요합니다.</string>
    <string name="WebRtcCallActivity__signal_s">시그널 %1$s</string>
    <string name="WebRtcCallActivity__calling">전화 진행 중…</string>
    <string name="WebRtcCallActivity__group_is_too_large_to_ring_the_participants">단체 참여자가 너무 많아 통화를 진행할 수 없습니다.</string>
    <!-- Call status shown when an active call was disconnected (e.g., network hiccup) and is trying to reconnect -->
    <string name="WebRtcCallActivity__reconnecting">재연결 중…</string>
    <!-- Title for dialog warning about lacking bluetooth permissions during a call -->
    <string name="WebRtcCallActivity__bluetooth_permission_denied">Bluetooth 사용 권한 거부함</string>
    <!-- Message for dialog warning about lacking bluetooth permissions during a call and references the permission needed by name -->
    <string name="WebRtcCallActivity__please_enable_the_nearby_devices_permission_to_use_bluetooth_during_a_call">통화 중 Bluetooth를 사용하려면 \'주변 기기\' 접근 권한을 허용해 주세요.</string>
    <!-- Positive action for bluetooth warning dialog to open settings -->
    <string name="WebRtcCallActivity__open_settings">설정 열기</string>
    <!-- Negative action for bluetooth warning dialog to dismiss dialog -->
    <string name="WebRtcCallActivity__not_now">나중에</string>

    <!-- WebRtcCallView -->
    <string name="WebRtcCallView__signal_call">Signal 전화</string>
    <string name="WebRtcCallView__signal_video_call">Signal 영상 통화</string>
    <string name="WebRtcCallView__start_call">전화 시작하기</string>
    <string name="WebRtcCallView__join_call">전화 참여하기</string>
    <string name="WebRtcCallView__call_is_full">통화 참가자 수 최대</string>
    <string name="WebRtcCallView__the_maximum_number_of_d_participants_has_been_Reached_for_this_call">이 통화에 대한 최대 참가자 수인 %1$d에 도달했습니다. 나중에 다시 시도하세요.</string>
    <string name="WebRtcCallView__your_video_is_off">영상이 꺼졌습니다.</string>
    <string name="WebRtcCallView__reconnecting">재연결 중…</string>
    <string name="WebRtcCallView__joining">참가하는 중…</string>
    <string name="WebRtcCallView__disconnected">연결 끊김</string>

    <string name="WebRtcCallView__signal_will_ring_s">Signal이 %1$s에게 알릴겁니다.</string>
    <string name="WebRtcCallView__signal_will_ring_s_and_s">Signal이 %1$s, 그리고 %2$s에게 알릴겁니다.</string>
    <plurals name="WebRtcCallView__signal_will_ring_s_s_and_d_others">
        <item quantity="other">Signal이 %1$s, %2$s, 그리고 %3$d명에게 알릴겁니다.</item>
    </plurals>

    <string name="WebRtcCallView__s_will_be_notified">%1$s님은 알림을 받을겁니다.</string>
    <string name="WebRtcCallView__s_and_s_will_be_notified">%1$s 님과 %2$s 님에게 알림이 갑니다.</string>
    <plurals name="WebRtcCallView__s_s_and_d_others_will_be_notified">
        <item quantity="other">%1$s 님과 %2$s 님 외 %3$d명에게 알림이 갑니다.</item>
    </plurals>

    <string name="WebRtcCallView__ringing_s">%1$s 님에게 전화를 거는 중</string>
    <string name="WebRtcCallView__ringing_s_and_s">%1$s 님과 %2$s 님에게 전화를 거는 중</string>
    <plurals name="WebRtcCallView__ringing_s_s_and_d_others">
        <item quantity="other">%1$s 님, %2$s 님 외 %3$d명에게 전화를 거는 중</item>
    </plurals>

    <string name="WebRtcCallView__s_is_calling_you">%1$s 님이 나에게 전화를 걸었습니다.</string>
    <string name="WebRtcCallView__s_is_calling_you_and_s">%1$s 님이 나와 %2$s 님에게 전화를 걸었습니다.</string>
    <string name="WebRtcCallView__s_is_calling_you_s_and_s">%1$s이 당신과 %2$s, 그리고 %3$s에게 전화를 걸고 있습니다.</string>
    <plurals name="WebRtcCallView__s_is_calling_you_s_s_and_d_others">
        <item quantity="other">%1$s 님이 나와 %2$s 님, %3$s 님 외 %4$d명에게 전화를 걸었습니다.</item>
    </plurals>

    <string name="WebRtcCallView__no_one_else_is_here">아무도 없음</string>
    <string name="WebRtcCallView__s_is_in_this_call">%1$s 님이 통화 중입니다.</string>
    <string name="WebRtcCallView__s_are_in_this_call">%1$s이 이 통화에 있습니다</string>
    <string name="WebRtcCallView__s_and_s_are_in_this_call">%1$s 및 %2$s 님이 통화에 참여했습니다.</string>

    <plurals name="WebRtcCallView__s_s_and_d_others_are_in_this_call">
        <item quantity="other">%1$s, %2$s 및 %3$d명이 통화에 참여했습니다.</item>
    </plurals>

    <!-- Toggle content description for toggling camera direction  -->
    <string name="WebRtcCallView__toggle_camera_direction">카메라 방향 전환</string>
    <!-- Toggle content description for toggling audio output  -->
    <string name="WebRtcCallView__toggle_speaker">스피커 토글</string>
    <!-- Toggle content description for toggling camera state  -->
    <string name="WebRtcCallView__toggle_camera">카메라 토글</string>
    <!-- Toggle content description for toggling mute state  -->
    <string name="WebRtcCallView__toggle_mute">알림 토글</string>
    <!-- Toggle content description for toggling group ring state  -->
    <string name="WebRtcCallView__toggle_ring">벨소리 토글</string>
    <!-- Content description for end-call button -->
    <string name="WebRtcCallView__end_call">전화 종료</string>

    <!-- Error message when the developer added a button in the wrong place. -->
    <string name="WebRtcAudioOutputToggleButton_fragment_activity_error">UI 오류가 발생했습니다. 이 오류를 개발자에게 보고해 주세요.</string>
    <!-- Error message when the user is trying to change audio outputs but none are present. -->
    <string name="WebRtcAudioOutputToggleButton_no_eligible_audio_i_o_detected">적격 오디오 입출력이 탐지되지 않습니다.</string>
    <!-- A text description of the bluetooth icon, used for accessibility. -->
    <string name="WebRtcAudioOutputBottomSheet__bluetooth_icon_content_description">블루투스 기기를 나타내는 아이콘입니다.</string>
    <!-- A text description of the headset icon, used for accessibility. -->
    <string name="WebRtcAudioOutputBottomSheet__headset_icon_content_description">유선 헤드셋을 나타내는 아이콘입니다.</string>
    <!-- A text description of the speaker icon, used for accessibility. -->
    <string name="WebRtcAudioOutputBottomSheet__speaker_icon_content_description">스피커폰을 나타내는 아이콘입니다.</string>
    <!-- A text description of the earpiece icon, used for accessibility. -->
    <string name="WebRtcAudioOutputBottomSheet__earpiece_icon_content_description">기기 이어폰을 나타내는 아이콘입니다.</string>

    <!-- CallParticipantsListDialog -->
    <plurals name="CallParticipantsListDialog_in_this_call_d_people">
        <item quantity="other">통화 참여자: %1$d명</item>
    </plurals>

    <!-- CallParticipantView -->
    <string name="CallParticipantView__s_is_blocked">%1$s을(를) 차단함</string>
    <string name="CallParticipantView__more_info">자세한 정보</string>
    <string name="CallParticipantView__you_wont_receive_their_audio_or_video">음성 또는 영상 통화를 더 이상 수신하지 않으며 차단된 사람도 나의 통화를 수신할 수 없습니다.</string>
    <string name="CallParticipantView__cant_receive_audio_video_from_s">%1$s 님의 음성 &amp; 동영상 수신 불가</string>
    <string name="CallParticipantView__cant_receive_audio_and_video_from_s">%1$s 님의 음성 및 동영상 수신 불가</string>
    <string name="CallParticipantView__this_may_be_Because_they_have_not_verified_your_safety_number_change">이는 해당 사용자가 안전 번호 변경을 확인하지 않았거나, 기기에 문제가 있거나 나를 차단했기 때문일 수 있습니다.</string>

    <!-- CallToastPopupWindow -->
    <string name="CallToastPopupWindow__swipe_to_view_screen_share">스와이프하여 화면 공유 보기</string>

    <!-- ProxyBottomSheetFragment -->
    <string name="ProxyBottomSheetFragment_proxy_server">프록시 서버</string>
    <string name="ProxyBottomSheetFragment_proxy_address">프록시 주소</string>
    <string name="ProxyBottomSheetFragment_do_you_want_to_use_this_proxy_address">이 프록시 주소를 사용하시겠습니까?</string>
    <string name="ProxyBottomSheetFragment_use_proxy">프록시 사용하기</string>
    <string name="ProxyBottomSheetFragment_successfully_connected_to_proxy">프록시에 성공적으로 연결됨</string>

    <!-- RecaptchaProofActivity -->
    <string name="RecaptchaProofActivity_failed_to_submit">제출 실패</string>
    <string name="RecaptchaProofActivity_complete_verification">확인 완료</string>

    <!-- RegistrationActivity -->
    <string name="RegistrationActivity_select_your_country">국가 선택</string>
    <string name="RegistrationActivity_you_must_specify_your_country_code">국가 번호를 입력해야 합니다.
    </string>
    <string name="RegistrationActivity_please_enter_a_valid_phone_number_to_register">유효한 전화번호를 입력하세요.</string>
    <string name="RegistrationActivity_invalid_number">잘못된 전화번호</string>
    <string name="RegistrationActivity_the_number_you_specified_s_is_invalid">입력한 전화번호 (%1$s)가 잘못되었습니다.
    </string>

    <!-- Dialog title shown when registering and we want to verify they entered the correct number before proceeding. -->
    <string name="RegistrationActivity_phone_number_verification_dialog_title">아래 전화번호가 맞나요?</string>
    <!-- Dialog title shown when re-registering and skip sms flow failed or was aborted and now need perform additional verification via sms and warn about carrier charges -->
    <string name="RegistrationActivity_additional_verification_required">추가 확인이 필요합니다.</string>
    <!-- Dialog message shown when we need to verify sms and carrier rates may apply. -->
    <string name="RegistrationActivity_a_verification_code_will_be_sent_to_this_number">이 번호로 확인 코드를 보냅니다. 통신사 요금이 적용될 수 있습니다.</string>
    <string name="RegistrationActivity_you_will_receive_a_call_to_verify_this_number">이 전화번호를 인증하는 데 필요한 전화를 수신하게 됩니다.</string>
    <string name="RegistrationActivity_is_your_phone_number_above_correct">위의 전화번호가 올바른지 확인해 주세요.</string>
    <string name="RegistrationActivity_edit_number">전화번호 수정</string>
    <string name="RegistrationActivity_missing_google_play_services">Google Play Services가 설치되어 있지 않음</string>
    <string name="RegistrationActivity_this_device_is_missing_google_play_services">기기에 Google Play Services가 없습니다. Molly을 사용할 수는 있지만, 안정성이나 성능이 떨어질 수 있습니다.\n\n맞춤형 안드로이드 ROM을 사용하는 고급 사용자가 아니거나, 이 메시지가 오류라고 생각한다면 문제 해결을 위해 이메일로 support@molly.im에 문의해 주세요.</string>
    <string name="RegistrationActivity_i_understand">이해했습니다.</string>
    <string name="RegistrationActivity_play_services_error">Play Services 오류</string>
    <string name="RegistrationActivity_google_play_services_is_updating_or_unavailable">Google Play Services가 업데이트 중이거나 잠시 제공되지 않고 있습니다. 다시 시도해 주세요.</string>
    <string name="RegistrationActivity_terms_and_privacy">이용 약관 &amp; 개인 정보 보호 정책</string>
    <string name="RegistrationActivity_signal_needs_access_to_your_contacts_and_media_in_order_to_connect_with_friends">친구를 추가하고 메시지를 보내려면 Signal에서 연락처와 미디어를 사용하도록 허용해야 합니다. 내 기기에 저장된 연락처는 Signal의 비공개 연락처 검색을 통해 업로드됩니다. 모든 연락처가 단대단 암호화 처리되기 때문에 Signal 서비스에는 절대 표시되지 않습니다.</string>
    <string name="RegistrationActivity_signal_needs_access_to_your_contacts_in_order_to_connect_with_friends">Signal에서 친구를 추가하려면 연락처 접근 권한을 허용해야 합니다. 내 기기에 저장된 연락처는 Signal의 비공개 연락처 검색을 통해 업로드됩니다. 모든 연락처가 단대단 암호화 처리되기 때문에 Signal 서비스에는 절대 표시되지 않습니다.</string>
    <string name="RegistrationActivity_rate_limited_to_service">이 전화번호를 등록하려고 너무 많이 시도했습니다. 나중에 다시 시도하세요.</string>
    <!--    During registration, if the user attempts (and fails) to register, we display this error message with a number of minutes timer they are allowed to try again.-->
    <string name="RegistrationActivity_rate_limited_to_try_again">이 번호를 등록하려고 너무 많이 시도했습니다. %1$s 후에 다시 시도해 주세요.</string>
    <string name="RegistrationActivity_unable_to_connect_to_service">서비스에 연결할 수 없습니다. 네트워크 연결을 확인 후 다시 시도해 주세요.</string>
    <!-- Generic error when the app is unable to request an SMS code for an unknown reason. -->
    <string name="RegistrationActivity_unable_to_request_verification_code">확인 코드를 요청하지 못했습니다. 네트워크 연결을 확인하고 다시 시도하세요.</string>
    <string name="RegistrationActivity_non_standard_number_format">비표준 전화번호 형식</string>
    <string name="RegistrationActivity_the_number_you_entered_appears_to_be_a_non_standard">입력한 번호(%1$s)가 표준 형식이 아닙니다.\n\n혹시 입력하려던 번호가 %2$s인가요?</string>
    <string name="RegistrationActivity_signal_android_phone_number_format">Molly Android - 전화번호 형식</string>
    <!--    Small "toast" notification to the user confirming that they have requested a new code via voice call.-->
    <string name="RegistrationActivity_call_requested">통화 요청함</string>
    <!--    Small "toast" notification to the user confirming that they have requested a new code via SMS.-->
    <string name="RegistrationActivity_sms_requested">SMS가 필요합니다.</string>
    <!--    Small "toast" notification to the user confirming that they have requested a new code (through an unspecified channel).-->
    <string name="RegistrationActivity_code_requested">확인 코드가 필요합니다.</string>
    <plurals name="RegistrationActivity_debug_log_hint">
        <item quantity="other">디버그 로그를 보내기까지 %1$d단계 남았습니다.</item>
    </plurals>
    <string name="RegistrationActivity_we_need_to_verify_that_youre_human">사람인지 확인하고자 합니다.</string>
    <!-- An error shown when the request was valid, but due to an issue with a partner vendor, the server is unable to send an SMS code -->
    <string name="RegistrationActivity_external_service_error">외부 오류로 인해 Signal에서 SMS 코드를 보낼 수 없습니다.</string>
    <string name="RegistrationActivity_next">다음</string>
    <string name="RegistrationActivity_continue">확인</string>
    <string name="RegistrationActivity_take_privacy_with_you_be_yourself_in_every_message">내 개인 정보는 내 손에서만.\n안전하게 메시지를 보내세요.</string>
    <!-- Title of registration screen when asking for the users phone number -->
    <string name="RegistrationActivity_phone_number">전화번호</string>
    <!-- Subtitle of registration screen when asking for the users phone number -->
    <string name="RegistrationActivity_enter_your_phone_number_to_get_started">전화번호를 입력하여 시작하세요.</string>
    <string name="RegistrationActivity_enter_the_code_we_sent_to_s">%1$s 번호로 보낸 코드를 입력해 주세요.</string>
    <string name="RegistrationActivity_make_sure_your_phone_has_a_cellular_signal">SMS 또는 전화를 수신하려면 휴대전화에서 데이터 네트워크가 켜져 있어야 합니다.</string>

    <string name="RegistrationActivity_phone_number_description">전화번호</string>
    <string name="RegistrationActivity_country_code_description">국가 번호</string>
    <string name="RegistrationActivity_country_code_hint">국가</string>
    <string name="RegistrationActivity_call">전화</string>
    <string name="RegistrationActivity_verification_code">확인 코드</string>
    <string name="RegistrationActivity_resend_code">코드 다시 보내기</string>
    <!--    A title for a bottom sheet dialog offering to help a user having trouble entering their verification code.-->
    <string name="RegistrationActivity_support_bottom_sheet_title">등록에 어려움이 있나요?</string>
    <!--    A list of suggestions to try for a user having trouble entering their verification code.-->
    <string name="RegistrationActivity_support_bottom_sheet_body_suggestions">• SMS나 통화에 휴대폰에 셀룰러 데이터를 사용할 수 있는지 확인하세요.\n • 해당 번호로 전화를 받을 수 있는지 확인하세요.\n • 올바른 전화번호를 입력했는지 확인하세요.</string>
    <!--    A call to action for a user having trouble entering the verification to seek further help. -->
    <string name="RegistrationActivity_support_bottom_sheet_body_call_to_action">자세한 내용은 다음 문제 해결 단계를 따르거나 지원팀에 문의하세요.</string>
    <!--    A clickable piece of text that will take the user to our website with additional suggestions.-->
    <string name="RegistrationActivity_support_bottom_sheet_cta_troubleshooting_steps_substring">이 문제 해결 단계</string>
    <!--    A clickable piece of text that will pre-fill a request for support email in the user\'s email app.-->
    <string name="RegistrationActivity_support_bottom_sheet_cta_contact_support_substring">지원팀에 문의</string>

    <!-- RegistrationLockV2Dialog -->
    <string name="RegistrationLockV2Dialog_turn_on_registration_lock">등록 잠금을 켜시겠습니까?</string>
    <string name="RegistrationLockV2Dialog_turn_off_registration_lock">등록 잠금을 끄시겠습니까?</string>
    <string name="RegistrationLockV2Dialog_if_you_forget_your_signal_pin_when_registering_again">Signal에 등록할 때 또 Signal PIN 번호을 잊어버렸다면 7일 동안 계정이 잠깁니다.</string>
    <string name="RegistrationLockV2Dialog_turn_on">켜기</string>
    <string name="RegistrationLockV2Dialog_turn_off">끄기</string>

    <!-- RevealableMessageView -->
    <string name="RevealableMessageView_view_photo">사진 보기</string>
    <string name="RevealableMessageView_view_video">동영상 보기</string>
    <string name="RevealableMessageView_viewed">조회함</string>
    <string name="RevealableMessageView_media">미디어</string>

    <!-- Search -->
    <string name="SearchFragment_no_results">\'%1$s\'에 대한 검색 결과 없음</string>
    <string name="SearchFragment_header_conversations">대화</string>
    <string name="SearchFragment_header_contacts">연락처</string>
    <string name="SearchFragment_header_messages">메시지</string>

    <!-- ShakeToReport -->
  <!-- Removed by excludeNonTranslatables <string name="ShakeToReport_shake_detected" translatable="false">Shake detected</string> -->
  <!-- Removed by excludeNonTranslatables <string name="ShakeToReport_submit_debug_log" translatable="false">Submit debug log?</string> -->
  <!-- Removed by excludeNonTranslatables <string name="ShakeToReport_submit" translatable="false">Submit</string> -->
  <!-- Removed by excludeNonTranslatables <string name="ShakeToReport_failed_to_submit" translatable="false">Failed to submit :(</string> -->
  <!-- Removed by excludeNonTranslatables <string name="ShakeToReport_success" translatable="false">Success!</string> -->
  <!-- Removed by excludeNonTranslatables <string name="ShakeToReport_share" translatable="false">Share</string> -->

    <!-- SharedContactDetailsActivity -->
    <string name="SharedContactDetailsActivity_add_to_contacts">연락처에 추가</string>
    <string name="SharedContactDetailsActivity_invite_to_signal">Molly로 초대</string>
    <string name="SharedContactDetailsActivity_signal_message">Signal 메시지</string>
    <string name="SharedContactDetailsActivity_signal_call">Signal 전화</string>

    <!-- SharedContactView -->
    <string name="SharedContactView_add_to_contacts">연락처에 추가</string>
    <string name="SharedContactView_invite_to_signal">Molly로 초대</string>
    <string name="SharedContactView_message">Signal 메시지</string>

    <!-- SignalBottomActionBar -->
    <string name="SignalBottomActionBar_more">더 보기</string>

    <!-- SignalPinReminders -->
    <string name="SignalPinReminders_well_remind_you_again_later">PIN이 성공적으로 인증되었습니다. 나중에 다시 알려드리겠습니다.</string>
    <string name="SignalPinReminders_well_remind_you_again_tomorrow">PIN이 성공적으로 인증되었습니다. 내일 다시 알려드리겠습니다.</string>
    <string name="SignalPinReminders_well_remind_you_again_in_a_few_days">PIN이 성공적으로 인증되었습니다. 며칠 내에 알려드리겠습니다.</string>
    <string name="SignalPinReminders_well_remind_you_again_in_a_week">PIN이 성공적으로 인증되었습니다. 1주 뒤에 알려드리겠습니다.</string>
    <string name="SignalPinReminders_well_remind_you_again_in_a_couple_weeks">PIN이 성공적으로 인증되었습니다. 2주 뒤에 알려드리겠습니다.</string>
    <string name="SignalPinReminders_well_remind_you_again_in_a_month">PIN이 성공적으로 인증되었습니다. 한 달 후에 다시 알려 드리겠습니다.</string>

    <!-- Slide -->
    <string name="Slide_image">이미지</string>
    <string name="Slide_sticker">스티커</string>
    <string name="Slide_audio">오디오</string>
    <string name="Slide_video">동영상</string>

    <!-- SmsMessageRecord -->
    <string name="SmsMessageRecord_received_corrupted_key_exchange_message">받은 핵심 교환 메시지가 손상되었습니다!
    </string>
    <string name="SmsMessageRecord_received_key_exchange_message_for_invalid_protocol_version">
        받은 핵심 교환 메시지에 대한 프로토콜 버전이 잘못되었습니다.
    </string>
    <string name="SmsMessageRecord_received_message_with_new_safety_number_tap_to_process">새 안전 번호가 담긴 메시지를 받았습니다. 탭하여 처리하고 표시하세요.</string>
    <string name="SmsMessageRecord_secure_session_reset">보안 세션을 초기화했습니다.</string>
    <string name="SmsMessageRecord_secure_session_reset_s">%1$s 님이 보안 세션을 초기화했습니다.</string>
    <string name="SmsMessageRecord_duplicate_message">메시지를 복사하세요.</string>
    <string name="SmsMessageRecord_this_message_could_not_be_processed_because_it_was_sent_from_a_newer_version">상위 버전의 Signal에서 보낸 메시지이므로 해당 메시지를 처리할 수 없었습니다. 업데이트 후 메시지를 다시 보내달라고 요청하세요.</string>
    <string name="SmsMessageRecord_error_handling_incoming_message">받은 메시지 처리 중 오류 발생</string>

    <!-- StickerManagementActivity -->
    <string name="StickerManagementActivity_stickers">스티커</string>

    <!-- StickerManagementAdapter -->
    <string name="StickerManagementAdapter_installed_stickers">설치된 스티커</string>
    <string name="StickerManagementAdapter_stickers_you_received">받은 스티커</string>
    <string name="StickerManagementAdapter_signal_artist_series">Signal 아티스트 시리즈</string>
    <string name="StickerManagementAdapter_no_stickers_installed">설치된 스티커 없음</string>
    <string name="StickerManagementAdapter_stickers_from_incoming_messages_will_appear_here">받은 메시지의 스티커가 여기에 표시됩니다.</string>
    <string name="StickerManagementAdapter_untitled">제목 없음</string>
    <string name="StickerManagementAdapter_unknown">알 수 없음</string>

    <!-- StickerPackPreviewActivity -->
    <string name="StickerPackPreviewActivity_untitled">제목 없음</string>
    <string name="StickerPackPreviewActivity_unknown">알 수 없음</string>
    <string name="StickerPackPreviewActivity_install">설치</string>
    <!-- Label for a button that, if pressed, will uninstall the sticker pack that is currently being previewed. -->
    <string name="StickerPackPreviewActivity_remove">제거</string>
    <string name="StickerPackPreviewActivity_stickers">스티커</string>
    <string name="StickerPackPreviewActivity_failed_to_load_sticker_pack">스티커 팩을 불러올 수 없음</string>

    <!-- SubmitDebugLogActivity -->
    <string name="SubmitDebugLogActivity_edit">수정</string>
    <string name="SubmitDebugLogActivity_done">확인</string>
    <!-- Menu option to save a debug log file to disk. -->
    <string name="SubmitDebugLogActivity_save">저장</string>
    <!-- Error that is show in a toast when we fail to save a debug log file to disk. -->
    <string name="SubmitDebugLogActivity_failed_to_save">저장에 실패함</string>
    <!-- Toast that is show to notify that we have saved the debug log file to disk. -->
    <string name="SubmitDebugLogActivity_save_complete">저장 성공</string>
    <string name="SubmitDebugLogActivity_tap_a_line_to_delete_it">줄을 탭하여 삭제하세요</string>
    <string name="SubmitDebugLogActivity_submit">제출</string>
    <string name="SubmitDebugLogActivity_failed_to_submit_logs">로그를 제출하는데 실패했습니다.</string>
    <string name="SubmitDebugLogActivity_success">성공!</string>
    <string name="SubmitDebugLogActivity_copy_this_url_and_add_it_to_your_issue">다음 URL을 복사하여 문제 보고서 또는 지원 이메일에 추가하세요. \n\n<b>%1$s</b></string>
    <string name="SubmitDebugLogActivity_share">공유</string>
    <string name="SubmitDebugLogActivity_this_log_will_be_posted_publicly_online_for_contributors">이 로그는 기여자가 볼 수 있도록 온라인에 공개적으로 게시됩니다. 업로드하기 전에 검토할 수 있습니다.</string>

    <!-- SupportEmailUtil -->
  <!-- Removed by excludeNonTranslatables <string name="SupportEmailUtil_support_email" translatable="false">support@molly.im</string> -->
    <string name="SupportEmailUtil_filter">필터:</string>
    <string name="SupportEmailUtil_device_info">기기 정보:</string>
    <string name="SupportEmailUtil_android_version">안드로이드 버전:</string>
    <string name="SupportEmailUtil_signal_version">Molly 버전:</string>
    <string name="SupportEmailUtil_signal_package">시그널 패키지:</string>
    <string name="SupportEmailUtil_registration_lock">등록 잠금:</string>
    <string name="SupportEmailUtil_locale">언어:</string>

    <!-- ThreadRecord -->
    <string name="ThreadRecord_group_updated">그룹이 업데이트됨</string>
    <string name="ThreadRecord_left_the_group">그룹을 탈퇴함</string>
    <string name="ThreadRecord_secure_session_reset">보안 세션이 초기화되었습니다.</string>
    <string name="ThreadRecord_draft">초안:</string>
    <string name="ThreadRecord_media_message">미디어 메시지</string>
    <string name="ThreadRecord_sticker">스티커</string>
    <string name="ThreadRecord_view_once_photo">한 번 볼 수 있는 이미지</string>
    <string name="ThreadRecord_view_once_video">한 번 볼 수 있는 동영상</string>
    <string name="ThreadRecord_view_once_media">한 번 볼 수 있는 미디어</string>
    <string name="ThreadRecord_this_message_was_deleted">이 메시지는 삭제되었습니다.</string>
    <string name="ThreadRecord_you_deleted_this_message">이 메시지를 삭제했습니다.</string>
    <!-- Displayed in the notification when the user sends a request to activate payments -->
    <string name="ThreadRecord_you_sent_request">결제를 활성화해달라는 요청을 보냈습니다.</string>
    <!-- Displayed in the notification when the recipient wants to activate payments -->
    <string name="ThreadRecord_wants_you_to_activate_payments">%1$s 님에게서 결제를 활성화해달라는 요청을 받았습니다.</string>
    <!-- Displayed in the notification when the user activates payments -->
    <string name="ThreadRecord_you_activated_payments">결제를 활성화했습니다.</string>
    <!-- Displayed in the notification when the recipient can accept payments -->
    <string name="ThreadRecord_can_accept_payments">%1$s 님이 이제 결제를 수락할 수 있습니다.</string>
    <string name="ThreadRecord_s_is_on_signal">%1$s 님이 온라인입니다!</string>
    <string name="ThreadRecord_disappearing_messages_disabled">사라지는 메시지 기능이 비활성화됨</string>
    <string name="ThreadRecord_disappearing_message_time_updated_to_s">사라지는 메시지 시간을 %1$s(으)로 설정했습니다.</string>
    <string name="ThreadRecord_safety_number_changed">안전 번호가 변경됨</string>
    <string name="ThreadRecord_your_safety_number_with_s_has_changed">%1$s 님과의 안전 번호가 변경되었습니다.</string>
    <string name="ThreadRecord_you_marked_verified">인증됨으로 표시했습니다.</string>
    <string name="ThreadRecord_you_marked_unverified">인증되지 않음으로 표시했습니다.</string>
    <string name="ThreadRecord_message_could_not_be_processed">메시지를 처리할 수 없음</string>
    <string name="ThreadRecord_delivery_issue">이슈 전송하기</string>
    <string name="ThreadRecord_message_request">메시지 요청</string>
    <!-- Thread preview for a recipient that has been hidden -->
    <string name="ThreadRecord_hidden_recipient">이전에 숨겼던 사용자입니다. 해당 사용자에게 메시지를 보내면 사용자가 목록에 다시 추가됩니다.</string>
    <string name="ThreadRecord_photo">사진</string>
    <string name="ThreadRecord_gif">GIF</string>
    <string name="ThreadRecord_voice_message">음성 메시지</string>
    <string name="ThreadRecord_file">파일</string>
    <string name="ThreadRecord_video">동영상</string>
    <string name="ThreadRecord_chat_session_refreshed">대화 세션을 새로 고침</string>
    <!-- Displayed in the notification when the user is sent a gift -->
    <string name="ThreadRecord__s_donated_for_you">%1$s 님이 귀하를 대신해 기부했습니다.</string>
    <!-- Displayed in the notification when the user sends a gift -->
    <string name="ThreadRecord__you_donated_for_s">%1$s 님을 대신해 기부했습니다.</string>
    <!-- Displayed in the notification when the user has opened a received gift -->
    <string name="ThreadRecord__you_redeemed_a_badge">배지를 사용했습니다.</string>
    <!-- Displayed in the conversation list when someone reacted to your story -->
    <string name="ThreadRecord__reacted_s_to_your_story">내 스토리에 %1$s 이모지로 반응했습니다.</string>
    <!-- Displayed in the conversation list when you reacted to someone\'s story -->
    <string name="ThreadRecord__reacted_s_to_their_story">상대 스토리에 %1$s 이모지로 반응했습니다.</string>
    <!-- Displayed in the conversation list when your most recent message is a payment to or from the person the conversation is with -->
    <string name="ThreadRecord_payment">결제</string>
    <!-- Displayed in the conversation list when your only message in a conversation is a scheduled send. -->
    <string name="ThreadRecord_scheduled_message">예약 메시지</string>
    <!--  Displayed in the conversation list when your message history has been merged -->
    <string name="ThreadRecord_message_history_has_been_merged">메시지 기록을 병합했습니다.</string>
    <!--  Displayed in the conversation list when identities have been merged. The first placeholder is a phone number, and the second is a person\'s name -->
    <string name="ThreadRecord_s_belongs_to_s">%1$s번은 %2$s 님의 전화번호입니다.</string>

    <!-- UpdateApkReadyListener -->
    <string name="UpdateApkReadyListener_Signal_update">Molly 업데이트</string>
    <string name="UpdateApkReadyListener_a_new_version_of_signal_is_available_tap_to_update">새 Molly 버전 출시, 탭하여 업데이트</string>

    <!-- UntrustedSendDialog -->
    <string name="UntrustedSendDialog_send_message">메시지를 보내시겠습니까?</string>
    <string name="UntrustedSendDialog_send">보내기</string>

    <!-- UnverifiedSendDialog -->
    <string name="UnverifiedSendDialog_send_message">메시지를 보내시겠습니까?</string>
    <string name="UnverifiedSendDialog_send">보내기</string>

    <!-- UsernameEditFragment -->
    <!-- Toolbar title when entering from registration -->
    <string name="UsernameEditFragment__add_a_username">사용자 이름 추가</string>
    <!-- Instructional text at the top of the username edit screen -->
    <string name="UsernameEditFragment__choose_your_username">사용자 이름을 선택하세요.</string>
    <string name="UsernameEditFragment_username">사용자 이름</string>
    <string name="UsernameEditFragment_delete">삭제</string>
    <string name="UsernameEditFragment_successfully_removed_username">사용자 이름이 성공적으로 삭제되었습니다.</string>
    <string name="UsernameEditFragment_encountered_a_network_error">네트워크 오류가 발생했습니다.</string>
    <string name="UsernameEditFragment_this_username_is_taken">사용 중인 사용자 이름입니다.</string>
    <string name="UsernameEditFragment_usernames_can_only_include">사용자 이름에는 a~Z, 0~9 및 밑줄만 포함할 수 있습니다.</string>
    <string name="UsernameEditFragment_usernames_cannot_begin_with_a_number">사용자 이름은 숫자로 시작할 수 없습니다.</string>
    <string name="UsernameEditFragment_username_is_invalid">잘못된 사용자 이름입니다.</string>
    <string name="UsernameEditFragment_usernames_must_be_between_a_and_b_characters">사용자 이름은 %1$d~%2$d자여야 합니다.</string>
    <!-- Explanation about what usernames provide -->
    <string name="UsernameEditFragment__usernames_let_others_message">사용자 이름을 사용하면 다른 사람들이 내 전화번호 없이도 내게 메시지를 보낼 수 있습니다. 사용자 이름은 사용자의 주소를 비공개로 유지할 수 있도록 일련번호와 함께 짝지어 쓰입니다.</string>
    <!-- Dialog title for explanation about numbers at the end of the username -->
    <string name="UsernameEditFragment__what_is_this_number">이 번호는 무엇인가요?</string>
    <string name="UsernameEditFragment__these_digits_help_keep">이 일련번호는 사용자 이름을 비공개로 유지하여 원치 않는 메시지를 피할 수 있도록 도와줍니다. 대화를 원하는 사용자 및 그룹과만 사용자 이름을 공유하세요. 사용자 이름을 변경하면 새로운 일련번호가 부여됩니다.</string>
    <!-- Button to allow user to skip -->
    <string name="UsernameEditFragment__skip">건너뛰기</string>
    <!-- Content description for done button -->
    <string name="UsernameEditFragment__done">확인</string>

    <plurals name="UserNotificationMigrationJob_d_contacts_are_on_signal">
        <item quantity="other">Signal에 연락처가 %1$d개 있습니다!</item>
    </plurals>

    <!-- UsernameShareBottomSheet -->
    <!-- Explanation of what the sheet enables the user to do -->
    <string name="UsernameShareBottomSheet__copy_or_share_a_username_link">사용자 이름 링크를 복사하거나 공유하세요.</string>

    <!-- VerifyIdentityActivity -->
    <string name="VerifyIdentityActivity_your_contact_is_running_an_old_version_of_signal">연락처는 오래된 버전의 Signal을 쓰고 있습니다. 안전 번호를 인증하기 전에 먼저 업데이트를 요청하세요.</string>
    <string name="VerifyIdentityActivity_your_contact_is_running_a_newer_version_of_Signal">연락처는 호환되지 않는 QR 코드 형식의 상위 버전 Signal을 사용하고 있습니다. 앱을 업데이트하세요.</string>
    <string name="VerifyIdentityActivity_the_scanned_qr_code_is_not_a_correctly_formatted_safety_number">QR 코드가 올바른 안전 번호 인증 코드 형식이 아닌 것 같습니다. 다시 시도해 주세요.</string>
    <string name="VerifyIdentityActivity_share_safety_number_via">다음으로 안전 번호 공유:</string>
    <string name="VerifyIdentityActivity_our_signal_safety_number">우리 Signal 안전 번호:</string>
    <string name="VerifyIdentityActivity_no_app_to_share_to">공유에 사용할 수 있는 앱이 없습니다.</string>
    <string name="VerifyIdentityActivity_no_safety_number_to_compare_was_found_in_the_clipboard">클립보드에 비교할 수 있는 안전 번호가 없음</string>
    <string name="VerifyIdentityActivity_signal_needs_the_camera_permission_in_order_to_scan_a_qr_code_but_it_has_been_permanently_denied">Molly에서 QR 코드를 읽으려면 카메라 권한이 필요하지만 현재 거부되어 있습니다. 앱 설정 메뉴에서 \'권한\'을 선택한 후 \'카메라\' 항목을 허용해 주세요.</string>
    <string name="VerifyIdentityActivity_unable_to_scan_qr_code_without_camera_permission">QR 코드를 읽으려면 카메라 권한이 필요함</string>
    <string name="VerifyIdentityActivity_you_must_first_exchange_messages_in_order_to_view">%1$s의 안전 번호를 보려면 먼저 메시지를 교환해야 합니다.</string>

    <!-- ViewOnceMessageActivity -->
  <!-- Removed by excludeNonTranslatables <string name="ViewOnceMessageActivity_video_duration" translatable="false">%1$02d:%2$02d</string> -->

    <!-- AudioView -->
  <!-- Removed by excludeNonTranslatables <string name="AudioView_duration" translatable="false">%1$d:%2$02d</string> -->

    <!-- MessageDisplayHelper -->
    <string name="MessageDisplayHelper_message_encrypted_for_non_existing_session">존재하지 않는 세션의 암호화 메시지</string>

    <!-- MmsMessageRecord -->
    <string name="MmsMessageRecord_bad_encrypted_mms_message">잘못된 암호화 MMS 메시지</string>
    <string name="MmsMessageRecord_mms_message_encrypted_for_non_existing_session">존재하지 않는 세션의 암호화 MMS 메시지</string>

    <!-- MuteDialog -->
    <string name="MuteDialog_mute_notifications">알림 끄기</string>

    <!-- ApplicationMigrationService -->
    <string name="ApplicationMigrationService_import_in_progress">가져오는 중</string>
    <string name="ApplicationMigrationService_importing_text_messages">문자 메시지 가져오는 중</string>
    <string name="ApplicationMigrationService_import_complete">가져오기 완료</string>
    <string name="ApplicationMigrationService_system_database_import_is_complete">데이터베이스 가져오기가 완료되었습니다.</string>

    <!-- KeyCachingService -->
    <string name="KeyCachingService_signal_passphrase_cached">터치하여 여세요.</string>
    <string name="KeyCachingService_passphrase_cached">Molly이 잠금 해제됨</string>
    <string name="KeyCachingService_lock">Molly 잠금</string>

    <!-- MediaPreviewActivity -->
    <string name="MediaPreviewActivity_you">나</string>
    <string name="MediaPreviewActivity_unssuported_media_type">지원되지 않는 미디어 형식</string>
    <string name="MediaPreviewActivity_draft">초안</string>
    <string name="MediaPreviewActivity_signal_needs_the_storage_permission_in_order_to_write_to_external_storage_but_it_has_been_permanently_denied">Molly에서 외부 저장 공간에 저장하려면 저장 공간 권한이 필요하지만 현재 거부되어 있습니다. 앱 설정 메뉴에서 \'권한\'을 선택한 후 \'저장 공간\' 항목을 허용해 주세요.</string>
    <string name="MediaPreviewActivity_unable_to_write_to_external_storage_without_permission">외부 저장 공간에 저장하려면 저장 공간 권한이 필요함</string>
    <string name="MediaPreviewActivity_media_delete_confirmation_title">메시지를 삭제하시겠습니까?</string>
    <string name="MediaPreviewActivity_media_delete_confirmation_message">메시지를 영구적으로 삭제합니다.</string>
    <string name="MediaPreviewActivity_s_to_s">%1$s~%2$s</string>
    <!-- All media preview title when viewing media send by you to another recipient (allows changing of \'You\' based on context) -->
    <string name="MediaPreviewActivity_you_to_s">보낸 사람: 나, 받는 사람: %1$s 님</string>
    <!-- All media preview title when viewing media sent by another recipient to you (allows changing of \'You\' based on context) -->
    <string name="MediaPreviewActivity_s_to_you">보낸 사람: %1$s 님, 받는 사람: 나</string>
    <string name="MediaPreviewActivity_media_no_longer_available">미디어를 더 이상 이용할 수 없습니다.</string>
    <!-- Notifying the user that the device has encountered a technical issue and is unable to render a video. -->
    <string name="MediaPreviewActivity_unable_to_play_media">미디어를 재생할 수 없습니다.</string>
    <string name="MediaPreviewActivity_error_finding_message">메시지 검색 중 오류가 발생했습니다.</string>
    <string name="MediaPreviewActivity_cant_find_an_app_able_to_share_this_media">미디어를 공유할 수 있는 앱을 찾을 수 없습니다.</string>
    <string name="MediaPreviewActivity_dismiss_due_to_error">닫기</string>
    <string name="MediaPreviewFragment_edit_media_error">미디어 오류</string>
    <!-- This is displayed as a toast notification when we encounter an error deleting a message, including potentially on other people\'s devices -->
    <string name="MediaPreviewFragment_media_delete_error">메시지 삭제 중 오류가 발생했습니다. 메시지가 삭제되지 않았을 수 있습니다.</string>
    <!-- A suffix to be attached to truncated captions that the user may tap onto to view the entire text caption -->
    <string name="MediaPreviewFragment_read_more_overflow_text">더 보기</string>

    <!-- MessageNotifier -->
    <!-- Text shown in a system notification that is used to summarize your notification. The first placeholder is a pluralized string that describes how many messages (e.g. "3 messages"), and the second placeholder is a pluralized string that describes the number of unique chats those message appear in (e.g. "2 chats"). -->
    <string name="MessageNotifier_s_in_s">%2$s 내 %1$s 님</string>
    <!-- Text shown in a system notification that is used to summary how many messages you received. -->
    <plurals name="MessageNotifier_d_messages">
        <item quantity="other">메시지 %1$d개</item>
    </plurals>
    <!-- Text shown in a system notification that is used to summary how many chats have new messages. -->
    <plurals name="MessageNotifier_d_chats">
        <item quantity="other">대화 %1$d개</item>
    </plurals>
    <string name="MessageNotifier_d_new_messages_in_d_conversations">대화 %2$d개에 새 메시지 %1$d개</string>
    <string name="MessageNotifier_most_recent_from_s">%1$s 님에게서 온 최근 메시지</string>
    <string name="MessageNotifier_locked_message">잠긴 메시지</string>
    <string name="MessageNotifier_message_delivery_failed">메시지 전송에 실패했습니다.</string>
    <!-- Shown in a notification when a story the user tries to send fails to be sent -->
    <string name="MessageNotifier_story_delivery_failed">스토리를 보내지 못했습니다.</string>
    <!-- Shown as notification title for when a notification about a story sent to a group story %1$s replaced with the group name -->
    <string name="MessageNotifier_group_story_title">보낸 사람: 나, 받는 사람: %1$s 님</string>
    <string name="MessageNotifier_failed_to_deliver_message">메시지 전송에 실패했습니다.</string>
    <string name="MessageNotifier_error_delivering_message">메시지 전송 중 오류가 발생했습니다.</string>
    <string name="MessageNotifier_message_delivery_paused">메시지 전달이 일시 중지되었습니다.</string>
    <string name="MessageNotifier_verify_to_continue_messaging_on_signal">Molly에서 메시지를 계속 보내려면 확인하세요.</string>
    <string name="MessageNotifier_mark_all_as_read">모두 읽음으로 표시</string>
    <string name="MessageNotifier_mark_read">읽음으로 표시</string>
    <string name="MessageNotifier_turn_off_these_notifications">이 알림 끄기</string>
    <string name="MessageNotifier_view_once_photo">한 번 볼 수 있는 사진</string>
    <string name="MessageNotifier_view_once_video">한 번 볼 수 있는 동영상</string>
    <string name="MessageNotifier_reply">답장</string>
    <string name="MessageNotifier_signal_message">Signal 메시지</string>
    <string name="MessageNotifier_unsecured_sms">비보안 SMS</string>
    <string name="MessageNotifier_contact_message">%1$s %2$s</string>
    <string name="MessageNotifier_unknown_contact_message">연락처</string>
    <string name="MessageNotifier_reacted_s_to_s">\'%2$s\'에 %1$s 이모지로 반응했습니다.</string>
    <string name="MessageNotifier_reacted_s_to_your_video">내 동영상에 %1$s 이모지로 반응했습니다.</string>
    <string name="MessageNotifier_reacted_s_to_your_image">내 이미지에 %1$s 이모지로 반응했습니다.</string>
    <string name="MessageNotifier_reacted_s_to_your_gif">내 GIF에 %1$s 이모지로 반응했습니다.</string>
    <string name="MessageNotifier_reacted_s_to_your_file">내 파일에 %1$s 이모지로 반응했습니다.</string>
    <string name="MessageNotifier_reacted_s_to_your_audio">내 오디오에 %1$s 이모지로 반응했습니다.</string>
    <string name="MessageNotifier_reacted_s_to_your_view_once_media">한 번만 볼 수 있는 내 미디어에 %1$s 이모지로 반응했습니다.</string>
    <!-- Body of notification shown to user when someone they sent a payment to reacts to it. Placeholder is the emoji used in the reaction. -->
    <string name="MessageNotifier_reacted_s_to_your_payment">내 결제에 %1$s 이모지로 반응했습니다.</string>
    <string name="MessageNotifier_reacted_s_to_your_sticker">내 스티커에 %1$s 이모지로 반응했습니다.</string>
    <string name="MessageNotifier_this_message_was_deleted">이 메시지는 삭제되었습니다.</string>

    <string name="TurnOffContactJoinedNotificationsActivity__turn_off_contact_joined_signal">연락처 인물이 Signal에 가입했다는 알림을 끄시겠습니까? Signal &gt; 설정 &gt; 알림에서 다시 활성화할 수 있습니다.</string>

    <!-- Notification Channels -->
    <string name="NotificationChannel_channel_messages">메시지</string>
    <string name="NotificationChannel_calls">전화</string>
    <string name="NotificationChannel_failures">실패</string>
    <string name="NotificationChannel_backups">백업</string>
    <string name="NotificationChannel_locked_status">잠금 상태</string>
    <string name="NotificationChannel_app_updates">앱 업데이트</string>
    <string name="NotificationChannel_other">기타</string>
    <string name="NotificationChannel_group_chats">대화</string>
    <string name="NotificationChannel_missing_display_name">알 수 없음</string>
    <string name="NotificationChannel_voice_notes">음성 노트</string>
    <string name="NotificationChannel_contact_joined_signal">연락처가 Signal에 등록함</string>
    <string name="NotificationChannels__no_activity_available_to_open_notification_channel_settings">알림 채널 설정을 열 수 있는 활동이 없습니다.</string>
    <!-- Notification channel name for showing persistent background connection on devices without push notifications -->
    <string name="NotificationChannel_background_connection">백그라운드 연결</string>
    <!-- Notification channel name for showing call status information (like connection, ongoing, etc.) Not ringing. -->
    <string name="NotificationChannel_call_status">통화 상태</string>
    <!-- Notification channel name for occasional alerts to the user. Will appear in the system notification settings as the title of this notification channel. -->
    <string name="NotificationChannel_critical_app_alerts">중요 앱 알림</string>

    <!-- ProfileEditNameFragment -->

    <!-- QuickResponseService -->
    <string name="QuickResponseService_quick_response_unavailable_when_Signal_is_locked">Molly가 잠겨 있는 경우 빠른 답장을 사용할 수 없습니다!</string>
    <string name="QuickResponseService_problem_sending_message">메시지를 보내는 중에 오류가 발생했습니다!</string>

    <!-- SaveAttachmentTask -->
    <string name="SaveAttachmentTask_saved_to">%1$s에 저장됨</string>
    <string name="SaveAttachmentTask_saved">저장됨</string>

    <!-- SearchToolbar -->
    <string name="SearchToolbar_search">검색</string>
    <!-- Hint when searching filtered chat content -->
    <string name="SearchToolbar_search_unread_chats">읽지 않은 대화 검색</string>
    <string name="SearchToolbar_search_for_conversations_contacts_and_messages">대화, 연락처, 메시지 검색</string>

    <!-- Material3 Search Toolbar -->
    <string name="Material3SearchToolbar__close">닫기</string>
    <string name="Material3SearchToolbar__clear">제거</string>

    <!-- ShortcutLauncherActivity -->
    <string name="ShortcutLauncherActivity_invalid_shortcut">잘못된 단축키</string>

    <!-- SingleRecipientNotificationBuilder -->
    <string name="SingleRecipientNotificationBuilder_signal">Molly</string>
    <string name="SingleRecipientNotificationBuilder_new_message">새 메시지</string>
    <string name="SingleRecipientNotificationBuilder_message_request">메시지 요청</string>
    <string name="SingleRecipientNotificationBuilder_you">나</string>
    <!-- Notification subtext for group stories -->
    <string name="SingleRecipientNotificationBuilder__s_dot_story">%1$s • 스토리</string>

    <!-- ThumbnailView -->
    <string name="ThumbnailView_Play_video_description">동영상 재생</string>
    <string name="ThumbnailView_Has_a_caption_description">자막 있음</string>

    <!-- TransferControlView -->
    <plurals name="TransferControlView_n_items">
        <item quantity="other">항목 %1$d개</item>
    </plurals>

    <!-- UnauthorizedReminder -->
    <string name="UnauthorizedReminder_device_no_longer_registered">기기 등록 해제됨</string>
    <!-- Message shown in a reminder banner when the user\'s device is no longer registered -->
    <string name="UnauthorizedReminder_this_is_likely_because_you_registered_your_phone_number_with_Signal_on_a_different_device">이 기기의 등록이 해제됐습니다. 다른 기기에서 Signal에 전화번호를 등록했기 때문일 가능성이 높습니다.</string>
    <!-- Action in reminder banner that will take user to re-register -->
    <string name="UnauthorizedReminder_reregister_action">기기 다시 등록</string>

    <!-- Push notification when the app is forcibly logged out by the server. -->
    <string name="LoggedOutNotification_you_have_been_logged_out">이 기기의 Signal에서 로그아웃했습니다.</string>

    <!-- EnclaveFailureReminder -->
    <!-- Banner message to update app to use payments -->
    <string name="EnclaveFailureReminder_update_signal">결제를 계속 사용하려면 Signal을 업데이트하세요. 잔액이 최신 상태가 아닐 수 있습니다.</string>
    <!-- Banner button to update now -->

    <!-- WebRtcCallActivity -->
    <string name="WebRtcCallActivity_to_answer_the_call_give_signal_access_to_your_microphone">통화를 수락하려면 Molly에서 마이크를 사용하도록 허용하세요.</string>
    <string name="WebRtcCallActivity_to_answer_the_call_from_s_give_signal_access_to_your_microphone">Molly에서 %1$s의 전화를 받으려면 마이크 권한이 필요합니다.</string>
    <string name="WebRtcCallActivity_signal_requires_microphone_and_camera_permissions_in_order_to_make_or_receive_calls">Molly에서 전화 기능을 사용하려면 마이크와 카메라 권한이 필요하지만 현재 거부되어 있습니다. 앱 설정 메뉴에서 \'권한\'을 선택한 후 \'마이크\'와 \'카메라\' 항목을 허용해 주세요.</string>
    <string name="WebRtcCallActivity__answered_on_a_linked_device">연결된 기기에서 응답했습니다.</string>
    <string name="WebRtcCallActivity__declined_on_a_linked_device">연결된 기기에서 거부했습니다.</string>
    <string name="WebRtcCallActivity__busy_on_a_linked_device">연결된 기기에서 사용 중입니다.</string>

    <string name="GroupCallSafetyNumberChangeNotification__someone_has_joined_this_call_with_a_safety_number_that_has_changed">누군가 변경된 안전 번호로 통화에 참여했습니다.</string>

    <!-- WebRtcCallScreen -->
    <string name="WebRtcCallScreen_swipe_up_to_change_views">위로 스와이프하여 보기를 변경하세요.</string>

    <!-- WebRtcCallScreen V2 -->
    <!-- Label with hyphenation. Translation can use soft hyphen - Unicode U+00AD -->
    <string name="WebRtcCallScreen__decline">거절</string>
    <!-- Label with hyphenation. Translation can use soft hyphen - Unicode U+00AD -->
    <string name="WebRtcCallScreen__answer">응답</string>
    <!-- Label with hyphenation. Translation can use soft hyphen - Unicode U+00AD -->
    <string name="WebRtcCallScreen__answer_without_video">카메라 끄고 통화</string>

    <!-- WebRtcAudioOutputToggle -->
    <!-- Label for a dialog asking the user to switch the audio output device during a call -->
    <string name="WebRtcAudioOutputToggle__audio_output">오디오 출력</string>
    <!-- Audio output option referring to the earpiece built into the phone -->
    <string name="WebRtcAudioOutputToggle__phone_earpiece">전화용 이어폰</string>
    <!-- Audio output option referring to the louder speaker built into the phone -->
    <string name="WebRtcAudioOutputToggle__speaker">스피커</string>
    <!-- Audio output option referring to an external audio device connected via wireless Bluetooth -->
    <string name="WebRtcAudioOutputToggle__bluetooth">블루투스</string>
    <!-- Audio output option referring to an external headset connected via a 3.5mm headphone jack -->
    <string name="WebRtcAudioOutputToggle__wired_headset">유선 헤드셋</string>
    <!-- Audio output option referring to an external headset connected via a USB-C data cable -->
    <string name="WebRtcAudioOutputToggle__wired_headset_usb">유선 헤드셋(USB)</string>

    <string name="WebRtcCallControls_answer_call_description">전화 수락</string>
    <string name="WebRtcCallControls_reject_call_description">전화 거부</string>

    <!-- change_passphrase_activity -->
    <string name="change_passphrase_activity__old_passphrase">기존 암호</string>
    <string name="change_passphrase_activity__new_passphrase">새 암호</string>
    <string name="change_passphrase_activity__repeat_new_passphrase">새 암호 다시 입력</string>

    <!-- contact_selection_activity -->
    <string name="contact_selection_activity__invite_to_signal">Molly로 초대</string>
    <string name="contact_selection_activity__new_group">새 그룹</string>
    <!-- Row item title for refreshing contacts -->
    <string name="contact_selection_activity__refresh_contacts">연락처 새로 고침</string>
    <!-- Row item description for refreshing contacts -->
    <string name="contact_selection_activity__missing_someone">안 보이는 사람이 있나요? 새로 고쳐보세요.</string>
    <!-- Row header title for more section -->
    <string name="contact_selection_activity__more">더 보기</string>

    <!-- contact_filter_toolbar -->
    <string name="contact_filter_toolbar__clear_entered_text_description">입력된 텍스트 삭제</string>
    <string name="contact_filter_toolbar__show_keyboard_description">키보드 표시</string>
    <string name="contact_filter_toolbar__show_dial_pad_description">다이얼 패드 표시</string>

    <!-- contact_selection_group_activity -->
    <string name="contact_selection_group_activity__no_contacts">연락처 없음</string>
    <string name="contact_selection_group_activity__finding_contacts">연락처 로드 중…</string>

    <!-- single_contact_selection_activity -->
    <string name="SingleContactSelectionActivity_contact_photo">연락처 사진</string>

    <!-- ContactSelectionListFragment-->
    <string name="ContactSelectionListFragment_signal_requires_the_contacts_permission_in_order_to_display_your_contacts">Molly에서 연락처 정보를 표시하려면 연락처 권한이 필요하지만 현재 거부되어 있습니다. 앱 설정 메뉴에서 \'권한\'을 선택한 후 \'연락처\' 항목을 허용해 주세요.</string>
    <string name="ContactSelectionListFragment_error_retrieving_contacts_check_your_network_connection">연락처를 가져오는 중 오류 발생, 네트워크 연결 확인</string>
    <string name="ContactSelectionListFragment_username_not_found">사용자 이름을 찾을 수 없음</string>
    <string name="ContactSelectionListFragment_s_is_not_a_signal_user">"\'%1$s\' 님은 Signal 사용자가 아닙니다. 사용자 이름 확인 후 다시 시도해 주세요."</string>
    <string name="ContactSelectionListFragment_you_do_not_need_to_add_yourself_to_the_group">나 자신을 그룹에 추가할 필요가 없습니다.</string>
    <string name="ContactSelectionListFragment_maximum_group_size_reached">최대 그룹 규모에 도달했습니다.</string>
    <string name="ContactSelectionListFragment_signal_groups_can_have_a_maximum_of_d_members">Signal 그룹에는 최대 %1$d명의 멤버가 있을 수 있습니다.</string>
    <string name="ContactSelectionListFragment_recommended_member_limit_reached">권장 멤버 수 한도에 도달했습니다.</string>
    <string name="ContactSelectionListFragment_signal_groups_perform_best_with_d_members_or_fewer">Signal 그룹은 %1$d명 이하의 멤버가 있을 때 가장 잘 작동합니다. 멤버를 더 많이 추가하면 메시지 송수신이 지연됩니다.</string>
    <plurals name="ContactSelectionListFragment_d_members">
        <item quantity="other">멤버 %1$d명</item>
    </plurals>

    <!-- contact_selection_list_fragment -->
    <string name="contact_selection_list_fragment__signal_needs_access_to_your_contacts_in_order_to_display_them">Molly에서 연락처를 표시하려면 연락처 권한이 필요합니다.</string>
    <string name="contact_selection_list_fragment__show_contacts">연락처 표시</string>

    <!-- contact_selection_list_item -->
    <plurals name="contact_selection_list_item__number_of_members">
        <item quantity="other">%1$d명의 멤버</item>
    </plurals>
    <!-- Displays number of viewers for a story -->
    <plurals name="contact_selection_list_item__number_of_viewers">
        <item quantity="other">%1$d명 조회</item>
    </plurals>

    <!-- conversation_activity -->
    <string name="conversation_activity__type_message_push">Signal 메시지</string>
    <string name="conversation_activity__type_message_sms_insecure">비보안 SMS</string>
    <string name="conversation_activity__type_message_mms_insecure">비보안 MMS</string>
    <!-- Option in send button context menu to schedule the message instead of sending it directly -->
    <string name="conversation_activity__option_schedule_message">메시지 예약</string>
    <string name="conversation_activity__from_sim_name">%1$s에서</string>
    <string name="conversation_activity__sim_n">SIM %1$d</string>
    <string name="conversation_activity__send">보내기</string>
    <string name="conversation_activity__compose_description">메시지 작성</string>
    <string name="conversation_activity__emoji_toggle_description">이모지 키보드 전환</string>
    <string name="conversation_activity__attachment_thumbnail">첨부 파일 섬네일</string>
    <string name="conversation_activity__quick_attachment_drawer_toggle_camera_description">빠른 카메라 첨부 파일 창 전환</string>
    <string name="conversation_activity__quick_attachment_drawer_record_and_send_audio_description">오디오 첨부 파일 녹음 후 보내기</string>
    <string name="conversation_activity__quick_attachment_drawer_lock_record_description">오디오 첨부 파일 녹음 잠금</string>
    <string name="conversation_activity__enable_signal_for_sms">Signal로 SMS 활성화</string>
    <string name="conversation_activity__message_could_not_be_sent">메시지를 보낼 수 없습니다. 연결을 확인하고 다시 시도하세요.</string>

    <!-- conversation_input_panel -->
    <string name="conversation_input_panel__slide_to_cancel">쓸어넘겨 취소</string>
    <string name="conversation_input_panel__cancel">취소</string>

    <!-- conversation_item -->
    <string name="conversation_item__mms_image_description">미디어 메시지</string>
    <string name="conversation_item__secure_message_description">보안 메시지</string>

    <!-- conversation_item_sent -->
    <string name="conversation_item_sent__send_failed_indicator_description">보내기 실패</string>
    <string name="conversation_item_sent__pending_approval_description">승인 대기 중</string>
    <string name="conversation_item_sent__delivered_description">전달됨</string>
    <string name="conversation_item_sent__message_read">메시지 읽음</string>

    <!-- conversation_item_received -->
    <string name="conversation_item_received__contact_photo_description">연락처 사진</string>

    <!-- ConversationUpdateItem -->
    <string name="ConversationUpdateItem_loading">로드 중</string>
    <string name="ConversationUpdateItem_learn_more">더 알아보기</string>
    <string name="ConversationUpdateItem_join_call">통화 참여</string>
    <string name="ConversationUpdateItem_return_to_call">통화로 돌아가기</string>
    <string name="ConversationUpdateItem_call_is_full">통화 참가자 수 최대</string>
    <string name="ConversationUpdateItem_invite_friends">친구 초대</string>
    <string name="ConversationUpdateItem_enable_call_notifications">통화 알림 활성화</string>
    <string name="ConversationUpdateItem_update_contact">연락처 업데이트</string>
    <!-- Update item button text to show to block a recipient from requesting to join via group link -->
    <string name="ConversationUpdateItem_block_request">요청 차단</string>
    <string name="ConversationUpdateItem_no_groups_in_common_review_requests_carefully">공통된 그룹이 없습니다. 요청을 주의 깊게 검토하세요.</string>
    <string name="ConversationUpdateItem_no_contacts_in_this_group_review_requests_carefully">이 그룹에 연락처가 없습니다. 요청을 주의 깊게 검토하세요.</string>
    <string name="ConversationUpdateItem_view">보기</string>
    <string name="ConversationUpdateItem_the_disappearing_message_time_will_be_set_to_s_when_you_message_them">메시지가 사라지는 시간은 메시지를 보낼 때 %1$s(으)로 설정됩니다.</string>
    <!-- Update item button text to show to boost a feature -->
    <string name="ConversationUpdateItem_donate">기부</string>
    <!-- Update item button text to send payment -->
    <string name="ConversationUpdateItem_send_payment">송금</string>
    <!-- Update item button text to activate payments -->
    <string name="ConversationUpdateItem_activate_payments">결제 활성화</string>
    <!-- Update item alerting the user they hid this person and that they can message them to unhide them -->
    <string name="ConversationUpdateItem_hidden_contact_message_to_add_back">이전에 제거한 사용자입니다. 해당 사용자에게 메시지를 보내면 사용자가 목록에 다시 추가됩니다.</string>

    <!-- audio_view -->
    <string name="audio_view__play_pause_accessibility_description">재생 … 일시 정지</string>
    <string name="audio_view__download_accessibility_description">다운로드</string>

    <!-- QuoteView -->
    <string name="QuoteView_audio">오디오</string>
    <string name="QuoteView_video">동영상</string>
    <string name="QuoteView_photo">사진</string>
    <string name="QuoteView_gif">GIF</string>
    <string name="QuoteView_view_once_media">한 번 볼 수 있는 미디어</string>
    <string name="QuoteView_sticker">스티커</string>
    <string name="QuoteView_you">나</string>
    <string name="QuoteView_original_missing">원본 메시지를 찾을 수 없음</string>
    <!-- Author formatting for group stories -->
    <string name="QuoteView_s_story">%1$s · 스토리</string>
    <!-- Label indicating that a quote is for a reply to a story you created -->
    <string name="QuoteView_your_story">나 · 스토리</string>
    <!-- Label indicating that the story being replied to no longer exists -->
    <string name="QuoteView_no_longer_available">더는 사용할 수 없음</string>
    <!-- Label for quoted gift -->
    <string name="QuoteView__donation_for_a_friend">친구 대신 기부</string>

    <!-- ConversationParentFragment -->
    <!-- Title for dialog warning about lacking bluetooth permissions during a voice message -->
    <string name="ConversationParentFragment__bluetooth_permission_denied">Bluetooth 사용 권한 거부함</string>
    <!-- Message for dialog warning about lacking bluetooth permissions during a voice message and references the permission needed by name -->
    <string name="ConversationParentFragment__please_enable_the_nearby_devices_permission_to_use_bluetooth_during_a_call">음성 메시지를 녹음하려면 \'주변 기기\'의 블루투스 접근 권한을 허용해 주세요.</string>
    <!-- Positive action for bluetooth warning dialog to open settings -->
    <string name="ConversationParentFragment__open_settings">설정 열기</string>
    <!-- Negative action for bluetooth warning dialog to dismiss dialog -->
    <string name="ConversationParentFragment__not_now">나중에</string>

    <!-- conversation_fragment -->
    <string name="conversation_fragment__scroll_to_the_bottom_content_description">하단으로 스크롤</string>

    <!-- BubbleOptOutTooltip -->
    <!-- Message to inform the user of what Android chat bubbles are -->
    <string name="BubbleOptOutTooltip__description">도움말 풍선은 Molly 대화에서 끌 수 있는 Android 기능입니다.</string>
    <!-- Button to dismiss the tooltip for opting out of using Android bubbles -->
    <string name="BubbleOptOutTooltip__not_now">나중에</string>
    <!-- Button to move to the system settings to control the use of Android bubbles -->
    <string name="BubbleOptOutTooltip__turn_off">끄기</string>

    <!-- safety_number_change_dialog -->
    <string name="safety_number_change_dialog__safety_number_changes">안전 번호 변경됨</string>
    <string name="safety_number_change_dialog__accept">수락</string>
    <string name="safety_number_change_dialog__call_anyway">그냥 전화</string>
    <string name="safety_number_change_dialog__join_call">통화 참여</string>
    <string name="safety_number_change_dialog__continue_call">계속 전화</string>
    <string name="safety_number_change_dialog__leave_call">전화 종료</string>
    <string name="safety_number_change_dialog__the_following_people_may_have_reinstalled_or_changed_devices">재설치했거나 기기를 바꾼 사람의 목록입니다. 보안을 보장하려면 안전 번호를 검증하세요.</string>
    <string name="safety_number_change_dialog__view">보기</string>
    <string name="safety_number_change_dialog__previous_verified">이전에 확인됨</string>

    <!-- EnableCallNotificationSettingsDialog__call_notifications_checklist -->
    <string name="EnableCallNotificationSettingsDialog__call_notifications_enabled">전화 알림을 사용합니다.</string>
    <string name="EnableCallNotificationSettingsDialog__enable_call_notifications">전화 알림 사용</string>
    <string name="EnableCallNotificationSettingsDialog__enable_background_activity">백그라운드 활동 사용</string>
    <string name="EnableCallNotificationSettingsDialog__everything_looks_good_now">모두 좋아보이네요!</string>
    <string name="EnableCallNotificationSettingsDialog__to_receive_call_notifications_tap_here_and_turn_on_show_notifications">전화 알림을 받으려면 여기를 탭하고 \'알림 표시\'를 켜세요.</string>
    <string name="EnableCallNotificationSettingsDialog__to_receive_call_notifications_tap_here_and_turn_on_notifications">전화 알림을 받으려면 여기를 탭하고 알림을 켜고 소리 및 팝업이 활성화되어 있는지 확인하세요.</string>
    <string name="EnableCallNotificationSettingsDialog__to_receive_call_notifications_tap_here_and_enable_background_activity_in_battery_settings">전화 알림을 받으려면 여기를 탭하고 \'배터리\' 설정에서 백그라운드 활동을 활성화하세요. </string>
    <string name="EnableCallNotificationSettingsDialog__settings">설정</string>
    <string name="EnableCallNotificationSettingsDialog__to_receive_call_notifications_tap_settings_and_turn_on_show_notifications">전화 알림을 받으려면 설정을 탭하고 \'알림 표시\'를 켭니다.</string>
    <string name="EnableCallNotificationSettingsDialog__to_receive_call_notifications_tap_settings_and_turn_on_notifications">전화 알림을 받으려면 설정을 탭하고 알림을 켜고 소리와 팝업이 활성화되어 있는지 확인하세요.</string>
    <string name="EnableCallNotificationSettingsDialog__to_receive_call_notifications_tap_settings_and_enable_background_activity_in_battery_settings">전화 알림을 받으려면 설정을 탭하고 \'배터리\' 설정에서 백그라운드 활동을 활성화하세요.</string>

    <!-- country_selection_fragment -->
    <string name="country_selection_fragment__loading_countries">국가 로드 중…</string>
    <string name="country_selection_fragment__search">검색</string>
    <string name="country_selection_fragment__no_matching_countries">일치하는 국가 없음</string>

    <!-- device_add_fragment -->
    <string name="device_add_fragment__scan_the_qr_code_displayed_on_the_device_to_link">기기에 표시된 QR 코드를 스캔하여 기기 연결</string>

    <!-- device_link_fragment -->
    <string name="device_link_fragment__link_device">기기 연결</string>

    <!-- device_list_fragment -->
    <string name="device_list_fragment__no_devices_linked">연결된 기기 없음</string>
    <string name="device_list_fragment__link_new_device">새 기기 연결</string>

    <!-- expiration -->
    <string name="expiration_off">꺼짐</string>

    <plurals name="expiration_seconds">
        <item quantity="other">%1$d초</item>
    </plurals>

    <string name="expiration_seconds_abbreviated">%1$d초</string>

    <plurals name="expiration_minutes">
        <item quantity="other">%1$d분</item>
    </plurals>

    <string name="expiration_minutes_abbreviated">%1$d분</string>

    <plurals name="expiration_hours">
        <item quantity="other">%1$d시간</item>
    </plurals>

    <string name="expiration_hours_abbreviated">%1$d시간</string>

    <plurals name="expiration_days">
        <item quantity="other">%1$d일</item>
    </plurals>

    <string name="expiration_days_abbreviated">%1$d일</string>

    <plurals name="expiration_weeks">
        <item quantity="other">%1$d주</item>
    </plurals>

    <string name="expiration_weeks_abbreviated">%1$d주</string>
    <string name="expiration_combined">%1$s %2$s</string>

    <!-- unverified safety numbers -->
    <string name="IdentityUtil_unverified_banner_one">%1$s 님과의 안전 번호가 변경되었으며 인증이 취소되었습니다.</string>
    <string name="IdentityUtil_unverified_banner_two">%1$s, %2$s 님과의 안전 번호가 변경되었으며 인증이 취소되었습니다.</string>
    <string name="IdentityUtil_unverified_banner_many">%1$s, %2$s, %3$s 님과의 안전 번호가 변경되었으며 인증이 취소되었습니다.</string>

    <string name="IdentityUtil_unverified_dialog_one">%1$s 님과의 안전 번호가 변경되었으며 인증이 취소되었습니다. 누군가가 연결을 가로채려고 하거나 단순히 %1$s 님이 Signal을 다시 설치한 것일 수도 있습니다.</string>
    <string name="IdentityUtil_unverified_dialog_two">%1$s, %2$s 님과의 안전 번호가 변경되었으며 인증이 취소되었습니다. 누군가가 연결을 가로채려고 하거나 단순히 Signal을 다시 설치한 것일 수도 있습니다.</string>
    <string name="IdentityUtil_unverified_dialog_many">%1$s, %2$s, %3$s 님과의 안전 번호가 변경되었으며 인증이 취소되었습니다. 누군가가 연결을 가로채려고 하거나 단순히 Signal을 다시 설치한 것일 수도 있습니다.</string>

    <string name="IdentityUtil_untrusted_dialog_one">%1$s 님과의 안전 번호가 방금 변경되었습니다.</string>
    <string name="IdentityUtil_untrusted_dialog_two">%1$s, %2$s 님과의 안전 번호가 방금 변경되었습니다.</string>
    <string name="IdentityUtil_untrusted_dialog_many">%1$s, %2$s, %3$s 님과의 안전 번호가 방금 변경되었습니다.</string>

    <plurals name="identity_others">
        <item quantity="other">기타 %1$d명</item>
    </plurals>

    <!-- giphy_activity -->
    <string name="giphy_activity_toolbar__search_gifs">GIF 검색</string>

    <!-- giphy_fragment -->
    <string name="giphy_fragment__nothing_found">검색 결과 없음</string>

    <!-- database_migration_activity -->
    <string name="database_migration_activity__would_you_like_to_import_your_existing_text_messages">기존 메시지를 Signal의 암호화된 데이터베이스로 가져올까요?</string>
    <string name="database_migration_activity__the_default_system_database_will_not_be_modified">기본 시스템 SMS 데이터베이스가 변경되지 않습니다.</string>
    <string name="database_migration_activity__skip">건너뛰기</string>
    <string name="database_migration_activity__import">가져오기</string>
    <string name="database_migration_activity__this_could_take_a_moment_please_be_patient">다소 시간이 걸릴 수 있습니다. 완료되면 알려드리겠습니다.</string>
    <string name="database_migration_activity__importing">가져오는 중</string>


    <!-- load_more_header -->
    <string name="load_more_header__see_full_conversation">전체 대화 보기</string>
    <string name="load_more_header__loading">로드 중</string>

    <!-- media_overview_activity -->
    <string name="media_overview_activity__no_media">미디어 없음</string>

    <!-- message_recipients_list_item -->
    <string name="message_recipients_list_item__view">보기</string>
    <string name="message_recipients_list_item__resend">다시 보내기</string>

    <!-- Displayed in a toast when user long presses an item in MyStories -->
    <string name="MyStoriesFragment__copied_sent_timestamp_to_clipboard">타임스탬프를 클립보드로 복사했습니다.</string>
    <!-- Displayed when there are no outgoing stories -->
    <string name="MyStoriesFragment__updates_to_your_story_will_show_up_here">스토리에 대한 업데이트가 여기 표시됩니다.</string>

    <!-- GroupUtil -->
    <plurals name="GroupUtil_joined_the_group">
        <item quantity="other">%1$s 님이 그룹에 참여했습니다.</item>
    </plurals>
    <string name="GroupUtil_group_name_is_now">이제 그룹 이름은 \'%1$s\'입니다.</string>

    <!-- prompt_passphrase_activity -->
    <string name="prompt_passphrase_activity__unlock">잠금 해제</string>

    <!-- prompt_mms_activity -->
    <string name="prompt_mms_activity__signal_requires_mms_settings_to_deliver_media_and_group_messages">이동 통신사를 통해 멀티미디어와 그룹 메시지를 전송하려면 MMS 설정 정보가 필요합니다. 기기에서는 정보가 제공되지 않습니다. 기기가 잠겨 있거나 기타 제한된 기기에서는 가끔 이러한 경우가 발생할 수 있습니다.</string>
    <string name="prompt_mms_activity__to_send_media_and_group_messages_tap_ok">멀티미디어와 그룹 메시지를 보내려면 확인을 터치하여 요구된 설정을 완료해야 합니다. 이동 통신사의 MMS 설정 정보를 찾으려면 \'이동 통신사 APN\'을 검색하세요.</string>

    <!-- BadDecryptLearnMoreDialog -->
    <string name="BadDecryptLearnMoreDialog_delivery_issue">배송 문제</string>
    <string name="BadDecryptLearnMoreDialog_couldnt_be_delivered_individual">%1$s 님이 보낸 메시지, 스티커, 반응 또는 수신 확인을 받지 못했습니다. 사용자에게 직접 보내거나 그룹에서 보내려고 했을 수 있습니다.</string>
    <string name="BadDecryptLearnMoreDialog_couldnt_be_delivered_group">%1$s 님이 보낸 메시지, 스티커, 반응 또는 수신 확인을 받지 못했습니다.</string>

    <!-- profile_create_activity -->
    <string name="CreateProfileActivity_first_name_required">이름(필수)</string>
    <string name="CreateProfileActivity_last_name_optional">성(선택 사항)</string>
    <string name="CreateProfileActivity_next">다음</string>
    <string name="CreateProfileActivity_custom_mms_group_names_and_photos_will_only_be_visible_to_you">사용자 정의 MMS 그룹 이름과 사진은 나에게만 표시됩니다.</string>
    <string name="CreateProfileActivity_group_descriptions_will_be_visible_to_members_of_this_group_and_people_who_have_been_invited">그룹 설명은 그룹의 멤버와 초대받은 사용자들에게 표시됩니다.</string>

    <!-- EditAboutFragment -->
    <string name="EditAboutFragment_about">정보</string>
    <string name="EditAboutFragment_write_a_few_words_about_yourself">자신에 대해 간략하게 소개해보세요…</string>
    <string name="EditAboutFragment_count">%1$d/%2$d</string>
    <string name="EditAboutFragment_speak_freely">자유롭게 말하기</string>
    <string name="EditAboutFragment_encrypted">암호화됨</string>
    <string name="EditAboutFragment_be_kind">친절함</string>
    <string name="EditAboutFragment_coffee_lover">커피 애호가</string>
    <string name="EditAboutFragment_free_to_chat">대화 가능</string>
    <string name="EditAboutFragment_taking_a_break">쉬는 중</string>
    <string name="EditAboutFragment_working_on_something_new">새로운 것에 도전하는 중</string>

    <!-- EditProfileFragment -->
    <string name="EditProfileFragment__edit_group">그룹 편집</string>
    <string name="EditProfileFragment__group_name">그룹 이름</string>
    <string name="EditProfileFragment__group_description">그룹 설명</string>
  <!-- Removed by excludeNonTranslatables <string name="EditProfileFragment__support_link" translatable="false">https://support.signal.org/hc/articles/360007459591</string> -->

    <!-- EditProfileNameFragment -->
    <string name="EditProfileNameFragment_your_name">내 이름</string>
    <string name="EditProfileNameFragment_first_name">이름</string>
    <string name="EditProfileNameFragment_last_name_optional">성(선택 사항)</string>
    <string name="EditProfileNameFragment_save">저장</string>
    <string name="EditProfileNameFragment_failed_to_save_due_to_network_issues_try_again_later">네트워크 문제로 인해 저장에 실패했습니다. 나중에 다시 시도해보세요.</string>

    <!-- recipient_preferences_activity -->
    <string name="recipient_preference_activity__shared_media">공유된 미디어</string>

    <!-- recipients_panel -->

    <!-- verify_display_fragment -->
    <string name="verify_display_fragment__to_verify_the_security_of_your_end_to_end_encryption_with_s"><![CDATA[ %1$s 님과의 종단간 암호화의 보안을 검증하기 위해, 상대의 기기와의 코드를 비교하세요. 또는 상대의 폰의 코드를 스캔 할 수 있습니다. <a href=\"https://signal.org/redirect/safety-numbers\">더 알아보기</a>]]></string>
    <string name="verify_display_fragment__tap_to_scan">탭하여 스캔</string>
    <string name="verify_display_fragment__successful_match">일치 확인</string>
    <string name="verify_display_fragment__failed_to_verify_safety_number">안전 번호 확인에 실패함</string>
    <string name="verify_display_fragment__loading">로드 중…</string>
    <string name="verify_display_fragment__mark_as_verified">검증으로 표시</string>
    <string name="verify_display_fragment__clear_verification">인증 초기화하기</string>

    <!-- verify_identity -->
    <string name="verify_identity__share_safety_number">안전 번호 공유</string>

    <!-- verity_scan_fragment -->
    <string name="verify_scan_fragment__scan_the_qr_code_on_your_contact">연락처의 기기에서 QR 코드를 스캔하세요.</string>

    <!-- webrtc_answer_decline_button -->
    <string name="webrtc_answer_decline_button__swipe_up_to_answer">쓸어 올려 받기</string>
    <string name="webrtc_answer_decline_button__swipe_down_to_reject">쓸어 내려 거부</string>

    <!-- message_details_header -->
    <string name="message_details_header__issues_need_your_attention">문제가 발생하여 확인이 필요합니다.</string>
    <string name="message_details_header_sent">보낸 시간</string>
    <string name="message_details_header_received">받은 시간</string>
    <string name="message_details_header_disappears">사라짐</string>
    <string name="message_details_header_via">형식</string>

    <!-- message_details_recipient_header -->
    <string name="message_details_recipient_header__pending_send">대기 중</string>
    <string name="message_details_recipient_header__sent_to">전송 대상</string>
    <string name="message_details_recipient_header__sent_from">받음</string>
    <string name="message_details_recipient_header__delivered_to">전달됨</string>
    <string name="message_details_recipient_header__read_by">읽음</string>
    <string name="message_details_recipient_header__not_sent">보내지지 않음</string>
    <string name="message_details_recipient_header__viewed">조회자</string>
    <string name="message_details_recipient_header__skipped">건너뜀</string>

    <!-- message_Details_recipient -->
    <string name="message_details_recipient__failed_to_send">전송 실패</string>
    <string name="message_details_recipient__new_safety_number">새 안전 번호</string>
    <!-- Button text shown in message details when the message has an edit history and this will let them view the history -->
    <string name="MessageDetails__view_edit_history">수정 기록 보기</string>

    <!-- AndroidManifest.xml -->
    <string name="AndroidManifest__create_passphrase">암호 생성</string>
    <string name="AndroidManifest__select_contacts">연락처 선택</string>
    <string name="AndroidManifest__change_passphrase">암호 변경</string>
    <string name="AndroidManifest__verify_safety_number">안전 번호 인증</string>
    <string name="AndroidManifest__media_preview">미디어 미리 보기</string>
    <string name="AndroidManifest__message_details">메시지 세부 정보</string>
    <string name="AndroidManifest__linked_devices">연결된 기기</string>
    <string name="AndroidManifest__invite_friends">친구 초대</string>
    <string name="AndroidManifest_archived_conversations">보관된 대화</string>
    <string name="AndroidManifest_remove_photo">사진 제거</string>

    <!-- HelpFragment -->
    <string name="HelpFragment__have_you_read_our_faq_yet">아직 FAQ를 읽지 않으셨나요?</string>
    <string name="HelpFragment__next">다음</string>
    <string name="HelpFragment__contact_us">문의하기</string>
    <string name="HelpFragment__tell_us_whats_going_on">무슨 일이 일어났는지 알려주세요.</string>
    <string name="HelpFragment__include_debug_log">디버그 로그를 포함하세요.</string>
    <string name="HelpFragment__whats_this">이것은 무엇인가요?</string>
    <string name="HelpFragment__how_do_you_feel">기분이 어떠세요? (선택사항)</string>
    <string name="HelpFragment__tell_us_why_youre_reaching_out">연락하는 이유를 알려주세요.</string>
  <!-- Removed by excludeNonTranslatables <string name="HelpFragment__emoji_5" translatable="false">emoji_5</string> -->
  <!-- Removed by excludeNonTranslatables <string name="HelpFragment__emoji_4" translatable="false">emoji_4</string> -->
  <!-- Removed by excludeNonTranslatables <string name="HelpFragment__emoji_3" translatable="false">emoji_3</string> -->
  <!-- Removed by excludeNonTranslatables <string name="HelpFragment__emoji_2" translatable="false">emoji_2</string> -->
  <!-- Removed by excludeNonTranslatables <string name="HelpFragment__emoji_1" translatable="false">emoji_1</string> -->
  <!-- Removed by excludeNonTranslatables <string name="HelpFragment__link__debug_info" translatable="false">https://support.signal.org/hc/articles/360007318591</string> -->
  <!-- Removed by excludeNonTranslatables <string name="HelpFragment__link__faq" translatable="false">https://support.signal.org</string> -->
    <string name="HelpFragment__support_info">지원 정보</string>
    <string name="HelpFragment__signal_android_support_request">Signal Android 지원 요청</string>
    <string name="HelpFragment__debug_log">디버그 로그:</string>
    <string name="HelpFragment__could_not_upload_logs">로그를 업로드할 수 없습니다.</string>
    <string name="HelpFragment__please_be_as_descriptive_as_possible">저희가 문제를 해결할 수 있도록 최대한으로 설명해 주세요.</string>
    <string-array name="HelpFragment__categories_5">
        <item>\\-\\- 옵션을 선택하세요 \\-\\-</item>
        <item>오류</item>
        <item>기능 요청</item>
        <item>질문</item>
        <item>피드백</item>
        <item>기타</item>
        <item>결제(MobileCoin)</item>
        <item>기부 및 배지</item>
        <item>SMS 내보내기</item>
    </string-array>

    <!-- ReactWithAnyEmojiBottomSheetDialogFragment -->
    <string name="ReactWithAnyEmojiBottomSheetDialogFragment__this_message">이 메시지</string>
    <string name="ReactWithAnyEmojiBottomSheetDialogFragment__recently_used">최근 사용함</string>
    <string name="ReactWithAnyEmojiBottomSheetDialogFragment__smileys_and_people">웃는 &amp; 사람들</string>
    <string name="ReactWithAnyEmojiBottomSheetDialogFragment__nature">자연</string>
    <string name="ReactWithAnyEmojiBottomSheetDialogFragment__food">음식</string>
    <string name="ReactWithAnyEmojiBottomSheetDialogFragment__activities">활동</string>
    <string name="ReactWithAnyEmojiBottomSheetDialogFragment__places">장소</string>
    <string name="ReactWithAnyEmojiBottomSheetDialogFragment__objects">물체</string>
    <string name="ReactWithAnyEmojiBottomSheetDialogFragment__symbols">부호</string>
    <string name="ReactWithAnyEmojiBottomSheetDialogFragment__flags">국기</string>
    <string name="ReactWithAnyEmojiBottomSheetDialogFragment__emoticons">기분</string>
    <string name="ReactWithAnyEmojiBottomSheetDialogFragment__no_results_found">결과 없음</string>

    <!-- arrays.xml -->
    <string name="arrays__use_default">기본값 사용</string>
    <string name="arrays__use_custom">맞춤형 값 사용</string>

    <string name="arrays__mute_for_one_hour">1시간 동안 알림 끄기</string>
    <string name="arrays__mute_for_eight_hours">8시간 동안 알림 끄기</string>
    <string name="arrays__mute_for_one_day">하루 동안 알림 끄기</string>
    <string name="arrays__mute_for_seven_days">7일 동안 알림 끄기</string>
    <string name="arrays__always">항상</string>

    <string name="arrays__settings_default">기본 설정</string>
    <string name="arrays__enabled">활성화됨</string>
    <string name="arrays__disabled">비활성화됨</string>

    <string name="arrays__name_and_message">이름 및 메시지</string>
    <string name="arrays__name_only">이름</string>
    <string name="arrays__no_name_or_message">이름 또는 메시지 없음</string>

    <string name="arrays__images">이미지</string>
    <string name="arrays__audio">오디오</string>
    <string name="arrays__video">동영상</string>
    <string name="arrays__documents">문서</string>

    <string name="arrays__small">작게</string>
    <string name="arrays__normal">보통</string>
    <string name="arrays__large">크게</string>
    <string name="arrays__extra_large">더 크게</string>

    <string name="arrays__default">기본</string>
    <string name="arrays__high">높음</string>
    <string name="arrays__max">최대</string>

    <!-- plurals.xml -->
    <plurals name="hours_ago">
        <item quantity="other">%1$d시간</item>
    </plurals>

    <!-- preferences.xml -->
    <string name="preferences_beta">베타</string>
    <string name="preferences__sms_mms">SMS 및 MMS</string>
    <string name="preferences__pref_use_address_book_photos">주소록 사진 사용하기</string>
    <string name="preferences__display_contact_photos_from_your_address_book_if_available">가능할 경우 주소록에 있는 연락처 사진들을 보이기</string>
    <!-- Preference menu item title for a toggle switch for preserving the archived state of muted chats. -->
    <string name="preferences__pref_keep_muted_chats_archived">알림 끈 대화를 보관 상태로 유지</string>
    <!-- Preference menu item description for a toggle switch for preserving the archived state of muted chats. -->
    <string name="preferences__muted_chats_that_are_archived_will_remain_archived">알림을 꺼서 보관한 대화는 새 메시지가 도착해도 보관 상태로 유지됩니다.</string>
    <string name="preferences__generate_link_previews">링크 미리보기 생성</string>
    <string name="preferences__retrieve_link_previews_from_websites_for_messages">보내는 메시지에 첨부된 웹 사이트의 링크 미리보기를 불러옵니다.</string>
    <string name="preferences__change_passphrase">암호 변경</string>
    <string name="preferences__change_your_passphrase">암호 변경</string>
    <string name="preferences__enable_passphrase">암호 화면 잠금 활성화</string>
    <string name="preferences__lock_signal_and_message_notifications_with_a_passphrase">암호로 화면 및 알림 금기</string>
    <string name="preferences__screen_security">화면 보안</string>
    <string name="preferences__auto_lock_signal_after_a_specified_time_interval_of_inactivity">설정된 비활동 기간 후 Signal 잠금</string>
    <string name="preferences__inactivity_timeout_passphrase">비활동 시간 초과</string>
    <string name="preferences__inactivity_timeout_interval">비활동 시간 초과 간격</string>
    <string name="preferences__notifications">알림</string>
    <string name="preferences__led_color">LED 색상</string>
    <string name="preferences__led_color_unknown">알 수 없음</string>
    <string name="preferences__pref_led_blink_title">LED 반복 패턴</string>
    <string name="preferences__customize">사용자 정의</string>
    <string name="preferences__change_sound_and_vibration">소리와 진동 변경하기</string>
    <string name="preferences__sound">소리</string>
    <string name="preferences__silent">무음</string>
    <string name="preferences__default">기본값</string>
    <string name="preferences__repeat_alerts">알림 반복</string>
    <string name="preferences__never">없음</string>
    <string name="preferences__one_time">1번</string>
    <string name="preferences__two_times">2번</string>
    <string name="preferences__three_times">3번</string>
    <string name="preferences__five_times">5번</string>
    <string name="preferences__ten_times">10번</string>
    <string name="preferences__vibrate">진동</string>
    <string name="preferences__green">초록색</string>
    <string name="preferences__red">빨간색</string>
    <string name="preferences__blue">파란색</string>
    <string name="preferences__orange">주황색</string>
    <string name="preferences__cyan">청록색</string>
    <string name="preferences__magenta">자홍색</string>
    <string name="preferences__white">하얀색</string>
    <string name="preferences__none">없음</string>
    <string name="preferences__fast">빠르게</string>
    <string name="preferences__normal">보통</string>
    <string name="preferences__slow">느리게</string>
    <string name="preferences__help">도움</string>
    <string name="preferences__advanced">고급</string>
    <string name="preferences__donate_to_signal">Molly에 기부</string>
    <!-- Preference label for making one-time donations to Signal -->
    <string name="preferences__privacy">개인 정보</string>
    <!-- Preference label for stories -->
    <string name="preferences__stories">스토리</string>
    <string name="preferences__mms_user_agent">MMS 사용자 에이전트</string>
    <string name="preferences__advanced_mms_access_point_names">MMS 수동 설정</string>
    <string name="preferences__mmsc_url">MMSC URL</string>
    <string name="preferences__mms_proxy_host">MMS 프록시 호스트</string>
    <string name="preferences__mms_proxy_port">MMS 프록시 포트</string>
    <string name="preferences__mmsc_username">MMSC 사용자 이름</string>
    <string name="preferences__mmsc_password">MMSC 비밀번호</string>
    <string name="preferences__sms_delivery_reports">SMS 전송 확인</string>
    <string name="preferences__request_a_delivery_report_for_each_sms_message_you_send">SMS 메시지를 보낼 때마다 전송 확인 요청</string>
    <string name="preferences__data_and_storage">데이터와 저장소</string>
    <string name="preferences__storage">저장 공간</string>
    <string name="preferences__payments">결제</string>
    <!-- Privacy settings payments section description -->
    <string name="preferences__payment_lock">결제 잠금</string>
    <string name="preferences__payments_beta">결제 (베타)</string>
    <string name="preferences__conversation_length_limit">대화 길이 제한</string>
    <string name="preferences__keep_messages">메시지 보관</string>
    <string name="preferences__clear_message_history">메시지 기록 삭제</string>
    <string name="preferences__linked_devices">연결된 기기</string>
    <string name="preferences__light_theme">밝게</string>
    <string name="preferences__dark_theme">어둡게</string>
    <string name="preferences__appearance">모양</string>
    <string name="preferences__theme">테마</string>
    <string name="preferences__chat_color_and_wallpaper">대화창 색 및 배경 화면</string>
    <!-- Clickable settings text allowing the user to change the icon visible on their phone\'s home screen. -->
    <string name="preferences__app_icon">앱 아이콘</string>
    <!-- Approval for changing the app icon. -->
    <string name="preferences__app_icon_dialog_ok">확인</string>
    <!-- Cancelling the operation of changing the app icon. -->
    <string name="preferences__app_icon_dialog_cancel">취소</string>
    <!-- Title for the confirmation dialog of changing the app icon. -->
    <string name="preferences__app_icon_dialog_title">앱 아이콘과 이름을 \"%1$s\"(으)로 변경</string>
    <!-- Description for the confirmation dialog of changing the app icon. -->
    <string name="preferences__app_icon_dialog_description">앱 아이콘과 이름을 변경하려면 Signal을 종료해야 합니다. 알림은 항상 기본 Signal 아이콘과 이름을 표시합니다.</string>
    <!-- Visible warning label for the limitations of changing the app icon with learn more call to action. -->
    <string name="preferences__app_icon_warning_learn_more">휴대폰 홈 화면과 앱 서랍에 표시될 앱 아이콘과 이름을 선택하세요. 알림은 항상 기본 Signal 아이콘과 이름을 표시합니다. 자세히 알아보기</string>
    <!-- Visible warning label for the limitations of changing the app icon. -->
    <string name="preferences__app_icon_warning">앱 아이콘과 이름이 홈 화면과 앱 서랍에 표시됩니다.</string>
    <!-- Visible warning label explaining that changing the app icon and name does not affect notifications. -->
    <string name="preferences__app_icon_notification_warning">알림은 항상 기본 Signal 아이콘과 이름을 표시합니다.</string>
    <!--Call to action to get more information about the limitations of the change app icon functionality. -->
    <string name="preferences__app_icon_learn_more">자세히 알아보기</string>
    <!--Text description of the app icon option for visually impaired users. -->
    <string name="preferences__app_icon_content_description">%1$s의 아이콘</string>
    <!--Text description of a graphic illustrating the limitations of the app icon change. -->
    <string name="preferences__graphic_illustrating_where_the_replacement_app_icon_will_be_visible">대체 앱 아이콘이 표시될 곳을 설명하는 그래픽.</string>
    <string name="preferences__disable_pin">PIN 비활성화</string>
    <string name="preferences__enable_pin">PIN 사용하기</string>
    <string name="preferences__if_you_disable_the_pin_you_will_lose_all_data">PIN을 비활성화하면 수동으로 백업 및 복원하지 않는 한 Signal을 다시 등록할 때 모든 데이터가 손실됩니다. PIN이 비활성화되어 있는 동안에는 등록 잠금을 켤 수 없습니다.</string>
    <string name="preferences__pins_keep_information_stored_with_signal_encrypted_so_only_you_can_access_it">PIN 번호는 Signal에 저장된 정보를 암호화하여 오직 나만 접근할 수 있게 만듭니다. 내 프로필, 설정, 그리고 연락처는 Signal을 다시 설치할 때 복원됩니다.</string>
    <string name="preferences__system_default">시스템 기본값</string>
    <string name="preferences__language">언어</string>
    <string name="preferences__signal_messages_and_calls">Signal 메시지 및 전화</string>
    <string name="preferences__advanced_pin_settings">PIN 고급 설정</string>
    <string name="preferences__free_private_messages_and_calls">Signal 사용자에게 무료 보안 메시지 및 전화 걸기</string>
    <string name="preferences__submit_debug_log">디버그 로그 제출</string>
    <string name="preferences__delete_account">계정 삭제</string>
    <string name="preferences__support_wifi_calling">\'Wi-Fi 전화\' 호환 모드</string>
    <string name="preferences__enable_if_your_device_supports_sms_mms_delivery_over_wifi">기기에서 \'Wi-Fi 전화\' 사용이 활성화된 경우 Wi-Fi로 SMS/MMS 전송 사용</string>
    <string name="preferences__incognito_keyboard">익명 키보드</string>
    <string name="preferences__read_receipts">읽은 메시지</string>
    <string name="preferences__if_read_receipts_are_disabled_you_wont_be_able_to_see_read_receipts">읽은 메시지 기능이 꺼져 있다면, 다른 사람이 메시지를 읽었는지 확인할 수 없습니다.</string>
    <string name="preferences__typing_indicators">입력 안내</string>
    <string name="preferences__if_typing_indicators_are_disabled_you_wont_be_able_to_see_typing_indicators">입력 안내 기능이 꺼져 있다면, 다른 사람이 메시지를 쓰고 있는지 확인할 수 없습니다.</string>
    <string name="preferences__request_keyboard_to_disable">키보드가 사용자 맞춤 학습을 비활성화하기를 요청합니다.</string>
    <string name="preferences__this_setting_is_not_a_guarantee">이 설정은 보장되지 않으며 키보드에서 무시할 수 있습니다.</string>
  <!-- Removed by excludeNonTranslatables <string name="preferences__incognito_keyboard_learn_more" translatable="false">https://support.signal.org/hc/articles/360055276112</string> -->
    <string name="preferences_chats__when_using_mobile_data">모바일 데이터 사용 시</string>
    <string name="preferences_chats__when_using_wifi">Wi-Fi 사용 시</string>
    <string name="preferences_chats__when_roaming">로밍 시</string>
    <string name="preferences_chats__media_auto_download">미디어 자동 다운로드</string>
    <string name="preferences_chats__message_history">메시지 기록</string>
    <string name="preferences_storage__storage_usage">저장 공간 사용</string>
    <string name="preferences_storage__photos">사진</string>
    <string name="preferences_storage__videos">동영상</string>
    <string name="preferences_storage__files">파일</string>
    <string name="preferences_storage__audio">오디오</string>
    <string name="preferences_storage__review_storage">저장 공간 검토</string>
    <string name="preferences_storage__delete_older_messages">오래된 메시지를 삭제하시겠습니까?</string>
    <string name="preferences_storage__clear_message_history">메시기 기록을 삭제할까요?</string>
    <string name="preferences_storage__this_will_permanently_delete_all_message_history_and_media">%1$s보다 오래된 모든 메시지 기록과 미디어를 기기에서 영구적으로 삭제합니다.</string>
    <!-- The body of an alert dialog that is shown when confirming a trim operation. Trimming will delete all but the most recent messages in a chat. The placeholder represents how many messages are kept in each chat. All older messages are deleted. -->
    <plurals name="preferences_storage__this_will_permanently_trim_all_conversations_to_the_d_most_recent_messages">
        <item quantity="other">모든 대화에서 최근 메시지 %1$s개만 남기고 나머지를 영구 삭제합니다.</item>
    </plurals>
    <string name="preferences_storage__this_will_delete_all_message_history_and_media_from_your_device">이 기기의 모든 메시지 기록과 미디어를 영구 삭제합니다.</string>
    <string name="preferences_storage__are_you_sure_you_want_to_delete_all_message_history">모든 메시지 기록을 삭제할까요?</string>
    <string name="preferences_storage__all_message_history_will_be_permanently_removed_this_action_cannot_be_undone">모든 메시지 기록을 영구적으로 제거합니다. 이 작업은 다시 되돌릴 수 없습니다.</string>
    <string name="preferences_storage__delete_all_now">지금 모두 삭제</string>
    <string name="preferences_storage__forever">영원히</string>
    <string name="preferences_storage__one_year">1년</string>
    <string name="preferences_storage__six_months">6개월</string>
    <string name="preferences_storage__thirty_days">30일</string>
    <string name="preferences_storage__none">없음</string>
    <string name="preferences_storage__s_messages">%1$s 메시지</string>
    <string name="preferences_storage__custom">맞춤</string>
    <string name="preferences_advanced__use_system_emoji">시스템 이모지 사용</string>
    <string name="preferences_advanced__relay_all_calls_through_the_signal_server_to_avoid_revealing_your_ip_address">연락처에게 IP 주소가 표시되지 않도록 모든 전화를 Signal 서버로 릴레이합니다. 전화 품질이 떨어질 수 있습니다.</string>
    <string name="preferences_advanced__always_relay_calls">향상 전화 릴레이</string>
    <string name="preferences_app_protection__who_can">누가…</string>
    <!-- Privacy settings payments section title -->
    <string name="preferences_app_protection__payments">결제</string>
    <string name="preferences_chats__chats">대화</string>
    <string name="preferences_data_and_storage__manage_storage">저장공간 관리하기</string>
    <string name="preferences_data_and_storage__use_less_data_for_calls">통화에 더 적은 양의 데이터 사용하기</string>
    <string name="preferences_data_and_storage__never">없음</string>
    <string name="preferences_data_and_storage__wifi_and_mobile_data">WiFi 및 모바일 데이터</string>
    <string name="preferences_data_and_storage__mobile_data_only">모바일 데이터만</string>
    <string name="preference_data_and_storage__using_less_data_may_improve_calls_on_bad_networks">더 적은 양의 데이터를 사용하는 것은 망품질이 낮은 네트워크에서의 통화 품질을 개선할 수 있습니다</string>
    <string name="preferences_notifications__in_chat_sounds">대화 내 사운드</string>
    <string name="preferences_notifications__show">표시</string>
    <string name="preferences_notifications__ringtone">알림 벨소리</string>
    <string name="preferences_chats__message_text_size">메시지 글꼴 사이즈</string>
    <string name="preferences_notifications__priority">우선순위</string>
    <!-- Heading for the \'censorship circumvention\' section of privacy preferences -->
    <string name="preferences_communication__category_censorship_circumvention">검열 우회</string>
    <!-- Title of the \'censorship circumvention\' toggle switch -->
    <string name="preferences_communication__censorship_circumvention">검열 우회</string>
    <string name="preferences_communication__censorship_circumvention_if_enabled_signal_will_attempt_to_circumvent_censorship">이 기능을 켠다면 Molly이 검열 우회를 시도합니다. Molly이 검열된 곳이 아니라면 이 기능을 켜지 마십시오.</string>
    <!-- Summary text for \'censorship circumvention\' toggle. Indicates that we automatically enabled it because we believe you\'re in a censored country -->
    <string name="preferences_communication__censorship_circumvention_has_been_activated_based_on_your_accounts_phone_number">검열 우회가 계정의 휴대전화에서 활성화되습니다.</string>
    <!-- Summary text for \'censorship circumvention\' toggle. Indicates that you disabled it even though we believe you\'re in a censored country -->
    <string name="preferences_communication__censorship_circumvention_you_have_manually_disabled">사용자는 수동으로 검열 우회 기능을 멈출 수 있습니다.</string>
    <!-- Summary text for \'censorship circumvention\' toggle. Indicates that you cannot use it because you\'re already connected to the Signal service -->
    <string name="preferences_communication__censorship_circumvention_is_not_necessary_you_are_already_connected">검열 우회는 필수가 아닙니다. Signal 서비스에 연결되어 있다면 필요하지 않습니다.</string>
    <!-- Summary text for \'censorship circumvention\' toggle. Indicates that you cannot use it because you\'re not connected to the internet -->
    <string name="preferences_communication__censorship_circumvention_can_only_be_activated_when_connected_to_the_internet">검열 우회는 인터넷에 연결되었을 때만 활성화할 수 있습니다.</string>
    <string name="preferences_communication__category_sealed_sender">발신자 암호화</string>
    <string name="preferences_communication__sealed_sender_allow_from_anyone">모두에게 허용</string>
    <string name="preferences_communication__sealed_sender_allow_from_anyone_description">연락처에 없는 사람과 프로필을 공유하지 않은 사람이 나에게 보내는 메시지에도 발신자 암호화를 허용합니다.</string>
    <string name="preferences_communication__sealed_sender_learn_more">더 알아보기</string>
    <string name="preferences_setup_a_username">사용자 이름 설정하기</string>
    <string name="preferences_proxy">프록시</string>
    <string name="preferences_use_proxy">프록시 사용하기</string>
    <string name="preferences_off">꺼짐</string>
    <string name="preferences_on">켜짐</string>
    <string name="preferences_proxy_address">프록시 주소</string>
    <string name="preferences_only_use_a_proxy_if">모바일 데이터 또는 Wi-Fi에서 Signal에 연결할 수 없는 경우에만 프록시를 사용하세요.</string>
    <string name="preferences_share">공유</string>
    <string name="preferences_save">저장</string>
    <string name="preferences_connecting_to_proxy">프록시에 연결 중…</string>
    <string name="preferences_connected_to_proxy">프록시에 연결됨</string>
    <string name="preferences_connection_failed">연결 실패함</string>
    <string name="preferences_couldnt_connect_to_the_proxy">프록시에 연결할 수 없었습니다. 프록시 주소를 확인해보시고 다시 시도하십시오.</string>
    <string name="preferences_you_are_connected_to_the_proxy">프록시에 연결됐습니다. 설정에서 언제든 프록시 연결을 종료할 수 있습니다.</string>
    <string name="preferences_success">성공</string>
    <string name="preferences_failed_to_connect">연결 실패함</string>
    <string name="preferences_enter_proxy_address">프록시 주소 입력하기</string>
    <!-- Preference title for changing navigation (bottom) bar size -->
    <string name="preferences_navigation_bar_size">탐색 바 크기</string>
    <!-- Preference summary for normal navigation bar size -->
    <string name="preferences_normal">보통</string>
    <!-- Preference summary for compact navigation bar size -->
    <string name="preferences_compact">소형</string>


    <string name="configurable_single_select__customize_option">옵션 설정하기</string>

    <!-- Internal only preferences -->
  <!-- Removed by excludeNonTranslatables <string name="preferences__internal_preferences" translatable="false">Internal Preferences</string> -->
  <!-- Removed by excludeNonTranslatables <string name="preferences__internal_details" translatable="false">Internal Details</string> -->
  <!-- Removed by excludeNonTranslatables <string name="preferences__internal_stories_dialog_launcher" translatable="false">Stories dialog launcher</string> -->


    <!-- Payments -->
    <string name="PaymentsActivityFragment__all_activity">모든 활동</string>
    <string name="PaymentsAllActivityFragment__all">모두</string>
    <string name="PaymentsAllActivityFragment__sent">보낸 시간</string>
    <string name="PaymentsAllActivityFragment__received">받은 시간</string>

    <string name="PaymentsHomeFragment__introducing_payments">결제 소개(베타)</string>
    <string name="PaymentsHomeFragment__use_signal_to_send_and_receive">Molly을 사용하여 개인정보 보호에 중점을 둔 새로운 디지털 통화인 MobileCoin을 보내고 받으세요. 지금 활성화하여 시작해 보세요.</string>
    <string name="PaymentsHomeFragment__activate_payments">결제 활성화</string>
    <string name="PaymentsHomeFragment__activating_payments">결제 활성화 중…</string>
    <string name="PaymentsHomeFragment__restore_payments_account">결제 계정 복원</string>
    <string name="PaymentsHomeFragment__no_recent_activity_yet">아직 최근 활동이 없습니다.</string>
    <string name="PaymentsHomeFragment__recent_activity">최근 활동</string>
    <string name="PaymentsHomeFragment__see_all">모두 보기</string>
    <string name="PaymentsHomeFragment__add_funds">자금 추가</string>
    <string name="PaymentsHomeFragment__send">보내기</string>
    <string name="PaymentsHomeFragment__sent_s">%1$s을(를) 보냈습니다.</string>
    <string name="PaymentsHomeFragment__received_s">%1$s을(를) 받았습니다.</string>
    <string name="PaymentsHomeFragment__transfer_to_exchange">교환으로 이체</string>
    <string name="PaymentsHomeFragment__currency_conversion">통화 변환</string>
    <string name="PaymentsHomeFragment__deactivate_payments">결제 비활성화</string>
    <string name="PaymentsHomeFragment__recovery_phrase">복구 문구</string>
    <string name="PaymentsHomeFragment__help">도움말</string>
    <string name="PaymentsHomeFragment__coin_cleanup_fee">코인 정리 수수료</string>
    <string name="PaymentsHomeFragment__sent_payment">송금됨</string>
    <string name="PaymentsHomeFragment__received_payment">결제 완료</string>
    <string name="PaymentsHomeFragment__processing_payment">결제 처리 중</string>
    <string name="PaymentsHomeFragment__unknown_amount">---</string>
    <string name="PaymentsHomeFragment__currency_conversion_not_available">통화 변환을 사용할 수 없음</string>
    <string name="PaymentsHomeFragment__cant_display_currency_conversion">통화 변환을 표시할 수 없습니다. 휴대전화의 연결을 확인하고 다시 시도하세요.</string>
    <string name="PaymentsHomeFragment__payments_is_not_available_in_your_region">귀하의 지역에서는 결제가 불가능합니다.</string>
    <string name="PaymentsHomeFragment__could_not_enable_payments">결제를 활성화할 수 없습니다. 나중에 다시 시도하세요.</string>
    <string name="PaymentsHomeFragment__deactivate_payments_question">결제를 비활성화하시겠습니까?</string>
    <string name="PaymentsHomeFragment__you_will_not_be_able_to_send">결제를 비활성화하면 Molly에서 MobileCoin을 보내거나 받을 수 없습니다.</string>
    <string name="PaymentsHomeFragment__deactivate">비활성화</string>
    <string name="PaymentsHomeFragment__continue">계속</string>
    <string name="PaymentsHomeFragment__balance_is_not_currently_available">현재 잔액을 사용할 수 없습니다.</string>
    <string name="PaymentsHomeFragment__payments_deactivated">결제가 비활성화되었습니다.</string>
    <string name="PaymentsHomeFragment__payment_failed">결제 실패</string>
    <string name="PaymentsHomeFragment__details">세부 정보</string>
  <!-- Removed by excludeNonTranslatables <string name="PaymentsHomeFragment__learn_more__activate_payments" translatable="false">https://support.signal.org/hc/articles/360057625692#payments_activate </string>
    <string name="PaymentsHomeFragment__you_can_use_signal_to_send">Molly을 사용하여 MobileCoin을 보내고 받을 수 있습니다. 모든 지불은 MobileCoin 및 MobileCoin 지갑에 대한 사용 약관의 적용을 받습니다. 이는 베타 기능이므로 몇 가지 문제가 발생할 수 있으며 손실된 지불이나 잔액은 복구할 수 없습니다. </string> -->
    <string name="PaymentsHomeFragment__activate">활성화</string>
    <string name="PaymentsHomeFragment__view_mobile_coin_terms">MobileCoin 용어 보기</string>
    <string name="PaymentsHomeFragment__payments_not_available">Molly 결제는 더 이상 사용할 수 없습니다. 여전히 거래소로 자금을 이체할 수 있지만 더 이상 지불을 주고받거나 자금을 추가할 수 없습니다.</string>

  <!-- Removed by excludeNonTranslatables <string name="PaymentsHomeFragment__mobile_coin_terms_url" translatable="false">https://www.mobilecoin.com/terms-of-use.html</string> -->
    <!-- Alert dialog title which shows up after a payment to turn on payment lock -->
    <string name="PaymentsHomeFragment__turn_on">지금부터 결제 잠금을 켤까요?</string>
    <!-- Alert dialog description for why payment lock should be enabled before sending payments -->
    <string name="PaymentsHomeFragment__add_an_additional_layer">자금 이체 시 Android 화면 잠금 또는 지문 인증을 통해 보안을 한층 강화하세요.</string>
    <!-- Alert dialog button to enable payment lock -->
    <string name="PaymentsHomeFragment__enable">켜기</string>
    <!-- Alert dialog button to not enable payment lock for now -->
    <string name="PaymentsHomeFragment__not_now">나중에</string>
    <!-- Alert dialog title which shows up to update app to send payments -->
    <string name="PaymentsHomeFragment__update_required">업데이트가 필요합니다.</string>
    <!-- Alert dialog description that app update is required to send payments-->
    <string name="PaymentsHomeFragment__an_update_is_required">입/출금 기능을 계속 이용하고 결제 잔액 최신 상태를 보려면 앱을 업데이트해야 합니다.</string>
    <!-- Alert dialog button to cancel -->
    <string name="PaymentsHomeFragment__cancel">취소</string>
    <!-- Alert dialog button to update now -->
    <string name="PaymentsHomeFragment__update_now">지금 업데이트하세요.</string>

    <!-- PaymentsSecuritySetupFragment -->
    <!-- Toolbar title -->
    <string name="PaymentsSecuritySetupFragment__security_setup">보안 설정</string>
    <!-- Title to enable payment lock -->
    <string name="PaymentsSecuritySetupFragment__protect_your_funds">자금 보호</string>
    <!-- Description as to why payment lock is required -->
    <string name="PaymentsSecuritySetupFragment__help_prevent">사용자의 휴대폰을 손에 넣은 사람이 자금에 액세스할 수 없도록 보안을 한층 강화하세요. 이 옵션은 설정에서 비활성화 할 수 있습니다.</string>
    <!-- Option to enable payment lock -->
    <string name="PaymentsSecuritySetupFragment__enable_payment_lock">결제 잠금 사용</string>
    <!-- Option to cancel -->
    <string name="PaymentsSecuritySetupFragment__not_now">나중에</string>
    <!-- Dialog title to confirm skipping the step -->
    <string name="PaymentsSecuritySetupFragment__skip_this_step">이 단계를 건너뛸까요?</string>
    <!-- Dialog description to let users know why payment lock is required -->
    <string name="PaymentsSecuritySetupFragment__skipping_this_step">이 단계를 건너 뛰면 사용자의 휴대폰 기기를 손에 넣은 사람이 자금을 이체하거나 복구 단계를 볼 수 있습니다.</string>
    <!-- Dialog option to cancel -->
    <string name="PaymentsSecuritySetupFragment__cancel">취소</string>
    <!-- Dialog option to skip -->
    <string name="PaymentsSecuritySetupFragment__skip">건너뛰기</string>

    <!-- PaymentsAddMoneyFragment -->
    <string name="PaymentsAddMoneyFragment__add_funds">자금 추가</string>
    <string name="PaymentsAddMoneyFragment__your_wallet_address">지갑 주소</string>
    <string name="PaymentsAddMoneyFragment__copy">복사</string>
    <string name="PaymentsAddMoneyFragment__copied_to_clipboard">클립보드로 복사됨</string>
    <string name="PaymentsAddMoneyFragment__to_add_funds">자금을 추가하려면 MobileCoin을 지갑 주소로 보내세요. MobileCoin을 지원하는 거래소의 계정에서 거래를 시작한 다음 QR 코드를 스캔하거나 지갑 주소를 복사하세요.</string>
  <!-- Removed by excludeNonTranslatables <string name="PaymentsAddMoneyFragment__learn_more__information" translatable="false">https://support.signal.org/hc/articles/360057625692#payments_transfer_from_exchange</string> -->

    <!-- PaymentsDetailsFragment -->
    <string name="PaymentsDetailsFragment__details">세부 정보</string>
    <string name="PaymentsDetailsFragment__status">상태</string>
    <string name="PaymentsDetailsFragment__submitting_payment">결제 제출 중…</string>
    <string name="PaymentsDetailsFragment__processing_payment">결제 처리 중…</string>
    <string name="PaymentsDetailsFragment__payment_complete">결제 완료</string>
    <string name="PaymentsDetailsFragment__payment_failed">결제 실패</string>
    <string name="PaymentsDetailsFragment__network_fee">네트워크 요금</string>
    <string name="PaymentsDetailsFragment__sent_by">발신자</string>
    <string name="PaymentsDetailsFragment__sent_to_s">%1$s에게 전송됨</string>
    <string name="PaymentsDetailsFragment__you_on_s_at_s">%1$s의 %2$s</string>
    <string name="PaymentsDetailsFragment__s_on_s_at_s">%1$s, %2$s, %3$s</string>
    <string name="PaymentsDetailsFragment__to">받는이:</string>
    <string name="PaymentsDetailsFragment__from">보낸이:</string>
    <string name="PaymentsDetailsFragment__information">지불 금액 및 거래 시간을 비롯한 거래 세부 정보는 MobileCoin Ledger의 일부입니다.</string>
    <string name="PaymentsDetailsFragment__coin_cleanup_fee">코인 정리 수수료</string>
    <string name="PaymentsDetailsFragment__coin_cleanup_information">보유하고 있는 코인을 합산하여 거래를 완료할 수 없는 경우 \'코인 정리 수수료\'가 부과됩니다. 정리를 통해 계속 지불할 수 있습니다.</string>
    <string name="PaymentsDetailsFragment__no_details_available">이 거래에 대해 사용할 수 있는 추가 세부정보가 없습니다.</string>
  <!-- Removed by excludeNonTranslatables <string name="PaymentsDetailsFragment__learn_more__information" translatable="false">https://support.signal.org/hc/articles/360057625692#payments_details</string> -->
  <!-- Removed by excludeNonTranslatables <string name="PaymentsDetailsFragment__learn_more__cleanup_fee" translatable="false">https://support.signal.org/hc/articles/360057625692#payments_details_fees</string> -->
    <string name="PaymentsDetailsFragment__sent_payment">송금됨</string>
    <string name="PaymentsDetailsFragment__received_payment">결제 완료</string>
    <string name="PaymentsDeatilsFragment__payment_completed_s">결제 완료 %1$s</string>
    <string name="PaymentsDetailsFragment__block_number">번호 차단</string>

    <!-- PaymentsTransferFragment -->
    <string name="PaymentsTransferFragment__transfer">이체</string>
    <string name="PaymentsTransferFragment__scan_qr_code">QR 코드 스캔</string>
    <string name="PaymentsTransferFragment__to_scan_or_enter_wallet_address">수신자: 지갑 주소 스캔 또는 입력</string>
    <string name="PaymentsTransferFragment__you_can_transfer">거래소에서 제공한 지갑 주소로 송금을 완료하면 MobileCoin을 송금할 수 있습니다. 지갑 주소는 QR 코드 아래 가장 일반적으로 사용되는 숫자와 문자의 문자열입니다.</string>
    <string name="PaymentsTransferFragment__next">다음</string>
    <string name="PaymentsTransferFragment__invalid_address">유효하지 않은 주소</string>
    <string name="PaymentsTransferFragment__check_the_wallet_address">이체하려는 지갑 주소를 확인하고 다시 시도하세요.</string>
    <string name="PaymentsTransferFragment__you_cant_transfer_to_your_own_signal_wallet_address">내 Molly 지갑 주소로 이체할 수 없습니다. 지원되는 거래소에서 귀하의 계정에서 지갑 주소를 입력하세요.</string>
    <string name="PaymentsTransferFragment__to_scan_a_qr_code_signal_needs">QR 코드를 스캔하려면 Molly이 카메라에 액세스할 수 있어야 합니다.</string>
    <string name="PaymentsTransferFragment__signal_needs_the_camera_permission_to_capture_qr_code_go_to_settings">Molly이 QR 코드를 캡처하려면 카메라 권한이 필요합니다. 설정으로 이동하여 \'권한\'을 선택하고 \'카메라\'를 활성화하세요.</string>
    <string name="PaymentsTransferFragment__to_scan_a_qr_code_signal_needs_access_to_the_camera">QR 코드를 스캔하려면 Molly이 카메라에 액세스할 수 있어야 합니다.</string>
    <string name="PaymentsTransferFragment__settings">설정</string>

    <!-- PaymentsTransferQrScanFragment -->
    <string name="PaymentsTransferQrScanFragment__scan_address_qr_code">주소 QR 코드 스캔</string>
    <string name="PaymentsTransferQrScanFragment__scan_the_address_qr_code_of_the_payee">수취인의 주소 QR 코드를 스캔하세요.</string>

    <!-- CreatePaymentFragment -->
    <string name="CreatePaymentFragment__request">요청</string>
    <string name="CreatePaymentFragment__pay">지불</string>
    <string name="CreatePaymentFragment__available_balance_s">사용 가능한 잔액: %1$s</string>
    <string name="CreatePaymentFragment__toggle_content_description">토글</string>
    <string name="CreatePaymentFragment__1">1</string>
    <string name="CreatePaymentFragment__2">2</string>
    <string name="CreatePaymentFragment__3">3</string>
    <string name="CreatePaymentFragment__4">4</string>
    <string name="CreatePaymentFragment__5">5</string>
    <string name="CreatePaymentFragment__6">6</string>
    <string name="CreatePaymentFragment__7">7</string>
    <string name="CreatePaymentFragment__8">8</string>
    <string name="CreatePaymentFragment__9">9</string>
    <string name="CreatePaymentFragment__decimal">.</string>
    <string name="CreatePaymentFragment__0">0</string>
    <string name="CreatePaymentFragment__lt">&lt;</string>
    <string name="CreatePaymentFragment__backspace">백스페이스</string>
    <string name="CreatePaymentFragment__add_note">메모 추가</string>
    <string name="CreatePaymentFragment__conversions_are_just_estimates">전환된 금액은 추정치일 뿐 정확하지 않을 수 있습니다.</string>
  <!-- Removed by excludeNonTranslatables <string name="CreatePaymentFragment__learn_more__conversions" translatable="false">https://support.signal.org/hc/articles/360057625692#payments_currency_conversion</string> -->

    <!-- EditNoteFragment -->
    <string name="EditNoteFragment_note">메모</string>
    <!-- Content descriptor explaining the use of the save note FAB for Android accessibility settings-->
    <string name="EditNoteFragment__content_description_save_note">메모 저장</string>

    <!-- ConfirmPaymentFragment -->
    <string name="ConfirmPayment__confirm_payment">결제 확인</string>
    <string name="ConfirmPayment__network_fee">네트워크 요금</string>
    <string name="ConfirmPayment__estimated_s">예상 %1$s</string>
    <string name="ConfirmPayment__to">받는이:</string>
    <string name="ConfirmPayment__total_amount">총액</string>
    <string name="ConfirmPayment__balance_s">잔액: %1$s</string>
    <string name="ConfirmPayment__submitting_payment">결제 제출 중…</string>
    <string name="ConfirmPayment__processing_payment">결제 처리 중…</string>
    <string name="ConfirmPayment__payment_complete">결제 완료</string>
    <string name="ConfirmPayment__payment_failed">결제 실패</string>
    <string name="ConfirmPayment__payment_will_continue_processing">결제가 계속 처리됩니다.</string>
    <string name="ConfirmPaymentFragment__invalid_recipient">잘못된 수신자</string>
    <!-- Title of a dialog show when we were unable to present the user\'s screenlock before sending a payment -->
    <string name="ConfirmPaymentFragment__failed_to_show_payment_lock">결제 잠금을 표시하지 못함</string>
    <!-- Body of a dialog show when we were unable to present the user\'s screenlock before sending a payment -->
    <string name="ConfirmPaymentFragment__you_enabled_payment_lock_in_the_settings">설정에서 결제 잠금 기능을 활성화했으나 표시할 수 없습니다.</string>
    <!-- Button in a dialog that will take the user to the privacy settings -->
    <string name="ConfirmPaymentFragment__go_to_settings">설정으로 이동</string>
    <string name="ConfirmPaymentFragment__this_person_has_not_activated_payments">해당 사용자는 결제를 활성화하지 않았습니다.</string>
    <string name="ConfirmPaymentFragment__unable_to_request_a_network_fee">네트워크 요금을 요청할 수 없습니다. 이 결제를 계속하려면 확인을 눌러 다시 시도하세요.</string>

    <!-- BiometricDeviceAuthentication -->
    <!-- Biometric/Device authentication prompt title -->
    <string name="BiometricDeviceAuthentication__signal">Signal</string>


    <!-- CurrencyAmountFormatter_s_at_s -->
    <string name="CurrencyAmountFormatter_s_at_s">%2$s의 %1$s</string>

    <!-- SetCurrencyFragment -->
    <string name="SetCurrencyFragment__set_currency">통화 설정</string>
    <string name="SetCurrencyFragment__all_currencies">모든 통화</string>

    <!-- **************************************** -->
    <!-- menus -->
    <!-- **************************************** -->

    <!-- contact_selection_list -->
    <!-- Displayed in a row on the new call screen when searching by phone number. -->
    <string name="contact_selection_list__new_call">다음 번호로 새 통화 시작…</string>
    <string name="contact_selection_list__unknown_contact">(연락처 없음)</string>
    <string name="contact_selection_list__unknown_contact_block">사용자 차단</string>
    <string name="contact_selection_list__unknown_contact_add_to_group">그룹에 추가하기</string>

    <!-- conversation_callable_insecure -->
    <string name="conversation_callable_insecure__menu_call">전화</string>

    <!-- conversation_callable_secure -->
    <string name="conversation_callable_secure__menu_call">Signal 전화</string>
    <string name="conversation_callable_secure__menu_video">Signal 영상 통화</string>

    <!-- conversation_context -->

    <!-- Heading which shows how many messages are currently selected -->
    <plurals name="conversation_context__s_selected">
        <item quantity="other">%1$d개 선택함</item>
    </plurals>

    <!-- conversation_context_image -->
    <!-- Button to save a message attachment (image, file etc.) -->

    <!-- conversation_expiring_off -->
    <string name="conversation_expiring_off__disappearing_messages">사라지는 메시지</string>

    <!-- conversation_selection -->
    <!-- Button to view detailed information for a message; Action item with hyphenation. Translation can use soft hyphen - Unicode U+00AD  -->
    <string name="conversation_selection__menu_message_details">정보</string>
    <!-- Button to copy a message\'s text to the clipboard; Action item with hyphenation. Translation can use soft hyphen - Unicode U+00AD  -->
    <string name="conversation_selection__menu_copy">복사</string>
    <!-- Button to delete a message; Action item with hyphenation. Translation can use soft hyphen - Unicode U+00AD  -->
    <string name="conversation_selection__menu_delete">삭제</string>
    <!-- Button to forward a message to another person or group chat; Action item with hyphenation. Translation can use soft hyphen - Unicode U+00AD  -->
    <string name="conversation_selection__menu_forward">전달</string>
    <!-- Button to reply to a message; Action item with hyphenation. Translation can use soft hyphen - Unicode U+00AD -->
    <string name="conversation_selection__menu_reply">답장</string>
    <!-- Button to edit a message; Action item with hyphenation. Translation can use soft hyphen - Unicode U+00AD -->
    <string name="conversation_selection__menu_edit">수정</string>
    <!-- Button to save a message attachment (image, file etc.); Action item with hyphenation. Translation can use soft hyphen - Unicode U+00AD  -->
    <string name="conversation_selection__menu_save">저장</string>
    <!-- Button to retry sending a message; Action item with hyphenation. Translation can use soft hyphen - Unicode U+00AD  -->
    <string name="conversation_selection__menu_resend_message">다시 보내기</string>
    <!-- Button to select a message and enter selection mode; Action item with hyphenation. Translation can use soft hyphen - Unicode U+00AD  -->
    <string name="conversation_selection__menu_multi_select">선택</string>
    <!-- Button to view a in-chat payment message\'s full payment details; Action item with hyphenation. Translation can use soft hyphen - Unicode U+00AD  -->
    <string name="conversation_selection__menu_payment_details">결제 세부 정보</string>

    <!-- conversation_expiring_on -->

    <!-- conversation_insecure -->
    <string name="conversation_insecure__invite">초대</string>

    <!-- conversation_list_batch -->

    <!-- conversation_list -->
    <string name="conversation_list_settings_shortcut">설정 단축키</string>
    <string name="conversation_list_search_description">검색</string>
    <string name="conversation_list__pinned">고정됨</string>
    <string name="conversation_list__chats">대화</string>
    <!-- A warning shown in a toast that tells you that you can\'t pin any more chats. Pinning a chat means keeping the chat at the top of your chat list. The placeholder represents how many chats you\'re allowed to pin. -->
    <string name="conversation_list__you_can_only_pin_up_to_d_chats">최대 %1$d개 대화만 고정할 수 있습니다.</string>

    <!-- conversation_list_item_view -->
    <string name="conversation_list_item_view__contact_photo_image">연락처 사진</string>
    <string name="conversation_list_item_view__archived">보관됨</string>


    <!-- conversation_list_fragment -->
    <string name="conversation_list_fragment__fab_content_description">새 대화</string>
    <string name="conversation_list_fragment__open_camera_description">카메라 열기</string>
    <string name="conversation_list_fragment__no_chats_yet_get_started_by_messaging_a_friend">아직 대화가 없습니다.\n친구에게 메시지를 보내 시작해 보세요.</string>


    <!-- conversation_secure_verified -->

    <!-- conversation_muted -->
    <string name="conversation_muted__unmute">알림 켜기</string>

    <!-- conversation_unmuted -->
    <string name="conversation_unmuted__mute_notifications">알림 끄기</string>

    <!-- conversation -->
    <string name="conversation__menu_group_settings">그룹 설정</string>
    <string name="conversation__menu_leave_group">그룹 탈퇴</string>
    <string name="conversation__menu_view_all_media">모든 미디어</string>
    <string name="conversation__menu_conversation_settings">대화 설정</string>
    <string name="conversation__menu_add_shortcut">홈 화면에 추가</string>
    <string name="conversation__menu_create_bubble">거품 만들기</string>

    <!-- conversation_popup -->
    <string name="conversation_popup__menu_expand_popup">팝업 확장</string>

    <!-- conversation_callable_insecure -->
    <string name="conversation_add_to_contacts__menu_add_to_contacts">연락처에 추가</string>

    <!-- conversation scheduled messages bar -->

    <!-- Label for button in a banner to show all messages currently scheduled -->
    <string name="conversation_scheduled_messages_bar__see_all">모두 보기</string>
    <!-- Body text for banner to show all scheduled messages for the chat that tells the user how many scheduled messages there are -->
    <plurals name="conversation_scheduled_messages_bar__number_of_messages">
        <item quantity="other">메시지 %1$d개를 예약했습니다.</item>
    </plurals>

    <!-- conversation_group_options -->
    <string name="convesation_group_options__recipients_list">수신자 목록</string>
    <string name="conversation_group_options__delivery">전송</string>
    <!-- Label for a menu item that appears after pressing the three-dot icon in a  -->
    <string name="conversation_group_options__conversation">대화</string>
    <string name="conversation_group_options__broadcast">방송</string>

    <!-- text_secure_normal -->
    <string name="text_secure_normal__menu_new_group">새 그룹</string>
    <string name="text_secure_normal__menu_settings">설정</string>
    <string name="text_secure_normal__menu_clear_passphrase">잠금</string>
    <string name="text_secure_normal__mark_all_as_read">모두 읽음으로 표시</string>
    <string name="text_secure_normal__invite_friends">친구 초대</string>
    <!-- Overflow menu entry to filter unread chats -->
    <string name="text_secure_normal__filter_unread_chats">안 읽은 대화 필터</string>
    <!-- Overflow menu entry to disable unread chats filter -->
    <string name="text_secure_normal__clear_unread_filter">안 읽은 채팅 필터 지우기</string>

    <!-- verify_display_fragment -->
    <string name="verify_display_fragment_context_menu__copy_to_clipboard">클립보드에 복사</string>
    <string name="verify_display_fragment_context_menu__compare_with_clipboard">클립보드와 비교</string>

    <!-- reminder_header -->
    <string name="reminder_header_sms_import_title">시스템 SMS 가져오기</string>
    <string name="reminder_header_sms_import_text">탭하여 휴대 전화의 SMS 메시지를 Signal의 암호화된 데이터베이스에 가져오세요.</string>
    <string name="reminder_header_push_title">Signal 메시지 및 전화 활성화</string>
    <string name="reminder_header_push_text">대화 경험을 업그레이드해 보세요.</string>
    <string name="reminder_header_service_outage_text">Signal에 기술적 문제가 발생했습니다. 최대한 신속하게 처리하겠습니다.</string>
    <string name="reminder_header_progress">%1$d%%</string>
    <!-- Body text of a banner that will show at the top of the chat list when we temporarily cannot process the user\'s contacts -->
    <string name="reminder_cds_warning_body">Signal의 비공개 연락처 검색에서 일시적으로 내 휴대폰 연락처를 처리할 수 없습니다.</string>
    <!-- Label for a button in a banner to learn more about why we temporarily can\'t process the user\'s contacts -->
    <string name="reminder_cds_warning_learn_more">자세히 알아보기</string>
    <!-- Body text of a banner that will show at the top of the chat list when the user has so many contacts that we cannot ever process them -->
    <string name="reminder_cds_permanent_error_body">Signal의 비공개 연락처 검색에서 내 휴대폰 연락처를 처리할 수 없습니다.</string>
    <!-- Label for a button in a banner to learn more about why we cannot process the user\'s contacts -->
    <string name="reminder_cds_permanent_error_learn_more">자세히 알아보기</string>

    <!-- media_preview -->
    <string name="media_preview__save_title">저장</string>
    <string name="media_preview__edit_title">수정</string>


    <!-- media_preview_activity -->
    <string name="media_preview_activity__media_content_description">미디어 미리 보기</string>

    <!-- new_conversation_activity -->
    <string name="new_conversation_activity__refresh">새로 고침</string>
    <!-- redphone_audio_popup_menu -->

    <!-- Insights -->
    <string name="Insights__percent">%</string>
    <string name="Insights__title">인사이트</string>
    <string name="InsightsDashboardFragment__title">인사이트</string>
    <!-- Body text for a page describing how many signal messages you\'ve sent. The first placeholder represents the number of signal messages sent, and the second placeholder represents how many days have passed. -->
    <string name="InsightsDashboardFragment__signal_protocol_automatically_protected">Signal 프로토콜이 지난 %2$d일 동안 발신된 메시지 중 %1$d%%를 자동으로 보호합니다. Signal 사용자 간 대화는 항상 엔드투엔드로 암호화됩니다.</string>
    <string name="InsightsDashboardFragment__spread_the_word">널리 알려주세요.</string>
    <string name="InsightsDashboardFragment__not_enough_data">데이터가 충분하지 않음</string>
    <string name="InsightsDashboardFragment__your_insights_percentage_is_calculated_based_on">인사이트 백분율은 최근 %1$d일 동안 사라지지 않았거나 삭제되지 않은 발신 메시지에 대해 산정됩니다.</string>
    <!-- Label for a button that, when pressed, will begin a chat with a person whose name is showed on the screen. -->
    <string name="InsightsDashboardFragment__start_a_conversation">대화 시작</string>
    <string name="InsightsDashboardFragment__invite_your_contacts">안전하게 대화하고 더 많은 연락처를 Signal에 초대하여 등록하게 함으로써, 비보안 SMS 메시지의 한계를 뛰어넘는 새 기능을 활성화할 수 있습니다.</string>
    <string name="InsightsDashboardFragment__this_stat_was_generated_locally">통계는 해당 기기에서 직접 생성되었으며 나만 볼 수 있습니다. 절대 다른 곳으로 유출되지 않습니다.</string>
    <string name="InsightsDashboardFragment__encrypted_messages">암호화 메시지</string>
    <string name="InsightsDashboardFragment__cancel">취소</string>
    <string name="InsightsDashboardFragment__send">전송</string>
    <string name="InsightsModalFragment__title">인사이트를 소개합니다.</string>
    <string name="InsightsModalFragment__description">내 발신 메시지 중 얼마나 많은 메시지가 안전하게 전송되었는지 알아보고, 새 연락처를 손쉽게 초대하여 내 Signal 백분율을 부스트해 보세요.</string>
    <string name="InsightsModalFragment__view_insights">인사이트 보기</string>

    <string name="FirstInviteReminder__title">Signal로 초대</string>
    <string name="FirstInviteReminder__description">내가 보낸 암호화 메시지 수를 %1$d%%나 올릴 수 있습니다.</string>
    <string name="SecondInviteReminder__title">Signal에 부스트를 추가하세요.</string>
    <string name="SecondInviteReminder__description">%1$s 초대</string>
    <string name="InsightsReminder__view_insights">인사이트 보기</string>
    <string name="InsightsReminder__invite">초대</string>

    <!-- Edit KBS Pin -->

    <!-- BaseKbsPinFragment -->
    <string name="BaseKbsPinFragment__next">다음</string>
    <string name="BaseKbsPinFragment__create_alphanumeric_pin">영숫자 번호 생성</string>
    <string name="BaseKbsPinFragment__create_numeric_pin">숫자 번호 생성</string>
  <!-- Removed by excludeNonTranslatables <string name="BaseKbsPinFragment__learn_more_url" translatable="false">https://support.signal.org/hc/articles/360007059792</string> -->

    <!-- CreateKbsPinFragment -->
    <plurals name="CreateKbsPinFragment__pin_must_be_at_least_characters">
        <item quantity="other">번호는 최소 %1$d자여야 합니다.</item>
    </plurals>
    <plurals name="CreateKbsPinFragment__pin_must_be_at_least_digits">
        <item quantity="other">번호는 최소 %1$d자여야 합니다.</item>
    </plurals>
    <string name="CreateKbsPinFragment__create_a_new_pin">새 번호 생성</string>
    <string name="CreateKbsPinFragment__you_can_choose_a_new_pin_as_long_as_this_device_is_registered">기기가 등록된 동안은 PIN 번호를 언제든지 변경할 수 있습니다</string>
    <string name="CreateKbsPinFragment__create_your_pin">내 번호 생성</string>
    <string name="CreateKbsPinFragment__pins_can_help_you_restore_your_account">PIN을 설정하면 계정을 복원하고 Signal에서 정보를 암호화하는 데 도움이 됩니다. </string>
    <string name="CreateKbsPinFragment__choose_a_stronger_pin">더 강력한 PIN 번호 선택</string>

    <!-- ConfirmKbsPinFragment -->
    <string name="ConfirmKbsPinFragment__pins_dont_match">번호가 일치하지 않습니다. 다시 시도해 주세요.</string>
    <!-- Prompt for the user to repeat entering the PIN in order to help them remember it correctly.   -->
    <string name="ConfirmKbsPinFragment__re_enter_the_pin_you_just_created">방금 만든 PIN을 다시 입력하세요.</string>
    <string name="ConfirmKbsPinFragment__confirm_your_pin">번호를 확인하세요.</string>
    <string name="ConfirmKbsPinFragment__pin_creation_failed">번호 생성 실패</string>
    <string name="ConfirmKbsPinFragment__your_pin_was_not_saved">번호가 저장되지 않았습니다. 번호를 생성할 수 있을 때 다시 알려드리겠습니다.</string>
    <string name="ConfirmKbsPinFragment__pin_created">번호가 생성되었습니다.</string>
    <string name="ConfirmKbsPinFragment__re_enter_your_pin">PIN을 다시 입력하세요.</string>
    <string name="ConfirmKbsPinFragment__creating_pin">번호 생성 중…</string>

    <!-- KbsSplashFragment -->
    <string name="KbsSplashFragment__introducing_pins">번호를 소개합니다.</string>
    <string name="KbsSplashFragment__pins_keep_information_stored_with_signal_encrypted">PIN은 Signal을 암호화하여 저장된 정보를 유지하므로 사용자만 액세스할 수 있습니다. 다시 설치하면 프로필, 설정 및 연락처가 복원됩니다. 앱을 여는 데는 PIN이 필요하지 않습니다.</string>
    <string name="KbsSplashFragment__learn_more">더 알아보기</string>
  <!-- Removed by excludeNonTranslatables <string name="KbsSplashFragment__learn_more_link" translatable="false">https://support.signal.org/hc/articles/360007059792</string> -->
    <string name="KbsSplashFragment__registration_lock_equals_pin">등록 잠금 = 번호</string>
    <string name="KbsSplashFragment__your_registration_lock_is_now_called_a_pin">등록 잠금을 번호라 합니다. 하지만, 단순한 번호 그 이상입니다. 지금 업데이트하세요.</string>
    <string name="KbsSplashFragment__update_pin">번호 업데이트</string>
    <string name="KbsSplashFragment__create_your_pin">번호 생성</string>
    <string name="KbsSplashFragment__learn_more_about_pins">PIN에 대해 더 알아보기</string>
    <string name="KbsSplashFragment__disable_pin">PIN 비활성화</string>

    <!-- KBS Reminder Dialog -->
    <string name="KbsReminderDialog__enter_your_signal_pin">Signal 번호 입력</string>
    <string name="KbsReminderDialog__to_help_you_memorize_your_pin">주기적으로 번호를 입력하면 외우는 데 도움이 됩니다. 가끔씩만 여쭤보겠습니다.</string>
    <string name="KbsReminderDialog__skip">건너뛰기</string>
    <string name="KbsReminderDialog__submit">제출</string>
    <string name="KbsReminderDialog__forgot_pin">번호를 잊으셨나요?</string>
    <string name="KbsReminderDialog__incorrect_pin_try_again">잘못된 번호입니다. 다시 시도해 주세요.</string>

    <!-- AccountLockedFragment -->
    <string name="AccountLockedFragment__account_locked">계정 잠김</string>
    <string name="AccountLockedFragment__your_account_has_been_locked_to_protect_your_privacy">계정이 개인 정보 보호와 보안을 위해 잠겼습니다. 계정을 사용하지 않은 지 %1$d일이 지나면 PIN 번호 없이도 전화번호로 다시 등록할 수 있습니다. 모든 내용은 삭제됩니다.</string>
    <string name="AccountLockedFragment__next">다음</string>
    <string name="AccountLockedFragment__learn_more">더 알아보기</string>
  <!-- Removed by excludeNonTranslatables <string name="AccountLockedFragment__learn_more_url" translatable="false">https://support.signal.org/hc/articles/360007059792</string> -->

    <!-- KbsLockFragment -->
    <string name="RegistrationLockFragment__enter_your_pin">번호 입력</string>
    <string name="RegistrationLockFragment__enter_the_pin_you_created">계정용으로 생성한 번호를 입력하세요. SMS 인증 코드와는 다릅니다.</string>
    <!-- Info text shown above a pin entry text box describing what pin they should be entering. -->
    <string name="RegistrationLockFragment__enter_the_pin_you_created_for_your_account">계정에 대해 만든 PIN을 입력하세요.</string>
    <string name="RegistrationLockFragment__enter_alphanumeric_pin">영숫자 번호 입력</string>
    <string name="RegistrationLockFragment__enter_numeric_pin">숫자 번호 입력</string>
    <string name="RegistrationLockFragment__incorrect_pin_try_again">잘못된 번호입니다. 다시 시도해 주세요.</string>
    <string name="RegistrationLockFragment__forgot_pin">번호를 잊으셨나요?</string>
    <string name="RegistrationLockFragment__incorrect_pin">잘못된 번호</string>
    <string name="RegistrationLockFragment__forgot_your_pin">번호를 잊으셨나요?</string>
    <string name="RegistrationLockFragment__not_many_tries_left">얼마 남지 않았습니다!</string>
    <string name="RegistrationLockFragment__signal_registration_need_help_with_pin_for_android_v2_pin">Signal 등록 - Android용 PIN 설정에 도움이 필요합니다 (v2 PIN)</string>

    <plurals name="RegistrationLockFragment__for_your_privacy_and_security_there_is_no_way_to_recover">
        <item quantity="other">개인 정보 보호와 보안을 위해 번호를 복원할 수는 없습니다. 번호를 잊었다면 계정을 사용하지 않은 지 %1$d일 후 SMS로 다시 인증할 수 있습니다. 해당 경우, 계정이 정리되어 모든 내용이 삭제됩니다.</item>
    </plurals>

    <plurals name="RegistrationLockFragment__incorrect_pin_d_attempts_remaining">
        <item quantity="other">잘못된 번호입니다. %1$d회 남았습니다.</item>
    </plurals>

    <plurals name="RegistrationLockFragment__if_you_run_out_of_attempts_your_account_will_be_locked_for_d_days">
        <item quantity="other">시도 횟수를 모두 사용한 경우 계정은 %1$d일 동안 잠깁니다. 계정을 사용하지 않은 지 %1$d일이 지나면 PIN 번호 없이도 다시 등록할 수 있습니다. 계정은 정리되어 모든 내용이 삭제됩니다.</item>
    </plurals>

    <plurals name="RegistrationLockFragment__you_have_d_attempts_remaining">
        <item quantity="other">%1$d회 남았습니다.</item>
    </plurals>

    <plurals name="RegistrationLockFragment__d_attempts_remaining">
        <item quantity="other">%1$d회 남았습니다.</item>
    </plurals>

    <!-- CalleeMustAcceptMessageRequestDialogFragment -->
    <string name="CalleeMustAcceptMessageRequestDialogFragment__s_will_get_a_message_request_from_you">%1$s 님이 내 메시지 요청을 받게 됩니다. 메시지 요청이 수락되면 전화를 걸 수 있습니다.</string>

    <!-- KBS Megaphone -->
    <string name="KbsMegaphone__create_a_pin">번호 생성</string>
    <string name="KbsMegaphone__pins_keep_information_thats_stored_with_signal_encrytped">PIN은 Signal에 저장된 정보를 암호화하여 보관합니다.</string>
    <string name="KbsMegaphone__create_pin">번호 생성</string>

    <!-- transport_selection_list_item -->
    <string name="transport_selection_list_item__transport_icon">아이콘 전송</string>
    <string name="ConversationListFragment_loading">로드 중…</string>
    <string name="CallNotificationBuilder_connecting">연결 중…</string>
    <string name="Permissions_permission_required">권한 필요</string>
    <string name="ConversationActivity_signal_needs_sms_permission_in_order_to_send_an_sms">Signal에서 SMS를 보내려면 SMS 권한이 필요하지만 현재 거부되어 있습니다. 앱 설정 메뉴에서 \'권한\'을 선택한 후 \'SMS\' 항목을 허용해 주세요.</string>
    <string name="Permissions_continue">확인</string>
    <string name="Permissions_not_now">나중에</string>
    <string name="conversation_activity__enable_signal_messages">Signal 메시지 켜기</string>
    <string name="SQLCipherMigrationHelper_migrating_signal_database">Signal 데이터베이스 이전 중</string>
    <string name="PushDecryptJob_new_locked_message">새 잠금 메세지</string>
    <string name="PushDecryptJob_unlock_to_view_pending_messages">잠금 해제하여 보류 중인 메시지 보기</string>
    <string name="enter_backup_passphrase_dialog__backup_passphrase">암호 백업</string>
    <string name="backup_enable_dialog__backups_will_be_saved_to_external_storage_and_encrypted_with_the_passphrase_below_you_must_have_this_passphrase_in_order_to_restore_a_backup">백업은 외부 저장 공간에 보관되며 암호로 암호화됩니다. 백업에서 복원하려면 다음에 표시되는 암호가 필요합니다.</string>
    <string name="backup_enable_dialog__you_must_have_this_passphrase">백업을 복원하려면 이 비밀번호가 필요합니다.</string>
    <string name="backup_enable_dialog__folder">폴더</string>
    <string name="backup_enable_dialog__i_have_written_down_this_passphrase">암호를 적었습니다. 비밀번호를 잊었을 때 백업을 복구할 수 없다는 점에 동의합니다.</string>
    <string name="registration_activity__restore_backup">백업 복원</string>
    <string name="registration_activity__transfer_or_restore_account">계정 이전 또는 복원</string>
    <string name="registration_activity__transfer_account">계정 이전</string>
    <string name="registration_activity__skip">건너뛰기</string>
    <string name="preferences_chats__chat_backups">대화 백업</string>
    <string name="preferences_chats__transfer_account">계정 이전</string>
    <string name="preferences_chats__transfer_account_to_a_new_android_device">새 Android 장치로 계정 이전</string>
    <string name="RegistrationActivity_enter_backup_passphrase">백업 암호 입력</string>
    <string name="RegistrationActivity_restore">복원</string>
    <string name="RegistrationActivity_backup_failure_downgrade">Signal 최신 버전에서 백업을 가져올 수 없습니다.</string>
    <!-- Error message indicating that we could not restore the user\'s backup. Displayed in a toast at the bottom of the screen. -->
    <string name="RegistrationActivity_backup_failure_foreign_key">백업에 잘못된 형식의 데이터가 포함되어 있습니다.</string>
    <string name="RegistrationActivity_incorrect_backup_passphrase">잘못된 백업 암호</string>
    <string name="RegistrationActivity_checking">확인 중…</string>
    <string name="RegistrationActivity_d_messages_so_far">현재 메시지 %1$d개 처리됨…</string>
    <string name="RegistrationActivity_restore_from_backup">백업으로 복원하시겠습니까?</string>
    <string name="RegistrationActivity_restore_your_messages_and_media_from_a_local_backup">로컬 백업에서 메시지와 미디어를 복원합니다. 지금 복원하지 않으면 이후에는 복원할 수 없습니다.</string>
    <string name="RegistrationActivity_backup_size_s">백업 사이즈: %1$s</string>
    <string name="RegistrationActivity_backup_timestamp_s">백업 시간: %1$s</string>
    <string name="BackupDialog_enable_local_backups">로컬 백업을 활성화하시겠습니까?</string>
    <string name="BackupDialog_enable_backups">백업 활성화</string>
    <string name="BackupDialog_please_acknowledge_your_understanding_by_marking_the_confirmation_check_box">다음 체크 박스를 체크하여 이해했음을 확인해 주세요.</string>
    <string name="BackupDialog_delete_backups">백업을 삭제하시겠습니까?</string>
    <string name="BackupDialog_disable_and_delete_all_local_backups">백업을 비활성화하고 로컬 백업을 삭제하시겠습니까?</string>
    <string name="BackupDialog_delete_backups_statement">백업 삭제</string>
    <string name="BackupDialog_to_enable_backups_choose_a_folder">백업을 활성화하려면 폴더를 선택하세요. 백업이 이 위치에 저장됩니다.</string>
    <string name="BackupDialog_choose_folder">폴더 선택</string>
    <string name="BackupDialog_copied_to_clipboard">클립보드로 복사됨</string>
    <string name="BackupDialog_no_file_picker_available">사용 가능한 파일 선택기가 없습니다.</string>
    <string name="BackupDialog_enter_backup_passphrase_to_verify">백업 암호를 입력하여 인증</string>
    <string name="BackupDialog_verify">확인</string>
    <string name="BackupDialog_you_successfully_entered_your_backup_passphrase">백업 암호가 성공적으로 입력됨</string>
    <string name="BackupDialog_passphrase_was_not_correct">암호가 올바르지 않음</string>
    <string name="LocalBackupJob_creating_signal_backup">Molly 백업 만드는 중…</string>
    <!-- Title for progress notification shown in a system notification while verifying a recent backup. -->
    <string name="LocalBackupJob_verifying_signal_backup">Molly 백업을 확인하는 중…</string>
    <string name="LocalBackupJobApi29_backup_failed">백업을 실패했습니다.</string>
    <string name="LocalBackupJobApi29_your_backup_directory_has_been_deleted_or_moved">백업 경로가 삭제되었거나 이동했습니다.</string>
    <string name="LocalBackupJobApi29_your_backup_file_is_too_large">백업 파일이 너무 커서 이 볼륨에 저장할 수 없습니다.</string>
    <string name="LocalBackupJobApi29_there_is_not_enough_space">백업을 저장할 공간이 충분하지 않습니다.</string>
    <!-- Error message shown if a newly created backup could not be verified as accurate -->
    <string name="LocalBackupJobApi29_your_backup_could_not_be_verified">최신 백업을 만들고 확인하지 못했습니다. 새로운 백업을 만드세요.</string>
    <!-- Error message shown if a very large attachment is encountered during the backup creation and causes the backup to fail -->
    <string name="LocalBackupJobApi29_your_backup_contains_a_very_large_file">백업에 대용량 파일이 포함되어 있습니다. 이 파일을 삭제하고 새로운 백업을 만드세요.</string>
    <string name="LocalBackupJobApi29_tap_to_manage_backups">탭하여 백업을 관리하세요.</string>
    <string name="RegistrationActivity_wrong_number">번호가 잘못되었나요?</string>
    <!--    Countdown to when the user can request a new code via phone call during registration.-->
    <string name="RegistrationActivity_call_me_instead_available_in">나한테 전화(%1$02d:%2$02d)</string>
    <!--    Countdown to when the user can request a new SMS code during registration.-->
    <string name="RegistrationActivity_resend_sms_available_in">코드 다시 보내기(%1$02d:%2$02d)</string>
    <string name="RegistrationActivity_contact_signal_support">Signal 지원 팀에 문의</string>
    <string name="RegistrationActivity_code_support_subject">Signal 등록 - 안드로이드용 인증 코드</string>
    <string name="RegistrationActivity_incorrect_code">올바르지 않은 코드</string>
    <string name="BackupUtil_never">없음</string>
    <string name="BackupUtil_unknown">알 수 없음</string>
    <string name="preferences_app_protection__see_my_phone_number">내 전화번호 보기</string>
    <string name="preferences_app_protection__find_me_by_phone_number">전화번호로 나를 찾기</string>
    <!-- Phone number heading displayed as a screen title -->
    <string name="preferences_app_protection__phone_number">전화번호</string>
    <!-- Subtext below option to launch into phone number privacy settings screen -->
    <string name="preferences_app_protection__choose_who_can_see">내 전화번호를 볼 수 있고, Molly에서 내 전화번호로 나한테 연락할 수 있는 사람을 선택하세요.</string>
    <!-- Section title above two radio buttons for enabling and disabling phone number display -->
    <string name="PhoneNumberPrivacySettingsFragment__who_can_see_my_number">내 전화번호를 볼 수 있는 사람</string>
    <!-- Subtext below radio buttons when who can see my number is set to nobody -->
    <string name="PhoneNumberPrivacySettingsFragment__nobody_will_see">아무도 Molly에서 내 전화번호를 볼 수 없습니다.</string>
    <!-- Section title above two radio buttons for enabling and disabling whether users can find me by my phone number  -->
    <string name="PhoneNumberPrivacySettingsFragment__who_can_find_me_by_number">전화번호로 나를 찾을 수 있는 사람</string>
    <!-- Subtext below radio buttons when who can see my number is set to everyone -->
    <string name="PhoneNumberPrivacySettingsFragment__your_phone_number">내가 메시지를 보낸 사람 또는 그룹에 내 전화번호가 표시됩니다. 내 번호를 휴대전화 연락처에 저장한 사람도 Molly에서 나를 볼 수 있습니다.</string>
    <string name="PhoneNumberPrivacy_everyone">모두</string>
    <string name="PhoneNumberPrivacy_my_contacts">내 연락처</string>
    <string name="PhoneNumberPrivacy_nobody">아무도</string>
    <string name="PhoneNumberPrivacy_everyone_see_description">내 전화번호는 메시지를 보내는 모든 사람과 그룹에 표시됩니다.</string>
    <string name="PhoneNumberPrivacy_everyone_find_description">연락처에 내 전화번호가 있는 사람은 누구나 나를 Signal 연락처로 볼 수 있습니다. 다른 사람들이 검색으로 나를 찾을 수 있습니다.</string>
    <string name="preferences_app_protection__screen_lock">화면 잠금</string>
    <string name="preferences_app_protection__lock_signal_access_with_android_screen_lock_or_fingerprint">안드로이드 화면 잠금 또는 지문으로 Signal 잠금</string>
    <string name="preferences_app_protection__screen_lock_inactivity_timeout">다음 시간만큼 사용하지 않을 때 화면 잠금</string>
    <string name="preferences_app_protection__signal_pin">Signal 번호</string>
    <string name="preferences_app_protection__create_a_pin">번호 생성</string>
    <string name="preferences_app_protection__change_your_pin">PIN 번호 바꾸기</string>
    <string name="preferences_app_protection__pin_reminders">PIN 알림</string>
    <string name="preferences_app_protection__turn_off">끄기</string>
    <string name="preferences_app_protection__confirm_pin">번호 확인</string>
    <string name="preferences_app_protection__confirm_your_signal_pin">Signal PIN 번호 확인</string>
    <string name="preferences_app_protection__make_sure_you_memorize_or_securely_store_your_pin">PIN은 복구할 수 없으므로 외우거나 안전하게 보관하세요. PIN을 잊어버린 경우 Signal 계정을 다시 등록할 때 데이터가 손실될 수 있습니다.</string>
    <string name="preferences_app_protection__incorrect_pin_try_again">잘못된 번호입니다. 다시 시도해 주세요.</string>
    <string name="preferences_app_protection__failed_to_enable_registration_lock">등록 잠금을 활성화하지 못했습니다.</string>
    <string name="preferences_app_protection__failed_to_disable_registration_lock">등록 잠금을 비활성화하지 못했습니다.</string>
    <string name="AppProtectionPreferenceFragment_none">없음</string>
    <string name="preferences_app_protection__registration_lock">등록 잠금</string>
    <string name="RegistrationActivity_you_must_enter_your_registration_lock_PIN">등록 잠금 번호를 입력해야 합니다.</string>
    <string name="RegistrationActivity_your_pin_has_at_least_d_digits_or_characters">번호는 최소 %1$d자여야 합니다.</string>
    <string name="RegistrationActivity_too_many_attempts">시도 횟수가 너무 많음</string>
    <string name="RegistrationActivity_you_have_made_too_many_incorrect_registration_lock_pin_attempts_please_try_again_in_a_day">등록 잠금 해제를 너무 많이 시도했습니다. 하루 뒤 다시 시도해 주세요.</string>
    <string name="RegistrationActivity_you_have_made_too_many_attempts_please_try_again_later">많이 시도했습니다. 다시 시도해 주세요.</string>
    <string name="RegistrationActivity_error_connecting_to_service">서비스 연결 중 오류 발생</string>
    <string name="preferences_chats__backups">백업</string>
    <string name="prompt_passphrase_activity__signal_is_locked">Molly이 잠김</string>
    <string name="prompt_passphrase_activity__tap_to_unlock">탭하여 잠금 해제</string>
    <string name="Recipient_unknown">알 수 없음</string>

    <!-- Option in settings that will take use to re-register if they are no longer registered -->
    <string name="preferences_account_reregister">계정 다시 등록</string>
    <!-- Option in settings that will take user to our website or playstore to update their expired build -->
    <string name="preferences_account_update_signal">시그널 최신 버전으로 업데이트</string>
    <!-- Option in settings shown when user is no longer registered or expired client that will WIPE ALL THEIR DATA -->
    <string name="preferences_account_delete_all_data">모든 데이터 삭제</string>
    <!-- Title for confirmation dialog confirming user wants to delete all their data -->
    <string name="preferences_account_delete_all_data_confirmation_title">모든 데이터를 삭제하시겠습니까?</string>
    <!-- Message in confirmation dialog to delete all data explaining how it works, and that the app will be closed after deletion -->
    <string name="preferences_account_delete_all_data_confirmation_message">앱을 초기화하고 모든 메시지를 삭제합니다. 이 프로세스를 완료하면 앱을 종료합니다.</string>
    <!-- Confirmation action to proceed with application data deletion -->
    <string name="preferences_account_delete_all_data_confirmation_proceed">계속</string>
    <!-- Confirmation action to cancel application data deletion -->
    <string name="preferences_account_delete_all_data_confirmation_cancel">취소</string>
    <!-- Error message shown when we fail to delete the data for some unknown reason -->
    <string name="preferences_account_delete_all_data_failed">데이터를 삭제하지 못함</string>

    <!-- TransferOrRestoreFragment -->
    <string name="TransferOrRestoreFragment__transfer_or_restore_account">계정 이전 또는 복원</string>
    <string name="TransferOrRestoreFragment__if_you_have_previously_registered_a_signal_account">이전에 Signal 계정을 등록한 경우 계정 및 메시지를 이전하거나 복원할 수 있습니다.</string>
    <string name="TransferOrRestoreFragment__transfer_from_android_device">Android 장치에서 전송</string>
    <string name="TransferOrRestoreFragment__transfer_your_account_and_messages_from_your_old_android_device">이전 Android 장치에서 계정과 메시지를 전송하세요. 이전 장치에 액세스해야 합니다.</string>
    <string name="TransferOrRestoreFragment__you_need_access_to_your_old_device">이전 장치에 액세스해야 합니다.</string>
    <string name="TransferOrRestoreFragment__restore_from_backup">백업에서 복원</string>
    <string name="TransferOrRestoreFragment__restore_your_messages_from_a_local_backup">로컬 백업에서 메시지를 복원합니다. 지금 복원하지 않으면 나중에 복원할 수 없습니다.</string>

    <!-- NewDeviceTransferInstructionsFragment -->
    <string name="NewDeviceTransferInstructions__open_signal_on_your_old_android_phone">이전 Android 휴대전화에서 Signal을 여세요.</string>
    <string name="NewDeviceTransferInstructions__continue">계속</string>
    <string name="NewDeviceTransferInstructions__first_bullet">1.</string>
    <string name="NewDeviceTransferInstructions__tap_on_your_profile_photo_in_the_top_left_to_open_settings">설정을 열려면 왼쪽 상단의 프로필 사진을 탭하세요.</string>
    <string name="NewDeviceTransferInstructions__second_bullet">2.</string>
    <string name="NewDeviceTransferInstructions__tap_on_account">"계정을 탭하세요."</string>
    <string name="NewDeviceTransferInstructions__third_bullet">3.</string>
    <string name="NewDeviceTransferInstructions__tap_transfer_account_and_then_continue_on_both_devices">"두 장치에서 \'계정 이전\'을 탭한 후 \'계속\'을 탭하세요."</string>

    <!-- NewDeviceTransferSetupFragment -->
    <string name="NewDeviceTransferSetup__preparing_to_connect_to_old_android_device">이전 Android 장치에 연결 준비 중…</string>
    <string name="NewDeviceTransferSetup__take_a_moment_should_be_ready_soon">잠시만요, 곧 준비가 될 겁니다.</string>
    <string name="NewDeviceTransferSetup__waiting_for_old_device_to_connect">이전 Android 장치 연결을 기다리는 중…</string>
    <string name="NewDeviceTransferSetup__signal_needs_the_location_permission_to_discover_and_connect_with_your_old_device">Molly이 이전 Android 장치를 검색하고 연결하려면 위치 권한이 필요합니다.</string>
    <string name="NewDeviceTransferSetup__signal_needs_location_services_enabled_to_discover_and_connect_with_your_old_device">Molly이 이전 Android 장치를 검색하고 연결하려면 위치 서비스를 활성화해야 합니다.</string>
    <string name="NewDeviceTransferSetup__signal_needs_wifi_on_to_discover_and_connect_with_your_old_device">Molly이 기존 Android 장치를 검색하고 연결하려면 Wi-Fi가 켜져 있어야 합니다. Wi-Fi가 켜져 있어야 하지만 Wi-Fi 네트워크에 연결되어 있지 않아도 됩니다.</string>
    <string name="NewDeviceTransferSetup__sorry_it_appears_your_device_does_not_support_wifi_direct">죄송합니다. 이 장치는 Wi-Fi Direct를 지원하지 않는 것 같습니다. Molly은 Wi-Fi Direct를 사용하여 이전 Android 장치를 검색하고 연결합니다. 여전히 백업을 복원하여 이전 Android 장치에서 계정을 복원할 수 있습니다.</string>
    <string name="NewDeviceTransferSetup__restore_a_backup">백업 복원</string>
    <string name="NewDeviceTransferSetup__an_unexpected_error_occurred_while_attempting_to_connect_to_your_old_device">이전 Android 장치에 연결하는 동안 예기치 않은 오류가 발생했습니다.</string>

    <!-- OldDeviceTransferSetupFragment -->
    <string name="OldDeviceTransferSetup__searching_for_new_android_device">새 Android 장치 검색 중…</string>
    <string name="OldDeviceTransferSetup__signal_needs_the_location_permission_to_discover_and_connect_with_your_new_device">Molly이 새 Android 장치를 검색하고 연결하려면 위치 권한이 필요합니다.</string>
    <string name="OldDeviceTransferSetup__signal_needs_location_services_enabled_to_discover_and_connect_with_your_new_device">Molly에서 새 Android 장치를 검색하고 연결하려면 위치 서비스를 활성화해야 합니다.</string>
    <string name="OldDeviceTransferSetup__signal_needs_wifi_on_to_discover_and_connect_with_your_new_device">Molly이 새 Android 장치를 검색하고 연결하려면 Wi-Fi가 켜져 있어야 합니다. Wi-Fi가 켜져 있어야 하지만 Wi-Fi 네트워크에 연결되어 있지 않아도 됩니다.</string>
    <string name="OldDeviceTransferSetup__sorry_it_appears_your_device_does_not_support_wifi_direct">죄송합니다. 이 장치는 Wi-Fi Direct를 지원하지 않는 것 같습니다. Molly은 Wi-Fi Direct를 사용하여 새 Android 장치를 검색하고 연결합니다. 새 Android 장치에서 계정을 복원하기 위해 백업을 생성할 수 있습니다.</string>
    <string name="OldDeviceTransferSetup__create_a_backup">백업 만들기</string>
    <string name="OldDeviceTransferSetup__an_unexpected_error_occurred_while_attempting_to_connect_to_your_old_device">새 Android 장치에 연결하는 동안 예기치 않은 오류가 발생했습니다.</string>

    <!-- DeviceTransferSetupFragment -->
    <string name="DeviceTransferSetup__unable_to_open_wifi_settings">Wi-Fi 설정을 열 수 없습니다. Wi-Fi를 수동으로 켜세요.</string>
    <string name="DeviceTransferSetup__grant_location_permission">위치 권한 부여</string>
    <string name="DeviceTransferSetup__turn_on_location_services">위치 서비스 켜기</string>
    <string name="DeviceTransferSetup__turn_on_wifi">Wi-Fi 켜기</string>
    <string name="DeviceTransferSetup__error_connecting">연결 중 오류</string>
    <string name="DeviceTransferSetup__retry">재시도</string>
    <string name="DeviceTransferSetup__submit_debug_logs">디버그 로그 제출</string>
    <string name="DeviceTransferSetup__verify_code">코드 확인</string>
    <string name="DeviceTransferSetup__verify_that_the_code_below_matches_on_both_of_your_devices">다음 코드가 두 장치 모두에서 일치하는지 확인하세요. 그런 다음 계속을 탭하세요.</string>
    <string name="DeviceTransferSetup__the_numbers_do_not_match">숫자가 일치하지 않음</string>
    <string name="DeviceTransferSetup__continue">계속</string>
    <string name="DeviceTransferSetup__if_the_numbers_on_your_devices_do_not_match_its_possible_you_connected_to_the_wrong_device">장치의 번호가 일치하지 않으면 잘못된 장치에 연결했을 수 있습니다. 이 문제를 해결하려면 전송을 중지하고 다시 시도하고 두 장치를 모두 가까이 두세요.</string>
    <string name="DeviceTransferSetup__stop_transfer">전송 중지</string>
    <string name="DeviceTransferSetup__unable_to_discover_old_device">이전 장치를 검색할 수 없음</string>
    <string name="DeviceTransferSetup__unable_to_discover_new_device">새 장치를 찾을 수 없음</string>
    <string name="DeviceTransferSetup__make_sure_the_following_permissions_are_enabled">다음 권한 및 서비스가 활성화되어 있는지 확인하세요.</string>
    <string name="DeviceTransferSetup__location_permission">위치 권한</string>
    <string name="DeviceTransferSetup__location_services">위치 서비스</string>
    <string name="DeviceTransferSetup__wifi">Wi-Fi</string>
    <string name="DeviceTransferSetup__on_the_wifi_direct_screen_remove_all_remembered_groups_and_unlink_any_invited_or_connected_devices">WiFi Direct 화면에서 기억된 모든 그룹을 제거하고 초대되거나 연결된 장치의 연결을 해제합니다.</string>
    <string name="DeviceTransferSetup__wifi_direct_screen">와이파이 다이렉트 화면</string>
    <string name="DeviceTransferSetup__try_turning_wifi_off_and_on_on_both_devices">두 장치 모두에서 Wi-Fi를 껐다가 켜보세요.</string>
    <string name="DeviceTransferSetup__make_sure_both_devices_are_in_transfer_mode">두 장치가 모두 전송 모드인지 확인하세요.</string>
    <string name="DeviceTransferSetup__go_to_support_page">지원 페이지로 이동</string>
    <string name="DeviceTransferSetup__try_again">다시 시도해 주세요.</string>
    <string name="DeviceTransferSetup__waiting_for_other_device">다른 장치를 기다리는 중</string>
    <string name="DeviceTransferSetup__tap_continue_on_your_other_device_to_start_the_transfer">다른 장치에서 계속을 탭하여 이전을 시작하세요.</string>
    <string name="DeviceTransferSetup__tap_continue_on_your_other_device">다른 장치에서 계속을 탭하세요…</string>

    <!-- NewDeviceTransferFragment -->
    <string name="NewDeviceTransfer__cannot_transfer_from_a_newer_version_of_signal">최신 버전의 Signal에서 전송할 수 없음</string>
    <!-- Error message indicating that we could not finish the user\'s device transfer. Displayed in a toast at the bottom of the screen. -->
    <string name="NewDeviceTransfer__failure_foreign_key">전송한 데이터의 형식이 잘못되었습니다.</string>

    <!-- DeviceTransferFragment -->
    <string name="DeviceTransfer__transferring_data">데이터 전송 중</string>
    <string name="DeviceTransfer__keep_both_devices_near_each_other">두 장치를 서로 가까이 두세요. 장치를 끄지 말고 Molly을 켜두세요. 전송은 종단 간 암호화됩니다.</string>
    <string name="DeviceTransfer__d_messages_so_far">지금까지 %1$d개의 메시지…</string>
    <!-- Filled in with total percentage of messages transferred -->
    <string name="DeviceTransfer__s_of_messages_so_far">현재까지 메시지 %1$s%% 전송 완료</string>
    <string name="DeviceTransfer__cancel">취소</string>
    <string name="DeviceTransfer__try_again">다시 시도해 주세요.</string>
    <string name="DeviceTransfer__stop_transfer">전송 중지</string>
    <string name="DeviceTransfer__all_transfer_progress_will_be_lost">모든 전송 진행 상황이 손실됩니다.</string>
    <string name="DeviceTransfer__transfer_failed">전송 실패</string>
    <string name="DeviceTransfer__unable_to_transfer">전송할 수 없음</string>

    <!-- OldDeviceTransferInstructionsFragment -->
    <string name="OldDeviceTransferInstructions__transfer_account">계정 이동</string>
    <string name="OldDeviceTransferInstructions__first_bullet">1.</string>
    <string name="OldDeviceTransferInstructions__download_signal_on_your_new_android_device">새 Android 장치에서 Molly을 다운로드하세요.</string>
    <string name="OldDeviceTransferInstructions__second_bullet">2.</string>
    <string name="OldDeviceTransferInstructions__tap_on_transfer_or_restore_account">"계정 이전 또는 복원을 탭하세요."</string>
    <string name="OldDeviceTransferInstructions__third_bullet">3.</string>
    <string name="OldDeviceTransferInstructions__select_transfer_from_android_device_when_prompted_and_then_continue">"메시지가 표시되면 \'Android 장치에서 전송\'을 선택한 다음 \'계속\'을 선택하세요. 두 장치를 모두 가까이에 두세요."</string>
    <string name="OldDeviceTransferInstructions__continue">계속</string>

    <!-- OldDeviceTransferComplete -->
    <string name="OldDeviceTransferComplete__go_to_your_new_device">새 장치로 이동</string>
    <string name="OldDeviceTransferComplete__your_signal_data_has_Been_transferred_to_your_new_device">Signal 데이터가 새 장치로 전송되었습니다. 이전 절차를 완료하려면 새 장치에서 계속 등록해야 합니다.</string>
    <string name="OldDeviceTransferComplete__close">닫기</string>

    <!-- NewDeviceTransferComplete -->
    <string name="NewDeviceTransferComplete__transfer_successful">전송 성공</string>
    <string name="NewDeviceTransferComplete__transfer_complete">전송 완료</string>
    <string name="NewDeviceTransferComplete__to_complete_the_transfer_process_you_must_continue_registration">이전 절차를 완료하려면 등록을 계속해야 합니다.</string>
    <string name="NewDeviceTransferComplete__continue_registration">계속 등록</string>

    <!-- DeviceToDeviceTransferService -->
    <string name="DeviceToDeviceTransferService_content_title">계정 이전</string>
    <string name="DeviceToDeviceTransferService_status_ready">다른 Android 장치에 연결할 준비 중…</string>
    <string name="DeviceToDeviceTransferService_status_starting_up">다른 Android 장치에 연결할 준비 중…</string>
    <string name="DeviceToDeviceTransferService_status_discovery">다른 Android 장치를 검색하는 중…</string>
    <string name="DeviceToDeviceTransferService_status_network_connected">다른 Android 장치에 연결하는 중…</string>
    <string name="DeviceToDeviceTransferService_status_verification_required">확인 필요</string>
    <string name="DeviceToDeviceTransferService_status_service_connected">계정 이전 중…</string>

    <!-- OldDeviceTransferLockedDialog -->
    <string name="OldDeviceTransferLockedDialog__complete_registration_on_your_new_device">새 장치에서 등록 완료</string>
    <string name="OldDeviceTransferLockedDialog__your_signal_account_has_been_transferred_to_your_new_device">Signal 계정이 새 장치로 이전되었지만 계속하려면 등록을 완료해야 합니다. 이 장치에서 신호가 비활성화됩니다.</string>
    <string name="OldDeviceTransferLockedDialog__done">확인</string>
    <string name="OldDeviceTransferLockedDialog__cancel_and_activate_this_device">이 장치를 취소하고 활성화하세요.</string>

    <!-- AdvancedPreferenceFragment -->

    <!-- RecipientBottomSheet -->
    <string name="RecipientBottomSheet_block">차단</string>
    <string name="RecipientBottomSheet_unblock">차단 해제</string>
    <string name="RecipientBottomSheet_add_to_contacts">연락처에 추가</string>
    <!-- Error message that displays when a user tries to tap to view system contact details but has no app that supports it -->
    <string name="RecipientBottomSheet_unable_to_open_contacts">연락처를 열 수 있는 앱을 찾을 수 없습니다.</string>
    <string name="RecipientBottomSheet_add_to_a_group">그룹에 추가</string>
    <string name="RecipientBottomSheet_add_to_another_group">다른 그룹에 추가</string>
    <string name="RecipientBottomSheet_view_safety_number">안전 번호 보기</string>
    <string name="RecipientBottomSheet_make_admin">관리자로 설정</string>
    <string name="RecipientBottomSheet_remove_as_admin">권리자 권한으로 제거</string>
    <string name="RecipientBottomSheet_remove_from_group">그룹에서 제거</string>

    <string name="RecipientBottomSheet_remove_s_as_group_admin">%1$s 님을 그룹 관리자로서 제거하시겠습니까?</string>
    <string name="RecipientBottomSheet_s_will_be_able_to_edit_group">"%1$s 님은 그룹과 멤버를 수정할 수 있습니다."</string>

    <string name="RecipientBottomSheet_remove_s_from_the_group">그룹에서 %1$s 님을 제거하시겠습니까?</string>
    <!-- Dialog message shown when removing someone from a group with group link being active to indicate they will not be able to rejoin -->
    <string name="RecipientBottomSheet_remove_s_from_the_group_they_will_not_be_able_to_rejoin">그룹에서 %1$s 님을 제거할까요? 그룹 링크를 통해 다시 참가할 수 없게 됩니다.</string>
    <string name="RecipientBottomSheet_remove">제거</string>
    <string name="RecipientBottomSheet_copied_to_clipboard">클립보드로 복사됨</string>

    <string name="GroupRecipientListItem_admin">관리자</string>
    <string name="GroupRecipientListItem_approve_description">승인</string>
    <string name="GroupRecipientListItem_deny_description">거부</string>


    <!-- GroupsLearnMoreBottomSheetDialogFragment -->
    <string name="GroupsLearnMore_legacy_vs_new_groups">구형 그룹과 새로운 그룹의 차이점</string>
    <string name="GroupsLearnMore_what_are_legacy_groups">구형 그룹은 무엇인가요?</string>
    <string name="GroupsLearnMore_paragraph_1">구형 그룹은 관리자나 더욱 자세한 그룹 관리 같은 새로운 그룹 기능들을 이용할 수 없습니다.</string>
    <string name="GroupsLearnMore_can_i_upgrade_a_legacy_group">구형 그룹을 업그레이드할 수 있나요?</string>
    <string name="GroupsLearnMore_paragraph_2">구형 그룹은 아직 새 그룹으로 업그레이드할 수 없지만 최신 버전의 Signal을 사용하는 경우 동일한 멤버로 새 그룹을 만들 수 있습니다.</string>
    <string name="GroupsLearnMore_paragraph_3">Signal은 향후 구형 그룹을 업그레이드하는 방법을 제공할 예정입니다.</string>

    <!-- GroupLinkBottomSheetDialogFragment -->
    <string name="GroupLinkBottomSheet_share_hint_requiring_approval">이 링크가 있는 사용자는 누구나 그룹의 이름과 사진을 보고 가입을 요청할 수 있습니다. 사용자가 신뢰하는 사용자들과 공유하세요.</string>
    <string name="GroupLinkBottomSheet_share_hint_not_requiring_approval">이 링크가 있는 사용자는 누구나 그룹의 이름과 사진을 보고 그룹에 가입할 수 있습니다. 사용자가 신뢰하는 사용자들과 공유하세요.</string>
    <string name="GroupLinkBottomSheet_share_via_signal">시그널로 공유하기</string>
    <string name="GroupLinkBottomSheet_copy">복사</string>
    <string name="GroupLinkBottomSheet_qr_code">QR 코드</string>
    <string name="GroupLinkBottomSheet_share">공유</string>
    <string name="GroupLinkBottomSheet_copied_to_clipboard">클립보드로 복사됨</string>
    <string name="GroupLinkBottomSheet_the_link_is_not_currently_active">현재 링크가 활성화되지 않았습니다.</string>

    <!-- VoiceNotePlaybackPreparer -->
    <string name="VoiceNotePlaybackPreparer__failed_to_play_voice_message">음성 메시지를 재생하지 못했습니다.</string>

    <!-- VoiceNoteMediaDescriptionCompatFactory -->
    <string name="VoiceNoteMediaItemFactory__voice_message">음성 메시지 %1$s</string>
    <string name="VoiceNoteMediaItemFactory__s_to_s">%1$s~%2$s</string>

    <!-- StorageUtil -->
    <string name="StorageUtil__s_s">%1$s/%2$s</string>
    <string name="BlockedUsersActivity__s_has_been_blocked">\'%1$s\' 님을 차단했습니다.</string>
    <string name="BlockedUsersActivity__failed_to_block_s">\'%1$s\' 님을 차단하지 못했습니다.</string>
    <string name="BlockedUsersActivity__s_has_been_unblocked">\'%1$s\' 님을 차단 해제했습니다.</string>

    <!-- ReviewCardDialogFragment -->
    <string name="ReviewCardDialogFragment__review_members">멤버 검토</string>
    <string name="ReviewCardDialogFragment__review_request">검토 요청</string>
    <string name="ReviewCardDialogFragment__d_group_members_have_the_same_name">%1$d명의 그룹 멤버가 같은 이름을 가지고 있습니다. 아래 멤버를 검토한 후 조치를 취하세요.</string>
    <string name="ReviewCardDialogFragment__if_youre_not_sure">요청의 출처가 확실하지 않은 경우 아래 연락처를 검토하고 조치를 취하세요.</string>
    <string name="ReviewCardDialogFragment__no_other_groups_in_common">공통된 다른 그룹이 없습니다.</string>
    <string name="ReviewCardDialogFragment__no_groups_in_common">공통된 그룹이 없습니다.</string>
    <plurals name="ReviewCardDialogFragment__d_other_groups_in_common">
        <item quantity="other">공통 그룹 %1$d개</item>
    </plurals>
    <plurals name="ReviewCardDialogFragment__d_groups_in_common">
        <item quantity="other">공통 그룹 %1$d개</item>
    </plurals>
    <string name="ReviewCardDialogFragment__remove_s_from_group">그룹에서 %1$s 님을 제거하시겠습니까?</string>
    <string name="ReviewCardDialogFragment__remove">제거</string>
    <string name="ReviewCardDialogFragment__failed_to_remove_group_member">그룹 멤버를 제거하지 못했습니다.</string>

    <!-- ReviewCard -->
    <string name="ReviewCard__member">멤버</string>
    <string name="ReviewCard__request">요청</string>
    <string name="ReviewCard__your_contact">연락처</string>
    <string name="ReviewCard__remove_from_group">그룹에서 제거</string>
    <string name="ReviewCard__update_contact">연락처 업데이트</string>
    <string name="ReviewCard__block">차단</string>
    <string name="ReviewCard__delete">삭제</string>
    <string name="ReviewCard__recently_changed">최근 프로필 이름을 %1$s에서 %2$s(으)로 변경했습니다.</string>

    <!-- CallParticipantsListUpdatePopupWindow -->
    <string name="CallParticipantsListUpdatePopupWindow__s_joined">%1$s 가입함</string>
    <string name="CallParticipantsListUpdatePopupWindow__s_and_s_joined">%1$s 및 %2$s 가입함</string>
    <string name="CallParticipantsListUpdatePopupWindow__s_s_and_s_joined">%1$s, %2$s 및 %3$s 가입함</string>
    <string name="CallParticipantsListUpdatePopupWindow__s_s_and_d_others_joined">%1$s, %2$s 및 %3$d명이 가입함</string>
    <string name="CallParticipantsListUpdatePopupWindow__s_left">%1$s 남음</string>
    <string name="CallParticipantsListUpdatePopupWindow__s_and_s_left">%1$s 및 %2$s 남음</string>
    <string name="CallParticipantsListUpdatePopupWindow__s_s_and_s_left">%1$s, %2$s 및 %3$s 남음</string>
    <string name="CallParticipantsListUpdatePopupWindow__s_s_and_d_others_left">%1$s, %2$s 및 %3$d명 남음</string>

    <string name="CallParticipant__you">나</string>
    <string name="CallParticipant__you_on_another_device">나(다른 기기에서)</string>
    <string name="CallParticipant__s_on_another_device">%1$s(다른 기기에서)</string>

    <!-- WifiToCellularPopupWindow -->
    <!-- Message shown during a call when the WiFi network is unusable, and cellular data starts to be used for the call instead. -->
    <string name="WifiToCellularPopupWindow__weak_wifi_switched_to_cellular">Wi-Fi 신호가 약합니다. 셀룰러 데이터로 전환하세요.</string>

    <!-- DeleteAccountFragment -->
    <string name="DeleteAccountFragment__deleting_your_account_will">계정을 삭제할 경우:</string>
    <string name="DeleteAccountFragment__enter_your_phone_number">전화번호를 입력하세요.</string>
    <string name="DeleteAccountFragment__delete_account">계정 삭제</string>
    <string name="DeleteAccountFragment__delete_your_account_info_and_profile_photo">계정 정보와 프로필 사진을 삭제합니다.</string>
    <string name="DeleteAccountFragment__delete_all_your_messages">모든 메시지를 삭제합니다.</string>
    <string name="DeleteAccountFragment__delete_s_in_your_payments_account">결제 계정에서 %1$s 삭제</string>
    <string name="DeleteAccountFragment__no_country_code">지정된 국가 코드가 없습니다.</string>
    <string name="DeleteAccountFragment__no_number">지정된 전화번호가 없습니다.</string>
    <string name="DeleteAccountFragment__the_phone_number">입력한 전화번호가 내 계정과 일치하지 않습니다.</string>
    <string name="DeleteAccountFragment__are_you_sure">계정을 삭제하시겠습니까?</string>
    <string name="DeleteAccountFragment__this_will_delete_your_signal_account">이 작업을 수행하면 Signal 계정을 삭제하고 애플리케이션을 초기화합니다. 프로세스를 완료하면 앱을 종료합니다.</string>
    <string name="DeleteAccountFragment__failed_to_delete_local_data">로컬 데이터를 삭제하지 못했습니다. 시스템 애플리케이션 설정에서 수동으로 제거할 수 있습니다.</string>
    <string name="DeleteAccountFragment__launch_app_settings">앱 설정 시작</string>
    <!-- Title of progress dialog shown when a user deletes their account and the process is leaving all groups -->
    <string name="DeleteAccountFragment__leaving_groups">그룹을 나가는 중…</string>
    <!-- Title of progress dialog shown when a user deletes their account and the process has left all groups -->
    <string name="DeleteAccountFragment__deleting_account">계정을 삭제하는 중…</string>
    <!-- Message of progress dialog shown when a user deletes their account and the process is canceling their subscription -->
    <string name="DeleteAccountFragment__canceling_your_subscription">구독을 취소하는 중…</string>
    <!-- Message of progress dialog shown when a user deletes their account and the process is leaving groups -->
    <string name="DeleteAccountFragment__depending_on_the_number_of_groups">속한 그룹 수에 따라 작업에 몇 분이 걸릴 수 있습니다.</string>
    <!-- Message of progress dialog shown when a user deletes their account and the process has left all groups -->
    <string name="DeleteAccountFragment__deleting_all_user_data_and_resetting">사용자 데이터를 삭제하고 앱을 초기화하는 중</string>
    <!-- Title of error dialog shown when a network error occurs during account deletion -->
    <string name="DeleteAccountFragment__account_not_deleted">계정을 삭제하지 못함</string>
    <!-- Message of error dialog shown when a network error occurs during account deletion -->
    <string name="DeleteAccountFragment__there_was_a_problem">삭제 프로세스를 완료하던 중 문제가 발생했습니다. 네트워크 연결을 확인하고 다시 시도하세요.</string>

    <!-- DeleteAccountCountryPickerFragment -->
    <string name="DeleteAccountCountryPickerFragment__search_countries">국가 검색</string>

    <!-- CreateGroupActivity -->
    <string name="CreateGroupActivity__skip">건너뛰기</string>
    <plurals name="CreateGroupActivity__d_members">
        <item quantity="other">멤버 %1$d명</item>
    </plurals>

    <!-- ShareActivity -->
    <string name="ShareActivity__share">공유</string>
    <string name="ShareActivity__send">보내기</string>
    <string name="ShareActivity__comma_s">, %1$s</string>
    <!-- Toast when the incoming intent is invalid -->
    <string name="ShareActivity__could_not_get_share_data_from_intent">인텐트에서 데이터 공유를 받지 못했습니다.</string>

    <!-- MultiShareDialogs -->
    <string name="MultiShareDialogs__failed_to_send_to_some_users">일부 사용자에 대한 보내기가 실패했습니다</string>
    <string name="MultiShareDialogs__you_can_only_share_with_up_to">최대 %1$d개 대화와만 공유할 수 있습니다.</string>

    <!-- ChatWallpaperActivity -->

    <!-- ChatWallpaperFragment -->
    <string name="ChatWallpaperFragment__chat_color">대화창 색</string>
    <string name="ChatWallpaperFragment__reset_chat_colors">대화창 색 재설정</string>
    <string name="ChatWallpaperFragment__reset_chat_color">대화창 색 재설정</string>
    <string name="ChatWallpaperFragment__reset_chat_color_question">대화창 색을 재설정하시겠어요?</string>
    <string name="ChatWallpaperFragment__set_wallpaper">배경 설정하기</string>
    <string name="ChatWallpaperFragment__dark_mode_dims_wallpaper">다크 모드는 배경 화면을 어둡게 합니다.</string>
    <string name="ChatWallpaperFragment__contact_name">연락처 이름</string>
    <string name="ChatWallpaperFragment__reset">초기화</string>
    <string name="ChatWallpaperFragment__wallpaper_preview_description">배경 미리보기</string>
    <string name="ChatWallpaperFragment__would_you_like_to_override_all_chat_colors">모든 대화창 색을 다시 정의하시겠어요?</string>
    <string name="ChatWallpaperFragment__would_you_like_to_override_all_wallpapers">모든 배경 화면을 덮어쓰시겠습니까?</string>
    <string name="ChatWallpaperFragment__reset_default_colors">기본 색상 재설정</string>
    <string name="ChatWallpaperFragment__reset_all_colors">모든 색상 재설정</string>
    <string name="ChatWallpaperFragment__reset_default_wallpaper">기본 배경 화면 재설정</string>
    <string name="ChatWallpaperFragment__reset_all_wallpapers">모든 배경 초기화하기</string>
    <string name="ChatWallpaperFragment__reset_wallpapers">배경들을 초기화</string>
    <string name="ChatWallpaperFragment__reset_wallpaper">배경 초기화</string>
    <string name="ChatWallpaperFragment__reset_wallpaper_question">배경을 초기화할까요?</string>

    <!-- ChatWallpaperSelectionFragment -->
    <string name="ChatWallpaperSelectionFragment__choose_from_photos">사진에서 선택하기</string>
    <string name="ChatWallpaperSelectionFragment__presets">프리셋</string>

    <!-- ChatWallpaperPreviewActivity -->
    <string name="ChatWallpaperPreviewActivity__preview">미리보기</string>
    <string name="ChatWallpaperPreviewActivity__set_wallpaper">배경 설정하기</string>
    <string name="ChatWallpaperPreviewActivity__swipe_to_preview_more_wallpapers">더 많은 배경들을 미리보기하기 위해 화면을 쓸어보세요</string>
    <string name="ChatWallpaperPreviewActivity__set_wallpaper_for_all_chats">모든 대화에 배경 화면 설정</string>
    <string name="ChatWallpaperPreviewActivity__set_wallpaper_for_s">%1$s에 배경 설정하기</string>
    <string name="ChatWallpaperPreviewActivity__viewing_your_gallery_requires_the_storage_permission">갤러리를 보려면 저장 권한이 필요합니다.</string>

    <!-- WallpaperImageSelectionActivity -->

    <!-- WallpaperCropActivity -->
    <string name="WallpaperCropActivity__pinch_to_zoom_drag_to_adjust">확대하기 위해서는 화면 위에 두 손가락을 모으거나 멀어지게 조작하시고, 조정하기 위해서는 손가락으로 끌어보세요.</string>
    <string name="WallpaperCropActivity__set_wallpaper_for_all_chats">모든 대화에 배경 화면을 설정합니다.</string>
    <string name="WallpaperCropActivity__set_wallpaper_for_s">%1$s에 배경 설정하기.</string>
    <string name="WallpaperCropActivity__error_setting_wallpaper">배경 설정 중 문제가 발생했습니다.</string>
    <string name="WallpaperCropActivity__blur_photo">사진 블러하기</string>

    <!-- InfoCard -->
    <string name="payment_info_card_about_mobilecoin">모바일 코인 소개</string>
    <string name="payment_info_card_mobilecoin_is_a_new_privacy_focused_digital_currency">MobileCoin은 새로운 개인정보 보호 중심의 디지털 통화입니다.</string>
    <string name="payment_info_card_adding_funds">자금 추가</string>
    <string name="payment_info_card_you_can_add_funds_for_use_in">MobileCoin을 지갑 주소로 전송하여 Molly에서 사용할 자금을 추가할 수 있습니다.</string>
    <string name="payment_info_card_cashing_out">현금화</string>
    <string name="payment_info_card_you_can_cash_out_mobilecoin">MobileCoin을 지원하는 거래소에서 언제든지 MobileCoin을 현금화할 수 있습니다. 해당 거래소에서 계좌로 이체하기만 하면 됩니다.</string>
    <string name="payment_info_card_hide_this_card">이 카드를 숨기시겠습니까?</string>
    <string name="payment_info_card_hide">숨기기</string>
    <!-- Title of save recovery phrase card -->
    <string name="payment_info_card_save_recovery_phrase">복구 문구 저장</string>
    <string name="payment_info_card_your_recovery_phrase_gives_you">복구 문구는 결제 계정을 복원하는 또 다른 방법을 제공합니다.</string>
    <!-- Button in save recovery phrase card -->
    <string name="payment_info_card_save_your_phrase">문구 저장</string>
    <string name="payment_info_card_update_your_pin">PIN 업데이트</string>
    <string name="payment_info_card_with_a_high_balance">잔고가 많으면 영숫자 PIN으로 업데이트하여 계정을 더 안전하게 보호할 수 있습니다.</string>
    <string name="payment_info_card_update_pin">번호 업데이트</string>

  <!-- Removed by excludeNonTranslatables <string name="payment_info_card__learn_more__about_mobilecoin" translatable="false">https://support.signal.org/hc/articles/360057625692#payments_which_ones</string> -->
  <!-- Removed by excludeNonTranslatables <string name="payment_info_card__learn_more__adding_to_your_wallet" translatable="false">https://support.signal.org/hc/articles/360057625692#payments_transfer_from_exchange</string> -->
  <!-- Removed by excludeNonTranslatables <string name="payment_info_card__learn_more__cashing_out" translatable="false">https://support.signal.org/hc/articles/360057625692#payments_transfer_to_exchange</string> -->

    <!-- DeactivateWalletFragment -->
    <string name="DeactivateWalletFragment__deactivate_wallet">지갑 비활성화</string>
    <string name="DeactivateWalletFragment__your_balance">잔액</string>
    <string name="DeactivateWalletFragment__its_recommended_that_you">결제를 비활성화하기 전에 다른 지갑 주소로 자금을 이체하는 것이 좋습니다. 지금 자금을 이체하지 않기로 선택할 경우 결제를 다시 활성화하면 자금이 Molly에 연결된 지갑에 남아 있게 됩니다.</string>
    <string name="DeactivateWalletFragment__transfer_remaining_balance">잔액 이체</string>
    <string name="DeactivateWalletFragment__deactivate_without_transferring">전송하지 않고 비활성화</string>
    <string name="DeactivateWalletFragment__deactivate">비활성화</string>
    <string name="DeactivateWalletFragment__deactivate_without_transferring_question">이전하지 않고 비활성화하시겠습니까?</string>
    <string name="DeactivateWalletFragment__your_balance_will_remain">결제를 다시 활성화하기로 선택할 경우 잔액이 Molly에 연결된 지갑에 남아 있게 됩니다.</string>
    <string name="DeactivateWalletFragment__error_deactivating_wallet">지갑을 비활성화하는 동안 오류가 발생했습니다.</string>
  <!-- Removed by excludeNonTranslatables <string name="DeactivateWalletFragment__learn_more__we_recommend_transferring_your_funds" translatable="false">https://support.signal.org/hc/articles/360057625692#payments_deactivate</string> -->

    <!-- PaymentsRecoveryStartFragment -->
    <string name="PaymentsRecoveryStartFragment__recovery_phrase">복구 문구</string>
    <string name="PaymentsRecoveryStartFragment__view_recovery_phrase">복구 문구 보기</string>
    <!-- Title in save recovery phrase screen -->
    <string name="PaymentsRecoveryStartFragment__save_recovery_phrase">복구 문구 저장</string>
    <string name="PaymentsRecoveryStartFragment__enter_recovery_phrase">복구 코드를 입력하기</string>
    <plurals name="PaymentsRecoveryStartFragment__your_balance_will_automatically_restore">
        <item quantity="other">Signal PIN을 확인하면 Signal을 다시 설치할 때 잔액이 자동으로 복원됩니다. 사용자별로 고유한 %1$d개 단어로 구성된 복구 문구를 사용하여 잔액을 복원할 수도 있습니다. 안전한 곳에 적어 두고 보관하세요.</item>
    </plurals>
    <!-- Description in save recovery phrase screen which shows up when user has non zero balance -->
    <string name="PaymentsRecoveryStartFragment__got_balance">잔액이 있습니다! 24개 단어 키인 복구 문구를 저장하세요. 해당 문구를 사용하여 잔액을 복구할 수 있습니다.</string>
    <!-- Description in save recovery phrase screen which shows up when user navigates from info card -->
    <string name="PaymentsRecoveryStartFragment__time_to_save">24개 단어 키인 복구 문구를 저장하세요. 해당 문구를 사용하여 잔액을 복구할 수 있습니다. 자세히 알아보기</string>
    <string name="PaymentsRecoveryStartFragment__your_recovery_phrase_is_a">귀하의 복구 문구는 귀하에게 고유한 %1$d개 단어의 문구입니다. 이 문구를 사용하여 균형을 회복하세요.</string>
    <string name="PaymentsRecoveryStartFragment__start">시작</string>
    <string name="PaymentsRecoveryStartFragment__enter_manually">수동으로 입력</string>
    <string name="PaymentsRecoveryStartFragment__paste_from_clipboard">클립보드에서 붙여넣기</string>
    <!-- Alert dialog title which asks before going back if user wants to save recovery phrase -->
    <string name="PaymentsRecoveryStartFragment__continue_without_saving">저장하지 않고 계속하시겠어요?</string>
    <!-- Alert dialog description to let user know why recovery phrase needs to be saved -->
    <string name="PaymentsRecoveryStartFragment__your_recovery_phrase">최악의 경우 복구 문구를 사용하면 잔액을 복원할 수 있습니다. 복구 문구를 저장하시는 게 좋습니다.</string>
    <!-- Alert dialog option to skip recovery phrase -->
    <string name="PaymentsRecoveryStartFragment__skip_recovery_phrase">복구 문구 건너뛰기</string>
    <!-- Alert dialog option to cancel dialog-->
    <string name="PaymentsRecoveryStartFragment__cancel">취소</string>

    <!-- PaymentsRecoveryPasteFragment -->
    <string name="PaymentsRecoveryPasteFragment__paste_recovery_phrase">복구 문구 붙여넣기</string>
    <string name="PaymentsRecoveryPasteFragment__recovery_phrase">복구 문구</string>
    <string name="PaymentsRecoveryPasteFragment__next">다음</string>
    <string name="PaymentsRecoveryPasteFragment__invalid_recovery_phrase">잘못된 복구 문구</string>
    <string name="PaymentsRecoveryPasteFragment__make_sure">%1$d개 단어를 입력했는지 확인하고 다시 시도하세요.</string>

  <!-- Removed by excludeNonTranslatables <string name="PaymentsRecoveryStartFragment__learn_more__view" translatable="false">https://support.signal.org/hc/articles/360057625692#payments_wallet_view_passphrase</string> -->
  <!-- Removed by excludeNonTranslatables <string name="PaymentsRecoveryStartFragment__learn_more__restore" translatable="false">https://support.signal.org/hc/articles/360057625692#payments_wallet_restore_passphrase</string> -->

    <!-- PaymentsRecoveryPhraseFragment -->
    <string name="PaymentsRecoveryPhraseFragment__next">다음</string>
    <string name="PaymentsRecoveryPhraseFragment__edit">수정</string>
    <string name="PaymentsRecoveryPhraseFragment__your_recovery_phrase">나의 복구 코드</string>
    <string name="PaymentsRecoveryPhraseFragment__write_down_the_following_d_words">다음 %1$d개 단어를 순서대로 쓰세요. 안전한 장소에 목록을 저장하세요.</string>
    <string name="PaymentsRecoveryPhraseFragment__make_sure_youve_entered">구문을 올바르게 입력했는지 확인하세요.</string>
    <string name="PaymentsRecoveryPhraseFragment__do_not_screenshot_or_send_by_email">스크린샷을 찍거나 이메일로 보내지 마세요.</string>
    <string name="PaymentsRecoveryPhraseFragment__payments_account_restored">결제 계정이 복원되었습니다.</string>
    <string name="PaymentsRecoveryPhraseFragment__invalid_recovery_phrase">잘못된 복구 문구</string>
    <string name="PaymentsRecoveryPhraseFragment__make_sure_youve_entered_your_phrase_correctly_and_try_again">구문을 올바르게 입력했는지 확인하고 다시 시도하세요.</string>
    <string name="PaymentsRecoveryPhraseFragment__copy_to_clipboard">클립보드에 복사할까요?</string>
    <string name="PaymentsRecoveryPhraseFragment__if_you_choose_to_store">복구 문구를 디지털 방식으로 저장하기로 선택한 경우 신뢰할 수 있는 위치에 안전하게 저장되었는지 확인하세요.</string>
    <string name="PaymentsRecoveryPhraseFragment__copy">복사</string>

    <!-- PaymentsRecoveryPhraseConfirmFragment -->
    <string name="PaymentRecoveryPhraseConfirmFragment__confirm_recovery_phrase">복구 코드 확인하기</string>
    <string name="PaymentRecoveryPhraseConfirmFragment__enter_the_following_words">복구 문구에서 다음 단어를 입력하세요.</string>
    <string name="PaymentRecoveryPhraseConfirmFragment__word_d">단어 %1$d</string>
    <string name="PaymentRecoveryPhraseConfirmFragment__see_phrase_again">구문 다시보기</string>
    <string name="PaymentRecoveryPhraseConfirmFragment__done">확인</string>
    <string name="PaymentRecoveryPhraseConfirmFragment__recovery_phrase_confirmed">복구 문구 확인됨</string>

    <!-- PaymentsRecoveryEntryFragment -->
    <string name="PaymentsRecoveryEntryFragment__enter_recovery_phrase">복구 코드를 입력하기</string>
    <string name="PaymentsRecoveryEntryFragment__enter_word_d">%1$d를 입력하세요.</string>
    <string name="PaymentsRecoveryEntryFragment__word_d">단어 %1$d</string>
    <string name="PaymentsRecoveryEntryFragment__next">다음</string>
    <string name="PaymentsRecoveryEntryFragment__invalid_word">유효하지 않은 단어</string>

    <!-- ClearClipboardAlarmReceiver -->

    <!-- PaymentNotificationsView -->
    <string name="PaymentNotificationsView__view">보기</string>

    <!-- UnreadPayments -->
    <string name="UnreadPayments__s_sent_you_s">%1$s이 당신에게 %2$s을 보냈습니다.</string>
    <string name="UnreadPayments__d_new_payment_notifications">%1$d 새 결제 알림</string>

    <!-- CanNotSendPaymentDialog -->
    <string name="CanNotSendPaymentDialog__cant_send_payment">송금할 수 없음</string>
    <string name="CanNotSendPaymentDialog__to_send_a_payment_to_this_user">사용자에게 지불을 보내려면 사용자의 메시지 요청을 수락해야 합니다. 메시지를 전송하여 메시지 요청을 생성하세요.</string>
    <string name="CanNotSendPaymentDialog__send_a_message">메시지 보내기</string>

    <!-- GroupsInCommonMessageRequest -->
    <string name="GroupsInCommonMessageRequest__you_have_no_groups_in_common_with_this_person">해당 사용자와 공유하는 그룹이 없습니다. 원치 않는 메시지를 피하기 위해 수락하기 전에 요청을 주의 깊게 검토하세요.</string>
    <string name="GroupsInCommonMessageRequest__none_of_your_contacts_or_people_you_chat_with_are_in_this_group">이 그룹에 회원님이 대화하는 연락처 또는 사용자가 없습니다. 원치 않는 메시지를 받지 않도록 수락하기 전에 요청을 신중히 검토하세요.</string>
    <string name="GroupsInCommonMessageRequest__about_message_requests">메시지 요청에 대해</string>
    <string name="GroupsInCommonMessageRequest__okay">확인</string>
  <!-- Removed by excludeNonTranslatables <string name="GroupsInCommonMessageRequest__support_article" translatable="false">https://support.signal.org/hc/articles/360007459591</string> -->
    <string name="ChatColorSelectionFragment__heres_a_preview_of_the_chat_color">다음은 대화창 색의 미리 보기입니다.</string>
    <string name="ChatColorSelectionFragment__the_color_is_visible_to_only_you">색상은 사용자에게만 보입니다.</string>

    <!-- GroupDescriptionDialog -->
    <string name="GroupDescriptionDialog__group_description">그룹 설명</string>

    <!-- QualitySelectorBottomSheetDialog -->
    <string name="QualitySelectorBottomSheetDialog__standard">기본</string>
    <string name="QualitySelectorBottomSheetDialog__faster_less_data">데이터를 덜 쓰며 빠르게</string>
    <string name="QualitySelectorBottomSheetDialog__high">높음</string>
    <string name="QualitySelectorBottomSheetDialog__slower_more_data">데이터를 더 쓰며 느리게</string>
    <string name="QualitySelectorBottomSheetDialog__photo_quality">사진 품질</string>

    <!-- AppSettingsFragment -->
    <string name="AppSettingsFragment__invite_your_friends">친구 초대하기</string>
    <string name="AppSettingsFragment__copied_subscriber_id_to_clipboard">구독자 ID를 클립보드에 복사함</string>

    <!-- AccountSettingsFragment -->
    <string name="AccountSettingsFragment__account">계정</string>
    <string name="AccountSettingsFragment__youll_be_asked_less_frequently">시간이 지남에 따라 질문 빈도가 줄어듭니다.</string>
    <string name="AccountSettingsFragment__require_your_signal_pin">Signal에 전화번호를 다시 등록하려면 Signal PIN이 필요합니다.</string>
    <string name="AccountSettingsFragment__change_phone_number">전화번호 변경</string>
    <!-- Account setting that allows user to request and export their signal account data -->
    <string name="AccountSettingsFragment__request_account_data">내 계정 데이터</string>

    <!-- ExportAccountDataFragment -->
    <!-- Part of requesting account data flow, this is the section title for requesting that account data -->
    <string name="ExportAccountDataFragment__your_account_data">내 계정 데이터</string>
    <!-- Explanation of account data the user can request. %1$s is replaced with Learn more with a link -->
    <string name="ExportAccountDataFragment__export_explanation">Signal 계정 데이터 보고서를 내보냅니다. 이 보고서는 메시지나 미디어를 포함하지 않습니다. %1$s</string>
    <!-- Learn more link to more information about requesting account data -->
    <string name="ExportAccountDataFragment__learn_more">자세히 알아보기</string>
    <!-- Button action to export the report data to another app (e.g. email) -->
    <string name="ExportAccountDataFragment__export_report">보고서 내보내기</string>

    <!-- Radio option to export the data as a text file .txt -->
    <string name="ExportAccountDataFragment__export_as_txt">TXT로 내보내기</string>
    <!-- Label for the text file option -->
    <string name="ExportAccountDataFragment__export_as_txt_label">읽기 쉬운 텍스트 파일</string>
    <!-- Radio option to export the data as a json (java script object notation) file .json -->
    <string name="ExportAccountDataFragment__export_as_json">JSON으로 내보내기</string>
    <!-- Label for the json file option, the account data in a machine readable file format -->
    <string name="ExportAccountDataFragment__export_as_json_label">컴퓨터에서 읽을 수 있는 파일</string>

    <!-- Action to cancel (in a dialog) -->
    <string name="ExportAccountDataFragment__cancel_action">취소</string>

    <!-- Acknowledgement for download failure -->
    <string name="ExportAccountDataFragment__ok_action">확인</string>
    <!-- Title of dialog shown when report fails to generate -->
    <string name="ExportAccountDataFragment__report_generation_failed">보고서를 생성할 수 없습니다.</string>
    <!-- Message of dialog shown when report fails to generate asking user to check network connection -->
    <string name="ExportAccountDataFragment__check_network">연결을 확인하고 다시 시도하세요.</string>

    <!-- Title for export confirmation dialog -->
    <string name="ExportAccountDataFragment__export_report_confirmation">데이터를 내보낼까요?</string>
    <!-- Message for export confirmation dialog -->
    <string name="ExportAccountDataFragment__export_report_confirmation_message">Signal 계정 데이터를 신뢰하는 사람 또는 앱에만 공유하세요.</string>
    <!-- Action to export in for export confirmation dialog -->
    <string name="ExportAccountDataFragment__export_report_action">내보내기</string>

    <!-- Shown in a dialog with a spinner while the report is downloading -->
    <string name="ExportAccountDataFragment__download_progress">보고서를 생성하는 중…</string>
    <!-- Explanation that the report is only generated on export and is not saved on the device -->
    <string name="ExportAccountDataFragment__report_not_stored_disclaimer">보고서는 내보내기를 하는 시점에만 생성되며, 기기의 Signal에는 저장되지 않습니다.</string>

    <!-- ChangeNumberFragment -->
    <string name="ChangeNumberFragment__use_this_to_change_your_current_phone_number_to_a_new_phone_number">현재 전화번호를 새 전화번호로 바꾸려면 이 기능을 사용하세요. 이 작업은 되돌릴 수 없습니다.\n\n변경하기 전에, 새 전화번호로 SMS나 전화를 받을 수 있는지 확인하세요.</string>
    <string name="ChangeNumberFragment__continue">계속</string>
    <!-- Message shown on dialog after your number has been changed successfully. -->
    <string name="ChangeNumber__your_phone_number_has_changed_to_s">전화번호를 %1$s(으)로 변경했습니다.</string>
    <!-- Confirmation button to dismiss number changed dialog -->
    <string name="ChangeNumber__okay">확인</string>

    <!-- ChangeNumberEnterPhoneNumberFragment -->
    <string name="ChangeNumberEnterPhoneNumberFragment__change_number">번호 변경</string>
    <string name="ChangeNumberEnterPhoneNumberFragment__your_old_number">당신의 기존 전화번호</string>
    <string name="ChangeNumberEnterPhoneNumberFragment__old_phone_number">기존 전화번호</string>
    <string name="ChangeNumberEnterPhoneNumberFragment__your_new_number">당신의 새 전화번호</string>
    <string name="ChangeNumberEnterPhoneNumberFragment__new_phone_number">새 전화번호</string>
    <string name="ChangeNumberEnterPhoneNumberFragment__the_phone_number_you_entered_doesnt_match_your_accounts">입력한 전화번호가 내 계정과 일치하지 않습니다.</string>
    <string name="ChangeNumberEnterPhoneNumberFragment__you_must_specify_your_old_number_country_code">기존 전화번호의 국가 코드를 입력해야합니다.</string>
    <string name="ChangeNumberEnterPhoneNumberFragment__you_must_specify_your_old_phone_number">기존 전화번호를 입력해야합니다.</string>
    <string name="ChangeNumberEnterPhoneNumberFragment__you_must_specify_your_new_number_country_code">새 번호의 국가 코드를 지정해야 합니다.</string>
    <string name="ChangeNumberEnterPhoneNumberFragment__you_must_specify_your_new_phone_number">새 전화번호를 지정해야 합니다.</string>

    <!-- ChangeNumberVerifyFragment -->
    <string name="ChangeNumberVerifyFragment__change_number">번호 변경</string>
    <string name="ChangeNumberVerifyFragment__verifying_s">%1$s 확인 중</string>
    <string name="ChangeNumberVerifyFragment__captcha_required">Captcha를 입력해 주세요.</string>

    <!-- ChangeNumberConfirmFragment -->
    <string name="ChangeNumberConfirmFragment__change_number">번호 변경</string>
    <string name="ChangeNumberConfirmFragment__you_are_about_to_change_your_phone_number_from_s_to_s">전화번호를 %1$s에서 %2$s(으)로 변경합니다.\n\n계속하기 전에 아래에서 번호가 올바른지 확인하세요.</string>
    <string name="ChangeNumberConfirmFragment__edit_number">전화번호 수정</string>

    <!-- ChangeNumberRegistrationLockFragment -->
    <string name="ChangeNumberRegistrationLockFragment__signal_change_number_need_help_with_pin_for_android_v2_pin">Signal 번호 변경 - Android용 PIN에 대한 도움이 필요합니다(v2 PIN)</string>

    <!-- ChangeNumberPinDiffersFragment -->
    <string name="ChangeNumberPinDiffersFragment__pins_do_not_match">PIN이 일치하지 않음</string>
    <string name="ChangeNumberPinDiffersFragment__the_pin_associated_with_your_new_number_is_different_from_the_pin_associated_with_your_old_one">새 번호에 연결된 PIN이 이전 번호에 연결된 PIN과 다릅니다. 이전 PIN을 유지할까요, 아니면 업데이트할까요?</string>
    <string name="ChangeNumberPinDiffersFragment__keep_old_pin">이전 PIN 유지</string>
    <string name="ChangeNumberPinDiffersFragment__update_pin">번호 업데이트</string>
    <string name="ChangeNumberPinDiffersFragment__keep_old_pin_question">이전 PIN을 유지할까요?</string>

    <!-- ChangeNumberLockActivity -->
    <!-- Info message shown to user if something crashed the app during the change number attempt and we were unable to confirm the change so we force them into this screen to check before letting them use the app -->
    <string name="ChangeNumberLockActivity__it_looks_like_you_tried_to_change_your_number_but_we_were_unable_to_determine_if_it_was_successful_rechecking_now">번호 변경을 시도했으나 Signal에서 변경 완료 여부를 확인하지 못했습니다.\n\n다시 확인하는 중입니다…</string>
    <!-- Dialog title shown if we were able to confirm your change number status (meaning we now know what the server thinks our number is) after a crash during the regular flow -->
    <string name="ChangeNumberLockActivity__change_status_confirmed">변경 상태 확인됨</string>
    <!-- Dialog message shown if we were able to confirm your change number status (meaning we now know what the server thinks our number is) after a crash during the regular flow -->
    <string name="ChangeNumberLockActivity__your_number_has_been_confirmed_as_s">현재 번호가 %1$s인 것으로 확인됐습니다. 새로 변경한 번호가 아니라면 번호 변경 프로세스를 다시 시작해 주세요.</string>
    <!-- Dialog title shown if we were not able to confirm your phone number with the server and thus cannot let leave the change flow yet after a crash during the regular flow -->
    <string name="ChangeNumberLockActivity__change_status_unconfirmed">변경 상태 확인 안 됨</string>
    <!-- Dialog message shown when we can\'t verify the phone number on the server, only shown if there was a network error communicating with the server after a crash during the regular flow -->
    <string name="ChangeNumberLockActivity__we_could_not_determine_the_status_of_your_change_number_request">번호 변경 요청 상태를 확인하지 못했습니다.\n\n(오류: %1$s)</string>
    <!-- Dialog button to retry confirming the number on the server -->
    <string name="ChangeNumberLockActivity__retry">재시도</string>
    <!-- Dialog button shown to leave the app when in the unconfirmed change status after a crash in the regular flow -->
    <string name="ChangeNumberLockActivity__leave">나가기</string>
    <string name="ChangeNumberLockActivity__submit_debug_log">디버그 로그 제출</string>

    <!-- ChatsSettingsFragment -->
    <string name="ChatsSettingsFragment__keyboard">키보드</string>
    <string name="ChatsSettingsFragment__enter_key_sends">엔터 키로 메시지 보내기</string>

    <!--SmsSettingsFragment -->
    <string name="SmsSettingsFragment__use_as_default_sms_app">기본 SMS 앱으로 사용</string>
    <!-- Preference title to export sms -->
    <string name="SmsSettingsFragment__export_sms_messages">SMS 메시지 내보내기</string>
    <!-- Preference title to re-export sms -->
    <string name="SmsSettingsFragment__export_sms_messages_again">SMS 메시지 다시 내보내기</string>
    <!-- Preference title to delete sms -->
    <string name="SmsSettingsFragment__remove_sms_messages">SMS 메시지 제거</string>
    <!-- Snackbar text to confirm deletion -->
    <string name="SmsSettingsFragment__removing_sms_messages_from_signal">Signal에서 SMS 메시지를 제거하는 중…</string>
    <!-- Snackbar text to indicate can delete later -->
    <string name="SmsSettingsFragment__you_can_remove_sms_messages_from_signal_in_settings">언제든 Signal 설정에서 SMS 메시지를 제거할 수 있습니다.</string>
    <!-- Description for export sms preference -->
    <string name="SmsSettingsFragment__you_can_export_your_sms_messages_to_your_phones_sms_database">SMS 메시지를 휴대폰 SMS 데이터베이스로 내보낼 수 있습니다.</string>
    <!-- Description for re-export sms preference -->
    <string name="SmsSettingsFragment__exporting_again_can_result_in_duplicate_messages">다시 내보내면 중복 메시지가 생길 수 있습니다.</string>
    <!-- Description for remove sms preference -->
    <string name="SmsSettingsFragment__remove_sms_messages_from_signal_to_clear_up_storage_space">Signal에서 SMS 메시지를 제거하여 저장 공간을 확보하세요.</string>
    <!-- Information message shown at the top of sms settings to indicate it is being removed soon. -->
    <string name="SmsSettingsFragment__sms_support_will_be_removed_soon_to_focus_on_encrypted_messaging">암호화 메시지에 집중하기 위해 SMS 지원을 곧 중단합니다.</string>

    <!-- NotificationsSettingsFragment -->
    <string name="NotificationsSettingsFragment__messages">메시지</string>
    <string name="NotificationsSettingsFragment__calls">전화</string>
    <string name="NotificationsSettingsFragment__notify_when">다음의 경우 알림…</string>
    <string name="NotificationsSettingsFragment__contact_joins_signal">연락처가 Signal에 합류했습니다.</string>
    <!-- Notification preference header -->
    <string name="NotificationsSettingsFragment__notification_profiles">알림 프로필</string>
    <!-- Notification preference option header -->
    <string name="NotificationsSettingsFragment__profiles">프로필</string>
    <!-- Notification preference summary text -->
    <string name="NotificationsSettingsFragment__create_a_profile_to_receive_notifications_only_from_people_and_groups_you_choose">프로필을 만들어 원하는 사용자와 그룹에게서만 알림을 받으세요.</string>

    <!-- NotificationProfilesFragment -->
    <!-- Title for notification profiles screen that shows all existing profiles; Title with hyphenation. Translation can use soft hyphen - Unicode U+00AD -->
    <string name="NotificationProfilesFragment__notification_profiles">알림 프로필</string>
    <!-- Button text to create a notification profile -->
    <string name="NotificationProfilesFragment__create_profile">프로필 만들기</string>

    <!-- PrivacySettingsFragment -->
    <string name="PrivacySettingsFragment__blocked">차단함</string>
    <string name="PrivacySettingsFragment__d_contacts">연락처 %1$d개</string>
    <string name="PrivacySettingsFragment__messaging">메시징</string>
    <string name="PrivacySettingsFragment__disappearing_messages">사라지는 메시지</string>
    <string name="PrivacySettingsFragment__app_security">애플리케이션 보안</string>
    <string name="PrivacySettingsFragment__block_screenshots_in_the_recents_list_and_inside_the_app">최근 사용 목록과 앱 내 스크린샷 차단</string>
    <string name="PrivacySettingsFragment__signal_message_and_calls">신호 메시지 및 통화, 항상 중계 통화 및 봉인된 발신자</string>
    <string name="PrivacySettingsFragment__default_timer_for_new_changes">새 대화를 위한 기본 타이머</string>
    <string name="PrivacySettingsFragment__set_a_default_disappearing_message_timer_for_all_new_chats_started_by_you">내가 새로 시작하는 모든 대화에 자동 삭제 메시지 타이머를 기본으로 설정합니다.</string>
    <!-- Summary for stories preference to launch into story privacy settings -->
    <string name="PrivacySettingsFragment__payment_lock_require_lock">자금 이체 시 Android 화면을 잠그거나 지문 인증하기</string>
    <!-- Alert dialog title when payment lock cannot be enabled -->
    <string name="PrivacySettingsFragment__cant_enable_title">결제 잠금 기능을 활성화할 수 없습니다.</string>
    <!-- Alert dialog description to setup screen lock or fingerprint in phone settings -->
    <string name="PrivacySettingsFragment__cant_enable_description">결제 잠금을 사용하려면 휴대폰 설정에서 화면 잠금 또는 지문 ID를 활성화해야 합니다.</string>
    <!-- Shown in a toast when we can\'t navigate to the user\'s system fingerprint settings -->
    <string name="PrivacySettingsFragment__failed_to_navigate_to_system_settings">시스템 설정으로 이동하지 못했습니다.</string>
    <!-- Alert dialog button to go to phone settings -->
    <!-- Alert dialog button to cancel the dialog -->

    <!-- AdvancedPrivacySettingsFragment -->
  <!-- Removed by excludeNonTranslatables <string name="AdvancedPrivacySettingsFragment__sealed_sender_link" translatable="false">https://signal.org/blog/sealed-sender</string> -->
    <string name="AdvancedPrivacySettingsFragment__show_status_icon">상태 아이콘 표시하기</string>
    <string name="AdvancedPrivacySettingsFragment__show_an_icon">봉인된 발신자를 사용하여 전달되었을 때 메시지 세부 정보에 아이콘을 표시합니다.</string>

    <!-- ExpireTimerSettingsFragment -->
    <string name="ExpireTimerSettingsFragment__when_enabled_new_messages_sent_and_received_in_new_chats_started_by_you_will_disappear_after_they_have_been_seen">이 기능을 사용하면 내가 새로 시작하는 대화에서 보내거나 받는 새 메시지가 확인된 후 자동 삭제됩니다.</string>
    <string name="ExpireTimerSettingsFragment__when_enabled_new_messages_sent_and_received_in_this_chat_will_disappear_after_they_have_been_seen">이 기능을 사용하면 이 대화에서 보내거나 받는 새 메시지가 확인된 후 자동 삭제됩니다.</string>
    <string name="ExpireTimerSettingsFragment__off">꺼짐</string>
    <string name="ExpireTimerSettingsFragment__4_weeks">4주</string>
    <string name="ExpireTimerSettingsFragment__1_week">1주</string>
    <string name="ExpireTimerSettingsFragment__1_day">1일</string>
    <string name="ExpireTimerSettingsFragment__8_hours">8시간</string>
    <string name="ExpireTimerSettingsFragment__1_hour">1시간</string>
    <string name="ExpireTimerSettingsFragment__5_minutes">5분</string>
    <string name="ExpireTimerSettingsFragment__30_seconds">30초</string>
    <string name="ExpireTimerSettingsFragment__custom_time">지역 시간</string>
    <string name="ExpireTimerSettingsFragment__set">설정</string>
    <string name="ExpireTimerSettingsFragment__save">저장</string>

    <string name="CustomExpireTimerSelectorView__seconds">초</string>
    <string name="CustomExpireTimerSelectorView__minutes">분</string>
    <string name="CustomExpireTimerSelectorView__hours">시간</string>
    <string name="CustomExpireTimerSelectorView__days">일</string>
    <string name="CustomExpireTimerSelectorView__weeks">주</string>

    <!-- HelpSettingsFragment -->
    <string name="HelpSettingsFragment__support_center">지원 센터</string>
    <string name="HelpSettingsFragment__contact_us">문의하기</string>
    <string name="HelpSettingsFragment__version">버전</string>
    <string name="HelpSettingsFragment__debug_log">디버그 로그</string>
    <string name="HelpSettingsFragment__terms_amp_privacy_policy">이용 약관 &amp; 개인 정보 보호 정책</string>
<<<<<<< HEAD
    <string name="HelpFragment__copyright_signal_messenger">Molly Messenger 저작권</string>
  <!-- Removed by excludeNonTranslatables <string name="HelpFragment__licenced_under_the_gplv3">GPLv3에 따라 라이선스가 부여됨</string> -->
=======
    <string name="HelpFragment__copyright_signal_messenger">Signal Messenger 저작권</string>
    <string name="HelpFragment__licenced_under_the_agplv3">GNU AGPLv3에 따라 라이선스가 부여됨</string>
>>>>>>> 29ffed21

    <!-- DataAndStorageSettingsFragment -->
    <string name="DataAndStorageSettingsFragment__media_quality">미디어 품질</string>
    <string name="DataAndStorageSettingsFragment__sent_media_quality">미디어 전송 품질</string>
    <string name="DataAndStorageSettingsFragment__sending_high_quality_media_will_use_more_data">고품질 미디어는 더 많은 모바일 데이터를 사용할 수 있습니다.</string>
    <string name="DataAndStorageSettingsFragment__high">높음</string>
    <string name="DataAndStorageSettingsFragment__standard">기본</string>
    <string name="DataAndStorageSettingsFragment__calls">전화</string>

    <!-- ChatColorSelectionFragment -->
    <string name="ChatColorSelectionFragment__auto">자동</string>
    <string name="ChatColorSelectionFragment__use_custom_colors">사용자 지정 색상 사용하기</string>
    <string name="ChatColorSelectionFragment__chat_color">대화창 색</string>
    <string name="ChatColorSelectionFragment__edit">수정</string>
    <string name="ChatColorSelectionFragment__duplicate">복사하기</string>
    <string name="ChatColorSelectionFragment__delete">삭제</string>
    <string name="ChatColorSelectionFragment__delete_color">색상 삭제하기</string>
    <plurals name="ChatColorSelectionFragment__this_custom_color_is_used">
        <item quantity="other">%1$d개 대화에서 이 사용자 지정 색상을 사용 중입니다. 모든 대화에서 삭제할까요?</item>
    </plurals>
    <string name="ChatColorSelectionFragment__delete_chat_color">대화창 색을 삭제할까요?</string>

    <!-- CustomChatColorCreatorFragment -->
    <string name="CustomChatColorCreatorFragment__solid">견고함</string>
    <string name="CustomChatColorCreatorFragment__gradient">그라디언트</string>
    <string name="CustomChatColorCreatorFragment__hue">색상</string>
    <string name="CustomChatColorCreatorFragment__saturation">채도</string>

    <!-- CustomChatColorCreatorFragmentPage -->
    <string name="CustomChatColorCreatorFragmentPage__save">저장</string>
    <string name="CustomChatColorCreatorFragmentPage__edit_color">색상 편집</string>
    <plurals name="CustomChatColorCreatorFragmentPage__this_color_is_used">
        <item quantity="other">%1$d개 대화에서 이 색을 사용 중입니다. 모든 대화에 이 변경 내용을 저장할까요?</item>
    </plurals>

    <!-- ChatColorGradientTool -->

    <!-- Title text for prompt to donate. Shown in a popup at the bottom of the chat list. -->
    <string name="Donate2022Q2Megaphone_donate_to_signal">Signal에 기부</string>
    <!-- Body text for prompt to donate. Shown in a popup at the bottom of the chat list. -->
    <string name="Donate2022Q2Megaphone_signal_is_powered_by_people_like_you">Signal은 여러분과 같은 사용자의 기여로 운영됩니다. 매월 기부하고 배지를 받으세요.</string>
    <!-- Button label that brings a user to the donate screen. Shown in a popup at the bottom of the chat list. -->
    <string name="Donate2022Q2Megaphone_donate">기부</string>
    <!-- Button label that dismissed a prompt to donate. Shown in a popup at the bottom of the chat list. -->
    <string name="Donate2022Q2Megaphone_not_now">나중에</string>

    <!-- EditReactionsFragment -->
    <string name="EditReactionsFragment__customize_reactions">반응 사용자 지정</string>
    <string name="EditReactionsFragment__tap_to_replace_an_emoji">이모티콘을 바꾸려면 탭하세요.</string>
    <string name="EditReactionsFragment__reset">초기화</string>
    <string name="EditReactionsFragment_save">저장</string>
    <string name="ChatColorSelectionFragment__auto_matches_the_color_to_the_wallpaper">배경 화면에 색상을 자동 일치시킵니다.</string>
    <string name="CustomChatColorCreatorFragment__drag_to_change_the_direction_of_the_gradient">드래그하여 그라디언트 방향 변경</string>

    <!-- AddAProfilePhotoMegaphone -->
    <string name="AddAProfilePhotoMegaphone__add_a_profile_photo">프로필 사진 추가</string>
    <string name="AddAProfilePhotoMegaphone__choose_a_look_and_color">모양과 색상을 선택하거나 이니셜을 사용자 정의하세요.</string>
    <string name="AddAProfilePhotoMegaphone__not_now">나중에</string>
    <string name="AddAProfilePhotoMegaphone__add_photo">사진 추가</string>

    <!-- BecomeASustainerMegaphone -->
    <string name="BecomeASustainerMegaphone__become_a_sustainer">후원자가 되세요</string>
    <!-- Displayed in the Become a Sustainer megaphone -->
    <string name="BecomeASustainerMegaphone__signal_is_powered_by">Signal은 여러분과 같은 사용자의 기여로 운영됩니다. 기부하고 배지를 받으세요.</string>
    <string name="BecomeASustainerMegaphone__not_now">나중에</string>
    <string name="BecomeASustainerMegaphone__donate">기부</string>

    <!-- KeyboardPagerFragment -->
    <string name="KeyboardPagerFragment_emoji">이모지</string>
    <string name="KeyboardPagerFragment_open_emoji_search">이모티콘 검색 열기</string>
    <string name="KeyboardPagerFragment_open_sticker_search">스티커 검색 열기</string>
    <string name="KeyboardPagerFragment_open_gif_search">GIF 검색 열기</string>
    <string name="KeyboardPagerFragment_stickers">스티커</string>
    <string name="KeyboardPagerFragment_backspace">백스페이스</string>
    <string name="KeyboardPagerFragment_gifs">GIF</string>
    <string name="KeyboardPagerFragment_search_emoji">이모지 검색</string>
    <string name="KeyboardPagerfragment_back_to_emoji">이모티콘으로 돌아가기</string>
    <string name="KeyboardPagerfragment_clear_search_entry">검색창 지우기</string>
    <string name="KeyboardPagerFragment_search_giphy">GIPHY 검색</string>

    <!-- StickerSearchDialogFragment -->
    <string name="StickerSearchDialogFragment_search_stickers">스티커 검색</string>
    <string name="StickerSearchDialogFragment_no_results_found">결과 없음</string>
    <string name="EmojiSearchFragment__no_results_found">결과 없음</string>
    <string name="NotificationsSettingsFragment__unknown_ringtone">알 수 없는 벨소리</string>

    <!-- ConversationSettingsFragment -->
    <!-- Dialog title displayed when non-admin tries to add a story to an audience group -->
    <string name="ConversationSettingsFragment__cant_add_to_group_story">그룹 스토리에 추가할 수 없습니다.</string>
    <!-- Dialog message displayed when non-admin tries to add a story to an audience group -->
    <string name="ConversationSettingsFragment__only_admins_of_this_group_can_add_to_its_story">이 그룹의 관리자만 이 그룹의 스토리에 추가할 수 있습니다.</string>
    <!-- Error toasted when no activity can handle the add contact intent -->
    <string name="ConversationSettingsFragment__contacts_app_not_found">연락처 앱을 찾지 못했습니다.</string>
    <string name="ConversationSettingsFragment__start_video_call">화상 통화 시작</string>
    <string name="ConversationSettingsFragment__start_audio_call">음성 통화 시작</string>
    <!-- Button label with hyphenation. Translation can use soft hyphen - Unicode U+00AD -->
    <string name="ConversationSettingsFragment__story">스토리</string>
    <!-- Button label with hyphenation. Translation can use soft hyphen - Unicode U+00AD -->
    <string name="ConversationSettingsFragment__message">메시지</string>
    <!-- Button label with hyphenation. Translation can use soft hyphen - Unicode U+00AD -->
    <string name="ConversationSettingsFragment__video">동영상</string>
    <!-- Button label with hyphenation. Translation can use soft hyphen - Unicode U+00AD -->
    <string name="ConversationSettingsFragment__audio">음성</string>
    <!-- Button label with hyphenation. Translation can use soft hyphen - Unicode U+00AD -->
    <string name="ConversationSettingsFragment__call">전화</string>
    <!-- Button label with hyphenation. Translation can use soft hyphen - Unicode U+00AD -->
    <string name="ConversationSettingsFragment__mute">알림 끄기</string>
    <!-- Button label with hyphenation. Translation can use soft hyphen - Unicode U+00AD -->
    <string name="ConversationSettingsFragment__muted">알림 꺼짐</string>
    <!-- Button label with hyphenation. Translation can use soft hyphen - Unicode U+00AD -->
    <string name="ConversationSettingsFragment__search">검색</string>
    <string name="ConversationSettingsFragment__disappearing_messages">사라지는 메시지</string>
    <string name="ConversationSettingsFragment__sounds_and_notifications">소리 &amp; 알림</string>
  <!-- Removed by excludeNonTranslatables <string name="ConversationSettingsFragment__internal_details" translatable="false">Internal details</string> -->
    <string name="ConversationSettingsFragment__contact_details">연락처</string>
    <string name="ConversationSettingsFragment__view_safety_number">안전 번호 보기</string>
    <string name="ConversationSettingsFragment__block">차단</string>
    <string name="ConversationSettingsFragment__block_group">그룹 차단</string>
    <string name="ConversationSettingsFragment__unblock">차단 해제</string>
    <string name="ConversationSettingsFragment__unblock_group">그룹 차단 해제</string>
    <string name="ConversationSettingsFragment__add_to_a_group">그룹에 추가</string>
    <string name="ConversationSettingsFragment__see_all">모두 보기</string>
    <string name="ConversationSettingsFragment__add_members">멤버 추가</string>
    <string name="ConversationSettingsFragment__permissions">권한</string>
    <string name="ConversationSettingsFragment__requests_and_invites">요청 및 초대</string>
    <string name="ConversationSettingsFragment__group_link">그룹 링크</string>
    <string name="ConversationSettingsFragment__add_as_a_contact">연락처로 추가</string>
    <string name="ConversationSettingsFragment__unmute">알림 켜기</string>
    <!-- The subtitle for a settings item that describes how long the user\'s chat is muted. If a chat is muted, you will not receive notifications unless @mentioned. The placeholder represents a time (e.g. 10pm, March 4, etc). -->
    <string name="ConversationSettingsFragment__conversation_muted_until_s">%1$s까지 대화 알림을 끕니다.</string>
    <string name="ConversationSettingsFragment__conversation_muted_forever">대화 알림을 계속 끕니다.</string>
    <string name="ConversationSettingsFragment__copied_phone_number_to_clipboard">전화번호를 클립보드에 복사했습니다.</string>
    <string name="ConversationSettingsFragment__phone_number">전화번호</string>
    <string name="ConversationSettingsFragment__get_badges">Signal을 후원하고 배지를 받으세요. 배지를 탭하여 자세히 알아보세요.</string>

    <!-- PermissionsSettingsFragment -->
    <string name="PermissionsSettingsFragment__add_members">멤버 추가</string>
    <string name="PermissionsSettingsFragment__edit_group_info">그룹 정보 수정</string>
    <string name="PermissionsSettingsFragment__send_messages">메시지 보내기</string>
    <string name="PermissionsSettingsFragment__all_members">모든 멤버</string>
    <string name="PermissionsSettingsFragment__only_admins">관리자만</string>
    <string name="PermissionsSettingsFragment__who_can_add_new_members">누가 새로운 멤버들을 추가시킬 수 있습니까?</string>
    <string name="PermissionsSettingsFragment__who_can_edit_this_groups_info">누가 이 그룹의 정보를 수정할 수 있습니까?</string>
    <string name="PermissionsSettingsFragment__who_can_send_messages">누가 메시지를 전송할 수 있습니까?</string>

    <!-- SoundsAndNotificationsSettingsFragment -->
    <string name="SoundsAndNotificationsSettingsFragment__mute_notifications">알림 끄기</string>
    <string name="SoundsAndNotificationsSettingsFragment__not_muted">알림 꺼지지 않음</string>
    <string name="SoundsAndNotificationsSettingsFragment__mentions">언급</string>
    <string name="SoundsAndNotificationsSettingsFragment__always_notify">항상 알림</string>
    <string name="SoundsAndNotificationsSettingsFragment__do_not_notify">알리지 않음</string>
    <string name="SoundsAndNotificationsSettingsFragment__custom_notifications">맞춤형 알림</string>

    <!-- StickerKeyboard -->
    <string name="StickerKeyboard__recently_used">최근 사용</string>

    <!-- PlaybackSpeedToggleTextView -->
    <string name="PlaybackSpeedToggleTextView__p5x">.5배</string>
    <string name="PlaybackSpeedToggleTextView__1x">1x</string>
    <string name="PlaybackSpeedToggleTextView__1p5x">1.5배</string>
    <string name="PlaybackSpeedToggleTextView__2x">2x</string>

    <!-- PaymentRecipientSelectionFragment -->
    <string name="PaymentRecipientSelectionFragment__new_payment">새로운 지불</string>

    <!-- NewConversationActivity -->
    <string name="NewConversationActivity__new_message">새 메시지</string>
    <!-- Context menu item message -->
    <string name="NewConversationActivity__message">메시지</string>
    <!-- Context menu item audio call -->
    <string name="NewConversationActivity__audio_call">음성 통화</string>
    <!-- Context menu item video call -->
    <string name="NewConversationActivity__video_call">화상 통화</string>
    <!-- Context menu item remove -->
    <string name="NewConversationActivity__remove">제거</string>
    <!-- Context menu item block -->
    <string name="NewConversationActivity__block">차단</string>
    <!-- Dialog title when removing a contact -->
    <string name="NewConversationActivity__remove_s">%1$s 님을 제거할까요?</string>
    <!-- Dialog message when removing a contact -->
    <string name="NewConversationActivity__you_wont_see_this_person">검색 시 이 사용자가 표시되지 않습니다. 향후 해당 사용자가 메시지를 보내는 경우 메시지 요청이 수신됩니다.</string>
    <!-- Snackbar message after removing a contact -->
    <string name="NewConversationActivity__s_has_been_removed">%1$s 님을 제거했습니다.</string>
    <!-- Snackbar message after blocking a contact -->
    <string name="NewConversationActivity__s_has_been_blocked">%1$s 님을 차단했습니다.</string>
    <!-- Dialog title when remove target contact is in system contacts -->
    <string name="NewConversationActivity__unable_to_remove_s">%1$s 님을 제거할 수 없습니다.</string>
    <!-- Dialog message when remove target contact is in system contacts -->
    <string name="NewConversationActivity__this_person_is_saved_to_your">이 사용자가 내 장치 연락처에 저장되어 있습니다. 연락처에서 해당 사용자를 삭제하고 다시 시도하세요.</string>
    <!-- Dialog action to view contact when they can\'t be removed otherwise -->
    <string name="NewConversationActivity__view_contact">연락처 보기</string>
    <!-- Error message shown when looking up a person by phone number and that phone number is not associated with a signal account -->
    <string name="NewConversationActivity__s_is_not_a_signal_user">%1$s 님은 Signal 사용자가 아닙니다.</string>

    <!-- ContactFilterView -->
    <string name="ContactFilterView__search_name_or_number">이름 또는 번호 검색</string>

    <!-- VoiceNotePlayerView -->
    <string name="VoiceNotePlayerView__dot_s">· %1$s</string>
    <string name="VoiceNotePlayerView__stop_voice_message">음성 메시지 중지</string>
    <string name="VoiceNotePlayerView__change_voice_message_speed">음성 메시지 속도 변경</string>
    <string name="VoiceNotePlayerView__pause_voice_message">음성 메시지 일시 중지</string>
    <string name="VoiceNotePlayerView__play_voice_message">음성 메시지 재생</string>
    <string name="VoiceNotePlayerView__navigate_to_voice_message">음성 메시지로 이동</string>


    <!-- AvatarPickerFragment -->
    <string name="AvatarPickerFragment__avatar_preview">아바타 미리 보기</string>
    <string name="AvatarPickerFragment__camera">카메라</string>
    <string name="AvatarPickerFragment__take_a_picture">사진을 찍다</string>
    <string name="AvatarPickerFragment__choose_a_photo">사진 선택</string>
    <string name="AvatarPickerFragment__photo">사진</string>
    <string name="AvatarPickerFragment__text">텍스트</string>
    <string name="AvatarPickerFragment__save">저장</string>
    <string name="AvatarPickerFragment__clear_avatar">아바타 지우기</string>
    <string name="AvatarPickerRepository__failed_to_save_avatar">아바타를 저장하지 못함</string>

    <!-- TextAvatarCreationFragment -->
    <string name="TextAvatarCreationFragment__preview">미리보기</string>
    <string name="TextAvatarCreationFragment__done">확인</string>
    <string name="TextAvatarCreationFragment__text">텍스트</string>
    <string name="TextAvatarCreationFragment__color">색상</string>

    <!-- VectorAvatarCreationFragment -->
    <string name="VectorAvatarCreationFragment__select_a_color">색상 선택</string>

    <!-- ContactSelectionListItem -->
    <string name="ContactSelectionListItem__sms">SMS</string>
    <string name="ContactSelectionListItem__dot_s">· %1$s</string>

    <!-- Displayed in the toolbar when externally sharing text to multiple recipients -->
    <string name="ShareInterstitialActivity__share">공유</string>

    <!-- DSLSettingsToolbar -->
    <string name="DSLSettingsToolbar__navigate_up">위로 탐색</string>
    <string name="MultiselectForwardFragment__forward_to">다음으로 전달</string>
    <!-- Displayed when sharing content via the fragment -->
    <string name="MultiselectForwardFragment__share_with">공유자</string>
    <string name="MultiselectForwardFragment__add_a_message">메시지 추가</string>
    <string name="MultiselectForwardFragment__faster_forwards">빨리감기</string>
    <!-- Displayed when user selects a video that will be clipped before sharing to a story -->
    <string name="MultiselectForwardFragment__videos_will_be_trimmed">동영상이 30초 클립으로 편집되어 여러 개의 스토리로 전송됩니다.</string>
    <!-- Displayed when user selects a video that cannot be sent as a story -->
    <string name="MultiselectForwardFragment__videos_sent_to_stories_cant">스토리에 보내는 동영상 길이는 30초 이하여야 합니다.</string>
    <string name="MultiselectForwardFragment__forwarded_messages_are_now">이제 전달하는 메시지를 바로 보냅니다.</string>
    <plurals name="MultiselectForwardFragment_send_d_messages">
        <item quantity="other">%1$d개 메시지 보내기</item>
    </plurals>
    <plurals name="MultiselectForwardFragment_messages_sent">
        <item quantity="other">메시지 보냄</item>
    </plurals>
    <plurals name="MultiselectForwardFragment_messages_failed_to_send">
        <item quantity="other">메시지를 보내지 못함</item>
    </plurals>
    <plurals name="MultiselectForwardFragment__couldnt_forward_messages">
        <item quantity="other">메시지를 더는 사용할 수 없어 전달하지 못했습니다.</item>
    </plurals>
    <!-- Error message shown when attempting to select a group to forward/share but it\'s announcement only and you are not an admin -->
    <string name="MultiselectForwardFragment__only_admins_can_send_messages_to_this_group">관리자만 이 그룹에 메시지를 전송할 수 있습니다.</string>
    <string name="MultiselectForwardFragment__limit_reached">한계에 도달함</string>

    <!-- Media V2 -->
    <!-- Dialog message when sending a story via an add to group story button -->
    <string name="MediaReviewFragment__add_to_the_group_story">\"%1$s\" 그룹 스토리에 추가합니다.</string>
    <!-- Positive dialog action when sending a story via an add to group story button -->
    <string name="MediaReviewFragment__add_to_story">스토리에 추가</string>
    <string name="MediaReviewFragment__add_a_message">메시지 추가</string>
    <string name="MediaReviewFragment__add_a_reply">답장 추가</string>
    <string name="MediaReviewFragment__send_to">받는 사람</string>
    <string name="MediaReviewFragment__view_once_message">한 번 보기 메시지</string>
    <string name="MediaReviewFragment__one_or_more_items_were_too_large">하나 이상의 항목이 너무 큽니다.</string>
    <string name="MediaReviewFragment__one_or_more_items_were_invalid">하나 이상의 항목이 유효하지 않습니다.</string>
    <string name="MediaReviewFragment__too_many_items_selected">항목을 너무 많이 선택했습니다.</string>

    <string name="ImageEditorHud__cancel">취소</string>
    <string name="ImageEditorHud__draw">그리기</string>
    <string name="ImageEditorHud__write_text">텍스트 작성</string>
    <string name="ImageEditorHud__add_a_sticker">스티커 추가</string>
    <string name="ImageEditorHud__blur">흐리게</string>
    <string name="ImageEditorHud__done_editing">편집 완료</string>
    <string name="ImageEditorHud__clear_all">모두 지우기</string>
    <string name="ImageEditorHud__undo">실행 취소</string>
    <string name="ImageEditorHud__toggle_between_marker_and_highlighter">마커와 하이라이터 토글</string>
    <string name="ImageEditorHud__toggle_between_text_styles">텍스트 스타일 토글</string>

    <!-- Header for section of featured stickers (location/time stickers) -->
    <string name="ScribbleStickersFragment__featured_stickers">추천</string>

    <string name="MediaCountIndicatorButton__send">보내기</string>

    <string name="MediaReviewSelectedItem__tap_to_remove">탭하여 제거</string>
    <string name="MediaReviewSelectedItem__tap_to_select">탭하여 선택</string>

    <string name="MediaReviewImagePageFragment__discard">파기</string>
    <string name="MediaReviewImagePageFragment__discard_changes">변경 내용을 취소할까요?</string>
    <string name="MediaReviewImagePageFragment__youll_lose_any_changes">이 사진에 적용한 모든 변경 내용이 손실됩니다.</string>


    <string name="BadgesOverviewFragment__my_badges">내 배지</string>
    <string name="BadgesOverviewFragment__featured_badge">프로필 배지</string>
    <string name="BadgesOverviewFragment__display_badges_on_profile">프로필에 배지 표시</string>
    <string name="BadgesOverviewFragment__failed_to_update_profile">프로필을 업데이트하지 못했습니다.</string>



    <string name="SelectFeaturedBadgeFragment__select_a_badge">배지 선택</string>
    <string name="SelectFeaturedBadgeFragment__you_must_select_a_badge">배지를 선택해야 합니다.</string>
    <string name="SelectFeaturedBadgeFragment__failed_to_update_profile">프로필을 업데이트하지 못했습니다.</string>

    <!-- Displayed on primary button in the bottom sheet as a call-to-action to launch into the donation flow -->
    <string name="ViewBadgeBottomSheetDialogFragment__donate_now">지금 기부하기</string>
    <!-- Title of a page in the bottom sheet. Placeholder is a user\'s short-name -->
    <string name="ViewBadgeBottomSheetDialogFragment__s_supports_signal">%1$s 님은 Signal의 기부자입니다.</string>
    <!-- Description of a page in the bottom sheet of a monthly badge. Placeholder is a user\'s short-name -->
    <string name="ViewBadgeBottomSheetDialogFragment__s_supports_signal_with_a_monthly">%1$s 님은 Signal의 월간 기부자입니다. Signal은 광고주나 투자자 없이 오로지 사용자의 기여로 운영되는 비영리 단체입니다.</string>
    <!-- Description of a page in the bottom sheet of a one-time badge. Placeholder is a user\'s short-name -->
    <string name="ViewBadgeBottomSheetDialogFragment__s_supports_signal_with_a_donation">%1$s 님은 Signal의 기부자입니다. Signal은 광고주나 투자자 없이 오로지 사용자의 기여로 운영되는 비영리 단체입니다.</string>

    <string name="ImageView__badge">배지</string>

    <string name="SubscribeFragment__cancel_subscription">구독 취소</string>
    <string name="SubscribeFragment__confirm_cancellation">취소할까요?</string>
    <string name="SubscribeFragment__you_wont_be_charged_again">요금이 다시 청구되지 않습니다. 청구 기간이 끝나면 프로필에서 배지가 사라집니다.</string>
    <string name="SubscribeFragment__not_now">나중에</string>
    <string name="SubscribeFragment__confirm">확인</string>
    <string name="SubscribeFragment__update_subscription">구독 업데이트</string>
    <string name="SubscribeFragment__your_subscription_has_been_cancelled">구독을 취소했습니다.</string>
    <string name="SubscribeFragment__update_subscription_question">구독을 업데이트할까요?</string>
    <string name="SubscribeFragment__update">업데이트</string>
    <string name="SubscribeFragment__you_will_be_charged_the_full_amount_s_of">오늘 새 구독 요금의 전체 금액(%1$s)이 청구됩니다. 구독은 매월 갱신됩니다.</string>

    <string name="Subscription__s_per_month">%1$s/1개월</string>
    <!-- Shown when a subscription is active and isn\'t going to expire at the end of the term -->
    <string name="Subscription__renews_s">%1$s 갱신</string>
    <!-- Shown when a subscription is active and is going to expire at the end of the term -->
    <string name="Subscription__expires_s">%1$s에 만료됨</string>

    <!-- Title of learn more sheet -->
    <string name="SubscribeLearnMoreBottomSheetDialogFragment__signal_is_different">Signal은 다릅니다.</string>
    <!-- First small text blurb on learn more sheet -->
    <string name="SubscribeLearnMoreBottomSheetDialogFragment__private_messaging">개인정보를 보호하는 메신저. 광고와 트래커, 사찰에서 자유로운 앱.</string>
    <!-- Second small text blurb on learn more sheet -->
    <string name="SubscribeLearnMoreBottomSheetDialogFragment__signal_is_supported_by">Signal은 사용자의 기부로 운영되기에 모든 면에서 사용자의 개인정보보호를 최우선으로 생각합니다. Signal은 데이터와 수익이 아닌 사용자를 위한 앱입니다.</string>
    <!-- Third small text blurb on learn more sheet -->
    <string name="SubscribeLearnMoreBottomSheetDialogFragment__if_you_can">가능하다면 지금 Signal에 기부하여 Signal이 누구나 안심하고 사용할 수 있는 즐거운 앱으로 남을 수 있도록 도와주세요.</string>

    <string name="SubscribeThanksForYourSupportBottomSheetDialogFragment__thanks_for_your_support">여러분의 지지와 성원에 감사드립니다!</string>
    <!-- Subtext underneath the dialog title on the thanks sheet -->
    <string name="SubscribeThanksForYourSupportBottomSheetDialogFragment__youve_earned_a_donor_badge">Signal에서 기부자 배지를 받았습니다! 프로필에 표시하여 Signal에 대한 지지를 보여주세요.</string>
    <string name="SubscribeThanksForYourSupportBottomSheetDialogFragment__you_can_also">다른 기여 방법</string>
    <string name="SubscribeThanksForYourSupportBottomSheetDialogFragment__become_a_montly_sustainer">월간 기여자 되기</string>
    <string name="SubscribeThanksForYourSupportBottomSheetDialogFragment__display_on_profile">프로필에 표시</string>
    <string name="SubscribeThanksForYourSupportBottomSheetDialogFragment__make_featured_badge">프로필 배지 등록</string>
    <string name="SubscribeThanksForYourSupportBottomSheetDialogFragment__continue">계속</string>
    <string name="ThanksForYourSupportBottomSheetFragment__when_you_have_more">배지가 여러 개 있는 경우 프로필에 표시하고 싶은 배지를 선택하여 등록할 수 있습니다.</string>

    <string name="BecomeASustainerFragment__get_badges">Signal을 지지하여 프로필 배지를 받으세요.</string>
    <string name="BecomeASustainerFragment__signal_is_a_non_profit">Signal은 광고주나 투자자 없이 오로지 사용자의 기여로 운영되는 비영리 단체입니다.</string>

    <!-- Button label for creating a donation -->
    <string name="ManageDonationsFragment__donate_to_signal">Signal에 기부</string>
    <!-- Heading for more area of manage subscriptions page -->
    <string name="ManageDonationsFragment__more">더 보기</string>
    <!-- Heading for receipts area of manage subscriptions page -->
    <!-- Heading for my subscription area of manage subscriptions page -->
    <string name="ManageDonationsFragment__my_support">내 지원</string>
    <string name="ManageDonationsFragment__manage_subscription">구독 관리</string>
    <!-- Label for Donation Receipts button -->
    <string name="ManageDonationsFragment__donation_receipts">기부 영수증</string>
    <string name="ManageDonationsFragment__badges">배지</string>
    <string name="ManageDonationsFragment__subscription_faq">구독 FAQ</string>
    <!-- Preference heading for other ways to donate -->
    <string name="ManageDonationsFragment__other_ways_to_give">다른 기여 방법</string>
    <!-- Preference label to launch badge gifting -->
    <string name="ManageDonationsFragment__donate_for_a_friend">친구를 대신해 기부하세요.</string>

    <string name="Boost__enter_custom_amount">사용자 정의 금액 입력</string>
    <string name="Boost__one_time_contribution">1회성 기부</string>
    <!-- Error label when the amount is smaller than what we can accept -->
    <string name="Boost__the_minimum_amount_you_can_donate_is_s">기부할 수 있는 최소 금액은 %1$s입니다.</string>

    <string name="MySupportPreference__s_per_month">%1$s/월</string>
    <string name="MySupportPreference__renews_s">%1$s 갱신</string>
    <string name="MySupportPreference__processing_transaction">거래 처리 중…</string>
    <!-- Displayed on "My Support" screen when user badge failed to be added to their account -->
    <string name="MySupportPreference__couldnt_add_badge_s">배지를 추가하지 못했습니다. %1$s</string>
    <string name="MySupportPreference__please_contact_support">고객 지원팀으로 문의하세요.</string>

    <!-- Title of dialog telling user they need to update signal as it expired -->
    <string name="UpdateSignalExpiredDialog__title">시그널 최신 버전으로 업데이트</string>
    <!-- Message of dialog telling user they need to update signal as it expired -->
    <string name="UpdateSignalExpiredDialog__message">이 Molly 버전은 만료되었습니다. Molly을 계속 사용하려면 지금 업데이트하세요.</string>
    <!-- Button text of expiration dialog, will take user to update the app -->
    <string name="UpdateSignalExpiredDialog__update_action">업데이트</string>
    <!-- Button text of expiration dialog to cancel the dialog.  -->
    <string name="UpdateSignalExpiredDialog__cancel_action">취소</string>

    <!-- Title of dialog telling user they need to re-register signal -->
    <string name="ReregisterSignalDialog__title">기기를 등록 해제함</string>
    <!-- Message of dialog telling user they need to re-register signal as it is no longer registered -->
    <string name="ReregisterSignalDialog__message">이 기기를 등록 해제했습니다. 이 기기에서 Molly을 계속 사용하려면 다시 등록하세요.</string>
    <!-- Button text of re-registration dialog to re-register the device.  -->
    <string name="ReregisterSignalDialog__reregister_action">재등록</string>
    <!-- Button text of re-registration dialog to cancel the dialog.  -->
    <string name="ReregisterSignalDialog__cancel_action">취소</string>

    <!-- Title of expiry sheet when boost badge falls off profile unexpectedly. -->
    <string name="ExpiredBadgeBottomSheetDialogFragment__boost_badge_expired">부스트 배지 만료됨</string>
    <!-- Displayed in the bottom sheet if a monthly donation badge unexpectedly falls off the user\'s profile -->
    <string name="ExpiredBadgeBottomSheetDialogFragment__monthly_donation_cancelled">월간 기부 취소함</string>
    <!-- Displayed in the bottom sheet when a boost badge expires -->
    <string name="ExpiredBadgeBottomSheetDialogFragment__your_boost_badge_has_expired_and">부스트 배지가 만료되어 더 이상 프로필에 표시되지 않습니다.</string>
    <string name="ExpiredBadgeBottomSheetDialogFragment__you_can_reactivate">일회성 기부를 통해 부스트 배지를 다음 30일 동안 재활성화하세요.</string>
    <!-- Displayed when we do not think the user is a subscriber when their boost expires -->
    <string name="ExpiredBadgeBottomSheetDialogFragment__you_can_keep">Signal을 계속 사용할 수는 있지만 사용자를 위해 설계된 Signal의 기술을 지지하고 싶다면 월간 기부를 통해 기여자가 되어주세요.</string>
    <string name="ExpiredBadgeBottomSheetDialogFragment__become_a_sustainer">후원자가 되세요</string>
    <string name="ExpiredBadgeBottomSheetDialogFragment__add_a_boost">부스트 추가</string>
    <string name="ExpiredBadgeBottomSheetDialogFragment__not_now">나중에</string>
    <!-- Copy displayed when badge expires after user inactivity -->
    <string name="ExpiredBadgeBottomSheetDialogFragment__your_recurring_monthly_donation_was_automatically">오랫동안 활동 기록이 없어 월간 기부가 자동으로 취소되었습니다. %1$s 배지가 더는 프로필에 표시되지 않습니다.</string>
    <!-- Copy displayed when badge expires after payment failure -->
    <string name="ExpiredBadgeBottomSheetDialogFragment__your_recurring_monthly_donation_was_canceled">결제를 처리할 수 없어 월간 기부를 취소했습니다. 배지가 더는 프로필에 표시되지 않습니다.</string>
    <!-- Copy displayed when badge expires after a payment failure and we have a displayable charge failure reason -->
    <string name="ExpiredBadgeBottomSheetDialogFragment__your_recurring_monthly_donation_was_canceled_s">월간 기부를 취소했습니다. %1$s %2$s 배지가 더는 프로필에 표시되지 않습니다.</string>
    <string name="ExpiredBadgeBottomSheetDialogFragment__you_can">Signal을 계속 사용할 수는 있지만 앱을 지원하고 배지를 재활성화하려면 지금 갱신하세요.</string>
    <string name="ExpiredBadgeBottomSheetDialogFragment__renew_subscription">구독 갱신</string>
    <!-- Button label to send user to Google Pay website -->
    <string name="ExpiredBadgeBottomSheetDialogFragment__go_to_google_pay">Google Pay로 이동</string>

    <string name="CantProcessSubscriptionPaymentBottomSheetDialogFragment__cant_process_subscription_payment">구독 결제를 처리할 수 없습니다.</string>
    <string name="CantProcessSubscriptionPaymentBottomSheetDialogFragment__were_having_trouble">Signal 기여자 결제를 처리하는 도중 문제가 발생했습니다. 결제 수단 정보가 최신 상태인지 확인해 주세요. 최신 상태가 아닐 경우 Google Pay에서 업데이트하세요. Signal이 며칠 후 다시 결제 처리를 시도합니다.</string>
    <string name="CantProcessSubscriptionPaymentBottomSheetDialogFragment__dont_show_this_again">다시 표시 안 함</string>

    <string name="Subscription__contact_support">지원에 문의</string>
    <string name="Subscription__get_a_s_badge">%1$s 배지 받기</string>

    <string name="SubscribeFragment__processing_payment">결제 처리 중…</string>
    <!-- Displayed in notification when user payment fails to process on Stripe -->
    <string name="DonationsErrors__error_processing_payment">결제 처리 오류</string>
    <!-- Displayed on "My Support" screen when user subscription payment method failed. -->
    <string name="DonationsErrors__error_processing_payment_s">결제 처리 중 오류가 발생했습니다. %1$s</string>
    <string name="DonationsErrors__your_payment">결제를 처리하지 못했으며 요금이 청구되지 않았습니다. 다시 시도하세요.</string>
    <string name="DonationsErrors__still_processing">아직 처리 중</string>
    <string name="DonationsErrors__couldnt_add_badge">배지를 추가할 수 없습니다.</string>
    <!-- Displayed when badge credential couldn\'t be verified -->
    <string name="DonationsErrors__failed_to_validate_badge">배지를 확인하지 못했습니다.</string>
    <!-- Displayed when badge credential couldn\'t be verified -->
    <string name="DonationsErrors__could_not_validate">서버 응답을 확인할 수 없습니다. 고객 지원팀으로 문의해 주세요.</string>
    <!-- Displayed as title when some generic error happens during sending donation on behalf of another user -->
    <string name="DonationsErrors__donation_failed">기부에 실패했습니다.</string>
    <!-- Displayed as message when some generic error happens during sending donation on behalf of another user -->
    <string name="DonationsErrors__your_payment_was_processed_but">결제를 처리했으나 Signal에서 귀하의 기부 메시지를 보내지 못했습니다. 고객 지원팀으로 문의하세요.</string>
    <string name="DonationsErrors__your_badge_could_not">배지를 계정에 추가하지 못했지만 요금이 청구됐을 수 있습니다. 고객 지원팀으로 문의해 주세요.</string>
    <string name="DonationsErrors__your_payment_is_still">구독을 아직 처리하는 중입니다. 연결 상태에 따라 몇 분이 소요될 수 있습니다.</string>
    <string name="DonationsErrors__failed_to_cancel_subscription">구독을 취소하지 못했습니다.</string>
    <string name="DonationsErrors__subscription_cancellation_requires_an_internet_connection">구독을 취소하려면 인터넷 연결이 필요합니다.</string>
    <string name="ViewBadgeBottomSheetDialogFragment__your_device_doesn_t_support_google_pay_so_you_can_t_subscribe_to_earn_a_badge_you_can_still_support_signal_by_making_a_donation_on_our_website">이용 중인 기기에서 Google Pay를 지원하지 않아 구독 및 배지 획득이 불가합니다. 하지만 웹사이트에서 기부하여 Signal을 지지할 수 있습니다.</string>
    <string name="NetworkFailure__network_error_check_your_connection_and_try_again">네트워크 오류. 연결을 확인하고 다시 시도하세요.</string>
    <string name="NetworkFailure__retry">재시도</string>
    <!-- Displayed as a dialog title when the selected recipient for a gift doesn\'t support gifting -->
    <string name="DonationsErrors__cannot_send_donation">기부를 보낼 수 없습니다.</string>
    <!-- Displayed as a dialog message when the selected recipient for a gift doesn\'t support gifting -->
    <string name="DonationsErrors__this_user_cant_receive_donations_until">이 사용자는 Signal을 업그레이드해야 기부를 받을 수 있습니다.</string>
    <!-- Displayed as a dialog message when the user\'s profile could not be fetched, likely due to lack of internet -->
    <string name="DonationsErrors__your_donation_could_not_be_sent">네트워크 오류로 인해 기부를 보내지 못했습니다. 연결을 확인하고 다시 시도하세요.</string>

    <!-- Gift message view title -->
    <string name="GiftMessageView__donation_on_behalf_of_s">%1$s 님 대신 기부</string>
    <!-- Gift message view title for incoming donations -->
    <string name="GiftMessageView__s_donated_to_signal_on">%1$s 님이 귀하를 대신해 Signal에 기부했습니다.</string>
    <!-- Gift badge redeem action label -->
    <string name="GiftMessageView__redeem">사용</string>
    <!-- Gift badge view action label -->
    <string name="GiftMessageView__view">보기</string>
    <!-- Gift badge redeeming action label -->
    <string name="GiftMessageView__redeeming">사용 중…</string>
    <!-- Gift badge redeemed label -->
    <string name="GiftMessageView__redeemed">사용함</string>


    <!-- Stripe decline code generic_failure -->
    <string name="DeclineCode__try_another_payment_method_or_contact_your_bank">다른 결제 수단을 시도하거나 은행에 자세한 정보를 문의하세요.</string>
    <!-- Stripe decline code verify on Google Pay and try again -->
    <string name="DeclineCode__verify_your_payment_method_is_up_to_date_in_google_pay_and_try_again">Google Pay의 결제 수단 정보가 최신 상태인지 확인하고 다시 시도하세요.</string>
    <!-- Stripe decline code learn more action label -->
    <string name="DeclineCode__learn_more">더 알아보기</string>
    <!-- Stripe decline code contact issuer -->
    <string name="DeclineCode__verify_your_payment_method_is_up_to_date_in_google_pay_and_try_again_if_the_problem">Google Pay의 결제 수단 정보가 최신 상태인지 확인하고 다시 시도하세요. 그래도 문제가 계속되면 은행에 문의하세요.</string>
    <!-- Stripe decline code purchase not supported -->
    <string name="DeclineCode__your_card_does_not_support_this_type_of_purchase">카드가 이 구매 유형을 지원하지 않습니다. 다른 결제 수단을 선택하세요.</string>
    <!-- Stripe decline code your card has expired -->
    <string name="DeclineCode__your_card_has_expired">카드가 만료되었습니다. Google Pay에서 결제 수단 정보를 업데이트하고 다시 시도하세요.</string>
    <!-- Stripe decline code go to google pay action label -->
    <string name="DeclineCode__go_to_google_pay">Google Pay로 이동</string>
    <!-- Stripe decline code try credit card again action label -->
    <string name="DeclineCode__try">다시 시도해 주세요.</string>
    <!-- Stripe decline code incorrect card number -->
    <string name="DeclineCode__your_card_number_is_incorrect">카드 번호가 올바르지 않습니다. Google Pay에서 업데이트 하고 다시 시도해보세요.</string>
    <!-- Stripe decline code incorrect cvc -->
    <string name="DeclineCode__your_cards_cvc_number_is_incorrect">카드의 CVC 번호가 올바르지 않습니다. Google Pay에서 업데이트하고 다시 시도해보세요.</string>
    <!-- Stripe decline code insufficient funds -->
    <string name="DeclineCode__your_card_does_not_have_sufficient_funds">카드에 잔액이 충분하지 않아 결제를 완료할 수 없습니다. 다른 결제 수단을 선택하세요.</string>
    <!-- Stripe decline code incorrect expiration month -->
    <string name="DeclineCode__the_expiration_month">결제 수단의 만료 월이 잘못됐습니다. Google Pay에서 업데이트하고 다시 시도하세요.</string>
    <!-- Stripe decline code incorrect expiration year -->
    <string name="DeclineCode__the_expiration_year">결제 수단의 만료 연도가 잘못됐습니다. Google Pay에서 업데이트하고 다시 시도하세요.</string>
    <!-- Stripe decline code issuer not available -->
    <string name="DeclineCode__try_completing_the_payment_again">결제를 다시 시도하거나 은행에 자세한 정보를 문의하세요.</string>
    <!-- Stripe decline code processing error -->
    <string name="DeclineCode__try_again">다시 시도하거나 자세한 정보를 은행에 문의하세요.</string>

    <!-- Credit Card decline code error strings -->
    <!-- Stripe decline code approve_with_id for credit cards displayed in a notification or dialog -->
    <string name="DeclineCode__verify_your_card_details_are_correct_and_try_again">카드 세부 정보가 올바른지 확인하고 다시 시도하세요.</string>
    <!-- Stripe decline code call_issuer for credit cards displayed in a notification or dialog -->
    <string name="DeclineCode__verify_your_card_details_are_correct_and_try_again_if_the_problem_continues">카드 세부 정보가 올바른지 확인하고 다시 시도하세요. 문제가 계속되면 은행에 문의하세요.</string>
    <!-- Stripe decline code expired_card for credit cards displayed in a notification or dialog -->
    <string name="DeclineCode__your_card_has_expired_verify_your_card_details">카드가 만료되었습니다. 카드 세부 정보가 올바른지 확인하고 다시 시도하세요.</string>
    <!-- Stripe decline code incorrect_cvc and invalid_cvc for credit cards displayed in a notification or dialog -->
    <string name="DeclineCode__your_cards_cvc_number_is_incorrect_verify_your_card_details">카드의 CVC 번호가 잘못되었습니다. 카드 세부 정보가 올바른지 확인하고 다시 시도하세요.</string>
    <!-- Stripe decline code invalid_expiry_month for credit cards displayed in a notification or dialog -->
    <string name="DeclineCode__the_expiration_month_on_your_card_is_incorrect">카드 만료 월이 잘못되었습니다. 카드 세부 정보가 올바른지 확인하고 다시 시도하세요.</string>
    <!-- Stripe decline code invalid_expiry_year for credit cards displayed in a notification or dialog -->
    <string name="DeclineCode__the_expiration_year_on_your_card_is_incorrect">카드 만료 연도가 잘못되었습니다. 카드 세부 정보가 올바른지 확인하고 다시 시도하세요.</string>
    <!-- Stripe decline code incorrect_number and invalid_number for credit cards displayed in a notification or dialog -->
    <string name="DeclineCode__your_card_number_is_incorrect_verify_your_card_details">카드 번호가 잘못되었습니다. 카드 세부 정보가 올바른지 확인하고 다시 시도하세요.</string>

    <!-- Title of create notification profile screen -->
    <string name="EditNotificationProfileFragment__name_your_profile">당신의 프로필에 이름을 붙이세요</string>
    <!-- Hint text for create/edit notification profile name -->
    <string name="EditNotificationProfileFragment__profile_name">프로필 이름</string>
    <!-- Name has a max length, this shows how many characters are used out of the max -->
    <string name="EditNotificationProfileFragment__count">%1$d/%2$d</string>
    <!-- Call to action button to continue to the next step -->
    <string name="EditNotificationProfileFragment__next">다음</string>
    <!-- Call to action button once the profile is named to create the profile and continue to the customization steps -->
    <string name="EditNotificationProfileFragment__create">만들기</string>
    <!-- Call to action button once the profile name is edited -->
    <string name="EditNotificationProfileFragment__save">저장</string>
    <!-- Title of edit notification profile screen -->
    <string name="EditNotificationProfileFragment__edit_this_profile">이 프로필 수정</string>
    <!-- Error message shown when attempting to create or edit a profile name to an existing profile name -->
    <string name="EditNotificationProfileFragment__a_profile_with_this_name_already_exists">다른 프로필에서 사용 중인 이름입니다.</string>
    <!-- Preset selectable name for a profile name, shown as list in edit/create screen -->
    <string name="EditNotificationProfileFragment__work">직장</string>
    <!-- Preset selectable name for a profile name, shown as list in edit/create screen -->
    <string name="EditNotificationProfileFragment__sleep">수면</string>
    <!-- Preset selectable name for a profile name, shown as list in edit/create screen -->
    <string name="EditNotificationProfileFragment__driving">운전</string>
    <!-- Preset selectable name for a profile name, shown as list in edit/create screen -->
    <string name="EditNotificationProfileFragment__downtime">휴식</string>
    <!-- Preset selectable name for a profile name, shown as list in edit/create screen -->
    <string name="EditNotificationProfileFragment__focus">집중</string>
    <!-- Error message shown when attempting to next/save without a profile name -->
    <string name="EditNotificationProfileFragment__profile_must_have_a_name">이름은 비워둘 수 없습니다.</string>

    <!-- Title for add recipients to notification profile screen in create flow -->
    <string name="AddAllowedMembers__allowed_notifications">알림 허용</string>
    <!-- Description of what the user should be doing with this screen -->
    <string name="AddAllowedMembers__add_people_and_groups_you_want_notifications_and_calls_from_when_this_profile_is_on">이 프로필이 켜져 있을 때 알림과 통화를 받을 사용자와 그룹을 추가합니다.</string>
    <!-- Button text that launches the contact picker to select from -->
    <string name="AddAllowedMembers__add_people_or_groups">사용자 또는 그룹 추가</string>

    <!-- Call to action button on contact picker for adding to profile -->
    <string name="SelectRecipientsFragment__add">추가</string>

    <!-- Notification profiles home fragment, shown when no profiles have been created yet -->
    <string name="NotificationProfilesFragment__create_a_profile_to_receive_notifications_and_calls_only_from_the_people_and_groups_you_want_to_hear_from">프로필을 만들어 소식을 듣고 싶은 사용자와 그룹에게서만 알림과 통화를 받으세요.</string>
    <!-- Header shown above list of all notification profiles -->
    <string name="NotificationProfilesFragment__profiles">프로필</string>
    <!-- Button that starts the create new notification profile flow -->
    <string name="NotificationProfilesFragment__new_profile">새 프로필</string>
    <!-- Profile active status, indicating the current profile is on for an unknown amount of time -->
    <string name="NotificationProfilesFragment__on">켜짐</string>

    <!-- Button use to permanently delete a notification profile -->
    <string name="NotificationProfileDetails__delete_profile">프로필 삭제</string>
    <!-- Snakbar message shown when removing a recipient from a profile -->
    <string name="NotificationProfileDetails__s_removed">\'%1$s 님\'을 제거했습니다.</string>
    <!-- Snackbar button text that will undo the recipient remove -->
    <string name="NotificationProfileDetails__undo">실행 취소</string>
    <!-- Dialog message shown to confirm deleting a profile -->
    <string name="NotificationProfileDetails__permanently_delete_profile">프로필을 영구적으로 삭제하시겠어요?</string>
    <!-- Dialog button to delete profile -->
    <string name="NotificationProfileDetails__delete">삭제</string>
    <!-- Title/accessibility text for edit icon to edit profile emoji/name -->
    <string name="NotificationProfileDetails__edit_notification_profile">알림 프로필 수정</string>
    <!-- Schedule description if all days are selected -->
    <string name="NotificationProfileDetails__everyday">매일</string>
    <!-- Profile status on if it is the active profile -->
    <string name="NotificationProfileDetails__on">켜짐</string>
    <!-- Profile status on if it is not the active profile -->
    <string name="NotificationProfileDetails__off">꺼짐</string>
    <!-- Description of hours for schedule (start to end) times -->
    <string name="NotificationProfileDetails__s_to_s">%1$s~%2$s</string>
    <!-- Section header for exceptions to the notification profile -->
    <string name="NotificationProfileDetails__exceptions">예외</string>
    <!-- Profile exception to allow all calls through the profile restrictions -->
    <string name="NotificationProfileDetails__allow_all_calls">모든 통화 허용</string>
    <!-- Profile exception to allow all @mentions through the profile restrictions -->
    <string name="NotificationProfileDetails__notify_for_all_mentions">모든 멘션 알림</string>
    <!-- Section header for showing schedule information -->
    <string name="NotificationProfileDetails__schedule">일정</string>
    <!-- If member list is long, will truncate the list and show an option to then see all when tapped -->
    <string name="NotificationProfileDetails__see_all">모두 보기</string>

    <!-- Title for add schedule to profile in create flow -->
    <string name="EditNotificationProfileSchedule__add_a_schedule">일정 추가</string>
    <!-- Descriptor text indicating what the user can do with this screen -->
    <string name="EditNotificationProfileSchedule__set_up_a_schedule_to_enable_this_notification_profile_automatically">일정을 설정하여 이 알림 프로필을 자동으로 활성화하세요.</string>
    <!-- Text shown next to toggle switch to enable/disable schedule -->
    <string name="EditNotificationProfileSchedule__schedule">일정</string>
    <!-- Label for showing the start time for the schedule -->
    <string name="EditNotificationProfileSchedule__start">시작</string>
    <!-- Label for showing the end time for the schedule -->
    <string name="EditNotificationProfileSchedule__end">종료</string>
    <!-- First letter of Sunday -->
    <string name="EditNotificationProfileSchedule__sunday_first_letter">일</string>
    <!-- First letter of Monday -->
    <string name="EditNotificationProfileSchedule__monday_first_letter">월</string>
    <!-- First letter of Tuesday -->
    <string name="EditNotificationProfileSchedule__tuesday_first_letter">화</string>
    <!-- First letter of Wednesday -->
    <string name="EditNotificationProfileSchedule__wednesday_first_letter">수</string>
    <!-- First letter of Thursday -->
    <string name="EditNotificationProfileSchedule__thursday_first_letter">목</string>
    <!-- First letter of Friday -->
    <string name="EditNotificationProfileSchedule__friday_first_letter">금</string>
    <!-- First letter of Saturday -->
    <string name="EditNotificationProfileSchedule__saturday_first_letter">토</string>
    <!-- Title of select time dialog shown when setting start time for schedule -->
    <string name="EditNotificationProfileSchedule__set_start_time">시작 시간 설정</string>
    <!-- Title of select time dialog shown when setting end time for schedule -->
    <string name="EditNotificationProfileSchedule__set_end_time">종료 시간 설정</string>
    <!-- If in edit mode, call to action button text show to save schedule to profile -->
    <string name="EditNotificationProfileSchedule__save">저장</string>
    <!-- If in create mode, call to action button text to show to skip enabling a schedule -->
    <string name="EditNotificationProfileSchedule__skip">건너뛰기</string>
    <!-- If in create mode, call to action button text to show to use the enabled schedule and move to the next screen -->
    <string name="EditNotificationProfileSchedule__next">다음</string>
    <!-- Error message shown if trying to save/use a schedule with no days selected -->
    <string name="EditNotificationProfileSchedule__schedule_must_have_at_least_one_day">일정은 하루 이상이어야 합니다.</string>

    <!-- Title for final screen shown after completing a profile creation -->
    <string name="NotificationProfileCreated__profile_created">프로필 생성됨</string>
    <!-- Call to action button to press to close the created screen and move to the profile details screen -->
    <string name="NotificationProfileCreated__done">확인</string>
    <!-- Descriptor text shown to indicate how to manually turn a profile on/off -->
    <string name="NotificationProfileCreated__you_can_turn_your_profile_on_or_off_manually_via_the_menu_on_the_chat_list">대화 목록의 메뉴를 통해 수동으로 이 프로필을 켜거나 끌 수 있습니다.</string>
    <!-- Descriptor text shown to indicate you can add a schedule later since you did not add one during create flow -->
    <string name="NotificationProfileCreated__add_a_schedule_in_settings_to_automate_your_profile">설정에서 일정을 추가하여 프로필을 자동 활성화하세요.</string>
    <!-- Descriptor text shown to indicate your profile will follow the schedule set during create flow -->
    <string name="NotificationProfileCreated__your_profile_will_turn_on_and_off_automatically_according_to_your_schedule">일정에 따라 자동으로 프로필이 켜지고 꺼집니다.</string>

    <!-- Button text shown in profile selection bottom sheet to create a new profile -->
    <string name="NotificationProfileSelection__new_profile">새 프로필</string>
    <!-- Manual enable option to manually enable a profile for 1 hour -->
    <string name="NotificationProfileSelection__for_1_hour">1시간</string>
    <!-- Manual enable option to manually enable a profile until a set time (currently 6pm or 8am depending on what is next) -->
    <string name="NotificationProfileSelection__until_s">%1$s까지</string>
    <!-- Option to view profile details -->
    <string name="NotificationProfileSelection__view_settings">설정 보기</string>
    <!-- Descriptor text indicating how long a profile will be on when there is a time component associated with it -->
    <string name="NotificationProfileSelection__on_until_s">%1$s까지 켜짐</string>

    <!-- Displayed in a toast when we fail to open the ringtone picker -->
    <string name="NotificationSettingsFragment__failed_to_open_picker">선택창을 열지 못했습니다.</string>

    <!-- Description shown for the Signal Release Notes channel -->
    <string name="ReleaseNotes__signal_release_notes_and_news">Signal 릴리스 노트 및 뉴스</string>

    <!-- Donation receipts activity title -->
    <string name="DonationReceiptListFragment__all_activity">모든 활동</string>
    <!-- Donation receipts all tab label -->
    <string name="DonationReceiptListFragment__all">모두</string>
    <!-- Donation receipts recurring tab label -->
    <string name="DonationReceiptListFragment__recurring">정기 기부</string>
    <!-- Donation receipts one-time tab label -->
    <string name="DonationReceiptListFragment__one_time">1회성 기부</string>
    <!-- Donation receipts gift tab label -->
    <string name="DonationReceiptListFragment__donation_for_a_friend">친구 대신 기부</string>
    <!-- Donation receipts boost row label -->
    <!-- Donation receipts details title -->
    <!-- Donation receipts donation type heading -->
    <string name="DonationReceiptDetailsFragment__donation_type">기부 종류</string>
    <!-- Donation receipts date paid heading -->
    <string name="DonationReceiptDetailsFragment__date_paid">지불 날짜</string>
    <!-- Donation receipts share PNG -->
    <string name="DonationReceiptDetailsFragment__share_receipt">영수증 공유</string>
    <!-- Donation receipts list end note -->
    <string name="DonationReceiptListFragment__if_you_have">Signal을 다시 설치했다면 이전 기부 영수증은 사용할 수 없습니다.</string>
    <!-- Donation receipts document title -->
    <string name="DonationReceiptDetailsFragment__donation_receipt">기부 영수증</string>
    <!-- Donation receipts amount title -->
    <string name="DonationReceiptDetailsFragment__amount">금액</string>
    <!-- Donation receipts thanks -->
    <string name="DonationReceiptDetailsFragment__thank_you_for_supporting">Signal을 지지해 주셔서 감사합니다. 귀하의 기여는 표현의 자유를 보호하고 전 세계 수백만 사용자에게 안전한 글로벌 커뮤니케이션을 제공하는 오픈 소스 프라이버시 기술을 개발하겠다는 Signal의 사명을 지키는 데 도움이 됩니다. 미국 거주자라면 세금 보고 시 사용할 수 있도록 이 영수증을 보관하세요. Signal Technology Foundation은 내국세법조항 501c3조에 의거하여 세금 공제를 받을 수 있는 비영리 기관입니다. Signal 연방세 ID는 82–4506840입니다.</string>
    <!-- Donation receipt type -->
    <string name="DonationReceiptDetailsFragment__s_dash_s">%1$s - %2$s</string>
    <!-- Donation reciepts screen empty state title -->
    <string name="DonationReceiptListFragment__no_receipts">영수증 없음</string>

    <!-- region "Stories Tab" -->

    <!-- Label for Chats tab in home app screen -->
    <string name="ConversationListTabs__chats">대화</string>
    <!-- Label for Calls tab in home app screen -->
    <string name="ConversationListTabs__calls">통화</string>
    <!-- Label for Stories tab in home app screen -->
    <string name="ConversationListTabs__stories">스토리</string>
    <!-- String for counts above 99 in conversation list tabs -->
    <string name="ConversationListTabs__99p">99개 이상</string>
    <!-- Menu item on stories landing page -->
    <string name="StoriesLandingFragment__story_privacy">스토리 개인정보보호</string>
    <!-- Title for "My Stories" row item in Stories landing page -->
    <string name="StoriesLandingFragment__my_stories">내 스토리</string>
    <!-- Subtitle for "My Stories" row item when user has not added stories -->
    <string name="StoriesLandingFragment__tap_to_add">탭하여 추가</string>
    <!-- Displayed when there are no stories to display -->
    <string name="StoriesLandingFragment__no_recent_updates_to_show_right_now">지금은 표시할 최신 업데이트가 없습니다.</string>
    <!-- Context menu option to hide a story -->
    <string name="StoriesLandingItem__hide_story">스토리 숨기기</string>
    <!-- Context menu option to unhide a story -->
    <string name="StoriesLandingItem__unhide_story">스토리 숨기기 취소</string>
    <!-- Context menu option to forward a story -->
    <string name="StoriesLandingItem__forward">전달</string>
    <!-- Context menu option to share a story -->
    <string name="StoriesLandingItem__share">공유…</string>
    <!-- Context menu option to go to story chat -->
    <string name="StoriesLandingItem__go_to_chat">대화로 이동</string>
    <!-- Context menu option to go to story info -->
    <string name="StoriesLandingItem__info">정보</string>
    <!-- Label when a story is pending sending -->
    <string name="StoriesLandingItem__sending">보내는 중…</string>
    <!-- Label when multiple stories are pending sending -->
    <string name="StoriesLandingItem__sending_d">%1$d 전송 중…</string>
    <!-- Label when a story fails to send due to networking -->
    <string name="StoriesLandingItem__send_failed">보내기 실패</string>
    <!-- Label when a story fails to send due to identity mismatch -->
    <string name="StoriesLandingItem__partially_sent">부분 전송됨</string>
    <!-- Status label when a story fails to send indicating user action to retry -->
    <string name="StoriesLandingItem__tap_to_retry">탭하여 다시 시도</string>
    <!-- Title of dialog confirming decision to hide a story -->
    <string name="StoriesLandingFragment__hide_story">스토리를 숨길까요?</string>
    <!-- Message of dialog confirming decision to hide a story -->
    <string name="StoriesLandingFragment__new_story_updates">%1$s 님의 새 스토리 업데이트가 더 이상 스토리 목록 상단에 표시되지 않습니다.</string>
    <!-- Positive action of dialog confirming decision to hide a story -->
    <string name="StoriesLandingFragment__hide">숨기기</string>
    <!-- Displayed in Snackbar after story is hidden -->
    <string name="StoriesLandingFragment__story_hidden">스토리 숨김</string>
    <!-- Section header for hidden stories -->
    <string name="StoriesLandingFragment__hidden_stories">숨겨진 스토리</string>
    <!-- Displayed on each sent story under My Stories -->
    <plurals name="MyStories__d_views">
        <item quantity="other">조회수 %1$d</item>
    </plurals>
    <!-- Forward story label, displayed in My Stories context menu -->
    <string name="MyStories_forward">전달</string>
    <!-- Label for stories for a single user. Format is {given name}\'s Story -->
    <string name="MyStories__ss_story">%1$s 님의 스토리</string>
    <!-- Title of dialog to confirm deletion of story -->
    <string name="MyStories__delete_story">스토리를 삭제할까요?</string>
    <!-- Message of dialog to confirm deletion of story -->
    <string name="MyStories__this_story_will_be_deleted">나를 포함해 이 스토리를 받은 모든 사람에게서 해당 스토리를 삭제합니다.</string>
    <!-- Toast shown when story media cannot be saved -->
    <string name="MyStories__unable_to_save">저장할 수 없음</string>
    <!-- Displayed at bottom of story viewer when current item has views -->
    <plurals name="StoryViewerFragment__d_views">
        <item quantity="other">조회수 %1$d</item>
    </plurals>
    <!-- Displayed at bottom of story viewer when current item has replies -->
    <plurals name="StoryViewerFragment__d_replies">
        <item quantity="other">답장 %1$d개</item>
    </plurals>
    <!-- Label on group stories to add a story -->
    <string name="StoryViewerPageFragment__add">추가</string>
    <!-- Used when view receipts are disabled -->
    <string name="StoryViewerPageFragment__views_off">수신 확인 꺼짐</string>
    <!-- Used to join views and replies when both exist on a story item -->
    <string name="StoryViewerFragment__s_s">%1$s %2$s</string>
    <!-- Displayed when viewing a post you sent -->
    <string name="StoryViewerPageFragment__you">나</string>
    <!-- Displayed when viewing a post displayed to a group -->
    <string name="StoryViewerPageFragment__s_to_s">%1$s~%2$s</string>
    <!-- Displayed when viewing a post from another user with no replies -->
    <string name="StoryViewerPageFragment__reply">답장</string>
    <!-- Displayed when viewing a post that has failed to send to some users -->
    <string name="StoryViewerPageFragment__partially_sent">일부만 전송됐습니다. 탭하여 자세한 내용을 확인하세요.</string>
    <!-- Displayed when viewing a post that has failed to send -->
    <string name="StoryViewerPageFragment__send_failed">전송에 실패했습니다. 탭하여 다시 시도하세요.</string>
    <!-- Label for the reply button in story viewer, which will launch the group story replies bottom sheet. -->
    <string name="StoryViewerPageFragment__reply_to_group">그룹에 답장</string>
    <!-- Displayed when a story has no views -->
    <string name="StoryViewsFragment__no_views_yet">아직 아무도 조회 안 함</string>
    <!-- Displayed when user has disabled receipts -->
    <string name="StoryViewsFragment__enable_view_receipts_to_see_whos_viewed_your_story">내 스토리를 본 사람을 확인하려면 수신 확인을 활성화하세요.</string>
    <!-- Button label displayed when user has disabled receipts -->
    <string name="StoryViewsFragment__go_to_settings">설정으로 이동</string>
    <!-- Dialog action to remove viewer from a story -->
    <string name="StoryViewsFragment__remove">제거</string>
    <!-- Dialog title when removing a viewer from a story -->
    <string name="StoryViewsFragment__remove_viewer">볼 수 있는 사람을 제거할까요?</string>
    <!-- Dialog message when removing a viewer from a story -->
    <string name="StoryViewsFragment__s_will_still_be_able">%1$s 님은 이 게시물은 계속 볼 수 있지만 앞으로 내가 %2$s에 공유하는 게시물은 볼 수 없게 됩니다.</string>
    <!-- Story View context menu action to remove them from a story -->
    <string name="StoryViewItem__remove_viewer">볼 수 있는 사람 제거</string>
    <!-- Displayed when a story has no replies yet -->
    <string name="StoryGroupReplyFragment__no_replies_yet">답장 없음</string>
    <!-- Displayed when no longer a group member -->
    <string name="StoryGroupReplyFragment__you_cant_reply">더 이상 이 그룹의 멤버가 아니므로 이 스토리에 답장할 수 없습니다.</string>
    <!-- Displayed for each user that reacted to a story when viewing replies -->
    <string name="StoryGroupReactionReplyItem__reacted_to_the_story">스토리에 반응함</string>
    <!-- Label for story views tab -->
    <string name="StoryViewsAndRepliesDialogFragment__views">조회</string>
    <!-- Label for story replies tab -->
    <string name="StoryViewsAndRepliesDialogFragment__replies">답장</string>
    <!-- Description of action for reaction button -->
    <string name="StoryReplyComposer__react_to_this_story">이 스토리에 반응하기</string>
    <!-- Displayed when the user is replying privately to someone who replied to one of their stories -->
    <string name="StoryReplyComposer__replying_privately_to_s">%1$s 님에게 비공개로 답장하는 중</string>
    <!-- Displayed when the user is replying privately to someone who replied to one of their stories -->
    <string name="StoryReplyComposer__reply_to_s">%1$s 님에게 답장</string>
    <!-- Context menu item to privately reply to a story response -->
    <!-- Context menu item to copy a story response -->
    <string name="StoryGroupReplyItem__copy">복사</string>
    <!-- Context menu item to delete a story response -->
    <string name="StoryGroupReplyItem__delete">삭제</string>
    <!-- Page title for My Story options -->
    <string name="MyStorySettingsFragment__my_story">내 스토리</string>
    <!-- Number of total signal connections displayed in "All connections" row item -->
    <plurals name="MyStorySettingsFragment__viewers">
        <item quantity="other">볼 수 있는 사람 %1$d명</item>
    </plurals>
    <!-- Button on all signal connections row to view all signal connections. Please keep as short as possible. -->
    <string name="MyStorySettingsFragment__view">보기</string>
    <!-- Section heading for story visibility -->
    <string name="MyStorySettingsFragment__who_can_view_this_story">이 스토리를 볼 수 있는 사람</string>
    <!-- Clickable option for selecting people to hide your story from -->
    <!-- Privacy setting title for sending stories to all your signal connections -->
    <string name="MyStorySettingsFragment__all_signal_connections">모든 Signal 커넥션</string>
    <!-- Privacy setting description for sending stories to all your signal connections -->
    <!-- Privacy setting title for sending stories to all except the specified connections -->
    <string name="MyStorySettingsFragment__all_except">다음을 제외한 모든 사용자…</string>
    <!-- Privacy setting description for sending stories to all except the specified connections -->
    <string name="MyStorySettingsFragment__hide_your_story_from_specific_people">특정 사용자에게서 스토리 숨기기</string>
    <!-- Summary of clickable option displaying how many people you have excluded from your story -->
    <plurals name="MyStorySettingsFragment__d_people_excluded">
        <item quantity="other">%1$d명을 제외함</item>
    </plurals>
    <!-- Privacy setting title for only sharing your story with specified connections -->
    <string name="MyStorySettingsFragment__only_share_with">다음 사용자와만 공유…</string>
    <!-- Privacy setting description for only sharing your story with specified connections -->
    <string name="MyStorySettingsFragment__only_share_with_selected_people">선택한 사용자와만 공유</string>
    <!-- Summary of clickable option displaying how many people you have included to send to in your story -->
    <plurals name="MyStorySettingsFragment__d_people">
        <item quantity="other">%1$d명</item>
    </plurals>
    <!-- My story privacy fine print about what the privacy settings are for -->
    <string name="MyStorySettingsFragment__choose_who_can_view_your_story">스토리를 볼 수 있는 사람을 선택하세요. 이미 전송한 스토리에는 변경 내용이 적용되지 않습니다.</string>
    <!-- Section header for options related to replies and reactions -->
    <string name="MyStorySettingsFragment__replies_amp_reactions">답장 및 반응</string>
    <!-- Switchable option for allowing replies and reactions on your stories -->
    <string name="MyStorySettingsFragment__allow_replies_amp_reactions">답장 및 반응 허용</string>
    <!-- Summary for switchable option allowing replies and reactions on your story -->
    <string name="MyStorySettingsFragment__let_people_who_can_view_your_story_react_and_reply">내 스토리를 볼 수 있는 사용자의 반응 및 답장 허용</string>
    <!-- Signal connections bolded text in the Signal Connections sheet -->
    <string name="SignalConnectionsBottomSheet___signal_connections">Signal 커넥션</string>
    <!-- Displayed at the top of the signal connections sheet. Please remember to insert strong tag as required. -->
    <string name="SignalConnectionsBottomSheet__signal_connections_are_people">Signal 커넥션은 다음과 같은 방법을 통해 신뢰하는 사용자로 선택한 사람들입니다.</string>
    <!-- Signal connections sheet bullet point 1 -->
    <string name="SignalConnectionsBottomSheet__starting_a_conversation">대화 시작</string>
    <!-- Signal connections sheet bullet point 2 -->
    <string name="SignalConnectionsBottomSheet__accepting_a_message_request">메시지 요청 수락</string>
    <!-- Signal connections sheet bullet point 3 -->
    <string name="SignalConnectionsBottomSheet__having_them_in_your_system_contacts">시스템 연락처에 포함</string>
    <!-- Note at the bottom of the Signal connections sheet -->
    <string name="SignalConnectionsBottomSheet__your_connections_can_see_your_name">"커넥션은 나의 이름과 사진을 볼 수 있고 스토리를 따로 숨기지 않는 한 \'내 스토리\'의 게시물을 볼 수 있습니다."</string>
    <!-- Clickable option to add a viewer to a custom story -->
    <string name="PrivateStorySettingsFragment__add_viewer">볼 수 있는 사람 추가</string>
    <!-- Clickable option to delete a custom story -->
    <string name="PrivateStorySettingsFragment__delete_custom_story">사용자 지정 스토리 삭제</string>
    <!-- Dialog title when attempting to remove someone from a custom story -->
    <string name="PrivateStorySettingsFragment__remove_s">%1$s 님을 제거할까요?</string>
    <!-- Dialog message when attempting to remove someone from a custom story -->
    <string name="PrivateStorySettingsFragment__this_person_will_no_longer">이 사용자는 더 이상 내 스토리를 볼 수 없습니다.</string>
    <!-- Positive action label when attempting to remove someone from a custom story -->
    <string name="PrivateStorySettingsFragment__remove">제거</string>
    <!-- Dialog title when deleting a custom story -->
    <!-- Dialog message when deleting a custom story -->
    <!-- Page title for editing a custom story name -->
    <string name="EditPrivateStoryNameFragment__edit_story_name">스토리 이름 수정</string>
    <!-- Input field hint when editing a custom story name -->
    <string name="EditPrivateStoryNameFragment__story_name">스토리 이름</string>
    <!-- Save button label when editing a custom story name -->
    <!-- Displayed in text post creator before user enters text -->
    <string name="TextStoryPostCreationFragment__tap_to_add_text">탭하여 텍스트 추가</string>
    <!-- Button label for changing font when creating a text post -->
    <!-- Displayed in text post creator when prompting user to enter text -->
    <string name="TextStoryPostTextEntryFragment__add_text">텍스트 추가</string>
    <!-- Content description for \'done\' button when adding text to a story post -->
    <string name="TextStoryPostTextEntryFragment__done_adding_text">텍스트 추가 완료</string>
    <!-- Text label for media selection toggle -->
    <string name="MediaSelectionActivity__text">텍스트</string>
    <!-- Camera label for media selection toggle -->
    <string name="MediaSelectionActivity__camera">카메라</string>
    <!-- Hint for entering a URL for a text post -->
    <string name="TextStoryPostLinkEntryFragment__type_or_paste_a_url">URL 입력 또는 붙여넣기</string>
    <!-- Displayed prior to the user entering a URL for a text post -->
    <string name="TextStoryPostLinkEntryFragment__share_a_link_with_viewers_of_your_story">내 스토리를 볼 수 있는 사람과 링크 공유</string>
    <!-- Hint text for searching for a story text post recipient. -->
    <string name="TextStoryPostSendFragment__search">검색</string>
    <!-- Toast shown when an unexpected error occurs while sending a text story -->
    <!-- Toast shown when a trying to add a link preview to a text story post and the link/url is not valid (e.g., missing .com at the end) -->
    <string name="TextStoryPostSendFragment__please_enter_a_valid_link">유효한 링크를 입력하세요.</string>
    <!-- Title for screen allowing user to exclude "My Story" entries from specific people -->
    <string name="ChangeMyStoryMembershipFragment__all_except">다음을 제외한 모든 사용자…</string>
    <!-- Title for screen allowing user to only share "My Story" entries with specific people -->
    <string name="ChangeMyStoryMembershipFragment__only_share_with">다음 사용자와만 공유…</string>
    <!-- Done button label for hide story from screen -->
    <string name="HideStoryFromFragment__done">확인</string>
    <!-- Dialog title for removing a group story -->
    <string name="StoryDialogs__remove_group_story">그룹 스토리를 제거할까요?</string>
    <!-- Dialog message for removing a group story -->
    <string name="StoryDialogs__s_will_be_removed">\'%1$s\'을(를) 제거합니다.</string>
    <!-- Dialog positive action for removing a group story -->
    <string name="StoryDialogs__remove">제거</string>
    <!-- Dialog title for deleting a custom story -->
    <string name="StoryDialogs__delete_custom_story">사용자 지정 스토리를 삭제할까요?</string>
    <!-- Dialog message for deleting a custom story -->
    <string name="StoryDialogs__s_and_updates_shared">\'%1$s\' 및 이 스토리에 공유된 업데이트를 삭제합니다.</string>
    <!-- Dialog positive action for deleting a custom story -->
    <string name="StoryDialogs__delete">삭제</string>
    <!-- Dialog title for first time sending something to a beta story -->
    <!-- Dialog message for first time sending something to a beta story -->
    <!-- Dialog title for first time adding something to a story -->
    <!-- Dialog message for first time adding something to a story -->
    <!-- First time share to story dialog: Positive action to go ahead and add to story -->
    <!-- First time share to story dialog: Neutral action to edit who can view "My Story" -->
    <!-- Error message shown when a failure occurs during story send -->
    <string name="StoryDialogs__story_could_not_be_sent">스토리를 보낼 수 없습니다. 연결을 확인하고 다시 시도하세요.</string>
    <!-- Error message dialog button to resend a previously failed story send -->
    <string name="StoryDialogs__send">보내기</string>
    <!-- Action button for turning off stories when stories are present on the device -->
    <string name="StoryDialogs__turn_off_and_delete">끄기 및 삭제</string>
    <!-- Privacy Settings toggle title for stories -->
    <!-- Privacy Settings toggle summary for stories -->
    <!-- New story viewer selection screen title -->
    <string name="CreateStoryViewerSelectionFragment__choose_viewers">볼 수 있는 사람 선택</string>
    <!-- New story viewer selection action button label -->
    <string name="CreateStoryViewerSelectionFragment__next">다음</string>
    <!-- New story viewer selection screen title as recipients are selected -->
    <plurals name="SelectViewersFragment__d_viewers">
        <item quantity="other">볼 수 있는 사람 %1$d명</item>
    </plurals>
    <!-- Name story screen title -->
    <string name="CreateStoryWithViewersFragment__name_story">스토리 이름 지정</string>
    <!-- Name story screen note under text field -->
    <string name="CreateStoryWithViewersFragment__only_you_can">이 스토리 이름은 본인만 볼 수 있습니다.</string>
    <!-- Name story screen label hint -->
    <string name="CreateStoryWithViewersFragment__story_name_required">스토리 이름(필수)</string>
    <!-- Name story screen viewers subheading -->
    <string name="CreateStoryWithViewersFragment__viewers">볼 수 있는 사람</string>
    <!-- Name story screen create button label -->
    <string name="CreateStoryWithViewersFragment__create">만들기</string>
    <!-- Name story screen error when save attempted with no label -->
    <string name="CreateStoryWithViewersFragment__this_field_is_required">이 입력창은 필수입니다.</string>
    <!-- Name story screen error when save attempted but label is duplicate -->
    <string name="CreateStoryWithViewersFragment__there_is_already_a_story_with_this_name">다른 스토리에서 사용 중인 이름입니다.</string>
    <!-- Text for select all action when editing recipients for a story -->
    <string name="BaseStoryRecipientSelectionFragment__select_all">모두 선택</string>
    <!-- Choose story type bottom sheet title -->
    <string name="ChooseStoryTypeBottomSheet__choose_your_story_type">스토리 유형 선택</string>
    <!-- Choose story type bottom sheet new story row title -->
    <string name="ChooseStoryTypeBottomSheet__new_custom_story">새 사용자 지정 스토리</string>
    <!-- Choose story type bottom sheet new story row summary -->
    <string name="ChooseStoryTypeBottomSheet__visible_only_to">특정 사용자만 볼 수 있음</string>
    <!-- Choose story type bottom sheet group story title -->
    <string name="ChooseStoryTypeBottomSheet__group_story">그룹 스토리</string>
    <!-- Choose story type bottom sheet group story summary -->
    <string name="ChooseStoryTypeBottomSheet__share_to_an_existing_group">기존 그룹과 공유</string>
    <!-- Choose groups bottom sheet title -->
    <string name="ChooseGroupStoryBottomSheet__choose_groups">그룹 선택</string>
    <!-- Displayed when copying group story reply text to clipboard -->
    <string name="StoryGroupReplyFragment__copied_to_clipboard">클립보드로 복사됨</string>
    <!-- Displayed in story caption when content is longer than 5 lines -->
    <string name="StoryViewerPageFragment__see_more">더 보기</string>
    <!-- Displayed in toast after sending a direct reply -->
    <string name="StoryDirectReplyDialogFragment__sending_reply">답장 전송 중…</string>
    <!-- Displayed in the viewer when a story is no longer available -->
    <string name="StorySlateView__this_story_is_no_longer_available">이 스토리는 더 이상 사용할 수 없습니다.</string>
    <!-- Displayed in the viewer when a story has permanently failed to download. -->
    <string name="StorySlateView__cant_download_story_s_will_need_to_share_it_again">스토리를 다운로드할 수 없습니다. %1$s 님이 다시 공유해야 합니다.</string>
    <!-- Displayed in the viewer when the network is not available -->
    <string name="StorySlateView__no_internet_connection">인터넷 연결 없음</string>
    <!-- Displayed in the viewer when network is available but content could not be downloaded -->
    <string name="StorySlateView__couldnt_load_content">콘텐츠를 로드할 수 없음</string>
    <!-- Toasted when the user externally shares to a text story successfully -->
    <string name="TextStoryPostCreationFragment__sent_story">스토리 전송 완료</string>
    <!-- Toasted when the user external share to a text story fails -->
    <string name="TextStoryPostCreationFragment__failed_to_send_story">스토리를 보내지 못함</string>
    <!-- Displayed in a dialog to let the user select a given users story -->
    <string name="StoryDialogs__view_story">스토리 보기</string>
    <!-- Displayed in a dialog to let the user select a given users profile photo -->
    <string name="StoryDialogs__view_profile_photo">프로필 사진 보기</string>

    <!-- Title for a notification at the bottom of the chat list suggesting that the user disable censorship circumvention because the service has become reachable -->
    <!-- Body for a notification at the bottom of the chat list suggesting that the user disable censorship circumvention because the service has become reachable -->
    <!-- Label for a button to dismiss a notification at the bottom of the chat list suggesting that the user disable censorship circumvention because the service has become reachable -->
    <!-- Label for a button in a notification at the bottom of the chat list to turn off censorship circumvention -->

    <!-- Conversation Item label for when you react to someone else\'s story -->
    <string name="ConversationItem__you_reacted_to_s_story">%1$s 님의 스토리에 반응했습니다.</string>
    <!-- Conversation Item label for reactions to your story -->
    <string name="ConversationItem__reacted_to_your_story">내 스토리에 반응했습니다.</string>
    <!-- Conversation Item label for reactions to an unavailable story -->
    <string name="ConversationItem__reacted_to_a_story">스토리에 반응했습니다.</string>

    <!-- endregion -->
    <!-- Content description for expand contacts chevron -->
    <string name="ExpandModel__view_more">더 보기</string>
    <string name="StoriesLinkPopup__visit_link">링크 방문</string>

    <!-- Gift price and duration, formatted as: {price} dot {n} day duration -->
    <plurals name="GiftRowItem_s_dot_d_day_duration">
        <item quantity="other">%1$s · %2$d일</item>
    </plurals>
    <!-- Headline text on start fragment for gifting a badge -->
    <string name="GiftFlowStartFragment__donate_for_a_friend">친구를 대신해 기부하세요.</string>
    <!-- Description text on start fragment for gifting a badge -->
    <plurals name="GiftFlowStartFragment__support_signal_by">
        <item quantity="other">Signal을 사용하는 친구나 가족을 대신해 기부하여 Signal을 지지해 주세요. %1$d일 동안 프로필에 게시할 수 있는 배지가 제공됩니다.</item>
    </plurals>
    <!-- Action button label for start fragment for gifting a badge -->
    <string name="GiftFlowStartFragment__next">다음</string>
    <!-- Title text on choose recipient page for badge gifting -->
    <string name="GiftFlowRecipientSelectionFragment__choose_recipient">받는 사람 선택</string>
    <!-- Title text on confirm gift page -->
    <string name="GiftFlowConfirmationFragment__confirm_donation">기부를 확인해 주세요.</string>
    <!-- Heading text specifying who the gift will be sent to -->
    <string name="GiftFlowConfirmationFragment__send_to">받는 사람</string>
    <!-- Text explaining that gift will be sent to the chosen recipient -->
    <string name="GiftFlowConfirmationFragment__the_recipient_will_be_notified">받는 사람에게 1대1 메시지로 기부 알림이 발송됩니다. 아래에 나만의 메시지를 추가하세요.</string>
    <!-- Text explaining that this gift is a one time donation -->
    <string name="GiftFlowConfirmationFragment__one_time_donation">일회성 기부</string>
    <!-- Hint for add message input -->
    <string name="GiftFlowConfirmationFragment__add_a_message">메시지 추가</string>
    <!-- Displayed in the dialog while verifying the chosen recipient -->
    <string name="GiftFlowConfirmationFragment__verifying_recipient">받는 사람 확인 중…</string>
    <!-- Title for sheet shown when opening a redeemed gift -->
    <string name="ViewReceivedGiftBottomSheet__s_made_a_donation_for_you">%1$s 님이 귀하를 대신해 기부했습니다.</string>
    <!-- Title for sheet shown when opening a sent gift -->
    <string name="ViewSentGiftBottomSheet__thanks_for_your_support">지원해 주셔서 감사합니다!</string>
    <!-- Description for sheet shown when opening a redeemed gift -->
    <string name="ViewReceivedGiftBottomSheet__s_made_a_donation_to_signal">%1$s 님이 귀하를 대신하여 Signal에 기부했습니다! 프로필에서 Signal에 대한 지지를 표현해 주세요.</string>
    <!-- Description for sheet shown when opening a sent gift -->
    <string name="ViewSentGiftBottomSheet__youve_made_a_donation_to_signal">%1$s 님을 대신하여 Signal에 기부했습니다. 프로필을 통해 지지를 표현할 옵션이 제공됩니다.</string>
    <!-- Primary action for pending gift sheet to redeem badge now -->
    <string name="ViewReceivedGiftSheet__redeem">사용</string>
    <!-- Primary action for pending gift sheet to redeem badge later -->
    <string name="ViewReceivedGiftSheet__not_now">나중에</string>
    <!-- Dialog text while redeeming a gift -->
    <string name="ViewReceivedGiftSheet__redeeming_badge">배지를 사용하는 중…</string>
    <!-- Snackbar text when user presses "not now" on redemption sheet -->
    <string name="ConversationFragment__you_can_redeem_your_badge_later">배지를 나중에 사용할 수 있습니다.</string>
    <!-- Description text in gift thanks sheet -->
    <string name="GiftThanksSheet__youve_made_a_donation">%1$s 님을 대신하여 Signal에 기부했습니다. 프로필을 통해 지지를 표현할 옵션이 제공됩니다.</string>
    <!-- Expired gift sheet title -->
    <string name="ExpiredGiftSheetConfiguration__your_badge_has_expired">배지가 만료되었습니다.</string>
    <!-- Expired gift sheet top description text -->
    <string name="ExpiredGiftSheetConfiguration__your_badge_has_expired_and_is">배지가 만료되어 더 이상 프로필에 표시되지 않습니다.</string>
    <!-- Expired gift sheet bottom description text -->
    <string name="ExpiredGiftSheetConfiguration__to_continue">사용자를 위해 설계된 기술을 계속 지원하고 싶다면 Signal의 월간 기여자가 되어주세요.</string>
    <!-- Expired gift sheet make a monthly donation button -->
    <string name="ExpiredGiftSheetConfiguration__make_a_monthly_donation">월간 기부하기</string>
    <!-- Expired gift sheet not now button -->
    <string name="ExpiredGiftSheetConfiguration__not_now">나중에</string>
    <!-- My Story label designating that we will only share with the selected viewers. -->
    <string name="ContactSearchItems__only_share_with">다음 사용자와만 공유</string>
    <!-- Label under name for custom stories -->
    <plurals name="ContactSearchItems__custom_story_d_viewers">
        <item quantity="other">사용자 지정 스토리 · 볼 수 있는 사람 %1$d명</item>
    </plurals>
    <!-- Label under name for group stories -->
    <plurals name="ContactSearchItems__group_story_d_viewers">
        <item quantity="other">그룹 스토리 · 볼 수 있는 사람 %1$d명</item>
    </plurals>
    <!-- Label under name for groups -->
    <plurals name="ContactSearchItems__group_d_members">
        <item quantity="other">멤버 %1$d명</item>
    </plurals>
    <!-- Label under name for my story -->
    <plurals name="ContactSearchItems__my_story_s_dot_d_viewers">
        <item quantity="other">%1$s · 볼 수 있는 사람 %2$d명</item>
    </plurals>
    <!-- Label under name for my story -->
    <plurals name="ContactSearchItems__my_story_s_dot_d_excluded">
        <item quantity="other">%1$s · %2$d명을 제외함</item>
    </plurals>
    <!-- Label under name for My Story when first sending to my story -->
    <string name="ContactSearchItems__tap_to_choose_your_viewers">볼 수 있는 사람을 선택하려면 탭하세요.</string>
    <!-- Label for context menu item to open story settings -->
    <string name="ContactSearchItems__story_settings">스토리 설정</string>
    <!-- Label for context menu item to remove a group story from contact results -->
    <string name="ContactSearchItems__remove_story">스토리 제거</string>
    <!-- Label for context menu item to delete a custom story -->
    <string name="ContactSearchItems__delete_story">스토리 삭제</string>
    <!-- Dialog title for removing a group story -->
    <string name="ContactSearchMediator__remove_group_story">그룹 스토리를 제거할까요?</string>
    <!-- Dialog message for removing a group story -->
    <string name="ContactSearchMediator__this_will_remove">이 목록에서 스토리를 제거합니다. 이 그룹의 스토리는 계속 볼 수 있습니다.</string>
    <!-- Dialog action item for removing a group story -->
    <string name="ContactSearchMediator__remove">제거</string>
    <!-- Dialog title for deleting a custom story -->
    <string name="ContactSearchMediator__delete_story">스토리를 삭제할까요?</string>
    <!-- Dialog message for deleting a custom story -->
    <string name="ContactSearchMediator__delete_the_custom">\'%1$s\' 사용자 지정 스토리를 삭제할까요?</string>
    <!-- Dialog action item for deleting a custom story -->
    <string name="ContactSearchMediator__delete">삭제</string>
    <!-- Donation for a friend expiry days remaining -->
    <plurals name="Gifts__d_days_remaining">
        <item quantity="other">%1$d일 남음</item>
    </plurals>
    <!-- Donation for a friend expiry hours remaining -->
    <plurals name="Gifts__d_hours_remaining">
        <item quantity="other">%1$d시간 남음</item>
    </plurals>
    <!-- Gift expiry minutes remaining -->
    <plurals name="Gifts__d_minutes_remaining">
        <item quantity="other">%1$d분 남음</item>
    </plurals>
    <!-- Donation for a friend expiry expired -->
    <string name="Gifts__expired">만료됨</string>

    <!-- Label indicating that a user can tap to advance to the next post in a story -->
    <string name="StoryFirstTimeNavigationView__tap_to_advance">탭하여 계속하기</string>
    <!-- Label indicating swipe direction to skip current story -->
    <string name="StoryFirstTimeNavigationView__swipe_up_to_skip">위로 스와이프하여 건너뛰기</string>
    <!-- Label indicating swipe direction to exit story viewer -->
    <string name="StoryFirstTimeNavigationView__swipe_right_to_exit">오른쪽으로 스와이프하여 종료하기</string>
    <!-- Button label to confirm understanding of story navigation -->
    <string name="StoryFirstTimeNagivationView__got_it">확인</string>
    <!-- Content description for vertical context menu button in safety number sheet rows -->
    <string name="SafetyNumberRecipientRowItem__open_context_menu">바로 가기 메뉴 열기</string>
    <!-- Sub-line when a user is verified. -->
    <string name="SafetyNumberRecipientRowItem__s_dot_verified">%1$s · 확인됨</string>
    <!-- Sub-line when a user is verified. -->
    <string name="SafetyNumberRecipientRowItem__verified">검증함</string>
    <!-- Title of safety number changes bottom sheet when showing individual records -->
    <string name="SafetyNumberBottomSheetFragment__safety_number_changes">안전 번호 변경 내용</string>
    <!-- Message of safety number changes bottom sheet when showing individual records -->
    <string name="SafetyNumberBottomSheetFragment__the_following_people">다음 사용자는 Signal을 다시 설치했거나 기기를 변경했을 수 있습니다. 받는 사람을 탭하여 새 안전 번호를 확인하세요. 이 작업은 선택 사항입니다.</string>
    <!-- Title of safety number changes bottom sheet when not showing individual records -->
    <string name="SafetyNumberBottomSheetFragment__safety_number_checkup">안전 번호 확인</string>
    <!-- Title of safety number changes bottom sheet when not showing individual records and user has seen review screen -->
    <string name="SafetyNumberBottomSheetFragment__safety_number_checkup_complete">안전 번호 확인 완료</string>
    <!-- Message of safety number changes bottom sheet when not showing individual records and user has seen review screen -->
    <string name="SafetyNumberBottomSheetFragment__all_connections_have_been_reviewed">모든 커넥션을 검토했습니다. 보내기를 탭하여 계속하세요.</string>
    <!-- Message of safety number changes bottom sheet when not showing individual records -->
    <string name="SafetyNumberBottomSheetFragment__you_have_d_connections">Signal을 다시 설치하거나 기기를 변경했을 수 있는 커넥션이 %1$d개 있습니다. 스토리를 공유하기 전에 해당 사용자의 안전 번호를 검토하거나 스토리에서 이들을 제거하세요.</string>
    <!-- Menu action to launch safety number verification screen -->
    <string name="SafetyNumberBottomSheetFragment__verify_safety_number">안전 번호 확인</string>
    <!-- Menu action to remove user from story -->
    <string name="SafetyNumberBottomSheetFragment__remove_from_story">스토리에서 제거</string>
    <!-- Action button at bottom of SafetyNumberBottomSheetFragment to send anyway -->
    <string name="SafetyNumberBottomSheetFragment__send_anyway">그냥 보내기</string>
    <!-- Action button at bottom of SafetyNumberBottomSheetFragment to review connections -->
    <string name="SafetyNumberBottomSheetFragment__review_connections">커넥션 검토</string>
    <!-- Empty state copy for SafetyNumberBottomSheetFragment -->
    <string name="SafetyNumberBottomSheetFragment__no_more_recipients_to_show">표시할 받는 사람이 없습니다.</string>
    <!-- Done button on safety number review fragment -->
    <string name="SafetyNumberReviewConnectionsFragment__done">확인</string>
    <!-- Title of safety number review fragment -->
    <string name="SafetyNumberReviewConnectionsFragment__safety_number_changes">안전 번호 변경 내용</string>
    <!-- Message of safety number review fragment -->
    <plurals name="SafetyNumberReviewConnectionsFragment__d_recipients_may_have">
        <item quantity="other">받는 사람 %1$d명이 Signal을 다시 설치했거나 기기를 변경했을 수 있습니다. 받는 사람을 탭하여 새 안전 번호를 확인하세요. 이 작업은 선택 사항입니다.</item>
    </plurals>
    <!-- Section header for 1:1 contacts in review fragment -->
    <string name="SafetyNumberBucketRowItem__contacts">연락처</string>
    <!-- Context menu label for distribution list headers in review fragment -->
    <string name="SafetyNumberReviewConnectionsFragment__remove_all">모두 제거</string>
    <!-- Context menu label for 1:1 contacts to remove from send -->
    <string name="SafetyNumberReviewConnectionsFragment__remove">제거</string>

    <!-- Title of initial My Story settings configuration shown when sending to My Story for the first time -->
    <string name="ChooseInitialMyStoryMembershipFragment__my_story_privacy">내 스토리 개인정보보호</string>
    <!-- Subtitle of initial My Story settings configuration shown when sending to My Story for the first time -->
    <string name="ChooseInitialMyStoryMembershipFragment__choose_who_can_see_posts_to_my_story_you_can_always_make_changes_in_settings">내 스토리 게시물을 볼 수 있는 사람을 선택하세요. 설정에서 언제든지 변경할 수 있습니다.</string>
    <!-- All connections option for initial My Story settings configuration shown when sending to My Story for the first time -->
    <string name="ChooseInitialMyStoryMembershipFragment__all_signal_connections">모든 Signal 커넥션</string>
    <!-- All connections except option for initial My Story settings configuration shown when sending to My Story for the first time -->
    <string name="ChooseInitialMyStoryMembershipFragment__all_except">다음을 제외한 모든 사용자…</string>
    <!-- Only with selected connections option for initial My Story settings configuration shown when sending to My Story for the first time -->
    <string name="ChooseInitialMyStoryMembershipFragment__only_share_with">다음 사용자와만 공유…</string>

    <!-- Story info header sent heading -->
    <string name="StoryInfoHeader__sent">보낸 시간</string>
    <!-- Story info header received heading -->
    <string name="StoryInfoHeader__received">받은 시간</string>
    <!-- Story info header file size heading -->
    <string name="StoryInfoHeader__file_size">파일 크기</string>
    <!-- Story info "Sent to" header -->
    <!-- Story info "Sent from" header -->
    <!-- Story info "Failed" header -->
    <!-- Story Info context menu label -->

    <!-- StoriesPrivacySettingsFragment -->
    <!-- Explanation about how stories are deleted and managed -->
    <string name="StoriesPrivacySettingsFragment__story_updates_automatically_disappear">스토리 업데이트는 24시간 후에 자동으로 사라집니다. 내 스토리를 볼 수 있는 사람을 선택하거나, 볼 수 있는 사람이나 그룹을 지정하여 새 스토리를 만드세요.</string>
    <!-- Preference title to turn off stories -->
    <string name="StoriesPrivacySettingsFragment__turn_off_stories">스토리 끄기</string>
    <!-- Preference summary to turn off stories -->
    <string name="StoriesPrivacySettingsFragment__if_you_opt_out">스토리 기능을 끄면 더 이상 스토리를 보거나 공유할 수 없습니다.</string>
    <!-- Preference title to turn on stories -->
    <string name="StoriesPrivacySettingsFragment__turn_on_stories">스토리 켜기</string>
    <!-- Preference summary to turn on stories -->
    <string name="StoriesPrivacySettingsFragment__share_and_view">스토리를 공유하고 다른 사람들의 스토리도 확인하세요. 스토리는 24시간이 지나면 자동으로 사라집니다.</string>
    <!-- Dialog title to turn off stories -->
    <string name="StoriesPrivacySettingsFragment__turn_off_stories_question">스토리를 끌까요?</string>
    <!-- Dialog message to turn off stories -->
    <string name="StoriesPrivacySettingsFragment__you_will_no_longer_be_able_to_share">더 이상 스토리를 공유하거나 볼 수 없습니다. 최근 공유한 스토리 업데이트도 삭제합니다.</string>
    <!-- Page title when launched from stories landing screen -->
    <string name="StoriesPrivacySettingsFragment__story_privacy">스토리 개인정보보호</string>
    <!-- Header for section that lists out stories -->
    <string name="StoriesPrivacySettingsFragment__stories">스토리</string>
    <!-- Story views header -->
    <!-- Story view receipts toggle title -->
    <string name="StoriesPrivacySettingsFragment__view_receipts">수신 확인</string>
    <!-- Story view receipts toggle message -->
    <string name="StoriesPrivacySettingsFragment__see_and_share">언제 스토리를 조회했는지를 보고 공유합니다. 비활성화할 경우 다른 사람이 내 스토리를 언제 조회했는지를 알 수 없습니다.</string>

    <!-- NewStoryItem -->
    <string name="NewStoryItem__new_story">새 스토리</string>

    <!-- GroupStorySettingsFragment -->
    <!-- Section header for who can view a group story -->
    <string name="GroupStorySettingsFragment__who_can_view_this_story">이 스토리를 볼 수 있는 사람</string>
    <!-- Explanation of who can view a group story -->
    <string name="GroupStorySettingsFragment__members_of_the_group_s">"\'%1$s\' 그룹 멤버는 이 스토리를 보고 여기에 답장할 수 있습니다. 그룹에서 이 대화에 대한 멤버십을 업데이트할 수 있습니다."</string>
    <!-- Preference label for removing this group story -->
    <string name="GroupStorySettingsFragment__remove_group_story">그룹 스토리 제거</string>

    <!-- Generic title for overflow menus -->
    <string name="OverflowMenu__overflow_menu">확장 메뉴</string>

    <!-- SMS Export Service -->
    <!-- Displayed in the notification while export is running -->
    <string name="SignalSmsExportService__exporting_messages">메시지를 내보내는 중…</string>
    <!-- Displayed in the notification title when export completes -->
    <string name="SignalSmsExportService__signal_sms_export_complete">Signal SMS 내보내기 완료</string>
    <!-- Displayed in the notification message when export completes -->
    <string name="SignalSmsExportService__tap_to_return_to_signal">탭하여 Signal로 돌아가기</string>

    <!-- ExportYourSmsMessagesFragment -->
    <!-- Title of the screen -->
    <string name="ExportYourSmsMessagesFragment__export_your_sms_messages">SMS 메시지 내보내기</string>
    <!-- Message of the screen -->
    <string name="ExportYourSmsMessagesFragment__you_can_export_your_sms_messages_to_your_phones_sms_database_and_youll_have_the_option_to_keep_or_remove_them_from_signal">SMS 메시지를 휴대폰의 SMS 데이터베이스로 내보낼 수 있으며, 해당 SMS 메시지를 Signal에 그대로 보관할지 제거할지를 선택할 수 있습니다. 이렇게 하면 휴대폰의 다른 SMS 앱에서 해당 메시지를 가져올 수 있습니다. 하지만 공유 가능한 SMS 기록 파일을 만들지는 않습니다.</string>
    <!-- Button label to begin export -->
    <string name="ExportYourSmsMessagesFragment__continue">계속</string>

    <!-- ExportingSmsMessagesFragment -->
    <!-- Title of the screen -->
    <string name="ExportingSmsMessagesFragment__exporting_sms_messages">SMS 메시지 내보내기</string>
    <!-- Message of the screen when exporting sms messages -->
    <string name="ExportingSmsMessagesFragment__this_may_take_awhile">다소 시간이 걸릴 수 있습니다.</string>
    <!-- Progress indicator for export -->
    <plurals name="ExportingSmsMessagesFragment__exporting_d_of_d">
        <item quantity="other">%1$d/%2$d개 내보내는 중…</item>
    </plurals>
    <!-- Alert dialog title shown when we think a user may not have enough local storage available to export sms messages -->
    <string name="ExportingSmsMessagesFragment__you_may_not_have_enough_disk_space">디스크 공간이 부족할 수 있습니다.</string>
    <!-- Alert dialog message shown when we think a user may not have enough local storage available to export sms messages, placeholder is the file size, e.g., 128kB -->
    <string name="ExportingSmsMessagesFragment__you_need_approximately_s_to_export_your_messages_ensure_you_have_enough_space_before_continuing">메시지를 내보내려면 대략 %1$s이(가) 필요합니다. 계속하기 전에 공간이 충분한지 확인하세요.</string>
    <!-- Alert dialog button to continue with exporting sms after seeing the lack of storage warning -->
    <string name="ExportingSmsMessagesFragment__continue_anyway">무시하고 계속</string>
    <!-- Dialog text shown when Signal isn\'t granted the sms permission needed to export messages, different than being selected as the sms app -->
    <string name="ExportingSmsMessagesFragment__signal_needs_the_sms_permission_to_be_able_to_export_your_sms_messages">SMS 메시지를 내보내려면 Signal에 SMS 사용 권한이 필요합니다.</string>

    <!-- ChooseANewDefaultSmsAppFragment -->
    <!-- Title of the screen -->
    <string name="ChooseANewDefaultSmsAppFragment__choose_a_new">새 기본 SMS 앱 선택</string>
    <!-- Button label to launch picker -->
    <string name="ChooseANewDefaultSmsAppFragment__continue">계속</string>
    <!-- Button label for when done with changing default SMS app -->
    <string name="ChooseANewDefaultSmsAppFragment__done">확인</string>
    <!-- First step number/bullet for choose new default sms app instructions -->
    <string name="ChooseANewDefaultSmsAppFragment__bullet_1">1</string>
    <!-- Second step number/bullet for choose new default sms app instructions -->
    <string name="ChooseANewDefaultSmsAppFragment__bullet_2">2</string>
    <!-- Third step number/bullet for choose new default sms app instructions -->
    <string name="ChooseANewDefaultSmsAppFragment__bullet_3">3</string>
    <!-- Fourth step number/bullet for choose new default sms app instructions -->
    <string name="ChooseANewDefaultSmsAppFragment__bullet_4">4</string>
    <!-- Instruction step for choosing a new default sms app -->
    <string name="ChooseANewDefaultSmsAppFragment__tap_continue_to_open_the_defaults_apps_screen_in_settings">\'계속\'을 탭하여 설정에서 \'기본 앱\' 화면을 엽니다.</string>
    <!-- Instruction step for choosing a new default sms app -->
    <string name="ChooseANewDefaultSmsAppFragment__select_sms_app_from_the_list">목록에서 \'SMS 앱\'을 선택합니다.</string>
    <!-- Instruction step for choosing a new default sms app -->
    <string name="ChooseANewDefaultSmsAppFragment__choose_another_app_to_use_for_sms_messaging">SMS 메시지에 사용할 다른 앱을 선택합니다.</string>
    <!-- Instruction step for choosing a new default sms app -->
    <string name="ChooseANewDefaultSmsAppFragment__return_to_signal">Signal로 돌아갑니다.</string>
    <!-- Instruction step for choosing a new default sms app -->
    <string name="ChooseANewDefaultSmsAppFragment__open_your_phones_settings_app">내 휴대폰의 설정 앱을 엽니다.</string>
    <!-- Instruction step for choosing a new default sms app -->
    <string name="ChooseANewDefaultSmsAppFragment__navigate_to_apps_default_apps_sms_app">\'앱\' &gt; \'기본 앱\' &gt; \'SMS 앱\'으로 이동합니다.</string>

    <!-- RemoveSmsMessagesDialogFragment -->
    <!-- Action button to keep messages -->
    <string name="RemoveSmsMessagesDialogFragment__keep_messages">메시지 보관</string>
    <!-- Action button to remove messages -->
    <string name="RemoveSmsMessagesDialogFragment__remove_messages">메시지 제거</string>
    <!-- Title of dialog -->
    <string name="RemoveSmsMessagesDialogFragment__remove_sms_messages">Signal에서 SMS 메시지를 제거할까요?</string>
    <!-- Message of dialog -->
    <string name="RemoveSmsMessagesDialogFragment__you_can_now_remove_sms_messages_from_signal">이제 Signal에서 SMS 메시지를 제거하여 저장 공간을 확보할 수 있습니다. 여기서 삭제하더라도 휴대폰의 다른 SMS 앱에서 SMS 메시지를 계속 사용할 수 있습니다.</string>

    <!-- ReExportSmsMessagesDialogFragment -->
    <!-- Action button to re-export messages -->
    <string name="ReExportSmsMessagesDialogFragment__continue">계속</string>
    <!-- Action button to cancel re-export process -->
    <string name="ReExportSmsMessagesDialogFragment__cancel">취소</string>
    <!-- Title of dialog -->
    <string name="ReExportSmsMessagesDialogFragment__export_sms_again">SMS를 다시 내보낼까요?</string>
    <!-- Message of dialog -->
    <string name="ReExportSmsMessagesDialogFragment__you_already_exported_your_sms_messages">SMS 메시지를 이미 내보냈습니다.\n경고: 계속 진행할 경우 중복 메시지가 생길 수 있습니다.</string>

    <!-- SetSignalAsDefaultSmsAppFragment -->
    <!-- Title of the screen -->
    <string name="SetSignalAsDefaultSmsAppFragment__set_signal_as_the_default_sms_app">Signal을 기본 SMS 앱으로 설정합니다.</string>
    <!-- Message of the screen -->
    <string name="SetSignalAsDefaultSmsAppFragment__to_export_your_sms_messages">SMS 메시지를 내보내려면 Signal을 기본 SMS 앱으로 설정해야 합니다.</string>
    <!-- Button label to start export -->
    <string name="SetSignalAsDefaultSmsAppFragment__next">다음</string>

    <!-- BackupSchedulePermission Megaphone -->
    <!-- The title on an alert window that explains to the user that we are unable to backup their messages -->
    <string name="BackupSchedulePermissionMegaphone__cant_back_up_chats">대화를 백업할 수 없습니다.</string>
    <!-- The body text of an alert window that tells the user that we are unable to backup their messages -->
    <string name="BackupSchedulePermissionMegaphone__your_chats_are_no_longer_being_automatically_backed_up">대화가 더 이상 자동 백업되지 않습니다.</string>
    <!-- The text on a button in an alert window that, when clicked, will take the user to a screen to re-enable backups -->
    <string name="BackupSchedulePermissionMegaphone__back_up_chats">대화 백업</string>
    <!-- The text on a button in an alert window that, when clicked, will take the user to a screen to re-enable backups -->
    <string name="BackupSchedulePermissionMegaphone__not_now">나중에</string>
    <!-- Re-enable backup permission bottom sheet title -->
    <string name="BackupSchedulePermissionMegaphone__to_reenable_backups">백업을 사용하는 방법:</string>
    <!-- Re-enable backups permission bottom sheet instruction 1 text -->
    <string name="BackupSchedulePermissionMegaphone__tap_the_go_to_settings_button_below">아래의 \'설정으로 이동\' 버튼을 탭합니다.</string>
    <!-- Re-enable backups permission bottom sheet instruction 2 text -->
    <string name="BackupSchedulePermissionMegaphone__turn_on_allow_settings_alarms_and_reminders">\'알림 및 리마인더 허용\'을 켭니다.</string>
    <!-- Re-enable backups permission bottom sheet call to action button to open settings -->
    <string name="BackupSchedulePermissionMegaphone__go_to_settings">설정으로 이동</string>

    <!-- SmsExportMegaphoneActivity -->
    <!-- Phase 2 title of full screen megaphone indicating sms will no longer be supported in the near future -->
    <string name="SmsExportMegaphoneActivity__signal_will_no_longer_support_sms">Signal SMS 서비스가 곧 중단됩니다</string>
    <!-- Phase 3 title of full screen megaphone indicating sms is longer supported  -->
    <string name="SmsExportMegaphoneActivity__signal_no_longer_supports_sms">Signal SMS 서비스가 곧 중단됩니다</string>
    <!-- Phase 2 message describing that sms is going away soon -->
    <string name="SmsExportMegaphoneActivity__signal_will_soon_remove_support_for_sending_sms_messages">Signal 메시지는 종단 간 암호화와 강력한 개인정보 보호를 제공하지만 SMS 메시지는 그렇지 못합니다. 따라서 Signal은 당사 메시지 환경을 개선하기 위해 SMS 메시지 발송에 대한 지원을 곧 중단합니다.</string>
    <!-- Phase 3 message describing that sms has gone away -->
    <string name="SmsExportMegaphoneActivity__signal_has_removed_support_for_sending_sms_messages">Signal 메시지는 종단 간 암호화와 강력한 개인정보보호를 제공하지만 SMS 메시지는 그렇지 못합니다. 따라서 Signal은 당사 메시지 환경을 개선하기 위해 SMS 메시지 발송에 대한 지원을 곧 중단합니다.</string>
    <!-- The text on a button in a popup that, when clicked, will take the user to a screen to export their SMS messages -->
    <string name="SmsExportMegaphoneActivity__export_sms">SMS 내보내기</string>
    <!-- The text on a button in a popup that, when clicked, will dismiss the popup and schedule the prompt to occur at a later time. -->
    <string name="SmsExportMegaphoneActivity__remind_me_later">나중에 알림</string>
    <!-- The text on a button in a popup that, when clicked, will navigate the user to a web article on SMS removal -->
    <string name="SmsExportMegaphoneActivity__learn_more">자세히 알아보기</string>

    <!-- Phase 1 Small megaphone title indicating sms is going away -->
    <string name="SmsExportMegaphone__sms_support_going_away">SMS 지원 중단 예정</string>
    <!-- Phase 1 small megaphone description indicating sms is going away -->
    <string name="SmsExportMegaphone__dont_worry_encrypted_signal_messages_will_continue_to_work">걱정 마세요, 암호화된 Signal 메시지는 계속 작동합니다.</string>
    <!-- Phase 1 small megaphone button that takes the user to the sms export flow -->
    <string name="SmsExportMegaphone__continue">계속</string>
    <!-- Title for screen shown after sms export has completed -->
    <string name="ExportSmsCompleteFragment__export_complete">내보내기 완료</string>
    <!-- Button to continue to next screen -->
    <string name="ExportSmsCompleteFragment__next">다음</string>
    <!-- Message showing summary of sms export counts -->
    <plurals name="ExportSmsCompleteFragment__d_of_d_messages_exported">
        <item quantity="other">%1$d/%2$d개 메시지를 내보냈습니다.</item>
    </plurals>

    <!-- Title of screen shown when some sms messages did not export -->
    <string name="ExportSmsPartiallyComplete__export_partially_complete">내보내기 부분 완료됨</string>
    <!-- Debug step 1 on screen shown when some sms messages did not export -->
    <string name="ExportSmsPartiallyComplete__ensure_you_have_an_additional_s_free_on_your_phone_to_export_your_messages">메시지를 내보내려면 휴대폰에 %1$s 남은 공간이 있는지 확인하세요.</string>
    <!-- Debug step 2 on screen shown when some sms messages dit not export -->
    <string name="ExportSmsPartiallyComplete__retry_export_which_will_only_retry_messages_that_have_not_yet_been_exported">내보내기를 다시 시도하세요. 아직 내보내지 못한 메시지만 다시 시도합니다.</string>
    <!-- Partial sentence for Debug step 3 on screen shown when some sms messages did not export, is combined with \'contact us\' -->
    <string name="ExportSmsPartiallyComplete__if_the_problem_persists">문제가 계속되면 </string>
    <!-- Partial sentence for deubg step 3 on screen shown when some sms messages did not export, combined with \'If the problem persists\', link text to open contact support view -->
    <string name="ExportSmsPartiallyComplete__contact_us">문의하기</string>
    <!-- Button text to retry sms export -->
    <string name="ExportSmsPartiallyComplete__retry">재시도</string>
    <!-- Button text to continue sms export flow and not retry failed message exports -->
    <string name="ExportSmsPartiallyComplete__continue_anyway">무시하고 계속</string>
    <!-- Title of screen shown when all sms messages failed to export -->
    <string name="ExportSmsFullError__error_exporting_sms_messages">SMS 메시지 내보내기 오류</string>
    <!-- Helper text shown when all sms messages failed to export -->
    <string name="ExportSmsFullError__please_try_again_if_the_problem_persists">다시 시도하세요. 문제가 계속되면 </string>


    <!-- DonateToSignalFragment -->
    <!-- Title below avatar -->
    <string name="DonateToSignalFragment__privacy_over_profit">Signal은 이익보다 개인정보보호를 우선시합니다.</string>
    <!-- Continue button label -->
    <string name="DonateToSignalFragment__continue">계속</string>
    <!-- Description below title -->
    <string name="DonateToSignalFragment__private_messaging">사용자의 기부로 운영되는 개인정보를 보호하는 메신저. 광고와 트래커, 타협에서 자유로운 앱. 지금 기부를 통해 Signal을 지지해 주세요.</string>
    <!-- Donation pill toggle monthly text -->
    <string name="DonationPillToggle__monthly">월간</string>
    <!-- Donation pill toggle one-time text -->
    <string name="DonationPillToggle__one_time">1회성 기부</string>

    <!-- GatewaySelectorBottomSheet -->
    <!-- Sheet title when subscribing -->
    <string name="GatewaySelectorBottomSheet__donate_s_month_to_signal">Signal에 매달 %1$s 기부</string>
    <!-- Sheet summary when subscribing -->
    <string name="GatewaySelectorBottomSheet__get_a_s_badge">%1$s 배지 받기</string>
    <!-- Sheet title when giving a one-time donation -->
    <string name="GatewaySelectorBottomSheet__donate_s_to_signal">Signal에 %1$s 기부</string>
    <!-- Sheet summary when giving a one-time donation -->
    <plurals name="GatewaySelectorBottomSheet__get_a_s_badge_for_d_days">
        <item quantity="other">%2$d일 동안 %1$s 배지 사용 가능</item>
    </plurals>
    <!-- Button label for paying with a credit card -->
    <string name="GatewaySelectorBottomSheet__credit_or_debit_card">신용 또는 직불 카드</string>
    <!-- Sheet summary when giving donating for a friend -->
    <string name="GatewaySelectorBottomSheet__donate_for_a_friend">친구를 대신해 기부하세요.</string>

    <!-- StripePaymentInProgressFragment -->
    <string name="StripePaymentInProgressFragment__cancelling">취소하는 중…</string>

    <!-- The title of a bottom sheet dialog that tells the user we temporarily can\'t process their contacts. -->
    <string name="CdsTemporaryErrorBottomSheet_title">너무 많은 연락처를 처리했습니다.</string>
    <!-- The first part of the body text in a bottom sheet dialog that tells the user we temporarily can\'t process their contacts. The placeholder represents the number of days the user will have to wait until they can again. -->
    <plurals name="CdsTemporaryErrorBottomSheet_body1">
        <item quantity="other">%1$d일 내로 연락처 처리를 다시 시도합니다.</item>
    </plurals>
    <!-- The second part of the body text in a bottom sheet dialog that advises the user to remove contacts from their phone to fix the issue. -->
    <string name="CdsTemporaryErrorBottomSheet_body2">문제를 더 빨리 해결하려면 많은 연락처를 동기화 중인 휴대폰에서 연락처나 계정을 제거하세요.</string>
    <!-- A button label in a bottom sheet that will navigate the user to their contacts settings. -->
    <!-- A toast that will be shown if we are unable to open the user\'s default contacts app. -->

    <!-- The title of a bottom sheet dialog that tells the user we can\'t process their contacts. -->
    <string name="CdsPermanentErrorBottomSheet_title">연락처를 처리할 수 없습니다.</string>
    <!-- The first part of the body text in a bottom sheet dialog that tells the user we can\'t process their contacts. -->
    <string name="CdsPermanentErrorBottomSheet_body">휴대폰 연락처 수가 Signal에서 처리할 수 있는 연락처 수를 초과했습니다. Signal에서 연락처를 찾으려면 많은 연락처를 동기화 중인 휴대폰에서 연락처나 계정을 제거하세요.</string>
    <!-- The first part of the body text in a bottom sheet dialog that tells the user we can\'t process their contacts. -->
    <string name="CdsPermanentErrorBottomSheet_learn_more">자세히 알아보기</string>
    <!-- A button label in a bottom sheet that will navigate the user to their contacts settings. -->
    <string name="CdsPermanentErrorBottomSheet_contacts_button">연락처 열기</string>
    <!-- A toast that will be shown if we are unable to open the user\'s default contacts app. -->
    <string name="CdsPermanentErrorBottomSheet_no_contacts_toast">연락처 앱을 찾지 못했습니다.</string>

    <!-- PaymentMessageView -->
    <!-- In-chat conversation message shown when you sent a payment to another person, placeholder is the other person name -->
    <string name="PaymentMessageView_you_sent_s">%1$s 님에게 보냄</string>
    <!-- In-chat conversation message shown when another person sent a payment to you, placeholder is the other person name -->
    <string name="PaymentMessageView_s_sent_you">%1$s 님이 보냄</string>

    <!-- YourInformationIsPrivateBottomSheet -->
    <string name="YourInformationIsPrivateBottomSheet__your_information_is_private">개인 정보는 비공개로 유지됩니다.</string>
    <string name="YourInformationIsPrivateBottomSheet__signal_does_not_collect">Signal은 기부할 때 사용자의 개인 정보를 수집하거나 저장하지 않습니다.</string>
    <string name="YourInformationIsPrivateBottomSheet__we_use_stripe">Signal은 기부를 받을 때 Stripe를 결제 처리자로 사용합니다. Signal은 사용자가 Stripe에 제공하는 어떠한 정보에도 액세스하지 않으며, 이를 보관 또는 저장하지 않습니다.</string>
    <string name="YourInformationIsPrivateBottomSheet__signal_does_not_and_cannot">Signal은 사용자의 기부를 Signal 계정에 연결하거나 연결을 시도하지 않습니다.</string>
    <string name="YourInformationIsPrivateBottomSheet__thank_you">지원해 주셔서 감사합니다!</string>

    <!-- GroupStoryEducationSheet -->
    <!-- Displayed as the title of the education bottom sheet -->
    <string name="GroupStoryEducationSheet__introducing_group_stories">그룹 스토리 출시</string>
    <!-- Line item on the sheet explaining group stories -->
    <string name="GroupStoryEducationSheet__share_story_updates_to">이미 속해 있는 그룹 대화에 스토리 업데이트를 공유하세요.</string>
    <!-- Line item on the sheet explaining that anyone in the group can share to group stories -->
    <string name="GroupStoryEducationSheet__anyone_in_the_group">그룹 대화에 있는 모든 사용자가 스토리에 추가할 수 있습니다.</string>
    <!-- Line item on the sheet explaining that anyone in the group can view replies -->
    <string name="GroupStoryEducationSheet__all_group_chat_members">모든 그룹 대화 멤버가 스토리 답장을 볼 수 있습니다.</string>
    <!-- Button label to dismiss sheet -->
    <string name="GroupStoryEducationSheet__next">다음</string>
    <string name="Registration_country_code_entry_hint">+0</string>

    <!-- PaypalCompleteOrderBottomSheet -->
    <string name="PaypalCompleteOrderBottomSheet__donate">기부</string>
    <string name="PaypalCompleteOrderBottomSheet__payment">결제</string>

    <!-- ChatFilter -->
    <!-- Displayed in a pill at the top of the chat list when it is filtered by unread messages -->
    <string name="ChatFilter__filtered_by_unread">읽지 않은 메시지로 필터링함</string>
    <!-- Displayed underneath the filter circle at the top of the chat list when the user pulls at a very low velocity -->
    <string name="ChatFilter__pull_to_filter">당겨서 필터링</string>
    <!-- Displayed in the "clear filter" item in the chat feed if the user opened the filter from the overflow menu -->
    <string name="ChatFilter__tip_pull_down">팁: 아래로 당겨서 대화 목록을 필터링하세요.</string>

    <!-- Title for screen describing that sms support is going to be removed soon -->
    <string name="SmsRemoval_title_going_away">SMS 지원이 곧 중단됩니다.</string>
    <!-- Bullet point message shown on describing screen as first bullet why sms is being removed, placeholder with be date of removal (e.g., March 21st) -->
    <string name="SmsRemoval_info_bullet_1_s">Signal 앱의 SMS 메시지에 대한 지원이 %1$s에 중단됩니다.</string>
    <!-- Bullet point message shown on describing screen as second bullet why sms is being removed -->
    <string name="SmsRemoval_info_bullet_2">SMS 메시지는 Signal 메시지와 다릅니다. <b>이 결정은 암호화된 Signal 메시지에는 영향을 미치지 않으며, 이 기능은 계속해서 작동합니다.</b></string>
    <!-- Bullet point message shown on describing screen as third bullet why sms is being removed -->
    <string name="SmsRemoval_info_bullet_3">SMS 메시지를 내보내고 새로운 SMS 앱을 선택할 수 있습니다.</string>
    <!-- Bullet point message shown on describing screen as first bullet variant why sms is being removed when user is locked out of sms -->
    <string name="SmsRemoval_info_bullet_1_phase_3">Signal이 SMS 메시지 보내기에 대한 지원을 중단했습니다.</string>
    <!-- Button label on sms removal info/megaphone to start the export SMS flow -->
    <string name="SmsRemoval_export_sms">SMS 내보내기</string>

    <!-- Set up your username megaphone -->
    <!-- Displayed as a title on a megaphone which prompts user to set up a username -->
    <string name="SetUpYourUsername__set_up_your_signal_username">Signal 사용자 이름 설정</string>
    <!-- Displayed as a description on a megaphone which prompts user to set up a username -->
    <string name="SetUpYourUsername__usernames_let_others">사용자 이름을 이용하면 다른 사람들이 내 전화번호가 없어도 나에게 메시지를 보낼 수 있습니다.</string>
    <!-- Displayed as an action on a megaphone which prompts user to set up a username -->
    <string name="SetUpYourUsername__not_now">나중에</string>
    <!-- Displayed as an action on a megaphone which prompts user to set up a username -->
    <string name="SetUpYourUsername__continue">계속</string>

    <!-- Text Formatting -->
    <!-- Popup menu label for applying bold style -->
    <string name="TextFormatting_bold">두껍게</string>
    <!-- Popup menu label for applying italic style -->
    <string name="TextFormatting_italic">기울임꼴</string>
    <!-- Popup menu label for applying strikethrough style -->
    <string name="TextFormatting_strikethrough">취소선</string>
    <!-- Popup menu label for applying monospace font style -->
    <string name="TextFormatting_monospace">고정 폭</string>
    <!-- Popup menu label for applying spoiler style -->
    <string name="TextFormatting_spoiler">스포일러</string>

    <!-- UsernameEducationFragment -->
    <!-- Continue button which takes the user to the add a username screen -->
    <string name="UsernameEducationFragment__continue">계속</string>
    <!-- Displayed as a title on the username education screen -->
    <string name="UsernameEducationFragment__set_up_your_signal_username">Signal 사용자 이름 설정</string>
    <!-- Displayed as body text in the username education screen -->
    <string name="UsernameEducationFragment__usernames_are_paired_with_a_set_of_digits">사용자 이름은 일련번호와 짝지어 사용되며 프로필에서 공유되지 않습니다.</string>
    <!-- Displayed as body text in the username education screen -->
    <string name="UsernameEducationFragment__each_username_has_a_unique_qr_code">각 사용자 이름에는 친구와 공유하여 대화를 시작할 수 있는 고유한 QR 코드와 링크가 있습니다.</string>
    <!-- Displayed as body text in the username education screen. The string references the names of settings, so they should match our translations for those settings. -->
    <string name="UsernameEducationFragment__turn_off_phone_number_discovery">\'설정 &gt; 개인 정보 보호 &gt; 전화번호 &gt; 내 번호로 나를 찾을 수 있는 사람\'에서 \'전화번호 검색\'을 꺼서 다른 사람이 나에게 연락할 때 기본적으로 사용자 이름을 사용하도록 하세요.</string>

    <!-- Username edit dialog -->
    <!-- Option to open username editor displayed as a list item in a dialog -->
    <string name="UsernameEditDialog__edit_username">사용자 이름 편집</string>
    <!-- Option to delete username displayed as a list item in a dialog -->
    <string name="UsernameEditDialog__delete_username">사용자 이름 삭제</string>

    <!-- Time duration picker -->
    <!-- Shown in a time duration picker for selecting duration in hours and minutes, label shown after the user input value for hour, e.g., 12h -->
    <string name="TimeDurationPickerDialog_single_letter_hour_abbreviation">시간</string>
    <!-- Shown in a time duration picker for selecting duration in hours and minutes, label shown after the user input value for minute, e.g., 24m -->
    <string name="TimeDurationPickerDialog_single_letter_minute_abbreviation">분</string>
    <!-- Shown in a time duration picker for selecting duration in hours and minutes, label for button that will apply the setting -->
    <string name="TimeDurationPickerDialog_positive_button">설정</string>
    <!-- Shown in a time duration picker for selecting duration in hours and minutes, helper text indicating minimum allowable duration -->
    <string name="TimeDurationPickerDialog_minimum_duration_warning">화면 잠금을 적용하려면 최소 1분이 필요합니다.</string>

    <!-- Call Log -->
    <!-- Displayed below the user\'s name in row items on the call log. First placeholder is the call status, second is when it occurred -->
    <string name="CallLogAdapter__s_dot_s">%1$s · %2$s</string>
    <!-- Displayed for incoming calls -->
    <string name="CallLogAdapter__incoming">수신</string>
    <!-- Displayed for outgoing calls -->
    <string name="CallLogAdapter__outgoing">발신</string>
    <!-- Displayed for missed calls -->
    <string name="CallLogAdapter__missed">부재중</string>
    <!-- Displayed on Group Call button if user is not in the call -->
    <string name="CallLogAdapter__join">참가</string>
    <!-- Displayed on Group Call button if user is in the call -->
    <string name="CallLogAdapter__return">돌아가기</string>
    <!-- Call state template when there is more than one call collapsed into a single row. D is a number > 1 and S is a call info string (like Missed) -->
    <string name="CallLogAdapter__d_s">%2$s(%1$d통)</string>

    <!-- Call Log context menu -->
    <!-- Displayed as a context menu item to start a video call -->
    <string name="CallContextMenu__video_call">화상 통화</string>
    <!-- Displayed as a context menu item to join an ongoing group call -->
    <string name="CallContextMenu__join_call">통화 참여</string>
    <!-- Displayed as a context menu item to return to active call -->
    <string name="CallContextMenu__return_to_call">통화로 돌아가기</string>
    <!-- Displayed as a context menu item to start an audio call -->
    <string name="CallContextMenu__audio_call">음성 통화</string>
    <!-- Displayed as a context menu item to go to chat -->
    <string name="CallContextMenu__go_to_chat">대화로 이동</string>
    <!-- Displayed as a context menu item to see call info -->
    <string name="CallContextMenu__info">정보</string>
    <!-- Displayed as a context menu item to select multiple calls -->
    <string name="CallContextMenu__select">선택</string>
    <!-- Displayed as a context menu item to delete this call -->
    <string name="CallContextMenu__delete">삭제</string>

    <!-- Call Log Fragment -->
    <!-- Action bar menu item to only display missed calls -->
    <string name="CallLogFragment__filter_missed_calls">부재중 전화 필터링</string>
    <!-- Action bar menu item to clear missed call filter -->
    <string name="CallLogFragment__clear_filter">필터 지우기</string>
    <!-- Action bar menu item to open settings -->
    <string name="CallLogFragment__settings">설정</string>
    <!-- Action bar menu item to open notification profile settings -->
    <string name="CallLogFragment__notification_profile">알림 프로필</string>
    <!-- Call log new call content description -->
    <string name="CallLogFragment__start_a_new_call">새 통화 시작</string>
    <!-- Filter pull text when pulled -->
    <string name="CallLogFragment__filtered_by_missed">부재중 전화로 필터링함</string>
    <!-- Bottom bar option to select all call entries -->
    <string name="CallLogFragment__select_all">모두 선택</string>
    <!-- Bottom bar option to delete all selected call entries -->
    <string name="CallLogFragment__delete">삭제</string>
    <plurals name="CallLogFragment__delete_d_calls">
        <item quantity="other">통화 %1$d개를 삭제할까요?</item>
    </plurals>
    <!-- Positive action on multi-delete protection dialog -->
    <string name="CallLogFragment__delete_for_me">나에게서 삭제</string>
    <!-- Snackbar label after deleting call logs -->
    <plurals name="CallLogFragment__d_calls_deleted">
        <item quantity="other">%1$d 통화를 삭제함</item>
    </plurals>
    <!-- Undo action for deletion snackbar -->
    <string name="CallLogFragment__undo">실행 취소</string>
    <!-- Shown during empty state -->
    <string name="CallLogFragment__no_calls">통화 없음.</string>
    <!-- Shown during empty state -->
    <string name="CallLogFragment__get_started_by_calling_a_friend">친구에게 전화를 걸어 시작하세요.</string>

    <!-- New call activity -->
    <!-- Activity title in title bar -->
    <string name="NewCallActivity__new_call">새 통화</string>

    <!-- Call state update popups -->
    <!-- Displayed when the user enables group call ringing -->
    <string name="CallStateUpdatePopupWindow__ringing_on">통화 켜짐</string>
    <!-- Displayed when the user disables group call ringing -->
    <string name="CallStateUpdatePopupWindow__ringing_off">통화 꺼짐</string>
    <!-- Displayed when the user cannot enable group call ringing -->
    <string name="CallStateUpdatePopupWindow__group_is_too_large">그룹 통화 참가자가 너무 많아 전화를 걸 수 없습니다.</string>
    <!-- Displayed when the user turns on their mic -->
    <string name="CallStateUpdatePopupWindow__mic_on">마이크 켜짐</string>
    <!-- Displayed when the user turns off their mic -->
    <string name="CallStateUpdatePopupWindow__mic_off">마이크 꺼짐</string>

    <!-- Accessibility label describing the capture button on the camera screen -->
    <string name="CameraControls_capture_button_accessibility_label">캡처 버튼</string>
    <!-- Accessibility label describing the continue button on the camera screen -->
    <string name="CameraControls_continue_button_accessibility_label">계속 버튼</string>

    <!-- CallPreference -->
    <!-- Generic group call in call info -->
    <string name="CallPreference__group_call">그룹 통화</string>
    <!-- Missed group call in call info -->
    <string name="CallPreference__missed_group_call">부재중 그룹 통화</string>
    <!-- Incoming group call in call info -->
    <string name="CallPreference__incoming_group_call">수신 그룹 통화</string>
    <!-- Outgoing group call in call info -->
    <string name="CallPreference__outgoing_group_call">발신 그룹 통화</string>

    <!-- CreateCallLink -->
    <!-- Call link creation item title on calls tab -->
    <string name="CreateCallLink__create_a_call_link">통화 링크 만들기</string>
    <!-- Call link creation item description on calls tab -->
    <string name="CreateCallLink__share_a_link_for">Signal 통화 링크 공유</string>

    <!-- CreateCallLinkBottomSheetDialogFragment -->
    <!-- Fragment title -->
    <string name="CreateCallLinkBottomSheetDialogFragment__create_call_link">통화 링크 만들기</string>
    <!-- Displayed as a default name for the signal call -->
    <string name="CreateCallLinkBottomSheetDialogFragment__signal_call">Signal 통화</string>
    <!-- Displayed on a small button to allow user to instantly join call -->
    <string name="CreateCallLinkBottomSheetDialogFragment__join">참가</string>
    <!-- Option to open a full screen dialog to enter a call name -->
    <string name="CreateCallLinkBottomSheetDialogFragment__add_call_name">통화 이름 추가</string>
    <!-- Toggle to require approval for all members before joining -->
    <string name="CreateCallLinkBottomSheetDialogFragment__approve_all_members">모든 멤버 승인</string>
    <!-- Row label to share the link via Signal -->
    <string name="CreateCallLinkBottomSheetDialogFragment__share_link_via_signal">Signal을 통해 링크 공유</string>
    <!-- Row label to copy the link to the clipboard -->
    <string name="CreateCallLinkBottomSheetDialogFragment__copy_link">링크 복사</string>
    <!-- Row label to share the link with the external share sheet -->
    <string name="CreateCallLinkBottomSheetDialogFragment__share_link">링크 공유</string>
    <!-- Button text to dismiss the sheet and add it as an upcoming call -->
    <string name="CreateCallLinkBottomSheetDialogFragment__done">확인</string>
    <!-- Displayed when we can\'t find a suitable way to open the system share picker -->
    <string name="CreateCallLinkBottomSheetDialogFragment__failed_to_open_share_sheet">통화 링크를 공유할 수 없습니다.</string>
    <!-- Displayed when we copy the call link to the clipboard -->
    <string name="CreateCallLinkBottomSheetDialogFragment__copied_to_clipboard">클립보드로 복사했습니다.</string>

    <!-- EditCallLinkNameDialogFragment -->
    <!-- App bar title for editing a call name -->
    <string name="EditCallLinkNameDialogFragment__edit_call_name">통화 이름 수정</string>
    <!-- Text on button to confirm edit -->
    <string name="EditCallLinkNameDialogFragment__save">저장</string>
    <!-- Placeholder text on input field when editing call name -->
    <string name="EditCallLinkNameDialogFragment__call_name">통화 이름</string>

    <!-- ChooseNavigationBarStyleFragment -->
    <!-- Dialog title, displayed below the header image -->
    <string name="ChooseNavigationBarStyleFragment__navigation_bar_size">탐색 바 크기</string>
    <!-- Toggle button label for normal size -->
    <string name="ChooseNavigationBarStyleFragment__normal">보통</string>
    <!-- Toggle button label for compact size -->
    <string name="ChooseNavigationBarStyleFragment__compact">소형</string>

    <!-- Title shown at top of bottom sheet dialog for displaying a message\'s edit history -->
    <string name="EditMessageHistoryDialog_title">수정 기록</string>

    <!-- CallLinkDetailsFragment -->
    <!-- Displayed in action bar at the top of the fragment -->
    <string name="CallLinkDetailsFragment__call_details">통화 세부 정보</string>
    <!-- Displayed in a text row, allowing the user to click and add a call name -->
    <string name="CallLinkDetailsFragment__add_call_name">통화 이름 추가</string>
    <!-- Displayed in a toggle row, allowing the user to click to enable or disable member approval -->
    <string name="CallLinkDetailsFragment__approve_all_members">모든 멤버 승인</string>
    <!-- Displayed in a text row, allowing the user to share the call link -->
    <string name="CallLinkDetailsFragment__share_link">링크 공유</string>
    <!-- Displayed in a text row, allowing the user to delete the call link -->
    <string name="CallLinkDetailsFragment__delete_call_link">통화 링크 삭제</string>

    <!-- Button label for the share button in the username link settings -->
    <string name="UsernameLinkSettings_share_button_label">공유</string>
    <!-- Button label for the color selector button in the username link settings -->
    <string name="UsernameLinkSettings_color_button_label">색상</string>
    <!-- Description text for QR code and links in the username link settings -->
    <string name="UsernameLinkSettings_qr_description">신뢰하는 사람과만 QR 코드와 링크를 공유하세요. QR 코드와 링크를 공유하면 다른 사용자가 회원님의 사용자 이름을 보고 대화를 시작할 수 있습니다.</string>
    <!-- Content of a toast that will show after the username is copied to the clipboard -->
    <string name="UsernameLinkSettings_username_copied_toast">사용자 이름을 복사했습니다.</string>
    <!-- Content of a toast that will show after the username link is copied to the clipboard -->
    <string name="UsernameLinkSettings_link_copied_toast">링크를 복사했습니다.</string>
    <!-- Button label for a button that will reset your username and give you a new link -->
    <string name="UsernameLinkSettings_reset_button_label">초기화</string>
    <!-- Button label for a button that indicates that the user is done changing the current setting -->
    <string name="UsernameLinkSettings_done_button_label">확인</string>
    <!-- Label for a tab that shows a screen to view your username QR code -->
    <string name="UsernameLinkSettings_code_tab_name">코드</string>
    <!-- Label for a tab that shows a screen to scan a QR code -->
    <string name="UsernameLinkSettings_scan_tab_name">스캔</string>
    <!-- Description text shown underneath the username QR code scanner -->
    <string name="UsernameLinkSettings_qr_scan_description">연락처의 기기에서 QR 코드를 스캔하세요.</string>
    <!-- App bar title for the username QR code color picker screen -->
    <string name="UsernameLinkSettings_color_picker_app_bar_title">색상</string>

    <!-- EOF -->
</resources><|MERGE_RESOLUTION|>--- conflicted
+++ resolved
@@ -2817,13 +2817,13 @@
     <!-- Title for the confirmation dialog of changing the app icon. -->
     <string name="preferences__app_icon_dialog_title">앱 아이콘과 이름을 \"%1$s\"(으)로 변경</string>
     <!-- Description for the confirmation dialog of changing the app icon. -->
-    <string name="preferences__app_icon_dialog_description">앱 아이콘과 이름을 변경하려면 Signal을 종료해야 합니다. 알림은 항상 기본 Signal 아이콘과 이름을 표시합니다.</string>
+    <string name="preferences__app_icon_dialog_description">앱 아이콘과 이름을 변경하려면 Molly을 종료해야 합니다. 알림은 항상 기본 Molly 아이콘과 이름을 표시합니다.</string>
     <!-- Visible warning label for the limitations of changing the app icon with learn more call to action. -->
-    <string name="preferences__app_icon_warning_learn_more">휴대폰 홈 화면과 앱 서랍에 표시될 앱 아이콘과 이름을 선택하세요. 알림은 항상 기본 Signal 아이콘과 이름을 표시합니다. 자세히 알아보기</string>
+    <string name="preferences__app_icon_warning_learn_more">휴대폰 홈 화면과 앱 서랍에 표시될 앱 아이콘과 이름을 선택하세요. 알림은 항상 기본 Molly 아이콘과 이름을 표시합니다. 자세히 알아보기</string>
     <!-- Visible warning label for the limitations of changing the app icon. -->
     <string name="preferences__app_icon_warning">앱 아이콘과 이름이 홈 화면과 앱 서랍에 표시됩니다.</string>
     <!-- Visible warning label explaining that changing the app icon and name does not affect notifications. -->
-    <string name="preferences__app_icon_notification_warning">알림은 항상 기본 Signal 아이콘과 이름을 표시합니다.</string>
+    <string name="preferences__app_icon_notification_warning">알림은 항상 기본 Molly 아이콘과 이름을 표시합니다.</string>
     <!--Call to action to get more information about the limitations of the change app icon functionality. -->
     <string name="preferences__app_icon_learn_more">자세히 알아보기</string>
     <!--Text description of the app icon option for visually impaired users. -->
@@ -4226,13 +4226,8 @@
     <string name="HelpSettingsFragment__version">버전</string>
     <string name="HelpSettingsFragment__debug_log">디버그 로그</string>
     <string name="HelpSettingsFragment__terms_amp_privacy_policy">이용 약관 &amp; 개인 정보 보호 정책</string>
-<<<<<<< HEAD
     <string name="HelpFragment__copyright_signal_messenger">Molly Messenger 저작권</string>
-  <!-- Removed by excludeNonTranslatables <string name="HelpFragment__licenced_under_the_gplv3">GPLv3에 따라 라이선스가 부여됨</string> -->
-=======
-    <string name="HelpFragment__copyright_signal_messenger">Signal Messenger 저작권</string>
     <string name="HelpFragment__licenced_under_the_agplv3">GNU AGPLv3에 따라 라이선스가 부여됨</string>
->>>>>>> 29ffed21
 
     <!-- DataAndStorageSettingsFragment -->
     <string name="DataAndStorageSettingsFragment__media_quality">미디어 품질</string>
