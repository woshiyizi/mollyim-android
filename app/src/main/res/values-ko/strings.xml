<?xml version='1.0' encoding='UTF-8'?>
<resources>
  <string name="yes">네</string>
  <string name="no">아니요</string>
  <string name="delete">삭제</string>
  <string name="please_wait">잠시 기다려 주세요…</string>
  <string name="save">저장</string>
  <string name="note_to_self">개인 메모</string>
  <!--AbstractNotificationBuilder-->
  <string name="AbstractNotificationBuilder_new_message">새 메시지</string>
  <!--AlbumThumbnailView-->
  <!--ApplicationMigrationActivity-->
  <string name="ApplicationMigrationActivity__signal_is_updating">Molly 업데이트 중…</string>
  <!--ApplicationPreferencesActivity-->
  <string name="ApplicationPreferencesActivity_currently_s">현재: %s</string>
  <string name="ApplicationPreferenceActivity_you_havent_set_a_passphrase_yet">암호가 설정되지 않았습니다!</string>
  <string name="ApplicationPreferencesActivity_disable_passphrase">암호 사용을 비활성화하시겠습니까?</string>
  <string name="ApplicationPreferencesActivity_this_will_permanently_unlock_signal_and_message_notifications">Signal이 잠금 해제되어 메시지 알림이 표시됩니다.</string>
  <string name="ApplicationPreferencesActivity_disable">비활성화</string>
  <string name="ApplicationPreferencesActivity_unregistering">등록 해제</string>
  <string name="ApplicationPreferencesActivity_unregistering_from_signal_messages_and_calls">Signal 메시지 및 전화 서비스 등록 해제 중…</string>
  <string name="ApplicationPreferencesActivity_disable_signal_messages_and_calls">Signal 메시지와 전화를 비활성화하시겠습니까?</string>
  <string name="ApplicationPreferencesActivity_disable_signal_messages_and_calls_by_unregistering">서버에서 등록 해제하여 Signal 메시지와 전화를 비활성화합니다. 다시 사용하려면 전화번호를 입력하여 다시 등록해야 합니다.</string>
  <string name="ApplicationPreferencesActivity_error_connecting_to_server">서버에 연결할 수 없습니다!</string>
  <string name="ApplicationPreferencesActivity_sms_enabled">SMS 활성화됨</string>
  <string name="ApplicationPreferencesActivity_touch_to_change_your_default_sms_app">기본 SMS 앱을 변경하려면 터치</string>
  <string name="ApplicationPreferencesActivity_sms_disabled">SMS 비활성화됨</string>
  <string name="ApplicationPreferencesActivity_touch_to_make_signal_your_default_sms_app">Signal을 기본 SMS 앱으로 설정하려면 터치</string>
  <string name="ApplicationPreferencesActivity_on">켜짐</string>
  <string name="ApplicationPreferencesActivity_On">켜짐</string>
  <string name="ApplicationPreferencesActivity_off">꺼짐</string>
  <string name="ApplicationPreferencesActivity_Off">꺼짐</string>
  <string name="ApplicationPreferencesActivity_sms_mms_summary">SMS %1$s, MMS %2$s</string>
  <string name="ApplicationPreferencesActivity_privacy_summary">화면 잠금 %1$s, 등록 잠금 %2$s</string>
  <string name="ApplicationPreferencesActivity_appearance_summary">테마 %1$s, 언어 %2$s</string>
  <string name="ApplicationPreferencesActivity_pins_are_required_for_registration_lock">등록 잠금을 위해 PIN이 필요합니다. PIN을 비활성화하려면 먼저 등록 잠금을 비활성화하세요.</string>
  <string name="ApplicationPreferencesActivity_pin_created">PIN이 생성되었습니다.</string>
  <string name="ApplicationPreferencesActivity_pin_disabled">PIN 사용이 비활성화 되었습니다.</string>
  <string name="ApplicationPreferencesActivity_hide">숨기기</string>
  <string name="ApplicationPreferencesActivity_hide_reminder">리마인더를 숨기시겠습니까?</string>
  <string name="ApplicationPreferencesActivity_record_payments_recovery_phrase">결제 복구 문구 기록</string>
  <string name="ApplicationPreferencesActivity_record_phrase">녹음 문구</string>
  <string name="ApplicationPreferencesActivity_before_you_can_disable_your_pin">PIN을 사용 중지하기 전에 결제 계정을 복구할 수 있도록 결제 복구 문구를 기록해야 합니다.</string>
  <!--AppProtectionPreferenceFragment-->
  <plurals name="AppProtectionPreferenceFragment_minutes">
    <item quantity="other">%d분</item>
  </plurals>
  <!--DraftDatabase-->
  <string name="DraftDatabase_Draft_image_snippet">(이미지)</string>
  <string name="DraftDatabase_Draft_audio_snippet">(오디오)</string>
  <string name="DraftDatabase_Draft_video_snippet">(동영상)</string>
  <string name="DraftDatabase_Draft_location_snippet">(위치)</string>
  <string name="DraftDatabase_Draft_quote_snippet">(답장)</string>
  <string name="DraftDatabase_Draft_voice_note">(음성 메시지)</string>
  <!--AttachmentKeyboard-->
  <string name="AttachmentKeyboard_gallery">갤러리</string>
  <string name="AttachmentKeyboard_file">파일</string>
  <string name="AttachmentKeyboard_contact">연락처</string>
  <string name="AttachmentKeyboard_location">위치</string>
  <string name="AttachmentKeyboard_Signal_needs_permission_to_show_your_photos_and_videos">Signal에서 사진이나 동영상을 찍으려면 권한이 필요합니다.</string>
  <string name="AttachmentKeyboard_give_access">액세스 허용</string>
  <string name="AttachmentKeyboard_payment">결제</string>
  <!--AttachmentManager-->
  <string name="AttachmentManager_cant_open_media_selection">미디어를 선택할 수 있는 앱이 없습니다.</string>
  <string name="AttachmentManager_signal_requires_the_external_storage_permission_in_order_to_attach_photos_videos_or_audio">Signal에서 사진, 동영상 또는 오디오를 첨부하려면 저장 공간 권한이 필요하지만 현재 거부되어 있습니다. 앱 설정 메뉴에서 \'권한\'을 선택한 후 \'저장 공간\' 항목을 허용해 주세요.</string>
  <string name="AttachmentManager_signal_requires_contacts_permission_in_order_to_attach_contact_information">Signal에서 연락처 정보를 첨부하려면 연락처 권한이 필요하지만 현재 거부되어 있습니다. 앱 설정 메뉴에서 \'권한\'을 선택한 후 \'연락처\' 항목을 허용해 주세요.</string>
  <string name="AttachmentManager_signal_requires_location_information_in_order_to_attach_a_location">Signal에서 위치 정보를 첨부하려면 위치 권한이 필요하지만 현재 거부되어 있습니다. 앱 설정 메뉴에서 \'권한\'을 선택한 후 \'위치\' 항목을 허용해 주세요.</string>
  <!--AttachmentUploadJob-->
  <string name="AttachmentUploadJob_uploading_media">미디어 업로드 중…</string>
  <string name="AttachmentUploadJob_compressing_video_start">동영상 압축 중…</string>
  <!--BackgroundMessageRetriever-->
  <string name="BackgroundMessageRetriever_checking_for_messages">새로운 메시지를 확인 중입니다…</string>
  <!--BlockedUsersActivity-->
  <string name="BlockedUsersActivity__blocked_users">차단된 사용자</string>
  <string name="BlockedUsersActivity__add_blocked_user">차단된 사용자 추가</string>
  <string name="BlockedUsersActivity__blocked_users_will">차단한 사용자는 나에게 전화 또는 메시지를 보낼 수 없습니다.</string>
  <string name="BlockedUsersActivity__no_blocked_users">차단된 사용자 없음</string>
  <string name="BlockedUsersActivity__block_user">이 사용자를 차단하시겠습니까?</string>
  <string name="BlockedUserActivity__s_will_not_be_able_to">\'%1$s\' 님은 나에게 전화를 걸거나 메시지를 보낼 수 없습니다.</string>
  <string name="BlockedUsersActivity__block">차단</string>
  <string name="BlockedUsersActivity__unblock_user">이 사용자를 차단 해제하시겠습니까?</string>
  <string name="BlockedUsersActivity__do_you_want_to_unblock_s">\'%1$s\' 님을 차단 해제하시겠습니까?</string>
  <string name="BlockedUsersActivity__unblock">차단 해제</string>
  <!--BlockUnblockDialog-->
  <string name="BlockUnblockDialog_block_and_leave_s">%1$s를 차단하고 나갈까요?</string>
  <string name="BlockUnblockDialog_block_s">%1$s를 차단할까요?</string>
  <string name="BlockUnblockDialog_you_will_no_longer_receive_messages_or_updates">이제 이 그룹에서 메시지나 업데이트를 받을 수 없습니다. 그리고 멤버가 당신을 이 그룹에 추가할 수도 없습니다.</string>
  <string name="BlockUnblockDialog_group_members_wont_be_able_to_add_you">그룹 멤버가 당신을 이 그룹에 추가할 수 없습니다,</string>
  <string name="BlockUnblockDialog_group_members_will_be_able_to_add_you">그룹 멤버는 당신을 그룹에 다시 초대 가능합니다. </string>
  <string name="BlockUnblockDialog_you_will_be_able_to_call_and_message_each_other">서로 메시지를 보내고 전화를 걸 수 있으며 이름과 사진이 공유됩니다.</string>
  <string name="BlockUnblockDialog_blocked_people_wont_be_able_to_call_you_or_send_you_messages">차단당한 사람들은 당신에게 전화를 걸거나 메세지를 보낼 수 없습니다.</string>
  <string name="BlockUnblockDialog_unblock_s">%1$s를 차단 해제할까요?</string>
  <string name="BlockUnblockDialog_block">차단</string>
  <string name="BlockUnblockDialog_block_and_leave">그룹 나가고 차단하기</string>
  <string name="BlockUnblockDialog_report_spam_and_block">스팸 신고 및 차단</string>
  <!--BucketedThreadMedia-->
  <string name="BucketedThreadMedia_Today">오늘</string>
  <string name="BucketedThreadMedia_Yesterday">어제</string>
  <string name="BucketedThreadMedia_This_week">이번 주</string>
  <string name="BucketedThreadMedia_This_month">이번 달</string>
  <string name="BucketedThreadMedia_Large">크게</string>
  <string name="BucketedThreadMedia_Medium">중간</string>
  <string name="BucketedThreadMedia_Small">작게</string>
  <!--CameraXFragment-->
  <string name="CameraXFragment_tap_for_photo_hold_for_video">사진은 탭하고, 동영상은 길게 누르세요.</string>
  <string name="CameraXFragment_capture_description">캡처</string>
  <string name="CameraXFragment_change_camera_description">카메라 변경</string>
  <string name="CameraXFragment_open_gallery_description">갤러리 열기</string>
  <!--CameraContacts-->
  <string name="CameraContacts_recent_contacts">최근 연락처</string>
  <string name="CameraContacts_signal_contacts">Signal 연락처</string>
  <string name="CameraContacts_signal_groups">Signal 그룹</string>
  <string name="CameraContacts_you_can_share_with_a_maximum_of_n_conversations">최대 %d개의 대화에서 공유할 수 있습니다.</string>
  <string name="CameraContacts_select_signal_recipients">Signal 수신자 선택</string>
  <string name="CameraContacts_no_signal_contacts">Signal 연락처 없음</string>
  <string name="CameraContacts_you_can_only_use_the_camera_button">카메라 버튼은 Signal 연락처에 사진을 보내는 용도로만 사용할 수 있습니다.</string>
  <string name="CameraContacts_cant_find_who_youre_looking_for">원하는 사람을 찾지 못하셨나요?</string>
  <string name="CameraContacts_invite_a_contact_to_join_signal">Signal에 등록하도록 연락처 초대</string>
  <string name="CameraContacts__menu_search">검색</string>
  <!--ClearProfileActivity-->
  <string name="ClearProfileActivity_remove">삭제</string>
  <string name="ClearProfileActivity_remove_profile_photo">프로필 사진을 삭제하시겠습니까?</string>
  <string name="ClearProfileActivity_remove_group_photo">그룹 사진을 지우시겠습니까?</string>
  <!--ClientDeprecatedActivity-->
  <string name="ClientDeprecatedActivity_update_signal">시그널 최신 버전으로 업데이트</string>
  <string name="ClientDeprecatedActivity_this_version_of_the_app_is_no_longer_supported">이 버전의 앱은 더 이상 지원되지 않습니다. 메시지를 주고받을려면, 가장 최근 버전으로 업데이트해주세요</string>
  <string name="ClientDeprecatedActivity_update">업데이트</string>
  <string name="ClientDeprecatedActivity_dont_update">업데이트하지 않음</string>
  <string name="ClientDeprecatedActivity_warning">경고</string>
  <string name="ClientDeprecatedActivity_your_version_of_signal_has_expired_you_can_view_your_message_history">Signal 버전이 만료되었습니다. 지금까지의 메세지를 읽을 수는 있지만 업데이트 하기 전까지 메세지를 보내거나 받을 수 없습니다.</string>
  <!--CommunicationActions-->
  <string name="CommunicationActions_no_browser_found">웹 브라우저를 찾을 수 없습니다.</string>
  <string name="CommunicationActions_send_email">이메일 보내기</string>
  <string name="CommunicationActions_a_cellular_call_is_already_in_progress">이미 휴대 전화 통화를 사용하고 있습니다.</string>
  <string name="CommunicationActions_start_voice_call">음성 통화를 시작하시겠습니까?</string>
  <string name="CommunicationActions_cancel">취소</string>
  <string name="CommunicationActions_call">전화</string>
  <string name="CommunicationActions_insecure_call">안전하지 않은 통화</string>
  <string name="CommunicationActions_carrier_charges_may_apply">통신사 요금이 부과될 수 있습니다. 당신이 전화하는 번호는 Signal에 등록되지 않았습니다. 이 전화는 인터넷이 아닌 당신의 모바일 통신사로 연결될 겁니다.</string>
  <!--ConfirmIdentityDialog-->
  <string name="ConfirmIdentityDialog_your_safety_number_with_s_has_changed">%1$s 님의 안전 번호가 변경되었습니다. 누군가가 연결을 가로채려고 하거나 단순히 %2$s 님이 Signal을 다시 설치한 것일 수도 있습니다.</string>
  <string name="ConfirmIdentityDialog_you_may_wish_to_verify_your_safety_number_with_this_contact">해당 연락처 님과의 안전 번호를 인증하는 것을 추천해 드립니다.</string>
  <string name="ConfirmIdentityDialog_accept">수락</string>
  <!--ContactsCursorLoader-->
  <string name="ContactsCursorLoader_recent_chats">최근 대화</string>
  <string name="ContactsCursorLoader_contacts">연락처</string>
  <string name="ContactsCursorLoader_groups">그룹</string>
  <string name="ContactsCursorLoader_phone_number_search">전화번호 검색</string>
  <string name="ContactsCursorLoader_username_search">사용자 이름 검색</string>
  <!--ContactsDatabase-->
  <string name="ContactsDatabase_message_s">%s에 메시지 보내기</string>
  <string name="ContactsDatabase_signal_call_s">%s에 Signal 전화</string>
  <!--ContactNameEditActivity-->
  <string name="ContactNameEditActivity_given_name">이름</string>
  <string name="ContactNameEditActivity_family_name">성</string>
  <string name="ContactNameEditActivity_prefix">접두사</string>
  <string name="ContactNameEditActivity_suffix">접미사</string>
  <string name="ContactNameEditActivity_middle_name">중간 이름</string>
  <!--ContactShareEditActivity-->
  <string name="ContactShareEditActivity_type_home">집</string>
  <string name="ContactShareEditActivity_type_mobile">휴대 전화</string>
  <string name="ContactShareEditActivity_type_work">직장</string>
  <string name="ContactShareEditActivity_type_missing">기타</string>
  <string name="ContactShareEditActivity_invalid_contact">선택한 연락처가 잘못됨</string>
  <!--ConversationItem-->
  <string name="ConversationItem_error_not_sent_tap_for_details">메시지가 보내지지 않았습니다. 탭하여 자세히 확인하세요.</string>
  <string name="ConversationItem_error_partially_not_delivered">일부만 송신됨, 탭하여 확인</string>
  <string name="ConversationItem_error_network_not_delivered">보내기 실패</string>
  <string name="ConversationItem_received_key_exchange_message_tap_to_process">핵심 교환 메시지를 받았습니다. 탭하여 처리하세요.</string>
  <string name="ConversationItem_group_action_left">%1$s 님이 그룹에서 탈퇴했습니다.</string>
  <string name="ConversationItem_send_paused">전송 일시 중지됨</string>
  <string name="ConversationItem_click_to_approve_unencrypted">전송 실패, 탭하여 비보안 연결 시도</string>
  <string name="ConversationItem_click_to_approve_unencrypted_sms_dialog_title">비보안 SMS로 바꾸시겠습니까?</string>
  <string name="ConversationItem_click_to_approve_unencrypted_mms_dialog_title">비보안 MMS로 바꾸시겠습니까?</string>
  <string name="ConversationItem_click_to_approve_unencrypted_dialog_message">수신자가 이제 Signal 사용자가 아니므로 메시지가 암호화되지 <b>않습니다</b>.\n\n비보안 메시지를 보내시겠습니까?</string>
  <string name="ConversationItem_unable_to_open_media">미디어를 열 수 있는 앱이 없습니다.</string>
  <string name="ConversationItem_copied_text">%s 복사됨 </string>
  <string name="ConversationItem_from_s">%s에서</string>
  <string name="ConversationItem_to_s">%s에게</string>
  <string name="ConversationItem_read_more"> 더 알아보기</string>
  <string name="ConversationItem_download_more"> 더 다운로드</string>
  <string name="ConversationItem_pending"> 대기 중</string>
  <string name="ConversationItem_this_message_was_deleted">이 메시지는 삭제되었습니다.</string>
  <string name="ConversationItem_you_deleted_this_message">이 메시지를 삭제했습니다.</string>
  <!--ConversationActivity-->
  <string name="ConversationActivity_reset_secure_session_question">보안 세션을 초기화하시겠습니까?</string>
  <string name="ConversationActivity_this_may_help_if_youre_having_encryption_problems">대화에서 암호화 문제가 발생할 경우 해당 기능이 도움이 될 수 있습니다. 메시지는 저장됩니다.</string>
  <string name="ConversationActivity_reset">초기화</string>
  <string name="ConversationActivity_add_attachment">파일 첨부</string>
  <string name="ConversationActivity_select_contact_info">연락처 정보 선택</string>
  <string name="ConversationActivity_compose_message">메시지 작성</string>
  <string name="ConversationActivity_sorry_there_was_an_error_setting_your_attachment">죄송합니다. 파일 첨부 설정 중 오류가 발생했습니다.</string>
  <string name="ConversationActivity_recipient_is_not_a_valid_sms_or_email_address_exclamation">수신자가 올바른 SMS 또는 이메일 주소가 아닙니다!</string>
  <string name="ConversationActivity_message_is_empty_exclamation">메시지가 비어 있습니다!</string>
  <string name="ConversationActivity_group_members">그룹 멤버</string>
  <string name="ConversationActivity__tap_here_to_start_a_group_call">여기를 탭하여 그룹 통화를 시작하세요.</string>
  <string name="ConversationActivity_invalid_recipient">잘못된 수신자입니다!</string>
  <string name="ConversationActivity_added_to_home_screen">홈 화면에 추가됨</string>
  <string name="ConversationActivity_calls_not_supported">지원되지 않는 전화</string>
  <string name="ConversationActivity_this_device_does_not_appear_to_support_dial_actions">해당 기기에서는 전화를 지원하지 않는 것 같습니다.</string>
  <string name="ConversationActivity_transport_insecure_sms">비보안 SMS</string>
  <string name="ConversationActivity_transport_insecure_mms">비보안 MMS</string>
  <string name="ConversationActivity_transport_signal">Signal</string>
  <string name="ConversationActivity_lets_switch_to_signal">Signal로 대화해요! %1$s</string>
  <string name="ConversationActivity_specify_recipient">연락처를 선택해 주세요.</string>
  <string name="ConversationActivity_unblock">차단 해제</string>
  <string name="ConversationActivity_attachment_exceeds_size_limits">첨부 파일이 전송 메시지의 사이즈 제한을 초과합니다.</string>
  <string name="ConversationActivity_unable_to_record_audio">오디오를 녹음할 수 없습니다!</string>
  <string name="ConversationActivity_you_cant_send_messages_to_this_group">더 이상 그룹 멤버가 아니기 때문에 보내실 수 없습니다.</string>
  <string name="ConversationActivity_only_s_can_send_messages">%1$s만 메시지를 전송할 수 있습니다.</string>
  <string name="ConversationActivity_admins">관리자</string>
  <string name="ConversationActivity_message_an_admin">관리자에게 메시지 전송</string>
  <string name="ConversationActivity_cant_start_group_call">그룹 통화를 시작할 수 없음</string>
  <string name="ConversationActivity_only_admins_of_this_group_can_start_a_call">이 그룹의 관리자만 통화를 시작할 수 있습니다.</string>
  <string name="ConversationActivity_there_is_no_app_available_to_handle_this_link_on_your_device">기기 링크를 처리할 수 있는 앱이 없습니다.</string>
  <string name="ConversationActivity_your_request_to_join_has_been_sent_to_the_group_admin">가입 요청이 그룹 관리자에게 전송되었습니다. 작업을 수행하면 알림을 받게 됩니다.</string>
  <string name="ConversationActivity_cancel_request">요청 취소하기</string>
  <string name="ConversationActivity_to_send_audio_messages_allow_signal_access_to_your_microphone">음성 메시지를 보내려면 Signal이 마이크를 사용할 수 있도록 허용해 주세요.</string>
  <string name="ConversationActivity_signal_requires_the_microphone_permission_in_order_to_send_audio_messages">Signal에서 오디오 메시지를 보내려면 마이크 권한이 필요하지만 현재 거부되어 있습니다. 앱 설정 메뉴에서 \'권한\'을 선택한 후 \'마이크\' 항목을 허용해 주세요.</string>
  <string name="ConversationActivity_signal_needs_the_microphone_and_camera_permissions_in_order_to_call_s">Signal에서 %s에게 전화하려면 마이크와 카메라 권한이 필요하지만 현재 거부되어 있습니다. 앱 설정 메뉴에서 \'권한\'을 선택한 후 \'마이크\'와 \'카메라\' 항목을 허용해 주세요.</string>
  <string name="ConversationActivity_to_capture_photos_and_video_allow_signal_access_to_the_camera">Signal에서 사진과 동영상을 찍으려면 카메라 권한이 필요합니다.</string>
  <string name="ConversationActivity_signal_needs_the_camera_permission_to_take_photos_or_video">Signal에서 사진이나 동영상을 찍으려면 카메라 권한이 필요하지만 현재 거부되어 있습니다. 앱 설정 메뉴에서 \'권한\'을 선택한 후 \'카메라\' 항목을 허용해 주세요.</string>
  <string name="ConversationActivity_signal_needs_camera_permissions_to_take_photos_or_video">Signal에서 사진이나 동영상을 찍으려면 카메라 권한이 필요합니다.</string>
  <string name="ConversationActivity_enable_the_microphone_permission_to_capture_videos_with_sound">소리가 나는 동영상을 찍으려면 마이크 권한을 허용해 주세요.</string>
  <string name="ConversationActivity_signal_needs_the_recording_permissions_to_capture_video">Signal에서 동영상을 찍으려면 마이크 권한이 필요하지만 현재 거부되어 있습니다. 앱 설정 메뉴에서 \'권한\'을 선택한 후 \'마이크\'와 \'카메라\'를 허용해 주세요.</string>
  <string name="ConversationActivity_signal_needs_recording_permissions_to_capture_video">Signal에서 동영상을 찍으려면 마이크 권한이 필요합니다.</string>
  <string name="ConversationActivity_quoted_contact_message">%1$s %2$s</string>
  <string name="ConversationActivity_signal_cannot_sent_sms_mms_messages_because_it_is_not_your_default_sms_app">Signal이 기본 SMS 앱이 아니므로 SMS/MMS 메시지를 보낼 수 없습니다. 안드로이드 설정에서 이를 바꾸시겠습니까?</string>
  <string name="ConversationActivity_yes">네</string>
  <string name="ConversationActivity_no">아니요</string>
  <string name="ConversationActivity_search_position">%2$d 중 %1$d</string>
  <string name="ConversationActivity_no_results">결과 없음</string>
  <string name="ConversationActivity_sticker_pack_installed">스티커 팩 설치됨</string>
  <string name="ConversationActivity_new_say_it_with_stickers">새 기능! 스티커를 사용해서 대화해 보세요.</string>
  <string name="ConversationActivity_cancel">취소</string>
  <string name="ConversationActivity_delete_conversation">대화를 삭제하시겠습니까?</string>
  <string name="ConversationActivity_delete_and_leave_group">삭제하고 그룹을 나갈까요?</string>
  <string name="ConversationActivity_this_conversation_will_be_deleted_from_all_of_your_devices">이 대화는 당신의 모든 기기에서 삭제될 겁니다. </string>
  <string name="ConversationActivity_you_will_leave_this_group_and_it_will_be_deleted_from_all_of_your_devices">당신은 그룹을 떠날 것이며, 당신의 모든 기기에서 삭제될 겁니다.</string>
  <string name="ConversationActivity_delete">삭제</string>
  <string name="ConversationActivity_delete_and_leave">삭제 후 나가기</string>
  <string name="ConversationActivity__to_call_s_signal_needs_access_to_your_microphone">%1$s에게 통화하려면, 시그널에서 마이크 권한이 필요합니다.</string>
  <string name="ConversationActivity__more_options_now_in_group_settings">더 많은 옵션은 \'그룹 설정\'에서 가능합니다.</string>
  <string name="ConversationActivity_join">참가</string>
  <string name="ConversationActivity_full">최대한도 도달</string>
  <string name="ConversationActivity_error_sending_media">미디어 전송 오류</string>
  <string name="ConversationActivity__reported_as_spam_and_blocked">스팸으로 보고하고 차단하기</string>
  <!--ConversationAdapter-->
  <plurals name="ConversationAdapter_n_unread_messages">
    <item quantity="other">읽지 않은 메시지 %d개</item>
  </plurals>
  <!--ConversationFragment-->
  <plurals name="ConversationFragment_delete_selected_messages">
    <item quantity="other">선택한 메시지를 삭제하시겠습니까?</item>
  </plurals>
  <string name="ConversationFragment_save_to_sd_card">저장 공간에 저장하시겠습니까?</string>
  <plurals name="ConversationFragment_saving_n_media_to_storage_warning">
    <item quantity="other">미디어 %1$d개를 저장 공간에 저장하게 되면, 기기에 설치된 다른 앱이 접근할 수 있습니다.\n\n계속하시겠습니까?</item>
  </plurals>
  <plurals name="ConversationFragment_error_while_saving_attachments_to_sd_card">
    <item quantity="other">첨부 파일 저장 중 오류가 발생했습니다!</item>
  </plurals>
  <string name="ConversationFragment_unable_to_write_to_sd_card_exclamation">저장 공간에 저장할 수 없습니다!</string>
  <plurals name="ConversationFragment_saving_n_attachments">
    <item quantity="other">첨부 파일 %1$d개 저장 중</item>
  </plurals>
  <plurals name="ConversationFragment_saving_n_attachments_to_sd_card">
    <item quantity="other">첨부 파일 %1$d개를 저장 공간에 저장 중…</item>
  </plurals>
  <string name="ConversationFragment_pending">대기 중…</string>
  <string name="ConversationFragment_push">데이터(Signal)</string>
  <string name="ConversationFragment_mms">MMS</string>
  <string name="ConversationFragment_sms">SMS</string>
  <string name="ConversationFragment_deleting">삭제 중</string>
  <string name="ConversationFragment_deleting_messages">메시지 삭제 중…</string>
  <string name="ConversationFragment_delete_for_me">나에게서 삭제</string>
  <string name="ConversationFragment_delete_for_everyone">모두에게서 삭제</string>
  <string name="ConversationFragment_this_message_will_be_deleted_for_everyone_in_the_conversation">최신 버전의 Signal을 사용 중인 경우 대화에 참여한 모든 사람에게서 메시지가 삭제됩니다. 내가 메시지를 삭제했음을 알 수 있습니다.</string>
  <string name="ConversationFragment_quoted_message_not_found">원본 메시지를 찾을 수 없음</string>
  <string name="ConversationFragment_quoted_message_no_longer_available">원본 메시지를 더 이상 볼 수 없음</string>
  <string name="ConversationFragment_failed_to_open_message">메시지 열기 실패</string>
  <string name="ConversationFragment_you_can_swipe_to_the_right_reply">메시지를 오른쪽으로 쓸어서 빨리 답장할 수 있습니다.</string>
  <string name="ConversationFragment_you_can_swipe_to_the_left_reply">메시지를 왼쪽으로 쓸어서 빨리 답장할 수 있습니다.</string>
  <string name="ConversationFragment_outgoing_view_once_media_files_are_automatically_removed">한 번 볼 수 있는 미디어 파일은 전송 후 자동으로 삭제됩니다.</string>
  <string name="ConversationFragment_you_already_viewed_this_message">메시지를 이미 읽었습니다.</string>
  <string name="ConversationFragment__you_can_add_notes_for_yourself_in_this_conversation">대화에서 나만의 메모를 추가할 수 있습니다.\n계정에 연결된 기기가 있는 경우 새 메모가 동기화됩니다.</string>
  <string name="ConversationFragment__d_group_members_have_the_same_name">%1$d명의 그룹 멤버가 이름이 같습니다.</string>
  <string name="ConversationFragment__tap_to_review">탭하여 검토하세요.</string>
  <string name="ConversationFragment__review_requests_carefully">신중하게 요청을 검토하세요.</string>
  <string name="ConversationFragment__signal_found_another_contact_with_the_same_name">Molly이 같은 이름의 다른 연락처를 찾았습니다.</string>
  <string name="ConversationFragment_contact_us">문의하기</string>
  <string name="ConversationFragment_verify">검증</string>
  <string name="ConversationFragment_not_now">나중에</string>
  <string name="ConversationFragment_your_safety_number_with_s_changed">%s과/와의 안전 번호가 변경됐습니다.</string>
  <string name="ConversationFragment_your_safety_number_with_s_changed_likey_because_they_reinstalled_signal">%s과/와의 안전 번호가 변경됐습니다. 이는 상대방이 Signal을 재설치했거나 사용 기기를 변경했기 때문일 가능성이 높습니다. 새로운 안전 번호를 인증하려면 \"인증\" 버튼을 탭하십시오. 이 절차는 선택적입니다.</string>
  <plurals name="ConversationListFragment_delete_selected_conversations">
    <item quantity="other">선택한 대화를 삭제하시겠습니까?</item>
  </plurals>
  <plurals name="ConversationListFragment_this_will_permanently_delete_all_n_selected_conversations">
    <item quantity="other">선택한 대화 %1$d개가 영구 삭제됩니다.</item>
  </plurals>
  <string name="ConversationListFragment_deleting">삭제 중</string>
  <string name="ConversationListFragment_deleting_selected_conversations">선택한 대화 삭제 중…</string>
  <plurals name="ConversationListFragment_conversations_archived">
    <item quantity="other">대화 %d개 보관됨</item>
  </plurals>
  <string name="ConversationListFragment_undo">실행 취소</string>
  <plurals name="ConversationListFragment_moved_conversations_to_inbox">
    <item quantity="other">대화 %d개가 받은 메시지함으로 이동됨</item>
  </plurals>
  <!--ConversationListItem-->
  <string name="ConversationListItem_key_exchange_message">핵심 교환 메시지</string>
  <!--ConversationListItemAction-->
  <string name="ConversationListItemAction_archived_conversations_d">보관된 대화(%d개)</string>
  <!--ConversationTitleView-->
  <string name="ConversationTitleView_verified">인증됨</string>
  <string name="ConversationTitleView_you">나</string>
  <!--ConversationTypingView-->
  <string name="ConversationTypingView__plus_d">+%1$d</string>
  <!--CreateGroupActivity-->
  <string name="CreateGroupActivity_some_contacts_cannot_be_in_legacy_groups">일부 연락처는 기존 그룹에 있을 수 없습니다.</string>
  <string name="CreateGroupActivity__select_members">멤버 선택</string>
  <!--CreateProfileActivity-->
  <string name="CreateProfileActivity__profile">프로필</string>
  <string name="CreateProfileActivity_error_setting_profile_photo">프로필 사진 설정 중 오류 발생</string>
  <string name="CreateProfileActivity_problem_setting_profile">프로필 설정 중 오류 발생</string>
  <string name="CreateProfileActivity_set_up_your_profile">프로필을 설정하세요.</string>
  <string name="CreateProfileActivity_signal_profiles_are_end_to_end_encrypted">프로필은 엔드 투 엔드 암호화됩니다. 프로필 및 변경 사항은 새 대화를 시작하거나 수락할 때, 새 그룹에 가입할 때 연락처에 표시됩니다.</string>
  <string name="CreateProfileActivity_set_avatar_description">아바타 설정</string>
  <!--ChooseBackupFragment-->
  <string name="ChooseBackupFragment__restore_from_backup">백업으로 복원하시겠습니까?</string>
  <string name="ChooseBackupFragment__restore_your_messages_and_media">로컬 백업에서 메시지와 미디어를 복원합니다. 지금 복원하지 않으면 이후에는 복원할 수 없습니다.</string>
  <string name="ChooseBackupFragment__icon_content_description">백업 아이콘에서 복원</string>
  <string name="ChooseBackupFragment__choose_backup">백업 선택하기</string>
  <string name="ChooseBackupFragment__learn_more">더 알아보기</string>
  <string name="ChooseBackupFragment__no_file_browser_available">사용 가능한 파일 브라우저가 없음</string>
  <!--RestoreBackupFragment-->
  <string name="RestoreBackupFragment__restore_complete">복구가 완료되었습니다.</string>
  <string name="RestoreBackupFragment__to_continue_using_backups_please_choose_a_folder">백업을 계속하려면, 폴더를 선택해 주세요. 새로운 백업들은 그 위치에 저장될 것 입니다.</string>
  <string name="RestoreBackupFragment__choose_folder">폴더 선택</string>
  <string name="RestoreBackupFragment__not_now">나중에</string>
  <!--BackupsPreferenceFragment-->
  <string name="BackupsPreferenceFragment__chat_backups">대화 백업</string>
  <string name="BackupsPreferenceFragment__backups_are_encrypted_with_a_passphrase">백업된 파일들은 암호화되어서 기기에 저장됩니다.</string>
  <string name="BackupsPreferenceFragment__create_backup">백업 생성</string>
  <string name="BackupsPreferenceFragment__last_backup">마지막 백업: %1$s</string>
  <string name="BackupsPreferenceFragment__backup_folder">백업 폴더</string>
  <string name="BackupsPreferenceFragment__verify_backup_passphrase">백업 암호 인증</string>
  <string name="BackupsPreferenceFragment__test_your_backup_passphrase">백업 암호를 테스트하고 일치함을 인증</string>
  <string name="BackupsPreferenceFragment__turn_on">켜기</string>
  <string name="BackupsPreferenceFragment__turn_off">끄기</string>
  <string name="BackupsPreferenceFragment__to_restore_a_backup">백업을 복원하려면 Signal의 새 사본을 설치하세요. 앱을 열고 \'백업 복원\'을 탭한 후 백업 파일을 찾으세요. %1$s</string>
  <string name="BackupsPreferenceFragment__learn_more">더 알아보기</string>
  <string name="BackupsPreferenceFragment__in_progress">진행 중…</string>
  <string name="BackupsPreferenceFragment__d_so_far">지금까지 %1$d명…</string>
  <string name="BackupsPreferenceFragment_signal_requires_external_storage_permission_in_order_to_create_backups">Signal에서 백업을 저장하려면 저장 공간 권한이 필요하지만 현재 거부되어 있습니다. 앱 설정 메뉴에서 \'권한\'을 선택한 후 \'저장 공간\' 항목을 허용해 주세요.</string>
  <!--CustomDefaultPreference-->
  <string name="CustomDefaultPreference_using_custom">맞춤형 값 사용: %s</string>
  <string name="CustomDefaultPreference_using_default">기본값 사용: %s</string>
  <string name="CustomDefaultPreference_none">없음</string>
  <!--AvatarSelectionBottomSheetDialogFragment-->
  <string name="AvatarSelectionBottomSheetDialogFragment__choose_photo">사진 선택</string>
  <string name="AvatarSelectionBottomSheetDialogFragment__take_photo">사진 촬영</string>
  <string name="AvatarSelectionBottomSheetDialogFragment__choose_from_gallery">갤러리에서 선택</string>
  <string name="AvatarSelectionBottomSheetDialogFragment__remove_photo">사진 삭제</string>
  <string name="AvatarSelectionBottomSheetDialogFragment__taking_a_photo_requires_the_camera_permission">사진을 촬영하려면 카메라 권한이 필요합니다.</string>
  <string name="AvatarSelectionBottomSheetDialogFragment__viewing_your_gallery_requires_the_storage_permission">갤러리를 보려면 저장 권한이 필요합니다.</string>
  <!--DateUtils-->
  <string name="DateUtils_just_now">지금</string>
  <string name="DateUtils_minutes_ago">%d분</string>
  <string name="DateUtils_today">오늘</string>
  <string name="DateUtils_yesterday">어제</string>
  <!--DecryptionFailedDialog-->
  <string name="DecryptionFailedDialog_chat_session_refreshed">챗 세션 새로고침됨</string>
  <string name="DecryptionFailedDialog_signal_uses_end_to_end_encryption">Signal은 단대단 암호화를 사용하면 귀하의 대화 세션을 때때로 새로 고침해야 할  수 있습니다. 이는 대화의 보안에 영향을 미치지 않으나, 이로 인해 연락처로부터의 메시지를 수신하지 못하는 경우도 발생할 수 있습니다. 이와 같은 경우, 상대방에게 메시지 재발송을 요청할 수 있습니다.</string>
  <!--DeviceListActivity-->
  <string name="DeviceListActivity_unlink_s">\'%s\' 기기를 연결 해제하시겠습니까?</string>
  <string name="DeviceListActivity_by_unlinking_this_device_it_will_no_longer_be_able_to_send_or_receive">기기를 연결 해제하면 메시지를 보내거나 받을 수 없습니다.</string>
  <string name="DeviceListActivity_network_connection_failed">네트워크 연결 실패</string>
  <string name="DeviceListActivity_try_again">다시 시도해 주세요.</string>
  <string name="DeviceListActivity_unlinking_device">기기 연결 해제 중…</string>
  <string name="DeviceListActivity_unlinking_device_no_ellipsis">기기 연결 해제 중</string>
  <string name="DeviceListActivity_network_failed">네트워크 연결에 실패했습니다!</string>
  <!--DeviceListItem-->
  <string name="DeviceListItem_unnamed_device">이름 없는 기기</string>
  <string name="DeviceListItem_linked_s">연결된 %s</string>
  <string name="DeviceListItem_last_active_s">최근 사용한 %s</string>
  <string name="DeviceListItem_today">오늘</string>
  <!--DocumentView-->
  <string name="DocumentView_unnamed_file">이름 없는 파일</string>
  <!--DonateMegaphone-->
  <string name="DonateMegaphone_donate_to_signal">Signal에 후원</string>
  <string name="DonateMegaphone_Signal_is_powered_by_people_like_you_show_your_support_today">Signal은 귀하와 같은 분들이 만들어나갑니다. 지금 귀하의 응원을 보여주세요!</string>
  <string name="DonateMegaphone_donate">기부</string>
  <string name="DonateMegaphone_no_thanks">됐어요</string>
  <!--GroupCallingMegaphone-->
  <string name="GroupCallingMegaphone__introducing_group_calls">그룹 통화 소개</string>
  <string name="GroupCallingMegaphone__open_a_new_group_to_start">새 그룹을 열어 무료 암호화 그룹 통화를 시작하세요.</string>
  <!--DozeReminder-->
  <string name="DozeReminder_optimize_for_missing_play_services">누락된 Play Services에 최적화</string>
  <string name="DozeReminder_this_device_does_not_support_play_services_tap_to_disable_system_battery">기기에서는 Play Services를 지원하지 않습니다. 탭하여 시스템 배터리 최적화 기능을 사용하지 않을 수 있습니다. 해당 기능은 Signal이 비활성화된 동안에 메시지를 검색하지 못하게 합니다.</string>
  <!--ExpiredBuildReminder-->
  <string name="ExpiredBuildReminder_this_version_of_signal_has_expired">Signal 버전이 만료되었습니다. 메시지를 주고 받기 위해서 지금 업데이트 하십시오.</string>
  <string name="ExpiredBuildReminder_update_now">지금 업데이트하세요.</string>
  <!--PendingGroupJoinRequestsReminder-->
  <plurals name="PendingGroupJoinRequestsReminder_d_pending_member_requests">
    <item quantity="other">%d개의 멤버 요청이 대기 중입니다.</item>
  </plurals>
  <string name="PendingGroupJoinRequestsReminder_view">보기</string>
  <!--ShareActivity-->
  <string name="ShareActivity_share_with">공유자</string>
  <string name="ShareActivity_multiple_attachments_are_only_supported">이미지와 동영상만 여러 개 첨부할 수 있습니다.</string>
  <string name="ShareActivity_you_do_not_have_permission_to_send_to_this_group">이 그룹에 보낼 권한이 없음</string>
  <!--GcmRefreshJob-->
  <string name="GcmRefreshJob_Permanent_Signal_communication_failure">영구적으로 Signal 연결에 실패했습니다!</string>
  <string name="GcmRefreshJob_Signal_was_unable_to_register_with_Google_Play_Services">Signal은 Google Play Services에 등록될 수 없습니다. Signal 메시지와 전화는 비활성화되었습니다. Signal 설정 - 고급 메뉴에서 다시 등록해 주세요.</string>
  <!--GiphyActivity-->
  <string name="GiphyActivity_error_while_retrieving_full_resolution_gif">고해상도 GIF 파일을 받는 중 오류 발생</string>
  <!--GiphyFragmentPageAdapter-->
  <string name="GiphyFragmentPagerAdapter_gifs">GIF 파일</string>
  <string name="GiphyFragmentPagerAdapter_stickers">스티커</string>
  <!--AddToGroupActivity-->
  <string name="AddToGroupActivity_add_member">멤버를 추가하시겠습니까?</string>
  <string name="AddToGroupActivity_add_s_to_s">%1$s을 %2$s에 추가하시겠습니까?</string>
  <string name="AddToGroupActivity_s_added_to_s">%1$s 님이 \'%2$s\'에 추가되었습니다.</string>
  <string name="AddToGroupActivity_add_to_group">그룹에 추가하기</string>
  <string name="AddToGroupActivity_add_to_groups">그룹에 추가하기</string>
  <string name="AddToGroupActivity_this_person_cant_be_added_to_legacy_groups">이 사용자를 기존 그룹에 추가할 수 없습니다.</string>
  <string name="AddToGroupActivity_add">추가</string>
  <string name="AddToGroupActivity_add_to_a_group">그룹에 추가</string>
  <!--ChooseNewAdminActivity-->
  <string name="ChooseNewAdminActivity_choose_new_admin">새 관리자 선택</string>
  <string name="ChooseNewAdminActivity_done">확인</string>
  <string name="ChooseNewAdminActivity_you_left">당신은 %1$s를 떠났습니다.</string>
  <!--GroupMembersDialog-->
  <string name="GroupMembersDialog_you">나</string>
  <!--GV2 access levels-->
  <string name="GroupManagement_access_level_anyone">누구나</string>
  <string name="GroupManagement_access_level_all_members">모든 멤버</string>
  <string name="GroupManagement_access_level_only_admins">관리자만</string>
  <string name="GroupManagement_access_level_no_one">아무도 없음</string>
  <!--GV2 invites sent-->
  <plurals name="GroupManagement_invitation_sent">
    <item quantity="other">%d에게 초대가 전송됨</item>
  </plurals>
  <string name="GroupManagement_invite_single_user">\'%1$s\' 님을 내가 그룹에 자동으로 추가할 수 없습니다.\n\n가입 초대를 받았으며 수락할 때까지 그룹 메시지가 표시되지 않습니다.</string>
  <string name="GroupManagement_invite_multiple_users">이 사용자들을 내가 그룹에 자동으로 추가할 수 없습니다.\n\n그룹에 가입하도록 초대되었으며 수락할 때까지 그룹 메시지가 표시되지 않습니다.</string>
  <!--GroupsV1MigrationLearnMoreBottomSheetDialogFragment-->
  <string name="GroupsV1MigrationLearnMore_what_are_new_groups">새 그룹이 무엇인가요?</string>
  <string name="GroupsV1MigrationLearnMore_new_groups_have_features_like_mentions">새 그룹에는 @멘션 및 그룹 관리자와 같은 기능이 있으며 향후 더 많은 기능을 지원할 예정입니다.</string>
  <string name="GroupsV1MigrationLearnMore_all_message_history_and_media_has_been_kept">모든 메시지 기록 및 미디어는 업그레이드 전에 보관되었습니다.</string>
  <string name="GroupsV1MigrationLearnMore_you_will_need_to_accept_an_invite_to_join_this_group_again">그룹에 다시 가입하려면 초대를 수락해야 하며 수락할 때까지 그룹 메시지를 받지 않습니다.</string>
  <plurals name="GroupsV1MigrationLearnMore_these_members_will_need_to_accept_an_invite">
    <item quantity="other">이 멤버들이 그룹에 다시 가입하려면 초대를 수락해야 하며 수락할 때까지 그룹 메시지를 받지 않습니다.</item>
  </plurals>
  <plurals name="GroupsV1MigrationLearnMore_these_members_were_removed_from_the_group">
    <item quantity="other">이 멤버들은 그룹에서 제거되었으며 업그레이드할 때까지 다시 가입할 수 없습니다.</item>
  </plurals>
  <!--GroupsV1MigrationInitiationBottomSheetDialogFragment-->
  <string name="GroupsV1MigrationInitiation_upgrade_to_new_group">새 그룹으로 업그레이드</string>
  <string name="GroupsV1MigrationInitiation_upgrade_this_group">그룹 업그레이드</string>
  <string name="GroupsV1MigrationInitiation_new_groups_have_features_like_mentions">새 그룹에는 @멘션 및 그룹 관리자와 같은 기능이 있으며 향후 더 많은 기능을 지원할 예정입니다.</string>
  <string name="GroupsV1MigrationInitiation_all_message_history_and_media_will_be_kept">모든 메시지 기록 및 미디어는 업그레이드 전에 보관됩니다.</string>
  <string name="GroupsV1MigrationInitiation_encountered_a_network_error">네트워크 오류가 발생했습니다. 나중에 다시 시도하세요.</string>
  <string name="GroupsV1MigrationInitiation_failed_to_upgrade">업그레이드하지 못했습니다.</string>
  <plurals name="GroupsV1MigrationInitiation_these_members_will_need_to_accept_an_invite">
    <item quantity="other">이 멤버들이 그룹에 다시 가입하려면 초대를 수락해야 하며 수락할 때까지 그룹 메시지를 받지 않습니다.</item>
  </plurals>
  <plurals name="GroupsV1MigrationInitiation_these_members_are_not_capable_of_joining_new_groups">
    <item quantity="other">이 멤버들은 새 그룹에 가입할 수 없으며 그룹에서 제거됩니다.</item>
  </plurals>
  <!--GroupsV1MigrationSuggestionsReminder-->
  <plurals name="GroupsV1MigrationSuggestionsReminder_members_couldnt_be_added_to_the_new_group">
    <item quantity="other">%1$d명의 멤버를 새 그룹에 다시 추가할 수 없습니다. 지금 추가하시겠습니까?</item>
  </plurals>
  <plurals name="GroupsV1MigrationSuggestionsReminder_add_members">
    <item quantity="other">멤버 추가하기</item>
  </plurals>
  <string name="GroupsV1MigrationSuggestionsReminder_no_thanks">괜찮습니다</string>
  <!--GroupsV1MigrationSuggestionsDialog-->
  <plurals name="GroupsV1MigrationSuggestionsDialog_add_members_question">
    <item quantity="other">멤버를 추가하시겠습니까?</item>
  </plurals>
  <plurals name="GroupsV1MigrationSuggestionsDialog_these_members_couldnt_be_automatically_added">
    <item quantity="other">이 멤버들은 업그레이드될 때 새 그룹에 자동으로 추가될 수 없습니다.</item>
  </plurals>
  <plurals name="GroupsV1MigrationSuggestionsDialog_add_members">
    <item quantity="other">멤버 추가</item>
  </plurals>
  <plurals name="GroupsV1MigrationSuggestionsDialog_failed_to_add_members_try_again_later">
    <item quantity="other">멤버를 추가하지 못했습니다. 나중에 다시 시도하세요.</item>
  </plurals>
  <plurals name="GroupsV1MigrationSuggestionsDialog_cannot_add_members">
    <item quantity="other">멤버를 추가할 수 없습니다.</item>
  </plurals>
  <!--LeaveGroupDialog-->
  <string name="LeaveGroupDialog_leave_group">그룹을 탈퇴하시겠습니까?</string>
  <string name="LeaveGroupDialog_you_will_no_longer_be_able_to_send_or_receive_messages_in_this_group">이 그룹에서 메시지를 보내거나 받을 수 없게 됩니다.</string>
  <string name="LeaveGroupDialog_leave">나가기</string>
  <string name="LeaveGroupDialog_choose_new_admin">새 관리자 선택</string>
  <string name="LeaveGroupDialog_before_you_leave_you_must_choose_at_least_one_new_admin_for_this_group">나가기 전에 이 그룹에 대해 새 관리자를 한 명 이상 선택해야 합니다.</string>
  <string name="LeaveGroupDialog_choose_admin">관리자를 선택하십시오.</string>
  <!--LinkPreviewsMegaphone-->
  <string name="LinkPreviewsMegaphone_disable">비활성화</string>
  <string name="LinkPreviewsMegaphone_preview_any_link">링크 미리 보기</string>
  <string name="LinkPreviewsMegaphone_you_can_now_retrieve_link_previews_directly_from_any_website">이제 보내는 메시지에 대해 웹 사이트에서 직접 링크 미리 보기를 검색할 수 있습니다.</string>
  <!--LinkPreviewView-->
  <string name="LinkPreviewView_no_link_preview_available">사용 가능한 링크 미리 보기가 없습니다.</string>
  <string name="LinkPreviewView_this_group_link_is_not_active">이 그룹 링크가 비활성화 되었습니다.</string>
  <string name="LinkPreviewView_domain_date">%1$s, %2$s</string>
  <!--LinkPreviewRepository-->
  <plurals name="LinkPreviewRepository_d_members">
    <item quantity="other">%1$d명의 멤버</item>
  </plurals>
  <!--PendingMembersActivity-->
  <string name="PendingMembersActivity_pending_group_invites">대기 중인 그룹 초대</string>
  <string name="PendingMembersActivity_requests">요청</string>
  <string name="PendingMembersActivity_invites">초대</string>
  <string name="PendingMembersActivity_people_you_invited">초대한 사람들</string>
  <string name="PendingMembersActivity_you_have_no_pending_invites">대기 중인 초대가 없습니다.</string>
  <string name="PendingMembersActivity_invites_by_other_group_members">다른 그룹 멤버들의 초대</string>
  <string name="PendingMembersActivity_no_pending_invites_by_other_group_members">다른 그룹 멤버의 대기 중인 초대가 없습니다.</string>
  <string name="PendingMembersActivity_missing_detail_explanation">다른 그룹 멤버들이 초대한 사람들의 세부정보는 표시되지 않습니다. 초대된 사람이 참가하기로 했다면, 정보가 즉시 그룹에 공유됩니다. 참가할 때까지 그룹 내 메시지는 볼 수 없습니다. </string>
  <string name="PendingMembersActivity_revoke_invite">초대 취소</string>
  <string name="PendingMembersActivity_revoke_invites">초대 취소</string>
  <plurals name="PendingMembersActivity_revoke_d_invites">
    <item quantity="other">%1$d 초대 취소</item>
  </plurals>
  <plurals name="PendingMembersActivity_error_revoking_invite">
    <item quantity="other">초대 취소 오류</item>
  </plurals>
  <!--RequestingMembersFragment-->
  <string name="RequestingMembersFragment_pending_member_requests">대기 중인 멤버 요청</string>
  <string name="RequestingMembersFragment_no_member_requests_to_show">보여줄 멤버 요청이 없습니다.</string>
  <string name="RequestingMembersFragment_explanation">이 목록에 있는 사람들이 그룹 링크를 통해 그룹에 가입하려고 합니다.</string>
  <string name="RequestingMembersFragment_added_s">추가됨 : \"%1$s\"</string>
  <string name="RequestingMembersFragment_denied_s">거절됨 : \"%1$s\"</string>
  <!--AddMembersActivity-->
  <string name="AddMembersActivity__done">확인</string>
  <string name="AddMembersActivity__this_person_cant_be_added_to_legacy_groups">이 사용자를 기존 그룹에 추가할 수 없습니다.</string>
  <string name="AddMembersActivity__this_person_cant_be_added_to_announcement_groups">해당 사용자는 공지 사항 그룹에 추가할 수 없습니다.</string>
  <plurals name="AddMembersActivity__add_d_members_to_s">
    <item quantity="other">%3$d명의 멤버를 \'%2$s\'에 추가하시겠습니까?</item>
  </plurals>
  <string name="AddMembersActivity__add">추가</string>
  <string name="AddMembersActivity__add_members">멤버 추가</string>
  <!--AddGroupDetailsFragment-->
  <string name="AddGroupDetailsFragment__name_this_group">그룹 이름 입력</string>
  <string name="AddGroupDetailsFragment__create_group">그룹 만들기</string>
  <string name="AddGroupDetailsFragment__create">생성</string>
  <string name="AddGroupDetailsFragment__members">멤버</string>
  <string name="AddGroupDetailsFragment__you_can_add_or_invite_friends_after_creating_this_group">그룹을 만든 후에 친구들을 추가하거나 초대할 수 있습니다.</string>
  <string name="AddGroupDetailsFragment__group_name_required">그룹 이름(필수)</string>
  <string name="AddGroupDetailsFragment__group_name_optional">그룹 이름(선택 사항)</string>
  <string name="AddGroupDetailsFragment__this_field_is_required">이 입력창은 필수입니다.</string>
  <string name="AddGroupDetailsFragment__group_creation_failed">그룹 생성 실패</string>
  <string name="AddGroupDetailsFragment__try_again_later">나중에 다시 시도하세요.</string>
  <string name="AddGroupDetailsFragment__youve_selected_a_contact_that_doesnt">Signal 그룹을 지원하지 않는 연락처를 선택했으므로 이 그룹은 MMS가됩니다.</string>
  <string name="AddGroupDetailsFragment_custom_mms_group_names_and_photos_will_only_be_visible_to_you">사용자 정의 MMS 그룹 이름과 사진은 나에게만 표시됩니다.</string>
  <string name="AddGroupDetailsFragment__remove">삭제</string>
  <string name="AddGroupDetailsFragment__sms_contact">SMS 연락</string>
  <string name="AddGroupDetailsFragment__remove_s_from_this_group">이 그룹에서 %1$s를 제외하시겠습니까?</string>
  <plurals name="AddGroupDetailsFragment__d_members_do_not_support_new_groups">
    <item quantity="other">%d명의 멤버가 새 그룹을 지원하지 않으므로 이 그룹은 구형 그룹이 됩니다.</item>
  </plurals>
  <plurals name="AddGroupDetailsFragment__d_members_do_not_support_new_groups_so_this_group_cannot_be_created">
    <item quantity="other">%d명의 멤버가 새 그룹을 지원하지 않으므로 이 그룹을 만들 수 없습니다.</item>
  </plurals>
  <!--NonGv2MemberDialog-->
  <string name="NonGv2MemberDialog_single_users_are_non_gv2_capable">\'%1$s\' 님이 이전 버전의 Signal을 사용하고 있으므로 구형 그룹이 생성됩니다. Signal을 업데이트한 후 새 스타일 그룹을 만들거나 그룹을 만들기 전에 제거할 수 있습니다.</string>
  <plurals name="NonGv2MemberDialog_d_users_are_non_gv2_capable">
    <item quantity="other">%1$d명의 멤버가 이전 버전의 Signal을 사용하고 있으므로 구형 그룹이 생성됩니다. Signal을 업데이트한 후 새 스타일 그룹을 만들거나 그룹을 만들기 전에 제거할 수 있습니다.</item>
  </plurals>
  <string name="NonGv2MemberDialog_single_users_are_non_gv2_capable_forced_migration">\'%1$s; 님이 이전 버전의 Signal을 사용 중이므로 그룹을 만들 수 없습니다. 그룹을 만들기 전에 제거해야 합니다.</string>
  <plurals name="NonGv2MemberDialog_d_users_are_non_gv2_capable_forced_migration">
    <item quantity="other">%1$d명의 멤버가 이전 버전의 Signal을 사용 중이므로 그룹을 만들 수 없습니다. 그룹을 만들기 전에 제거해야 합니다.</item>
  </plurals>
  <!--ManageGroupActivity-->
  <string name="ManageGroupActivity_member_requests_and_invites">멤버 요청 &amp; 초대</string>
  <string name="ManageGroupActivity_add_members">멤버 추가</string>
  <string name="ManageGroupActivity_edit_group_info">그룹 정보 수정</string>
  <string name="ManageGroupActivity_who_can_add_new_members">누가 새로운 멤버들을 추가시킬 수 있습니까?</string>
  <string name="ManageGroupActivity_who_can_edit_this_groups_info">누가 이 그룹의 정보를 수정할 수 있습니까?</string>
  <string name="ManageGroupActivity_group_link">그룹 링크</string>
  <string name="ManageGroupActivity_block_group">그룹 차단하기</string>
  <string name="ManageGroupActivity_unblock_group">그룹 차단 해제하기</string>
  <string name="ManageGroupActivity_leave_group">그룹 탈퇴</string>
  <string name="ManageGroupActivity_mute_notifications">대화 알림 끄기</string>
  <string name="ManageGroupActivity_custom_notifications">맞춤형 알림</string>
  <string name="ManageGroupActivity_mentions">언급</string>
  <string name="ManageGroupActivity_chat_color_and_wallpaper">채팅 색상 &amp; 벽지</string>
  <string name="ManageGroupActivity_until_s">%1$s까지</string>
  <string name="ManageGroupActivity_always">항상</string>
  <string name="ManageGroupActivity_off">꺼짐</string>
  <string name="ManageGroupActivity_on">켜짐</string>
  <string name="ManageGroupActivity_view_all_members">모든 멤버 보기</string>
  <string name="ManageGroupActivity_see_all">모두 보기</string>
  <plurals name="ManageGroupActivity_added">
    <item quantity="other">%d 멤버가 추가됨</item>
  </plurals>
  <string name="ManageGroupActivity_only_admins_can_enable_or_disable_the_sharable_group_link">관리자만 공유 가능한 그룹 링크를 활성화하거나 비활성화할 수 있습니다.</string>
  <string name="ManageGroupActivity_only_admins_can_enable_or_disable_the_option_to_approve_new_members">관리자만 새 멤버를 승인하는 옵션을 활성화 또는 비활성화할 수 있습니다.</string>
  <string name="ManageGroupActivity_only_admins_can_reset_the_sharable_group_link">관리자만 공유 가능한 그룹 링크를 재설정할 수 있습니다.</string>
  <string name="ManageGroupActivity_you_dont_have_the_rights_to_do_this">이 작업을 수행할 권한이 없습니다.</string>
  <string name="ManageGroupActivity_not_capable">추가한 사람은 새 그룹을 지원하지 않으며 Signal을 업데이트해야 합니다.</string>
  <string name="ManageGroupActivity_not_announcement_capable">추가한 사용자는 알림 그룹을 지원하지 않으며 Signal을 업데이트해야 합니다.</string>
  <string name="ManageGroupActivity_failed_to_update_the_group">그룹 갱신 실패</string>
  <string name="ManageGroupActivity_youre_not_a_member_of_the_group">그룹의 멤버가 아닙니다.</string>
  <string name="ManageGroupActivity_failed_to_update_the_group_please_retry_later">그룹을 업데이트하지 못했습니다. 나중에 다시 시도하세요.</string>
  <string name="ManageGroupActivity_failed_to_update_the_group_due_to_a_network_error_please_retry_later">네트워크 오류로 인해 그룹을 업데이트하지 못했습니다. 나중에 다시 시도하세요.</string>
  <string name="ManageGroupActivity_edit_name_and_picture">이름과 그림 수정하기</string>
  <string name="ManageGroupActivity_legacy_group">구형 그룹</string>
  <string name="ManageGroupActivity_legacy_group_learn_more">구형 그룹입니다. 그룹 관리자와 같은 기능은 새 그룹에서만 사용할 수 있습니다.</string>
  <string name="ManageGroupActivity_legacy_group_upgrade">구형 그룹입니다. @멘션 및 관리자와 같은 새로운 기능에 액세스하려면</string>
  <string name="ManageGroupActivity_legacy_group_too_large">이 구형 그룹의 규모가 너무 커서 새 그룹으로 업그레이드할 수 없습니다. 최대 그룹 규모는 %1$d입니다.</string>
  <string name="ManageGroupActivity_upgrade_this_group">그룹을 업그레이드하세요.</string>
  <string name="ManageGroupActivity_this_is_an_insecure_mms_group">안전하지 않은 MMS 그룹입니다. 비공개로 채팅하려면 연락처를 Signal에 초대하세요.</string>
  <string name="ManageGroupActivity_invite_now">지금 초대하기</string>
  <string name="ManageGroupActivity_more">더</string>
  <string name="ManageGroupActivity_add_group_description">그룹 설명 추가하기…</string>
  <!--GroupMentionSettingDialog-->
  <string name="GroupMentionSettingDialog_notify_me_for_mentions">멘션 알림</string>
  <string name="GroupMentionSettingDialog_receive_notifications_when_youre_mentioned_in_muted_chats">알림을 끈 대화에서 언급되면 알림을 받으시겠습니까?</string>
  <string name="GroupMentionSettingDialog_always_notify_me">항상 알림받기</string>
  <string name="GroupMentionSettingDialog_dont_notify_me">알림 받지않기</string>
  <!--ManageProfileFragment-->
  <string name="ManageProfileFragment_profile_name">프로필 이름</string>
  <string name="ManageProfileFragment_username">사용자 이름</string>
  <string name="ManageProfileFragment_about">정보</string>
  <string name="ManageProfileFragment_write_a_few_words_about_yourself">자신에 대해 간략하게 소개해보세요</string>
  <string name="ManageProfileFragment_your_name">내 이름</string>
  <string name="ManageProfileFragment_your_username">당신의 사용자 이름</string>
  <string name="ManageProfileFragment_failed_to_set_avatar">아바타 설정을 실패했습니다.</string>
  <!--ManageRecipientActivity-->
  <string name="ManageRecipientActivity_no_groups_in_common">공통 그룹 없음</string>
  <plurals name="ManageRecipientActivity_d_groups_in_common">
    <item quantity="other">공통 그룹 %d개</item>
  </plurals>
  <plurals name="GroupMemberList_invited">
    <item quantity="other">%1$s 님이 %2$d명을 초대했습니다.</item>
  </plurals>
  <!--CustomNotificationsDialogFragment-->
  <string name="CustomNotificationsDialogFragment__custom_notifications">맞춤형 알림</string>
  <string name="CustomNotificationsDialogFragment__messages">메시지</string>
  <string name="CustomNotificationsDialogFragment__use_custom_notifications">사용자 알림 사용하기</string>
  <string name="CustomNotificationsDialogFragment__notification_sound">알림 벨소리</string>
  <string name="CustomNotificationsDialogFragment__vibrate">진동</string>
  <string name="CustomNotificationsDialogFragment__call_settings">전화 설정</string>
  <string name="CustomNotificationsDialogFragment__ringtone">벨소리</string>
  <string name="CustomNotificationsDialogFragment__enabled">활성화됨</string>
  <string name="CustomNotificationsDialogFragment__disabled">비활성화됨</string>
  <string name="CustomNotificationsDialogFragment__default">기본값</string>
  <!--ShareableGroupLinkDialogFragment-->
  <string name="ShareableGroupLinkDialogFragment__shareable_group_link">공유 가능한 그룹 링크</string>
  <string name="ShareableGroupLinkDialogFragment__manage_and_share">관리 &amp; 공유</string>
  <string name="ShareableGroupLinkDialogFragment__group_link">그룹 링크</string>
  <string name="ShareableGroupLinkDialogFragment__share">공유</string>
  <string name="ShareableGroupLinkDialogFragment__reset_link">링크 초기화</string>
  <string name="ShareableGroupLinkDialogFragment__member_requests">멤버 요청</string>
  <string name="ShareableGroupLinkDialogFragment__approve_new_members">새 멤버 승인</string>
  <string name="ShareableGroupLinkDialogFragment__require_an_admin_to_approve_new_members_joining_via_the_group_link">그룹 링크로 참가하려는 새 멤버를 승인하려면 관리자 권한이 필요합니다.</string>
  <string name="ShareableGroupLinkDialogFragment__are_you_sure_you_want_to_reset_the_group_link">그룹 링크를 초기화하시겠습니까? 이 링크로 사람들이 그룹에 참가할 수 없게 됩니다.</string>
  <!--GroupLinkShareQrDialogFragment-->
  <string name="GroupLinkShareQrDialogFragment__qr_code">QR 코드</string>
  <string name="GroupLinkShareQrDialogFragment__people_who_scan_this_code_will">이 코드를 스캔한 사람들이 내 그룹에 참가할 수 있게 됩니다. 이 설정을 켠 경우 관리자는 멤버 참가를 일일이 승인해야 합니다.</string>
  <string name="GroupLinkShareQrDialogFragment__share_code">공유 코드</string>
  <!--GV2 Invite Revoke confirmation dialog-->
  <string name="InviteRevokeConfirmationDialog_revoke_own_single_invite">%1$s 님에게 보낸 초대를 취소하시겠습니까?</string>
  <plurals name="InviteRevokeConfirmationDialog_revoke_others_invites">
    <item quantity="other">%1$s 님이 보낸 %2$d개의 초대를 취소하시겠습니까?</item>
  </plurals>
  <!--GroupJoinBottomSheetDialogFragment-->
  <string name="GroupJoinBottomSheetDialogFragment_you_are_already_a_member">그룹 멤버입니다.</string>
  <string name="GroupJoinBottomSheetDialogFragment_join">참가하기</string>
  <string name="GroupJoinBottomSheetDialogFragment_request_to_join">참가 요청하기</string>
  <string name="GroupJoinBottomSheetDialogFragment_unable_to_join_group_please_try_again_later">그룹에 참가가 불가능합니다. 나중에 다시 시도해 주세요.</string>
  <string name="GroupJoinBottomSheetDialogFragment_encountered_a_network_error">네트워크 오류가 발생했습니다.</string>
  <string name="GroupJoinBottomSheetDialogFragment_this_group_link_is_not_active">이 그룹 링크가 비활성화 되었습니다.</string>
  <string name="GroupJoinBottomSheetDialogFragment_unable_to_get_group_information_please_try_again_later">그룹 정보를 가져올 수 없습니다. 나중에 다시 시도하세요.</string>
  <string name="GroupJoinBottomSheetDialogFragment_direct_join">그룹에 참가하고 그룹 멤버에게 내 이름과 사진을 공유하시겠습니까?</string>
  <string name="GroupJoinBottomSheetDialogFragment_admin_approval_needed">이 그룹에 가입하려면 그룹의 관리자가 요청을 승인해야 합니다. 가입을 요청하면 내 이름과 사진이 공유됩니다.</string>
  <plurals name="GroupJoinBottomSheetDialogFragment_group_dot_d_members">
    <item quantity="other">그룹: 멤버 %1$d명</item>
  </plurals>
  <!--GroupJoinUpdateRequiredBottomSheetDialogFragment-->
  <string name="GroupJoinUpdateRequiredBottomSheetDialogFragment_update_signal_to_use_group_links">그룹 링크를 사용하기 위해서 Signal을 업데이트하세요</string>
  <string name="GroupJoinUpdateRequiredBottomSheetDialogFragment_update_message">사용 중인 Signal 버전에서는 이 그룹 링크를 지원하지 않습니다. 링크를 통해 이 그룹에 가입하려면 최신 버전으로 업데이트하세요.</string>
  <string name="GroupJoinUpdateRequiredBottomSheetDialogFragment_update_signal">시그널 업데이트하기</string>
  <string name="GroupJoinUpdateRequiredBottomSheetDialogFragment_update_linked_device_message">하나 이상의 연결된 기기에서 그룹 링크를 지원하지 않는 Signal 버전을 실행하고 있습니다. 이 그룹에 가입하려면 연결된 기기에서 Signal을 업데이트하세요.</string>
  <string name="GroupJoinUpdateRequiredBottomSheetDialogFragment_group_link_is_not_valid">그룹 링크가 유효하지 않습니다.</string>
  <!--GroupInviteLinkEnableAndShareBottomSheetDialogFragment-->
  <string name="GroupInviteLinkEnableAndShareBottomSheetDialogFragment_invite_friends">친구 초대</string>
  <string name="GroupInviteLinkEnableAndShareBottomSheetDialogFragment_share_a_link_with_friends_to_let_them_quickly_join_this_group">친구들과 링크를 공유해서 그룹에 빠르게 참가하도록 하세요.</string>
  <string name="GroupInviteLinkEnableAndShareBottomSheetDialogFragment_enable_and_share_link">링크 활성화 및 공유</string>
  <string name="GroupInviteLinkEnableAndShareBottomSheetDialogFragment_share_link">링크 공유하기</string>
  <string name="GroupInviteLinkEnableAndShareBottomSheetDialogFragment_unable_to_enable_group_link_please_try_again_later">그룹 링크 활성화에 실패했습니다. 나중에 다시 시도하세요.</string>
  <string name="GroupInviteLinkEnableAndShareBottomSheetDialogFragment_encountered_a_network_error">네트워크 오류가 발생했습니다.</string>
  <string name="GroupInviteLinkEnableAndShareBottomSheetDialogFragment_you_dont_have_the_right_to_enable_group_link">그룹 링크를 활성화할 권한이 없습니다. 관리자에게 문의하세요.</string>
  <string name="GroupInviteLinkEnableAndShareBottomSheetDialogFragment_you_are_not_currently_a_member_of_the_group">현재 그룹 멤버가 아닙니다.</string>
  <!--GV2 Request confirmation dialog-->
  <string name="RequestConfirmationDialog_add_s_to_the_group">“%1$s”를 그룹에 추가하시겠습니까?</string>
  <string name="RequestConfirmationDialog_deny_request_from_s">%1$s의 요청을 거부하시겠습니까?</string>
  <string name="RequestConfirmationDialog_add">추가</string>
  <string name="RequestConfirmationDialog_deny">거부하기</string>
  <!--ImageEditorHud-->
  <string name="ImageEditorHud_blur_faces">얼굴 블러</string>
  <string name="ImageEditorHud_new_blur_faces_or_draw_anywhere_to_blur">신규: 얼굴 블러 또는 아무 곳에서나 그려서 블러 처리</string>
  <string name="ImageEditorHud_draw_anywhere_to_blur">아무 곳이나 그려서 가릴 수 있습니다</string>
  <string name="ImageEditorHud_draw_to_blur_additional_faces_or_areas">다른 사람의 얼굴이나 영역을 그어서 가릴 수 있습니다</string>
  <!--InputPanel-->
  <string name="InputPanel_tap_and_hold_to_record_a_voice_message_release_to_send">길게 탭하여 음성 메시지를 녹음하고, 손을 떼어 보내기</string>
  <!--InviteActivity-->
  <string name="InviteActivity_share">공유</string>
  <string name="InviteActivity_share_with_contacts">연락처와 공유</string>
  <string name="InviteActivity_share_via">공유…</string>
  <string name="InviteActivity_cancel">취소</string>
  <string name="InviteActivity_sending">보내는 중…</string>
  <string name="InviteActivity_invitations_sent">초대를 보냈습니다!</string>
<<<<<<< HEAD
  <string name="InviteActivity_invite_to_signal">Molly로 초대</string>
  <plurals name="InviteActivity_send_sms_to_friends">
    <item quantity="other">친구 %d명에게 SMS 보내기</item>
  </plurals>
=======
  <string name="InviteActivity_invite_to_signal">Signal로 초대</string>
  <string name="InviteActivity_send_sms">SMS 보내기 (%d)</string>
>>>>>>> 520fe481
  <plurals name="InviteActivity_send_sms_invites">
    <item quantity="other">SMS 초대 %d개를 보내시겠습니까?</item>
  </plurals>
  <string name="InviteActivity_lets_switch_to_signal">Molly로 같이 옮겨요! %1$s</string>
  <string name="InviteActivity_no_app_to_share_to">공유하기 위해 사용할 수 있는 앱이 없습니다.</string>
  <!--LearnMoreTextView-->
  <string name="LearnMoreTextView_learn_more">더 알아보기</string>
  <!--LongMessageActivity-->
  <string name="LongMessageActivity_unable_to_find_message">메시지를 찾을 수 없음</string>
  <string name="LongMessageActivity_message_from_s">%1$s에게서 온 메시지</string>
  <string name="LongMessageActivity_your_message">내 메시지</string>
  <!--MessageRetrievalService-->
  <string name="MessageRetrievalService_signal">Molly</string>
  <string name="MessageRetrievalService_background_connection_enabled">백그라운드 연결이 활성화됨</string>
  <!--MmsDownloader-->
  <string name="MmsDownloader_error_reading_mms_settings">이동 통신사 MMS 설정 읽기 중 오류 발생</string>
  <!--MediaOverviewActivity-->
  <string name="MediaOverviewActivity_Media">미디어</string>
  <string name="MediaOverviewActivity_Files">파일</string>
  <string name="MediaOverviewActivity_Audio">오디오</string>
  <string name="MediaOverviewActivity_All">모두</string>
  <plurals name="MediaOverviewActivity_Media_delete_confirm_title">
    <item quantity="other">선택한 항목을 삭제하시겠습니까?</item>
  </plurals>
  <plurals name="MediaOverviewActivity_Media_delete_confirm_message">
    <item quantity="other">&lt;mrk id=\'314\' mtype=\'seg\'&gt;선택한 파일 %1$d개가 영구 삭제됩니다.&lt;/mrk&gt; &lt;mrk id=\'315\' mtype=\'seg\'&gt;이 항목들과 관련된 모든 메시지의 텍스트도 삭제됩니다.&lt;/mrk&gt;</item>
  </plurals>
  <string name="MediaOverviewActivity_Media_delete_progress_title">삭제 중</string>
  <string name="MediaOverviewActivity_Media_delete_progress_message">메시지 삭제 중…</string>
  <string name="MediaOverviewActivity_Select_all">모두 선택</string>
  <string name="MediaOverviewActivity_collecting_attachments">첨부 파일 수집 중…</string>
  <string name="MediaOverviewActivity_Sort_by">정렬 방법</string>
  <string name="MediaOverviewActivity_Newest">최근 순서</string>
  <string name="MediaOverviewActivity_Oldest">오래된 순서</string>
  <string name="MediaOverviewActivity_Storage_used">사용된 저장 공간</string>
  <string name="MediaOverviewActivity_All_storage_use">저장된 모든 파일</string>
  <string name="MediaOverviewActivity_Grid_view_description">눈금 보기</string>
  <string name="MediaOverviewActivity_List_view_description">목록 보기</string>
  <string name="MediaOverviewActivity_Selected_description">선택됨</string>
  <plurals name="MediaOverviewActivity_d_items_s">
    <item quantity="other">%1$d개 항목 %2$s</item>
  </plurals>
  <plurals name="MediaOverviewActivity_d_items">
    <item quantity="other">%1$d개 항목</item>
  </plurals>
  <string name="MediaOverviewActivity_file">파일</string>
  <string name="MediaOverviewActivity_audio">오디오</string>
  <string name="MediaOverviewActivity_video">동영상</string>
  <string name="MediaOverviewActivity_image">이미지</string>
  <string name="MediaOverviewActivity_voice_message">음성 메시지</string>
  <string name="MediaOverviewActivity_sent_by_s">%1$s 님이 보냄</string>
  <string name="MediaOverviewActivity_sent_by_you">내가 보냄</string>
  <string name="MediaOverviewActivity_sent_by_s_to_s">%1$s 님이 %2$s에게 보냄</string>
  <string name="MediaOverviewActivity_sent_by_you_to_s">내가 %1$s에게 보냄</string>
  <!--Megaphones-->
  <string name="Megaphones_introducing_reactions">리액션을 소개합니다.</string>
  <string name="Megaphones_tap_and_hold_any_message_to_quicky_share_how_you_feel">아무 메시지나 길게 탭하여 내 기분을 빠르게 공유해 보세요.</string>
  <string name="Megaphones_remind_me_later">나중에 알림</string>
  <string name="Megaphones_verify_your_signal_pin">Signal 번호 인증</string>
  <string name="Megaphones_well_occasionally_ask_you_to_verify_your_pin">저희는 사용자가 번호를 기억하실 수 있도록 가끔 번호 인증을 요청합니다.</string>
  <string name="Megaphones_verify_pin">번호 인증</string>
  <string name="Megaphones_get_started">시작하기</string>
  <string name="Megaphones_new_group">새 그룹</string>
  <string name="Megaphones_invite_friends">친구 초대</string>
  <string name="Megaphones_use_sms">SMS 사용하기</string>
  <string name="Megaphones_appearance">모양</string>
  <string name="Megaphones_add_photo">사진 추가</string>
  <!--NotificationBarManager-->
  <string name="NotificationBarManager_signal_call_in_progress">Signal 전화 중</string>
  <string name="NotificationBarManager__establishing_signal_call">Signal 전화 연결 중</string>
  <string name="NotificationBarManager__incoming_signal_call">수신 Signal 전화</string>
  <string name="NotificationBarManager__incoming_signal_group_call">수신 Signal 단체 통화</string>
  <string name="NotificationBarManager__stopping_signal_call_service">Signal 통화 서비스 중지</string>
  <string name="NotificationBarManager__decline_call">전화 거절</string>
  <string name="NotificationBarManager__answer_call">전화 수락</string>
  <string name="NotificationBarManager__end_call">전화 종료</string>
  <string name="NotificationBarManager__cancel_call">전화 취소</string>
  <string name="NotificationBarManager__join_call">통화 참여</string>
  <!--NotificationsMegaphone-->
  <string name="NotificationsMegaphone_turn_on_notifications">알림을 켜시겠습니까?</string>
  <string name="NotificationsMegaphone_never_miss_a_message">내 연락처와 그룹의 메시지를 놓치지 마세요.</string>
  <string name="NotificationsMegaphone_turn_on">켜기</string>
  <string name="NotificationsMegaphone_not_now">나중에</string>
  <!--NotificationMmsMessageRecord-->
  <string name="NotificationMmsMessageRecord_multimedia_message">멀티미디어 메시지</string>
  <string name="NotificationMmsMessageRecord_downloading_mms_message">MMS 메시지 다운로드 중</string>
  <string name="NotificationMmsMessageRecord_error_downloading_mms_message">MMS 메시지 다운로드 중 오류 발생, 탭하여 다시 시도</string>
  <!--MediaPickerActivity-->
  <string name="MediaPickerActivity_send_to">%s에게 보내기</string>
  <string name="MediaPickerActivity__menu_open_camera">카메라 열기</string>
  <!--MediaSendActivity-->
  <string name="MediaSendActivity_add_a_caption">자막 추가…</string>
  <string name="MediaSendActivity_an_item_was_removed_because_it_exceeded_the_size_limit">사이즈 제한을 초과한 항목이 삭제됨</string>
  <string name="MediaSendActivity_an_item_was_removed_because_it_had_an_unknown_type">알 수 없는 유형이 있으므로 항목이 제거됨</string>
  <string name="MediaSendActivity_an_item_was_removed_because_it_exceeded_the_size_limit_or_had_an_unknown_type">크기 제한을 초과했거나 알 수 없는 유형이 있어서 항목이 제거됨</string>
  <string name="MediaSendActivity_camera_unavailable">카메라를 사용할 수 없습니다.</string>
  <string name="MediaSendActivity_message_to_s">%s에게 메시지 보내기</string>
  <string name="MediaSendActivity_message">메시지</string>
  <string name="MediaSendActivity_select_recipients">수신자 선택</string>
  <string name="MediaSendActivity_signal_needs_access_to_your_contacts">Signal에서 연락처를 표시하려면 연락처 권한이 필요합니다.</string>
  <string name="MediaSendActivity_signal_needs_contacts_permission_in_order_to_show_your_contacts_but_it_has_been_permanently_denied">Signal에서 연락처를 표시하려면 연락처 권한이 필요하지만 거부되어 있습니다. 앱 설정 메뉴에서 \'권한\'을 선택한 후 \'연락처\'를 허용해 주세요.</string>
  <plurals name="MediaSendActivity_cant_share_more_than_n_items">
    <item quantity="other">%d개 이상의 항목을 공유할 수 없습니다.</item>
  </plurals>
  <string name="MediaSendActivity_select_recipients_description">수신자 선택</string>
  <string name="MediaSendActivity_tap_here_to_make_this_message_disappear_after_it_is_viewed">여기를 탭하여 메시지를 본 후 사라지게 하세요.</string>
  <!--MediaRepository-->
  <string name="MediaRepository_all_media">모든 미디어</string>
  <string name="MediaRepository__camera">카메라</string>
  <!--MessageDecryptionUtil-->
  <string name="MessageDecryptionUtil_failed_to_decrypt_message">메시지를 해독하지 못함</string>
  <string name="MessageDecryptionUtil_tap_to_send_a_debug_log">디버그 로그를 보내려면 탭하세요.</string>
  <!--MessageRecord-->
  <string name="MessageRecord_unknown">알 수 없음</string>
  <string name="MessageRecord_message_encrypted_with_a_legacy_protocol_version_that_is_no_longer_supported">지원하지 않는 이전 Signal 버전으로부터 암호화 메시지를 받았습니다. 발신자에게 최신 버전으로 업데이트하고 다시 보내도록 요청하세요.</string>
  <string name="MessageRecord_left_group">그룹에서 탈퇴했습니다.</string>
  <string name="MessageRecord_you_updated_group">그룹을 업데이트했습니다.</string>
  <string name="MessageRecord_the_group_was_updated">그룹이 업데이트 되었습니다.</string>
  <string name="MessageRecord_you_called_date">%1$s 님과 통화함</string>
  <string name="MessageRecord_missed_audio_call_date">부재중 음성 통화 %1$s</string>
  <string name="MessageRecord_missed_video_call_date">부재중 영상 통화 %1$s</string>
  <string name="MessageRecord_s_updated_group">%s 님이 그룹을 업데이트했습니다.</string>
  <string name="MessageRecord_s_called_you_date">%1$s 님이 전화를 걸었습니다(%2$s).</string>
  <string name="MessageRecord_s_joined_signal">%s 님이 온라인입니다!</string>
  <string name="MessageRecord_you_disabled_disappearing_messages">사라지는 메시지 기능을 비활성화했습니다.</string>
  <string name="MessageRecord_s_disabled_disappearing_messages">%1$s 님이 사라지는 메시지 기능을 비활성화했습니다.</string>
  <string name="MessageRecord_you_set_disappearing_message_time_to_s">사라지는 메시지 시간을 %1$s(으)로 설정했습니다.</string>
  <string name="MessageRecord_s_set_disappearing_message_time_to_s">%1$s 님이 사라지는 메시지 시간을 %2$s(으)로 설정했습니다.</string>
  <string name="MessageRecord_disappearing_message_time_set_to_s">사라지는 메시지 타이머가 %1$s(으)로 설정되었습니다.</string>
  <string name="MessageRecord_this_group_was_updated_to_a_new_group">그룹이 새 그룹으로 업데이트되었습니다.</string>
  <string name="MessageRecord_you_couldnt_be_added_to_the_new_group_and_have_been_invited_to_join">귀하를 새 그룹에 추가할 수 없었으며 가입하도록 초대되었습니다.</string>
  <string name="MessageRecord_chat_session_refreshed">챗 세션 새로고침됨</string>
  <plurals name="MessageRecord_members_couldnt_be_added_to_the_new_group_and_have_been_invited">
    <item quantity="other">%1$s명의 멤버를 새 그룹에 추가할 수 없었으며 가입하도록 초대되었습니다.</item>
  </plurals>
  <plurals name="MessageRecord_members_couldnt_be_added_to_the_new_group_and_have_been_removed">
    <item quantity="other">%1$s명의 멤버는 새 그룹에 추가할 수 없었으며 제거되었습니다.</item>
  </plurals>
  <!--Profile change updates-->
  <string name="MessageRecord_changed_their_profile_name_to">%1$s 님이 프로필 이름을 %2$s(으)로 변경했습니다.</string>
  <string name="MessageRecord_changed_their_profile_name_from_to">%1$s 님이 프로필 이름을 %2$s에서 %3$s(으)로 변경했습니다.</string>
  <string name="MessageRecord_changed_their_profile">%1$s가 프로파일을 변경하였습니다.</string>
  <!--GV2 specific-->
  <string name="MessageRecord_you_created_the_group">그룹을 생성했습니다.</string>
  <string name="MessageRecord_group_updated">그룹 업데이트됨.</string>
  <string name="MessageRecord_invite_friends_to_this_group">그룹 링크로 그룹에 친구 추가</string>
  <!--GV2 member additions-->
  <string name="MessageRecord_you_added_s">당신은 %1$s를 그룹에 추가하였습니다.</string>
  <string name="MessageRecord_s_added_s">%1$s가 %2$s을 그룹에 추가하였습니다.</string>
  <string name="MessageRecord_s_added_you">%1$s가 당신을 그룹에 추가하였습니다.</string>
  <string name="MessageRecord_you_joined_the_group">그룹에 참가하였습니다.</string>
  <string name="MessageRecord_s_joined_the_group">%1$s 님이 그룹에 참여했습니다.</string>
  <!--GV2 member removals-->
  <string name="MessageRecord_you_removed_s">당신은 %1$s를 내보냈습니다.</string>
  <string name="MessageRecord_s_removed_s">%1$s가 %2$s를 내보냈습니다.</string>
  <string name="MessageRecord_s_removed_you_from_the_group">%1$s가 당신을 그룹에서 내보냈습니다.</string>
  <string name="MessageRecord_you_left_the_group">당신은 그룹에서 떠났습니다.</string>
  <string name="MessageRecord_s_left_the_group">%1$s가 그룹을 떠났습니다.</string>
  <string name="MessageRecord_you_are_no_longer_in_the_group">당신은 더 이상 그룹에 있지 않습니다.</string>
  <string name="MessageRecord_s_is_no_longer_in_the_group">%1$s은 더 이상 그룹에 있지 않습니다.</string>
  <!--GV2 role change-->
  <string name="MessageRecord_you_made_s_an_admin">당신은 %1$s를 관리자로 지정하였습니다.</string>
  <string name="MessageRecord_s_made_s_an_admin">%1$s가 %2$s를 관리자로 지정하였습니다.</string>
  <string name="MessageRecord_s_made_you_an_admin">%1$s가 당신을 관리자로 지정하였습니다.</string>
  <string name="MessageRecord_you_revoked_admin_privileges_from_s">%1$s 님의 관리자 권한을 취소했습니다.</string>
  <string name="MessageRecord_s_revoked_your_admin_privileges">%1$s 님이 관리자 권한을 취소했습니다.</string>
  <string name="MessageRecord_s_revoked_admin_privileges_from_s">%1$s 님이 %2$s 님의 관리자 권한을 취소했습니다.</string>
  <string name="MessageRecord_s_is_now_an_admin">%1$s은 지금부터 관리자입니다.</string>
  <string name="MessageRecord_you_are_now_an_admin">관리자가 되었습니다.</string>
  <string name="MessageRecord_s_is_no_longer_an_admin">더 이상 %1$s는 관리자가 아닙니다.</string>
  <string name="MessageRecord_you_are_no_longer_an_admin">당신은 더 이상 관리자가 아닙니다.</string>
  <!--GV2 invitations-->
  <string name="MessageRecord_you_invited_s_to_the_group">%1$s 님을 그룹에 초대했습니다.</string>
  <string name="MessageRecord_s_invited_you_to_the_group">%1$s가 당신을 그룹에 초대했습니다.</string>
  <plurals name="MessageRecord_s_invited_members">
    <item quantity="other">%1$s 님이 %2$d명을 그룹에 초대했습니다.</item>
  </plurals>
  <string name="MessageRecord_you_were_invited_to_the_group">그룹에 초대되었습니다.</string>
  <plurals name="MessageRecord_d_people_were_invited_to_the_group">
    <item quantity="other">%1$d명이 그룹에 초대되었습니다.</item>
  </plurals>
  <!--GV2 invitation revokes-->
  <plurals name="MessageRecord_you_revoked_invites">
    <item quantity="other">그룹에 대한 %1$d개의 초대를 취소했습니다.</item>
  </plurals>
  <plurals name="MessageRecord_s_revoked_invites">
    <item quantity="other">%1$s 님이 그룹에 대한 %2$d개의 초대를 취소했습니다.</item>
  </plurals>
  <string name="MessageRecord_someone_declined_an_invitation_to_the_group">누군가 그룹 초대를 거부했습니다.</string>
  <string name="MessageRecord_you_declined_the_invitation_to_the_group">그룹에 초대를 거부했습니다.</string>
  <string name="MessageRecord_s_revoked_your_invitation_to_the_group">%1$s 님이 그룹 초대를 취소했습니다.</string>
  <string name="MessageRecord_an_admin_revoked_your_invitation_to_the_group">관리자가 그룹 초대를 취소했습니다.</string>
  <plurals name="MessageRecord_d_invitations_were_revoked">
    <item quantity="other">그룹에 대한 %1$d개의 초대가 취소되었습니다.</item>
  </plurals>
  <!--GV2 invitation acceptance-->
  <string name="MessageRecord_you_accepted_invite">그룹 초대를 수락했습니다.</string>
  <string name="MessageRecord_s_accepted_invite">%1$s 님이 그룹 초대를 수락했습니다.</string>
  <string name="MessageRecord_you_added_invited_member_s">%1$s에 초대 멤버로 추가되었습니다.</string>
  <string name="MessageRecord_s_added_invited_member_s">%1$s 님이 %2$s 멤버를 초대했습니다.</string>
  <!--GV2 title change-->
  <string name="MessageRecord_you_changed_the_group_name_to_s">그룹 이름을 \"%1$s\"로 바꾸었습니다.</string>
  <string name="MessageRecord_s_changed_the_group_name_to_s">%1$s 님이 그룹 이름을 \'%2$s\'(으)로 변경했습니다.</string>
  <string name="MessageRecord_the_group_name_has_changed_to_s">그룹 이름이 \"%1$s\"로 바뀌었습니다.</string>
  <!--GV2 description change-->
  <string name="MessageRecord_you_changed_the_group_description">그룹 설명을 변경했습니다.</string>
  <string name="MessageRecord_s_changed_the_group_description">%1$s 님이 그룹 설명을 변경했습니다.</string>
  <string name="MessageRecord_the_group_description_has_changed">그룹 설명이 변경되었습니다.</string>
  <!--GV2 avatar change-->
  <string name="MessageRecord_you_changed_the_group_avatar">그룹 아바타를 변경하였습니다.</string>
  <string name="MessageRecord_s_changed_the_group_avatar">%1$s가 그룹 아바타를 변경하였습니다.</string>
  <string name="MessageRecord_the_group_group_avatar_has_been_changed">그룹 아바타가 변경되었습니다.</string>
  <!--GV2 attribute access level change-->
  <string name="MessageRecord_you_changed_who_can_edit_group_info_to_s">그룹 정보를 수정할 수 있는 사람을 \'%1$s\' 님으로 변경했습니다.</string>
  <string name="MessageRecord_s_changed_who_can_edit_group_info_to_s">%1$s 님이 그룹 정보를 수정할 수 있는 사용자를 \'%2$s\' 님으로 변경했습니다.</string>
  <string name="MessageRecord_who_can_edit_group_info_has_been_changed_to_s">그룹 정보를 수정할 수 있는 사람이 \'%1$s\' 님으로 변경되었습니다.</string>
  <!--GV2 membership access level change-->
  <string name="MessageRecord_you_changed_who_can_edit_group_membership_to_s">그룹 멤버십을 수정할 수 있는 사용자를 \'%1$s\' 님으로 변경했습니다.</string>
  <string name="MessageRecord_s_changed_who_can_edit_group_membership_to_s">%1$s 님이 그룹 멤버십을 수정할 수 있는 사용자를 \'%2$s\' 님으로 변경했습니다.</string>
  <string name="MessageRecord_who_can_edit_group_membership_has_been_changed_to_s">그룹 멤버십을 수정할 수 있는 사람이 \'%1$s\' 님으로 변경되었습니다.</string>
  <!--GV2 announcement group change-->
  <string name="MessageRecord_you_allow_all_members_to_send">모든 멤버가 메시지를 전송할 수 있도록 그룹 설정을 변경했습니다.</string>
  <string name="MessageRecord_you_allow_only_admins_to_send">관리자만 메시지를 전송할 수 있도록 그룹 설정을 변경했습니다.</string>
  <string name="MessageRecord_s_allow_all_members_to_send">%1$s 님이 모든 멤버가 메시지를 전송할 수 있도록 그룹 설정을 변경했습니다.</string>
  <string name="MessageRecord_s_allow_only_admins_to_send">%1$s 님이 관리자만 메시지를 전송할 수 있도록 그룹 설정을 변경했습니다.</string>
  <string name="MessageRecord_allow_all_members_to_send">모든 멤버가 메시지를 전송할 수 있도록 그룹 설정이 변경되었습니다.</string>
  <string name="MessageRecord_allow_only_admins_to_send">관리자만 메시지를 전송할 수 있도록 그룹 설정이 변경되었습니다.</string>
  <!--GV2 group link invite access level change-->
  <string name="MessageRecord_you_turned_on_the_group_link_with_admin_approval_off">내가 그룹 링크를 켰습니다. (관리자 참가 승인 불필요)</string>
  <string name="MessageRecord_you_turned_on_the_group_link_with_admin_approval_on">내가 그룹 링크를 켰습니다. (관리자 참가 승인 필요)</string>
  <string name="MessageRecord_you_turned_off_the_group_link">그룹 링크를 껐습니다.</string>
  <string name="MessageRecord_s_turned_on_the_group_link_with_admin_approval_off">%1$s 님이 관리자 승인이 해제된 그룹 링크를 사용 설정했습니다.</string>
  <string name="MessageRecord_s_turned_on_the_group_link_with_admin_approval_on">%1$s 님이 관리자 승인이 설정된 그룹 링크를 사용 설정했습니다.</string>
  <string name="MessageRecord_s_turned_off_the_group_link">%1$s가 그룹 링크를 껐습니다.</string>
  <string name="MessageRecord_the_group_link_has_been_turned_on_with_admin_approval_off">그룹 링크가 관리자 승인이 해제된 상태로 설정되었습니다.</string>
  <string name="MessageRecord_the_group_link_has_been_turned_on_with_admin_approval_on">그룹 링크가 관리자 승인이 설정된 상태로 설정되었습니다.</string>
  <string name="MessageRecord_the_group_link_has_been_turned_off">그룹 링크가 해제되었습니다.</string>
  <string name="MessageRecord_you_turned_off_admin_approval_for_the_group_link">내가 그룹 링크 관리자 참가 승인 기능을 껐습니다.</string>
  <string name="MessageRecord_s_turned_off_admin_approval_for_the_group_link">%1$s 님이 그룹 링크에 대한 관리자 승인을 사용 중단했습니다.</string>
  <string name="MessageRecord_the_admin_approval_for_the_group_link_has_been_turned_off">그룹 링크에 대한 관리자 승인이 해제되었습니다.</string>
  <string name="MessageRecord_you_turned_on_admin_approval_for_the_group_link">내가 그룹 링크 관리자 참가 승인 기능을 켰습니다.</string>
  <string name="MessageRecord_s_turned_on_admin_approval_for_the_group_link">%1$s 님이 그룹 링크에 대한 관리자 승인을 사용 설정했습니다.</string>
  <string name="MessageRecord_the_admin_approval_for_the_group_link_has_been_turned_on">그룹 링크에 대한 관리자 승인이 사용 설정되었습니다.</string>
  <!--GV2 group link reset-->
  <string name="MessageRecord_you_reset_the_group_link">그룹 링크를 재설정했습니다.</string>
  <string name="MessageRecord_s_reset_the_group_link">%1$s 님이 그룹 링크를 재설정했습니다.</string>
  <string name="MessageRecord_the_group_link_has_been_reset">그룹 링크가 초기화되었습니다.</string>
  <!--GV2 group link joins-->
  <string name="MessageRecord_you_joined_the_group_via_the_group_link">그룹 링크를 통해 그룹에 참가하였습니다.</string>
  <string name="MessageRecord_s_joined_the_group_via_the_group_link">%1$s가 그룹 링크로 그룹에 참가했습니다.</string>
  <!--GV2 group link requests-->
  <string name="MessageRecord_you_sent_a_request_to_join_the_group">그룹 참가 요청을 보냈습니다.</string>
  <string name="MessageRecord_s_requested_to_join_via_the_group_link">%1$s가 그룹 링크로 참가하기를 요청합니다.</string>
  <!--GV2 group link approvals-->
  <string name="MessageRecord_s_approved_your_request_to_join_the_group">%1$s 님이 그룹 가입 요청을 승인했습니다.</string>
  <string name="MessageRecord_s_approved_a_request_to_join_the_group_from_s">%1$s 님이 %2$s 님의 그룹 가입 요청을 승인했습니다.</string>
  <string name="MessageRecord_you_approved_a_request_to_join_the_group_from_s">%1$s 님의 그룹 가입 요청을 승인했습니다.</string>
  <string name="MessageRecord_your_request_to_join_the_group_has_been_approved">그룹 가입 요청이 승인되었습니다.</string>
  <string name="MessageRecord_a_request_to_join_the_group_from_s_has_been_approved">%1$s 님의 그룹 가입 요청이 승인되었습니다.</string>
  <!--GV2 group link deny-->
  <string name="MessageRecord_your_request_to_join_the_group_has_been_denied_by_an_admin">그룹 가입 요청이 관리자에 의해 거부되었습니다.</string>
  <string name="MessageRecord_s_denied_a_request_to_join_the_group_from_s">%1$s 님이 %2$s 님의 그룹 가입 요청을 거부했습니다.</string>
  <string name="MessageRecord_a_request_to_join_the_group_from_s_has_been_denied">%1$s 님의 그룹 가입 요청이 거부되었습니다.</string>
  <string name="MessageRecord_you_canceled_your_request_to_join_the_group">내 그룹 참가 요청을 취소했습니다.</string>
  <string name="MessageRecord_s_canceled_their_request_to_join_the_group">%1$s 님이 그룹 가입 요청을 취소했습니다.</string>
  <!--End of GV2 specific update messages-->
  <string name="MessageRecord_your_safety_number_with_s_has_changed">%s 님과의 안전 번호가 변경되었습니다.</string>
  <string name="MessageRecord_you_marked_your_safety_number_with_s_verified">%s 님과의 안전 번호를 인증됨 상태로 표시했습니다.</string>
  <string name="MessageRecord_you_marked_your_safety_number_with_s_verified_from_another_device">%s 님과의 안전 번호를 다른 기기에서 인증됨 상태로 표시했습니다.</string>
  <string name="MessageRecord_you_marked_your_safety_number_with_s_unverified">%s 님과의 안전 번호를 인증되지 않음 상태로 표시했습니다.</string>
  <string name="MessageRecord_you_marked_your_safety_number_with_s_unverified_from_another_device">%s 님과의 안전 번호를 다른 기기에서 인증되지 않음 상태로 표시했습니다.</string>
  <string name="MessageRecord_a_message_from_s_couldnt_be_delivered">%s 님의 메시지를 전달할 수 없습니다.</string>
  <!--Group Calling update messages-->
  <string name="MessageRecord_s_started_a_group_call_s">%1$s 님이 그룹 통화를 시작했습니다(%2$s).</string>
  <string name="MessageRecord_s_is_in_the_group_call_s">%1$s 님이 그룹 통화 중입니다(%2$s).</string>
  <string name="MessageRecord_you_are_in_the_group_call_s1">그룹 통화 중입니다(%1$s).</string>
  <string name="MessageRecord_s_and_s_are_in_the_group_call_s1">%1$s 및 %2$s 님이 그룹 통화 중입니다(%3$s).</string>
  <string name="MessageRecord_group_call_s">그룹 통화: %1$s</string>
  <string name="MessageRecord_s_started_a_group_call">%1$s 님이 그룹 통화를 시작했습니다.</string>
  <string name="MessageRecord_s_is_in_the_group_call">%1$s 님이 그룹 통화 중입니다.</string>
  <string name="MessageRecord_you_are_in_the_group_call">그룹 통화 중입니다.</string>
  <string name="MessageRecord_s_and_s_are_in_the_group_call">%1$s 및 %2$s 님이 그룹 통화 중입니다.</string>
  <string name="MessageRecord_group_call">그룹 통화</string>
  <string name="MessageRecord_you">나</string>
  <plurals name="MessageRecord_s_s_and_d_others_are_in_the_group_call_s">
    <item quantity="other">%1$s, %2$s 및 %3$d명이 그룹 통화 중입니다(%4$s).</item>
  </plurals>
  <plurals name="MessageRecord_s_s_and_d_others_are_in_the_group_call">
    <item quantity="other">%1$s, %2$s 및 %3$d명이 그룹 통화 중입니다.</item>
  </plurals>
  <!--MessageRequestBottomView-->
  <string name="MessageRequestBottomView_accept">수락</string>
  <string name="MessageRequestBottomView_continue">계속</string>
  <string name="MessageRequestBottomView_delete">삭제</string>
  <string name="MessageRequestBottomView_block">차단</string>
  <string name="MessageRequestBottomView_unblock">차단 해제</string>
  <string name="MessageRequestBottomView_do_you_want_to_let_s_message_you_they_wont_know_youve_seen_their_messages_until_you_accept">%1$s 님에게 메시지를 보내고 이름과 사진을 공유할 수 있도록 하시겠습니까? 귀하가 수락할 때까지 귀하가 자신의 메시지를 본 것을 알지 못합니다.</string>
  <string name="MessageRequestBottomView_do_you_want_to_let_s_message_you_wont_receive_any_messages_until_you_unblock_them">%1$s 님에게 메시지를 보내고 이름과 사진을 공유할 수 있도록 하시겠습니까? 차단을 해제할 때까지 메시지를 받지 않습니다.</string>
  <string name="MessageRequestBottomView_continue_your_conversation_with_this_group_and_share_your_name_and_photo">이 그룹에서 계속 대화하고 멤버들과 이름과 사진을 공유하시겠습니까?</string>
  <string name="MessageRequestBottomView_upgrade_this_group_to_activate_new_features">@멘션 및 관리자와 같은 새로운 기능을 활성화하려면 그룹을 업그레이드하세요. 그룹에서 이름이나 사진을 공유하지 않은 멤버는 가입하도록 초대됩니다.</string>
  <string name="MessageRequestBottomView_this_legacy_group_can_no_longer_be_used">이 구형 그룹의 규모가 너무 커서 더 이상 사용할 수 없습니다. 최대 그룹 규모는 %1$d입니다.</string>
  <string name="MessageRequestBottomView_continue_your_conversation_with_s_and_share_your_name_and_photo">%1$s 님과 계속 대화하고 이름과 사진을 공유하시겠습니까?</string>
  <string name="MessageRequestBottomView_do_you_want_to_join_this_group_they_wont_know_youve_seen_their_messages_until_you_accept">그룹에 가입하고 멤버들과 이름과 사진을 공유하시겠습니까? 귀하가 수락할 때까지 귀하가 자신의 메시지를 본 것을 알지 못합니다.</string>
  <string name="MessageRequestBottomView_join_this_group_they_wont_know_youve_seen_their_messages_until_you_accept">이 그룹에 참가하시겠습니까? 수락하기 전까지 상대는 내가 메시지를 보았는지 알 수 없습니다.</string>
  <string name="MessageRequestBottomView_unblock_this_group_and_share_your_name_and_photo_with_its_members">이 그룹을 차단 해제하고 그룹 멤버에게 내 이름과 사진을 공유하시겠습니까? 차단을 해제하기 전까지는 메시지를 받지 않습니다.</string>
  <string name="MessageRequestProfileView_view">보기</string>
  <string name="MessageRequestProfileView_member_of_one_group">%1$s 멤버</string>
  <string name="MessageRequestProfileView_member_of_two_groups">%1$s 및 %2$s 멤버</string>
  <string name="MessageRequestProfileView_member_of_many_groups">%1$s, %2$s 및 %3$s 멤버</string>
  <plurals name="MessageRequestProfileView_members">
    <item quantity="other">%1$d 멤버</item>
  </plurals>
  <plurals name="MessageRequestProfileView_members_and_invited">
    <item quantity="other">%1$d 멤버 (+ %2$d 초대됨)</item>
  </plurals>
  <plurals name="MessageRequestProfileView_member_of_d_additional_groups">
    <item quantity="other">%d개의 추가 그룹</item>
  </plurals>
  <!--PassphraseChangeActivity-->
  <string name="PassphraseChangeActivity_passphrases_dont_match_exclamation">암호가 일치하지 않습니다!</string>
  <string name="PassphraseChangeActivity_incorrect_old_passphrase_exclamation">기존 암호가 잘못되었습니다!</string>
  <string name="PassphraseChangeActivity_enter_new_passphrase_exclamation">새 암호를 입력하세요!</string>
  <!--DeviceProvisioningActivity-->
  <string name="DeviceProvisioningActivity_link_this_device">기기를 연결하시겠습니까?</string>
  <string name="DeviceProvisioningActivity_continue">계속</string>
  <string name="DeviceProvisioningActivity_content_intro">다음 수행 가능:</string>
  <string name="DeviceProvisioningActivity_content_bullets">
        • 모든 내 메시지 읽기
        \n• 내 이름으로 메시지 보내기
    </string>
  <string name="DeviceProvisioningActivity_content_progress_title">기기 연결</string>
  <string name="DeviceProvisioningActivity_content_progress_content">새 기기 연결 중…</string>
  <string name="DeviceProvisioningActivity_content_progress_success">기기가 승인되었습니다!</string>
  <string name="DeviceProvisioningActivity_content_progress_no_device">기기를 찾을 수 없습니다.</string>
  <string name="DeviceProvisioningActivity_content_progress_network_error">네트워크 오류가 발생했습니다.</string>
  <string name="DeviceProvisioningActivity_content_progress_key_error">잘못된 QR 코드입니다.</string>
  <string name="DeviceProvisioningActivity_sorry_you_have_too_many_devices_linked_already">죄송합니다. 이미 너무 많은 기기가 연결되어 있습니다. 일부를 제거하세요.</string>
  <string name="DeviceActivity_sorry_this_is_not_a_valid_device_link_qr_code">죄송합니다. 올바른 기기 연결 QR 코드가 아닙니다.</string>
  <string name="DeviceProvisioningActivity_link_a_signal_device">Signal 기기를 연결하시겠습니까?</string>
  <string name="DeviceProvisioningActivity_it_looks_like_youre_trying_to_link_a_signal_device_using_a_3rd_party_scanner">제삼자 스캐너를 사용해 Signal 기기를 연결하려는 것 같습니다. 안전한 사용을 위해 Signal에서 다시 코드를 스캔해 주세요.</string>
  <string name="DeviceActivity_signal_needs_the_camera_permission_in_order_to_scan_a_qr_code">Signal에서 QR 코드를 읽으려면 카메라 권한이 필요하지만 현재 거부되어 있습니다. 앱 설정 메뉴에서 \'권한\'을 선택한 후 \'카메라\' 항목을 허용해 주세요.</string>
  <string name="DeviceActivity_unable_to_scan_a_qr_code_without_the_camera_permission">카메라 권한이 없어 QR 코드를 스캔할 수 없음</string>
  <!--OutdatedBuildReminder-->
  <string name="OutdatedBuildReminder_update_now">지금 업데이트하세요.</string>
  <string name="OutdatedBuildReminder_your_version_of_signal_will_expire_today">이 Signal 버전은 오늘 만료됩니다. 최신 버전으로 업데이트하세요.</string>
  <plurals name="OutdatedBuildReminder_your_version_of_signal_will_expire_in_n_days">
    <item quantity="other">이 Signal 버전은 %d일 후에 만료됩니다. 최신 버전으로 업데이트하세요.</item>
  </plurals>
  <!--PassphrasePromptActivity-->
  <string name="PassphrasePromptActivity_enter_passphrase">암호 입력</string>
  <string name="PassphrasePromptActivity_watermark_content_description">Molly 아이콘</string>
  <string name="PassphrasePromptActivity_ok_button_content_description">암호 제출</string>
  <string name="PassphrasePromptActivity_invalid_passphrase_exclamation">잘못된 암호입니다!</string>
  <string name="PassphrasePromptActivity_unlock_signal">Signal 잠금 해제</string>
  <string name="PassphrasePromptActivity_signal_android_lock_screen">Signal Android - 잠금 화면</string>
  <!--PlacePickerActivity-->
  <string name="PlacePickerActivity_title">지도</string>
  <string name="PlacePickerActivity_drop_pin">고정</string>
  <string name="PlacePickerActivity_accept_address">주소 허용</string>
  <!--PlayServicesProblemFragment-->
  <string name="PlayServicesProblemFragment_the_version_of_google_play_services_you_have_installed_is_not_functioning">설치된 Google Play Serivces 버전이 제대로 작동하지 않습니다. Google Play Services를 다시 설치한 후 다시 시도해 주세요.</string>
  <!--PinRestoreEntryFragment-->
  <string name="PinRestoreEntryFragment_incorrect_pin">잘못된 번호</string>
  <string name="PinRestoreEntryFragment_skip_pin_entry">PIN 입력을 건너뛰시겠습니까?</string>
  <string name="PinRestoreEntryFragment_need_help">도움이 필요하신가요?</string>
  <string name="PinRestoreEntryFragment_your_pin_is_a_d_digit_code">PIN은 숫자 또는 영숫자로 만든 %1$d자리 이상의 코드입니다.\n\nPIN이 기억나지 않으면 새 PIN을 만들 수 있습니다. 계정을 등록하고 사용할 수 있지만 프로필 정보와 같은 일부 저장된 설정이 손실됩니다.</string>
  <string name="PinRestoreEntryFragment_if_you_cant_remember_your_pin">PIN 번호를 잊어버렸다면 새 번호를 생성할 수 있습니다. 가입 후 계정을 사용할 수 있지만, 프로필 정보와 같이 저장된 설정은 삭제됩니다</string>
  <string name="PinRestoreEntryFragment_create_new_pin">새 PIN 생성</string>
  <string name="PinRestoreEntryFragment_contact_support">지원에 문의</string>
  <string name="PinRestoreEntryFragment_cancel">취소</string>
  <string name="PinRestoreEntryFragment_skip">건너뛰기</string>
  <plurals name="PinRestoreEntryFragment_you_have_d_attempt_remaining">
    <item quantity="other">%1$d번의 시도가 남아 있습니다. 시도가 부족하면 새 PIN을 만들 수 있습니다. 계정을 등록하고 사용할 수 있지만 프로필 정보와 같은 일부 저장된 설정이 손실됩니다.</item>
  </plurals>
  <string name="PinRestoreEntryFragment_signal_registration_need_help_with_pin">Signal 등록 - Android용 PIN에 대한 도움이 필요합니다.</string>
  <string name="PinRestoreEntryFragment_enter_alphanumeric_pin">영숫자 번호 입력</string>
  <string name="PinRestoreEntryFragment_enter_numeric_pin">숫자 번호 입력</string>
  <!--PinRestoreLockedFragment-->
  <string name="PinRestoreLockedFragment_create_your_pin">번호 생성</string>
  <string name="PinRestoreLockedFragment_youve_run_out_of_pin_guesses">PIN을 알아내지는 못했지만 새 PIN을 생성하여 Signal 계정에 계속 액세스할 수 있습니다. 개인 정보 및 보안을 위해 저장된 프로필 정보 또는 설정 없이 계정이 복원됩니다.</string>
  <string name="PinRestoreLockedFragment_create_new_pin">새로운 PIN 만들기</string>
  <!--PinOptOutDialog-->
  <string name="PinOptOutDialog_warning">경고</string>
  <string name="PinOptOutDialog_if_you_disable_the_pin_you_will_lose_all_data">PIN을 비활성화하면 수동으로 백업 및 복원하지 않는 한 Signal을 다시 등록할 때 모든 데이터가 손실됩니다. PIN이 비활성화되어 있는 동안에는 등록 잠금을 켤 수 없습니다.</string>
  <string name="PinOptOutDialog_disable_pin">PIN 비활성화</string>
  <!--RatingManager-->
  <string name="RatingManager_rate_this_app">앱 평가</string>
  <string name="RatingManager_if_you_enjoy_using_this_app_please_take_a_moment">앱이 마음에 들면 평가해 주세요.</string>
  <string name="RatingManager_rate_now">지금 평가해 주세요!</string>
  <string name="RatingManager_no_thanks">아니요</string>
  <string name="RatingManager_later">나중에</string>
  <!--ReactionsBottomSheetDialogFragment-->
  <string name="ReactionsBottomSheetDialogFragment_all">모두: %1$d</string>
  <!--ReactionsConversationView-->
  <string name="ReactionsConversationView_plus">+%1$d</string>
  <!--ReactionsRecipientAdapter-->
  <string name="ReactionsRecipientAdapter_you">나</string>
  <!--RecaptchaRequiredBottomSheetFragment-->
  <string name="RecaptchaRequiredBottomSheetFragment_verify_to_continue_messaging">메시지를 계속 보내려면 확인하세요.</string>
  <string name="RecaptchaRequiredBottomSheetFragment_to_help_prevent_spam_on_signal">Signal에서 스팸을 방지하려면 확인을 완료하세요.</string>
  <string name="RecaptchaRequiredBottomSheetFragment_after_verifying_you_can_continue_messaging">확인 후 메시지를 계속 전송할 수 있습니다. 일시 중지된 메시지는 자동으로 전송됩니다.</string>
  <!--Recipient-->
  <string name="Recipient_you">나</string>
  <!--RecipientPreferencesActivity-->
  <string name="RecipientPreferenceActivity_block">차단</string>
  <string name="RecipientPreferenceActivity_unblock">차단 해제</string>
  <!--RecipientProvider-->
  <string name="RecipientProvider_unnamed_group">이름 없는 그룹</string>
  <!--RedPhone-->
  <string name="RedPhone_answering">답장 중…</string>
  <string name="RedPhone_ending_call">통화 끊는 중…</string>
  <string name="RedPhone_ringing">발신 중…</string>
  <string name="RedPhone_busy">전화 중</string>
  <string name="RedPhone_recipient_unavailable">응답 없음</string>
  <string name="RedPhone_network_failed">네트워크 연결에 실패했습니다!</string>
  <string name="RedPhone_number_not_registered">전화번호가 Signal에 등록되지 않았습니다!</string>
  <string name="RedPhone_the_number_you_dialed_does_not_support_secure_voice">지금 거신 전화번호는 보안 전화를 지원하지 않습니다.</string>
  <string name="RedPhone_got_it">확인</string>
  <!--WebRtcCallActivity-->
  <string name="WebRtcCallActivity__tap_here_to_turn_on_your_video">비디오를 사용하려면 탭하세요</string>
  <string name="WebRtcCallActivity__to_call_s_signal_needs_access_to_your_camera">%1$s 님에게 전화하려면 Signal에서 카메라 권한이 필요합니다.</string>
  <string name="WebRtcCallActivity__signal_s">시그널 %1$s</string>
  <string name="WebRtcCallActivity__calling">전화 진행 중…</string>
  <string name="WebRtcCallActivity__group_is_too_large_to_ring_the_participants">단체 참여자가 너무 많아 통화를 진행할 수 없습니다.</string>
  <!--WebRtcCallView-->
  <string name="WebRtcCallView__signal_call">Signal 전화</string>
  <string name="WebRtcCallView__signal_video_call">Signal 영상 통화</string>
  <string name="WebRtcCallView__start_call">전화 시작하기</string>
  <string name="WebRtcCallView__join_call">전화 참여하기</string>
  <string name="WebRtcCallView__call_is_full">통화 참가자 수 최대</string>
  <string name="WebRtcCallView__the_maximum_number_of_d_participants_has_been_Reached_for_this_call">이 통화에 대한 최대 참가자 수인 %1$d에 도달했습니다. 나중에 다시 시도하세요.</string>
  <string name="WebRtcCallView__view_participants_list">참가자 보기</string>
  <string name="WebRtcCallView__your_video_is_off">영상이 꺼졌습니다.</string>
  <string name="WebRtcCallView__reconnecting">재연결 중…</string>
  <string name="WebRtcCallView__joining">참가하는 중…</string>
  <string name="WebRtcCallView__disconnected">연결 끊김</string>
  <string name="WebRtcCallView__no_one_else_is_here">아무도 없음</string>
  <string name="WebRtcCallView__s_is_in_this_call">%1$s 님이 통화 중입니다.</string>
  <string name="WebRtcCallView__s_and_s_are_in_this_call">%1$s 및 %2$s 님이 통화에 참여했습니다.</string>
  <string name="WebRtcCallView__s_is_presenting">%1$s 님이 발표 중입니다.</string>
  <plurals name="WebRtcCallView__s_s_and_d_others_are_in_this_call">
    <item quantity="other">%1$s, %2$s 및 %3$d명이 통화에 참여했습니다.</item>
  </plurals>
  <string name="WebRtcCallView__flip">전환</string>
  <string name="WebRtcCallView__speaker">스피커</string>
  <string name="WebRtcCallView__camera">카메라</string>
  <string name="WebRtcCallView__mute">음소거</string>
  <string name="WebRtcCallView__end_call">전화 종료</string>
  <!--CallParticipantsListDialog-->
  <plurals name="CallParticipantsListDialog_in_this_call_d_people">
    <item quantity="other">통화 참여자: %1$d명</item>
  </plurals>
  <!--CallParticipantView-->
  <string name="CallParticipantView__s_is_blocked">%1$s 차단됨</string>
  <string name="CallParticipantView__more_info">자세한 정보</string>
  <string name="CallParticipantView__you_wont_receive_their_audio_or_video">음성 또는 영상 통화를 더 이상 수신하지 않으며 차단된 사람도 나의 통화를 수신할 수 없습니다.</string>
  <string name="CallParticipantView__cant_receive_audio_video_from_s">%1$s 님의 음성 &amp; 동영상 수신 불가</string>
  <string name="CallParticipantView__cant_receive_audio_and_video_from_s">%1$s 님의 음성 및 동영상 수신 불가</string>
  <string name="CallParticipantView__this_may_be_Because_they_have_not_verified_your_safety_number_change">이는 안전 번호 변경을 확인하지 않았거나, 기기에 문제가 있거나 사용자를 차단했기 때문일 수 있습니다.</string>
  <!--CallToastPopupWindow-->
  <string name="CallToastPopupWindow__swipe_to_view_screen_share">스와이프하여 화면 공유 보기</string>
  <!--ProxyBottomSheetFragment-->
  <string name="ProxyBottomSheetFragment_proxy_server">프록시 서버</string>
  <string name="ProxyBottomSheetFragment_proxy_address">프록시 주소</string>
  <string name="ProxyBottomSheetFragment_do_you_want_to_use_this_proxy_address">이 프록시 주소를 사용하시겠습니까?</string>
  <string name="ProxyBottomSheetFragment_use_proxy">프록시 사용하기</string>
  <string name="ProxyBottomSheetFragment_successfully_connected_to_proxy">프록시에 성공적으로 연결됨</string>
  <!--RecaptchaProofActivity-->
  <string name="RecaptchaProofActivity_failed_to_submit">제출 실패</string>
  <string name="RecaptchaProofActivity_complete_verification">확인 완료</string>
  <!--RegistrationActivity-->
  <string name="RegistrationActivity_select_your_country">국가 선택</string>
  <string name="RegistrationActivity_you_must_specify_your_country_code">국가 번호를
        입력해야 합니다.
    </string>
  <string name="RegistrationActivity_you_must_specify_your_phone_number">전화번호를
        입력해야 합니다.
    </string>
  <string name="RegistrationActivity_invalid_number">잘못된 전화번호</string>
  <string name="RegistrationActivity_the_number_you_specified_s_is_invalid">입력한 전화번호
        (%s)가 잘못되었습니다.
    </string>
  <string name="RegistrationActivity_a_verification_code_will_be_sent_to">인증 코드 발송지:</string>
  <string name="RegistrationActivity_you_will_receive_a_call_to_verify_this_number">이 전화번호를 인증하는 데 필요한 전화를 수신하게 됩니다.</string>
  <string name="RegistrationActivity_is_your_phone_number_above_correct">위의 전화번호가 올바른지 확인해 주세요.</string>
  <string name="RegistrationActivity_edit_number">전화번호 수정</string>
  <string name="RegistrationActivity_missing_google_play_services">Google Play Services가 설치되어 있지 않음</string>
  <string name="RegistrationActivity_this_device_is_missing_google_play_services">기기에 Google Play Services가 없습니다. Signal을 사용할 수는 있지만, 안정성이나 성능이 떨어질 수 있습니다.\n\n맞춤형 안드로이드 ROM을 사용하는 고급 사용자가 아니거나, 이 메시지가 오류라고 생각한다면 문제 해결을 위해 이메일로 support@signal.org에 문의해 주세요.</string>
  <string name="RegistrationActivity_i_understand">이해했습니다.</string>
  <string name="RegistrationActivity_play_services_error">Play Services 오류</string>
  <string name="RegistrationActivity_google_play_services_is_updating_or_unavailable">Google Play Services가 업데이트 중이거나 잠시 제공되지 않고 있습니다. 다시 시도해 주세요.</string>
  <string name="RegistrationActivity_terms_and_privacy">이용 약관 &amp; 개인 정보 보호 정책</string>
  <string name="RegistrationActivity_signal_needs_access_to_your_contacts_and_media_in_order_to_connect_with_friends">Signal에서 친구들과 연락하고, 메시지를 주고받으며 안전하게 전화하기 위해 연락처와 미디어 권한이 필요합니다.</string>
  <string name="RegistrationActivity_signal_needs_access_to_your_contacts_in_order_to_connect_with_friends">Signal에서 친구들과 연락하고, 메시지를 주고받으며 안전하게 전화하기 위해 연락처 권한이 필요합니다.</string>
  <string name="RegistrationActivity_rate_limited_to_service">이 전화번호를 등록하려고 너무 많이 시도했습니다. 나중에 다시 시도하세요.</string>
  <string name="RegistrationActivity_unable_to_connect_to_service">서비스에 연결할 수 없습니다. 네트워크 연결을 확인 후 다시 시도해 주세요.</string>
  <plurals name="RegistrationActivity_debug_log_hint">
    <item quantity="other">디버그 로그를 보내기까지 %d단계 남았습니다.</item>
  </plurals>
  <string name="RegistrationActivity_we_need_to_verify_that_youre_human">사람인지 확인하고자 합니다.</string>
  <string name="RegistrationActivity_next">다음</string>
  <string name="RegistrationActivity_continue">확인</string>
  <string name="RegistrationActivity_take_privacy_with_you_be_yourself_in_every_message">내 개인 정보는 내 손에서만.\n안전하게 메시지를 보내세요.</string>
  <string name="RegistrationActivity_enter_your_phone_number_to_get_started">시작하려면 휴대 전화 번호를 입력하세요.</string>
  <string name="RegistrationActivity_enter_your_phone_number">전화번호를 입력하세요.</string>
  <string name="RegistrationActivity_you_will_receive_a_verification_code">인증 코드를 보내드립니다. 통신사 요금이 적용될 수 있습니다.</string>
  <string name="RegistrationActivity_enter_the_code_we_sent_to_s">%s 번호로 보낸 코드를 입력해 주세요.</string>
  <string name="RegistrationActivity_make_sure_your_phone_has_a_cellular_signal">SMS 또는 전화를 수신하려면 휴대전화에서 데이터 네트워크가 켜져 있어야 합니다.</string>
  <string name="RegistrationActivity_phone_number_description">전화번호</string>
  <string name="RegistrationActivity_country_code_description">국가 번호</string>
  <string name="RegistrationActivity_call">전화</string>
  <!--RegistrationLockV2Dialog-->
  <string name="RegistrationLockV2Dialog_turn_on_registration_lock">등록 잠금을 켜시겠습니까?</string>
  <string name="RegistrationLockV2Dialog_turn_off_registration_lock">등록 잠금을 끄시겠습니까?</string>
  <string name="RegistrationLockV2Dialog_if_you_forget_your_signal_pin_when_registering_again">Signal에 등록할 때 또 Signal PIN 번호을 잊어버렸다면 7일 동안 계정이 잠깁니다.</string>
  <string name="RegistrationLockV2Dialog_turn_on">켜기</string>
  <string name="RegistrationLockV2Dialog_turn_off">끄기</string>
  <!--RevealableMessageView-->
  <string name="RevealableMessageView_view_photo">사진 보기</string>
  <string name="RevealableMessageView_view_video">동영상 보기</string>
  <string name="RevealableMessageView_viewed">조회함</string>
  <string name="RevealableMessageView_media">미디어</string>
  <!--Search-->
  <string name="SearchFragment_no_results">\'%s\'에 대한 검색 결과 없음</string>
  <string name="SearchFragment_header_conversations">대화</string>
  <string name="SearchFragment_header_contacts">연락처</string>
  <string name="SearchFragment_header_messages">메시지</string>
  <!--ShakeToReport-->
  <!--SharedContactDetailsActivity-->
  <string name="SharedContactDetailsActivity_add_to_contacts">연락처에 추가</string>
  <string name="SharedContactDetailsActivity_invite_to_signal">Molly로 초대</string>
  <string name="SharedContactDetailsActivity_signal_message">Signal 메시지</string>
  <string name="SharedContactDetailsActivity_signal_call">Signal 전화</string>
  <!--SharedContactView-->
  <string name="SharedContactView_add_to_contacts">연락처에 추가</string>
  <string name="SharedContactView_invite_to_signal">Molly로 초대</string>
  <string name="SharedContactView_message">Signal 메시지</string>
  <!--SignalPinReminders-->
  <string name="SignalPinReminders_well_remind_you_again_later">나중에 다시 알려드리겠습니다.</string>
  <string name="SignalPinReminders_well_remind_you_again_tomorrow">내일 다시 알려드리겠습니다.</string>
  <string name="SignalPinReminders_well_remind_you_again_in_a_few_days">며칠 후 다시 알려드리겠습니다.</string>
  <string name="SignalPinReminders_well_remind_you_again_in_a_week">일주일 후 다시 알려드리겠습니다.</string>
  <string name="SignalPinReminders_well_remind_you_again_in_a_couple_weeks">몇 주 후 다시 알려드리겠습니다.</string>
  <string name="SignalPinReminders_well_remind_you_again_in_a_month">한 달 뒤에 다시 알려드리겠습니다.</string>
  <!--Slide-->
  <string name="Slide_image">이미지</string>
  <string name="Slide_sticker">스티커</string>
  <string name="Slide_audio">오디오</string>
  <string name="Slide_video">동영상</string>
  <!--SmsMessageRecord-->
  <string name="SmsMessageRecord_received_corrupted_key_exchange_message">받은 핵심 교환 메시지가
        손상되었습니다!
    </string>
  <string name="SmsMessageRecord_received_key_exchange_message_for_invalid_protocol_version">
        받은 핵심 교환 메시지에 대한 프로토콜 버전이 잘못되었습니다.
    </string>
  <string name="SmsMessageRecord_received_message_with_new_safety_number_tap_to_process">새 안전 번호가 담긴 메시지를 받았습니다. 탭하여 처리하고 표시하세요.</string>
  <string name="SmsMessageRecord_secure_session_reset">보안 세션을 초기화했습니다.</string>
  <string name="SmsMessageRecord_secure_session_reset_s">%s 님이 보안 세션을 초기화했습니다.</string>
  <string name="SmsMessageRecord_duplicate_message">메시지를 복사하세요.</string>
  <string name="SmsMessageRecord_this_message_could_not_be_processed_because_it_was_sent_from_a_newer_version">상위 버전의 Signal에서 보낸 메시지이므로 해당 메시지를 처리할 수 없었습니다. 업데이트 후 메시지를 다시 보내달라고 요청하세요.</string>
  <string name="SmsMessageRecord_error_handling_incoming_message">받은 메시지 처리 중 오류 발생</string>
  <!--StickerManagementActivity-->
  <string name="StickerManagementActivity_stickers">스티커</string>
  <!--StickerManagementAdapter-->
  <string name="StickerManagementAdapter_installed_stickers">설치된 스티커</string>
  <string name="StickerManagementAdapter_stickers_you_received">받은 스티커</string>
  <string name="StickerManagementAdapter_signal_artist_series">Signal 아티스트 시리즈</string>
  <string name="StickerManagementAdapter_no_stickers_installed">설치된 스티커 없음</string>
  <string name="StickerManagementAdapter_stickers_from_incoming_messages_will_appear_here">받은 메시지의 스티커가 여기에 표시됩니다.</string>
  <string name="StickerManagementAdapter_untitled">제목 없음</string>
  <string name="StickerManagementAdapter_unknown">알 수 없음</string>
  <!--StickerPackPreviewActivity-->
  <string name="StickerPackPreviewActivity_untitled">제목 없음</string>
  <string name="StickerPackPreviewActivity_unknown">알 수 없음</string>
  <string name="StickerPackPreviewActivity_install">설치</string>
  <string name="StickerPackPreviewActivity_remove">삭제</string>
  <string name="StickerPackPreviewActivity_stickers">스티커</string>
  <string name="StickerPackPreviewActivity_failed_to_load_sticker_pack">스티커 팩을 불러올 수 없음</string>
  <!--SubmitDebugLogActivity-->
  <string name="SubmitDebugLogActivity_edit">수정</string>
  <string name="SubmitDebugLogActivity_done">확인</string>
  <string name="SubmitDebugLogActivity_tap_a_line_to_delete_it">줄을 탭하여 삭제하세요</string>
  <string name="SubmitDebugLogActivity_submit">제출</string>
  <string name="SubmitDebugLogActivity_failed_to_submit_logs">로그를 제출하는데 실패했습니다.</string>
  <string name="SubmitDebugLogActivity_success">성공!</string>
  <string name="SubmitDebugLogActivity_copy_this_url_and_add_it_to_your_issue">다음 URL을 복사하여 문제 보고서 또는 지원 이메일에 추가하세요. \n\n<b>%1$s</b></string>
  <string name="SubmitDebugLogActivity_share">공유</string>
  <string name="SubmitDebugLogActivity_this_log_will_be_posted_publicly_online_for_contributors">이 로그는 기여자가 볼 수 있도록 온라인에 공개적으로 게시됩니다. 업로드하기 전에 검토할 수 있습니다.</string>
  <!--SupportEmailUtil-->
  <string name="SupportEmailUtil_filter">필터:</string>
  <string name="SupportEmailUtil_device_info">기기 정보:</string>
  <string name="SupportEmailUtil_android_version">안드로이드 버전:</string>
  <string name="SupportEmailUtil_signal_version">Molly 버전:</string>
  <string name="SupportEmailUtil_signal_package">시그널 패키지:</string>
  <string name="SupportEmailUtil_registration_lock">등록 잠금:</string>
  <string name="SupportEmailUtil_locale">언어:</string>
  <!--ThreadRecord-->
  <string name="ThreadRecord_group_updated">그룹이 업데이트됨</string>
  <string name="ThreadRecord_left_the_group">그룹을 탈퇴함</string>
  <string name="ThreadRecord_secure_session_reset">보안 세션이 초기화되었습니다.</string>
  <string name="ThreadRecord_draft">초안:</string>
  <string name="ThreadRecord_called">발신 전화</string>
  <string name="ThreadRecord_called_you">수신 전화</string>
  <string name="ThreadRecord_missed_audio_call">부재중 음성 통화</string>
  <string name="ThreadRecord_missed_video_call">부재중 영상 통화</string>
  <string name="ThreadRecord_media_message">미디어 메시지</string>
  <string name="ThreadRecord_sticker">스티커</string>
  <string name="ThreadRecord_view_once_photo">한 번 볼 수 있는 이미지</string>
  <string name="ThreadRecord_view_once_video">한 번 볼 수 있는 동영상</string>
  <string name="ThreadRecord_view_once_media">한 번 볼 수 있는 미디어</string>
  <string name="ThreadRecord_this_message_was_deleted">이 메시지는 삭제되었습니다.</string>
  <string name="ThreadRecord_you_deleted_this_message">이 메시지를 삭제했습니다.</string>
  <string name="ThreadRecord_s_is_on_signal">%s 님이 온라인입니다!</string>
  <string name="ThreadRecord_disappearing_messages_disabled">사라지는 메시지 기능이 비활성화됨</string>
  <string name="ThreadRecord_disappearing_message_time_updated_to_s">사라지는 메시지 시간을 %s(으)로 설정했습니다.</string>
  <string name="ThreadRecord_safety_number_changed">안전 번호가 변경됨</string>
  <string name="ThreadRecord_your_safety_number_with_s_has_changed">%s 님과의 안전 번호가 변경되었습니다.</string>
  <string name="ThreadRecord_you_marked_verified">인증됨으로 표시했습니다.</string>
  <string name="ThreadRecord_you_marked_unverified">인증되지 않음으로 표시했습니다.</string>
  <string name="ThreadRecord_message_could_not_be_processed">메시지를 처리할 수 없음</string>
  <string name="ThreadRecord_delivery_issue">이슈 전송하기</string>
  <string name="ThreadRecord_message_request">메시지 요청</string>
  <string name="ThreadRecord_photo">사진</string>
  <string name="ThreadRecord_gif">GIF</string>
  <string name="ThreadRecord_voice_message">음성 메시지</string>
  <string name="ThreadRecord_file">파일</string>
  <string name="ThreadRecord_video">동영상</string>
  <string name="ThreadRecord_chat_session_refreshed">챗 세션 새로고침됨</string>
  <!--UpdateApkReadyListener-->
  <string name="UpdateApkReadyListener_Signal_update">Molly 업데이트</string>
  <string name="UpdateApkReadyListener_a_new_version_of_signal_is_available_tap_to_update">새 Signal 버전 출시, 탭하여 업데이트</string>
  <!--UntrustedSendDialog-->
  <string name="UntrustedSendDialog_send_message">메시지를 보내시겠습니까?</string>
  <string name="UntrustedSendDialog_send">보내기</string>
  <!--UnverifiedSendDialog-->
  <string name="UnverifiedSendDialog_send_message">메시지를 보내시겠습니까?</string>
  <string name="UnverifiedSendDialog_send">보내기</string>
  <!--UsernameEditFragment-->
  <string name="UsernameEditFragment_username">사용자 이름</string>
  <string name="UsernameEditFragment_delete">삭제</string>
  <string name="UsernameEditFragment_successfully_set_username">사용자 이름이 성공적으로 설정되었습니다.</string>
  <string name="UsernameEditFragment_successfully_removed_username">사용자 이름이 성공적으로 삭제되었습니다.</string>
  <string name="UsernameEditFragment_encountered_a_network_error">네트워크 오류가 발생했습니다.</string>
  <string name="UsernameEditFragment_this_username_is_taken">사용 중인 사용자 이름입니다.</string>
  <string name="UsernameEditFragment_this_username_is_available">사용할 수 있는 사용자 이름입니다.</string>
  <string name="UsernameEditFragment_usernames_can_only_include">사용자 이름에는 a~Z, 0~9 및 밑줄만 포함할 수 있습니다.</string>
  <string name="UsernameEditFragment_usernames_cannot_begin_with_a_number">사용자 이름은 숫자로 시작할 수 없습니다.</string>
  <string name="UsernameEditFragment_username_is_invalid">잘못된 사용자 이름입니다.</string>
  <string name="UsernameEditFragment_usernames_must_be_between_a_and_b_characters">사용자 이름은 %1$d~%2$d자여야 합니다. </string>
  <string name="UsernameEditFragment_usernames_on_signal_are_optional">Signal의 사용자 이름은 선택 사항입니다. 사용자 이름을 만들면 다른 Signal 사용자가 사용자 이름으로 나를 찾고 전화번호를 몰라도 연락할 수 있습니다.</string>
  <plurals name="UserNotificationMigrationJob_d_contacts_are_on_signal">
    <item quantity="other">Signal에 연락처가 %d개 있습니다!</item>
  </plurals>
  <!--VerifyIdentityActivity-->
  <string name="VerifyIdentityActivity_your_contact_is_running_an_old_version_of_signal">연락처는 오래된 버전의 Signal을 쓰고 있습니다. 안전 번호를 인증하기 전에 먼저 업데이트를 요청하세요.</string>
  <string name="VerifyIdentityActivity_your_contact_is_running_a_newer_version_of_Signal">연락처는 호환되지 않는 QR 코드 형식의 상위 버전 Signal을 사용하고 있습니다. 앱을 업데이트하세요.</string>
  <string name="VerifyIdentityActivity_the_scanned_qr_code_is_not_a_correctly_formatted_safety_number">QR 코드가 올바른 안전 번호 인증 코드 형식이 아닌 것 같습니다. 다시 시도해 주세요.</string>
  <string name="VerifyIdentityActivity_share_safety_number_via">다음으로 안전 번호 공유:</string>
  <string name="VerifyIdentityActivity_our_signal_safety_number">우리 Signal 안전 번호:</string>
  <string name="VerifyIdentityActivity_no_app_to_share_to">공유에 사용할 수 있는 앱이 없습니다.</string>
  <string name="VerifyIdentityActivity_no_safety_number_to_compare_was_found_in_the_clipboard">클립보드에 비교할 수 있는 안전 번호가 없음</string>
  <string name="VerifyIdentityActivity_signal_needs_the_camera_permission_in_order_to_scan_a_qr_code_but_it_has_been_permanently_denied">Signal에서 QR 코드를 읽으려면 카메라 권한이 필요하지만 현재 거부되어 있습니다. 앱 설정 메뉴에서 \'권한\'을 선택한 후 \'카메라\' 항목을 허용해 주세요.</string>
  <string name="VerifyIdentityActivity_unable_to_scan_qr_code_without_camera_permission">QR 코드를 읽으려면 카메라 권한이 필요함</string>
  <string name="VerifyIdentityActivity_you_must_first_exchange_messages_in_order_to_view">%1$s의 안전 번호를 보려면 먼저 메시지를 교환해야 합니다.</string>
  <!--ViewOnceMessageActivity-->
  <!--AudioView-->
  <!--MessageDisplayHelper-->
  <string name="MessageDisplayHelper_message_encrypted_for_non_existing_session">존재하지 않는 세션의 암호화 메시지</string>
  <!--MmsMessageRecord-->
  <string name="MmsMessageRecord_bad_encrypted_mms_message">잘못된 암호화 MMS 메시지</string>
  <string name="MmsMessageRecord_mms_message_encrypted_for_non_existing_session">존재하지 않는 세션의 암호화 MMS 메시지</string>
  <!--MuteDialog-->
  <string name="MuteDialog_mute_notifications">대화 알림 끄기</string>
  <!--ApplicationMigrationService-->
  <string name="ApplicationMigrationService_import_in_progress">가져오는 중</string>
  <string name="ApplicationMigrationService_importing_text_messages">문자 메시지 가져오는 중</string>
  <string name="ApplicationMigrationService_import_complete">가져오기 완료</string>
  <string name="ApplicationMigrationService_system_database_import_is_complete">데이터베이스 가져오기가 완료되었습니다.</string>
  <!--KeyCachingService-->
  <string name="KeyCachingService_signal_passphrase_cached">터치하여 여세요.</string>
  <string name="KeyCachingService_passphrase_cached">Signal이 잠금 해제됨</string>
  <string name="KeyCachingService_lock">Molly 잠금</string>
  <!--MediaPreviewActivity-->
  <string name="MediaPreviewActivity_you">나</string>
  <string name="MediaPreviewActivity_unssuported_media_type">지원되지 않는 미디어 형식</string>
  <string name="MediaPreviewActivity_draft">초안</string>
  <string name="MediaPreviewActivity_signal_needs_the_storage_permission_in_order_to_write_to_external_storage_but_it_has_been_permanently_denied">Signal에서 외부 저장 공간에 저장하려면 저장 공간 권한이 필요하지만 현재 거부되어 있습니다. 앱 설정 메뉴에서 \'권한\'을 선택한 후 \'저장 공간\' 항목을 허용해 주세요.</string>
  <string name="MediaPreviewActivity_unable_to_write_to_external_storage_without_permission">외부 저장 공간에 저장하려면 저장 공간 권한이 필요함</string>
  <string name="MediaPreviewActivity_media_delete_confirmation_title">메시지를 삭제하시겠습니까?</string>
  <string name="MediaPreviewActivity_media_delete_confirmation_message">메시지를 영구적으로 삭제합니다.</string>
  <string name="MediaPreviewActivity_s_to_s">%1$s~%2$s</string>
  <string name="MediaPreviewActivity_media_no_longer_available">미디어를 더 이상 이용할 수 없습니다.</string>
  <string name="MediaPreviewActivity_cant_find_an_app_able_to_share_this_media">미디어를 공유할 수 있는 앱을 찾을 수 없습니다.</string>
  <!--MessageNotifier-->
  <string name="MessageNotifier_d_new_messages_in_d_conversations">대화 %2$d개 내 새 메시지 %1$d개</string>
  <string name="MessageNotifier_most_recent_from_s">%1$s 님에게서 온 최근 메시지</string>
  <string name="MessageNotifier_locked_message">잠긴 메시지</string>
  <string name="MessageNotifier_message_delivery_failed">메시지 전송에 실패했습니다.</string>
  <string name="MessageNotifier_failed_to_deliver_message">메시지 전송에 실패했습니다.</string>
  <string name="MessageNotifier_error_delivering_message">메시지 전송 중 오류가 발생했습니다.</string>
  <string name="MessageNotifier_message_delivery_paused">메시지 전달이 일시 중지되었습니다.</string>
  <string name="MessageNotifier_verify_to_continue_messaging_on_signal">Signal에서 메시지를 계속 보내려면 확인하세요.</string>
  <string name="MessageNotifier_mark_all_as_read">모두 읽음으로 표시</string>
  <string name="MessageNotifier_mark_read">읽음으로 표시</string>
  <string name="MessageNotifier_turn_off_these_notifications">이 알림 끄기</string>
  <string name="MessageNotifier_view_once_photo">한 번 볼 수 있는 사진</string>
  <string name="MessageNotifier_view_once_video">한 번 볼 수 있는 동영상</string>
  <string name="MessageNotifier_reply">답장</string>
  <string name="MessageNotifier_signal_message">Signal 메시지</string>
  <string name="MessageNotifier_unsecured_sms">비보안 SMS</string>
  <string name="MessageNotifier_you_may_have_new_messages">새 메시지가 있을 수 있음</string>
  <string name="MessageNotifier_open_signal_to_check_for_recent_notifications">Signal을 열어 최근 알림을 확인하세요.</string>
  <string name="MessageNotifier_contact_message">%1$s %2$s</string>
  <string name="MessageNotifier_unknown_contact_message">연락처</string>
  <string name="MessageNotifier_reacted_s_to_s">\'%2$s\'에 대해 %1$s로 리액션했습니다.</string>
  <string name="MessageNotifier_reacted_s_to_your_video">동영상에 대해 %1$s로 리액션했습니다.</string>
  <string name="MessageNotifier_reacted_s_to_your_image">이미지에 대해 %1$s로 리액션했습니다.</string>
  <string name="MessageNotifier_reacted_s_to_your_file">파일에 대해 %1$s로 리액션했습니다.</string>
  <string name="MessageNotifier_reacted_s_to_your_audio">오디오에 대해 %1$s로 리액션했습니다.</string>
  <string name="MessageNotifier_reacted_s_to_your_view_once_media">조회 수 1회인 미디어에 %1$s으(로) 리액션했습니다.</string>
  <string name="MessageNotifier_reacted_s_to_your_sticker">스티커에 대해 %1$s로 리액션했습니다.</string>
  <string name="MessageNotifier_this_message_was_deleted">이 메시지는 삭제되었습니다.</string>
  <string name="TurnOffContactJoinedNotificationsActivity__turn_off_contact_joined_signal">연락처 인물이 Signal에 가입했다는 알림을 끄시겠습니까? Signal &gt; 설정 &gt; 알림에서 다시 활성화할 수 있습니다.</string>
  <!--Notification Channels-->
  <string name="NotificationChannel_channel_messages">메시지</string>
  <string name="NotificationChannel_calls">전화</string>
  <string name="NotificationChannel_failures">실패</string>
  <string name="NotificationChannel_backups">백업</string>
  <string name="NotificationChannel_locked_status">잠금 상태</string>
  <string name="NotificationChannel_app_updates">앱 업데이트</string>
  <string name="NotificationChannel_other">기타</string>
  <string name="NotificationChannel_group_chats">대화</string>
  <string name="NotificationChannel_missing_display_name">알 수 없음</string>
  <string name="NotificationChannel_voice_notes">음성 노트</string>
  <string name="NotificationChannel_contact_joined_signal">연락처가 Signal에 등록함</string>
  <string name="NotificationChannels__no_activity_available_to_open_notification_channel_settings">알림 채널 설정을 열 수 있는 활동이 없습니다.</string>
  <!--ProfileEditNameFragment-->
  <!--QuickResponseService-->
  <string name="QuickResponseService_quick_response_unavailable_when_Signal_is_locked">Signal가 잠겨 있는 경우 빠른 답장을 사용할 수 없습니다!</string>
  <string name="QuickResponseService_problem_sending_message">메시지를 보내는 중에 오류가 발생했습니다!</string>
  <!--SaveAttachmentTask-->
  <string name="SaveAttachmentTask_saved_to">%s에 저장됨</string>
  <string name="SaveAttachmentTask_saved">저장됨</string>
  <!--SearchToolbar-->
  <string name="SearchToolbar_search">검색</string>
  <string name="SearchToolbar_search_for_conversations_contacts_and_messages">대화, 연락처와 메시지 검색</string>
  <!--ShortcutLauncherActivity-->
  <string name="ShortcutLauncherActivity_invalid_shortcut">잘못된 단축키</string>
  <!--SingleRecipientNotificationBuilder-->
  <string name="SingleRecipientNotificationBuilder_signal">Molly</string>
  <string name="SingleRecipientNotificationBuilder_new_message">새 메시지</string>
  <string name="SingleRecipientNotificationBuilder_message_request">메시지 요청</string>
  <string name="SingleRecipientNotificationBuilder_you">나</string>
  <!--ThumbnailView-->
  <string name="ThumbnailView_Play_video_description">동영상 재생</string>
  <string name="ThumbnailView_Has_a_caption_description">자막 있음</string>
  <!--TransferControlView-->
  <plurals name="TransferControlView_n_items">
    <item quantity="other">항목 %d개</item>
  </plurals>
  <!--UnauthorizedReminder-->
  <string name="UnauthorizedReminder_device_no_longer_registered">기기 등록 해제됨</string>
  <string name="UnauthorizedReminder_this_is_likely_because_you_registered_your_phone_number_with_Signal_on_a_different_device">다른 기기에서 내 휴대 전화 번호로 Signal에 등록한 것으로 보입니다. 탭하여 다시 등록하세요.</string>
  <!--WebRtcCallActivity-->
  <string name="WebRtcCallActivity_to_answer_the_call_from_s_give_signal_access_to_your_microphone">Signal에서 %s의 전화를 받으려면 마이크 권한이 필요합니다.</string>
  <string name="WebRtcCallActivity_signal_requires_microphone_and_camera_permissions_in_order_to_make_or_receive_calls">Signal에서 전화 기능을 사용하려면 마이크와 카메라 권한이 필요하지만 현재 거부되어 있습니다. 앱 설정 메뉴에서 \'권한\'을 선택한 후 \'마이크\'와 \'카메라\' 항목을 허용해 주세요.</string>
  <string name="WebRtcCallActivity__answered_on_a_linked_device">연결된 기기에서 응답했습니다.</string>
  <string name="WebRtcCallActivity__declined_on_a_linked_device">연결된 기기에서 거부했습니다.</string>
  <string name="WebRtcCallActivity__busy_on_a_linked_device">연결된 기기에서 사용 중입니다.</string>
  <string name="GroupCallSafetyNumberChangeNotification__someone_has_joined_this_call_with_a_safety_number_that_has_changed">누군가 변경된 안전 번호로 통화에 참여했습니다.</string>
  <!--WebRtcCallScreen-->
  <string name="WebRtcCallScreen_swipe_up_to_change_views">위로 스와이프하여 보기를 변경하세요.</string>
  <!--WebRtcCallScreen V2-->
  <string name="WebRtcCallScreen__decline">거절</string>
  <string name="WebRtcCallScreen__answer">응답</string>
  <string name="WebRtcCallScreen__answer_without_video">카메라 끄고 통화</string>
  <!--WebRtcAudioOutputToggle-->
  <string name="WebRtcAudioOutputToggle__audio_output">오디오 출력</string>
  <string name="WebRtcAudioOutputToggle__phone_earpiece">전화용 이어폰</string>
  <string name="WebRtcAudioOutputToggle__speaker">스피커</string>
  <string name="WebRtcAudioOutputToggle__bluetooth">블루투스</string>
  <string name="WebRtcCallControls_answer_call_description">전화 수락</string>
  <string name="WebRtcCallControls_reject_call_description">전화 거부</string>
  <!--change_passphrase_activity-->
  <string name="change_passphrase_activity__old_passphrase">기존 암호</string>
  <string name="change_passphrase_activity__new_passphrase">새 암호</string>
  <string name="change_passphrase_activity__repeat_new_passphrase">새 암호 다시 입력</string>
  <!--contact_selection_activity-->
  <string name="contact_selection_activity__enter_name_or_number">이름 또는 전화번호 입력</string>
  <string name="contact_selection_activity__invite_to_signal">Molly로 초대</string>
  <string name="contact_selection_activity__new_group">새 그룹</string>
  <!--contact_filter_toolbar-->
  <string name="contact_filter_toolbar__clear_entered_text_description">입력된 텍스트 삭제</string>
  <string name="contact_filter_toolbar__show_keyboard_description">키보드 표시</string>
  <string name="contact_filter_toolbar__show_dial_pad_description">다이얼 패드 표시</string>
  <!--contact_selection_group_activity-->
  <string name="contact_selection_group_activity__no_contacts">연락처 없음</string>
  <string name="contact_selection_group_activity__finding_contacts">연락처 로드 중…</string>
  <!--single_contact_selection_activity-->
  <string name="SingleContactSelectionActivity_contact_photo">연락처 사진</string>
  <!--ContactSelectionListFragment-->
  <string name="ContactSelectionListFragment_signal_requires_the_contacts_permission_in_order_to_display_your_contacts">Signal에서 연락처 정보를 표시하려면 연락처 권한이 필요하지만 현재 거부되어 있습니다. 앱 설정 메뉴에서 \'권한\'을 선택한 후 \'연락처\' 항목을 허용해 주세요.</string>
  <string name="ContactSelectionListFragment_error_retrieving_contacts_check_your_network_connection">연락처를 가져오는 중 오류 발생, 네트워크 연결 확인</string>
  <string name="ContactSelectionListFragment_username_not_found">사용자 이름을 찾을 수 없음</string>
  <string name="ContactSelectionListFragment_s_is_not_a_signal_user">\'%1$s\' 님은 Signal 사용자가 아닙니다. 사용자 이름 확인 후 다시 시도해 주세요.</string>
  <string name="ContactSelectionListFragment_you_do_not_need_to_add_yourself_to_the_group">나 자신을 그룹에 추가할 필요가 없습니다.</string>
  <string name="ContactSelectionListFragment_maximum_group_size_reached">최대 그룹 규모에 도달했습니다.</string>
  <string name="ContactSelectionListFragment_signal_groups_can_have_a_maximum_of_d_members">Signal 그룹에는 최대 %1$d명의 멤버가 있을 수 있습니다.</string>
  <string name="ContactSelectionListFragment_recommended_member_limit_reached">권장 멤버 수 한도에 도달했습니다.</string>
  <string name="ContactSelectionListFragment_signal_groups_perform_best_with_d_members_or_fewer">Signal 그룹은 %1$d명 이하의 멤버가 있을 때 가장 잘 작동합니다. 멤버를 더 많이 추가하면 메시지 송수신이 지연됩니다.</string>
  <plurals name="ContactSelectionListFragment_d_members">
    <item quantity="other">멤버 %1$d명</item>
  </plurals>
  <!--contact_selection_list_fragment-->
  <string name="contact_selection_list_fragment__signal_needs_access_to_your_contacts_in_order_to_display_them">Signal에서 연락처를 표시하려면 연락처 권한이 필요합니다.</string>
  <string name="contact_selection_list_fragment__show_contacts">연락처 표시</string>
  <!--contact_selection_list_item-->
  <plurals name="contact_selection_list_item__number_of_members">
    <item quantity="other">%1$d명의 멤버 </item>
  </plurals>
  <!--conversation_activity-->
  <string name="conversation_activity__type_message_push">Signal 메시지</string>
  <string name="conversation_activity__type_message_sms_insecure">비보안 SMS</string>
  <string name="conversation_activity__type_message_mms_insecure">비보안 MMS</string>
  <string name="conversation_activity__from_sim_name">%1$s에서</string>
  <string name="conversation_activity__sim_n">SIM %1$d</string>
  <string name="conversation_activity__send">보내기</string>
  <string name="conversation_activity__compose_description">메시지 작성</string>
  <string name="conversation_activity__emoji_toggle_description">이모지 키보드 전환</string>
  <string name="conversation_activity__attachment_thumbnail">첨부 파일 섬네일</string>
  <string name="conversation_activity__quick_attachment_drawer_toggle_camera_description">빠른 카메라 첨부 파일 창 전환</string>
  <string name="conversation_activity__quick_attachment_drawer_record_and_send_audio_description">오디오 첨부 파일 녹음 후 보내기</string>
  <string name="conversation_activity__quick_attachment_drawer_lock_record_description">오디오 첨부 파일 녹음 잠금</string>
  <string name="conversation_activity__enable_signal_for_sms">Signal로 SMS 활성화</string>
  <string name="conversation_activity__message_could_not_be_sent">메시지를 보낼 수 없습니다. 연결을 확인하고 다시 시도하세요.</string>
  <!--conversation_input_panel-->
  <string name="conversation_input_panel__slide_to_cancel">쓸어넘겨 취소</string>
  <string name="conversation_input_panel__cancel">취소</string>
  <!--conversation_item-->
  <string name="conversation_item__mms_image_description">미디어 메시지</string>
  <string name="conversation_item__secure_message_description">보안 메시지</string>
  <!--conversation_item_sent-->
  <string name="conversation_item_sent__send_failed_indicator_description">보내기 실패</string>
  <string name="conversation_item_sent__pending_approval_description">승인 대기 중</string>
  <string name="conversation_item_sent__delivered_description">전달됨</string>
  <string name="conversation_item_sent__message_read">메시지 읽음</string>
  <!--conversation_item_received-->
  <string name="conversation_item_received__contact_photo_description">연락처 사진</string>
  <!--ConversationUpdateItem-->
  <string name="ConversationUpdateItem_loading">로드 중</string>
  <string name="ConversationUpdateItem_learn_more">더 알아보기</string>
  <string name="ConversationUpdateItem_join_call">통화 참여</string>
  <string name="ConversationUpdateItem_return_to_call">통화로 돌아가기</string>
  <string name="ConversationUpdateItem_call_is_full">통화 참가자 수 최대</string>
  <string name="ConversationUpdateItem_invite_friends">친구 초대</string>
  <string name="ConversationUpdateItem_enable_call_notifications">통화 알림 활성화</string>
  <string name="ConversationUpdateItem_update_contact">연락처 업데이트</string>
  <string name="ConversationUpdateItem_no_groups_in_common_review_requests_carefully">공통된 그룹이 없습니다. 요청을 주의 깊게 검토하세요.</string>
  <string name="ConversationUpdateItem_no_contacts_in_this_group_review_requests_carefully">이 그룹에 연락처가 없습니다. 요청을 주의 깊게 검토하세요.</string>
  <string name="ConversationUpdateItem_view">보기</string>
  <string name="ConversationUpdateItem_the_disappearing_message_time_will_be_set_to_s_when_you_message_them">메시지가 사라지는 시간은 메시지를 보낼 때 %1$s(으)로 설정됩니다.</string>
  <!--audio_view-->
  <string name="audio_view__play_pause_accessibility_description">재생 … 일시 정지</string>
  <string name="audio_view__download_accessibility_description">다운로드</string>
  <!--QuoteView-->
  <string name="QuoteView_audio">오디오</string>
  <string name="QuoteView_video">동영상</string>
  <string name="QuoteView_photo">사진</string>
  <string name="QuoteView_view_once_media">한 번 볼 수 있는 미디어</string>
  <string name="QuoteView_sticker">스티커</string>
  <string name="QuoteView_you">나</string>
  <string name="QuoteView_original_missing">원본 메시지를 찾을 수 없음</string>
  <!--conversation_fragment-->
  <string name="conversation_fragment__scroll_to_the_bottom_content_description">하단으로 스크롤</string>
  <!--safety_number_change_dialog-->
  <string name="safety_number_change_dialog__safety_number_changes">안전 번호 변경됨</string>
  <string name="safety_number_change_dialog__accept">수락</string>
  <string name="safety_number_change_dialog__send_anyway">그냥 보내기</string>
  <string name="safety_number_change_dialog__call_anyway">그냥 전화</string>
  <string name="safety_number_change_dialog__join_call">통화 참여</string>
  <string name="safety_number_change_dialog__continue_call">계속 전화</string>
  <string name="safety_number_change_dialog__leave_call">전화 종료</string>
  <string name="safety_number_change_dialog__the_following_people_may_have_reinstalled_or_changed_devices">재설치했거나 기기를 바꾼 사람의 목록입니다. 보안을 보장하려면 안전 번호를 검증하세요.</string>
  <string name="safety_number_change_dialog__view">보기</string>
  <string name="safety_number_change_dialog__previous_verified">이전에 확인됨</string>
  <!--EnableCallNotificationSettingsDialog__call_notifications_checklist-->
  <string name="EnableCallNotificationSettingsDialog__call_notifications_enabled">전화 알림을 사용합니다.</string>
  <string name="EnableCallNotificationSettingsDialog__enable_call_notifications">전화 알림 사용</string>
  <string name="EnableCallNotificationSettingsDialog__enable_background_activity">백그라운드 활동 사용</string>
  <string name="EnableCallNotificationSettingsDialog__everything_looks_good_now">모두 좋아보이네요!</string>
  <string name="EnableCallNotificationSettingsDialog__to_receive_call_notifications_tap_here_and_turn_on_show_notifications">전화 알림을 받으려면 여기를 탭하고 \'알림 표시\'를 켜세요.</string>
  <string name="EnableCallNotificationSettingsDialog__to_receive_call_notifications_tap_here_and_turn_on_notifications">전화 알림을 받으려면 여기를 탭하고 알림을 켜고 소리 및 팝업이 활성화되어 있는지 확인하세요.</string>
  <string name="EnableCallNotificationSettingsDialog__to_receive_call_notifications_tap_here_and_enable_background_activity_in_battery_settings">전화 알림을 받으려면 여기를 탭하고 \'배터리\' 설정에서 백그라운드 활동을 활성화하세요. </string>
  <string name="EnableCallNotificationSettingsDialog__settings">설정</string>
  <string name="EnableCallNotificationSettingsDialog__to_receive_call_notifications_tap_settings_and_turn_on_show_notifications">전화 알림을 받으려면 설정을 탭하고 \'알림 표시\'를 켭니다.</string>
  <string name="EnableCallNotificationSettingsDialog__to_receive_call_notifications_tap_settings_and_turn_on_notifications">전화 알림을 받으려면 설정을 탭하고 알림을 켜고 소리와 팝업이 활성화되어 있는지 확인하세요.</string>
  <string name="EnableCallNotificationSettingsDialog__to_receive_call_notifications_tap_settings_and_enable_background_activity_in_battery_settings">전화 알림을 받으려면 설정을 탭하고 \'배터리\' 설정에서 백그라운드 활동을 활성화하세요.</string>
  <!--country_selection_fragment-->
  <string name="country_selection_fragment__loading_countries">국가 로드 중…</string>
  <string name="country_selection_fragment__search">검색</string>
  <string name="country_selection_fragment__no_matching_countries">일치하는 국가 없음</string>
  <!--device_add_fragment-->
  <string name="device_add_fragment__scan_the_qr_code_displayed_on_the_device_to_link">기기에 표시된 QR 코드를 스캔하여 기기 연결</string>
  <!--device_link_fragment-->
  <string name="device_link_fragment__link_device">기기 연결</string>
  <!--device_list_fragment-->
  <string name="device_list_fragment__no_devices_linked">연결된 기기 없음</string>
  <string name="device_list_fragment__link_new_device">새 기기 연결</string>
  <!--expiration-->
  <string name="expiration_off">꺼짐</string>
  <plurals name="expiration_seconds">
    <item quantity="other">%d초</item>
  </plurals>
  <string name="expiration_seconds_abbreviated">%d초</string>
  <plurals name="expiration_minutes">
    <item quantity="other">%d분</item>
  </plurals>
  <string name="expiration_minutes_abbreviated">%d분</string>
  <plurals name="expiration_hours">
    <item quantity="other">%d시간</item>
  </plurals>
  <string name="expiration_hours_abbreviated">%d시간</string>
  <plurals name="expiration_days">
    <item quantity="other">%d일</item>
  </plurals>
  <string name="expiration_days_abbreviated">%d일</string>
  <plurals name="expiration_weeks">
    <item quantity="other">%d주</item>
  </plurals>
  <string name="expiration_weeks_abbreviated">%d주</string>
  <string name="expiration_combined">%1$s %2$s</string>
  <!--unverified safety numbers-->
  <string name="IdentityUtil_unverified_banner_one">%s 님과의 안전 번호가 변경되었으며 인증이 취소되었습니다.</string>
  <string name="IdentityUtil_unverified_banner_two">%1$s, %2$s 님과의 안전 번호가 변경되었으며 인증이 취소되었습니다.</string>
  <string name="IdentityUtil_unverified_banner_many">%1$s, %2$s, %3$s 님과의 안전 번호가 변경되었으며 인증이 취소되었습니다.</string>
  <string name="IdentityUtil_unverified_dialog_one">%1$s 님과의 안전 번호가 변경되었으며 인증이 취소되었습니다. 누군가가 연결을 가로채려고 하거나 단순히 %1$s 님이 Signal을 다시 설치한 것일 수도 있습니다. </string>
  <string name="IdentityUtil_unverified_dialog_two">%1$s, %2$s 님과의 안전 번호가 변경되었으며 인증이 취소되었습니다. 누군가가 연결을 가로채려고 하거나 단순히 Signal을 다시 설치한 것일 수도 있습니다. </string>
  <string name="IdentityUtil_unverified_dialog_many">%1$s, %2$s, %3$s 님과의 안전 번호가 변경되었으며 인증이 취소되었습니다. 누군가가 연결을 가로채려고 하거나 단순히 Signal을 다시 설치한 것일 수도 있습니다.</string>
  <string name="IdentityUtil_untrusted_dialog_one">%s 님과의 안전 번호가 방금 변경되었습니다.</string>
  <string name="IdentityUtil_untrusted_dialog_two">%1$s, %2$s 님과의 안전 번호가 방금 변경되었습니다.</string>
  <string name="IdentityUtil_untrusted_dialog_many">%1$s, %2$s, %3$s 님과의 안전 번호가 방금 변경되었습니다.</string>
  <plurals name="identity_others">
    <item quantity="other">기타 %d명</item>
  </plurals>
  <!--giphy_activity-->
  <string name="giphy_activity_toolbar__search_gifs">GIF 검색</string>
  <!--giphy_fragment-->
  <string name="giphy_fragment__nothing_found">검색 결과 없음</string>
  <!--database_migration_activity-->
  <string name="database_migration_activity__would_you_like_to_import_your_existing_text_messages">시스템 SMS 메시지를 Signal의 암호화된 데이터베이스에 가져오시겠습니까?</string>
  <string name="database_migration_activity__the_default_system_database_will_not_be_modified">기본 시스템 SMS 데이터베이스가 변경되지 않습니다.</string>
  <string name="database_migration_activity__skip">건너뛰기</string>
  <string name="database_migration_activity__import">가져오기</string>
  <string name="database_migration_activity__this_could_take_a_moment_please_be_patient">다소 시간이 걸릴 수 있습니다. 완료되면 알려드리겠습니다.</string>
  <string name="database_migration_activity__importing">가져오는 중</string>
  <!--load_more_header-->
  <string name="load_more_header__see_full_conversation">대화 전체 보기</string>
  <string name="load_more_header__loading">로드 중</string>
  <!--media_overview_activity-->
  <string name="media_overview_activity__no_media">미디어 없음</string>
  <!--message_recipients_list_item-->
  <string name="message_recipients_list_item__view">보기</string>
  <string name="message_recipients_list_item__resend">다시 보내기</string>
  <!--GroupUtil-->
  <plurals name="GroupUtil_joined_the_group">
    <item quantity="other">%1$s 님이 그룹에 참여했습니다.</item>
  </plurals>
  <string name="GroupUtil_group_name_is_now">이제 그룹 이름은 \'%1$s\'입니다.</string>
  <!--prompt_passphrase_activity-->
  <string name="prompt_passphrase_activity__unlock">잠금 해제</string>
  <!--prompt_mms_activity-->
  <string name="prompt_mms_activity__signal_requires_mms_settings_to_deliver_media_and_group_messages">이동 통신사를 통해 멀티미디어와 그룹 메시지를 전송하려면 MMS 설정 정보가 필요합니다. 기기에서는 정보가 제공되지 않습니다. 기기가 잠겨 있거나 기타 제한된 기기에서는 가끔 이러한 경우가 발생할 수 있습니다.</string>
  <string name="prompt_mms_activity__to_send_media_and_group_messages_tap_ok">멀티미디어와 그룹 메시지를 보내려면 확인을 터치하여 요구된 설정을 완료해야 합니다. 이동 통신사의 MMS 설정 정보를 찾으려면 \'이동 통신사 APN\'을 검색하세요.</string>
  <!--BadDecryptLearnMoreDialog-->
  <string name="BadDecryptLearnMoreDialog_delivery_issue">배송 문제</string>
  <string name="BadDecryptLearnMoreDialog_couldnt_be_delivered_individual">%s에서 메시지, 스티커, 반응 또는 수신 확인을 전달할 수 없습니다. 사용자에게 직접 또는 그룹으로 전송하려고 했을 수 있습니다.</string>
  <string name="BadDecryptLearnMoreDialog_couldnt_be_delivered_group">%s에서 메시지, 스티커, 반응 또는 수신 확인을 전달할 수 없습니다.</string>
  <!--profile_create_activity-->
  <string name="CreateProfileActivity_first_name_required">이름(필수)</string>
  <string name="CreateProfileActivity_last_name_optional">성(선택 사항)</string>
  <string name="CreateProfileActivity_next">다음</string>
  <string name="CreateProfileActivity__username">사용자 이름</string>
  <string name="CreateProfileActivity__create_a_username">사용자 이름 생성</string>
  <string name="CreateProfileActivity_custom_mms_group_names_and_photos_will_only_be_visible_to_you">사용자 정의 MMS 그룹 이름과 사진은 나에게만 표시됩니다.</string>
  <string name="CreateProfileActivity_group_descriptions_will_be_visible_to_members_of_this_group_and_people_who_have_been_invited">그룹 설명은 그룹의 멤버와 초대받은 사용자들에게 표시됩니다.</string>
  <!--EditAboutFragment-->
  <string name="EditAboutFragment_about">정보</string>
  <string name="EditAboutFragment_write_a_few_words_about_yourself">자신에 대해 간략하게 소개해보세요…</string>
  <string name="EditAboutFragment_count">%1$d/%2$d</string>
  <string name="EditAboutFragment_speak_freely">자유롭게 말하기</string>
  <string name="EditAboutFragment_encrypted">암호화됨</string>
  <string name="EditAboutFragment_be_kind">친절함</string>
  <string name="EditAboutFragment_coffee_lover">커피 애호가</string>
  <string name="EditAboutFragment_free_to_chat">채팅 해도 됨</string>
  <string name="EditAboutFragment_taking_a_break">쉬는 중</string>
  <string name="EditAboutFragment_working_on_something_new">새로운 것에 도전하는 중</string>
  <!--EditProfileFragment-->
  <string name="EditProfileFragment__edit_group">그룹 편집</string>
  <string name="EditProfileFragment__group_name">그룹 이름</string>
  <string name="EditProfileFragment__group_description">그룹 설명</string>
  <!--EditProfileNameFragment-->
  <string name="EditProfileNameFragment_your_name">내 이름</string>
  <string name="EditProfileNameFragment_first_name">이름</string>
  <string name="EditProfileNameFragment_last_name_optional">성(선택 사항)</string>
  <string name="EditProfileNameFragment_save">저장</string>
  <string name="EditProfileNameFragment_failed_to_save_due_to_network_issues_try_again_later">네트워크 문제로 인해 저장에 실패했습니다. 나중에 다시 시도해보세요.</string>
  <!--recipient_preferences_activity-->
  <string name="recipient_preference_activity__shared_media">공유된 미디어</string>
  <!--recipients_panel-->
  <string name="recipients_panel__to"><small>이름 또는 전화번호 입력</small></string>
  <!--verify_display_fragment-->
  <string name="verify_display_fragment__tap_to_scan">탭하여 스캔</string>
  <string name="verify_display_fragment__loading">로드 중…</string>
  <string name="verify_display_fragment__mark_as_verified">검증으로 표시</string>
  <!--verify_identity-->
  <string name="verify_identity__share_safety_number">안전 번호 공유</string>
  <!--verity_scan_fragment-->
  <!--webrtc_answer_decline_button-->
  <string name="webrtc_answer_decline_button__swipe_up_to_answer">쓸어 올려 받기</string>
  <string name="webrtc_answer_decline_button__swipe_down_to_reject">쓸어 내려 거부</string>
  <!--message_details_header-->
  <string name="message_details_header__issues_need_your_attention">문제가 발생하여 확인이 필요합니다.</string>
  <!--message_details_recipient_header-->
  <string name="message_details_recipient_header__pending_send">대기 중</string>
  <string name="message_details_recipient_header__sent_to">보냄</string>
  <string name="message_details_recipient_header__sent_from">받음</string>
  <string name="message_details_recipient_header__delivered_to">전달됨</string>
  <string name="message_details_recipient_header__read_by">읽음</string>
  <string name="message_details_recipient_header__not_sent">보내지지 않음</string>
  <string name="message_details_recipient_header__viewed">조회자</string>
  <!--message_Details_recipient-->
  <string name="message_details_recipient__failed_to_send">전송 실패</string>
  <string name="message_details_recipient__new_safety_number">새 안전 번호</string>
  <!--AndroidManifest.xml-->
  <string name="AndroidManifest__create_passphrase">암호 생성</string>
  <string name="AndroidManifest__select_contacts">연락처 선택</string>
  <string name="AndroidManifest__change_passphrase">암호 변경</string>
  <string name="AndroidManifest__verify_safety_number">안전 번호 인증</string>
  <string name="AndroidManifest__log_submit">디버그 로그 보내기</string>
  <string name="AndroidManifest__media_preview">미디어 미리 보기</string>
  <string name="AndroidManifest__message_details">메시지 세부 정보</string>
  <string name="AndroidManifest__linked_devices">연결된 기기</string>
  <string name="AndroidManifest__invite_friends">친구 초대</string>
  <string name="AndroidManifest_archived_conversations">보관된 대화</string>
  <string name="AndroidManifest_remove_photo">사진 삭제</string>
  <!--Message Requests Megaphone-->
  <string name="MessageRequestsMegaphone__message_requests">메시지 요청</string>
  <string name="MessageRequestsMegaphone__users_can_now_choose_to_accept">이제 사용자는 새 대화를 수락하도록 선택할 수 있습니다. 프로필 이름을 통해 메시지를 보내는 사람을 알 수 있습니다.</string>
  <string name="MessageRequestsMegaphone__add_profile_name">프로필 이름 추가</string>
  <!--HelpFragment-->
  <string name="HelpFragment__have_you_read_our_faq_yet">아직 FAQ를 읽지 않으셨나요? </string>
  <string name="HelpFragment__next">다음</string>
  <string name="HelpFragment__contact_us">문의하기</string>
  <string name="HelpFragment__tell_us_whats_going_on">무슨 일이 일어났는지 알려주세요.</string>
  <string name="HelpFragment__include_debug_log">디버그 로그를 포함하세요.</string>
  <string name="HelpFragment__whats_this">이것은 무엇인가요?</string>
  <string name="HelpFragment__how_do_you_feel">기분이 어떠세요? (선택사항)</string>
  <string name="HelpFragment__tell_us_why_youre_reaching_out">연락하는 이유를 알려주세요.</string>
  <string name="HelpFragment__support_info">지원 정보</string>
  <string name="HelpFragment__signal_android_support_request">Signal Android 지원 요청</string>
  <string name="HelpFragment__debug_log">디버그 로그:</string>
  <string name="HelpFragment__could_not_upload_logs">로그를 업로드할 수 없습니다.</string>
  <string name="HelpFragment__please_be_as_descriptive_as_possible">저희가 문제를 해결할 수 있도록 최대한으로 설명해 주세요.</string>
  <string-array name="HelpFragment__categories">
    <item>-- 옵션을 선택하세요 --</item>
    <item>일부가 작동하지 않음</item>
    <item>기능 요청</item>
    <item>문의 사항</item>
    <item>피드백</item>
    <item>기타</item>
    <item>지불</item>
  </string-array>
  <!--ReactWithAnyEmojiBottomSheetDialogFragment-->
  <string name="ReactWithAnyEmojiBottomSheetDialogFragment__this_message">이 메시지</string>
  <string name="ReactWithAnyEmojiBottomSheetDialogFragment__recently_used">최근 사용함</string>
  <string name="ReactWithAnyEmojiBottomSheetDialogFragment__smileys_and_people">웃는 &amp; 사람들</string>
  <string name="ReactWithAnyEmojiBottomSheetDialogFragment__nature">자연</string>
  <string name="ReactWithAnyEmojiBottomSheetDialogFragment__food">음식</string>
  <string name="ReactWithAnyEmojiBottomSheetDialogFragment__activities">활동</string>
  <string name="ReactWithAnyEmojiBottomSheetDialogFragment__places">장소</string>
  <string name="ReactWithAnyEmojiBottomSheetDialogFragment__objects">물체</string>
  <string name="ReactWithAnyEmojiBottomSheetDialogFragment__symbols">부호</string>
  <string name="ReactWithAnyEmojiBottomSheetDialogFragment__flags">국기</string>
  <string name="ReactWithAnyEmojiBottomSheetDialogFragment__emoticons">기분</string>
  <string name="ReactWithAnyEmojiBottomSheetDialogFragment__no_results_found">결과 없음</string>
  <!--arrays.xml-->
  <string name="arrays__use_default">기본값 사용</string>
  <string name="arrays__use_custom">맞춤형 값 사용</string>
  <string name="arrays__mute_for_one_hour">1시간 동안 알림 끄기</string>
  <string name="arrays__mute_for_eight_hours">8시간 동안 알림 끄기</string>
  <string name="arrays__mute_for_one_day">하루 동안 알림 끄기</string>
  <string name="arrays__mute_for_seven_days">7일 동안 알림 끄기</string>
  <string name="arrays__always">항상</string>
  <string name="arrays__settings_default">기본 설정</string>
  <string name="arrays__enabled">활성화됨</string>
  <string name="arrays__disabled">비활성화됨</string>
  <string name="arrays__name_and_message">이름 및 메시지</string>
  <string name="arrays__name_only">이름</string>
  <string name="arrays__no_name_or_message">이름 또는 메시지 없음</string>
  <string name="arrays__images">이미지</string>
  <string name="arrays__audio">오디오</string>
  <string name="arrays__video">동영상</string>
  <string name="arrays__documents">문서</string>
  <string name="arrays__small">작게</string>
  <string name="arrays__normal">보통</string>
  <string name="arrays__large">크게</string>
  <string name="arrays__extra_large">더 크게</string>
  <string name="arrays__default">기본</string>
  <string name="arrays__high">높음</string>
  <string name="arrays__max">최대</string>
  <!--plurals.xml-->
  <plurals name="hours_ago">
    <item quantity="other">%d시간</item>
  </plurals>
  <!--preferences.xml-->
  <string name="preferences_beta">베타</string>
  <string name="preferences__sms_mms">SMS 및 MMS</string>
  <string name="preferences__pref_all_sms_title">SMS 메시지 수신</string>
  <string name="preferences__pref_all_mms_title">MMS 메시지 수신</string>
  <string name="preferences__use_signal_for_viewing_and_storing_all_incoming_text_messages">Signal에서 모든 수신 문자 받기</string>
  <string name="preferences__use_signal_for_viewing_and_storing_all_incoming_multimedia_messages">Signal에서 모든 수신 멀티미디어 메시지 받기</string>
  <string name="preferences__pref_enter_sends_title">엔터 키로 메시지 보내기</string>
  <string name="preferences__pressing_the_enter_key_will_send_text_messages">엔터 키로 메시지 보내기</string>
  <string name="preferences__pref_use_address_book_photos">주소록 사진 사용하기</string>
  <string name="preferences__display_contact_photos_from_your_address_book_if_available">가능할 경우 주소록에 있는 연락처 사진들을 보이기</string>
  <string name="preferences__generate_link_previews">링크 미리보기 생성</string>
  <string name="preferences__retrieve_link_previews_from_websites_for_messages">보내는 메시지에 첨부된 웹 사이트의 링크 미리보기를 불러옵니다.</string>
  <string name="preferences__choose_identity">내 연락처 선택</string>
  <string name="preferences__choose_your_contact_entry_from_the_contacts_list">연락처에서 내 연락처를 선택하세요.</string>
  <string name="preferences__change_passphrase">암호 변경</string>
  <string name="preferences__change_your_passphrase">암호 변경</string>
  <string name="preferences__enable_passphrase">암호 화면 잠금 활성화</string>
  <string name="preferences__lock_signal_and_message_notifications_with_a_passphrase">암호로 화면 및 알림 금기</string>
  <string name="preferences__screen_security">화면 보안</string>
  <string name="preferences__disable_screen_security_to_allow_screen_shots">최근 사용 목록/개요 및 앱 내 스크린샷 차단</string>
  <string name="preferences__auto_lock_signal_after_a_specified_time_interval_of_inactivity">설정된 비활동 기간 후 Signal 잠금</string>
  <string name="preferences__inactivity_timeout_passphrase">비활동 시간 초과</string>
  <string name="preferences__inactivity_timeout_interval">비활동 시간 초과 간격</string>
  <string name="preferences__notifications">알림</string>
  <string name="preferences__led_color">LED 색상</string>
  <string name="preferences__led_color_unknown">알 수 없음</string>
  <string name="preferences__pref_led_blink_title">LED 반복 패턴</string>
  <string name="preferences__sound">소리</string>
  <string name="preferences__silent">무음</string>
  <string name="preferences__default">기본값</string>
  <string name="preferences__repeat_alerts">알림 반복</string>
  <string name="preferences__never">없음</string>
  <string name="preferences__one_time">1번</string>
  <string name="preferences__two_times">2번</string>
  <string name="preferences__three_times">3번</string>
  <string name="preferences__five_times">5번</string>
  <string name="preferences__ten_times">10번</string>
  <string name="preferences__vibrate">진동</string>
  <string name="preferences__green">초록색</string>
  <string name="preferences__red">빨간색</string>
  <string name="preferences__blue">파란색</string>
  <string name="preferences__orange">주황색</string>
  <string name="preferences__cyan">청록색</string>
  <string name="preferences__magenta">자홍색</string>
  <string name="preferences__white">하얀색</string>
  <string name="preferences__none">없음</string>
  <string name="preferences__fast">빠르게</string>
  <string name="preferences__normal">보통</string>
  <string name="preferences__slow">느리게</string>
  <string name="preferences__help">도움</string>
  <string name="preferences__advanced">고급</string>
  <string name="preferences__donate_to_signal">시그널에 기부하기</string>
  <string name="preferences__privacy">개인 정보</string>
  <string name="preferences__mms_user_agent">MMS 사용자 에이전트</string>
  <string name="preferences__advanced_mms_access_point_names">MMS 수동 설정</string>
  <string name="preferences__mmsc_url">MMSC URL</string>
  <string name="preferences__mms_proxy_host">MMS 프록시 호스트</string>
  <string name="preferences__mms_proxy_port">MMS 프록시 포트</string>
  <string name="preferences__mmsc_username">MMSC 사용자 이름</string>
  <string name="preferences__mmsc_password">MMSC 비밀번호</string>
  <string name="preferences__sms_delivery_reports">SMS 전송 확인</string>
  <string name="preferences__request_a_delivery_report_for_each_sms_message_you_send">SMS 메시지를 보낼 때마다 전송 확인 요청</string>
  <string name="preferences__data_and_storage">데이터와 저장소</string>
  <string name="preferences__storage">저장 공간</string>
  <string name="preferences__payments">결제</string>
  <string name="preferences__payments_beta">결제 (베타)</string>
  <string name="preferences__conversation_length_limit">대화 저장 한도</string>
  <string name="preferences__keep_messages">메시지 보관</string>
  <string name="preferences__clear_message_history">메시지 기록 삭제</string>
  <string name="preferences__linked_devices">연결된 기기</string>
  <string name="preferences__light_theme">밝게</string>
  <string name="preferences__dark_theme">어둡게</string>
  <string name="preferences__appearance">모양</string>
  <string name="preferences__theme">테마</string>
  <string name="preferences__chat_wallpaper">채팅방 배경</string>
  <string name="preferences__chat_color_and_wallpaper">채팅 색상 &amp; 벽지</string>
  <string name="preferences__disable_pin">PIN 비활성화</string>
  <string name="preferences__enable_pin">PIN 사용하기</string>
  <string name="preferences__if_you_disable_the_pin_you_will_lose_all_data">PIN을 비활성화하면 수동으로 백업 및 복원하지 않는 한 Signal을 다시 등록할 때 모든 데이터가 손실됩니다. PIN이 비활성화되어 있는 동안에는 등록 잠금을 켤 수 없습니다.</string>
  <string name="preferences__pins_keep_information_stored_with_signal_encrypted_so_only_you_can_access_it">PIN 번호는 Signal에 저장된 정보를 암호화하여 오직 나만 접근할 수 있게 만듭니다. 내 프로필, 설정, 그리고 연락처는 Signal을 다시 설치할 때 복원됩니다.</string>
  <string name="preferences__system_default">시스템 기본값</string>
  <string name="preferences__language">언어</string>
  <string name="preferences__signal_messages_and_calls">Signal 메시지 및 전화</string>
  <string name="preferences__advanced_pin_settings">PIN 고급 설정</string>
  <string name="preferences__free_private_messages_and_calls">Signal 사용자에게 무료 보안 메시지 및 전화 걸기</string>
  <string name="preferences__submit_debug_log">디버그 로그 제출</string>
  <string name="preferences__delete_account">계정 삭제</string>
  <string name="preferences__support_wifi_calling">\'Wi-Fi 전화\' 호환 모드</string>
  <string name="preferences__enable_if_your_device_supports_sms_mms_delivery_over_wifi">기기에서 \'Wi-Fi 전화\' 사용이 활성화된 경우 Wi-Fi로 SMS/MMS 전송 사용</string>
  <string name="preferences__incognito_keyboard">익명 키보드</string>
  <string name="preferences__read_receipts">읽은 메시지</string>
  <string name="preferences__if_read_receipts_are_disabled_you_wont_be_able_to_see_read_receipts">읽은 메시지 기능이 꺼져 있다면, 다른 사람이 메시지를 읽었는지 확인할 수 없습니다.</string>
  <string name="preferences__typing_indicators">입력 안내</string>
  <string name="preferences__if_typing_indicators_are_disabled_you_wont_be_able_to_see_typing_indicators">입력 안내 기능이 꺼져 있다면, 다른 사람이 메시지를 쓰고 있는지 확인할 수 없습니다.</string>
  <string name="preferences__request_keyboard_to_disable">사용자 정의 학습을 비활성화하려면 키보드를 요청하세요.</string>
  <string name="preferences__this_setting_is_not_a_guarantee">이 설정은 보장되지 않으며 키보드에서 무시할 수 있습니다.</string>
  <string name="preferences_app_protection__blocked_users">차단된 사용자</string>
  <string name="preferences_chats__when_using_mobile_data">모바일 데이터 사용 시</string>
  <string name="preferences_chats__when_using_wifi">Wi-Fi 사용 시</string>
  <string name="preferences_chats__when_roaming">로밍 시</string>
  <string name="preferences_chats__media_auto_download">미디어 자동 다운로드</string>
  <string name="preferences_chats__message_history">메시지 기록</string>
  <string name="preferences_storage__storage_usage">저장 공간 사용</string>
  <string name="preferences_storage__photos">사진</string>
  <string name="preferences_storage__videos">동영상</string>
  <string name="preferences_storage__files">파일</string>
  <string name="preferences_storage__audio">오디오</string>
  <string name="preferences_storage__review_storage">저장 공간 검토</string>
  <string name="preferences_storage__delete_older_messages">오래된 메시지를 삭제하시겠습니까?</string>
  <string name="preferences_storage__clear_message_history">메시기 기록을 지우시겠습니까?</string>
  <string name="preferences_storage__this_will_permanently_delete_all_message_history_and_media">이를 통해 %1$s보다 오래된 모든 메시지 기록과 미디어가 기기에서 영구적으로 삭제됩니다.</string>
  <string name="preferences_storage__this_will_permanently_trim_all_conversations_to_the_d_most_recent_messages">이를 통해 모든 대화가 %1$s개의 가장 최근 메시지만 제외하고 영구적으로 삭제됩니다.</string>
  <string name="preferences_storage__this_will_delete_all_message_history_and_media_from_your_device">이 대화의 모든 메시지와 미디어가 영구 삭제됩니다.</string>
  <string name="preferences_storage__are_you_sure_you_want_to_delete_all_message_history">모든 메시지 기록을 삭제하시겠습니까?</string>
  <string name="preferences_storage__all_message_history_will_be_permanently_removed_this_action_cannot_be_undone">모든 메시지 기록이 영구 삭제됩니다. 다시 되돌릴 수 없습니다.</string>
  <string name="preferences_storage__delete_all_now">모두 지우기</string>
  <string name="preferences_storage__forever">영원히</string>
  <string name="preferences_storage__one_year">1년</string>
  <string name="preferences_storage__six_months">6개월</string>
  <string name="preferences_storage__thirty_days">30일</string>
  <string name="preferences_storage__none">없음</string>
  <string name="preferences_storage__s_messages">%1$s 메시지</string>
  <string name="preferences_storage__custom">맞춤</string>
  <string name="preferences_advanced__use_system_emoji">시스템 이모지 사용</string>
  <string name="preferences_advanced__disable_signal_built_in_emoji_support">Signal 내장 이모지 지원 비활성화</string>
  <string name="preferences_advanced__relay_all_calls_through_the_signal_server_to_avoid_revealing_your_ip_address">연락처에게 IP 주소가 표시되지 않도록 모든 전화를 Signal 서버로 릴레이합니다. 전화 품질이 떨어질 수 있습니다.</string>
  <string name="preferences_advanced__always_relay_calls">향상 전화 릴레이</string>
  <string name="preferences_app_protection__who_can">누가…</string>
  <string name="preferences_app_protection__app_access">앱 액세스</string>
  <string name="preferences_app_protection__communication">연결</string>
  <string name="preferences_chats__chats">대화</string>
  <string name="preferences_data_and_storage__manage_storage">저장공간 관리하기</string>
  <string name="preferences_data_and_storage__calls">전화</string>
  <string name="preferences_data_and_storage__use_less_data_for_calls">통화에 더 적은 양의 데이터 사용하기</string>
  <string name="preferences_data_and_storage__never">없음</string>
  <string name="preferences_data_and_storage__wifi_and_mobile_data">WiFi 및 모바일 데이터</string>
  <string name="preferences_data_and_storage__mobile_data_only">모바일 데이터만</string>
  <string name="preference_data_and_storage__using_less_data_may_improve_calls_on_bad_networks">더 적은 양의 데이터를 사용하는 것은 망품질이 낮은 네트워크에서의 통화 품질을 개선할 수 있습니다</string>
  <string name="preferences_notifications__messages">메시지</string>
  <string name="preferences_notifications__events">이벤트</string>
  <string name="preferences_notifications__in_chat_sounds">대화 내 사운드</string>
  <string name="preferences_notifications__show">표시</string>
  <string name="preferences_notifications__calls">전화</string>
  <string name="preferences_notifications__ringtone">알림 벨소리</string>
  <string name="preferences_chats__show_invitation_prompts">초대 창 표시</string>
  <string name="preferences_chats__display_invitation_prompts_for_contacts_without_signal">Signal을 사용하지 않는 연락처에서 초대 창 표시</string>
  <string name="preferences_chats__message_text_size">메시지 글꼴 사이즈</string>
  <string name="preferences_events__contact_joined_signal">연락처가 Signal에 등록함</string>
  <string name="preferences_notifications__priority">우선순위</string>
  <string name="preferences_communication__category_sealed_sender">발신자 암호화</string>
  <string name="preferences_communication__sealed_sender_display_indicators">표시 안내</string>
  <string name="preferences_communication__sealed_sender_display_indicators_description">발신자 암호화 기능으로 보낸 메시지의 세부 정보에서 아이콘을 표시합니다.</string>
  <string name="preferences_communication__sealed_sender_allow_from_anyone">모두에게 허용</string>
  <string name="preferences_communication__sealed_sender_allow_from_anyone_description">연락처에 없는 사람과 프로필을 공유하지 않은 사람이 나에게 보내는 메시지에도 발신자 암호화를 허용합니다.</string>
  <string name="preferences_communication__sealed_sender_learn_more">더 알아보기</string>
  <string name="preferences_setup_a_username">사용자 이름 설정하기</string>
  <string name="preferences_proxy">프록시</string>
  <string name="preferences_use_proxy">프록시 사용하기</string>
  <string name="preferences_off">꺼짐</string>
  <string name="preferences_on">켜짐</string>
  <string name="preferences_proxy_address">프록시 주소</string>
  <string name="preferences_only_use_a_proxy_if">모바일 데이터 또는 Wi-Fi에서 Signal에 연결할 수 없는 경우에만 프록시를 사용하세요.</string>
  <string name="preferences_share">공유</string>
  <string name="preferences_save">저장</string>
  <string name="preferences_connecting_to_proxy">프록시에 연결 중…</string>
  <string name="preferences_connected_to_proxy">프록시에 연결됨</string>
  <string name="preferences_connection_failed">연결 실패함</string>
  <string name="preferences_couldnt_connect_to_the_proxy">프록시에 연결할 수 없었습니다. 프록시 주소를 확인해보시고 다시 시도하십시오.</string>
  <string name="preferences_you_are_connected_to_the_proxy">프록시에 연결됐습니다. 설정에서 언제든 프록시 연결을 종료할 수 있습니다.</string>
  <string name="preferences_success">성공</string>
  <string name="preferences_failed_to_connect">연결 실패함</string>
  <string name="preferences_enter_proxy_address">프록시 주소 입력하기</string>
  <string name="configurable_single_select__customize_option">옵션 설정하기</string>
  <!--Internal only preferences-->
  <!--Payments-->
  <string name="PaymentsActivityFragment__all_activity">모든 활동</string>
  <string name="PaymentsAllActivityFragment__all">모두</string>
  <string name="PaymentsAllActivityFragment__sent">보낸 시간</string>
  <string name="PaymentsAllActivityFragment__received">받은 시간</string>
  <string name="PaymentsHomeFragment__introducing_payments">결제 소개(베타)</string>
  <string name="PaymentsHomeFragment__use_signal_to_send_and_receive">Signal을 사용하여 개인 정보에 중점을 둔 새로운 디지털 통화인 MobileCoin을 보내고 받으세요. 시작하려면 활성화하세요.</string>
  <string name="PaymentsHomeFragment__activate_payments">결제 활성화</string>
  <string name="PaymentsHomeFragment__activating_payments">결제 활성화 중…</string>
  <string name="PaymentsHomeFragment__restore_payments_account">결제 계정 복원</string>
  <string name="PaymentsHomeFragment__no_recent_activity_yet">아직 최근 활동이 없습니다.</string>
  <string name="PaymentsHomeFragment__pending_requests">대기 중인 요청</string>
  <string name="PaymentsHomeFragment__recent_activity">최근 활동</string>
  <string name="PaymentsHomeFragment__see_all">모두 보기</string>
  <string name="PaymentsHomeFragment__add_funds">자금 추가</string>
  <string name="PaymentsHomeFragment__send">보내기</string>
  <string name="PaymentsHomeFragment__sent_s">%1$s을(를) 보냈습니다.</string>
  <string name="PaymentsHomeFragment__received_s">%1$s을(를) 받았습니다.</string>
  <string name="PaymentsHomeFragment__transfer_to_exchange">교환으로 이체</string>
  <string name="PaymentsHomeFragment__currency_conversion">통화 변환</string>
  <string name="PaymentsHomeFragment__deactivate_payments">결제 비활성화</string>
  <string name="PaymentsHomeFragment__recovery_phrase">복구 문구</string>
  <string name="PaymentsHomeFragment__help">도움말</string>
  <string name="PaymentsHomeFragment__coin_cleanup_fee">코인 정리 수수료</string>
  <string name="PaymentsHomeFragment__sent_payment">송금됨</string>
  <string name="PaymentsHomeFragment__received_payment">결제 완료</string>
  <string name="PaymentsHomeFragment__processing_payment">결제 처리 중</string>
  <string name="PaymentsHomeFragment__unknown_amount">---</string>
  <string name="PaymentsHomeFragment__currency_conversion_not_available">통화 변환을 사용할 수 없음</string>
  <string name="PaymentsHomeFragment__cant_display_currency_conversion">통화 변환을 표시할 수 없습니다. 휴대전화의 연결을 확인하고 다시 시도하세요.</string>
  <string name="PaymentsHomeFragment__payments_is_not_available_in_your_region">귀하의 지역에서는 결제가 불가능합니다.</string>
  <string name="PaymentsHomeFragment__could_not_enable_payments">결제를 활성화할 수 없습니다. 나중에 다시 시도하세요.</string>
  <string name="PaymentsHomeFragment__deactivate_payments_question">결제를 비활성화하시겠습니까?</string>
  <string name="PaymentsHomeFragment__you_will_not_be_able_to_send">결제를 비활성화하면 Signal에서 MobileCoin을 보내거나 받을 수 없습니다.</string>
  <string name="PaymentsHomeFragment__deactivate">비활성화</string>
  <string name="PaymentsHomeFragment__continue">계속</string>
  <string name="PaymentsHomeFragment__balance_is_not_currently_available">현재 잔액을 사용할 수 없습니다.</string>
  <string name="PaymentsHomeFragment__payments_deactivated">결제가 비활성화되었습니다.</string>
  <string name="PaymentsHomeFragment__payment_failed">결제 실패</string>
  <string name="PaymentsHomeFragment__details">세부 정보</string>
  <string name="PaymentsHomeFragment__you_can_use_signal_to_send">Signal을 사용하여 MobileCoin을 보내고 받을 수 있습니다. 모든 지불은 MobileCoin 및 MobileCoin 지갑에 대한 사용 약관의 적용을 받습니다. 이는 베타 기능이므로 몇 가지 문제가 발생할 수 있으며 손실된 지불이나 잔액은 복구할 수 없습니다. </string>
  <string name="PaymentsHomeFragment__activate">활성화</string>
  <string name="PaymentsHomeFragment__view_mobile_coin_terms">MobileCoin 용어 보기</string>
  <string name="PaymentsHomeFragment__payments_not_available">Signal 결제는 더 이상 사용할 수 없습니다. 여전히 거래소로 자금을 이체할 수 있지만 더 이상 지불을 주고받거나 자금을 추가할 수 없습니다.</string>
  <!--PaymentsAddMoneyFragment-->
  <string name="PaymentsAddMoneyFragment__add_funds">자금 추가</string>
  <string name="PaymentsAddMoneyFragment__your_wallet_address">지갑 주소</string>
  <string name="PaymentsAddMoneyFragment__copy">복사</string>
  <string name="PaymentsAddMoneyFragment__copied_to_clipboard">클립보드로 복사됨</string>
  <string name="PaymentsAddMoneyFragment__to_add_funds">자금을 추가하려면 MobileCoin을 지갑 주소로 보내세요. MobileCoin을 지원하는 거래소의 계정에서 거래를 시작한 다음 QR 코드를 스캔하거나 지갑 주소를 복사하세요.</string>
  <!--PaymentsDetailsFragment-->
  <string name="PaymentsDetailsFragment__details">세부 정보</string>
  <string name="PaymentsDetailsFragment__status">상태</string>
  <string name="PaymentsDetailsFragment__submitting_payment">결제 제출 중…</string>
  <string name="PaymentsDetailsFragment__processing_payment">결제 처리 중…</string>
  <string name="PaymentsDetailsFragment__payment_complete">결제 완료</string>
  <string name="PaymentsDetailsFragment__payment_failed">결제 실패</string>
  <string name="PaymentsDetailsFragment__network_fee">네트워크 요금</string>
  <string name="PaymentsDetailsFragment__sent_by">발신자</string>
  <string name="PaymentsDetailsFragment__sent_to_s">%1$s에게 전송됨</string>
  <string name="PaymentsDetailsFragment__you_on_s_at_s">%1$s의 %2$s</string>
  <string name="PaymentsDetailsFragment__s_on_s_at_s">%1$s, %2$s, %3$s</string>
  <string name="PaymentsDetailsFragment__to">받는이:</string>
  <string name="PaymentsDetailsFragment__from">보낸이:</string>
  <string name="PaymentsDetailsFragment__information">지불 금액 및 거래 시간을 포함한 거래 세부 정보는 MobileCoin Ledger의 일부입니다.</string>
  <string name="PaymentsDetailsFragment__coin_cleanup_fee">코인 정리 수수료</string>
  <string name="PaymentsDetailsFragment__coin_cleanup_information">보유하고 있는 코인을 합산하여 거래를 완료할 수 없는 경우 \'코인 정리 수수료\'가 부과됩니다. 정리를 통해 계속 지불할 수 있습니다.</string>
  <string name="PaymentsDetailsFragment__no_details_available">이 거래에 대해 사용할 수 있는 추가 세부정보가 없습니다.</string>
  <string name="PaymentsDetailsFragment__sent_payment">송금됨</string>
  <string name="PaymentsDetailsFragment__received_payment">결제 완료</string>
  <string name="PaymentsDeatilsFragment__payment_completed_s">결제 완료 %1$s</string>
  <string name="PaymentsDetailsFragment__block_number">블록 번호</string>
  <!--PaymentsTransferFragment-->
  <string name="PaymentsTransferFragment__transfer">이체</string>
  <string name="PaymentsTransferFragment__scan_qr_code">QR 코드 스캔</string>
  <string name="PaymentsTransferFragment__to_scan_or_enter_wallet_address">수신자: 지갑 주소 스캔 또는 입력</string>
  <string name="PaymentsTransferFragment__you_can_transfer">거래소에서 제공한 지갑 주소로 송금을 완료하면 MobileCoin을 송금할 수 있습니다. 지갑 주소는 QR 코드 아래 가장 일반적으로 사용되는 숫자와 문자의 문자열입니다.</string>
  <string name="PaymentsTransferFragment__next">다음</string>
  <string name="PaymentsTransferFragment__invalid_address">유효하지 않은 주소</string>
  <string name="PaymentsTransferFragment__check_the_wallet_address">이체하려는 지갑 주소를 확인하고 다시 시도하세요.</string>
  <string name="PaymentsTransferFragment__you_cant_transfer_to_your_own_signal_wallet_address">내 Signal 지갑 주소로 이체할 수 없습니다. 지원되는 거래소에서 귀하의 계정에서 지갑 주소를 입력하세요.</string>
  <string name="PaymentsTransferFragment__to_scan_a_qr_code_signal_needs">QR 코드를 스캔하려면 Signal이 카메라에 액세스할 수 있어야 합니다.</string>
  <string name="PaymentsTransferFragment__signal_needs_the_camera_permission_to_capture_qr_code_go_to_settings">Signal이 QR 코드를 캡처하려면 카메라 권한이 필요합니다. 설정으로 이동하여 \'권한\'을 선택하고 \'카메라\'를 활성화하세요.</string>
  <string name="PaymentsTransferFragment__to_scan_a_qr_code_signal_needs_access_to_the_camera">QR 코드를 스캔하려면 Signal이 카메라에 액세스할 수 있어야 합니다.</string>
  <string name="PaymentsTransferFragment__settings">설정</string>
  <!--PaymentsTransferQrScanFragment-->
  <string name="PaymentsTransferQrScanFragment__scan_address_qr_code">주소 QR 코드 스캔</string>
  <string name="PaymentsTransferQrScanFragment__scan_the_address_qr_code_of_the_payee">수취인의 주소 QR 코드를 스캔하세요.</string>
  <!--CreatePaymentFragment-->
  <string name="CreatePaymentFragment__request">요청</string>
  <string name="CreatePaymentFragment__pay">지불</string>
  <string name="CreatePaymentFragment__available_balance_s">사용 가능한 잔액: %1$s</string>
  <string name="CreatePaymentFragment__toggle_content_description">토글</string>
  <string name="CreatePaymentFragment__1">1</string>
  <string name="CreatePaymentFragment__2">2</string>
  <string name="CreatePaymentFragment__3">3</string>
  <string name="CreatePaymentFragment__4">4</string>
  <string name="CreatePaymentFragment__5">5</string>
  <string name="CreatePaymentFragment__6">6</string>
  <string name="CreatePaymentFragment__7">7</string>
  <string name="CreatePaymentFragment__8">8</string>
  <string name="CreatePaymentFragment__9">9</string>
  <string name="CreatePaymentFragment__decimal">.</string>
  <string name="CreatePaymentFragment__0">0</string>
  <string name="CreatePaymentFragment__lt">&lt;</string>
  <string name="CreatePaymentFragment__backspace">백스페이스</string>
  <string name="CreatePaymentFragment__add_note">메모 추가</string>
  <string name="CreatePaymentFragment__conversions_are_just_estimates">전환된 금액은 추정치일 뿐 정확하지 않을 수 있습니다.</string>
  <!--EditNoteFragment-->
  <string name="EditNoteFragment_note">메모</string>
  <!--ConfirmPaymentFragment-->
  <string name="ConfirmPayment__confirm_payment">결제 확인</string>
  <string name="ConfirmPayment__network_fee">네트워크 요금</string>
  <string name="ConfirmPayment__error_getting_fee">수수료를 받는 중에 오류가 발생했습니다.</string>
  <string name="ConfirmPayment__estimated_s">예상 %1$s</string>
  <string name="ConfirmPayment__to">받는이:</string>
  <string name="ConfirmPayment__total_amount">총액</string>
  <string name="ConfirmPayment__balance_s">잔액: %1$s</string>
  <string name="ConfirmPayment__submitting_payment">결제 제출 중…</string>
  <string name="ConfirmPayment__processing_payment">결제 처리 중…</string>
  <string name="ConfirmPayment__payment_complete">결제 완료</string>
  <string name="ConfirmPayment__payment_failed">결제 실패</string>
  <string name="ConfirmPayment__payment_will_continue_processing">결제가 계속 처리됩니다.</string>
  <string name="ConfirmPaymentFragment__invalid_recipient">잘못된 수신자</string>
  <string name="ConfirmPaymentFragment__this_person_has_not_activated_payments">해당 사용자는 결제를 활성화하지 않았습니다.</string>
  <string name="ConfirmPaymentFragment__unable_to_request_a_network_fee">네트워크 요금을 요청할 수 없습니다. 이 결제를 계속하려면 확인을 눌러 다시 시도하세요.</string>
  <!--CurrencyAmountFormatter_s_at_s-->
  <string name="CurrencyAmountFormatter_s_at_s">%2$s의 %1$s</string>
  <!--SetCurrencyFragment-->
  <string name="SetCurrencyFragment__set_currency">통화 설정</string>
  <string name="SetCurrencyFragment__all_currencies">모든 통화</string>
  <!--****************************************-->
  <!--menus-->
  <!--****************************************-->
  <!--contact_selection_list-->
  <string name="contact_selection_list__unknown_contact">(연락처 없음)</string>
  <string name="contact_selection_list__unknown_contact_block">사용자 차단</string>
  <string name="contact_selection_list__unknown_contact_add_to_group">그룹에 추가하기</string>
  <!--conversation_callable_insecure-->
  <string name="conversation_callable_insecure__menu_call">전화</string>
  <!--conversation_callable_secure-->
  <string name="conversation_callable_secure__menu_call">Signal 전화</string>
  <string name="conversation_callable_secure__menu_video">Signal 영상 통화</string>
  <!--conversation_context-->
  <string name="conversation_context__menu_message_details">메시지 세부 정보</string>
  <string name="conversation_context__menu_copy_text">텍스트 복사</string>
  <string name="conversation_context__menu_delete_message">메시지 삭제</string>
  <string name="conversation_context__menu_forward_message">메시지 전달</string>
  <string name="conversation_context__menu_resend_message">메시지 다시 보내기</string>
  <string name="conversation_context__menu_reply_to_message">메시지 답장</string>
  <!--conversation_context_reacction-->
  <string name="conversation_context__reaction_multi_select">여러 개 선택</string>
  <!--conversation_context_image-->
  <string name="conversation_context_image__save_attachment">첨부 파일 저장</string>
  <!--conversation_expiring_off-->
  <string name="conversation_expiring_off__disappearing_messages">사라지는 메시지</string>
  <!--conversation_expiring_on-->
  <!--conversation_insecure-->
  <string name="conversation_insecure__invite">초대</string>
  <!--conversation_list_batch-->
  <string name="conversation_list_batch__menu_delete_selected">선택한 대화 삭제</string>
  <string name="conversation_list_batch__menu_pin_selected">PIN이 선택되었습니다.</string>
  <string name="conversation_list_batch__menu_unpin_selected">선택 항목 고정 해제</string>
  <string name="conversation_list_batch__menu_select_all">모두 선택</string>
  <string name="conversation_list_batch_archive__menu_archive_selected">선택한 대화 보관</string>
  <string name="conversation_list_batch_unarchive__menu_unarchive_selected">선택한 대화 보관 취소</string>
  <string name="conversation_list_batch__menu_mark_as_read">읽음으로 표시</string>
  <string name="conversation_list_batch__menu_mark_as_unread">읽지 않은 대화로 표시하기</string>
  <!--conversation_list-->
  <string name="conversation_list_settings_shortcut">설정 단축키</string>
  <string name="conversation_list_search_description">검색</string>
  <string name="conversation_list__pinned">고정됨</string>
  <string name="conversation_list__chats">대화</string>
  <string name="conversation_list__you_can_only_pin_up_to_d_chats">최대 %1$d개의 채팅만 고정할 수 있습니다.</string>
  <!--conversation_list_item_view-->
  <string name="conversation_list_item_view__contact_photo_image">연락처 사진</string>
  <string name="conversation_list_item_view__archived">보관됨</string>
  <!--conversation_list_fragment-->
  <string name="conversation_list_fragment__fab_content_description">새 대화</string>
  <string name="conversation_list_fragment__open_camera_description">카메라 열기</string>
  <string name="conversation_list_fragment__no_chats_yet_get_started_by_messaging_a_friend">아직 채팅이 없습니다.\n친구에게 메시지를 보내며 시작해 보세요.</string>
  <!--conversation_secure_verified-->
  <string name="conversation_secure_verified__menu_reset_secure_session">보안 세션 초기화</string>
  <!--conversation_muted-->
  <string name="conversation_muted__unmute">알림 켜기</string>
  <!--conversation_unmuted-->
  <string name="conversation_unmuted__mute_notifications">알림 끄기</string>
  <!--conversation-->
  <string name="conversation__menu_group_settings">그룹 설정</string>
  <string name="conversation__menu_leave_group">그룹 탈퇴</string>
  <string name="conversation__menu_view_all_media">모든 미디어</string>
  <string name="conversation__menu_conversation_settings">대화 설정</string>
  <string name="conversation__menu_add_shortcut">홈 화면에 추가</string>
  <string name="conversation__menu_create_bubble">거품 만들기</string>
  <!--conversation_popup-->
  <string name="conversation_popup__menu_expand_popup">팝업 확장</string>
  <!--conversation_callable_insecure-->
  <string name="conversation_add_to_contacts__menu_add_to_contacts">연락처에 추가</string>
  <!--conversation_group_options-->
  <string name="convesation_group_options__recipients_list">수신자 목록</string>
  <string name="conversation_group_options__delivery">전송</string>
  <string name="conversation_group_options__conversation">대화</string>
  <string name="conversation_group_options__broadcast">방송</string>
  <!--text_secure_normal-->
  <string name="text_secure_normal__menu_new_group">새 그룹</string>
  <string name="text_secure_normal__menu_settings">설정</string>
  <string name="text_secure_normal__menu_clear_passphrase">잠금</string>
  <string name="text_secure_normal__mark_all_as_read">모두 읽음으로 표시</string>
  <string name="text_secure_normal__invite_friends">친구 초대</string>
  <!--verify_display_fragment-->
  <string name="verify_display_fragment_context_menu__copy_to_clipboard">클립보드에 복사</string>
  <string name="verify_display_fragment_context_menu__compare_with_clipboard">클립보드와 비교</string>
  <!--reminder_header-->
  <string name="reminder_header_sms_import_title">시스템 SMS 가져오기</string>
  <string name="reminder_header_sms_import_text">탭하여 휴대 전화의 SMS 메시지를 Signal의 암호화된 데이터베이스에 가져오세요.</string>
  <string name="reminder_header_push_title">Signal 메시지 및 전화 활성화</string>
  <string name="reminder_header_push_text">대화 경험을 업그레이드해 보세요.</string>
  <string name="reminder_header_service_outage_text">Signal에 기술적 문제가 발생했습니다. 최대한 신속하게 처리하겠습니다.</string>
  <string name="reminder_header_progress">%1$d%%</string>
  <!--media_preview-->
  <string name="media_preview__save_title">저장</string>
  <string name="media_preview__forward_title">전달</string>
  <string name="media_preview__share_title">공유</string>
  <string name="media_preview__all_media_title">모든 미디어</string>
  <!--media_preview_activity-->
  <string name="media_preview_activity__media_content_description">미디어 미리 보기</string>
  <!--new_conversation_activity-->
  <string name="new_conversation_activity__refresh">새로 고침</string>
  <!--redphone_audio_popup_menu-->
  <!--Insights-->
  <string name="Insights__percent">%</string>
  <string name="Insights__title">인사이트</string>
  <string name="InsightsDashboardFragment__title">인사이트</string>
  <string name="InsightsDashboardFragment__signal_protocol_automatically_protected">Signal 프로토콜이 지난 %2$d일 동안 발신된 메시지 중 %1$d%%를 발견했습니다. Signal 사용자 간의 대화는 항상 단대단 암호화됩니다.</string>
  <string name="InsightsDashboardFragment__boost_your_signal">Signal 부스트</string>
  <string name="InsightsDashboardFragment__not_enough_data">데이터가 충분하지 않음</string>
  <string name="InsightsDashboardFragment__your_insights_percentage_is_calculated_based_on">인사이트 백분율은 최근 %1$d일 동안 사라졌거나 삭제되지 않은 발신 메시지에 대해 산정됩니다.</string>
  <string name="InsightsDashboardFragment__start_a_conversation">대화 시작</string>
  <string name="InsightsDashboardFragment__invite_your_contacts">안전하게 대화하고 더 많은 연락처를 Signal에 초대하여 등록하게 함으로써, 비보안 SMS 메시지의 한계를 뛰어넘는 새 기능을 활성화할 수 있습니다.</string>
  <string name="InsightsDashboardFragment__this_stat_was_generated_locally">통계는 해당 기기에서 직접 생성되었으며 나만 볼 수 있습니다. 절대 다른 곳으로 유출되지 않습니다.</string>
  <string name="InsightsDashboardFragment__encrypted_messages">암호화 메시지</string>
  <string name="InsightsDashboardFragment__cancel">취소</string>
  <string name="InsightsDashboardFragment__send">전송</string>
  <string name="InsightsModalFragment__title">인사이트를 소개합니다.</string>
  <string name="InsightsModalFragment__description">내 발신 메시지 중 얼마나 많은 메시지가 안전하게 전송되었는지 알아보고, 새 연락처를 손쉽게 초대하여 내 Signal 백분율을 부스트해 보세요.</string>
  <string name="InsightsModalFragment__view_insights">인사이트 보기</string>
  <string name="FirstInviteReminder__title">Signal로 초대</string>
  <string name="FirstInviteReminder__description">내가 보낸 암호화 메시지 수를 %1$d%%나 올릴 수 있습니다. </string>
  <string name="SecondInviteReminder__title">Signal 부스트</string>
  <string name="SecondInviteReminder__description">%1$s 초대</string>
  <string name="InsightsReminder__view_insights">인사이트 보기</string>
  <string name="InsightsReminder__invite">초대</string>
  <!--Edit KBS Pin-->
  <!--BaseKbsPinFragment-->
  <string name="BaseKbsPinFragment__next">다음</string>
  <string name="BaseKbsPinFragment__create_alphanumeric_pin">영숫자 번호 생성</string>
  <string name="BaseKbsPinFragment__create_numeric_pin">숫자 번호 생성</string>
  <!--CreateKbsPinFragment-->
  <plurals name="CreateKbsPinFragment__pin_must_be_at_least_characters">
    <item quantity="other">번호는 최소 %1$d자여야 합니다.</item>
  </plurals>
  <plurals name="CreateKbsPinFragment__pin_must_be_at_least_digits">
    <item quantity="other">번호는 최소 %1$d자여야 합니다.</item>
  </plurals>
  <string name="CreateKbsPinFragment__create_a_new_pin">새 번호 생성</string>
  <string name="CreateKbsPinFragment__you_can_choose_a_new_pin_as_long_as_this_device_is_registered">기기가 등록된 동안은 PIN 번호를 언제든지 변경할 수 있습니다</string>
  <string name="CreateKbsPinFragment__create_your_pin">내 번호 생성</string>
  <string name="CreateKbsPinFragment__pins_keep_information_stored_with_signal_encrypted">PIN은 Signal을 암호화하여 저장된 정보를 유지하므로 사용자만 액세스할 수 있습니다. 다시 설치하면 프로필, 설정 및 연락처가 복원됩니다. 앱을 여는 데는 PIN이 필요하지 않습니다.</string>
  <string name="CreateKbsPinFragment__choose_a_stronger_pin">더 강력한 PIN 번호 선택</string>
  <!--ConfirmKbsPinFragment-->
  <string name="ConfirmKbsPinFragment__pins_dont_match">번호가 일치하지 않습니다. 다시 시도해 주세요.</string>
  <string name="ConfirmKbsPinFragment__confirm_your_pin">번호를 확인하세요.</string>
  <string name="ConfirmKbsPinFragment__pin_creation_failed">번호 생성 실패</string>
  <string name="ConfirmKbsPinFragment__your_pin_was_not_saved">번호가 저장되지 않았습니다. 번호를 생성할 수 있을 때 다시 알려드리겠습니다.</string>
  <string name="ConfirmKbsPinFragment__pin_created">번호가 생성되었습니다.</string>
  <string name="ConfirmKbsPinFragment__re_enter_your_pin">PIN을 다시 입력하세요.</string>
  <string name="ConfirmKbsPinFragment__creating_pin">번호 생성 중…</string>
  <!--KbsSplashFragment-->
  <string name="KbsSplashFragment__introducing_pins">번호를 소개합니다.</string>
  <string name="KbsSplashFragment__pins_keep_information_stored_with_signal_encrypted">PIN은 Signal을 암호화하여 저장된 정보를 유지하므로 사용자만 액세스할 수 있습니다. 다시 설치하면 프로필, 설정 및 연락처가 복원됩니다. 앱을 여는 데는 PIN이 필요하지 않습니다.</string>
  <string name="KbsSplashFragment__learn_more">더 알아보기</string>
  <string name="KbsSplashFragment__registration_lock_equals_pin">등록 잠금 = 번호</string>
  <string name="KbsSplashFragment__your_registration_lock_is_now_called_a_pin">등록 잠금을 번호라 합니다. 하지만, 단순한 번호 그 이상입니다. 지금 업데이트하세요.</string>
  <string name="KbsSplashFragment__update_pin">번호 업데이트</string>
  <string name="KbsSplashFragment__create_your_pin">번호 생성</string>
  <string name="KbsSplashFragment__learn_more_about_pins">PIN에 대해 더 알아보기</string>
  <string name="KbsSplashFragment__disable_pin">PIN 비활성화</string>
  <!--KBS Reminder Dialog-->
  <string name="KbsReminderDialog__enter_your_signal_pin">Signal 번호 입력</string>
  <string name="KbsReminderDialog__to_help_you_memorize_your_pin">주기적으로 번호를 입력하면 외우는 데 도움이 됩니다. 가끔씩만 여쭤보겠습니다.</string>
  <string name="KbsReminderDialog__skip">건너뛰기</string>
  <string name="KbsReminderDialog__submit">제출</string>
  <string name="KbsReminderDialog__forgot_pin">번호를 잊으셨나요?</string>
  <string name="KbsReminderDialog__incorrect_pin_try_again">잘못된 번호입니다. 다시 시도해 주세요.</string>
  <!--AccountLockedFragment-->
  <string name="AccountLockedFragment__account_locked">계정 잠김</string>
  <string name="AccountLockedFragment__your_account_has_been_locked_to_protect_your_privacy">계정이 개인 정보 보호와 보안을 위해 잠겼습니다. 계정을 사용하지 않은 지 %1$d일이 지나면 번호 없이도 전화번호로 다시 등록할 수 있습니다. 모든 내용은 삭제됩니다.</string>
  <string name="AccountLockedFragment__next">다음</string>
  <string name="AccountLockedFragment__learn_more">더 알아보기</string>
  <!--KbsLockFragment-->
  <string name="RegistrationLockFragment__enter_your_pin">번호 입력</string>
  <string name="RegistrationLockFragment__enter_the_pin_you_created">계정용으로 생성한 번호를 입력하세요. SMS 인증 코드와는 다릅니다.</string>
  <string name="RegistrationLockFragment__enter_alphanumeric_pin">영숫자 번호 입력</string>
  <string name="RegistrationLockFragment__enter_numeric_pin">숫자 번호 입력</string>
  <string name="RegistrationLockFragment__incorrect_pin_try_again">잘못된 번호입니다. 다시 시도해 주세요.</string>
  <string name="RegistrationLockFragment__forgot_pin">번호를 잊으셨나요?</string>
  <string name="RegistrationLockFragment__incorrect_pin">잘못된 번호</string>
  <string name="RegistrationLockFragment__forgot_your_pin">번호를 잊으셨나요?</string>
  <string name="RegistrationLockFragment__not_many_tries_left">얼마 남지 않았습니다!</string>
  <string name="RegistrationLockFragment__signal_registration_need_help_with_pin_for_android_v1_pin">Signal 등록 - Android용 PIN 설정에 도움이 필요합니다 (v1 PIN)</string>
  <string name="RegistrationLockFragment__signal_registration_need_help_with_pin_for_android_v2_pin">Signal 등록 - Android용 PIN 설정에 도움이 필요합니다 (v2 PIN)</string>
  <plurals name="RegistrationLockFragment__for_your_privacy_and_security_there_is_no_way_to_recover">
    <item quantity="other">개인 정보 보호와 보안을 위해 번호를 복원할 수는 없습니다. 번호를 잊었다면 계정을 사용하지 않은 지 %1$d일 후 SMS로 다시 인증할 수 있습니다. 해당 경우, 계정이 정리되어 모든 내용이 삭제됩니다.</item>
  </plurals>
  <plurals name="RegistrationLockFragment__incorrect_pin_d_attempts_remaining">
    <item quantity="other">잘못된 번호입니다. %1$d회 남았습니다.</item>
  </plurals>
  <plurals name="RegistrationLockFragment__if_you_run_out_of_attempts_your_account_will_be_locked_for_d_days">
    <item quantity="other">시도 횟수를 모두 사용한 경우 계정은 %1$d일 동안 잠깁니다. 계정을 사용하지 않은 지 %1$d일이 지나면 번호 없이도 다시 등록할 수 있습니다. 계정은 정리되어 모든 내용이 삭제됩니다.</item>
  </plurals>
  <plurals name="RegistrationLockFragment__you_have_d_attempts_remaining">
    <item quantity="other">%1$d회 남았습니다.</item>
  </plurals>
  <plurals name="RegistrationLockFragment__d_attempts_remaining">
    <item quantity="other">%1$d회 남았습니다.</item>
  </plurals>
  <!--CalleeMustAcceptMessageRequestDialogFragment-->
  <string name="CalleeMustAcceptMessageRequestDialogFragment__s_will_get_a_message_request_from_you">%1$s 님이 내 메시지 요청을 받게 됩니다. 메시지 요청이 수락되면 전화를 걸 수 있습니다.</string>
  <!--KBS Megaphone-->
  <string name="KbsMegaphone__create_a_pin">번호 생성</string>
  <string name="KbsMegaphone__pins_keep_information_thats_stored_with_signal_encrytped">PIN은 Signal에 저장된 정보를 암호화하여 보관합니다.</string>
  <string name="KbsMegaphone__create_pin">번호 생성</string>
  <!--Research Megaphone-->
  <string name="ResearchMegaphone_tell_signal_what_you_think">당신이 생각한 것을 시그널에 말해주세요.</string>
  <string name="ResearchMegaphone_to_make_signal_the_best_messaging_app_on_the_planet">Signal을 전 세계 최고의 메시지 앱으로 만들기 위해 여러분의 의견을 듣고 싶습니다.</string>
  <string name="ResearchMegaphone_learn_more">더 알아보기</string>
  <string name="ResearchMegaphone_dismiss">취소</string>
  <string name="ResearchMegaphoneDialog_signal_research">Signal 검색</string>
  <string name="ResearchMegaphoneDialog_we_believe_in_privacy"><![CDATA[<p><b>저희는 개인정보를 진지하게 생각합니다.</b></p><p>Signal은 사용자를 추적하거나 데이터를 수집하지 않습니다. 저희는 모든 사람을 위해 Signal을 개선하기 위해 사용자 피드백에 의존하고 있으며 <b>귀하의 의견을 기다립니다.</b></p><p>Signal 사용 방식을 이해하기 위해 설문 조사를 진행하고 있습니다. 설문 조사는 귀하를 식별할 수 있는 데이터를 수집하지 않습니다. 추가 피드백 공유에 관심이 있는 경우 연락처 정보를 제공할 수 있습니다.</p><p>잠시 시간과 피드백을 제공할 수 있으시다면 알려주세요.</p>]]></string>
  <string name="ResearchMegaphoneDialog_take_the_survey">설문조사하기</string>
  <string name="ResearchMegaphoneDialog_no_thanks">아니요</string>
  <string name="ResearchMegaphoneDialog_the_survey_is_hosted_by_alchemer_at_the_secure_domain">설문 조사는 보안 도메인 surveys.signalusers.org에서 Alchemer가 호스팅하여 진행됩니다.</string>
  <!--transport_selection_list_item-->
  <string name="transport_selection_list_item__transport_icon">아이콘 전송</string>
  <string name="ConversationListFragment_loading">로드 중…</string>
  <string name="CallNotificationBuilder_connecting">연결 중…</string>
  <string name="Permissions_permission_required">권한 필요</string>
  <string name="ConversationActivity_signal_needs_sms_permission_in_order_to_send_an_sms">Signal에서 SMS를 보내려면 SMS 권한이 필요하지만 현재 거부되어 있습니다. 앱 설정 메뉴에서 \'권한\'을 선택한 후 \'SMS\' 항목을 허용해 주세요.</string>
  <string name="Permissions_continue">확인</string>
  <string name="Permissions_not_now">나중에</string>
  <string name="conversation_activity__enable_signal_messages">Signal 메시지 켜기</string>
  <string name="SQLCipherMigrationHelper_migrating_signal_database">Signal 데이터베이스 이전 중</string>
  <string name="PushDecryptJob_new_locked_message">새 잠금 메세지</string>
  <string name="PushDecryptJob_unlock_to_view_pending_messages">잠금 해제하여 보류 중인 메시지 보기</string>
  <string name="enter_backup_passphrase_dialog__backup_passphrase">암호 백업</string>
  <string name="backup_enable_dialog__backups_will_be_saved_to_external_storage_and_encrypted_with_the_passphrase_below_you_must_have_this_passphrase_in_order_to_restore_a_backup">백업은 외부 저장 공간에 보관되며 암호로 암호화됩니다. 백업에서 복원하려면 다음에 표시되는 암호가 필요합니다.</string>
  <string name="backup_enable_dialog__you_must_have_this_passphrase">백업을 복원하려면 이 비밀번호가 필요합니다.</string>
  <string name="backup_enable_dialog__folder">폴더</string>
  <string name="backup_enable_dialog__i_have_written_down_this_passphrase">암호를 적었습니다. 비밀번호를 잊었을 때 백업을 복구할 수 없다는 점에 동의합니다.</string>
  <string name="registration_activity__restore_backup">백업 복원</string>
  <string name="registration_activity__transfer_or_restore_account">계정 이전 또는 복원</string>
  <string name="registration_activity__transfer_account">계정 이전</string>
  <string name="registration_activity__skip">건너뛰기</string>
  <string name="preferences_chats__chat_backups">대화 백업</string>
  <string name="preferences_chats__backup_chats_to_external_storage">외부 저장 공간으로 대화 백업</string>
  <string name="preferences_chats__transfer_account">계정 이전</string>
  <string name="preferences_chats__transfer_account_to_a_new_android_device">새 Android 장치로 계정 이전</string>
  <string name="RegistrationActivity_enter_backup_passphrase">백업 암호 입력</string>
  <string name="RegistrationActivity_restore">복원</string>
  <string name="RegistrationActivity_backup_failure_downgrade">상위 버전의 Signal에서 생성된 백업에서는 가져올 수 없음</string>
  <string name="RegistrationActivity_incorrect_backup_passphrase">잘못된 백업 암호</string>
  <string name="RegistrationActivity_checking">확인 중…</string>
  <string name="RegistrationActivity_d_messages_so_far">현재 메시지 %d개 처리됨…</string>
  <string name="RegistrationActivity_restore_from_backup">백업으로 복원하시겠습니까?</string>
  <string name="RegistrationActivity_restore_your_messages_and_media_from_a_local_backup">로컬 백업에서 메시지와 미디어를 복원합니다. 지금 복원하지 않으면 이후에는 복원할 수 없습니다.</string>
  <string name="RegistrationActivity_backup_size_s">백업 사이즈: %s</string>
  <string name="RegistrationActivity_backup_timestamp_s">백업 시간: %s</string>
  <string name="BackupDialog_enable_local_backups">로컬 백업을 활성화하시겠습니까?</string>
  <string name="BackupDialog_enable_backups">백업 활성화</string>
  <string name="BackupDialog_please_acknowledge_your_understanding_by_marking_the_confirmation_check_box">다음 체크 박스를 체크하여 이해했음을 확인해 주세요.</string>
  <string name="BackupDialog_delete_backups">백업을 삭제하시겠습니까?</string>
  <string name="BackupDialog_disable_and_delete_all_local_backups">백업을 비활성화하고 로컬 백업을 삭제하시겠습니까?</string>
  <string name="BackupDialog_delete_backups_statement">백업 삭제</string>
  <string name="BackupDialog_to_enable_backups_choose_a_folder">백업을 활성화하려면 폴더를 선택하세요. 백업이 이 위치에 저장됩니다.</string>
  <string name="BackupDialog_choose_folder">폴더 선택</string>
  <string name="BackupDialog_copied_to_clipboard">클립보드로 복사됨</string>
  <string name="BackupDialog_no_file_picker_available">사용 가능한 파일 선택기가 없습니다.</string>
  <string name="BackupDialog_enter_backup_passphrase_to_verify">백업 암호를 입력하여 인증</string>
  <string name="BackupDialog_verify">확인</string>
  <string name="BackupDialog_you_successfully_entered_your_backup_passphrase">백업 암호가 성공적으로 입력됨</string>
  <string name="BackupDialog_passphrase_was_not_correct">암호가 올바르지 않음</string>
  <string name="LocalBackupJob_creating_backup">백업 생성 중…</string>
  <string name="LocalBackupJobApi29_backup_failed">백업을 실패했습니다.</string>
  <string name="LocalBackupJobApi29_your_backup_directory_has_been_deleted_or_moved">백업 경로가 삭제되었거나 이동했습니다.</string>
  <string name="LocalBackupJobApi29_your_backup_file_is_too_large">백업 파일이 너무 커서 이 볼륨에 저장할 수 없습니다.</string>
  <string name="LocalBackupJobApi29_there_is_not_enough_space">백업을 저장할 공간이 충분하지 않습니다.</string>
  <string name="LocalBackupJobApi29_tap_to_manage_backups">탭하여 백업을 관리하세요.</string>
  <string name="ProgressPreference_d_messages_so_far">현재 메시지 %d개 처리됨</string>
  <string name="RegistrationActivity_wrong_number">잘못된 번호</string>
  <string name="RegistrationActivity_call_me_instead_available_in">전화로 인증\n(%1$02d:%2$02d 이후 이용 가능)</string>
  <string name="RegistrationActivity_contact_signal_support">Signal 지원 팀에 문의</string>
  <string name="RegistrationActivity_code_support_subject">Signal 등록 - 안드로이드용 인증 코드</string>
  <string name="BackupUtil_never">없음</string>
  <string name="BackupUtil_unknown">알 수 없음</string>
  <string name="preferences_app_protection__see_my_phone_number">내 전화번호 보기</string>
  <string name="preferences_app_protection__find_me_by_phone_number">전화번호로 나를 찾기</string>
  <string name="PhoneNumberPrivacy_everyone">모두</string>
  <string name="PhoneNumberPrivacy_my_contacts">내 연락처</string>
  <string name="PhoneNumberPrivacy_nobody">아무도</string>
  <string name="PhoneNumberPrivacy_everyone_see_description">내 전화번호는 메시지를 보내는 모든 사람과 그룹에 표시됩니다.</string>
  <string name="PhoneNumberPrivacy_everyone_find_description">연락처에 내 전화번호가 있는 사람은 누구나 나를 Signal 연락처로 볼 수 있습니다. 다른 사람들이 검색으로 나를 찾을 수 있습니다.</string>
  <string name="preferences_app_protection__screen_lock">화면 잠금</string>
  <string name="preferences_app_protection__lock_signal_access_with_android_screen_lock_or_fingerprint">안드로이드 화면 잠금 또는 지문으로 Signal 잠금</string>
  <string name="preferences_app_protection__screen_lock_inactivity_timeout">다음 시간만큼 사용하지 않을 때 화면 잠금</string>
  <string name="preferences_app_protection__signal_pin">Signal 번호</string>
  <string name="preferences_app_protection__create_a_pin">번호 생성</string>
  <string name="preferences_app_protection__change_your_pin">PIN 번호 바꾸기</string>
  <string name="preferences_app_protection__pin_reminders">PIN 알림</string>
  <string name="preferences_app_protection__pins_keep_information_stored_with_signal_encrypted">PIN 번호는 정보를 Signal에서 암호화하여 저장하므로 사용자만 액세스할 수 있습니다. 프로필, 설정과 연락처는 Signal을 다시 설치할 때 복원됩니다.</string>
  <string name="preferences_app_protection__add_extra_security_by_requiring_your_signal_pin_to_register">Signal에 전화번호를 다시 등록하려면 Signal PIN을 요구하여 보안을 강화하세요.</string>
  <string name="preferences_app_protection__reminders_help_you_remember_your_pin">PIN을 복구할 수는 없으므로 알림은 PIN을 기억하는 데 도움이 됩니다. 시간이 지남에 따라 질문을 덜 자주 받게 됩니다.</string>
  <string name="preferences_app_protection__turn_off">끄기</string>
  <string name="preferences_app_protection__confirm_pin">번호 확인</string>
  <string name="preferences_app_protection__confirm_your_signal_pin">Signal PIN 번호 확인</string>
  <string name="preferences_app_protection__make_sure_you_memorize_or_securely_store_your_pin">PIN은 복구할 수 없으므로 외우거나 안전하게 보관하세요. PIN을 잊어버린 경우 Signal 계정을 다시 등록할 때 데이터가 손실될 수 있습니다.</string>
  <string name="preferences_app_protection__incorrect_pin_try_again">잘못된 번호입니다. 다시 시도해 주세요.</string>
  <string name="preferences_app_protection__failed_to_enable_registration_lock">등록 잠금을 활성화하지 못했습니다.</string>
  <string name="preferences_app_protection__failed_to_disable_registration_lock">등록 잠금을 비활성화하지 못했습니다.</string>
  <string name="AppProtectionPreferenceFragment_none">없음</string>
  <string name="preferences_app_protection__registration_lock">등록 잠금</string>
  <string name="RegistrationActivity_you_must_enter_your_registration_lock_PIN">등록 잠금 번호를 입력해야 합니다.</string>
  <string name="RegistrationActivity_your_pin_has_at_least_d_digits_or_characters">번호는 최소 %d자여야 합니다.</string>
  <string name="RegistrationActivity_too_many_attempts">시도 횟수가 너무 많음</string>
  <string name="RegistrationActivity_you_have_made_too_many_incorrect_registration_lock_pin_attempts_please_try_again_in_a_day">등록 잠금 해제를 너무 많이 시도했습니다. 하루 뒤 다시 시도해 주세요.</string>
  <string name="RegistrationActivity_you_have_made_too_many_attempts_please_try_again_later">많이 시도했습니다. 다시 시도해 주세요.</string>
  <string name="RegistrationActivity_error_connecting_to_service">서비스 연결 중 오류 발생</string>
  <string name="preferences_chats__backups">백업</string>
  <string name="prompt_passphrase_activity__signal_is_locked">Molly이 잠김</string>
  <string name="prompt_passphrase_activity__tap_to_unlock">탭하여 잠금 해제</string>
  <string name="Recipient_unknown">알 수 없음</string>
  <!--TransferOrRestoreFragment-->
  <string name="TransferOrRestoreFragment__transfer_or_restore_account">계정 이전 또는 복원</string>
  <string name="TransferOrRestoreFragment__if_you_have_previously_registered_a_signal_account">이전에 Signal 계정을 등록한 경우 계정 및 메시지를 이전하거나 복원할 수 있습니다.</string>
  <string name="TransferOrRestoreFragment__transfer_from_android_device">Android 장치에서 전송</string>
  <string name="TransferOrRestoreFragment__transfer_your_account_and_messages_from_your_old_android_device">이전 Android 장치에서 계정과 메시지를 전송하세요. 이전 장치에 액세스해야 합니다.</string>
  <string name="TransferOrRestoreFragment__you_need_access_to_your_old_device">이전 장치에 액세스해야 합니다.</string>
  <string name="TransferOrRestoreFragment__restore_from_backup">백업에서 복원</string>
  <string name="TransferOrRestoreFragment__restore_your_messages_from_a_local_backup">로컬 백업에서 메시지를 복원합니다. 지금 복원하지 않으면 나중에 복원할 수 없습니다.</string>
  <!--NewDeviceTransferInstructionsFragment-->
  <string name="NewDeviceTransferInstructions__open_signal_on_your_old_android_phone">이전 Android 휴대전화에서 Signal을 여세요.</string>
  <string name="NewDeviceTransferInstructions__continue">계속</string>
  <string name="NewDeviceTransferInstructions__first_bullet">1.</string>
  <string name="NewDeviceTransferInstructions__tap_on_your_profile_photo_in_the_top_left_to_open_settings">설정을 열려면 왼쪽 상단의 프로필 사진을 탭하세요.</string>
  <string name="NewDeviceTransferInstructions__second_bullet">2.</string>
  <string name="NewDeviceTransferInstructions__tap_on_account">계정을 탭하세요.</string>
  <string name="NewDeviceTransferInstructions__third_bullet">3.</string>
  <string name="NewDeviceTransferInstructions__tap_transfer_account_and_then_continue_on_both_devices">두 장치에서 \'계정 이전\'을 탭한 후 \'계속\'을 탭하세요.</string>
  <!--NewDeviceTransferSetupFragment-->
  <string name="NewDeviceTransferSetup__preparing_to_connect_to_old_android_device">이전 Android 장치에 연결 준비 중…</string>
  <string name="NewDeviceTransferSetup__take_a_moment_should_be_ready_soon">잠시만요, 곧 준비가 될 겁니다.</string>
  <string name="NewDeviceTransferSetup__waiting_for_old_device_to_connect">이전 Android 장치 연결을 기다리는 중…</string>
  <string name="NewDeviceTransferSetup__signal_needs_the_location_permission_to_discover_and_connect_with_your_old_device">Signal이 이전 Android 장치를 검색하고 연결하려면 위치 권한이 필요합니다.</string>
  <string name="NewDeviceTransferSetup__signal_needs_location_services_enabled_to_discover_and_connect_with_your_old_device">Signal이 이전 Android 장치를 검색하고 연결하려면 위치 서비스를 활성화해야 합니다.</string>
  <string name="NewDeviceTransferSetup__signal_needs_wifi_on_to_discover_and_connect_with_your_old_device">Signal이 기존 Android 장치를 검색하고 연결하려면 Wi-Fi가 켜져 있어야 합니다. Wi-Fi가 켜져 있어야 하지만 Wi-Fi 네트워크에 연결되어 있지 않아도 됩니다.</string>
  <string name="NewDeviceTransferSetup__sorry_it_appears_your_device_does_not_support_wifi_direct">죄송합니다. 이 장치는 Wi-Fi Direct를 지원하지 않는 것 같습니다. Signal은 Wi-Fi Direct를 사용하여 이전 Android 장치를 검색하고 연결합니다. 여전히 백업을 복원하여 이전 Android 장치에서 계정을 복원할 수 있습니다.</string>
  <string name="NewDeviceTransferSetup__restore_a_backup">백업 복원</string>
  <string name="NewDeviceTransferSetup__an_unexpected_error_occurred_while_attempting_to_connect_to_your_old_device">이전 Android 장치에 연결하는 동안 예기치 않은 오류가 발생했습니다.</string>
  <!--OldDeviceTransferSetupFragment-->
  <string name="OldDeviceTransferSetup__searching_for_new_android_device">새 Android 장치 검색 중…</string>
  <string name="OldDeviceTransferSetup__signal_needs_the_location_permission_to_discover_and_connect_with_your_new_device">Signal이 새 Android 장치를 검색하고 연결하려면 위치 권한이 필요합니다.</string>
  <string name="OldDeviceTransferSetup__signal_needs_location_services_enabled_to_discover_and_connect_with_your_new_device">Signal에서 새 Android 장치를 검색하고 연결하려면 위치 서비스를 활성화해야 합니다.</string>
  <string name="OldDeviceTransferSetup__signal_needs_wifi_on_to_discover_and_connect_with_your_new_device">Signal이 새 Android 장치를 검색하고 연결하려면 Wi-Fi가 켜져 있어야 합니다. Wi-Fi가 켜져 있어야 하지만 Wi-Fi 네트워크에 연결되어 있지 않아도 됩니다.</string>
  <string name="OldDeviceTransferSetup__sorry_it_appears_your_device_does_not_support_wifi_direct">죄송합니다. 이 장치는 Wi-Fi Direct를 지원하지 않는 것 같습니다. Signal은 Wi-Fi Direct를 사용하여 새 Android 장치를 검색하고 연결합니다. 새 Android 장치에서 계정을 복원하기 위해 백업을 생성할 수 있습니다.</string>
  <string name="OldDeviceTransferSetup__create_a_backup">백업 만들기</string>
  <string name="OldDeviceTransferSetup__an_unexpected_error_occurred_while_attempting_to_connect_to_your_old_device">새 Android 장치에 연결하는 동안 예기치 않은 오류가 발생했습니다.</string>
  <!--DeviceTransferSetupFragment-->
  <string name="DeviceTransferSetup__unable_to_open_wifi_settings">Wi-Fi 설정을 열 수 없습니다. Wi-Fi를 수동으로 켜세요.</string>
  <string name="DeviceTransferSetup__grant_location_permission">위치 권한 부여</string>
  <string name="DeviceTransferSetup__turn_on_location_services">위치 서비스 켜기</string>
  <string name="DeviceTransferSetup__unable_to_open_location_settings">위치 설정을 열 수 없습니다.</string>
  <string name="DeviceTransferSetup__turn_on_wifi">Wi-Fi 켜기</string>
  <string name="DeviceTransferSetup__error_connecting">연결 중 오류</string>
  <string name="DeviceTransferSetup__retry">재시도</string>
  <string name="DeviceTransferSetup__submit_debug_logs">디버그 로그 제출</string>
  <string name="DeviceTransferSetup__verify_code">코드 확인</string>
  <string name="DeviceTransferSetup__verify_that_the_code_below_matches_on_both_of_your_devices">다음 코드가 두 장치 모두에서 일치하는지 확인하세요. 그런 다음 계속을 탭하세요.</string>
  <string name="DeviceTransferSetup__the_numbers_do_not_match">숫자가 일치하지 않음</string>
  <string name="DeviceTransferSetup__continue">계속</string>
  <string name="DeviceTransferSetup__number_is_not_the_same">번호가 같지 않음</string>
  <string name="DeviceTransferSetup__if_the_numbers_on_your_devices_do_not_match_its_possible_you_connected_to_the_wrong_device">장치의 번호가 일치하지 않으면 잘못된 장치에 연결했을 수 있습니다. 이 문제를 해결하려면 전송을 중지하고 다시 시도하고 두 장치를 모두 가까이 두세요.</string>
  <string name="DeviceTransferSetup__stop_transfer">전송 중지</string>
  <string name="DeviceTransferSetup__unable_to_discover_old_device">이전 장치를 검색할 수 없음</string>
  <string name="DeviceTransferSetup__unable_to_discover_new_device">새 장치를 찾을 수 없음</string>
  <string name="DeviceTransferSetup__make_sure_the_following_permissions_are_enabled">다음 권한 및 서비스가 활성화되어 있는지 확인하세요.</string>
  <string name="DeviceTransferSetup__location_permission">위치 권한</string>
  <string name="DeviceTransferSetup__location_services">위치 서비스</string>
  <string name="DeviceTransferSetup__wifi">Wi-Fi</string>
  <string name="DeviceTransferSetup__on_the_wifi_direct_screen_remove_all_remembered_groups_and_unlink_any_invited_or_connected_devices">WiFi Direct 화면에서 기억된 모든 그룹을 제거하고 초대되거나 연결된 장치의 연결을 해제합니다.</string>
  <string name="DeviceTransferSetup__wifi_direct_screen">와이파이 다이렉트 화면</string>
  <string name="DeviceTransferSetup__try_turning_wifi_off_and_on_on_both_devices">두 장치 모두에서 Wi-Fi를 껐다가 켜보세요.</string>
  <string name="DeviceTransferSetup__make_sure_both_devices_are_in_transfer_mode">두 장치가 모두 전송 모드인지 확인하세요.</string>
  <string name="DeviceTransferSetup__go_to_support_page">지원 페이지로 이동</string>
  <string name="DeviceTransferSetup__try_again">다시 시도해 주세요.</string>
  <string name="DeviceTransferSetup__waiting_for_other_device">다른 장치를 기다리는 중</string>
  <string name="DeviceTransferSetup__tap_continue_on_your_other_device_to_start_the_transfer">다른 장치에서 계속을 탭하여 이전을 시작하세요.</string>
  <string name="DeviceTransferSetup__tap_continue_on_your_other_device">다른 장치에서 계속을 탭하세요…</string>
  <!--NewDeviceTransferFragment-->
  <string name="NewDeviceTransfer__cannot_transfer_from_a_newer_version_of_signal">최신 버전의 Signal에서 전송할 수 없음</string>
  <!--DeviceTransferFragment-->
  <string name="DeviceTransfer__transferring_data">데이터 전송 중</string>
  <string name="DeviceTransfer__keep_both_devices_near_each_other">두 장치를 서로 가까이 두세요. 장치를 끄지 말고 Signal을 켜두세요. 전송은 종단 간 암호화됩니다.</string>
  <string name="DeviceTransfer__d_messages_so_far">지금까지 %1$d개의 메시지…</string>
  <string name="DeviceTransfer__cancel">취소</string>
  <string name="DeviceTransfer__try_again">다시 시도해 주세요.</string>
  <string name="DeviceTransfer__stop_transfer_question">전송을 중지하시겠습니까?</string>
  <string name="DeviceTransfer__stop_transfer">전송 중지</string>
  <string name="DeviceTransfer__all_transfer_progress_will_be_lost">모든 전송 진행 상황이 손실됩니다.</string>
  <string name="DeviceTransfer__transfer_failed">전송 실패</string>
  <string name="DeviceTransfer__unable_to_transfer">전송할 수 없음</string>
  <!--OldDeviceTransferInstructionsFragment-->
  <string name="OldDeviceTransferInstructions__transfer_account">계정 이동</string>
  <string name="OldDeviceTransferInstructions__you_can_transfer_your_signal_account_when_setting_up_signal_on_a_new_android_device">새 Android 장치에서 Signal을 설정할 때 Signal 계정을 이전할 수 있습니다. 계속하기 전에:</string>
  <string name="OldDeviceTransferInstructions__first_bullet">1.</string>
  <string name="OldDeviceTransferInstructions__download_signal_on_your_new_android_device">새 Android 장치에서 Signal을 다운로드하세요.</string>
  <string name="OldDeviceTransferInstructions__second_bullet">2.</string>
  <string name="OldDeviceTransferInstructions__tap_on_transfer_or_restore_account">계정 이전 또는 복원을 탭하세요.</string>
  <string name="OldDeviceTransferInstructions__third_bullet">3.</string>
  <string name="OldDeviceTransferInstructions__select_transfer_from_android_device_when_prompted_and_then_continue">메시지가 표시되면 \'Android 장치에서 전송\'을 선택한 다음 \'계속\'을 선택하세요. 두 장치를 모두 가까이에 두세요.</string>
  <string name="OldDeviceTransferInstructions__continue">계속</string>
  <!--OldDeviceTransferComplete-->
  <string name="OldDeviceTransferComplete__transfer_complete">전송 완료</string>
  <string name="OldDeviceTransferComplete__go_to_your_new_device">새 장치로 이동</string>
  <string name="OldDeviceTransferComplete__your_signal_data_has_Been_transferred_to_your_new_device">Signal 데이터가 새 장치로 전송되었습니다. 이전 절차를 완료하려면 새 장치에서 계속 등록해야 합니다.</string>
  <string name="OldDeviceTransferComplete__close">닫기</string>
  <!--NewDeviceTransferComplete-->
  <string name="NewDeviceTransferComplete__transfer_successful">전송 성공</string>
  <string name="NewDeviceTransferComplete__transfer_complete">전송 완료</string>
  <string name="NewDeviceTransferComplete__to_complete_the_transfer_process_you_must_continue_registration">이전 절차를 완료하려면 등록을 계속해야 합니다.</string>
  <string name="NewDeviceTransferComplete__continue_registration">계속 등록</string>
  <!--DeviceToDeviceTransferService-->
  <string name="DeviceToDeviceTransferService_content_title">계좌이체</string>
  <string name="DeviceToDeviceTransferService_status_ready">다른 Android 장치에 연결할 준비 중…</string>
  <string name="DeviceToDeviceTransferService_status_starting_up">다른 Android 장치에 연결할 준비 중…</string>
  <string name="DeviceToDeviceTransferService_status_discovery">다른 Android 장치를 검색하는 중…</string>
  <string name="DeviceToDeviceTransferService_status_network_connected">다른 Android 장치에 연결하는 중…</string>
  <string name="DeviceToDeviceTransferService_status_verification_required">확인 필요</string>
  <string name="DeviceToDeviceTransferService_status_service_connected">계정 이전 중…</string>
  <!--OldDeviceTransferLockedDialog-->
  <string name="OldDeviceTransferLockedDialog__complete_registration_on_your_new_device">새 장치에서 등록 완료</string>
  <string name="OldDeviceTransferLockedDialog__your_signal_account_has_been_transferred_to_your_new_device">Signal 계정이 새 장치로 이전되었지만 계속하려면 등록을 완료해야 합니다. 이 장치에서 신호가 비활성화됩니다.</string>
  <string name="OldDeviceTransferLockedDialog__done">확인</string>
  <string name="OldDeviceTransferLockedDialog__cancel_and_activate_this_device">이 장치를 취소하고 활성화하세요.</string>
  <!--AdvancedPreferenceFragment-->
  <string name="AdvancedPreferenceFragment__transfer_mob_balance">MOB 잔액을 이체하시겠습니까?</string>
  <string name="AdvancedPreferenceFragment__you_have_a_balance_of_s">%1$s의 잔액이 있습니다. 계정을 삭제하기 전에 다른 지갑 주소로 자금을 이체하지 않으면 영원히 잃게 됩니다.</string>
  <string name="AdvancedPreferenceFragment__dont_transfer">이체하지 마세요</string>
  <string name="AdvancedPreferenceFragment__transfer">이체</string>
  <!--RecipientBottomSheet-->
  <string name="RecipientBottomSheet_block">차단</string>
  <string name="RecipientBottomSheet_unblock">차단 해제</string>
  <string name="RecipientBottomSheet_add_to_contacts">연락처에 추가</string>
  <string name="RecipientBottomSheet_add_to_a_group">그룹에 추가</string>
  <string name="RecipientBottomSheet_add_to_another_group">다른 그룹에 추가</string>
  <string name="RecipientBottomSheet_view_safety_number">안전 번호 보기</string>
  <string name="RecipientBottomSheet_make_admin">관리자로 설정</string>
  <string name="RecipientBottomSheet_remove_as_admin">권리자 권한으로 제외</string>
  <string name="RecipientBottomSheet_remove_from_group">그룹에서 제외</string>
  <string name="RecipientBottomSheet_message_description">메시지</string>
  <string name="RecipientBottomSheet_voice_call_description">음성 통화</string>
  <string name="RecipientBottomSheet_insecure_voice_call_description">비보안 음성 통화</string>
  <string name="RecipientBottomSheet_video_call_description">화상 통화</string>
  <string name="RecipientBottomSheet_remove_s_as_group_admin">%1$s 님을 그룹 관리자로서 삭제하시겠습니까?</string>
  <string name="RecipientBottomSheet_s_will_be_able_to_edit_group">%1$s 님은 그룹과 멤버를 수정할 수 있습니다.</string>
  <string name="RecipientBottomSheet_remove_s_from_the_group">그룹에서 %1$s 님을 제거하시겠습니까?</string>
  <string name="RecipientBottomSheet_remove">삭제</string>
  <string name="RecipientBottomSheet_copied_to_clipboard">클립보드로 복사됨</string>
  <string name="GroupRecipientListItem_admin">관리자</string>
  <string name="GroupRecipientListItem_approve_description">승인</string>
  <string name="GroupRecipientListItem_deny_description">거부</string>
  <!--GroupsLearnMoreBottomSheetDialogFragment-->
  <string name="GroupsLearnMore_legacy_vs_new_groups">구형 그룹과 새로운 그룹의 차이점</string>
  <string name="GroupsLearnMore_what_are_legacy_groups">구형 그룹은 무엇인가요?</string>
  <string name="GroupsLearnMore_paragraph_1">구형 그룹은 관리자나 더욱 자세한 그룹 관리 같은 새로운 그룹 기능들을 이용할 수 없습니다.</string>
  <string name="GroupsLearnMore_can_i_upgrade_a_legacy_group">구형 그룹을 업그레이드할 수 있나요?</string>
  <string name="GroupsLearnMore_paragraph_2">구형 그룹은 아직 새 그룹으로 업그레이드할 수 없지만 최신 버전의 Signal을 사용하는 경우 동일한 멤버로 새 그룹을 만들 수 있습니다.</string>
  <string name="GroupsLearnMore_paragraph_3">Signal은 향후 구형 그룹을 업그레이드하는 방법을 제공할 예정입니다.</string>
  <!--GroupLinkBottomSheetDialogFragment-->
  <string name="GroupLinkBottomSheet_share_hint_requiring_approval">이 링크가 있는 사용자는 누구나 그룹의 이름과 사진을 보고 가입을 요청할 수 있습니다. 사용자가 신뢰하는 사용자들과 공유하세요.</string>
  <string name="GroupLinkBottomSheet_share_hint_not_requiring_approval">이 링크가 있는 사용자는 누구나 그룹의 이름과 사진을 보고 그룹에 가입할 수 있습니다. 사용자가 신뢰하는 사용자들과 공유하세요.</string>
  <string name="GroupLinkBottomSheet_share_via_signal">시그널로 공유하기</string>
  <string name="GroupLinkBottomSheet_copy">복사</string>
  <string name="GroupLinkBottomSheet_qr_code">QR 코드</string>
  <string name="GroupLinkBottomSheet_share">공유</string>
  <string name="GroupLinkBottomSheet_copied_to_clipboard">클립보드로 복사됨</string>
  <string name="GroupLinkBottomSheet_the_link_is_not_currently_active">현재 링크가 활성화되지 않았습니다.</string>
  <!--VoiceNotePlaybackPreparer-->
  <string name="VoiceNotePlaybackPreparer__failed_to_play_voice_message">음성 메시지를 재생하지 못했습니다.</string>
  <!--VoiceNoteMediaDescriptionCompatFactory-->
  <string name="VoiceNoteMediaItemFactory__voice_message">음성 메시지 %1$s</string>
  <string name="VoiceNoteMediaItemFactory__s_to_s">%1$s~%2$s</string>
  <!--StorageUtil-->
  <string name="StorageUtil__s_s">%1$s/%2$s</string>
  <string name="BlockedUsersActivity__s_has_been_blocked">\'%1$s\' 님이 차단되었습니다.</string>
  <string name="BlockedUsersActivity__failed_to_block_s">\'%1$s\' 차단 실패</string>
  <string name="BlockedUsersActivity__s_has_been_unblocked">\'%1$s\' 님이 차단 해제되었습니다.</string>
  <!--ReviewCardDialogFragment-->
  <string name="ReviewCardDialogFragment__review_members">멤버 검토</string>
  <string name="ReviewCardDialogFragment__review_request">검토 요청</string>
  <string name="ReviewCardDialogFragment__d_group_members_have_the_same_name">%1$d명의 그룹 멤버가 같은 이름을 가지고 있습니다. 아래 멤버를 검토한 후 조치를 취하세요.</string>
  <string name="ReviewCardDialogFragment__if_youre_not_sure">요청의 출처가 확실하지 않은 경우 아래 연락처를 검토하고 조치를 취하세요.</string>
  <string name="ReviewCardDialogFragment__no_other_groups_in_common">공통된 다른 그룹이 없습니다.</string>
  <string name="ReviewCardDialogFragment__no_groups_in_common">공통된 그룹이 없습니다.</string>
  <plurals name="ReviewCardDialogFragment__d_other_groups_in_common">
    <item quantity="other">공통 그룹 %d개</item>
  </plurals>
  <plurals name="ReviewCardDialogFragment__d_groups_in_common">
    <item quantity="other">공통 그룹 %d개</item>
  </plurals>
  <string name="ReviewCardDialogFragment__remove_s_from_group">그룹에서 %1$s 님을 제거하시겠습니까?</string>
  <string name="ReviewCardDialogFragment__remove">삭제</string>
  <string name="ReviewCardDialogFragment__failed_to_remove_group_member">그룹 멤버를 제거하지 못했습니다.</string>
  <!--ReviewCard-->
  <string name="ReviewCard__member">멤버</string>
  <string name="ReviewCard__request">요청</string>
  <string name="ReviewCard__your_contact">연락처</string>
  <string name="ReviewCard__remove_from_group">그룹에서 제외</string>
  <string name="ReviewCard__update_contact">연락처 업데이트</string>
  <string name="ReviewCard__block">차단</string>
  <string name="ReviewCard__delete">삭제</string>
  <string name="ReviewCard__recently_changed">최근 프로필 이름을 %1$s에서 %2$s(으)로 변경했습니다.</string>
  <!--CallParticipantsListUpdatePopupWindow-->
  <string name="CallParticipantsListUpdatePopupWindow__s_joined">%1$s 가입함</string>
  <string name="CallParticipantsListUpdatePopupWindow__s_and_s_joined">%1$s 및 %2$s 가입함</string>
  <string name="CallParticipantsListUpdatePopupWindow__s_s_and_s_joined">%1$s, %2$s 및 %3$s 가입함</string>
  <string name="CallParticipantsListUpdatePopupWindow__s_s_and_d_others_joined">%1$s, %2$s 및 %3$d명이 가입함</string>
  <string name="CallParticipantsListUpdatePopupWindow__s_left">%1$s 남음</string>
  <string name="CallParticipantsListUpdatePopupWindow__s_and_s_left">%1$s 및 %2$s 남음</string>
  <string name="CallParticipantsListUpdatePopupWindow__s_s_and_s_left">%1$s, %2$s 및 %3$s 남음</string>
  <string name="CallParticipantsListUpdatePopupWindow__s_s_and_d_others_left">%1$s, %2$s 및 %3$d명 남음</string>
  <string name="CallParticipant__you">나</string>
  <string name="CallParticipant__you_on_another_device">나(다른 기기에서)</string>
  <string name="CallParticipant__s_on_another_device">%1$s(다른 기기에서)</string>
  <!--DeleteAccountFragment-->
  <string name="DeleteAccountFragment__deleting_your_account_will">계정을 삭제하면:</string>
  <string name="DeleteAccountFragment__enter_your_phone_number">전화번호를 입력하세요.</string>
  <string name="DeleteAccountFragment__delete_account">계정 삭제</string>
  <string name="DeleteAccountFragment__delete_your_account_info_and_profile_photo">계정 정보 및 프로필 사진 삭제</string>
  <string name="DeleteAccountFragment__delete_all_your_messages">모든 메시지 삭제</string>
  <string name="DeleteAccountFragment__delete_s_in_your_payments_account">결제 계정에서 %1$s 삭제</string>
  <string name="DeleteAccountFragment__no_country_code">지정된 국가 코드가 없습니다.</string>
  <string name="DeleteAccountFragment__no_number">지정된 전화번호가 없습니다.</string>
  <string name="DeleteAccountFragment__the_phone_number">입력한 전화번호가 내 계정과 일치하지 않습니다.</string>
  <string name="DeleteAccountFragment__are_you_sure">계정을 삭제하시겠습니까?</string>
  <string name="DeleteAccountFragment__this_will_delete_your_signal_account">이후 Signal 계정이 삭제되고 애플리케이션이 재설정됩니다. 프로세스가 완료되면 앱이 종료됩니다.</string>
  <string name="DeleteAccountFragment__failed_to_delete_account">계정을 삭제하지 못했습니다. 네트워크에 연결되어 있습니까?</string>
  <string name="DeleteAccountFragment__failed_to_delete_local_data">로컬 데이터를 삭제하지 못했습니다. 시스템 애플리케이션 설정에서 수동으로 제거할 수 있습니다.</string>
  <string name="DeleteAccountFragment__launch_app_settings">앱 설정 시작</string>
  <!--DeleteAccountCountryPickerFragment-->
  <string name="DeleteAccountCountryPickerFragment__search_countries">국가 검색</string>
  <!--CreateGroupActivity-->
  <string name="CreateGroupActivity__skip">건너뛰기</string>
  <plurals name="CreateGroupActivity__d_members">
    <item quantity="other">멤버 %1$d명</item>
  </plurals>
  <!--ShareActivity-->
  <string name="ShareActivity__share">공유</string>
  <string name="ShareActivity__send">보내기</string>
  <string name="ShareActivity__comma_s">, %1$s</string>
  <string name="ShareActivity__sharing_to_multiple_chats_is">여러 개의 채팅방에 공유하기는 Signal 메시지에서만 지원됩니다</string>
  <!--MultiShareDialogs-->
  <string name="MultiShareDialogs__failed_to_send_to_some_users">일부 사용자에 대한 보내기가 실패했습니다</string>
  <string name="MultiShareDialogs__you_can_only_share_with_up_to">%1$d개의 채팅방과만 공유할 수 있습니다</string>
  <!--ShareInterstitialActivity-->
  <string name="ShareInterstitialActivity__forward_message">메시지 전달</string>
  <!--ChatWallpaperActivity-->
  <string name="ChatWallpaperActivity__chat_wallpaper">채팅방 배경</string>
  <!--ChatWallpaperFragment-->
  <string name="ChatWallpaperFragment__chat_color">대화창 색</string>
  <string name="ChatWallpaperFragment__reset_chat_colors">채팅 색상 재설정</string>
  <string name="ChatWallpaperFragment__reset_chat_color">채팅 색상 재설정</string>
  <string name="ChatWallpaperFragment__reset_chat_color_question">채팅 색상을 재설정하시겠습니까?</string>
  <string name="ChatWallpaperFragment__set_wallpaper">배경 설정하기</string>
  <string name="ChatWallpaperFragment__dark_mode_dims_wallpaper">다크 모드는 배경 화면을 어둡게 합니다.</string>
  <string name="ChatWallpaperFragment__contact_name">연락처 이름</string>
  <string name="ChatWallpaperFragment__reset">초기화</string>
  <string name="ChatWallpaperFragment__clear">제거</string>
  <string name="ChatWallpaperFragment__wallpaper_preview_description">배경 미리보기</string>
  <string name="ChatWallpaperFragment__would_you_like_to_override_all_chat_colors">모든 채팅 색상을 무시하시겠습니까?</string>
  <string name="ChatWallpaperFragment__would_you_like_to_override_all_wallpapers">모든 배경 화면을 덮어쓰시겠습니까?</string>
  <string name="ChatWallpaperFragment__reset_default_colors">기본 색상 재설정</string>
  <string name="ChatWallpaperFragment__reset_all_colors">모든 색상 재설정</string>
  <string name="ChatWallpaperFragment__reset_default_wallpaper">기본 배경 화면 재설정</string>
  <string name="ChatWallpaperFragment__reset_all_wallpapers">모든 배경 초기화하기</string>
  <string name="ChatWallpaperFragment__reset_wallpapers">배경들을 초기화</string>
  <string name="ChatWallpaperFragment__reset_wallpaper">배경 초기화</string>
  <string name="ChatWallpaperFragment__reset_wallpaper_question">배경을 초기화할까요?</string>
  <!--ChatWallpaperSelectionFragment-->
  <string name="ChatWallpaperSelectionFragment__choose_from_photos">사진에서 선택하기</string>
  <string name="ChatWallpaperSelectionFragment__presets">프리셋</string>
  <!--ChatWallpaperPreviewActivity-->
  <string name="ChatWallpaperPreviewActivity__preview">미리보기</string>
  <string name="ChatWallpaperPreviewActivity__set_wallpaper">배경 설정하기</string>
  <string name="ChatWallpaperPreviewActivity__swipe_to_preview_more_wallpapers">더 많은 배경들을 미리보기하기 위해 화면을 쓸어보세요</string>
  <string name="ChatWallpaperPreviewActivity__set_wallpaper_for_all_chats">모든 채팅방에 배경 설정하기</string>
  <string name="ChatWallpaperPreviewActivity__set_wallpaper_for_s">%1$s에 배경 설정하기</string>
  <string name="ChatWallpaperPreviewActivity__viewing_your_gallery_requires_the_storage_permission">갤러리를 보려면 저장 권한이 필요합니다.</string>
  <!--WallpaperImageSelectionActivity-->
  <string name="WallpaperImageSelectionActivity__choose_wallpaper_image">배경 사진을 선택하세요</string>
  <!--WallpaperCropActivity-->
  <string name="WallpaperCropActivity__pinch_to_zoom_drag_to_adjust">확대하기 위해서는 화면 위에 두 손가락을 모으거나 멀어지게 조작하시고, 조정하기 위해서는 손가락으로 끌어보세요.</string>
  <string name="WallpaperCropActivity__set_wallpaper_for_all_chats">모든 채팅방에 배경 설정하기.</string>
  <string name="WallpaperCropActivity__set_wallpaper_for_s">%s에 배경 설정하기.</string>
  <string name="WallpaperCropActivity__error_setting_wallpaper">배경 설정 중 문제가 발생했습니다.</string>
  <string name="WallpaperCropActivity__blur_photo">사진 블러하기</string>
  <!--InfoCard-->
  <string name="payment_info_card_about_mobilecoin">모바일 코인 소개</string>
  <string name="payment_info_card_mobilecoin_is_a_new_privacy_focused_digital_currency">MobileCoin은 새로운 개인 정보 보호 중심의 디지털 통화입니다.</string>
  <string name="payment_info_card_adding_funds">자금 추가</string>
  <string name="payment_info_card_you_can_add_funds_for_use_in">MobileCoin을 지갑 주소로 전송하여 Signal에서 사용할 자금을 추가할 수 있습니다.</string>
  <string name="payment_info_card_cashing_out">현금화</string>
  <string name="payment_info_card_you_can_cash_out_mobilecoin">MobileCoin을 지원하는 거래소에서 언제든지 MobileCoin을 현금화할 수 있습니다. 해당 거래소에서 계좌로 이체하기만 하면 됩니다.</string>
  <string name="payment_info_card_hide_this_card">이 카드를 숨기시겠습니까?</string>
  <string name="payment_info_card_hide">숨기기</string>
  <string name="payment_info_card_record_recovery_phrase">복구 문구 기록</string>
  <string name="payment_info_card_your_recovery_phrase_gives_you">복구 문구는 결제 계정을 복원하는 또 다른 방법을 제공합니다.</string>
  <string name="payment_info_card_record_your_phrase">문구를 기록해 두세요</string>
  <string name="payment_info_card_update_your_pin">PIN 업데이트</string>
  <string name="payment_info_card_with_a_high_balance">잔고가 많으면 영숫자 PIN으로 업데이트하여 계정을 더 안전하게 보호할 수 있습니다.</string>
  <string name="payment_info_card_update_pin">번호 업데이트</string>
  <!--DeactivateWalletFragment-->
  <string name="DeactivateWalletFragment__deactivate_wallet">지갑 비활성화</string>
  <string name="DeactivateWalletFragment__your_balance">잔액</string>
  <string name="DeactivateWalletFragment__its_recommended_that_you">결제를 비활성화하기 전에 다른 지갑 주소로 자금을 이체하는 것이 좋습니다. 지금 자금을 이체하지 않기로 선택하면 결제를 다시 활성화하면 Signal에 연결된 지갑에 남아 있게 됩니다.</string>
  <string name="DeactivateWalletFragment__transfer_remaining_balance">잔액 이체</string>
  <string name="DeactivateWalletFragment__deactivate_without_transferring">전송하지 않고 비활성화</string>
  <string name="DeactivateWalletFragment__deactivate">비활성화</string>
  <string name="DeactivateWalletFragment__deactivate_without_transferring_question">이전하지 않고 비활성화하시겠습니까?</string>
  <string name="DeactivateWalletFragment__your_balance_will_remain">결제를 다시 활성화하기로 선택한 경우 잔액은 Signal에 연결된 지갑에 남아 있습니다.</string>
  <string name="DeactivateWalletFragment__error_deactivating_wallet">지갑을 비활성화하는 동안 오류가 발생했습니다.</string>
  <!--PaymentsRecoveryStartFragment-->
  <string name="PaymentsRecoveryStartFragment__recovery_phrase">복구 문구</string>
  <string name="PaymentsRecoveryStartFragment__view_recovery_phrase">복구 문구 보기</string>
  <string name="PaymentsRecoveryStartFragment__enter_recovery_phrase">복구 코드를 입력하기</string>
  <string name="PaymentsRecoveryStartFragment__your_balance_will_automatically_restore">Signal PIN을 확인하면 Signal을 다시 설치할 때 잔액이 자동으로 복원됩니다. 또한 귀하에게 고유한 %1$d개 단어 문구인 복구 문구를 사용하여 잔액을 복원할 수 있습니다. 적어 놓고 안전한 장소에 보관하세요.</string>
  <string name="PaymentsRecoveryStartFragment__your_recovery_phrase_is_a">귀하의 복구 문구는 귀하에게 고유한 %1$d개 단어의 문구입니다. 이 문구를 사용하여 균형을 회복하세요.</string>
  <string name="PaymentsRecoveryStartFragment__start">시작</string>
  <string name="PaymentsRecoveryStartFragment__enter_manually">수동으로 입력</string>
  <string name="PaymentsRecoveryStartFragment__paste_from_clipboard">클립보드에서 붙여넣기</string>
  <!--PaymentsRecoveryPasteFragment-->
  <string name="PaymentsRecoveryPasteFragment__paste_recovery_phrase">복구 문구 붙여넣기</string>
  <string name="PaymentsRecoveryPasteFragment__recovery_phrase">복구 문구</string>
  <string name="PaymentsRecoveryPasteFragment__next">다음</string>
  <string name="PaymentsRecoveryPasteFragment__invalid_recovery_phrase">잘못된 복구 문구</string>
  <string name="PaymentsRecoveryPasteFragment__make_sure">%1$d개 단어를 입력했는지 확인하고 다시 시도하세요.</string>
  <!--PaymentsRecoveryPhraseFragment-->
  <string name="PaymentsRecoveryPhraseFragment__next">다음</string>
  <string name="PaymentsRecoveryPhraseFragment__edit">수정</string>
  <string name="PaymentsRecoveryPhraseFragment__previous">이전</string>
  <string name="PaymentsRecoveryPhraseFragment__your_recovery_phrase">나의 복구 코드</string>
  <string name="PaymentsRecoveryPhraseFragment__write_down_the_following_d_words">다음 %1$d개 단어를 순서대로 쓰세요. 안전한 장소에 목록을 저장하세요.</string>
  <string name="PaymentsRecoveryPhraseFragment__make_sure_youve_entered">구문을 올바르게 입력했는지 확인하세요.</string>
  <string name="PaymentsRecoveryPhraseFragment__do_not_screenshot_or_send_by_email">스크린샷을 찍거나 이메일로 보내지 마세요.</string>
  <string name="PaymentsRecoveryPhraseFragment__payments_account_restored">결제 계정이 복원되었습니다.</string>
  <string name="PaymentsRecoveryPhraseFragment__invalid_recovery_phrase">잘못된 복구 문구</string>
  <string name="PaymentsRecoveryPhraseFragment__make_sure_youve_entered_your_phrase_correctly_and_try_again">구문을 올바르게 입력했는지 확인하고 다시 시도하세요.</string>
  <string name="PaymentsRecoveryPhraseFragment__copy_to_clipboard">클립보드에 복사할까요?</string>
  <string name="PaymentsRecoveryPhraseFragment__if_you_choose_to_store">복구 문구를 디지털 방식으로 저장하기로 선택한 경우 신뢰할 수 있는 위치에 안전하게 저장되었는지 확인하세요.</string>
  <string name="PaymentsRecoveryPhraseFragment__copy">복사</string>
  <!--PaymentsRecoveryPhraseConfirmFragment-->
  <string name="PaymentRecoveryPhraseConfirmFragment__confirm_recovery_phrase">복구 코드 확인하기</string>
  <string name="PaymentRecoveryPhraseConfirmFragment__enter_the_following_words">복구 문구에서 다음 단어를 입력하세요.</string>
  <string name="PaymentRecoveryPhraseConfirmFragment__word_d">단어 %1$d</string>
  <string name="PaymentRecoveryPhraseConfirmFragment__see_phrase_again">구문 다시보기</string>
  <string name="PaymentRecoveryPhraseConfirmFragment__done">확인</string>
  <string name="PaymentRecoveryPhraseConfirmFragment__recovery_phrase_confirmed">복구 문구 확인됨</string>
  <!--PaymentsRecoveryEntryFragment-->
  <string name="PaymentsRecoveryEntryFragment__enter_recovery_phrase">복구 코드를 입력하기</string>
  <string name="PaymentsRecoveryEntryFragment__enter_word_d">%1$d를 입력하세요.</string>
  <string name="PaymentsRecoveryEntryFragment__word_d">단어 %1$d</string>
  <string name="PaymentsRecoveryEntryFragment__next">다음</string>
  <string name="PaymentsRecoveryEntryFragment__invalid_word">유효하지 않은 단어</string>
  <!--ClearClipboardAlarmReceiver-->
  <string name="ClearClipboardAlarmReceiver__clipboard_cleared">클립보드가 삭제되었습니다.</string>
  <!--PaymentNotificationsView-->
  <string name="PaymentNotificationsView__view">보기</string>
  <!--UnreadPayments-->
  <string name="UnreadPayments__s_sent_you_s">%1$s이 당신에게 %2$s을 보냈습니다.</string>
  <string name="UnreadPayments__d_new_payment_notifications">%1$d 새 결제 알림</string>
  <!--CanNotSendPaymentDialog-->
  <string name="CanNotSendPaymentDialog__cant_send_payment">송금할 수 없음</string>
  <string name="CanNotSendPaymentDialog__to_send_a_payment_to_this_user">사용자에게 지불을 보내려면 사용자의 메시지 요청을 수락해야 합니다. 메시지를 전송하여 메시지 요청을 생성하세요.</string>
  <string name="CanNotSendPaymentDialog__send_a_message">메시지 보내기</string>
  <!--GroupsInCommonMessageRequest-->
  <string name="GroupsInCommonMessageRequest__you_have_no_groups_in_common_with_this_person">해당 사용자와 공유하는 그룹이 없습니다. 원치 않는 메시지를 피하기 위해 수락하기 전에 요청을 주의 깊게 검토하세요.</string>
  <string name="GroupsInCommonMessageRequest__none_of_your_contacts_or_people_you_chat_with_are_in_this_group">연락처 또는 채팅하는 사용자가 이 그룹에 없습니다. 원치 않는 메시지를 피하기 위해 수락하기 전에 요청을 주의 깊게 검토하세요.</string>
  <string name="GroupsInCommonMessageRequest__about_message_requests">메시지 요청에 대해</string>
  <string name="GroupsInCommonMessageRequest__okay">확인</string>
  <string name="ChatColorSelectionFragment__heres_a_preview_of_the_chat_color">다음은 채팅 색상의 미리 보기입니다.</string>
  <string name="ChatColorSelectionFragment__the_color_is_visible_to_only_you">색상은 사용자에게만 보입니다.</string>
  <!--GroupDescriptionDialog-->
  <string name="GroupDescriptionDialog__group_description">그룹 설명</string>
  <!--QualitySelectorBottomSheetDialog-->
  <string name="QualitySelectorBottomSheetDialog__standard">기본</string>
  <string name="QualitySelectorBottomSheetDialog__faster_less_data">데이터를 덜 쓰며 빠르게</string>
  <string name="QualitySelectorBottomSheetDialog__high">높음</string>
  <string name="QualitySelectorBottomSheetDialog__slower_more_data">데이터를 더 쓰며 느리게</string>
  <string name="QualitySelectorBottomSheetDialog__photo_quality">사진 품질</string>
  <!--AppSettingsFragment-->
  <string name="AppSettingsFragment__invite_your_friends">친구 초대하기</string>
  <!--AccountSettingsFragment-->
  <string name="AccountSettingsFragment__account">계정</string>
  <string name="AccountSettingsFragment__youll_be_asked_less_frequently">시간이 지남에 따라 질문 빈도가 줄어듭니다.</string>
  <string name="AccountSettingsFragment__require_your_signal_pin">Signal에 전화번호를 다시 등록하려면 Signal PIN이 필요합니다.</string>
  <!--ChangeNumberFragment-->
  <string name="ChangeNumberFragment__continue">계속</string>
  <!--ChangeNumberEnterPhoneNumberFragment-->
  <string name="ChangeNumberEnterPhoneNumberFragment__the_phone_number_you_entered_doesnt_match_your_accounts">입력한 전화번호가 내 계정과 일치하지 않습니다.</string>
  <!--ChangeNumberVerifyFragment-->
  <!--ChangeNumberConfirmFragment-->
  <string name="ChangeNumberConfirmFragment__edit_number">전화번호 수정</string>
  <!--ChangeNumberRegistrationLockFragment-->
  <!--ChangeNumberPinDiffersFragment-->
  <string name="ChangeNumberPinDiffersFragment__update_pin">번호 업데이트</string>
  <!--ChangeNumberLockActivity-->
  <string name="ChangeNumberLockActivity__retry">재시도</string>
  <string name="ChangeNumberLockActivity__leave">나가기</string>
  <string name="ChangeNumberLockActivity__submit_debug_log">디버그 로그 제출</string>
  <!--ChatsSettingsFragment-->
  <string name="ChatsSettingsFragment__keyboard">키보드</string>
  <string name="ChatsSettingsFragment__enter_key_sends">엔터 키로 메시지 보내기</string>
  <!--SmsSettingsFragment-->
  <string name="SmsSettingsFragment__use_as_default_sms_app">기본 SMS 앱으로 사용</string>
  <!--NotificationsSettingsFragment-->
  <string name="NotificationsSettingsFragment__messages">메시지</string>
  <string name="NotificationsSettingsFragment__calls">전화</string>
  <string name="NotificationsSettingsFragment__notify_when">다음의 경우 알림…</string>
  <string name="NotificationsSettingsFragment__contact_joins_signal">연락처가 Signal에 합류했습니다.</string>
  <!--PrivacySettingsFragment-->
  <string name="PrivacySettingsFragment__blocked">차단함</string>
  <string name="PrivacySettingsFragment__d_contacts">연락처 %1$d개</string>
  <string name="PrivacySettingsFragment__messaging">메시징</string>
  <string name="PrivacySettingsFragment__disappearing_messages">사라지는 메시지</string>
  <string name="PrivacySettingsFragment__app_security">애플리케이션 보안</string>
  <string name="PrivacySettingsFragment__block_screenshots_in_the_recents_list_and_inside_the_app">최근 사용 목록/개요 및 앱 내 스크린샷 차단</string>
  <string name="PrivacySettingsFragment__signal_message_and_calls">신호 메시지 및 통화, 항상 중계 통화 및 봉인된 발신자</string>
  <string name="PrivacySettingsFragment__default_timer_for_new_changes">새 채팅을 위한 기본 타이머</string>
  <string name="PrivacySettingsFragment__set_a_default_disappearing_message_timer_for_all_new_chats_started_by_you">내가 시작한 모든 새 채팅에 대해 기본 사라지는 메시지 타이머를 설정합니다.</string>
  <!--AdvancedPrivacySettingsFragment-->
  <string name="AdvancedPrivacySettingsFragment__show_status_icon">상태 아이콘 표시하기</string>
  <string name="AdvancedPrivacySettingsFragment__show_an_icon">봉인된 발신자를 사용하여 전달되었을 때 메시지 세부 정보에 아이콘을 표시합니다.</string>
  <!--ExpireTimerSettingsFragment-->
  <string name="ExpireTimerSettingsFragment__when_enabled_new_messages_sent_and_received_in_new_chats_started_by_you_will_disappear_after_they_have_been_seen">활성화하면 내가 시작한 새 채팅에서 주고받은 새 메시지는 본 후에 사라집니다.</string>
  <string name="ExpireTimerSettingsFragment__when_enabled_new_messages_sent_and_received_in_this_chat_will_disappear_after_they_have_been_seen">활성화하면 채팅에서 주고받은 새 메시지를 본 후에 사라집니다.</string>
  <string name="ExpireTimerSettingsFragment__off">꺼짐</string>
  <string name="ExpireTimerSettingsFragment__4_weeks">4주</string>
  <string name="ExpireTimerSettingsFragment__1_week">1주</string>
  <string name="ExpireTimerSettingsFragment__1_day">1일</string>
  <string name="ExpireTimerSettingsFragment__8_hours">8시간</string>
  <string name="ExpireTimerSettingsFragment__1_hour">1시간</string>
  <string name="ExpireTimerSettingsFragment__5_minutes">5분</string>
  <string name="ExpireTimerSettingsFragment__30_seconds">30초</string>
  <string name="ExpireTimerSettingsFragment__custom_time">지역 시간</string>
  <string name="ExpireTimerSettingsFragment__set">설정</string>
  <string name="ExpireTimerSettingsFragment__save">저장</string>
  <string name="CustomExpireTimerSelectorView__seconds">초</string>
  <string name="CustomExpireTimerSelectorView__minutes">분</string>
  <string name="CustomExpireTimerSelectorView__hours">시간</string>
  <string name="CustomExpireTimerSelectorView__days">일</string>
  <string name="CustomExpireTimerSelectorView__weeks">주</string>
  <!--HelpSettingsFragment-->
  <string name="HelpSettingsFragment__support_center">지원 센터</string>
  <string name="HelpSettingsFragment__contact_us">문의하기</string>
  <string name="HelpSettingsFragment__version">버전</string>
  <string name="HelpSettingsFragment__debug_log">디버그 로그</string>
  <string name="HelpSettingsFragment__terms_amp_privacy_policy">이용 약관 &amp; 개인 정보 보호 정책</string>
  <string name="HelpFragment__copyright_signal_messenger">Molly Messenger 저작권</string>
  <string name="HelpFragment__licenced_under_the_gplv3">GPLv3에 따라 라이선스가 부여됨</string>
  <!--DataAndStorageSettingsFragment-->
  <string name="DataAndStorageSettingsFragment__calls">전화</string>
  <!--ChatColorSelectionFragment-->
  <string name="ChatColorSelectionFragment__auto">자동</string>
  <string name="ChatColorSelectionFragment__use_custom_colors">사용자 지정 색상 사용하기</string>
  <string name="ChatColorSelectionFragment__chat_color">대화창 색</string>
  <string name="ChatColorSelectionFragment__edit">수정</string>
  <string name="ChatColorSelectionFragment__duplicate">복사하기</string>
  <string name="ChatColorSelectionFragment__delete">삭제</string>
  <string name="ChatColorSelectionFragment__delete_color">색상 삭제하기</string>
  <plurals name="ChatColorSelectionFragment__this_custom_color_is_used">
    <item quantity="other">이 사용자 정의 색상은 %1$d 채팅에 사용됩니다. 모든 채팅에서 삭제하시겠습니까?</item>
  </plurals>
  <string name="ChatColorSelectionFragment__delete_chat_color">채팅 색상을 삭제하시겠습니까?</string>
  <!--CustomChatColorCreatorFragment-->
  <string name="CustomChatColorCreatorFragment__solid">견고함</string>
  <string name="CustomChatColorCreatorFragment__gradient">그라디언트</string>
  <string name="CustomChatColorCreatorFragment__hue">색상</string>
  <string name="CustomChatColorCreatorFragment__saturation">채도</string>
  <!--CustomChatColorCreatorFragmentPage-->
  <string name="CustomChatColorCreatorFragmentPage__save">저장</string>
  <string name="CustomChatColorCreatorFragmentPage__edit_color">색상 편집</string>
  <plurals name="CustomChatColorCreatorFragmentPage__this_color_is_used">
    <item quantity="other">이 색상은 %1$d 채팅에 사용됩니다. 모든 채팅에 대한 변경 사항을 저장하시겠습니까?</item>
  </plurals>
  <!--ChatColorGradientTool-->
  <string name="ChatColorGradientTool_top_edge_selector">상단 가장자리 선택기</string>
  <string name="ChatColorGradientTool_bottom_edge_selector">하단 가장자리 선택기</string>
  <!--EditReactionsFragment-->
  <string name="EditReactionsFragment__customize_reactions">반응 사용자 정의</string>
  <string name="EditReactionsFragment__tap_to_replace_an_emoji">이모티콘을 바꾸려면 탭하세요.</string>
  <string name="EditReactionsFragment__reset">초기화</string>
  <string name="EditReactionsFragment_save">저장</string>
  <string name="ChatColorSelectionFragment__auto_matches_the_color_to_the_wallpaper">배경 화면에 색상을 자동 일치시킵니다.</string>
  <string name="CustomChatColorCreatorFragment__drag_to_change_the_direction_of_the_gradient">드래그하여 그라디언트 방향 변경</string>
  <!--ChatColorsMegaphone-->
  <string name="ChatColorsMegaphone__new_chat_colors">새로운 대화창 색</string>
  <string name="ChatColorsMegaphone__we_switched_up_chat_colors">더 많은 옵션을 제공하고 채팅을 더 쉽게 읽을 수 있도록 채팅 색상을 변경했습니다.</string>
  <string name="ChatColorsMegaphone__appearance">모양</string>
  <string name="ChatColorsMegaphone__not_now">나중에</string>
  <!--AddAProfilePhotoMegaphone-->
  <string name="AddAProfilePhotoMegaphone__add_a_profile_photo">프로필 사진 추가</string>
  <string name="AddAProfilePhotoMegaphone__choose_a_look_and_color">모양과 색상을 선택하거나 이니셜을 사용자 정의하세요.</string>
  <string name="AddAProfilePhotoMegaphone__not_now">나중에</string>
  <string name="AddAProfilePhotoMegaphone__add_photo">사진 추가</string>
  <!--KeyboardPagerFragment-->
  <string name="KeyboardPagerFragment_emoji">이모지</string>
  <string name="KeyboardPagerFragment_open_emoji_search">이모티콘 검색 열기</string>
  <string name="KeyboardPagerFragment_open_sticker_search">스티커 검색 열기</string>
  <string name="KeyboardPagerFragment_open_gif_search">GIF 검색 열기</string>
  <string name="KeyboardPagerFragment_stickers">스티커</string>
  <string name="KeyboardPagerFragment_backspace">백스페이스</string>
  <string name="KeyboardPagerFragment_gifs">GIF</string>
  <string name="KeyboardPagerFragment_search_emoji">이모지 검색</string>
  <string name="KeyboardPagerfragment_back_to_emoji">이모티콘으로 돌아가기</string>
  <string name="KeyboardPagerfragment_clear_search_entry">검색창 지우기</string>
  <string name="KeyboardPagerFragment_search_giphy">GIPHY 검색</string>
  <!--StickerSearchDialogFragment-->
  <string name="StickerSearchDialogFragment_search_stickers">스티커 검색</string>
  <string name="StickerSearchDialogFragment_no_results_found">결과 없음</string>
  <string name="EmojiSearchFragment__no_results_found">결과 없음</string>
  <string name="NotificationsSettingsFragment__unknown_ringtone">알 수 없는 벨소리</string>
  <!--ConversationSettingsFragment-->
  <string name="ConversationSettingsFragment__send_message">문자 보내기</string>
  <string name="ConversationSettingsFragment__start_video_call">화상 통화 시작</string>
  <string name="ConversationSettingsFragment__start_audio_call">음성 통화 시작</string>
  <string name="ConversationSettingsFragment__message">메시지</string>
  <string name="ConversationSettingsFragment__video">동영상</string>
  <string name="ConversationSettingsFragment__audio">음성</string>
  <string name="ConversationSettingsFragment__call">전화</string>
  <string name="ConversationSettingsFragment__mute">알림 끄기</string>
  <string name="ConversationSettingsFragment__muted">알림 꺼짐</string>
  <string name="ConversationSettingsFragment__search">검색</string>
  <string name="ConversationSettingsFragment__disappearing_messages">사라지는 메시지</string>
  <string name="ConversationSettingsFragment__sounds_and_notifications">소리 &amp; 알림</string>
  <string name="ConversationSettingsFragment__contact_details">연락처</string>
  <string name="ConversationSettingsFragment__view_safety_number">안전 번호 보기</string>
  <string name="ConversationSettingsFragment__block">차단</string>
  <string name="ConversationSettingsFragment__block_group">그룹 차단하기</string>
  <string name="ConversationSettingsFragment__unblock">차단 해제</string>
  <string name="ConversationSettingsFragment__unblock_group">그룹 차단 해제하기</string>
  <string name="ConversationSettingsFragment__add_to_a_group">그룹에 추가</string>
  <string name="ConversationSettingsFragment__see_all">모두 보기</string>
  <string name="ConversationSettingsFragment__add_members">멤버 추가</string>
  <string name="ConversationSettingsFragment__permissions">권한</string>
  <string name="ConversationSettingsFragment__requests_and_invites">요청 및 초대</string>
  <string name="ConversationSettingsFragment__group_link">그룹 링크</string>
  <string name="ConversationSettingsFragment__add_as_a_contact">연락처로 추가</string>
  <string name="ConversationSettingsFragment__unmute">알림 켜기</string>
  <string name="ConversationSettingsFragment__conversation_muted_until_s">%1$s까지 대화 음소거</string>
  <string name="ConversationSettingsFragment__conversation_muted_forever">대화가 영원히 음소거됨</string>
  <string name="ConversationSettingsFragment__copied_phone_number_to_clipboard">전화번호를 클립보드에 복사했습니다.</string>
  <string name="ConversationSettingsFragment__phone_number">전화번호</string>
  <!--PermissionsSettingsFragment-->
  <string name="PermissionsSettingsFragment__add_members">멤버 추가</string>
  <string name="PermissionsSettingsFragment__edit_group_info">그룹 정보 수정</string>
  <string name="PermissionsSettingsFragment__send_messages">메시지 보내기</string>
  <string name="PermissionsSettingsFragment__all_members">모든 멤버</string>
  <string name="PermissionsSettingsFragment__only_admins">관리자만</string>
  <string name="PermissionsSettingsFragment__who_can_add_new_members">누가 새로운 멤버들을 추가시킬 수 있습니까?</string>
  <string name="PermissionsSettingsFragment__who_can_edit_this_groups_info">누가 이 그룹의 정보를 수정할 수 있습니까?</string>
  <string name="PermissionsSettingsFragment__who_can_send_messages">누가 메시지를 전송할 수 있습니까?</string>
  <!--SoundsAndNotificationsSettingsFragment-->
  <string name="SoundsAndNotificationsSettingsFragment__mute_notifications">대화 알림 끄기</string>
  <string name="SoundsAndNotificationsSettingsFragment__not_muted">알림 꺼지지 않음</string>
  <string name="SoundsAndNotificationsSettingsFragment__muted_until_s">%1$s까지 음소거</string>
  <string name="SoundsAndNotificationsSettingsFragment__mentions">언급</string>
  <string name="SoundsAndNotificationsSettingsFragment__always_notify">항상 알림</string>
  <string name="SoundsAndNotificationsSettingsFragment__do_not_notify">알리지 않음</string>
  <string name="SoundsAndNotificationsSettingsFragment__custom_notifications">맞춤형 알림</string>
  <!--StickerKeyboard-->
  <string name="StickerKeyboard__recently_used">최근 사용</string>
  <!--PlaybackSpeedToggleTextView-->
  <string name="PlaybackSpeedToggleTextView__p5x">.5배</string>
  <string name="PlaybackSpeedToggleTextView__1x">1x</string>
  <string name="PlaybackSpeedToggleTextView__2x">2x</string>
  <!--PaymentRecipientSelectionFragment-->
  <string name="PaymentRecipientSelectionFragment__new_payment">새로운 지불</string>
  <!--NewConversationActivity-->
  <string name="NewConversationActivity__new_message">새 메시지</string>
  <!--ContactFilterView-->
  <string name="ContactFilterView__search_name_or_number">이름 또는 번호 검색</string>
  <!--VoiceNotePlayerView-->
  <string name="VoiceNotePlayerView__s_dot_s">%1$s, %2$s</string>
  <!--AvatarPickerFragment-->
  <string name="AvatarPickerFragment__avatar_preview">아바타 미리 보기</string>
  <string name="AvatarPickerFragment__camera">카메라</string>
  <string name="AvatarPickerFragment__take_a_picture">사진을 찍다</string>
  <string name="AvatarPickerFragment__choose_a_photo">사진 선택</string>
  <string name="AvatarPickerFragment__photo">사진</string>
  <string name="AvatarPickerFragment__text">텍스트</string>
  <string name="AvatarPickerFragment__save">저장</string>
  <string name="AvatarPickerFragment__select_an_avatar">아바타 선택</string>
  <string name="AvatarPickerFragment__clear_avatar">아바타 지우기</string>
  <string name="AvatarPickerFragment__edit">수정</string>
  <string name="AvatarPickerRepository__failed_to_save_avatar">아바타를 저장하지 못함</string>
  <!--TextAvatarCreationFragment-->
  <string name="TextAvatarCreationFragment__preview">미리보기</string>
  <string name="TextAvatarCreationFragment__done">확인</string>
  <string name="TextAvatarCreationFragment__text">텍스트</string>
  <string name="TextAvatarCreationFragment__color">색상</string>
  <!--VectorAvatarCreationFragment-->
  <string name="VectorAvatarCreationFragment__select_a_color">색상 선택</string>
  <!--ContactSelectionListItem-->
  <string name="ContactSelectionListItem__sms">SMS</string>
  <string name="ContactSelectionListItem__dot_s">· %1$s</string>
  <!--DSLSettingsToolbar-->
  <string name="DSLSettingsToolbar__navigate_up">위로 탐색</string>
  <!--Media V2-->
  <string name="ImageEditorHud__cancel">취소</string>
  <string name="ImageEditorHud__undo">실행 취소</string>
  <string name="MediaCountIndicatorButton__send">보내기</string>
  <string name="MediaReviewSelectedItem__tap_to_select">탭하여 선택</string>
  <string name="MediaReviewImagePageFragment__discard">파기</string>
  <string name="ImageEditorHud__delete">삭제</string>
  <!--EOF-->
</resources><|MERGE_RESOLUTION|>--- conflicted
+++ resolved
@@ -716,15 +716,8 @@
   <string name="InviteActivity_cancel">취소</string>
   <string name="InviteActivity_sending">보내는 중…</string>
   <string name="InviteActivity_invitations_sent">초대를 보냈습니다!</string>
-<<<<<<< HEAD
   <string name="InviteActivity_invite_to_signal">Molly로 초대</string>
-  <plurals name="InviteActivity_send_sms_to_friends">
-    <item quantity="other">친구 %d명에게 SMS 보내기</item>
-  </plurals>
-=======
-  <string name="InviteActivity_invite_to_signal">Signal로 초대</string>
   <string name="InviteActivity_send_sms">SMS 보내기 (%d)</string>
->>>>>>> 520fe481
   <plurals name="InviteActivity_send_sms_invites">
     <item quantity="other">SMS 초대 %d개를 보내시겠습니까?</item>
   </plurals>
