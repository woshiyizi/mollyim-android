<?xml version="1.0" encoding="UTF-8"?>
<!-- smartling.instruction_comments_enabled = on -->
<resources>
  <!-- Removed by excludeNonTranslatables <string name="app_name" translatable="false">Signal</string> -->

  <!-- Removed by excludeNonTranslatables <string name="install_url" translatable="false">https://signal.org/install</string> -->
  <!-- Removed by excludeNonTranslatables <string name="donate_url" translatable="false">https://signal.org/donate</string> -->
  <!-- Removed by excludeNonTranslatables <string name="backup_support_url" translatable="false">https://support.signal.org/hc/articles/360007059752</string> -->
  <!-- Removed by excludeNonTranslatables <string name="transfer_support_url" translatable="false">https://support.signal.org/hc/articles/360007059752</string> -->
  <!-- Removed by excludeNonTranslatables <string name="support_center_url" translatable="false">https://support.signal.org/</string> -->
  <!-- Removed by excludeNonTranslatables <string name="terms_and_privacy_policy_url" translatable="false">https://signal.org/legal</string> -->
  <!-- Removed by excludeNonTranslatables <string name="google_pay_url" translatable="false">https://pay.google.com</string> -->
  <!-- Removed by excludeNonTranslatables <string name="donation_decline_code_error_url" translatable="false">https://support.signal.org/hc/articles/4408365318426#errors</string> -->
  <!-- Removed by excludeNonTranslatables <string name="sms_export_url" translatable="false">https://support.signal.org/hc/articles/360007321171</string> -->
  <!-- Removed by excludeNonTranslatables <string name="signal_me_username_url" translatable="false">https://signal.me/#u/%1$s</string> -->
  <!-- Removed by excludeNonTranslatables <string name="username_support_url" translatable="false">https://support.signal.org/hc/articles/5389476324250</string> -->
  <!-- Removed by excludeNonTranslatables <string name="export_account_data_url" translatable="false">https://support.signal.org/hc/articles/5538911756954</string> -->

    <string name="yes">네</string>
    <string name="no">아니요</string>
    <string name="delete">삭제</string>
    <string name="please_wait">잠시만 기다려 주세요…</string>
    <string name="save">저장</string>
    <string name="note_to_self">개인 메모</string>

    <!-- Alternate label for the Signal Application in the device\'s home screen launcher, as in a weather/climate application. -->
    <string name="app_icon_label_weather">날씨</string>
    <!-- Alternate label for the Signal Application in the device\'s home screen launcher, as in a note-taking application.-->
    <string name="app_icon_label_notes">메모</string>
    <!-- Alternate label for the Signal Application in the device\'s home screen launcher, as in a news/journalism application. -->
    <string name="app_icon_label_news">뉴스</string>
    <!-- Alternate label for the Signal Application in the device\'s home screen launcher, as in waves of the ocean. -->
    <string name="app_icon_label_waves">파도</string>

    <!-- AlbumThumbnailView -->
  <!-- Removed by excludeNonTranslatables <string name="AlbumThumbnailView_plus" translatable="false">\+%d</string> -->

    <!-- ApplicationMigrationActivity -->
    <string name="ApplicationMigrationActivity__signal_is_updating">Molly 업데이트 중…</string>

    <!-- ApplicationPreferencesActivity -->
    <string name="ApplicationPreferenceActivity_you_havent_set_a_passphrase_yet">암호를 설정하지 않았습니다!</string>
    <string name="ApplicationPreferencesActivity_disable_passphrase">암호 사용을 비활성화하시겠습니까?</string>
    <string name="ApplicationPreferencesActivity_this_will_permanently_unlock_signal_and_message_notifications">Molly이 잠금 해제되어 메시지 알림이 표시됩니다.</string>
    <string name="ApplicationPreferencesActivity_disable">사용 안 함</string>
    <string name="ApplicationPreferencesActivity_disable_signal_messages_and_calls">Molly 메시지와 전화를 비활성화하시겠습니까?</string>
    <string name="ApplicationPreferencesActivity_disable_signal_messages_and_calls_by_unregistering">서버에서 등록을 해제하여 Molly을 사용한 메시지 전송과 전화가 불가능해집니다. 다시 사용하고 싶을 때 전화번호를 재등록 하십시오.</string>
    <string name="ApplicationPreferencesActivity_error_connecting_to_server">서버에 연결할 수 없습니다!</string>
    <string name="ApplicationPreferencesActivity_pins_are_required_for_registration_lock">등록 잠금을 위해 PIN이 필요합니다. PIN을 비활성화하려면 먼저 등록 잠금을 비활성화하세요.</string>
    <string name="ApplicationPreferencesActivity_pin_created">PIN이 생성되었습니다.</string>
    <string name="ApplicationPreferencesActivity_pin_disabled">PIN 사용이 비활성화 되었습니다.</string>
    <string name="ApplicationPreferencesActivity_record_payments_recovery_phrase">결제 복구 문구 기록</string>
    <string name="ApplicationPreferencesActivity_record_phrase">녹음 문구</string>
    <string name="ApplicationPreferencesActivity_before_you_can_disable_your_pin">PIN을 사용 중지하기 전에 결제 계정을 복구할 수 있도록 결제 복구 문구를 기록해야 합니다.</string>

    <!-- NumericKeyboardView -->
  <!-- Removed by excludeNonTranslatables <string name="NumericKeyboardView__1" translatable="false">1</string> -->
  <!-- Removed by excludeNonTranslatables <string name="NumericKeyboardView__2" translatable="false">2</string> -->
  <!-- Removed by excludeNonTranslatables <string name="NumericKeyboardView__3" translatable="false">3</string> -->
  <!-- Removed by excludeNonTranslatables <string name="NumericKeyboardView__4" translatable="false">4</string> -->
  <!-- Removed by excludeNonTranslatables <string name="NumericKeyboardView__5" translatable="false">5</string> -->
  <!-- Removed by excludeNonTranslatables <string name="NumericKeyboardView__6" translatable="false">6</string> -->
  <!-- Removed by excludeNonTranslatables <string name="NumericKeyboardView__7" translatable="false">7</string> -->
  <!-- Removed by excludeNonTranslatables <string name="NumericKeyboardView__8" translatable="false">8</string> -->
  <!-- Removed by excludeNonTranslatables <string name="NumericKeyboardView__9" translatable="false">9</string> -->
  <!-- Removed by excludeNonTranslatables <string name="NumericKeyboardView__0" translatable="false">0</string> -->
    <!-- Back button on numeric keyboard -->
    <string name="NumericKeyboardView__backspace">백스페이스</string>

    <!-- DraftDatabase -->
    <string name="DraftDatabase_Draft_image_snippet">(이미지)</string>
    <string name="DraftDatabase_Draft_audio_snippet">(오디오)</string>
    <string name="DraftDatabase_Draft_video_snippet">(동영상)</string>
    <string name="DraftDatabase_Draft_location_snippet">(위치)</string>
    <string name="DraftDatabase_Draft_quote_snippet">(회신)</string>
    <string name="DraftDatabase_Draft_voice_note">(음성 메시지)</string>

    <!-- AttachmentKeyboard -->
    <string name="AttachmentKeyboard_gallery">갤러리</string>
    <string name="AttachmentKeyboard_file">파일</string>
    <string name="AttachmentKeyboard_contact">연락처</string>
    <string name="AttachmentKeyboard_location">위치</string>
    <string name="AttachmentKeyboard_Signal_needs_permission_to_show_your_photos_and_videos">Molly에서 사진이나 동영상을 찍으려면 권한이 필요합니다.</string>
    <string name="AttachmentKeyboard_give_access">액세스 허용</string>
    <string name="AttachmentKeyboard_payment">결제</string>

    <!-- AttachmentManager -->
    <string name="AttachmentManager_cant_open_media_selection">미디어를 선택할 수 있는 앱이 없습니다.</string>
    <string name="AttachmentManager_signal_requires_the_external_storage_permission_in_order_to_attach_photos_videos_or_audio">Molly에서 사진, 동영상 또는 오디오를 첨부하려면 저장 공간 접근 권한이 필요하지만 현재 거부되어 있습니다. 앱 설정 메뉴에서 \'권한\'을 선택한 후 \'저장 공간\' 항목을 허용해 주세요.</string>
    <string name="AttachmentManager_signal_requires_contacts_permission_in_order_to_attach_contact_information">Molly에서 연락처 정보를 첨부하려면 연락처 접근 권한이 필요하지만 현재 거부되어 있습니다. 앱 설정 메뉴에서 \'권한\'을 선택한 후 \'연락처\' 항목을 허용해 주세요.</string>
    <string name="AttachmentManager_signal_requires_location_information_in_order_to_attach_a_location">Molly에서 위치 정보를 첨부하려면 위치 접근 권한이 필요하지만 현재 거부되어 있습니다. 앱 설정 메뉴에서 \'권한\'을 선택한 후 \'위치\' 항목을 허용해 주세요.</string>
    <!-- Alert dialog title to show the recipient has not activated payments -->
    <string name="AttachmentManager__not_activated_payments">%1$s 님이 결제를 아직 활성화하지 않았습니다. </string>
    <!-- Alert dialog description to send the recipient a request to activate payments -->
    <string name="AttachmentManager__request_to_activate_payments">결제를 활성화해달라는 요청을 보낼까요?</string>
    <!-- Alert dialog button to send request -->
    <string name="AttachmentManager__send_request">요청 보내기</string>
    <!-- Alert dialog button to cancel dialog -->
    <string name="AttachmentManager__cancel">취소</string>

    <!-- AttachmentUploadJob -->
    <string name="AttachmentUploadJob_uploading_media">미디어 업로드 중…</string>
    <string name="AttachmentUploadJob_compressing_video_start">동영상 압축 중…</string>

    <!-- BackgroundMessageRetriever -->
    <string name="BackgroundMessageRetriever_checking_for_messages">새로운 메시지를 확인 중입니다…</string>

    <!-- Fcm notifications -->
    <!-- Notification we show when there may be messages for you, but we cannot connect to the server to check -->
    <string name="FcmFetchManager__you_may_have_messages">새 메시지가 있을 수 있음</string>

    <!-- BlockedUsersActivity -->
    <string name="BlockedUsersActivity__blocked_users">차단한 사용자</string>
    <string name="BlockedUsersActivity__add_blocked_user">차단한 사용자 추가</string>
    <string name="BlockedUsersActivity__blocked_users_will">차단한 사용자는 나에게 전화를 걸거나 메시지를 보낼 수 없습니다.</string>
    <string name="BlockedUsersActivity__no_blocked_users">차단한 사용자 없음</string>
    <string name="BlockedUsersActivity__block_user">이 사용자를 차단할까요?</string>
    <string name="BlockedUserActivity__s_will_not_be_able_to">\'%1$s\' 님은 나에게 전화를 걸거나 메시지를 보낼 수 없습니다.</string>
    <string name="BlockedUsersActivity__block">차단</string>

    <!-- CreditCardFragment -->
    <!-- Title of fragment detailing the donation amount for one-time donation, displayed above the credit card text fields -->
    <string name="CreditCardFragment__donation_amount_s">기부 금액: %1$s</string>
    <!-- Title of fragment detailing the donation amount for monthly donation, displayed above the credit card text fields -->
    <string name="CreditCardFragment__donation_amount_s_per_month">기부 금액: %1$s/월</string>
    <!-- Explanation of how to fill in the form, displayed above the credit card text fields -->
    <!-- Explanation of how to fill in the form and a note about pii, displayed above the credit card text fields -->
    <string name="CreditCardFragment__enter_your_card_details">카드 세부 정보를 입력하세요. Signal은 개인 정보를 수집하거나 저장하지 않습니다.</string>
    <!-- Displayed as a hint in the card number text field -->
    <string name="CreditCardFragment__card_number">카드 번호</string>
    <!-- Displayed as a hint in the card expiry text field -->
    <string name="CreditCardFragment__mm_yy">MM/YY</string>
    <!-- Displayed as a hint in the card cvv text field -->
    <string name="CreditCardFragment__cvv">CVV</string>
    <!-- Error displayed under the card number text field when there is an invalid card number entered -->
    <string name="CreditCardFragment__invalid_card_number">잘못된 카드 번호입니다.</string>
    <!-- Error displayed under the card expiry text field when the card is expired -->
    <string name="CreditCardFragment__card_has_expired">만료된 카드입니다.</string>
    <!-- Error displayed under the card cvv text field when the cvv is too short -->
    <string name="CreditCardFragment__code_is_too_short">코드가 너무 짧습니다.</string>
    <!-- Error displayed under the card cvv text field when the cvv is too long -->
    <string name="CreditCardFragment__code_is_too_long">코드가 너무 깁니다.</string>
    <!-- Error displayed under the card cvv text field when the cvv is invalid -->
    <string name="CreditCardFragment__invalid_code">잘못된 코드입니다.</string>
    <!-- Error displayed under the card expiry text field when the expiry month is invalid -->
    <string name="CreditCardFragment__invalid_month">잘못된 월입니다.</string>
    <!-- Error displayed under the card expiry text field when the expiry is missing the year -->
    <string name="CreditCardFragment__year_required">연도를 입력하세요.</string>
    <!-- Error displayed under the card expiry text field when the expiry year is invalid -->
    <string name="CreditCardFragment__invalid_year">잘못된 연도입니다.</string>
    <!-- Button label to confirm credit card input and proceed with payment -->
    <string name="CreditCardFragment__continue">계속</string>

    <!-- BlockUnblockDialog -->
    <string name="BlockUnblockDialog_block_and_leave_s">%1$s을(를) 차단하고 나갈까요?</string>
    <string name="BlockUnblockDialog_block_s">%1$s을(를) 차단할까요?</string>
    <string name="BlockUnblockDialog_you_will_no_longer_receive_messages_or_updates">이제 이 그룹에서 메시지나 업데이트를 받을 수 없습니다. 그리고 멤버가 당신을 이 그룹에 추가할 수도 없습니다.</string>
    <string name="BlockUnblockDialog_group_members_wont_be_able_to_add_you">그룹 멤버가 당신을 이 그룹에 추가할 수 없습니다,</string>
    <string name="BlockUnblockDialog_group_members_will_be_able_to_add_you">그룹 멤버는 당신을 그룹에 다시 초대 가능합니다.</string>
    <!-- Text that is shown when unblocking a Signal contact -->
    <string name="BlockUnblockDialog_you_will_be_able_to_call_and_message_each_other">서로 메시지를 보내고 전화를 걸 수 있으며 이름과 사진이 공유됩니다.</string>
    <!-- Text that is shown when unblocking an SMS contact -->
    <string name="BlockUnblockDialog_you_will_be_able_to_message_each_other">이제 서로 메시지를 할 수 있습니다.</string>
    <string name="BlockUnblockDialog_blocked_people_wont_be_able_to_call_you_or_send_you_messages">차단한 사용자는 나에게 전화를 걸거나 메세지를 보낼 수 없습니다.</string>
    <string name="BlockUnblockDialog_blocked_people_wont_be_able_to_send_you_messages">차단한 사용자는 나에게 메시지를 보낼 수 없습니다.</string>
    <!-- Message shown on block dialog when blocking the Signal release notes recipient -->
    <string name="BlockUnblockDialog_block_getting_signal_updates_and_news">Signal의 업데이트와 새로운 소식을 차단합니다.</string>
    <!-- Message shown on unblock dialog when unblocking the Signal release notes recipient -->
    <string name="BlockUnblockDialog_resume_getting_signal_updates_and_news">Signal의 업데이트와 새로운 소식을 다시 받기</string>
    <string name="BlockUnblockDialog_unblock_s">%1$s을(를) 차단 해제할까요?</string>
    <string name="BlockUnblockDialog_block">차단</string>
    <string name="BlockUnblockDialog_block_and_leave">차단하고 나가기</string>
    <string name="BlockUnblockDialog_report_spam_and_block">스팸 신고 및 차단</string>

    <!-- BucketedThreadMedia -->
    <string name="BucketedThreadMedia_Today">오늘</string>
    <string name="BucketedThreadMedia_Yesterday">어제</string>
    <string name="BucketedThreadMedia_This_week">이번 주</string>
    <string name="BucketedThreadMedia_This_month">이번 달</string>
    <string name="BucketedThreadMedia_Large">크게</string>
    <string name="BucketedThreadMedia_Medium">중간</string>
    <string name="BucketedThreadMedia_Small">작게</string>

    <!-- CameraFragment -->
    <!-- Toasted when user device does not support video recording -->
    <string name="CameraFragment__video_recording_is_not_supported_on_your_device">기기에서 동영상 녹화가 지원되지 않습니다.</string>

    <!-- CameraXFragment -->
    <string name="CameraXFragment_tap_for_photo_hold_for_video">사진은 탭하고, 동영상은 길게 누르세요.</string>
    <string name="CameraXFragment_capture_description">캡처</string>
    <string name="CameraXFragment_change_camera_description">카메라 변경</string>
    <string name="CameraXFragment_open_gallery_description">갤러리 열기</string>

    <!-- CameraContacts -->
    <string name="CameraContacts_recent_contacts">최근 연락처</string>
    <string name="CameraContacts_signal_contacts">Signal 연락처</string>
    <string name="CameraContacts_signal_groups">Signal 그룹</string>
    <!-- A warning shown in a toast when  -->
    <plurals name="CameraContacts_you_can_share_with_a_maximum_of_n_conversations">
        <item quantity="other">최대 %1$d개 대화에서 공유할 수 있습니다.</item>
    </plurals>
    <string name="CameraContacts_select_signal_recipients">Signal 받는 사람 선택</string>
    <string name="CameraContacts_no_signal_contacts">Signal 연락처 없음</string>
    <string name="CameraContacts_you_can_only_use_the_camera_button">카메라 버튼은 Signal 연락처에 사진을 보내는 용도로만 사용할 수 있습니다. </string>
    <string name="CameraContacts_cant_find_who_youre_looking_for">원하는 사람을 찾지 못하셨나요?</string>
    <string name="CameraContacts_invite_a_contact_to_join_signal">Molly에 등록하도록 연락처 초대</string>
    <string name="CameraContacts__menu_search">검색</string>

    <!-- Censorship Circumvention Megaphone -->
    <!-- Title for an alert that shows at the bottom of the chat list letting people know that circumvention is no longer needed -->
    <string name="CensorshipCircumventionMegaphone_turn_off_censorship_circumvention">검열 우회를 끄시겠어요?</string>
    <!-- Body for an alert that shows at the bottom of the chat list letting people know that circumvention is no longer needed -->
    <string name="CensorshipCircumventionMegaphone_you_can_now_connect_to_the_signal_service">이제 더 나은 사용을 위해 Signal 서비스에 바로 연결 할 수 있습니다.</string>
    <!-- Action to prompt the user to disable circumvention since it is no longer needed -->
    <string name="CensorshipCircumventionMegaphone_turn_off">끄기</string>
    <!-- Action to prompt the user to dismiss the alert at the bottom of the chat list -->
    <string name="CensorshipCircumventionMegaphone_no_thanks">괜찮습니다</string>

    <!-- ClientDeprecatedActivity -->
    <string name="ClientDeprecatedActivity_update_signal">시그널 최신 버전으로 업데이트</string>
    <string name="ClientDeprecatedActivity_this_version_of_the_app_is_no_longer_supported">이 버전의 앱은 더 이상 지원되지 않습니다. 메시지를 주고받을려면, 가장 최근 버전으로 업데이트해주세요</string>
    <string name="ClientDeprecatedActivity_update">업데이트</string>
    <string name="ClientDeprecatedActivity_dont_update">업데이트하지 않음</string>
    <string name="ClientDeprecatedActivity_warning">경고</string>
    <string name="ClientDeprecatedActivity_your_version_of_signal_has_expired_you_can_view_your_message_history">Signal 버전이 만료되었습니다. 이전 메세지 기록은 읽을 수 있지만 업데이트하기 전까지 메세지를 보내거나 받을 수 없습니다.</string>

    <!-- CommunicationActions -->
    <string name="CommunicationActions_no_browser_found">웹 브라우저를 찾을 수 없습니다.</string>
    <string name="CommunicationActions_send_email">이메일 보내기</string>
    <string name="CommunicationActions_a_cellular_call_is_already_in_progress">이미 셀룰러 데이터 통화를 사용하고 있습니다.</string>
    <string name="CommunicationActions_start_voice_call">음성 통화를 시작하시겠습니까?</string>
    <string name="CommunicationActions_cancel">취소</string>
    <string name="CommunicationActions_call">전화</string>
    <string name="CommunicationActions_insecure_call">안전하지 않은 통화</string>
    <string name="CommunicationActions_carrier_charges_may_apply">통신사 요금이 부과될 수 있습니다. 당신이 전화하려는 번호는 Signal에 등록되지 않았습니다. 이 전화는 인터넷이 아닌 당신의 모바일 통신사를 통해 연결될 겁니다.</string>
    <string name="CommunicationActions_cant_join_call">통화에 참여할 수 없습니다.</string>
    <string name="CommunicationActions_this_call_link_is_no_longer_valid">이 통화 링크는 더 이상 유효하지 않습니다.</string>
    <!-- Title on dialog when call link url cannot be parsed -->
    <string name="CommunicationActions_invalid_link">잘못된 링크</string>
    <!-- Message on dialog when call link url cannot be parsed -->
    <string name="CommunicationActions_this_is_not_a_valid_call_link">통화 링크가 올바르지 않습니다. 통화에 참여하기 전에 링크가 정확한지 확인하세요.</string>

    <!-- ConfirmIdentityDialog -->

    <!-- ContactsCursorLoader -->
    <string name="ContactsCursorLoader_recent_chats">최근 대화</string>
    <string name="ContactsCursorLoader_contacts">연락처</string>
    <string name="ContactsCursorLoader_groups">그룹</string>
    <!-- Contact search header for individuals who the user has not started a conversation with but is in a group with -->
    <string name="ContactsCursorLoader_group_members">그룹 멤버</string>
    <!-- Label for my stories when selecting who to send media to -->
    <string name="ContactsCursorLoader_my_stories">내 스토리</string>
    <!-- Text for a button that brings up a bottom sheet to create a new story. -->
    <string name="ContactsCursorLoader_new">새 스토리</string>
    <!-- Header for conversation search section labeled "Chats" -->
    <string name="ContactsCursorLoader__chats">대화</string>
    <!-- Header for conversation search section labeled "Messages" -->
    <string name="ContactsCursorLoader__messages">메시지</string>

    <!-- ContactsDatabase -->
    <string name="ContactsDatabase_message_s">%1$s에 메시지 보내기</string>
    <string name="ContactsDatabase_signal_call_s">%1$s에 Signal 전화</string>

    <!-- ContactNameEditActivity -->
    <!-- Toolbar title for contact name edit activity -->
    <string name="ContactNameEditActivity_given_name">이름</string>
    <string name="ContactNameEditActivity_family_name">성</string>
    <string name="ContactNameEditActivity_prefix">접두사</string>
    <string name="ContactNameEditActivity_suffix">접미사</string>
    <string name="ContactNameEditActivity_middle_name">중간 이름</string>

    <!-- ContactShareEditActivity -->
    <!-- ContactShareEditActivity toolbar title -->
    <string name="ContactShareEditActivity__send_contact">연락처 보내기</string>
    <string name="ContactShareEditActivity_type_home">집</string>
    <string name="ContactShareEditActivity_type_mobile">휴대 전화</string>
    <string name="ContactShareEditActivity_type_work">직장</string>
    <string name="ContactShareEditActivity_type_missing">기타</string>
    <string name="ContactShareEditActivity_invalid_contact">선택한 연락처가 잘못됨</string>
    <!-- Content descrption for name edit button on contact share edit activity -->
    <string name="ContactShareEditActivity__edit_name">이름 수정</string>
    <!-- Content description for user avatar in edit activity -->
    <string name="ContactShareEditActivity__avatar">아바타</string>

    <!-- ConversationItem -->
    <string name="ConversationItem_error_not_sent_tap_for_details">메시지가 보내지지 않았습니다. 탭하여 세부정보를 확인하세요.</string>
    <string name="ConversationItem_error_partially_not_delivered">일부만 전송됨, 탭하여 확인</string>
    <string name="ConversationItem_error_network_not_delivered">보내기 실패</string>
    <string name="ConversationItem_group_action_left">%1$s 님이 그룹에서 탈퇴했습니다.</string>
    <string name="ConversationItem_send_paused">전송 일시 중지됨</string>
    <string name="ConversationItem_click_to_approve_unencrypted">전송 실패, 탭하여 비보안 연결 시도</string>
    <string name="ConversationItem_click_to_approve_unencrypted_sms_dialog_title">비보안 SMS로 바꾸시겠습니까?</string>
    <string name="ConversationItem_click_to_approve_unencrypted_mms_dialog_title">비보안 MMS로 바꾸시겠습니까?</string>
    <string name="ConversationItem_click_to_approve_unencrypted_dialog_message">수신자가 이제 Signal 사용자가 아니므로 메시지가 암호화되지 <b>않습니다</b>.\n\n비보안 메시지를 보내시겠습니까?</string>
    <string name="ConversationItem_unable_to_open_media">미디어를 열 수 있는 앱이 없습니다.</string>
    <string name="ConversationItem_copied_text">%1$s 복사됨</string>
    <string name="ConversationItem_from_s">%1$s에서</string>
    <string name="ConversationItem_to_s">%1$s에게</string>
    <string name="ConversationItem_read_more">더 알아보기</string>
    <string name="ConversationItem_download_more">더 다운로드</string>
    <string name="ConversationItem_pending">대기 중</string>
    <string name="ConversationItem_this_message_was_deleted">이 메시지는 삭제되었습니다.</string>
    <string name="ConversationItem_you_deleted_this_message">이 메시지를 삭제했습니다.</string>
    <!-- Dialog error message shown when user can\'t download a message from someone else due to a permanent failure (e.g., unable to decrypt), placeholder is other\'s name -->
    <string name="ConversationItem_cant_download_message_s_will_need_to_send_it_again">메시지를 다운로드할 수 없습니다. %1$s 님이 다시 공유해야 합니다.</string>
    <!-- Dialog error message shown when user can\'t download an image message from someone else due to a permanent failure (e.g., unable to decrypt), placeholder is other\'s name -->
    <string name="ConversationItem_cant_download_image_s_will_need_to_send_it_again">이미지를 다운로드할 수 없습니다. %1$s 님이 다시 공유해야 합니다.</string>
    <!-- Dialog error message shown when user can\'t download a video message from someone else due to a permanent failure (e.g., unable to decrypt), placeholder is other\'s name -->
    <string name="ConversationItem_cant_download_video_s_will_need_to_send_it_again">동영상을 다운로드할 수 없습니다. %1$s 님이 다시 공유해야 합니다.</string>
    <!-- Dialog error message shown when user can\'t download a their own message via a linked device due to a permanent failure (e.g., unable to decrypt) -->
    <string name="ConversationItem_cant_download_message_you_will_need_to_send_it_again">메시지를 다운로드할 수 없습니다. 다시 공유해 주세요.</string>
    <!-- Dialog error message shown when user can\'t download a their own image message via a linked device due to a permanent failure (e.g., unable to decrypt) -->
    <string name="ConversationItem_cant_download_image_you_will_need_to_send_it_again">이미지를 다운로드할 수 없습니다. 다시 공유해 주세요.</string>
    <!-- Dialog error message shown when user can\'t download a their own video message via a linked device due to a permanent failure (e.g., unable to decrypt) -->
    <string name="ConversationItem_cant_download_video_you_will_need_to_send_it_again">동영상을 다운로드할 수 없습니다. 다시 공유해 주세요.</string>
    <!-- Display as the timestamp footer in a message bubble in a conversation when a message has been edited. The timestamp will go from \'11m\' to \'edited 11m\' -->
    <string name="ConversationItem_edited_timestamp_footer">%1$s 전 수정함</string>
    <!-- Displayed if the link preview in the conversation item is for a call link call -->
    <string name="ConversationItem__join_call">통화 참여</string>

    <!-- ConversationActivity -->
    <string name="ConversationActivity_add_attachment">파일 첨부</string>
    <!-- Accessibility text associated with image button to send an edited message. -->
    <string name="ConversationActivity_send_edit">수정한 메시지 보내기</string>
    <string name="ConversationActivity_compose_message">메시지 작성</string>
    <string name="ConversationActivity_sorry_there_was_an_error_setting_your_attachment">죄송합니다. 파일 첨부 설정 중 오류가 발생했습니다.</string>
    <string name="ConversationActivity_recipient_is_not_a_valid_sms_or_email_address_exclamation">수신자가 올바른 SMS 또는 이메일 주소가 아닙니다!</string>
    <string name="ConversationActivity_message_is_empty_exclamation">메시지가 비어 있습니다!</string>
    <string name="ConversationActivity_group_members">그룹 멤버</string>
    <!-- Warning dialog text shown to user if they try to send a message edit that is too old where %1$d is replaced with the amount of hours, e.g. 3 -->
    <plurals name="ConversationActivity_edit_message_too_old">
        <item quantity="other">메시지 수정은 발송 시간으로부터 %1$d시간 이내로 제한됩니다.</item>
    </plurals>
    <!-- Warning dialog text shown to user if they try to edit a message too many times. Where %1$d is replaced with the number of edits -->
    <plurals name="ConversationActivity_edit_message_too_many_edits">
        <item quantity="other">이 메시지는 오직 %1$d 님만 수정할 수 있습니다.</item>
    </plurals>

    <string name="ConversationActivity_invalid_recipient">잘못된 수신자입니다!</string>
    <string name="ConversationActivity_added_to_home_screen">홈 화면에 추가됨</string>
    <string name="ConversationActivity_calls_not_supported">지원되지 않는 전화</string>
    <string name="ConversationActivity_this_device_does_not_appear_to_support_dial_actions">해당 기기에서는 전화를 지원하지 않는 것 같습니다.</string>
    <string name="ConversationActivity_transport_insecure_sms">비보안 SMS</string>
    <!-- A title for the option to send an SMS with a placeholder to put the name of their SIM card -->
    <string name="ConversationActivity_transport_insecure_sms_with_sim">비보안 SMS(%1$s)</string>
    <string name="ConversationActivity_transport_insecure_mms">비보안 MMS</string>
    <!-- A title for the option to send an SMS with a placeholder to put the name of their SIM card -->
    <string name="ConversationActivity_transport_signal">Signal 메시지</string>
    <string name="ConversationActivity_lets_switch_to_signal">Molly로 대화해요! %1$s</string>
    <string name="ConversationActivity_specify_recipient">연락처를 선택해 주세요.</string>
    <string name="ConversationActivity_attachment_exceeds_size_limits">첨부 파일이 전송 메시지의 사이즈 제한을 초과합니다.</string>
    <string name="ConversationActivity_unable_to_record_audio">오디오를 녹음할 수 없습니다!</string>
    <string name="ConversationActivity_you_cant_send_messages_to_this_group">더 이상 이 그룹의 멤버가 아니기 때문에 이 그룹에 메시지를 보내실 수 없습니다.</string>
    <string name="ConversationActivity_only_s_can_send_messages">%1$s만 메시지를 전송할 수 있습니다.</string>
    <string name="ConversationActivity_admins">관리자</string>
    <string name="ConversationActivity_message_an_admin">관리자에게 메시지 전송</string>
    <string name="ConversationActivity_cant_start_group_call">그룹 통화를 시작할 수 없음</string>
    <string name="ConversationActivity_only_admins_of_this_group_can_start_a_call">이 그룹의 관리자만 통화를 시작할 수 있습니다.</string>
    <string name="ConversationActivity_there_is_no_app_available_to_handle_this_link_on_your_device">기기 링크를 처리할 수 있는 앱이 없습니다.</string>
    <string name="ConversationActivity_your_request_to_join_has_been_sent_to_the_group_admin">참가 요청이 그룹 관리자에게 전송되었습니다. 요청이 처리되면 알림을 받게 됩니다.</string>
    <string name="ConversationActivity_cancel_request">요청 취소하기</string>

    <string name="ConversationActivity_to_send_audio_messages_allow_signal_access_to_your_microphone">음성 메시지를 보내려면 Molly이 마이크를 사용할 수 있도록 허용해 주세요.</string>
    <string name="ConversationActivity_signal_requires_the_microphone_permission_in_order_to_send_audio_messages">Molly에서 오디오 메시지를 보내려면 마이크 권한이 필요하지만 현재 거부되어 있습니다. 앱 설정 메뉴에서 \'권한\'을 선택한 후 \'마이크\' 항목을 허용해 주세요.</string>
    <string name="ConversationActivity_signal_needs_the_microphone_and_camera_permissions_in_order_to_call_s">Molly에서 %1$s에게 전화하려면 마이크와 카메라 권한이 필요하지만 현재 거부되어 있습니다. 앱 설정 메뉴에서 \'권한\'을 선택한 후 \'마이크\'와 \'카메라\' 항목을 허용해 주세요.</string>
    <string name="ConversationActivity_to_capture_photos_and_video_allow_signal_access_to_the_camera">Molly에서 사진과 동영상을 찍으려면 카메라 권한이 필요합니다.</string>
    <string name="ConversationActivity_signal_needs_the_camera_permission_to_take_photos_or_video">Molly에서 사진이나 동영상을 찍으려면 카메라 권한이 필요하지만 현재 거부되어 있습니다. 앱 설정 메뉴에서 \'권한\'을 선택한 후 \'카메라\' 항목을 허용해 주세요.</string>
    <string name="ConversationActivity_signal_needs_camera_permissions_to_take_photos_or_video">Molly에서 사진이나 동영상을 찍으려면 카메라 권한이 필요합니다.</string>
    <string name="ConversationActivity_enable_the_microphone_permission_to_capture_videos_with_sound">소리가 나는 동영상을 찍으려면 마이크 권한을 허용해 주세요.</string>
    <string name="ConversationActivity_signal_needs_the_recording_permissions_to_capture_video">Molly에서 동영상을 찍으려면 마이크 권한이 필요하지만 현재 거부되어 있습니다. 앱 설정 메뉴에서 \'권한\'을 선택한 후 \'마이크\'와 \'카메라\'를 허용해 주세요.</string>
    <string name="ConversationActivity_signal_needs_recording_permissions_to_capture_video">Molly에서 동영상을 찍으려면 마이크 권한이 필요합니다.</string>

    <string name="ConversationActivity_quoted_contact_message">%1$s %2$s</string>
    <string name="ConversationActivity_no">아니요</string>
    <string name="ConversationActivity_search_position">%2$d 중 %1$d</string>
    <string name="ConversationActivity_no_results">결과 없음</string>

    <string name="ConversationActivity_sticker_pack_installed">스티커 팩 설치됨</string>
    <string name="ConversationActivity_new_say_it_with_stickers">새 기능! 스티커를 사용해서 대화해 보세요.</string>

    <string name="ConversationActivity_cancel">취소</string>
    <string name="ConversationActivity_delete_conversation">대화를 삭제할까요?</string>
    <string name="ConversationActivity_delete_and_leave_group">삭제하고 그룹을 나갈까요?</string>
    <string name="ConversationActivity_this_conversation_will_be_deleted_from_all_of_your_devices">내 모든 기기에서 이 대화를 삭제합니다.</string>
    <string name="ConversationActivity_you_will_leave_this_group_and_it_will_be_deleted_from_all_of_your_devices">당신은 그룹을 떠날 것이며, 당신의 모든 기기에서 삭제될 겁니다.</string>
    <string name="ConversationActivity_delete">삭제</string>
    <string name="ConversationActivity_delete_and_leave">삭제 후 나가기</string>
    <string name="ConversationActivity__to_call_s_signal_needs_access_to_your_microphone">%1$s에게 통화하려면, Molly에서 마이크 권한이 필요합니다.</string>


    <string name="ConversationActivity_join">참가</string>
    <string name="ConversationActivity_full">최대한도 도달</string>

    <string name="ConversationActivity_error_sending_media">미디어 전송 오류</string>

    <!-- Message shown when opening an SMS conversation with SMS disabled and there are no exported messages -->
    <string name="ConversationActivity__sms_messaging_is_no_longer_supported_in_signal_invite_s_to_to_signal_to_keep_the_conversation_here">Signal에서 더 이상 SMS 메시지를 지원하지 않습니다. %1$s 님을 Signal로 초대하여 대화를 이어가세요.</string>
    <!-- Action button shown when opening an SMS conversation with SMS disabled and there are no exported messages -->
    <string name="ConversationActivity__invite_to_signal">Signal로 초대</string>
    <!-- Snackbar message shown after dismissing the full screen sms export megaphone indicating we\'ll do it again soon -->
    <string name="ConversationActivity__you_will_be_reminded_again_soon">알림이 곧 다시 표시됩니다.</string>

    <!-- Title for dialog shown when first sending formatted text -->
    <string name="SendingFormattingTextDialog_title">서식 지정 텍스트 보내기</string>
    <!-- Message for dialog shown when first sending formatted text -->
    <string name="SendingFormattingTextDialog_message">일부 사용자가 서식 지정 텍스트를 지원하지 않는 Signal 버전을 사용 중일 수 있습니다. 이러한 사용자의 경우 메시지에 적용된 서식 변경 내용을 보지 못할 수 있습니다.</string>
    <!-- Button text for confirming they\'d like to send the message with formatting after seeing warning. -->
    <string name="SendingFormattingTextDialog_send_anyway_button">그냥 보내기</string>
    <!-- Button text for canceling sending the message with formatting after seeing warning. -->
    <string name="SendingFormattingTextDialog_cancel_send_button">취소</string>

    <!-- ConversationAdapter -->
    <plurals name="ConversationAdapter_n_unread_messages">
        <item quantity="other">읽지 않은 메시지 %1$d개</item>
    </plurals>

    <!-- ConversationFragment -->
    <!-- Toast text when contacts activity is not found -->
    <string name="ConversationFragment__contacts_app_not_found">연락처 앱을 찾을 수 없습니다.</string>
    <plurals name="ConversationFragment_delete_selected_messages">
        <item quantity="other">선택한 메시지를 삭제하시겠습니까?</item>
    </plurals>
    <string name="ConversationFragment_save_to_sd_card">저장 공간에 저장하시겠습니까?</string>
    <plurals name="ConversationFragment_saving_n_media_to_storage_warning">
        <item quantity="other">미디어 %1$d개를 저장 공간에 저장하게 되면, 기기에 설치된 다른 앱이 접근할 수 있습니다.\n\n계속하시겠습니까?</item>
    </plurals>
    <plurals name="ConversationFragment_error_while_saving_attachments_to_sd_card">
        <item quantity="other">첨부 파일 저장 중 오류가 발생했습니다!</item>
    </plurals>
    <string name="ConversationFragment_unable_to_write_to_sd_card_exclamation">저장 공간에 저장할 수 없습니다!</string>
    <plurals name="ConversationFragment_saving_n_attachments">
        <item quantity="other">첨부 파일 %1$d개 저장 중</item>
    </plurals>
    <plurals name="ConversationFragment_saving_n_attachments_to_sd_card">
        <item quantity="other">첨부 파일 %1$d개를 저장 공간에 저장 중…</item>
    </plurals>
    <string name="ConversationFragment_pending">대기 중…</string>
    <string name="ConversationFragment_push">데이터(Signal)</string>
    <string name="ConversationFragment_mms">MMS</string>
    <string name="ConversationFragment_sms">SMS</string>
    <string name="ConversationFragment_deleting">삭제 중</string>
    <string name="ConversationFragment_deleting_messages">메시지 삭제 중…</string>
    <string name="ConversationFragment_delete_for_me">나에게서 삭제</string>
    <string name="ConversationFragment_delete_for_everyone">모두에게서 삭제</string>
    <!-- Dialog button for deleting one or more note-to-self messages only on this device, leaving that same message intact on other devices. -->
    <string name="ConversationFragment_delete_on_this_device">이 기기에서 삭제</string>
    <!-- Dialog button for deleting one or more note-to-self messages on all linked devices. -->
    <string name="ConversationFragment_delete_everywhere">전체에서 삭제</string>
    <string name="ConversationFragment_this_message_will_be_deleted_for_everyone_in_the_conversation">이 메시지는 최신 Signal을 설치한 모두에게서 삭제됩니다. 멤버는 내가 메시지를 삭제했다는 것을 확인할 수 있습니다.</string>
    <string name="ConversationFragment_quoted_message_not_found">원본 메시지를 찾을 수 없음</string>
    <string name="ConversationFragment_quoted_message_no_longer_available">원본 메시지를 더 이상 볼 수 없음</string>
    <string name="ConversationFragment_failed_to_open_message">메시지 열기 실패</string>
    <string name="ConversationFragment_you_can_swipe_to_the_right_reply">메시지를 오른쪽으로 쓸어서 빨리 답장할 수 있습니다.</string>
    <string name="ConversationFragment_you_can_swipe_to_the_left_reply">메시지를 왼쪽으로 쓸어서 빨리 답장할 수 있습니다.</string>
    <string name="ConversationFragment_view_once_media_is_deleted_after_sending">한 번만 볼 수 있는 미디어는 전송 후 삭제됩니다.</string>
    <string name="ConversationFragment_you_already_viewed_this_message">이 메시지를 이미 읽었습니다.</string>
    <string name="ConversationFragment__you_can_add_notes_for_yourself_in_this_conversation">이 대화에는 나를 위한 메모를 남길 수 있습니다.\n내 계정에 연결된 기기 또한 새 메모가 같이 동기화됩니다.</string>
    <string name="ConversationFragment__d_group_members_have_the_same_name">%1$d명의 그룹 멤버가 이름이 같습니다.</string>
    <string name="ConversationFragment__tap_to_review">탭하여 검토하세요.</string>
    <string name="ConversationFragment__review_requests_carefully">신중하게 요청을 검토하세요.</string>
    <string name="ConversationFragment__signal_found_another_contact_with_the_same_name">Molly이 같은 이름의 다른 연락처를 찾았습니다.</string>
    <string name="ConversationFragment_contact_us">문의하기</string>
    <string name="ConversationFragment_verify">검증</string>
    <string name="ConversationFragment_not_now">나중에</string>
    <string name="ConversationFragment_your_safety_number_with_s_changed">%1$s과/와의 안전 번호가 변경됐습니다.</string>
    <string name="ConversationFragment_your_safety_number_with_s_changed_likey_because_they_reinstalled_signal">%1$s과/와의 안전 번호가 변경됐습니다. 이는 상대방이 Signal을 재설치했거나 사용 기기를 변경했기 때문일 가능성이 높습니다. 새로운 안전 번호를 인증하려면 \"인증\" 버튼을 탭하십시오. 이 절차는 선택적입니다.</string>
    <!-- Dialog title for block group link join requests -->
    <string name="ConversationFragment__block_request">요청을 차단하시겠어요?</string>
    <!-- Dialog message for block group link join requests -->
    <string name="ConversationFragment__s_will_not_be_able_to_join_or_request_to_join_this_group_via_the_group_link">%1$s는 그룹 링크를 통해 그룹에 참가하거나 참가 요청을 보낼 수 없습니다. 하지만 그룹에 추가할 수 있습니다.</string>
    <!-- Dialog confirm block request button -->
    <string name="ConversationFragment__block_request_button">요청 차단</string>
    <!-- Dialog cancel block request button -->
    <string name="ConversationFragment__cancel">취소</string>
    <!-- Message shown after successfully blocking join requests for a user -->
    <string name="ConversationFragment__blocked">차단함</string>
    <!-- Action shown to allow a user to update their application because it has expired -->
    <string name="ConversationFragment__update_build">시그널 최신 버전으로 업데이트</string>
    <!-- Action shown to allow a user to re-register as they are no longer registered -->
    <string name="ConversationFragment__reregister_signal">Molly 다시 등록</string>
    <!-- Label for a button displayed in the conversation toolbar to return to the previous screen. -->
    <string name="ConversationFragment__content_description_back_button">돌아가기</string>
    <!-- Label for a button displayed in the conversation toolbar to open the main screen of the app. -->
    <string name="ConversationFragment__content_description_launch_signal_button">Molly 열기</string>
    <!-- Dialog title shown when more than one contact in a group conversation is no longer verified -->
    <string name="ConversationFragment__no_longer_verified">더 이상 유효하지 않음</string>

    <!-- Label for a button displayed in conversation list to clear the chat filter -->
    <string name="ConversationListFragment__clear_filter">필터 지우기</string>
    <!-- Notice on chat list when no unread chats are available, centered on display -->
    <string name="ConversationListFragment__no_unread_chats">안 읽은 대화 없음</string>
    <plurals name="ConversationListFragment_delete_selected_conversations">
        <item quantity="other">선택한 대화를 삭제할까요?</item>
    </plurals>
    <plurals name="ConversationListFragment_this_will_permanently_delete_all_n_selected_conversations">
        <item quantity="other">대화 %1$d개를 모두 영구 삭제합니다.</item>
    </plurals>
    <string name="ConversationListFragment_deleting">삭제 중</string>
    <string name="ConversationListFragment_deleting_selected_conversations">선택한 대화를 삭제하는 중…</string>
    <plurals name="ConversationListFragment_conversations_archived">
        <item quantity="other">%1$d개 대화를 보관함</item>
    </plurals>
    <string name="ConversationListFragment_undo">실행 취소</string>
    <plurals name="ConversationListFragment_moved_conversations_to_inbox">
        <item quantity="other">%1$d개 대화를 받은 메시지함으로 이동함</item>
    </plurals>
    <plurals name="ConversationListFragment_read_plural">
        <item quantity="other">읽음 표시</item>
    </plurals>
    <plurals name="ConversationListFragment_unread_plural">
        <item quantity="other">읽지 않음 표시</item>
    </plurals>
    <string name="ConversationListFragment_pin">고정</string>
    <string name="ConversationListFragment_unpin">고정 해제</string>
    <string name="ConversationListFragment_mute">알림 끄기</string>
    <string name="ConversationListFragment_unmute">알림 켜기</string>
    <string name="ConversationListFragment_select">선택</string>
    <string name="ConversationListFragment_archive">보관</string>
    <string name="ConversationListFragment_unarchive">보관 해제</string>
    <string name="ConversationListFragment_delete">삭제</string>
    <string name="ConversationListFragment_select_all">모두 선택</string>
    <plurals name="ConversationListFragment_s_selected">
        <item quantity="other">%1$d개 선택됨</item>
    </plurals>

    <!-- Show in conversation list overflow menu to open selection bottom sheet -->
    <string name="ConversationListFragment__notification_profile">알림 프로필</string>
    <!-- Tooltip shown after you have created your first notification profile -->
    <string name="ConversationListFragment__turn_your_notification_profile_on_or_off_here">여기서 알림 프로필을 켜거나 끄세요.</string>
    <!-- Message shown in top toast to indicate the named profile is on -->
    <string name="ConversationListFragment__s_on">%1$s 켜짐</string>

    <!-- ConversationListItem -->
    <string name="ConversationListItem_key_exchange_message">핵심 교환 메시지</string>

    <!-- ConversationListItemAction -->
    <string name="ConversationListItemAction_archived_conversations_d">보관한 대화(%1$d개)</string>

    <!-- ConversationTitleView -->
    <string name="ConversationTitleView_verified">인증됨</string>
    <string name="ConversationTitleView_you">나</string>

    <!-- ConversationTypingView -->
    <string name="ConversationTypingView__plus_d">+%1$d</string>

    <!-- Title for a reminder bottom sheet to users who have re-registered that they need to go back to re-link their devices. -->
    <string name="RelinkDevicesReminderFragment__relink_your_devices">기기 다시 연결</string>
    <!-- Description for a reminder bottom sheet to users who have re-registered that they need to go back to re-link their devices. -->
    <string name="RelinkDevicesReminderFragment__the_devices_you_added_were_unlinked">기기 등록을 해제하여 기기 연결이 해제됐습니다. 설정으로 가서 기기를 다시 연결하세요.</string>
    <!-- Button label for the re-link devices bottom sheet reminder to navigate to the Devices page in the settings. -->
    <string name="RelinkDevicesReminderFragment__open_settings">설정 열기</string>
    <!-- Button label for the re-link devices bottom sheet reminder to dismiss the pop up. -->
    <string name="RelinkDevicesReminderFragment__later">나중에</string>

    <!-- CreateGroupActivity -->
    <string name="CreateGroupActivity__select_members">멤버 선택</string>

    <!-- CreateProfileActivity -->
    <string name="CreateProfileActivity__profile">프로필</string>
    <string name="CreateProfileActivity_error_setting_profile_photo">프로필 사진 설정 중 오류 발생</string>
    <string name="CreateProfileActivity_problem_setting_profile">프로필 설정 중 오류 발생</string>
    <string name="CreateProfileActivity_set_up_your_profile">프로필을 설정하세요.</string>
    <string name="CreateProfileActivity_signal_profiles_are_end_to_end_encrypted">프로필과 프로필 변경 사항이 사용자가 메시지를 보내는 사람과 연락처, 그룹에 표시됩니다.</string>
    <string name="CreateProfileActivity_set_avatar_description">아바타 설정</string>

    <!-- ProfileCreateFragment -->
    <!-- Displayed at the top of the screen and explains how profiles can be viewed. -->
    <string name="ProfileCreateFragment__profiles_are_visible_to_contacts_and_people_you_message">사용자가 메시지를 보내는 사람과 연락처, 그룹에 프로필이 표시됩니다.</string>
    <!-- Title of clickable row to select phone number privacy settings -->
    <string name="ProfileCreateFragment__who_can_find_me">전화번호로 나를 찾을 수 있는 사람은 누구인가요?</string>

    <!-- WhoCanSeeMyPhoneNumberFragment -->
    <!-- Toolbar title for this screen -->
    <string name="WhoCanSeeMyPhoneNumberFragment__who_can_find_me_by_number">전화번호로 나를 찾을 수 있는 사람은 누구인가요?</string>
    <!-- Description for radio item stating anyone can see your phone number -->
    <string name="WhoCanSeeMyPhoneNumberFragment__anyone_who_has">내 전화번호를 저장한 사람은 Signal에 내가 자동으로 표시됩니다. 다른 사람들은 전화번호로 나를 검색할 수 있습니다.</string>
    <!-- Description for radio item stating no one will be able to see your phone number -->
    <string name="WhoCanSeeMyPhoneNumberFragment__nobody_on_signal">누구도 Signal에서 내 전화번호로 나를 찾을 수 없습니다.</string>

    <!-- ChooseBackupFragment -->
    <string name="ChooseBackupFragment__restore_from_backup">백업으로 복원하시겠습니까?</string>
    <string name="ChooseBackupFragment__restore_your_messages_and_media">로컬 백업에서 메시지와 미디어를 복원합니다. 지금 복원하지 않으면 이후에는 복원할 수 없습니다.</string>
    <string name="ChooseBackupFragment__icon_content_description">백업 아이콘에서 복원</string>
    <string name="ChooseBackupFragment__choose_backup">백업 선택하기</string>
    <string name="ChooseBackupFragment__learn_more">더 알아보기</string>
    <string name="ChooseBackupFragment__no_file_browser_available">사용 가능한 파일 브라우저가 없음</string>

    <!-- RestoreBackupFragment -->
    <string name="RestoreBackupFragment__restore_complete">복구가 완료되었습니다.</string>
    <string name="RestoreBackupFragment__to_continue_using_backups_please_choose_a_folder">백업을 계속하려면, 폴더를 선택해 주세요. 새로운 백업들은 그 위치에 저장될 것 입니다.</string>
    <string name="RestoreBackupFragment__choose_folder">폴더 선택</string>
    <string name="RestoreBackupFragment__not_now">나중에</string>
    <!-- Couldn\'t find the selected backup -->
    <string name="RestoreBackupFragment__backup_not_found">백업을 찾을 수 없습니다.</string>
    <!-- Couldn\'t read the selected backup -->
    <string name="RestoreBackupFragment__backup_could_not_be_read">백업을 읽을 수 없습니다.</string>
    <!-- Backup has an unsupported file extension -->
    <string name="RestoreBackupFragment__backup_has_a_bad_extension">백업의 확장자가 올바르지 않습니다.</string>

    <!-- BackupsPreferenceFragment -->
    <string name="BackupsPreferenceFragment__chat_backups">대화 백업</string>
    <string name="BackupsPreferenceFragment__backups_are_encrypted_with_a_passphrase">백업된 파일들은 암호화되어서 기기에 저장됩니다.</string>
    <string name="BackupsPreferenceFragment__create_backup">백업 생성</string>
    <string name="BackupsPreferenceFragment__last_backup">마지막 백업: %1$s</string>
    <string name="BackupsPreferenceFragment__backup_folder">백업 폴더</string>
    <!-- Title for a preference item allowing the user to selected the hour of the day when their chats are backed up. -->
    <string name="BackupsPreferenceFragment__backup_time">백업 시간</string>
    <string name="BackupsPreferenceFragment__verify_backup_passphrase">백업 암호 인증</string>
    <string name="BackupsPreferenceFragment__test_your_backup_passphrase">백업 암호를 테스트하고 일치함을 인증</string>
    <string name="BackupsPreferenceFragment__turn_on">켜기</string>
    <string name="BackupsPreferenceFragment__turn_off">끄기</string>
    <string name="BackupsPreferenceFragment__to_restore_a_backup">"백업을 복원하려면 Molly의 새 사본을 설치하세요. 앱을 열고 \'백업 복원\'을 탭한 후 백업 파일을 찾으세요. %1$s"</string>
    <string name="BackupsPreferenceFragment__learn_more">더 알아보기</string>
    <string name="BackupsPreferenceFragment__in_progress">진행 중…</string>
    <!-- Status text shown in backup preferences when verifying a backup -->
    <string name="BackupsPreferenceFragment__verifying_backup">백업을 확인하는 중…</string>
    <string name="BackupsPreferenceFragment__d_so_far">지금까지 %1$d…</string>
    <!-- Show percentage of completion of backup -->
    <string name="BackupsPreferenceFragment__s_so_far">%1$s%% 진행중…</string>
    <string name="BackupsPreferenceFragment_signal_requires_external_storage_permission_in_order_to_create_backups">Molly에서 백업을 저장하려면 저장 공간 권한이 필요하지만 현재 거부되어 있습니다. 앱 설정 메뉴에서 \'권한\'을 선택한 후 \'저장 공간\' 항목을 허용해 주세요.</string>


    <!-- CustomDefaultPreference -->
    <string name="CustomDefaultPreference_using_custom">맞춤형 값 사용: %1$s</string>
    <string name="CustomDefaultPreference_using_default">기본값 사용: %1$s</string>
    <string name="CustomDefaultPreference_none">없음</string>

    <!-- AvatarSelectionBottomSheetDialogFragment -->
    <string name="AvatarSelectionBottomSheetDialogFragment__taking_a_photo_requires_the_camera_permission">사진을 촬영하려면 카메라 권한이 필요합니다.</string>
    <string name="AvatarSelectionBottomSheetDialogFragment__viewing_your_gallery_requires_the_storage_permission">갤러리를 보려면 저장 권한이 필요합니다.</string>

    <!-- DateUtils -->
    <string name="DateUtils_just_now">지금</string>
    <string name="DateUtils_minutes_ago">%1$d분</string>
    <string name="DateUtils_today">오늘</string>
    <string name="DateUtils_yesterday">어제</string>
    <!-- When scheduling a message, %1$s replaced with either today, tonight, or tomorrow. %2$s replaced with the time. e.g. Tonight at 9:00pm -->
    <string name="DateUtils_schedule_at">%2$s %1$s</string>
    <!-- Used when getting a time in the future. For example, Tomorrow at 9:00pm -->
    <string name="DateUtils_tomorrow">내일</string>
    <!-- Used in the context: Tonight at 9:00pm for example. Specifically this is after 7pm -->
    <string name="DateUtils_tonight">오늘 밤</string>

    <!-- Scheduled Messages -->
    <!-- Title for dialog that shows all the users scheduled messages for a chat -->
    <string name="ScheduledMessagesBottomSheet__schedules_messages">예약 메시지</string>
    <!-- Option when scheduling a message to select a specific date and time to send a message -->
    <string name="ScheduledMessages_pick_time">날짜 및 시간 선택</string>
    <!-- Title for dialog explaining to users how the scheduled messages work -->
    <string name="ScheduleMessageFTUXBottomSheet__title">예약 메시지</string>
    <!-- Disclaimer text for scheduled messages explaining to users that the scheduled messages will only send if connected to the internet -->
    <string name="ScheduleMessageFTUXBottomSheet__disclaimer">예약 메시지를 보낼 때 메시지 발송 시간에 기기의 전원이 켜져 있고 인터넷에 연결되어 있는지 확인하세요. 그러지 않으면 기기가 다시 연결될 때 메시지가 발송됩니다.</string>
    <!-- Confirmation button text acknowledging the user understands the disclaimer -->
    <string name="ScheduleMessageFTUXBottomSheet__okay">확인</string>
    <!-- Title for dialog asking users to allow alarm permissions for scheduled messages -->
    <string name="ReenableScheduleMessagesDialogFragment_reenable_title">메시지 예약을 다시 활성화하는 방법:</string>
    <!-- Title of dialog with a calendar to select the date the user wants to schedule a message. -->
    <string name="ScheduleMessageTimePickerBottomSheet__select_date_title">날짜 선택</string>
    <!-- Title of dialog with a clock to select the time at which the user wants to schedule a message. -->
    <string name="ScheduleMessageTimePickerBottomSheet__select_time_title">시간 선택</string>
    <!-- Title of dialog that allows user to set the time and day that their message will be sent -->
    <string name="ScheduleMessageTimePickerBottomSheet__dialog_title">메시지 예약</string>
    <!-- Text for confirmation button when scheduling messages that allows the user to confirm and schedule the sending time -->
    <string name="ScheduleMessageTimePickerBottomSheet__schedule_send">보내기 예약</string>
    <!-- Disclaimer in message scheduling dialog. %1$s replaced with a GMT offset (e.g. GMT-05:00), and %2$s is replaced with the time zone name (e.g. Eastern Standard Time) -->
    <string name="ScheduleMessageTimePickerBottomSheet__timezone_disclaimer">모든 시간대 %2$s(%1$s)(으)로 설정</string>
    <!-- Warning dialog message text shown when select time for scheduled send is in the past resulting in an immediate send if scheduled. -->
    <string name="ScheduleMessageTimePickerBottomSheet__select_time_in_past_dialog_warning">과거 시간을 선택했습니다. 메시지를 지금 바로 보냅니다.</string>
    <!-- Positive button text for warning dialog shown when scheduled send is in the past -->
    <string name="ScheduleMessageTimePickerBottomSheet__select_time_in_past_dialog_positive_button">지금 바로 보내기</string>

    <!-- Context menu option to send a scheduled message now -->
    <string name="ScheduledMessagesBottomSheet_menu_send_now">지금 보내기</string>
    <!-- Context menu option to reschedule a selected message -->
    <string name="ScheduledMessagesBottomSheet_menu_reschedule">예약 변경</string>
    <!-- Button in dialog asking user if they are sure they want to delete the selected scheduled message -->
    <string name="ScheduledMessagesBottomSheet_delete_dialog_action">삭제</string>
    <!-- Button in dialog asking user if they are sure they want to delete the selected scheduled message -->
    <string name="ScheduledMessagesBottomSheet_delete_dialog_message">선택한 예약 메시지를 삭제할까요?</string>
    <!-- Progress message shown while deleting selected scheduled message -->
    <string name="ScheduledMessagesBottomSheet_deleting_progress_message">예약 메시지를 삭제하는 중…</string>

    <!-- DecryptionFailedDialog -->
    <string name="DecryptionFailedDialog_chat_session_refreshed">대화 세션을 새로 고침</string>
    <string name="DecryptionFailedDialog_signal_uses_end_to_end_encryption">Signal은 엔드투엔드 암호화를 사용하므로 때때로 대화 세션을 새로 고쳐야 할 수 있습니다. 이 작업은 대화 보안에 영향을 미치지 않으나, 이로 인해 해당 연락처가 보낸 메시지를 놓쳤을 수 있습니다. 메시지를 다시 보내달라고 요청하세요.</string>

    <!-- DeviceListActivity -->
    <string name="DeviceListActivity_unlink_s">\'%1$s\' 기기를 연결 해제하시겠습니까?</string>
    <string name="DeviceListActivity_by_unlinking_this_device_it_will_no_longer_be_able_to_send_or_receive">기기를 연결 해제하면 메시지를 보내거나 받을 수 없습니다.</string>
    <string name="DeviceListActivity_network_connection_failed">네트워크 연결 실패</string>
    <string name="DeviceListActivity_try_again">다시 시도해 주세요.</string>
    <string name="DeviceListActivity_unlinking_device">기기 연결 해제 중…</string>
    <string name="DeviceListActivity_unlinking_device_no_ellipsis">기기 연결 해제 중</string>
    <string name="DeviceListActivity_network_failed">네트워크 연결에 실패했습니다!</string>

    <!-- DeviceListItem -->
    <string name="DeviceListItem_unnamed_device">이름 없는 기기</string>
    <string name="DeviceListItem_linked_s">연결된 %1$s</string>
    <string name="DeviceListItem_last_active_s">최근 사용한 %1$s</string>
    <string name="DeviceListItem_today">오늘</string>

    <!-- DocumentView -->
    <string name="DocumentView_unnamed_file">이름 없는 파일</string>

    <!-- DozeReminder -->
    <string name="DozeReminder_optimize_for_missing_play_services">누락된 Play Services에 최적화</string>
    <string name="DozeReminder_this_device_does_not_support_play_services_tap_to_disable_system_battery">기기에서는 Play Services를 지원하지 않습니다. 탭하여 시스템 배터리 최적화 기능을 사용하지 않을 수 있습니다. 해당 기능은 Molly이 비활성화된 동안에 메시지를 검색하지 못하게 합니다.</string>

    <!-- ExpiredBuildReminder -->
    <string name="ExpiredBuildReminder_this_version_of_signal_has_expired">Signal 버전이 만료되었습니다. 메시지를 송수신 하기 위해 지금 업데이트 하십시오.</string>
    <string name="ExpiredBuildReminder_update_now">지금 업데이트하세요.</string>

    <!-- PendingGroupJoinRequestsReminder -->
    <plurals name="PendingGroupJoinRequestsReminder_d_pending_member_requests">
        <item quantity="other">%1$d개의 멤버 요청이 대기 중입니다.</item>
    </plurals>
    <string name="PendingGroupJoinRequestsReminder_view">보기</string>

    <!-- GcmRefreshJob -->
    <string name="GcmRefreshJob_Permanent_Signal_communication_failure">영구적으로 Signal 연결에 실패했습니다!</string>
    <string name="GcmRefreshJob_Signal_was_unable_to_register_with_Google_Play_Services">Molly은 Google Play Services에 등록될 수 없습니다. Molly 메시지와 전화는 비활성화되었습니다. Molly 설정 - 고급 메뉴에서 다시 등록해 주세요.</string>


    <!-- GiphyActivity -->
    <string name="GiphyActivity_error_while_retrieving_full_resolution_gif">고해상도 GIF 파일을 받는 중 오류 발생</string>

    <!-- GiphyFragmentPageAdapter -->

    <!-- AddToGroupActivity -->
    <string name="AddToGroupActivity_add_member">멤버를 추가하시겠습니까?</string>
    <string name="AddToGroupActivity_add_s_to_s">%1$s을 %2$s에 추가하시겠습니까?</string>
    <string name="AddToGroupActivity_s_added_to_s">%1$s 님이 \'%2$s\'에 추가되었습니다.</string>
    <string name="AddToGroupActivity_add_to_group">그룹에 추가하기</string>
    <string name="AddToGroupActivity_add_to_groups">그룹에 추가하기</string>
    <string name="AddToGroupActivity_this_person_cant_be_added_to_legacy_groups">이 사용자를 기존 그룹에 추가할 수 없습니다.</string>
    <string name="AddToGroupActivity_add">추가</string>
    <string name="AddToGroupActivity_add_to_a_group">그룹에 추가</string>

    <!-- ChooseNewAdminActivity -->
    <string name="ChooseNewAdminActivity_choose_new_admin">새 관리자 선택</string>
    <string name="ChooseNewAdminActivity_done">확인</string>
    <string name="ChooseNewAdminActivity_you_left">당신은 %1$s를 떠났습니다.</string>

    <!-- GroupMembersDialog -->
    <string name="GroupMembersDialog_you">나</string>

    <!-- GV2 access levels -->
    <string name="GroupManagement_access_level_anyone">누구나</string>
    <string name="GroupManagement_access_level_all_members">모든 멤버</string>
    <string name="GroupManagement_access_level_only_admins">관리자만</string>
    <string name="GroupManagement_access_level_no_one">아무도 없음</string>
  <!-- Removed by excludeNonTranslatables <string name="GroupManagement_access_level_unknown" translatable="false">Unknown</string> -->
    <array name="GroupManagement_edit_group_membership_choices">
        <item>@string/GroupManagement_access_level_all_members</item>
        <item>@string/GroupManagement_access_level_only_admins</item>
    </array>
    <array name="GroupManagement_edit_group_info_choices">
        <item>@string/GroupManagement_access_level_all_members</item>
        <item>@string/GroupManagement_access_level_only_admins</item>
    </array>

    <!-- GV2 invites sent -->
    <plurals name="GroupManagement_invitation_sent">
        <item quantity="other">%1$d에게 초대가 전송됨</item>
    </plurals>
    <string name="GroupManagement_invite_single_user">\'%1$s\' 님을 내가 그룹에 자동으로 추가할 수 없습니다.\n\n가입 초대를 받았으며 수락할 때까지 그룹 메시지가 표시되지 않습니다.</string>
    <string name="GroupManagement_invite_multiple_users">이 사용자들을 내가 그룹에 자동으로 추가할 수 없습니다.\n\n그룹에 가입하도록 초대되었으며 수락할 때까지 그룹 메시지가 표시되지 않습니다.</string>

    <!-- GroupsV1MigrationLearnMoreBottomSheetDialogFragment -->
    <string name="GroupsV1MigrationLearnMore_what_are_new_groups">새 그룹이 무엇인가요?</string>
    <string name="GroupsV1MigrationLearnMore_new_groups_have_features_like_mentions">새 그룹에는 @멘션 및 그룹 관리자와 같은 기능이 있으며 향후 더 많은 기능을 지원할 예정입니다.</string>
    <string name="GroupsV1MigrationLearnMore_all_message_history_and_media_has_been_kept">모든 업그레이드 전 메시지 기록과 미디어를 보관했습니다.</string>
    <string name="GroupsV1MigrationLearnMore_you_will_need_to_accept_an_invite_to_join_this_group_again">그룹에 다시 가입하려면 초대를 수락해야 하며 수락할 때까지 그룹 메시지를 받지 않습니다.</string>
    <plurals name="GroupsV1MigrationLearnMore_these_members_will_need_to_accept_an_invite">
        <item quantity="other">이 멤버들이 그룹에 다시 가입하려면 초대를 수락해야 하며 수락할 때까지 그룹 메시지를 받지 않습니다.</item>
    </plurals>
    <plurals name="GroupsV1MigrationLearnMore_these_members_were_removed_from_the_group">
        <item quantity="other">이 멤버들은 그룹에서 제거되었으며 업그레이드할 때까지 다시 가입할 수 없습니다.</item>
    </plurals>

    <!-- GroupsV1MigrationInitiationBottomSheetDialogFragment -->
    <string name="GroupsV1MigrationInitiation_upgrade_to_new_group">새 그룹으로 업그레이드</string>
    <string name="GroupsV1MigrationInitiation_upgrade_this_group">그룹 업그레이드</string>
    <string name="GroupsV1MigrationInitiation_new_groups_have_features_like_mentions">새 그룹에는 @멘션 및 그룹 관리자와 같은 기능이 있으며 향후 더 많은 기능을 지원할 예정입니다.</string>
    <string name="GroupsV1MigrationInitiation_all_message_history_and_media_will_be_kept">모든 업그레이드 전 메시지 기록과 미디어를 보관합니다.</string>
    <string name="GroupsV1MigrationInitiation_encountered_a_network_error">네트워크 오류가 발생했습니다. 나중에 다시 시도하세요.</string>
    <string name="GroupsV1MigrationInitiation_failed_to_upgrade">업그레이드하지 못했습니다.</string>
    <plurals name="GroupsV1MigrationInitiation_these_members_will_need_to_accept_an_invite">
        <item quantity="other">이 멤버들이 그룹에 다시 가입하려면 초대를 수락해야 하며 수락할 때까지 그룹 메시지를 받지 않습니다.</item>
    </plurals>
    <plurals name="GroupsV1MigrationInitiation_these_members_are_not_capable_of_joining_new_groups">
        <item quantity="other">이 멤버들은 새 그룹에 가입할 수 없으며 그룹에서 제거됩니다.</item>
    </plurals>

    <!-- GroupsV1MigrationSuggestionsReminder -->
    <plurals name="GroupsV1MigrationSuggestionsReminder_members_couldnt_be_added_to_the_new_group">
        <item quantity="other">%1$d명의 멤버를 새 그룹에 다시 추가할 수 없습니다. 지금 추가하시겠습니까?</item>
    </plurals>
    <plurals name="GroupsV1MigrationSuggestionsReminder_add_members">
        <item quantity="other">멤버 추가하기</item>
    </plurals>
    <string name="GroupsV1MigrationSuggestionsReminder_no_thanks">괜찮습니다</string>

    <!-- GroupsV1MigrationSuggestionsDialog -->
    <plurals name="GroupsV1MigrationSuggestionsDialog_add_members_question">
        <item quantity="other">멤버를 추가하시겠습니까?</item>
    </plurals>
    <plurals name="GroupsV1MigrationSuggestionsDialog_these_members_couldnt_be_automatically_added">
        <item quantity="other">이 멤버들은 업그레이드될 때 새 그룹에 자동으로 추가될 수 없습니다.</item>
    </plurals>
    <plurals name="GroupsV1MigrationSuggestionsDialog_add_members">
        <item quantity="other">멤버 추가</item>
    </plurals>
    <plurals name="GroupsV1MigrationSuggestionsDialog_failed_to_add_members_try_again_later">
        <item quantity="other">멤버를 추가하지 못했습니다. 나중에 다시 시도하세요.</item>
    </plurals>
    <plurals name="GroupsV1MigrationSuggestionsDialog_cannot_add_members">
        <item quantity="other">멤버를 추가할 수 없습니다.</item>
    </plurals>

    <!-- LeaveGroupDialog -->
    <string name="LeaveGroupDialog_leave_group">그룹을 탈퇴하시겠습니까?</string>
    <string name="LeaveGroupDialog_you_will_no_longer_be_able_to_send_or_receive_messages_in_this_group">이 그룹에서 메시지를 보내거나 받을 수 없게 됩니다.</string>
    <string name="LeaveGroupDialog_leave">나가기</string>
    <string name="LeaveGroupDialog_choose_new_admin">새 관리자 선택</string>
    <string name="LeaveGroupDialog_before_you_leave_you_must_choose_at_least_one_new_admin_for_this_group">나가기 전에 이 그룹에 대해 새 관리자를 한 명 이상 선택해야 합니다.</string>
    <string name="LeaveGroupDialog_choose_admin">관리자를 선택하십시오.</string>

    <!-- LinkPreviewView -->
    <string name="LinkPreviewView_no_link_preview_available">사용 가능한 링크 미리 보기가 없습니다.</string>
    <string name="LinkPreviewView_this_group_link_is_not_active">이 그룹 링크가 비활성화 되었습니다.</string>
    <string name="LinkPreviewView_domain_date">%1$s, %2$s</string>
    <!-- Description for Call Link url previews -->
    <string name="LinkPreviewView__use_this_link_to_join_a_signal_call">이 링크를 사용하여 Signal 통화에 참여하세요.</string>

    <!-- LinkPreviewRepository -->
    <plurals name="LinkPreviewRepository_d_members">
        <item quantity="other">%1$d명의 멤버</item>
    </plurals>

    <!-- Title for dialog asking user to submit logs for debugging slow notification issues -->
    <string name="PromptLogsSlowNotificationsDialog__title">알림에 지연이 있는 것 같네요. 디버그 로그를 제출할까요?</string>
    <!-- Message for dialog asking user to submit logs for debugging a crash -->
    <string name="PromptLogsSlowNotificationsDialog__message">디버그 로그를 제출하면 문제를 진단하고 수정하는 데 도움이 됩니다. 디버그 로그에는 식별 정보가 포함되지 않습니다.</string>
    <!-- Title for dialog asking user to submit logs for debugging slow notification issues -->
    <string name="PromptLogsSlowNotificationsDialog__title_crash">Signal에 오류가 발생했습니다. 디버그 로그를 제출할까요?</string>

    <!-- Title for dialog asking user to submit logs for debugging slow notification issues -->
    <string name="PromptBatterySaverBottomSheet__title">배터리 최적화로 인해 알림이 지연될 수 있습니다.</string>
    <!-- Message explaining that battery saver may delay notifications -->
    <string name="PromptBatterySaverBottomSheet__message">Molly 배터리 최적화를 비활성화하여 메시지 알림이 지연되지 않도록 할 수 있습니다.</string>

    <!-- Button to continue to try and disable battery saver -->
    <string name="PromptBatterySaverBottomSheet__continue">계속</string>
    <!-- Button to dismiss battery saver dialog prompt-->
    <string name="PromptBatterySaverBottomSheet__dismiss">취소</string>

    <!-- PendingMembersActivity -->
    <string name="PendingMembersActivity_pending_group_invites">대기 중인 그룹 초대</string>
    <string name="PendingMembersActivity_requests">요청</string>
    <string name="PendingMembersActivity_invites">초대</string>
    <string name="PendingMembersActivity_people_you_invited">초대한 사람들</string>
    <string name="PendingMembersActivity_you_have_no_pending_invites">대기 중인 초대가 없습니다.</string>
    <string name="PendingMembersActivity_invites_by_other_group_members">다른 그룹 멤버들의 초대</string>
    <string name="PendingMembersActivity_no_pending_invites_by_other_group_members">다른 그룹 멤버의 대기 중인 초대가 없습니다.</string>
    <string name="PendingMembersActivity_missing_detail_explanation">다른 그룹 멤버들이 초대한 사람들의 세부정보는 표시되지 않습니다. 초대된 사람이 참가하기로 했다면, 정보가 즉시 그룹에 공유됩니다. 참가할 때까지 그룹 내 메시지는 볼 수 없습니다.</string>

    <string name="PendingMembersActivity_revoke_invite">초대 취소</string>
    <string name="PendingMembersActivity_revoke_invites">초대 취소</string>
    <plurals name="PendingMembersActivity_revoke_d_invites">
        <item quantity="other">%1$d 초대 취소</item>
    </plurals>
    <plurals name="PendingMembersActivity_error_revoking_invite">
        <item quantity="other">초대 취소 오류</item>
    </plurals>

    <!-- RequestingMembersFragment -->
    <string name="RequestingMembersFragment_pending_member_requests">대기 중인 멤버 요청</string>
    <string name="RequestingMembersFragment_no_member_requests_to_show">보여줄 멤버 요청이 없습니다.</string>
    <string name="RequestingMembersFragment_explanation">이 목록에 있는 사람들이 그룹 링크를 통해 그룹에 가입하려고 합니다.</string>
    <string name="RequestingMembersFragment_added_s">"추가됨 : \"%1$s\""</string>
    <string name="RequestingMembersFragment_denied_s">"거절됨 : \"%1$s\""</string>

    <!-- AddMembersActivity -->
    <string name="AddMembersActivity__done">확인</string>
    <string name="AddMembersActivity__this_person_cant_be_added_to_legacy_groups">이 사용자를 기존 그룹에 추가할 수 없습니다.</string>
    <plurals name="AddMembersActivity__add_d_members_to_s">
        <item quantity="other">%3$d명의 멤버를 \'%2$s\'에 추가하시겠습니까?</item>
    </plurals>
    <string name="AddMembersActivity__add">추가</string>
    <string name="AddMembersActivity__add_members">멤버 추가</string>

    <!-- AddGroupDetailsFragment -->
    <string name="AddGroupDetailsFragment__name_this_group">그룹 이름 입력</string>
    <string name="AddGroupDetailsFragment__create_group">그룹 만들기</string>
    <string name="AddGroupDetailsFragment__create">생성</string>
    <string name="AddGroupDetailsFragment__members">멤버</string>
    <string name="AddGroupDetailsFragment__you_can_add_or_invite_friends_after_creating_this_group">그룹을 만든 후에 친구들을 추가하거나 초대할 수 있습니다.</string>
    <string name="AddGroupDetailsFragment__group_name_required">그룹 이름(필수)</string>
    <string name="AddGroupDetailsFragment__group_name_optional">그룹 이름(선택 사항)</string>
    <string name="AddGroupDetailsFragment__this_field_is_required">이 입력창은 필수입니다.</string>
    <string name="AddGroupDetailsFragment__group_creation_failed">그룹 생성 실패</string>
    <string name="AddGroupDetailsFragment__try_again_later">나중에 다시 시도하세요.</string>
    <string name="AddGroupDetailsFragment__remove">제거</string>
    <string name="AddGroupDetailsFragment__sms_contact">SMS 연락</string>
    <string name="AddGroupDetailsFragment__remove_s_from_this_group">이 그룹에서 %1$s를 제거하시겠습니까?</string>
    <!-- Info message shown in the middle of the screen, displayed when adding group details to an MMS Group -->
    <string name="AddGroupDetailsFragment__youve_selected_a_contact_that_doesnt_support">Signal 그룹을 지원하지 않는 연락처를 선택했으므로 이 그룹은 MMS가 됩니다. 사용자 지정 MMS 그룹 이름과 사진은 나만 볼 수 있습니다.</string>
    <!-- Info message shown in the middle of the screen, displayed when adding group details to an MMS Group after SMS Phase 0 -->
    <string name="AddGroupDetailsFragment__youve_selected_a_contact_that_doesnt_support_signal_groups_mms_removal">Signal 그룹을 지원하지 않는 연락처를 선택했으므로 이 그룹은 MMS가 됩니다. 사용자 정의 MMS 그룹 이름과 사진은 나에게만 표시됩니다. 암호화 메시지에 집중하기 위해 MMS 그룹에 대한 지원을 곧 중단합니다.</string>

    <!-- ManageGroupActivity -->
    <string name="ManageGroupActivity_who_can_add_new_members">누가 새로운 멤버들을 추가시킬 수 있습니까?</string>
    <string name="ManageGroupActivity_who_can_edit_this_groups_info">누가 이 그룹의 정보를 수정할 수 있습니까?</string>

    <plurals name="ManageGroupActivity_added">
        <item quantity="other">%1$d 멤버가 추가됨</item>
    </plurals>

    <string name="ManageGroupActivity_you_dont_have_the_rights_to_do_this">이 작업을 수행할 권한이 없습니다.</string>
    <string name="ManageGroupActivity_not_capable">추가한 사람은 새 그룹을 지원하지 않으며 Signal을 업데이트해야 합니다.</string>
    <string name="ManageGroupActivity_not_announcement_capable">추가한 사용자는 알림 그룹을 지원하지 않으며 Signal을 업데이트해야 합니다.</string>
    <string name="ManageGroupActivity_failed_to_update_the_group">그룹 갱신 실패</string>
    <string name="ManageGroupActivity_youre_not_a_member_of_the_group">그룹의 멤버가 아닙니다.</string>
    <string name="ManageGroupActivity_failed_to_update_the_group_please_retry_later">그룹을 업데이트하지 못했습니다. 나중에 다시 시도하세요.</string>
    <string name="ManageGroupActivity_failed_to_update_the_group_due_to_a_network_error_please_retry_later">네트워크 오류로 인해 그룹을 업데이트하지 못했습니다. 나중에 다시 시도하세요.</string>

    <string name="ManageGroupActivity_edit_name_and_picture">이름과 그림 수정하기</string>
    <string name="ManageGroupActivity_legacy_group">구형 그룹</string>
    <string name="ManageGroupActivity_legacy_group_learn_more">구형 그룹입니다. 그룹 관리자와 같은 기능은 새 그룹에서만 사용할 수 있습니다.</string>
    <string name="ManageGroupActivity_legacy_group_upgrade">구형 그룹입니다. @멘션 및 관리자와 같은 새로운 기능에 액세스하려면</string>
    <string name="ManageGroupActivity_legacy_group_too_large">이 구형 그룹의 규모가 너무 커서 새 그룹으로 업그레이드할 수 없습니다. 최대 그룹 규모는 %1$d입니다.</string>
    <string name="ManageGroupActivity_upgrade_this_group">그룹을 업그레이드하세요.</string>
    <string name="ManageGroupActivity_this_is_an_insecure_mms_group">안전하지 않은 MMS 그룹입니다. 비공개로 대화하려면 연락처를 Signal에 초대하세요.</string>
    <string name="ManageGroupActivity_invite_now">지금 초대하기</string>
    <string name="ManageGroupActivity_more">더</string>
    <string name="ManageGroupActivity_add_group_description">그룹 설명 추가하기…</string>

    <!-- GroupMentionSettingDialog -->
    <string name="GroupMentionSettingDialog_notify_me_for_mentions">멘션 알림</string>
    <string name="GroupMentionSettingDialog_receive_notifications_when_youre_mentioned_in_muted_chats">알림을 끈 대화에서 멘션될 경우 알림을 받아보시겠어요?</string>
    <string name="GroupMentionSettingDialog_always_notify_me">항상 알림받기</string>
    <string name="GroupMentionSettingDialog_dont_notify_me">알림 받지않기</string>

    <!-- ManageProfileFragment -->
    <string name="ManageProfileFragment_profile_name">프로필 이름</string>
    <string name="ManageProfileFragment_username">사용자 이름</string>
    <string name="ManageProfileFragment_about">정보</string>
    <string name="ManageProfileFragment_write_a_few_words_about_yourself">자신에 대해 간략하게 소개해보세요</string>
    <string name="ManageProfileFragment_your_name">내 이름</string>
    <string name="ManageProfileFragment_your_username">당신의 사용자 이름</string>
    <string name="ManageProfileFragment_failed_to_set_avatar">아바타 설정을 실패했습니다.</string>
    <string name="ManageProfileFragment_badges">배지</string>
    <string name="ManageProfileFragment__edit_photo">프로필 사진 수정하기</string>
    <!-- Snackbar message after creating username -->
    <string name="ManageProfileFragment__username_created">사용자 이름을 만들었습니다.</string>
    <!-- Snackbar message after copying username -->
    <string name="ManageProfileFragment__username_copied">사용자 이름을 복사했습니다.</string>
    <!-- Snackbar message after network failure while trying to delete username -->
    <string name="ManageProfileFragment__couldnt_delete_username">사용자 이름을 삭제하지 못했습니다. 나중에 다시 시도하세요.</string>
    <!-- Snackbar message after successful deletion of username -->
    <string name="ManageProfileFragment__username_deleted">사용자 이름을 삭제했습니다.</string>

    <!-- UsernameOutOfSyncReminder -->
    <!-- Displayed above the conversation list when a user needs to address an issue with their username -->
    <string name="UsernameOutOfSyncReminder__something_went_wrong">사용자 이름에 문제가 생겼습니다. 이 사용자 이름이 더는 계정에 사용되지 않습니다. 다시 설정하려고 시도하거나 새로운 사용자 이름을 선택하세요.</string>
    <!-- Action text to navigate user to manually fix the issue with their username -->
    <string name="UsernameOutOfSyncReminder__fix_now">지금 해결</string>


    <!-- ManageRecipientActivity -->
    <string name="ManageRecipientActivity_no_groups_in_common">공통 그룹 없음</string>
    <plurals name="ManageRecipientActivity_d_groups_in_common">
        <item quantity="other">공통 그룹 %1$d개</item>
    </plurals>

    <plurals name="GroupMemberList_invited">
        <item quantity="other">%1$s 님이 %2$d명을 초대했습니다.</item>
    </plurals>

    <!-- CustomNotificationsDialogFragment -->
    <string name="CustomNotificationsDialogFragment__custom_notifications">맞춤형 알림</string>
    <string name="CustomNotificationsDialogFragment__messages">메시지</string>
    <string name="CustomNotificationsDialogFragment__use_custom_notifications">사용자 알림 사용하기</string>
    <string name="CustomNotificationsDialogFragment__notification_sound">알림 벨소리</string>
    <string name="CustomNotificationsDialogFragment__vibrate">진동</string>
    <!-- Button text for customizing notification options -->
    <string name="CustomNotificationsDialogFragment__customize">사용자 정의</string>
    <string name="CustomNotificationsDialogFragment__change_sound_and_vibration">소리와 진동 변경하기</string>
    <string name="CustomNotificationsDialogFragment__call_settings">전화 설정</string>
    <string name="CustomNotificationsDialogFragment__ringtone">벨소리</string>
    <string name="CustomNotificationsDialogFragment__default">기본값</string>
    <string name="CustomNotificationsDialogFragment__unknown">알 수 없음</string>

    <!-- ShareableGroupLinkDialogFragment -->
    <string name="ShareableGroupLinkDialogFragment__group_link">그룹 링크</string>
    <string name="ShareableGroupLinkDialogFragment__share">공유</string>
    <string name="ShareableGroupLinkDialogFragment__reset_link">링크 초기화</string>
    <string name="ShareableGroupLinkDialogFragment__approve_new_members">새 멤버 승인</string>
    <string name="ShareableGroupLinkDialogFragment__require_an_admin_to_approve_new_members_joining_via_the_group_link">그룹 링크로 참가하려는 새 멤버를 승인하려면 관리자 권한이 필요합니다.</string>
    <string name="ShareableGroupLinkDialogFragment__are_you_sure_you_want_to_reset_the_group_link">그룹 링크를 초기화하시겠습니까? 이 링크로 사람들이 그룹에 참가할 수 없게 됩니다.</string>

    <!-- GroupLinkShareQrDialogFragment -->
    <string name="GroupLinkShareQrDialogFragment__qr_code">QR 코드</string>
    <string name="GroupLinkShareQrDialogFragment__people_who_scan_this_code_will">이 코드를 스캔한 사람들이 내 그룹에 참가할 수 있게 됩니다. 이 설정을 켠 경우 관리자는 멤버 참가를 일일이 승인해야 합니다.</string>
    <string name="GroupLinkShareQrDialogFragment__share_code">코드 공유</string>

    <!-- GV2 Invite Revoke confirmation dialog -->
    <string name="InviteRevokeConfirmationDialog_revoke_own_single_invite">%1$s 님에게 보낸 초대를 취소하시겠습니까?</string>
    <plurals name="InviteRevokeConfirmationDialog_revoke_others_invites">
        <item quantity="other">%1$s 님이 보낸 %2$d개의 초대를 취소하시겠습니까?</item>
    </plurals>

    <!-- GroupJoinBottomSheetDialogFragment -->
    <string name="GroupJoinBottomSheetDialogFragment_you_are_already_a_member">이미 이 그룹의 멤버입니다.</string>
    <string name="GroupJoinBottomSheetDialogFragment_join">참가하기</string>
    <string name="GroupJoinBottomSheetDialogFragment_request_to_join">참가 요청하기</string>
    <string name="GroupJoinBottomSheetDialogFragment_unable_to_join_group_please_try_again_later">그룹에 참가가 불가능합니다. 나중에 다시 시도해 주세요.</string>
    <string name="GroupJoinBottomSheetDialogFragment_encountered_a_network_error">네트워크 오류가 발생했습니다.</string>
    <string name="GroupJoinBottomSheetDialogFragment_this_group_link_is_not_active">이 그룹 링크가 비활성화 되었습니다.</string>
    <!-- Title shown when there was an known issue getting group information from a group link -->
    <string name="GroupJoinBottomSheetDialogFragment_cant_join_group">그룹에 참가할 수 없습니다.</string>
    <!-- Message shown when you try to get information for a group via link but an admin has removed you -->
    <string name="GroupJoinBottomSheetDialogFragment_you_cant_join_this_group_via_the_group_link_because_an_admin_removed_you">관리자가 당신을 그룹 링크를 통한 참가를 차단했기 때문에 그룹 링크를 통해 그룹에 참가할 수 없습니다.</string>
    <!-- Message shown when you try to get information for a group via link but the link is no longer valid -->
    <string name="GroupJoinBottomSheetDialogFragment_this_group_link_is_no_longer_valid">그룹 링크가 더 이상 유효하지 않습니다.</string>
    <!-- Title shown when there was an unknown issue getting group information from a group link -->
    <string name="GroupJoinBottomSheetDialogFragment_link_error">링크 오류</string>
    <!-- Message shown when you try to get information for a group via link but an unknown issue occurred -->
    <string name="GroupJoinBottomSheetDialogFragment_joining_via_this_link_failed_try_joining_again_later">해당 링크를 통한 그룹 참여에 실패했습니다. 나중에 다시 시도해보십시오.</string>

    <string name="GroupJoinBottomSheetDialogFragment_direct_join">그룹에 참가하고 그룹 멤버에게 내 이름과 사진을 공유하시겠습니까?</string>
    <string name="GroupJoinBottomSheetDialogFragment_admin_approval_needed">이 그룹에 가입하려면 그룹의 관리자가 요청을 승인해야 합니다. 가입을 요청하면 내 이름과 사진이 공유됩니다.</string>
    <plurals name="GroupJoinBottomSheetDialogFragment_group_dot_d_members">
        <item quantity="other">그룹: 멤버 %1$d명</item>
    </plurals>

    <!-- GroupJoinUpdateRequiredBottomSheetDialogFragment -->
    <string name="GroupJoinUpdateRequiredBottomSheetDialogFragment_update_signal_to_use_group_links">그룹 링크를 사용하기 위해서 Signal을 업데이트하세요</string>
    <string name="GroupJoinUpdateRequiredBottomSheetDialogFragment_update_message">사용 중인 Signal 버전에서는 이 그룹 링크를 지원하지 않습니다. 링크를 통해 이 그룹에 가입하려면 최신 버전으로 업데이트하세요.</string>
    <string name="GroupJoinUpdateRequiredBottomSheetDialogFragment_update_signal">시그널 업데이트하기</string>
    <string name="GroupJoinUpdateRequiredBottomSheetDialogFragment_group_link_is_not_valid">그룹 링크가 유효하지 않습니다.</string>

    <!-- GroupInviteLinkEnableAndShareBottomSheetDialogFragment -->
    <string name="GroupInviteLinkEnableAndShareBottomSheetDialogFragment_invite_friends">친구 초대</string>
    <string name="GroupInviteLinkEnableAndShareBottomSheetDialogFragment_share_a_link_with_friends_to_let_them_quickly_join_this_group">친구들과 링크를 공유해서 그룹에 빠르게 참가하도록 하세요.</string>

    <string name="GroupInviteLinkEnableAndShareBottomSheetDialogFragment_enable_and_share_link">링크 활성화 및 공유</string>
    <string name="GroupInviteLinkEnableAndShareBottomSheetDialogFragment_share_link">링크 공유하기</string>

    <string name="GroupInviteLinkEnableAndShareBottomSheetDialogFragment_unable_to_enable_group_link_please_try_again_later">그룹 링크 활성화에 실패했습니다. 나중에 다시 시도하세요.</string>
    <string name="GroupInviteLinkEnableAndShareBottomSheetDialogFragment_encountered_a_network_error">네트워크 오류가 발생했습니다.</string>
    <string name="GroupInviteLinkEnableAndShareBottomSheetDialogFragment_you_dont_have_the_right_to_enable_group_link">그룹 링크를 활성화할 권한이 없습니다. 관리자에게 문의하세요.</string>
    <string name="GroupInviteLinkEnableAndShareBottomSheetDialogFragment_you_are_not_currently_a_member_of_the_group">현재 그룹 멤버가 아닙니다.</string>

    <!-- GV2 Request confirmation dialog -->
    <string name="RequestConfirmationDialog_add_s_to_the_group">“%1$s”를 그룹에 추가하시겠습니까?</string>
    <string name="RequestConfirmationDialog_deny_request_from_s">%1$s의 요청을 거부하시겠습니까?</string>
    <!-- Confirm dialog message shown when deny a group link join request and group link is enabled. -->
    <string name="RequestConfirmationDialog_deny_request_from_s_they_will_not_be_able_to_request">%1$s의 요청을 거절하시겠습니까? 그러면 더이상 그룹링크를 통해 참가 요청을 할 수 없게 됩니다.</string>
    <string name="RequestConfirmationDialog_add">추가</string>
    <string name="RequestConfirmationDialog_deny">거부하기</string>

    <!-- ImageEditorHud -->
    <string name="ImageEditorHud_blur_faces">얼굴 블러</string>
    <string name="ImageEditorHud_new_blur_faces_or_draw_anywhere_to_blur">신규: 얼굴 블러 또는 아무 곳에서나 그려서 블러 처리</string>
    <string name="ImageEditorHud_draw_anywhere_to_blur">아무 곳이나 그려서 가릴 수 있습니다</string>
    <string name="ImageEditorHud_draw_to_blur_additional_faces_or_areas">다른 사람의 얼굴이나 영역을 그어서 가릴 수 있습니다</string>

    <!-- InputPanel -->
    <string name="InputPanel_tap_and_hold_to_record_a_voice_message_release_to_send">길게 탭하여 음성 메시지를 녹음하고, 손을 떼어 보내기</string>
    <!-- When editing a message, label shown above the text input field in the composer -->
    <string name="InputPanel_edit_message">메시지 수정</string>

    <!-- InviteActivity -->
    <string name="InviteActivity_share">공유</string>
    <string name="InviteActivity_share_with_contacts">연락처와 공유</string>
    <string name="InviteActivity_share_via">공유…</string>

    <string name="InviteActivity_cancel">취소</string>
    <string name="InviteActivity_sending">보내는 중…</string>
    <string name="InviteActivity_invitations_sent">초대를 보냈습니다!</string>
    <string name="InviteActivity_invite_to_signal">Molly로 초대</string>
    <string name="InviteActivity_send_sms">SMS 보내기 (%1$d)</string>
    <plurals name="InviteActivity_send_sms_invites">
        <item quantity="other">SMS 초대 %1$d개를 보내시겠습니까?</item>
    </plurals>
    <string name="InviteActivity_lets_switch_to_signal">Molly로 같이 옮겨요! %1$s</string>
    <string name="InviteActivity_no_app_to_share_to">공유하기 위해 사용할 수 있는 앱이 없습니다.</string>

    <!-- LearnMoreTextView -->
    <string name="LearnMoreTextView_learn_more">더 알아보기</string>

    <string name="SpanUtil__read_more">더 읽기</string>

    <!-- LongMessageActivity -->
    <string name="LongMessageActivity_unable_to_find_message">메시지를 찾을 수 없음</string>
    <string name="LongMessageActivity_message_from_s">%1$s에게서 온 메시지</string>
    <string name="LongMessageActivity_your_message">내 메시지</string>

    <!-- MessageRetrievalService -->
    <string name="MessageRetrievalService_signal">Molly</string>
    <string name="MessageRetrievalService_background_connection_enabled">백그라운드 연결이 활성화됨</string>

    <!-- MediaOverviewActivity -->
    <string name="MediaOverviewActivity_Media">미디어</string>
    <string name="MediaOverviewActivity_Files">파일</string>
    <string name="MediaOverviewActivity_Audio">오디오</string>
    <string name="MediaOverviewActivity_All">모두</string>
    <plurals name="MediaOverviewActivity_Media_delete_confirm_title">
        <item quantity="other">선택한 항목을 삭제하시겠습니까?</item>
    </plurals>
    <plurals name="MediaOverviewActivity_Media_delete_confirm_message">
        <item quantity="other">&lt;mrk id=\'314\' mtype=\'seg\'&gt;선택한 파일 %1$d개가 모두 영구 삭제됩니다.&lt;/mrk&gt; &lt;mrk id=\'315\' mtype=\'seg\'&gt;이 항목들과 관련된 모든 메시지의 텍스트도 삭제됩니다.&lt;/mrk&gt;</item>
    </plurals>
    <string name="MediaOverviewActivity_Media_delete_progress_title">삭제 중</string>
    <string name="MediaOverviewActivity_Media_delete_progress_message">메시지 삭제 중…</string>
    <string name="MediaOverviewActivity_collecting_attachments">첨부 파일 수집 중…</string>
    <string name="MediaOverviewActivity_Sort_by">정렬 방법</string>
    <string name="MediaOverviewActivity_Newest">최근 순서</string>
    <string name="MediaOverviewActivity_Oldest">오래된 순서</string>
    <string name="MediaOverviewActivity_Storage_used">사용된 저장 공간</string>
    <string name="MediaOverviewActivity_All_storage_use">저장된 모든 파일</string>
    <string name="MediaOverviewActivity_Grid_view_description">눈금 보기</string>
    <string name="MediaOverviewActivity_List_view_description">목록 보기</string>
    <string name="MediaOverviewActivity_Selected_description">선택됨</string>
    <string name="MediaOverviewActivity_select_all">모두 선택</string>
    <plurals name="MediaOverviewActivity_save_plural">
        <item quantity="other">저장</item>
    </plurals>
    <plurals name="MediaOverviewActivity_delete_plural">
        <item quantity="other">삭제</item>
    </plurals>

    <plurals name="MediaOverviewActivity_d_selected_s">
        <item quantity="other">%1$d개 선택됨 (%2$s)</item>
    </plurals>
    <string name="MediaOverviewActivity_file">파일</string>
    <string name="MediaOverviewActivity_audio">오디오</string>
    <string name="MediaOverviewActivity_video">동영상</string>
    <string name="MediaOverviewActivity_image">이미지</string>
  <!-- Removed by excludeNonTranslatables <string name="MediaOverviewActivity_detail_line_2_part" translatable="false">%1$s · %2$s</string> -->
  <!-- Removed by excludeNonTranslatables <string name="MediaOverviewActivity_detail_line_3_part" translatable="false">%1$s · %2$s · %3$s</string> -->

    <string name="MediaOverviewActivity_sent_by_s">%1$s 님이 보냄</string>
    <string name="MediaOverviewActivity_sent_by_you">내가 보냄</string>
    <string name="MediaOverviewActivity_sent_by_s_to_s">%1$s 님이 %2$s에게 보냄</string>
    <string name="MediaOverviewActivity_sent_by_you_to_s">내가 %1$s에게 보냄</string>

    <!-- Megaphones -->
    <string name="Megaphones_remind_me_later">나중에 알림</string>
    <string name="Megaphones_verify_your_signal_pin">Signal 번호 인증</string>
    <string name="Megaphones_well_occasionally_ask_you_to_verify_your_pin">저희는 사용자가 번호를 기억하실 수 있도록 가끔 번호 인증을 요청합니다.</string>
    <string name="Megaphones_verify_pin">번호 인증</string>
    <string name="Megaphones_get_started">시작하기</string>
    <string name="Megaphones_new_group">새 그룹</string>
    <string name="Megaphones_invite_friends">친구 초대</string>
    <string name="Megaphones_chat_colors">대화창 색</string>
    <string name="Megaphones_add_a_profile_photo">프로필 사진 추가</string>

    <!-- Title of a bottom sheet to render messages that all quote a specific message -->
    <string name="MessageQuotesBottomSheet_replies">회신</string>

    <!-- NotificationBarManager -->
    <string name="NotificationBarManager__establishing_signal_call">Signal 전화 연결 중</string>
    <!-- Temporary notification shown when starting the calling service -->
    <string name="NotificationBarManager__starting_signal_call_service">Molly 통화 서비스 시작</string>
    <string name="NotificationBarManager__stopping_signal_call_service">Molly 통화 서비스 중지</string>
    <string name="NotificationBarManager__cancel_call">전화 취소</string>

    <!-- NotificationsMegaphone -->
    <string name="NotificationsMegaphone_turn_on_notifications">알림을 켜시겠습니까?</string>
    <string name="NotificationsMegaphone_never_miss_a_message">내 연락처와 그룹의 메시지를 놓치지 마세요.</string>
    <string name="NotificationsMegaphone_turn_on">켜기</string>
    <string name="NotificationsMegaphone_not_now">나중에</string>

    <!-- NotificationMmsMessageRecord -->
    <string name="NotificationMmsMessageRecord_multimedia_message">멀티미디어 메시지</string>
    <string name="NotificationMmsMessageRecord_downloading_mms_message">MMS 메시지 다운로드 중</string>
    <string name="NotificationMmsMessageRecord_error_downloading_mms_message">MMS 메시지 다운로드 중 오류 발생, 탭하여 다시 시도</string>

    <!-- MediaPickerActivity -->
    <string name="MediaPickerActivity__menu_open_camera">카메라 열기</string>

    <!-- MediaSendActivity -->
    <string name="MediaSendActivity_camera_unavailable">카메라를 사용할 수 없습니다.</string>

    <!-- MediaRepository -->
    <string name="MediaRepository_all_media">모든 미디어</string>
    <string name="MediaRepository__camera">카메라</string>

    <!-- MessageRecord -->
    <string name="MessageRecord_unknown">알 수 없음</string>
    <string name="MessageRecord_message_encrypted_with_a_legacy_protocol_version_that_is_no_longer_supported">지원하지 않는 이전 Signal 버전으로부터 암호화 메시지를 받았습니다. 발신자에게 최신 버전으로 업데이트하고 다시 보내도록 요청하세요.</string>
    <string name="MessageRecord_left_group">그룹에서 탈퇴했습니다.</string>
    <string name="MessageRecord_you_updated_group">그룹을 업데이트했습니다.</string>
    <string name="MessageRecord_the_group_was_updated">그룹이 업데이트 되었습니다.</string>
    <!-- Update message shown when placing an outgoing 1:1 voice/audio call and it\'s answered by the other party -->
    <string name="MessageRecord_outgoing_voice_call">발신 음성 통화</string>
    <!-- Update message shown when placing an outgoing 1:1 video call and it\'s answered by the other party -->
    <string name="MessageRecord_outgoing_video_call">발신 영상 통화</string>
    <!-- Update message shown when placing an outgoing 1:1 voice/audio call and it\'s not answered by the other party -->
    <string name="MessageRecord_unanswered_voice_call">미응답 음성 통화</string>
    <!-- Update message shown when placing an outgoing 1:1 video call and it\'s not answered by the other party -->
    <string name="MessageRecord_unanswered_video_call">미응답 영상 통화</string>
    <!-- Update message shown when receiving an incoming 1:1 voice/audio call and it\'s answered -->
    <string name="MessageRecord_incoming_voice_call">수신 음성 통화</string>
    <!-- Update message shown when receiving an incoming 1:1 video call and answered -->
    <string name="MessageRecord_incoming_video_call">수신 영상 통화</string>
    <!-- Update message shown when receiving an incoming 1:1 voice/audio call and not answered -->
    <string name="MessageRecord_missed_voice_call">부재중 음성 통화</string>
    <!-- Update message shown when receiving an incoming 1:1 video call and not answered -->
    <string name="MessageRecord_missed_video_call">부재중 영상 통화</string>
    <!-- Update message shown when receiving an incoming 1:1 voice/audio call and explicitly declined -->
    <string name="MessageRecord_you_declined_a_voice_call">음성 통화를 거부했습니다.</string>
    <!-- Update message shown when receiving an incoming 1:1 video call and explicitly declined -->
    <string name="MessageRecord_you_declined_a_video_call">영상 통화를 거부했습니다.</string>
    <!-- Call update formatter string to place the update message next to a time stamp. e.g., \'Incoming voice call · 11:11am\' -->
    <string name="MessageRecord_call_message_with_date">%1$s · %2$s</string>
    <string name="MessageRecord_s_updated_group">%1$s 님이 그룹을 업데이트했습니다.</string>
    <string name="MessageRecord_s_joined_signal">%1$s 님이 온라인입니다!</string>
    <string name="MessageRecord_you_disabled_disappearing_messages">사라지는 메시지 기능을 비활성화했습니다.</string>
    <string name="MessageRecord_s_disabled_disappearing_messages">%1$s 님이 사라지는 메시지 기능을 비활성화했습니다.</string>
    <string name="MessageRecord_you_set_disappearing_message_time_to_s">사라지는 메시지 시간을 %1$s(으)로 설정했습니다.</string>
    <string name="MessageRecord_s_set_disappearing_message_time_to_s">%1$s 님이 사라지는 메시지 시간을 %2$s(으)로 설정했습니다.</string>
    <string name="MessageRecord_disappearing_message_time_set_to_s">사라지는 메시지 타이머가 %1$s(으)로 설정되었습니다.</string>
    <string name="MessageRecord_this_group_was_updated_to_a_new_group">그룹이 새 그룹으로 업데이트되었습니다.</string>
    <string name="MessageRecord_you_couldnt_be_added_to_the_new_group_and_have_been_invited_to_join">귀하를 새 그룹에 추가할 수 없었으며 가입하도록 초대되었습니다.</string>
    <string name="MessageRecord_chat_session_refreshed">대화 세션을 새로 고침</string>
    <plurals name="MessageRecord_members_couldnt_be_added_to_the_new_group_and_have_been_invited">
        <item quantity="other">%1$s명의 멤버를 새 그룹에 추가할 수 없었으며 가입하도록 초대되었습니다.</item>
    </plurals>

    <plurals name="MessageRecord_members_couldnt_be_added_to_the_new_group_and_have_been_removed">
        <item quantity="other">%1$s명의 멤버는 새 그룹에 추가할 수 없었으며 제거되었습니다.</item>
    </plurals>

    <!-- Profile change updates -->
    <string name="MessageRecord_changed_their_profile_name_to">%1$s 님이 프로필 이름을 %2$s(으)로 변경했습니다.</string>
    <string name="MessageRecord_changed_their_profile_name_from_to">%1$s 님이 프로필 이름을 %2$s에서 %3$s(으)로 변경했습니다.</string>
    <string name="MessageRecord_changed_their_profile">%1$s가 프로파일을 변경하였습니다.</string>

    <!-- GV2 specific -->
    <string name="MessageRecord_you_created_the_group">그룹을 생성했습니다.</string>
    <string name="MessageRecord_group_updated">그룹 업데이트됨.</string>
    <string name="MessageRecord_invite_friends_to_this_group">그룹 링크로 그룹에 친구 추가</string>

    <!-- GV2 member additions -->
    <string name="MessageRecord_you_added_s">당신은 %1$s를 그룹에 추가하였습니다.</string>
    <string name="MessageRecord_s_added_s">%1$s가 %2$s을 그룹에 추가하였습니다.</string>
    <string name="MessageRecord_s_added_you">%1$s가 당신을 그룹에 추가하였습니다.</string>
    <string name="MessageRecord_you_joined_the_group">그룹에 참가하였습니다.</string>
    <string name="MessageRecord_s_joined_the_group">%1$s 님이 그룹에 참여했습니다.</string>

    <!-- GV2 member removals -->
    <string name="MessageRecord_you_removed_s">당신은 %1$s를 내보냈습니다.</string>
    <string name="MessageRecord_s_removed_s">%1$s가 %2$s를 내보냈습니다.</string>
    <string name="MessageRecord_s_removed_you_from_the_group">%1$s가 당신을 그룹에서 내보냈습니다.</string>
    <string name="MessageRecord_you_left_the_group">당신은 그룹에서 떠났습니다.</string>
    <string name="MessageRecord_s_left_the_group">%1$s가 그룹을 떠났습니다.</string>
    <string name="MessageRecord_you_are_no_longer_in_the_group">당신은 더 이상 그룹에 있지 않습니다.</string>
    <string name="MessageRecord_s_is_no_longer_in_the_group">%1$s은 더 이상 그룹에 있지 않습니다.</string>

    <!-- GV2 role change -->
    <string name="MessageRecord_you_made_s_an_admin">당신은 %1$s를 관리자로 지정하였습니다.</string>
    <string name="MessageRecord_s_made_s_an_admin">%1$s가 %2$s를 관리자로 지정하였습니다.</string>
    <string name="MessageRecord_s_made_you_an_admin">%1$s가 당신을 관리자로 지정하였습니다.</string>
    <string name="MessageRecord_you_revoked_admin_privileges_from_s">%1$s 님의 관리자 권한을 취소했습니다.</string>
    <string name="MessageRecord_s_revoked_your_admin_privileges">%1$s 님이 관리자 권한을 취소했습니다.</string>
    <string name="MessageRecord_s_revoked_admin_privileges_from_s">%1$s 님이 %2$s 님의 관리자 권한을 취소했습니다.</string>
    <string name="MessageRecord_s_is_now_an_admin">%1$s은 지금부터 관리자입니다.</string>
    <string name="MessageRecord_you_are_now_an_admin">관리자가 되었습니다.</string>
    <string name="MessageRecord_s_is_no_longer_an_admin">더 이상 %1$s는 관리자가 아닙니다.</string>
    <string name="MessageRecord_you_are_no_longer_an_admin">당신은 더 이상 관리자가 아닙니다.</string>

    <!-- GV2 invitations -->
    <string name="MessageRecord_you_invited_s_to_the_group">%1$s 님을 그룹에 초대했습니다.</string>
    <string name="MessageRecord_s_invited_you_to_the_group">%1$s가 당신을 그룹에 초대했습니다.</string>
    <plurals name="MessageRecord_s_invited_members">
        <item quantity="other">%1$s 님이 %2$d명을 그룹에 초대했습니다.</item>
    </plurals>
    <string name="MessageRecord_you_were_invited_to_the_group">그룹에 초대되었습니다.</string>
    <plurals name="MessageRecord_d_people_were_invited_to_the_group">
        <item quantity="other">%1$d명이 그룹에 초대되었습니다.</item>
    </plurals>

    <!-- GV2 invitation revokes -->
    <plurals name="MessageRecord_you_revoked_invites">
        <item quantity="other">그룹에 대한 %1$d개의 초대를 취소했습니다.</item>
    </plurals>
    <plurals name="MessageRecord_s_revoked_invites">
        <item quantity="other">%1$s 님이 그룹에 대한 %2$d개의 초대를 취소했습니다.</item>
    </plurals>
    <string name="MessageRecord_someone_declined_an_invitation_to_the_group">누군가 그룹 초대를 거부했습니다.</string>
    <string name="MessageRecord_you_declined_the_invitation_to_the_group">그룹에 초대를 거부했습니다.</string>
    <string name="MessageRecord_s_revoked_your_invitation_to_the_group">%1$s 님이 그룹 초대를 취소했습니다.</string>
    <string name="MessageRecord_an_admin_revoked_your_invitation_to_the_group">관리자가 그룹 초대를 취소했습니다.</string>
    <plurals name="MessageRecord_d_invitations_were_revoked">
        <item quantity="other">그룹에 대한 %1$d개의 초대가 취소되었습니다.</item>
    </plurals>

    <!-- GV2 invitation acceptance -->
    <string name="MessageRecord_you_accepted_invite">그룹 초대를 수락했습니다.</string>
    <string name="MessageRecord_s_accepted_invite">%1$s 님이 그룹 초대를 수락했습니다.</string>
    <string name="MessageRecord_you_added_invited_member_s">%1$s에 초대 멤버로 추가되었습니다.</string>
    <string name="MessageRecord_s_added_invited_member_s">%1$s 님이 %2$s 멤버를 초대했습니다.</string>

    <!-- GV2 title change -->
    <string name="MessageRecord_you_changed_the_group_name_to_s">그룹 이름을 \"%1$s\"로 바꾸었습니다.</string>
    <string name="MessageRecord_s_changed_the_group_name_to_s">%1$s 님이 그룹 이름을 \'%2$s\'(으)로 변경했습니다.</string>
    <string name="MessageRecord_the_group_name_has_changed_to_s">그룹 이름이 \"%1$s\"로 바뀌었습니다.</string>

    <!-- GV2 description change -->
    <string name="MessageRecord_you_changed_the_group_description">그룹 설명을 변경했습니다.</string>
    <string name="MessageRecord_s_changed_the_group_description">%1$s 님이 그룹 설명을 변경했습니다.</string>
    <string name="MessageRecord_the_group_description_has_changed">그룹 설명이 변경되었습니다.</string>

    <!-- GV2 avatar change -->
    <string name="MessageRecord_you_changed_the_group_avatar">그룹 아바타를 변경하였습니다.</string>
    <string name="MessageRecord_s_changed_the_group_avatar">%1$s가 그룹 아바타를 변경하였습니다.</string>
    <string name="MessageRecord_the_group_group_avatar_has_been_changed">그룹 아바타가 변경되었습니다.</string>

    <!-- GV2 attribute access level change -->
    <string name="MessageRecord_you_changed_who_can_edit_group_info_to_s">그룹 정보를 수정할 수 있는 사람을 \'%1$s\' 님으로 변경했습니다.</string>
    <string name="MessageRecord_s_changed_who_can_edit_group_info_to_s">%1$s 님이 그룹 정보를 수정할 수 있는 사용자를 \'%2$s\' 님으로 변경했습니다.</string>
    <string name="MessageRecord_who_can_edit_group_info_has_been_changed_to_s">그룹 정보를 수정할 수 있는 사람이 \'%1$s\' 님으로 변경되었습니다.</string>

    <!-- GV2 membership access level change -->
    <string name="MessageRecord_you_changed_who_can_edit_group_membership_to_s">그룹 멤버십을 수정할 수 있는 사용자를 \'%1$s\' 님으로 변경했습니다.</string>
    <string name="MessageRecord_s_changed_who_can_edit_group_membership_to_s">%1$s 님이 그룹 멤버십을 수정할 수 있는 사용자를 \'%2$s\' 님으로 변경했습니다.</string>
    <string name="MessageRecord_who_can_edit_group_membership_has_been_changed_to_s">그룹 멤버십을 수정할 수 있는 사람이 \'%1$s\' 님으로 변경되었습니다.</string>

    <!-- GV2 announcement group change -->
    <string name="MessageRecord_you_allow_all_members_to_send">모든 멤버가 메시지를 전송할 수 있도록 그룹 설정을 변경했습니다.</string>
    <string name="MessageRecord_you_allow_only_admins_to_send">관리자만 메시지를 전송할 수 있도록 그룹 설정을 변경했습니다.</string>
    <string name="MessageRecord_s_allow_all_members_to_send">%1$s 님이 모든 멤버가 메시지를 전송할 수 있도록 그룹 설정을 변경했습니다.</string>
    <string name="MessageRecord_s_allow_only_admins_to_send">%1$s 님이 관리자만 메시지를 전송할 수 있도록 그룹 설정을 변경했습니다.</string>
    <string name="MessageRecord_allow_all_members_to_send">모든 멤버가 메시지를 전송할 수 있도록 그룹 설정이 변경되었습니다.</string>
    <string name="MessageRecord_allow_only_admins_to_send">관리자만 메시지를 전송할 수 있도록 그룹 설정이 변경되었습니다.</string>

    <!-- GV2 group link invite access level change -->
    <string name="MessageRecord_you_turned_on_the_group_link_with_admin_approval_off">내가 그룹 링크를 켰습니다. (관리자 참가 승인 불필요)</string>
    <string name="MessageRecord_you_turned_on_the_group_link_with_admin_approval_on">내가 그룹 링크를 켰습니다. (관리자 참가 승인 필요)</string>
    <string name="MessageRecord_you_turned_off_the_group_link">그룹 링크를 껐습니다.</string>
    <string name="MessageRecord_s_turned_on_the_group_link_with_admin_approval_off">%1$s 님이 관리자 승인이 해제된 그룹 링크를 사용 설정했습니다.</string>
    <string name="MessageRecord_s_turned_on_the_group_link_with_admin_approval_on">%1$s 님이 관리자 승인이 설정된 그룹 링크를 사용 설정했습니다.</string>
    <string name="MessageRecord_s_turned_off_the_group_link">%1$s가 그룹 링크를 껐습니다.</string>
    <string name="MessageRecord_the_group_link_has_been_turned_on_with_admin_approval_off">그룹 링크가 관리자 승인이 해제된 상태로 설정되었습니다.</string>
    <string name="MessageRecord_the_group_link_has_been_turned_on_with_admin_approval_on">그룹 링크가 관리자 승인이 설정된 상태로 설정되었습니다.</string>
    <string name="MessageRecord_the_group_link_has_been_turned_off">그룹 링크가 해제되었습니다.</string>
    <string name="MessageRecord_you_turned_off_admin_approval_for_the_group_link">내가 그룹 링크 관리자 참가 승인 기능을 껐습니다.</string>
    <string name="MessageRecord_s_turned_off_admin_approval_for_the_group_link">%1$s 님이 그룹 링크에 대한 관리자 승인을 사용 중단했습니다.</string>
    <string name="MessageRecord_the_admin_approval_for_the_group_link_has_been_turned_off">그룹 링크에 대한 관리자 승인이 해제되었습니다.</string>
    <string name="MessageRecord_you_turned_on_admin_approval_for_the_group_link">내가 그룹 링크 관리자 참가 승인 기능을 켰습니다.</string>
    <string name="MessageRecord_s_turned_on_admin_approval_for_the_group_link">%1$s 님이 그룹 링크에 대한 관리자 승인을 사용 설정했습니다.</string>
    <string name="MessageRecord_the_admin_approval_for_the_group_link_has_been_turned_on">그룹 링크에 대한 관리자 승인이 사용 설정되었습니다.</string>

    <!-- GV2 group link reset -->
    <string name="MessageRecord_you_reset_the_group_link">그룹 링크를 재설정했습니다.</string>
    <string name="MessageRecord_s_reset_the_group_link">%1$s 님이 그룹 링크를 재설정했습니다.</string>
    <string name="MessageRecord_the_group_link_has_been_reset">그룹 링크가 초기화되었습니다.</string>

    <!-- GV2 group link joins -->
    <string name="MessageRecord_you_joined_the_group_via_the_group_link">그룹 링크를 통해 그룹에 참가하였습니다.</string>
    <string name="MessageRecord_s_joined_the_group_via_the_group_link">%1$s가 그룹 링크로 그룹에 참가했습니다.</string>

    <!-- GV2 group link requests -->
    <string name="MessageRecord_you_sent_a_request_to_join_the_group">그룹 참가 요청을 보냈습니다.</string>
    <string name="MessageRecord_s_requested_to_join_via_the_group_link">%1$s가 그룹 링크로 참가하기를 요청합니다.</string>
    <!-- Update message shown when someone requests to join via group link and cancels the request back to back -->
    <plurals name="MessageRecord_s_requested_and_cancelled_their_request_to_join_via_the_group_link">
        <item quantity="other">%1$s님이 그룹 링크를 통한 %2$d 그룹 가입을 요청하였지만 취소했습니다.</item>
    </plurals>

    <!-- GV2 group link approvals -->
    <string name="MessageRecord_s_approved_your_request_to_join_the_group">%1$s 님이 그룹 가입 요청을 승인했습니다.</string>
    <string name="MessageRecord_s_approved_a_request_to_join_the_group_from_s">%1$s 님이 %2$s 님의 그룹 가입 요청을 승인했습니다.</string>
    <string name="MessageRecord_you_approved_a_request_to_join_the_group_from_s">%1$s 님의 그룹 가입 요청을 승인했습니다.</string>
    <string name="MessageRecord_your_request_to_join_the_group_has_been_approved">그룹 가입 요청이 승인되었습니다.</string>
    <string name="MessageRecord_a_request_to_join_the_group_from_s_has_been_approved">%1$s 님의 그룹 가입 요청이 승인되었습니다.</string>

    <!-- GV2 group link deny -->
    <string name="MessageRecord_your_request_to_join_the_group_has_been_denied_by_an_admin">그룹 가입 요청이 관리자에 의해 거부되었습니다.</string>
    <string name="MessageRecord_s_denied_a_request_to_join_the_group_from_s">%1$s 님이 %2$s 님의 그룹 가입 요청을 거부했습니다.</string>
    <string name="MessageRecord_a_request_to_join_the_group_from_s_has_been_denied">%1$s 님의 그룹 가입 요청이 거부되었습니다.</string>
    <string name="MessageRecord_you_canceled_your_request_to_join_the_group">내 그룹 참가 요청을 취소했습니다.</string>
    <string name="MessageRecord_s_canceled_their_request_to_join_the_group">%1$s 님이 그룹 가입 요청을 취소했습니다.</string>

    <!-- End of GV2 specific update messages -->

    <string name="MessageRecord_your_safety_number_with_s_has_changed">%1$s 님과의 안전 번호가 변경되었습니다.</string>
    <string name="MessageRecord_you_marked_your_safety_number_with_s_verified">%1$s 님과의 안전 번호를 인증됨 상태로 표시했습니다.</string>
    <string name="MessageRecord_you_marked_your_safety_number_with_s_verified_from_another_device">%1$s 님과의 안전 번호를 다른 기기에서 인증됨 상태로 표시했습니다.</string>
    <string name="MessageRecord_you_marked_your_safety_number_with_s_unverified">%1$s 님과의 안전 번호를 인증되지 않음 상태로 표시했습니다.</string>
    <string name="MessageRecord_you_marked_your_safety_number_with_s_unverified_from_another_device">%1$s 님과의 안전 번호를 다른 기기에서 인증되지 않음 상태로 표시했습니다.</string>
    <string name="MessageRecord_a_message_from_s_couldnt_be_delivered">%1$s 님의 메시지를 전달할 수 없습니다.</string>
    <string name="MessageRecord_s_changed_their_phone_number">%1$s가 자신의 전화번호를 변경하였습니다.</string>
    <!-- Update item message shown in the release channel when someone is already a sustainer so we ask them if they want to boost. -->
    <string name="MessageRecord_like_this_new_feature_help_support_signal_with_a_one_time_donation">새로운 기능이 마음에 드시나요? 일회성 기부로 Signal을 지원해 주세요.</string>
    <!-- Update item message shown when we merge two threads together. First placeholder is a name, second placeholder is a phone number. -->
    <string name="MessageRecord_your_message_history_with_s_and_their_number_s_has_been_merged">%1$s 님과 해당 사용자 번호 %2$s의 메시지 기록을 병합했습니다.</string>
    <!-- Update item message shown when we merge two threads together and we don\'t know the phone number of the other thread. The placeholder is a person\'s name. -->
    <string name="MessageRecord_your_message_history_with_s_and_another_chat_has_been_merged">%1$s 님과의 메시지 기록과 해당 사용자가 속한 다른 대화의 메시지 기록을 병합했습니다.</string>
    <!-- Update item message shown when you find out a phone number belongs to a person you had a conversation with. First placeholder is a phone number, second placeholder is a name. -->
    <string name="MessageRecord_s_belongs_to_s">%1$s번은 %2$s 님의 전화번호입니다.</string>
    <!-- Message to notify sender that activate payments request has been sent to the recipient -->
    <string name="MessageRecord_you_sent_request">%1$s 님에게 결제를 활성화해달라는 요청을 보냈습니다.</string>
    <!-- Request message from recipient to activate payments -->
    <string name="MessageRecord_wants_you_to_activate_payments">%1$s 님에게서 결제를 활성화해달라는 요청이 왔습니다. 결제는 신뢰할 수 있는 사람에게만 보내주세요.</string>
    <!-- Message to inform user that payments was activated-->
    <string name="MessageRecord_you_activated_payments">결제를 활성화했습니다.</string>
    <!-- Message to inform sender that recipient can now accept payments -->
    <string name="MessageRecord_can_accept_payments">%1$s 님이 이제 결제를 수락할 수 있습니다.</string>

    <!-- Group Calling update messages -->
    <string name="MessageRecord_s_started_a_group_call_s">%1$s 님이 그룹 통화를 시작했습니다(%2$s).</string>
    <string name="MessageRecord_you_started_a_group_call_s">내가 그룹 통화를 시작함 · %1$s</string>
    <string name="MessageRecord_s_is_in_the_group_call_s">%1$s 님이 그룹 통화 중입니다(%2$s).</string>
    <string name="MessageRecord_you_are_in_the_group_call_s1">그룹 통화 중입니다(%1$s).</string>
    <string name="MessageRecord_s_and_s_are_in_the_group_call_s1">%1$s 및 %2$s 님이 그룹 통화 중입니다(%3$s).</string>
    <string name="MessageRecord_group_call_s">그룹 통화: %1$s</string>

    <string name="MessageRecord_s_started_a_group_call">%1$s 님이 그룹 통화를 시작했습니다.</string>
    <string name="MessageRecord_you_started_a_group_call">그룹 통화를 시작함</string>
    <string name="MessageRecord_s_is_in_the_group_call">%1$s 님이 그룹 통화 중입니다.</string>
    <string name="MessageRecord_you_are_in_the_group_call">그룹 통화 중입니다.</string>
    <string name="MessageRecord_s_and_s_are_in_the_group_call">%1$s 및 %2$s 님이 그룹 통화 중입니다.</string>
    <string name="MessageRecord_group_call">그룹 통화</string>

    <string name="MessageRecord_you">나</string>

    <plurals name="MessageRecord_s_s_and_d_others_are_in_the_group_call_s">
        <item quantity="other">%1$s, %2$s 및 %3$d명이 그룹 통화 중입니다(%4$s).</item>
    </plurals>

    <plurals name="MessageRecord_s_s_and_d_others_are_in_the_group_call">
        <item quantity="other">%1$s, %2$s 및 %3$d명이 그룹 통화 중입니다.</item>
    </plurals>

    <!-- In-conversation update message to indicate that the current contact is sms only and will need to migrate to signal to continue the conversation in signal. -->
    <string name="MessageRecord__you_will_no_longer_be_able_to_send_sms_messages_from_signal_soon">곧 Signal에서 SMS 메시지를 보낼 수 없게 됩니다. %1$s 님을 Signal로 초대하여 대화를 이어가세요.</string>
    <!-- In-conversation update message to indicate that the current contact is sms only and will need to migrate to signal to continue the conversation in signal. -->
    <string name="MessageRecord__you_can_no_longer_send_sms_messages_in_signal">Molly에서 더 이상 SMS 메시지를 보낼 수 없습니다. %1$s 님을 Molly로 초대하여 대화를 이어가세요.</string>
    <!-- Body for quote when message being quoted is an in-app payment message -->
    <string name="MessageRecord__payment_s">결제: %1$s</string>

    <!-- MessageRequestBottomView -->
    <string name="MessageRequestBottomView_accept">수락</string>
    <string name="MessageRequestBottomView_continue">계속</string>
    <string name="MessageRequestBottomView_delete">삭제</string>
    <string name="MessageRequestBottomView_block">차단</string>
    <string name="MessageRequestBottomView_unblock">차단 해제</string>
    <!-- Text explaining a message request from someone you\'ve removed before -->
    <string name="MessageRequestBottomView_do_you_want_to_let_s_message_you_you_removed_them_before">%1$s 님이 내게 메시지를 보내도록 허용하고, 내 이름과 사진을 공유할까요? 이 사용자는 귀하가 이전에 제거한 사용자입니다.</string>
    <string name="MessageRequestBottomView_do_you_want_to_let_s_message_you_they_wont_know_youve_seen_their_messages_until_you_accept">%1$s 님에게 메시지를 보내고 이름과 사진을 공유할 수 있도록 하시겠습니까? 귀하가 수락할 때까지 귀하가 자신의 메시지를 본 것을 알지 못합니다.</string>
    <!-- Shown in message request flow. Describes what will happen if you unblock a Signal user -->
    <string name="MessageRequestBottomView_do_you_want_to_let_s_message_you_wont_receive_any_messages_until_you_unblock_them">%1$s 님이 내게 메시지를 보내고 내 이름과 사진을 공유할 수 있도록 허용할까요? 차단을 해제할 때까지 모든 메시지를 차단합니다.</string>
    <!-- Shown in message request flow. Describes what will happen if you unblock an SMS user -->
    <string name="MessageRequestBottomView_do_you_want_to_let_s_message_you_wont_receive_any_messages_until_you_unblock_them_SMS">%1$s 님이 내게 메시지를 보내도록 허용할까요? 차단을 해제할 때까지 모든 메시지를 차단합니다.</string>
    <string name="MessageRequestBottomView_get_updates_and_news_from_s_you_wont_receive_any_updates_until_you_unblock_them">%1$s의 업데이트와 메시지를 받아보시겠어요? 차단을 해제할 때까지 모든 업데이트를 차단합니다.</string>
    <string name="MessageRequestBottomView_continue_your_conversation_with_this_group_and_share_your_name_and_photo">이 그룹과 대화를 계속하고 멤버들에게 이름과 사진을 공유하시겠어요?</string>
    <string name="MessageRequestBottomView_upgrade_this_group_to_activate_new_features">\@멘션 및 관리자와 같은 새로운 기능을 활성화하려면 그룹을 업그레이드하세요. 그룹에서 이름이나 사진을 공유하지 않은 멤버는 가입하도록 초대됩니다.</string>
    <string name="MessageRequestBottomView_this_legacy_group_can_no_longer_be_used">이 구형 그룹의 규모가 너무 커서 더 이상 사용할 수 없습니다. 최대 그룹 규모는 %1$d입니다.</string>
    <string name="MessageRequestBottomView_continue_your_conversation_with_s_and_share_your_name_and_photo">%1$s 님과 대화를 계속하고 이름과 사진을 공유하시겠어요?</string>
    <string name="MessageRequestBottomView_do_you_want_to_join_this_group_they_wont_know_youve_seen_their_messages_until_you_accept">그룹에 가입하고 멤버들과 이름과 사진을 공유하시겠습니까? 귀하가 수락할 때까지 귀하가 자신의 메시지를 본 것을 알지 못합니다.</string>
    <string name="MessageRequestBottomView_do_you_want_to_join_this_group_you_wont_see_their_messages">이 그룹에 참가하여 그룹 멤버에게 내 이름과 사진을 공유하시겠어요? 수락하기 전까지는 멤버의 메시지가 표시되지 않습니다.</string>
    <string name="MessageRequestBottomView_join_this_group_they_wont_know_youve_seen_their_messages_until_you_accept">이 그룹에 참가하시겠습니까? 수락하기 전까지 상대는 내가 메시지를 보았는지 알 수 없습니다.</string>
    <string name="MessageRequestBottomView_unblock_this_group_and_share_your_name_and_photo_with_its_members">이 그룹을 차단 해제하고 그룹 멤버에게 내 이름과 사진을 공유할까요? 차단을 해제할 때까지 모든 메시지를 차단합니다.</string>
  <!-- Removed by excludeNonTranslatables <string name="MessageRequestBottomView_legacy_learn_more_url" translatable="false">https://support.signal.org/hc/articles/360007459591</string> -->
    <string name="MessageRequestProfileView_view">보기</string>
    <string name="MessageRequestProfileView_member_of_one_group">%1$s 멤버</string>
    <string name="MessageRequestProfileView_member_of_two_groups">%1$s 및 %2$s 멤버</string>
    <string name="MessageRequestProfileView_member_of_many_groups">%1$s, %2$s 및 %3$s 멤버</string>
    <plurals name="MessageRequestProfileView_members">
        <item quantity="other">%1$d 멤버</item>
    </plurals>
    <!-- Describes the number of members in a group. The string MessageRequestProfileView_invited is nested in the parentheses. -->
    <plurals name="MessageRequestProfileView_members_and_invited">
        <item quantity="other">멤버 %1$d명(%2$s)</item>
    </plurals>
    <!-- Describes the number of people invited to a group. Nested inside of the string MessageRequestProfileView_members_and_invited -->
    <plurals name="MessageRequestProfileView_invited">
        <item quantity="other">+%1$d명 초대함</item>
    </plurals>
    <plurals name="MessageRequestProfileView_member_of_d_additional_groups">
        <item quantity="other">%1$d개의 추가 그룹</item>
    </plurals>

    <!-- PassphraseChangeActivity -->
    <string name="PassphraseChangeActivity_passphrases_dont_match_exclamation">암호가 일치하지 않습니다!</string>
    <string name="PassphraseChangeActivity_incorrect_old_passphrase_exclamation">기존 암호가 잘못되었습니다!</string>
    <string name="PassphraseChangeActivity_enter_new_passphrase_exclamation">새 암호를 입력하세요!</string>

    <!-- DeviceProvisioningActivity -->
    <string name="DeviceProvisioningActivity_link_this_device">기기를 연결하시겠습니까?</string>
    <string name="DeviceProvisioningActivity_continue">계속</string>

    <string name="DeviceProvisioningActivity_content_intro">다음 수행 가능:</string>
    <string name="DeviceProvisioningActivity_content_bullets">
        • 모든 내 메시지 읽기 \n• 내 이름으로 메시지 보내기
    </string>
    <string name="DeviceProvisioningActivity_content_progress_title">기기 연결</string>
    <string name="DeviceProvisioningActivity_content_progress_content">새 기기 연결 중…</string>
    <string name="DeviceProvisioningActivity_content_progress_success">기기가 승인되었습니다!</string>
    <string name="DeviceProvisioningActivity_content_progress_no_device">기기를 찾을 수 없습니다.</string>
    <string name="DeviceProvisioningActivity_content_progress_network_error">네트워크 오류가 발생했습니다.</string>
    <string name="DeviceProvisioningActivity_content_progress_key_error">잘못된 QR 코드입니다.</string>
    <string name="DeviceProvisioningActivity_sorry_you_have_too_many_devices_linked_already">죄송합니다. 이미 너무 많은 기기가 연결되어 있습니다. 일부를 제거하세요.</string>
    <string name="DeviceActivity_sorry_this_is_not_a_valid_device_link_qr_code">죄송합니다. 올바른 기기 연결 QR 코드가 아닙니다.</string>
    <string name="DeviceProvisioningActivity_link_a_signal_device">Signal 기기를 연결하시겠습니까?</string>
    <string name="DeviceProvisioningActivity_it_looks_like_youre_trying_to_link_a_signal_device_using_a_3rd_party_scanner">제삼자 스캐너를 사용해 Signal 기기를 연결하려는 것 같습니다. 안전한 사용을 위해 Signal에서 다시 코드를 스캔해 주세요.</string>

    <string name="DeviceActivity_signal_needs_the_camera_permission_in_order_to_scan_a_qr_code">Molly에서 QR 코드를 읽으려면 카메라 권한이 필요하지만 현재 거부되어 있습니다. 앱 설정 메뉴에서 \'권한\'을 선택한 후 \'카메라\' 항목을 허용해 주세요.</string>
    <string name="DeviceActivity_unable_to_scan_a_qr_code_without_the_camera_permission">카메라 권한이 없어 QR 코드를 스캔할 수 없음</string>

    <!-- OutdatedBuildReminder -->
    <string name="OutdatedBuildReminder_update_now">지금 업데이트하세요.</string>
    <string name="OutdatedBuildReminder_your_version_of_signal_will_expire_today">이 Signal 버전은 오늘 만료됩니다. 최신 버전으로 업데이트하세요.</string>
    <plurals name="OutdatedBuildReminder_your_version_of_signal_will_expire_in_n_days">
        <item quantity="other">이 Signal 버전은 %1$d일 후에 만료됩니다. 최신 버전으로 업데이트하세요.</item>
    </plurals>

    <!-- PassphrasePromptActivity -->
    <string name="PassphrasePromptActivity_enter_passphrase">암호 입력</string>
    <string name="PassphrasePromptActivity_watermark_content_description">Molly 아이콘</string>
    <string name="PassphrasePromptActivity_ok_button_content_description">암호 제출</string>
    <string name="PassphrasePromptActivity_invalid_passphrase_exclamation">잘못된 암호입니다!</string>
    <string name="PassphrasePromptActivity_unlock_signal">Molly 잠금 해제</string>
    <string name="PassphrasePromptActivity_signal_android_lock_screen">Molly Android - 잠금 화면</string>

    <!-- PlacePickerActivity -->
    <string name="PlacePickerActivity_title">지도</string>

    <string name="PlacePickerActivity_drop_pin">고정</string>
    <string name="PlacePickerActivity_accept_address">주소 허용</string>

    <!-- PlayServicesProblemFragment -->
    <string name="PlayServicesProblemFragment_the_version_of_google_play_services_you_have_installed_is_not_functioning">설치된 Google Play Serivces 버전이 제대로 작동하지 않습니다. Google Play Services를 다시 설치한 후 다시 시도해 주세요.</string>

    <!-- PinRestoreEntryFragment -->
    <string name="PinRestoreEntryFragment_incorrect_pin">잘못된 번호</string>
    <string name="PinRestoreEntryFragment_skip_pin_entry">PIN 입력을 건너뛰시겠습니까?</string>
    <string name="PinRestoreEntryFragment_need_help">도움이 필요하신가요?</string>
    <string name="PinRestoreEntryFragment_your_pin_is_a_d_digit_code">PIN은 숫자 또는 영숫자로 만든 %1$d자리 이상의 코드입니다.\n\nPIN이 기억나지 않으면 새 PIN을 만들 수 있습니다. 계정을 등록하고 사용할 수 있지만 프로필 정보와 같은 일부 저장된 설정이 손실됩니다.</string>
    <string name="PinRestoreEntryFragment_if_you_cant_remember_your_pin">PIN 번호를 잊어버렸다면 새 번호를 생성할 수 있습니다. 가입 후 계정을 사용할 수 있지만, 프로필 정보와 같이 저장된 설정은 삭제됩니다</string>
    <string name="PinRestoreEntryFragment_create_new_pin">새 PIN 생성</string>
    <string name="PinRestoreEntryFragment_contact_support">지원에 문의</string>
    <string name="PinRestoreEntryFragment_cancel">취소</string>
    <string name="PinRestoreEntryFragment_skip">건너뛰기</string>
    <plurals name="PinRestoreEntryFragment_you_have_d_attempt_remaining">
        <item quantity="other">%1$d번의 시도가 남아 있습니다. 시도가 부족하면 새 PIN을 만들 수 있습니다. 계정을 등록하고 사용할 수 있지만 프로필 정보와 같은 일부 저장된 설정이 손실됩니다.</item>
    </plurals>
    <string name="PinRestoreEntryFragment_signal_registration_need_help_with_pin">Signal 등록 - Android용 PIN에 대한 도움이 필요합니다.</string>

    <!-- PinRestoreLockedFragment -->
    <string name="PinRestoreLockedFragment_create_your_pin">번호 생성</string>
    <string name="PinRestoreLockedFragment_youve_run_out_of_pin_guesses">PIN을 알아내지는 못했지만 새 PIN을 생성하여 Signal 계정에 계속 액세스할 수 있습니다. 개인 정보 및 보안을 위해 저장된 프로필 정보 또는 설정 없이 계정이 복원됩니다.</string>
    <string name="PinRestoreLockedFragment_create_new_pin">새로운 PIN 만들기</string>
  <!-- Removed by excludeNonTranslatables <string name="PinRestoreLockedFragment_learn_more_url" translatable="false">https://support.signal.org/hc/articles/360007059792</string> -->

    <!-- Dialog button text indicating user wishes to send an sms code isntead of skipping it -->
    <string name="ReRegisterWithPinFragment_send_sms_code">SMS 코드 보내기</string>
    <!-- Email subject used when user contacts support about an issue with the reregister flow. -->
    <string name="ReRegisterWithPinFragment_support_email_subject">Signal 등록 - Android 등록 PIN 관련 도움</string>
    <!-- Dialog message shown in reregister flow when tapping a informational button to to learn about pins or contact support for help -->
    <string name="ReRegisterWithPinFragment_need_help_local">PIN은 사용자가 만든 %1$d자리 이상의 영숫자 조합 코드입니다.\n\nPIN이 기억이 안 난다면 새로운 PIN을 만드세요.</string>
    <!-- Dialog message shown in reregister flow when user requests to skip this flow and return to the normal flow -->
    <string name="ReRegisterWithPinFragment_skip_local">PIN이 기억이 안 난다면 새로운 PIN을 만드세요.</string>
    <!-- Dialog message shown in reregister flow when user uses up all of their guesses for their pin and we are going to move on -->
    <string name="ReRegisterWithPinFragment_out_of_guesses_local">PIN 시도 횟수를 초과했습니다. 하지만 새로운 PIN을 만들어 Signal 계정을 계속 이용할 수 있습니다.</string>

    <!-- PinOptOutDialog -->
    <string name="PinOptOutDialog_warning">경고</string>
    <string name="PinOptOutDialog_if_you_disable_the_pin_you_will_lose_all_data">PIN을 비활성화하면 수동으로 백업 및 복원하지 않는 한 Signal을 다시 등록할 때 모든 데이터가 손실됩니다. PIN이 비활성화되어 있는 동안에는 등록 잠금을 켤 수 없습니다.</string>
    <string name="PinOptOutDialog_disable_pin">PIN 비활성화</string>

    <!-- RatingManager -->
    <string name="RatingManager_rate_this_app">앱 평가</string>
    <string name="RatingManager_if_you_enjoy_using_this_app_please_take_a_moment">앱이 마음에 들면 평가해 주세요.</string>
    <string name="RatingManager_rate_now">지금 평가해 주세요!</string>
    <string name="RatingManager_no_thanks">아니요</string>
    <string name="RatingManager_later">나중에</string>

    <!-- ReactionsBottomSheetDialogFragment -->
    <string name="ReactionsBottomSheetDialogFragment_all">모두: %1$d</string>

    <!-- ReactionsConversationView -->
    <string name="ReactionsConversationView_plus">+%1$d</string>

    <!-- ReactionsRecipientAdapter -->
    <string name="ReactionsRecipientAdapter_you">나</string>

    <!-- RecaptchaRequiredBottomSheetFragment -->
    <string name="RecaptchaRequiredBottomSheetFragment_verify_to_continue_messaging">메시지를 계속 보내려면 확인하세요.</string>
    <string name="RecaptchaRequiredBottomSheetFragment_to_help_prevent_spam_on_signal">Molly에서 스팸을 방지하려면 확인을 완료하세요.</string>
    <string name="RecaptchaRequiredBottomSheetFragment_after_verifying_you_can_continue_messaging">확인 후 메시지를 계속 전송할 수 있습니다. 일시 중지된 메시지는 자동으로 전송됩니다.</string>

    <!-- Recipient -->
    <string name="Recipient_you">나</string>
    <!-- Name of recipient representing user\'s \'My Story\' -->
    <string name="Recipient_my_story">내 스토리</string>
    <!-- Name of recipient for a call link without a name -->
    <string name="Recipient_signal_call">Molly 통화</string>

    <!-- RecipientPreferencesActivity -->
    <string name="RecipientPreferenceActivity_block">차단</string>
    <string name="RecipientPreferenceActivity_unblock">차단 해제</string>

    <!-- RecipientProvider -->

    <!-- RedPhone -->
    <string name="RedPhone_answering">답장 중…</string>
    <string name="RedPhone_ending_call">통화 끊는 중…</string>
    <string name="RedPhone_ringing">발신 중…</string>
    <string name="RedPhone_busy">전화 중</string>
    <string name="RedPhone_recipient_unavailable">응답 없음</string>
    <string name="RedPhone_network_failed">네트워크 연결에 실패했습니다!</string>
    <string name="RedPhone_number_not_registered">전화번호가 Signal에 등록되지 않았습니다!</string>
    <string name="RedPhone_the_number_you_dialed_does_not_support_secure_voice">지금 거신 전화번호는 보안 전화를 지원하지 않습니다.</string>
    <string name="RedPhone_got_it">확인</string>

    <!-- Valentine\'s Day Megaphone -->
    <!-- Title text for the Valentine\'s Day donation megaphone. The placeholder will always be a heart emoji. Needs to be a placeholder for Android reasons. -->
    <!-- Body text for the Valentine\'s Day donation megaphone. -->

    <!-- WebRtcCallActivity -->
    <string name="WebRtcCallActivity__tap_here_to_turn_on_your_video">비디오를 사용하려면 탭하세요</string>
    <string name="WebRtcCallActivity__to_call_s_signal_needs_access_to_your_camera">%1$s 님에게 전화하려면 Molly에서 카메라 권한이 필요합니다.</string>
    <string name="WebRtcCallActivity__signal_s">시그널 %1$s</string>
    <string name="WebRtcCallActivity__calling">전화 진행 중…</string>
    <!-- Call status shown when an active call was disconnected (e.g., network hiccup) and is trying to reconnect -->
    <string name="WebRtcCallActivity__reconnecting">재연결 중…</string>
    <!-- Title for dialog warning about lacking bluetooth permissions during a call -->
    <string name="WebRtcCallActivity__bluetooth_permission_denied">Bluetooth 사용 권한 거부함</string>
    <!-- Message for dialog warning about lacking bluetooth permissions during a call and references the permission needed by name -->
    <string name="WebRtcCallActivity__please_enable_the_nearby_devices_permission_to_use_bluetooth_during_a_call">통화 중 Bluetooth를 사용하려면 \'주변 기기\' 접근 권한을 허용해 주세요.</string>
    <!-- Positive action for bluetooth warning dialog to open settings -->
    <string name="WebRtcCallActivity__open_settings">설정 열기</string>
    <!-- Negative action for bluetooth warning dialog to dismiss dialog -->
    <string name="WebRtcCallActivity__not_now">나중에</string>
    <!-- Title for dialog to approve all requests -->
    <plurals name="WebRtcCallActivity__approve_d_requests">
        <item quantity="other">요청 %1$d개를 승인할까요?</item>
    </plurals>
    <!-- Positive action for call link approve all dialog -->
    <string name="WebRtcCallActivity__approve_all">모두 승인</string>
    <!-- Message for dialog to approve all requests -->
    <plurals name="WebRtcCallActivity__d_people_will_be_added_to_the_call">
        <item quantity="other">통화에 %1$d명을 추가합니다.</item>
    </plurals>
    <!-- Title for dialog to deny all requests -->
    <plurals name="WebRtcCallActivity__deny_d_requests">
        <item quantity="other">요청 %1$d개를 거부할까요?</item>
    </plurals>
    <!-- Message for dialog to deny all requests -->
    <plurals name="WebRtcCallActivity__d_people_will_not_be_added_to_the_call">
        <item quantity="other">통화에 %1$d명을 추가하지 않습니다.</item>
    </plurals>
    <!-- Positive action for call link deny all dialog -->
    <string name="WebRtcCallActivity__deny_all">모두 거부</string>
    <!-- Displayed in call status when users are pending -->
    <plurals name="WebRtcCallActivity__d_people_waiting">
        <item quantity="other">%1$d명이 대기 중입니다.</item>
    </plurals>
    <!-- Displayed in call status during call link when no users are pending -->
    <plurals name="WebRtcCallActivity__d_people">
        <item quantity="other">%1$d명</item>
    </plurals>
    <!-- Title of dialog displayed when a user\'s join request is denied for call link entry -->
    <string name="WebRtcCallActivity__join_request_denied">통화 요청 거부됨</string>
    <!-- Message of dialog displayed when a user\'s join request is denied for call link entry -->
    <string name="WebRtcCallActivity__your_request_to_join_this_call_has_been_denied">통화 참여 요청이 거부되었습니다.</string>
    <!-- Title of dialog displayed when a user is removed from a call link -->
    <string name="WebRtcCallActivity__removed_from_call">통화에서 제거됨</string>
    <!-- Message of dialog displayed when a user is removed from a call link -->
    <string name="WebRtcCallActivity__someone_has_removed_you_from_the_call">통화에서 제거됐습니다.</string>

    <!-- WebRtcCallView -->
    <string name="WebRtcCallView__signal_call">Signal 전화</string>
    <string name="WebRtcCallView__signal_video_call">Signal 영상 통화</string>
    <string name="WebRtcCallView__start_call">전화 시작하기</string>
    <string name="WebRtcCallView__join_call">전화 참여하기</string>
    <string name="WebRtcCallView__call_is_full">통화 참가자 수 최대</string>
    <string name="WebRtcCallView__the_maximum_number_of_d_participants_has_been_Reached_for_this_call">이 통화에 대한 최대 참가자 수인 %1$d에 도달했습니다. 나중에 다시 시도하세요.</string>
    <string name="WebRtcCallView__your_video_is_off">영상이 꺼졌습니다.</string>
    <string name="WebRtcCallView__reconnecting">재연결 중…</string>
    <string name="WebRtcCallView__joining">참가하는 중…</string>
    <string name="WebRtcCallView__disconnected">연결 끊김</string>
    <!-- Utilized in the lobby before joining a call link -->
    <string name="WebRtcCallView__signal_call_link">Signal 통화 링크</string>
    <!-- Warning displayed when entering a call via a link -->
    <string name="WebRtcCallView__anyone_who_joins">링크를 통해 통화에 참여하는 모든 사용자에게 내 이름, 사진, 전화번호가 표시됩니다.</string>
    <!-- Displayed on the call screen as the status when waiting to be let into a call link by an admin -->
    <string name="WebRtcCallView__waiting_to_be_let_in">승인을 기다리는 중…</string>

    <string name="WebRtcCallView__signal_will_ring_s">Signal이 %1$s에게 알릴겁니다.</string>
    <string name="WebRtcCallView__signal_will_ring_s_and_s">Signal이 %1$s, 그리고 %2$s에게 알릴겁니다.</string>
    <plurals name="WebRtcCallView__signal_will_ring_s_s_and_d_others">
        <item quantity="other">Signal이 %1$s, %2$s, 그리고 %3$d명에게 알릴겁니다.</item>
    </plurals>

    <string name="WebRtcCallView__s_will_be_notified">%1$s님은 알림을 받을겁니다.</string>
    <string name="WebRtcCallView__s_and_s_will_be_notified">%1$s 님과 %2$s 님에게 알림이 갑니다.</string>
    <plurals name="WebRtcCallView__s_s_and_d_others_will_be_notified">
        <item quantity="other">%1$s 님과 %2$s 님 외 %3$d명에게 알림이 갑니다.</item>
    </plurals>

    <string name="WebRtcCallView__ringing_s">%1$s 님에게 전화를 거는 중</string>
    <string name="WebRtcCallView__ringing_s_and_s">%1$s 님과 %2$s 님에게 전화를 거는 중</string>
    <plurals name="WebRtcCallView__ringing_s_s_and_d_others">
        <item quantity="other">%1$s 님, %2$s 님 외 %3$d명에게 전화를 거는 중</item>
    </plurals>

    <string name="WebRtcCallView__s_is_calling_you">%1$s 님이 나에게 전화를 걸었습니다.</string>
    <string name="WebRtcCallView__s_is_calling_you_and_s">%1$s 님이 나와 %2$s 님에게 전화를 걸었습니다.</string>
    <string name="WebRtcCallView__s_is_calling_you_s_and_s">%1$s이 당신과 %2$s, 그리고 %3$s에게 전화를 걸고 있습니다.</string>
    <plurals name="WebRtcCallView__s_is_calling_you_s_s_and_d_others">
        <item quantity="other">%1$s 님이 나와 %2$s 님, %3$s 님 외 %4$d명에게 전화를 걸었습니다.</item>
    </plurals>

    <string name="WebRtcCallView__no_one_else_is_here">아무도 없음</string>
    <string name="WebRtcCallView__s_is_in_this_call">%1$s 님이 통화 중입니다.</string>
    <string name="WebRtcCallView__s_are_in_this_call">%1$s이 이 통화에 있습니다</string>
    <string name="WebRtcCallView__s_and_s_are_in_this_call">%1$s 및 %2$s 님이 통화에 참여했습니다.</string>

    <plurals name="WebRtcCallView__s_s_and_d_others_are_in_this_call">
        <item quantity="other">%1$s, %2$s 및 %3$d명이 통화에 참여했습니다.</item>
    </plurals>

    <!-- Toggle content description for toggling camera direction  -->
    <string name="WebRtcCallView__toggle_camera_direction">카메라 방향 전환</string>
    <!-- Toggle content description for toggling audio output  -->
    <string name="WebRtcCallView__toggle_speaker">스피커 토글</string>
    <!-- Toggle content description for toggling camera state  -->
    <string name="WebRtcCallView__toggle_camera">카메라 토글</string>
    <!-- Toggle content description for toggling mute state  -->
    <string name="WebRtcCallView__toggle_mute">알림 토글</string>
    <!-- Content description for end-call button -->
    <string name="WebRtcCallView__end_call">전화 종료</string>

    <!-- Error message when the developer added a button in the wrong place. -->
    <string name="WebRtcAudioOutputToggleButton_fragment_activity_error">UI 오류가 발생했습니다. 이 오류를 개발자에게 보고해 주세요.</string>
    <!-- Error message when the user is trying to change audio outputs but none are present. -->
    <string name="WebRtcAudioOutputToggleButton_no_eligible_audio_i_o_detected">적격 오디오 입출력이 탐지되지 않습니다.</string>
    <!-- A text description of the bluetooth icon, used for accessibility. -->
    <string name="WebRtcAudioOutputBottomSheet__bluetooth_icon_content_description">블루투스 기기를 나타내는 아이콘입니다.</string>
    <!-- A text description of the headset icon, used for accessibility. -->
    <string name="WebRtcAudioOutputBottomSheet__headset_icon_content_description">유선 헤드셋을 나타내는 아이콘입니다.</string>
    <!-- A text description of the speaker icon, used for accessibility. -->
    <string name="WebRtcAudioOutputBottomSheet__speaker_icon_content_description">스피커폰을 나타내는 아이콘입니다.</string>
    <!-- A text description of the earpiece icon, used for accessibility. -->
    <string name="WebRtcAudioOutputBottomSheet__earpiece_icon_content_description">기기 이어폰을 나타내는 아이콘입니다.</string>

    <!-- CallParticipantsListDialog -->
    <plurals name="CallParticipantsListDialog_in_this_call_d_people">
        <item quantity="other">통화 참여자: %1$d명</item>
    </plurals>

    <!-- CallParticipantView -->
    <string name="CallParticipantView__s_is_blocked">%1$s을(를) 차단함</string>
    <string name="CallParticipantView__more_info">자세한 정보</string>
    <string name="CallParticipantView__you_wont_receive_their_audio_or_video">음성 또는 영상 통화를 더 이상 수신하지 않으며 차단된 사람도 나의 통화를 수신할 수 없습니다.</string>
    <string name="CallParticipantView__cant_receive_audio_video_from_s">%1$s 님의 음성 &amp; 동영상 수신 불가</string>
    <string name="CallParticipantView__cant_receive_audio_and_video_from_s">%1$s 님의 음성 및 동영상 수신 불가</string>
    <string name="CallParticipantView__this_may_be_Because_they_have_not_verified_your_safety_number_change">이는 해당 사용자가 안전 번호 변경을 확인하지 않았거나, 기기에 문제가 있거나 나를 차단했기 때문일 수 있습니다.</string>

    <!-- CallToastPopupWindow -->
    <string name="CallToastPopupWindow__swipe_to_view_screen_share">스와이프하여 화면 공유 보기</string>

    <!-- ProxyBottomSheetFragment -->
    <string name="ProxyBottomSheetFragment_proxy_server">프록시 서버</string>
    <string name="ProxyBottomSheetFragment_proxy_address">프록시 주소</string>
    <string name="ProxyBottomSheetFragment_do_you_want_to_use_this_proxy_address">이 프록시 주소를 사용하시겠습니까?</string>
    <string name="ProxyBottomSheetFragment_use_proxy">프록시 사용하기</string>
    <string name="ProxyBottomSheetFragment_successfully_connected_to_proxy">프록시에 성공적으로 연결됨</string>

    <!-- RecaptchaProofActivity -->
    <string name="RecaptchaProofActivity_failed_to_submit">제출 실패</string>
    <string name="RecaptchaProofActivity_complete_verification">확인 완료</string>

    <!-- RegistrationActivity -->
    <string name="RegistrationActivity_select_your_country">국가 선택</string>
    <string name="RegistrationActivity_you_must_specify_your_country_code">국가 번호를 입력해야 합니다.
    </string>
    <string name="RegistrationActivity_please_enter_a_valid_phone_number_to_register">유효한 전화번호를 입력하세요.</string>
    <string name="RegistrationActivity_invalid_number">잘못된 전화번호</string>
    <string name="RegistrationActivity_the_number_you_specified_s_is_invalid">입력한 전화번호 (%1$s)가 잘못되었습니다.
    </string>

    <!-- Dialog title shown when registering and we want to verify they entered the correct number before proceeding. -->
    <string name="RegistrationActivity_phone_number_verification_dialog_title">아래 전화번호가 맞나요?</string>
    <!-- Dialog title shown when re-registering and skip sms flow failed or was aborted and now need perform additional verification via sms and warn about carrier charges -->
    <string name="RegistrationActivity_additional_verification_required">추가 확인이 필요합니다.</string>
    <!-- Dialog message shown when we need to verify sms and carrier rates may apply. -->
    <string name="RegistrationActivity_a_verification_code_will_be_sent_to_this_number">이 번호로 확인 코드를 보냅니다. 통신사 요금이 적용될 수 있습니다.</string>
    <string name="RegistrationActivity_you_will_receive_a_call_to_verify_this_number">이 전화번호를 인증하는 데 필요한 전화를 수신하게 됩니다.</string>
    <string name="RegistrationActivity_edit_number">전화번호 수정</string>
    <string name="RegistrationActivity_missing_google_play_services">Google Play Services가 설치되어 있지 않음</string>
    <string name="RegistrationActivity_this_device_is_missing_google_play_services">기기에 Google Play Services가 없습니다. Molly을 사용할 수는 있지만, 안정성이나 성능이 떨어질 수 있습니다.\n\n맞춤형 안드로이드 ROM을 사용하는 고급 사용자가 아니거나, 이 메시지가 오류라고 생각한다면 문제 해결을 위해 이메일로 support@molly.im에 문의해 주세요.</string>
    <string name="RegistrationActivity_i_understand">이해했습니다.</string>
    <string name="RegistrationActivity_play_services_error">Play Services 오류</string>
    <string name="RegistrationActivity_google_play_services_is_updating_or_unavailable">Google Play Services가 업데이트 중이거나 잠시 제공되지 않고 있습니다. 다시 시도해 주세요.</string>
    <string name="RegistrationActivity_terms_and_privacy">이용 약관 &amp; 개인 정보 보호 정책</string>
    <string name="RegistrationActivity_signal_needs_access_to_your_contacts_and_media_in_order_to_connect_with_friends">친구를 추가하고 메시지를 보내려면 Signal에서 연락처와 미디어를 사용하도록 허용해야 합니다. 내 기기에 저장된 연락처는 Signal의 비공개 연락처 검색을 통해 업로드됩니다. 모든 연락처가 단대단 암호화 처리되기 때문에 Signal 서비스에는 절대 표시되지 않습니다.</string>
    <string name="RegistrationActivity_signal_needs_access_to_your_contacts_in_order_to_connect_with_friends">Signal에서 친구를 추가하려면 연락처 접근 권한을 허용해야 합니다. 내 기기에 저장된 연락처는 Signal의 비공개 연락처 검색을 통해 업로드됩니다. 모든 연락처가 단대단 암호화 처리되기 때문에 Signal 서비스에는 절대 표시되지 않습니다.</string>
    <string name="RegistrationActivity_rate_limited_to_service">이 전화번호를 등록하려고 너무 많이 시도했습니다. 나중에 다시 시도하세요.</string>
    <!--    During registration, if the user attempts (and fails) to register, we display this error message with a number of minutes timer they are allowed to try again.-->
    <string name="RegistrationActivity_rate_limited_to_try_again">이 번호를 등록하려고 너무 많이 시도했습니다. %1$s 후에 다시 시도해 주세요.</string>
    <string name="RegistrationActivity_unable_to_connect_to_service">서비스에 연결할 수 없습니다. 네트워크 연결을 확인 후 다시 시도해 주세요.</string>
    <!-- A description text for an alert dialog when the entered phone number is not eligible for a verification SMS. -->
    <string name="RegistrationActivity_we_couldnt_send_you_a_verification_code">SMS를 통해 확인 코드를 보낼 수 없습니다. 음성 통화로 대신 받아 보세요.</string>
    <!-- Generic error when the app is unable to request an SMS code for an unknown reason. -->
    <string name="RegistrationActivity_unable_to_request_verification_code">확인 코드를 요청하지 못했습니다. 네트워크 연결을 확인하고 다시 시도하세요.</string>
    <string name="RegistrationActivity_non_standard_number_format">비표준 전화번호 형식</string>
    <string name="RegistrationActivity_the_number_you_entered_appears_to_be_a_non_standard">입력한 번호(%1$s)가 표준 형식이 아닙니다.\n\n혹시 입력하려던 번호가 %2$s인가요?</string>
    <string name="RegistrationActivity_signal_android_phone_number_format">Molly Android - 전화번호 형식</string>
    <!--    Small "toast" notification to the user confirming that they have requested a new code via voice call.-->
    <string name="RegistrationActivity_call_requested">통화 요청함</string>
    <!--    Small "toast" notification to the user confirming that they have requested a new code via SMS.-->
    <string name="RegistrationActivity_sms_requested">SMS가 필요합니다.</string>
    <!--    Small "toast" notification to the user confirming that they have requested a new code (through an unspecified channel).-->
    <string name="RegistrationActivity_code_requested">확인 코드가 필요합니다.</string>
    <plurals name="RegistrationActivity_debug_log_hint">
        <item quantity="other">디버그 로그를 보내기까지 %1$d단계 남았습니다.</item>
    </plurals>
    <string name="RegistrationActivity_we_need_to_verify_that_youre_human">사람인지 확인하고자 합니다.</string>
    <!-- Button label to trigger a phone call to provide the registration code, in lieu of an SMS code -->
    <string name="RegistrationActivity_voice_call">음성 통화</string>
    <!-- Dialog button to cancel the pending action and return to the previous state. -->
    <string name="RegistrationActivity_cancel">취소</string>
    <string name="RegistrationActivity_next">다음</string>
    <string name="RegistrationActivity_continue">확인</string>
    <string name="RegistrationActivity_take_privacy_with_you_be_yourself_in_every_message">내 개인 정보는 내 손에서만.\n안전하게 메시지를 보내세요.</string>
    <!-- Title of registration screen when asking for the users phone number -->
    <string name="RegistrationActivity_phone_number">전화번호</string>
    <!-- Subtitle of registration screen when asking for the users phone number -->
    <string name="RegistrationActivity_enter_your_phone_number_to_get_started">전화번호를 입력하여 시작하세요.</string>
    <string name="RegistrationActivity_enter_the_code_we_sent_to_s">%1$s 번호로 보낸 코드를 입력해 주세요.</string>

    <string name="RegistrationActivity_phone_number_description">전화번호</string>
    <string name="RegistrationActivity_country_code_description">국가 번호</string>
    <string name="RegistrationActivity_call">전화</string>
    <string name="RegistrationActivity_verification_code">확인 코드</string>
    <string name="RegistrationActivity_resend_code">코드 다시 보내기</string>
    <!--    A title for a bottom sheet dialog offering to help a user having trouble entering their verification code.-->
    <string name="RegistrationActivity_support_bottom_sheet_title">등록에 어려움이 있나요?</string>
    <!--    A list of suggestions to try for a user having trouble entering their verification code.-->
    <string name="RegistrationActivity_support_bottom_sheet_body_suggestions">• SMS나 통화에 휴대폰에 셀룰러 데이터를 사용할 수 있는지 확인하세요.\n • 해당 번호로 전화를 받을 수 있는지 확인하세요.\n • 올바른 전화번호를 입력했는지 확인하세요.</string>
    <!--    A call to action for a user having trouble entering the verification to seek further help. -->
    <string name="RegistrationActivity_support_bottom_sheet_body_call_to_action">자세한 내용은 다음 문제 해결 단계를 따르거나 지원팀에 문의하세요.</string>
    <!--    A clickable piece of text that will take the user to our website with additional suggestions.-->
    <string name="RegistrationActivity_support_bottom_sheet_cta_troubleshooting_steps_substring">이 문제 해결 단계</string>
    <!--    A clickable piece of text that will pre-fill a request for support email in the user\'s email app.-->
    <string name="RegistrationActivity_support_bottom_sheet_cta_contact_support_substring">지원팀에 문의</string>

    <!-- RegistrationLockV2Dialog -->
    <string name="RegistrationLockV2Dialog_turn_on_registration_lock">등록 잠금을 켜시겠습니까?</string>
    <string name="RegistrationLockV2Dialog_turn_off_registration_lock">등록 잠금을 끄시겠습니까?</string>
    <string name="RegistrationLockV2Dialog_if_you_forget_your_signal_pin_when_registering_again">Signal에 등록할 때 또 Signal PIN 번호을 잊어버렸다면 7일 동안 계정이 잠깁니다.</string>
    <string name="RegistrationLockV2Dialog_turn_on">켜기</string>
    <string name="RegistrationLockV2Dialog_turn_off">끄기</string>

    <!-- RevealableMessageView -->
    <string name="RevealableMessageView_view_photo">사진 보기</string>
    <string name="RevealableMessageView_view_video">동영상 보기</string>
    <string name="RevealableMessageView_viewed">조회함</string>
    <string name="RevealableMessageView_media">미디어</string>

    <!-- Search -->
    <string name="SearchFragment_no_results">\'%1$s\'에 대한 검색 결과 없음</string>

    <!-- ShakeToReport -->
  <!-- Removed by excludeNonTranslatables <string name="ShakeToReport_shake_detected" translatable="false">Shake detected</string> -->
  <!-- Removed by excludeNonTranslatables <string name="ShakeToReport_submit_debug_log" translatable="false">Submit debug log?</string> -->
  <!-- Removed by excludeNonTranslatables <string name="ShakeToReport_submit" translatable="false">Submit</string> -->
  <!-- Removed by excludeNonTranslatables <string name="ShakeToReport_failed_to_submit" translatable="false">Failed to submit :(</string> -->
  <!-- Removed by excludeNonTranslatables <string name="ShakeToReport_success" translatable="false">Success!</string> -->
  <!-- Removed by excludeNonTranslatables <string name="ShakeToReport_share" translatable="false">Share</string> -->

    <!-- SharedContactDetailsActivity -->
    <string name="SharedContactDetailsActivity_add_to_contacts">연락처에 추가</string>
    <string name="SharedContactDetailsActivity_invite_to_signal">Molly로 초대</string>
    <string name="SharedContactDetailsActivity_signal_message">Signal 메시지</string>
    <string name="SharedContactDetailsActivity_signal_call">Signal 전화</string>

    <!-- SharedContactView -->
    <string name="SharedContactView_add_to_contacts">연락처에 추가</string>
    <string name="SharedContactView_invite_to_signal">Molly로 초대</string>
    <string name="SharedContactView_message">Signal 메시지</string>

    <!-- SignalBottomActionBar -->
    <string name="SignalBottomActionBar_more">더 보기</string>

    <!-- SignalPinReminders -->
    <string name="SignalPinReminders_well_remind_you_again_later">PIN이 성공적으로 인증되었습니다. 나중에 다시 알려드리겠습니다.</string>
    <string name="SignalPinReminders_well_remind_you_again_tomorrow">PIN이 성공적으로 인증되었습니다. 내일 다시 알려드리겠습니다.</string>
    <string name="SignalPinReminders_well_remind_you_again_in_a_few_days">PIN이 성공적으로 인증되었습니다. 며칠 내에 알려드리겠습니다.</string>
    <string name="SignalPinReminders_well_remind_you_again_in_a_week">PIN이 성공적으로 인증되었습니다. 1주 뒤에 알려드리겠습니다.</string>
    <string name="SignalPinReminders_well_remind_you_again_in_a_couple_weeks">PIN이 성공적으로 인증되었습니다. 2주 뒤에 알려드리겠습니다.</string>
    <string name="SignalPinReminders_well_remind_you_again_in_a_month">PIN이 성공적으로 인증되었습니다. 한 달 후에 다시 알려 드리겠습니다.</string>

    <!-- Slide -->
    <string name="Slide_image">이미지</string>
    <string name="Slide_sticker">스티커</string>
    <string name="Slide_audio">오디오</string>
    <string name="Slide_video">동영상</string>

    <!-- SmsMessageRecord -->
    <string name="SmsMessageRecord_secure_session_reset">보안 세션을 초기화했습니다.</string>
    <string name="SmsMessageRecord_secure_session_reset_s">%1$s 님이 보안 세션을 초기화했습니다.</string>
    <string name="SmsMessageRecord_duplicate_message">메시지를 복사하세요.</string>

    <!-- StickerManagementActivity -->
    <string name="StickerManagementActivity_stickers">스티커</string>

    <!-- StickerManagementAdapter -->
    <string name="StickerManagementAdapter_installed_stickers">설치된 스티커</string>
    <string name="StickerManagementAdapter_stickers_you_received">받은 스티커</string>
    <string name="StickerManagementAdapter_signal_artist_series">Signal 아티스트 시리즈</string>
    <string name="StickerManagementAdapter_no_stickers_installed">설치된 스티커 없음</string>
    <string name="StickerManagementAdapter_stickers_from_incoming_messages_will_appear_here">받은 메시지의 스티커가 여기에 표시됩니다.</string>
    <string name="StickerManagementAdapter_untitled">제목 없음</string>
    <string name="StickerManagementAdapter_unknown">알 수 없음</string>

    <!-- StickerPackPreviewActivity -->
    <string name="StickerPackPreviewActivity_untitled">제목 없음</string>
    <string name="StickerPackPreviewActivity_unknown">알 수 없음</string>
    <string name="StickerPackPreviewActivity_install">설치</string>
    <!-- Label for a button that, if pressed, will uninstall the sticker pack that is currently being previewed. -->
    <string name="StickerPackPreviewActivity_remove">제거</string>
    <string name="StickerPackPreviewActivity_stickers">스티커</string>
    <string name="StickerPackPreviewActivity_failed_to_load_sticker_pack">스티커 팩을 불러올 수 없음</string>

    <!-- SubmitDebugLogActivity -->
    <string name="SubmitDebugLogActivity_edit">수정</string>
    <string name="SubmitDebugLogActivity_done">확인</string>
    <!-- Menu option to save a debug log file to disk. -->
    <string name="SubmitDebugLogActivity_save">저장</string>
    <!-- Error that is show in a toast when we fail to save a debug log file to disk. -->
    <string name="SubmitDebugLogActivity_failed_to_save">저장에 실패함</string>
    <!-- Toast that is show to notify that we have saved the debug log file to disk. -->
    <string name="SubmitDebugLogActivity_save_complete">저장 성공</string>
    <string name="SubmitDebugLogActivity_tap_a_line_to_delete_it">줄을 탭하여 삭제하세요</string>
    <string name="SubmitDebugLogActivity_submit">제출</string>
    <string name="SubmitDebugLogActivity_failed_to_submit_logs">로그를 제출하는데 실패했습니다.</string>
    <string name="SubmitDebugLogActivity_success">성공!</string>
    <string name="SubmitDebugLogActivity_copy_this_url_and_add_it_to_your_issue">다음 URL을 복사하여 문제 보고서 또는 지원 이메일에 추가하세요. \n\n<b>%1$s</b></string>
    <string name="SubmitDebugLogActivity_share">공유</string>
    <string name="SubmitDebugLogActivity_this_log_will_be_posted_publicly_online_for_contributors">이 로그는 기여자가 볼 수 있도록 온라인에 공개적으로 게시됩니다. 업로드하기 전에 검토할 수 있습니다.</string>

    <!-- SupportEmailUtil -->
  <!-- Removed by excludeNonTranslatables <string name="SupportEmailUtil_support_email" translatable="false">support@molly.im</string> -->
    <string name="SupportEmailUtil_filter">필터:</string>
    <string name="SupportEmailUtil_device_info">기기 정보:</string>
    <string name="SupportEmailUtil_android_version">안드로이드 버전:</string>
    <string name="SupportEmailUtil_signal_version">Molly 버전:</string>
    <string name="SupportEmailUtil_signal_package">시그널 패키지:</string>
    <string name="SupportEmailUtil_registration_lock">등록 잠금:</string>
    <string name="SupportEmailUtil_locale">언어:</string>

    <!-- ThreadRecord -->
    <string name="ThreadRecord_group_updated">그룹이 업데이트됨</string>
    <string name="ThreadRecord_left_the_group">그룹을 탈퇴함</string>
    <string name="ThreadRecord_secure_session_reset">보안 세션이 초기화되었습니다.</string>
    <string name="ThreadRecord_draft">초안:</string>
    <string name="ThreadRecord_media_message">미디어 메시지</string>
    <string name="ThreadRecord_sticker">스티커</string>
    <string name="ThreadRecord_view_once_photo">한 번 볼 수 있는 이미지</string>
    <string name="ThreadRecord_view_once_video">한 번 볼 수 있는 동영상</string>
    <string name="ThreadRecord_view_once_media">한 번 볼 수 있는 미디어</string>
    <string name="ThreadRecord_this_message_was_deleted">이 메시지는 삭제되었습니다.</string>
    <string name="ThreadRecord_you_deleted_this_message">이 메시지를 삭제했습니다.</string>
    <!-- Displayed in the notification when the user sends a request to activate payments -->
    <string name="ThreadRecord_you_sent_request">결제를 활성화해달라는 요청을 보냈습니다.</string>
    <!-- Displayed in the notification when the recipient wants to activate payments -->
    <string name="ThreadRecord_wants_you_to_activate_payments">%1$s 님에게서 결제를 활성화해달라는 요청을 받았습니다.</string>
    <!-- Displayed in the notification when the user activates payments -->
    <string name="ThreadRecord_you_activated_payments">결제를 활성화했습니다.</string>
    <!-- Displayed in the notification when the recipient can accept payments -->
    <string name="ThreadRecord_can_accept_payments">%1$s 님이 이제 결제를 수락할 수 있습니다.</string>
    <string name="ThreadRecord_s_is_on_signal">%1$s 님이 온라인입니다!</string>
    <string name="ThreadRecord_disappearing_messages_disabled">사라지는 메시지 기능이 비활성화됨</string>
    <string name="ThreadRecord_disappearing_message_time_updated_to_s">사라지는 메시지 시간을 %1$s(으)로 설정했습니다.</string>
    <string name="ThreadRecord_safety_number_changed">안전 번호가 변경됨</string>
    <string name="ThreadRecord_your_safety_number_with_s_has_changed">%1$s 님과의 안전 번호가 변경되었습니다.</string>
    <string name="ThreadRecord_you_marked_verified">인증됨으로 표시했습니다.</string>
    <string name="ThreadRecord_you_marked_unverified">인증되지 않음으로 표시했습니다.</string>
    <string name="ThreadRecord_message_could_not_be_processed">메시지를 처리할 수 없음</string>
    <string name="ThreadRecord_delivery_issue">이슈 전송하기</string>
    <string name="ThreadRecord_message_request">메시지 요청</string>
    <!-- Thread preview for a recipient that has been hidden -->
    <string name="ThreadRecord_hidden_recipient">이전에 숨겼던 사용자입니다. 해당 사용자에게 메시지를 보내면 사용자가 목록에 다시 추가됩니다.</string>
    <string name="ThreadRecord_photo">사진</string>
    <string name="ThreadRecord_gif">GIF</string>
    <string name="ThreadRecord_voice_message">음성 메시지</string>
    <string name="ThreadRecord_file">파일</string>
    <string name="ThreadRecord_video">동영상</string>
    <string name="ThreadRecord_chat_session_refreshed">대화 세션을 새로 고침</string>
    <!-- Displayed in the notification when the user is sent a gift -->
    <string name="ThreadRecord__s_donated_for_you">%1$s 님이 귀하를 대신해 기부했습니다.</string>
    <!-- Displayed in the notification when the user sends a gift -->
    <string name="ThreadRecord__you_donated_for_s">%1$s 님을 대신해 기부했습니다.</string>
    <!-- Displayed in the notification when the user has opened a received gift -->
    <string name="ThreadRecord__you_redeemed_a_badge">배지를 사용했습니다.</string>
    <!-- Displayed in the conversation list when someone reacted to your story -->
    <string name="ThreadRecord__reacted_s_to_your_story">내 스토리에 %1$s 이모지로 반응했습니다.</string>
    <!-- Displayed in the conversation list when you reacted to someone\'s story -->
    <string name="ThreadRecord__reacted_s_to_their_story">상대 스토리에 %1$s 이모지로 반응했습니다.</string>
    <!-- Displayed in the conversation list when your most recent message is a payment to or from the person the conversation is with -->
    <string name="ThreadRecord_payment">결제</string>
    <!-- Displayed in the conversation list when your only message in a conversation is a scheduled send. -->
    <string name="ThreadRecord_scheduled_message">예약 메시지</string>
    <!--  Displayed in the conversation list when your message history has been merged -->
    <string name="ThreadRecord_message_history_has_been_merged">메시지 기록을 병합했습니다.</string>
    <!--  Displayed in the conversation list when identities have been merged. The first placeholder is a phone number, and the second is a person\'s name -->
    <string name="ThreadRecord_s_belongs_to_s">%1$s번은 %2$s 님의 전화번호입니다.</string>

    <!-- UpdateApkReadyListener -->
    <string name="UpdateApkReadyListener_Signal_update">Molly 업데이트</string>
    <string name="UpdateApkReadyListener_a_new_version_of_signal_is_available_tap_to_update">새 Molly 버전 출시, 탭하여 업데이트</string>

    <!-- UntrustedSendDialog -->
    <string name="UntrustedSendDialog_send_message">메시지를 보내시겠습니까?</string>
    <string name="UntrustedSendDialog_send">보내기</string>

    <!-- UnverifiedSendDialog -->
    <string name="UnverifiedSendDialog_send_message">메시지를 보내시겠습니까?</string>
    <string name="UnverifiedSendDialog_send">보내기</string>

    <!-- UsernameEditFragment -->
    <!-- Toolbar title when entering from registration -->
    <string name="UsernameEditFragment__add_a_username">사용자 이름 추가</string>
    <!-- Instructional text at the top of the username edit screen -->
    <string name="UsernameEditFragment__choose_your_username">사용자 이름을 선택하세요.</string>
    <string name="UsernameEditFragment_username">사용자 이름</string>
    <string name="UsernameEditFragment_delete">삭제</string>
    <string name="UsernameEditFragment_successfully_removed_username">사용자 이름이 성공적으로 삭제되었습니다.</string>
    <string name="UsernameEditFragment_encountered_a_network_error">네트워크 오류가 발생했습니다.</string>
    <string name="UsernameEditFragment_this_username_is_taken">사용 중인 사용자 이름입니다.</string>
    <string name="UsernameEditFragment_usernames_can_only_include">사용자 이름에는 a~Z, 0~9 및 밑줄만 포함할 수 있습니다.</string>
    <string name="UsernameEditFragment_usernames_cannot_begin_with_a_number">사용자 이름은 숫자로 시작할 수 없습니다.</string>
    <string name="UsernameEditFragment_username_is_invalid">잘못된 사용자 이름입니다.</string>
    <string name="UsernameEditFragment_usernames_must_be_between_a_and_b_characters">사용자 이름은 %1$d~%2$d자여야 합니다.</string>
    <!-- Explanation about what usernames provide -->
    <string name="UsernameEditFragment__usernames_let_others_message">사용자 이름을 사용하면 다른 사람들이 내 전화번호 없이도 내게 메시지를 보낼 수 있습니다. 사용자 이름은 사용자의 주소를 비공개로 유지할 수 있도록 일련번호와 함께 짝지어 쓰입니다.</string>
    <!-- Dialog title for explanation about numbers at the end of the username -->
    <string name="UsernameEditFragment__what_is_this_number">이 번호는 무엇인가요?</string>
    <string name="UsernameEditFragment__these_digits_help_keep">이 일련번호는 사용자 이름을 비공개로 유지하여 원치 않는 메시지를 피할 수 있도록 도와줍니다. 대화를 원하는 사용자 및 그룹과만 사용자 이름을 공유하세요. 사용자 이름을 변경하면 새로운 일련번호가 부여됩니다.</string>
    <!-- Button to allow user to skip -->
    <string name="UsernameEditFragment__skip">건너뛰기</string>
    <!-- Content description for done button -->
    <string name="UsernameEditFragment__done">확인</string>

    <plurals name="UserNotificationMigrationJob_d_contacts_are_on_signal">
        <item quantity="other">Signal에 연락처가 %1$d개 있습니다!</item>
    </plurals>

    <!-- UsernameShareBottomSheet -->
    <!-- Explanation of what the sheet enables the user to do -->
    <string name="UsernameShareBottomSheet__copy_or_share_a_username_link">사용자 이름 링크를 복사하거나 공유하세요.</string>

    <!-- VerifyIdentityActivity -->
    <string name="VerifyIdentityActivity_your_contact_is_running_a_newer_version_of_Signal">연락처는 호환되지 않는 QR 코드 형식의 상위 버전 Signal을 사용하고 있습니다. 앱을 업데이트하세요.</string>
    <string name="VerifyIdentityActivity_the_scanned_qr_code_is_not_a_correctly_formatted_safety_number">QR 코드가 올바른 안전 번호 인증 코드 형식이 아닌 것 같습니다. 다시 시도해 주세요.</string>
    <string name="VerifyIdentityActivity_share_safety_number_via">다음으로 안전 번호 공유:</string>
    <string name="VerifyIdentityActivity_our_signal_safety_number">우리 Signal 안전 번호:</string>
    <string name="VerifyIdentityActivity_no_app_to_share_to">공유에 사용할 수 있는 앱이 없습니다.</string>
    <string name="VerifyIdentityActivity_no_safety_number_to_compare_was_found_in_the_clipboard">클립보드에 비교할 수 있는 안전 번호가 없음</string>
    <string name="VerifyIdentityActivity_signal_needs_the_camera_permission_in_order_to_scan_a_qr_code_but_it_has_been_permanently_denied">Molly에서 QR 코드를 읽으려면 카메라 권한이 필요하지만 현재 거부되어 있습니다. 앱 설정 메뉴에서 \'권한\'을 선택한 후 \'카메라\' 항목을 허용해 주세요.</string>
    <string name="VerifyIdentityActivity_unable_to_scan_qr_code_without_camera_permission">QR 코드를 읽으려면 카메라 권한이 필요함</string>
    <string name="VerifyIdentityActivity_you_must_first_exchange_messages_in_order_to_view">%1$s의 안전 번호를 보려면 먼저 메시지를 교환해야 합니다.</string>
    <!-- Dialog message explaining to user they must exchange messages first to create a safety number -->
    <string name="VerifyIdentityActivity_dialog_exchange_messages_to_create_safety_number_message">메시지를 주고받은 후 이 사용자와 안전 번호가 생성됩니다.</string>
    <!-- Confirmation option for dialog explaining to user they must exchange messages first to create a safety number  -->
    <string name="VerifyIdentityActivity_dialog_exchange_messages_to_create_safety_number_ok">확인</string>
    <!-- Learn more option for dialog explaining to user they must exchange messages first to create a safety number  -->
    <string name="VerifyIdentityActivity_dialog_exchange_messages_to_create_safety_number_learn_more">자세히 알아보기</string>
    <!-- Confirmation button on scan result dialogs -->
    <string name="VerifyDisplayFragment__scan_result_dialog_ok">확인</string>

    <!-- ViewOnceMessageActivity -->
  <!-- Removed by excludeNonTranslatables <string name="ViewOnceMessageActivity_video_duration" translatable="false">%1$02d:%2$02d</string> -->

    <!-- AudioView -->
  <!-- Removed by excludeNonTranslatables <string name="AudioView_duration" translatable="false">%1$d:%2$02d</string> -->

    <!-- MessageDisplayHelper -->
    <string name="MessageDisplayHelper_message_encrypted_for_non_existing_session">존재하지 않는 세션의 암호화 메시지</string>

    <!-- MmsMessageRecord -->
    <string name="MmsMessageRecord_bad_encrypted_mms_message">잘못된 암호화 MMS 메시지</string>
    <string name="MmsMessageRecord_mms_message_encrypted_for_non_existing_session">존재하지 않는 세션의 암호화 MMS 메시지</string>

    <!-- MuteDialog -->
    <string name="MuteDialog_mute_notifications">알림 끄기</string>

    <!-- KeyCachingService -->
    <string name="KeyCachingService_signal_passphrase_cached">터치하여 여세요.</string>
    <string name="KeyCachingService_passphrase_cached">Molly이 잠금 해제됨</string>
    <string name="KeyCachingService_lock">Molly 잠금</string>

    <!-- MediaPreviewActivity -->
    <string name="MediaPreviewActivity_you">나</string>
    <string name="MediaPreviewActivity_unssuported_media_type">지원되지 않는 미디어 형식</string>
    <string name="MediaPreviewActivity_draft">초안</string>
    <string name="MediaPreviewActivity_signal_needs_the_storage_permission_in_order_to_write_to_external_storage_but_it_has_been_permanently_denied">Molly에서 외부 저장 공간에 저장하려면 저장 공간 권한이 필요하지만 현재 거부되어 있습니다. 앱 설정 메뉴에서 \'권한\'을 선택한 후 \'저장 공간\' 항목을 허용해 주세요.</string>
    <string name="MediaPreviewActivity_unable_to_write_to_external_storage_without_permission">외부 저장 공간에 저장하려면 저장 공간 권한이 필요함</string>
    <string name="MediaPreviewActivity_media_delete_confirmation_title">메시지를 삭제하시겠습니까?</string>
    <string name="MediaPreviewActivity_media_delete_confirmation_message">메시지를 영구적으로 삭제합니다.</string>
    <string name="MediaPreviewActivity_s_to_s">%1$s~%2$s</string>
    <!-- All media preview title when viewing media send by you to another recipient (allows changing of \'You\' based on context) -->
    <string name="MediaPreviewActivity_you_to_s">보낸 사람: 나, 받는 사람: %1$s 님</string>
    <!-- All media preview title when viewing media sent by another recipient to you (allows changing of \'You\' based on context) -->
    <string name="MediaPreviewActivity_s_to_you">보낸 사람: %1$s 님, 받는 사람: 나</string>
    <string name="MediaPreviewActivity_media_no_longer_available">미디어를 더 이상 이용할 수 없습니다.</string>
    <!-- Notifying the user that the device has encountered a technical issue and is unable to render a video. -->
    <string name="MediaPreviewActivity_unable_to_play_media">미디어를 재생할 수 없습니다.</string>
    <string name="MediaPreviewActivity_error_finding_message">메시지 검색 중 오류가 발생했습니다.</string>
    <string name="MediaPreviewActivity_cant_find_an_app_able_to_share_this_media">미디어를 공유할 수 있는 앱을 찾을 수 없습니다.</string>
    <string name="MediaPreviewActivity_dismiss_due_to_error">닫기</string>
    <string name="MediaPreviewFragment_edit_media_error">미디어 오류</string>
    <!-- This is displayed as a toast notification when we encounter an error deleting a message, including potentially on other people\'s devices -->
    <string name="MediaPreviewFragment_media_delete_error">메시지 삭제 중 오류가 발생했습니다. 메시지가 삭제되지 않았을 수 있습니다.</string>
    <!-- A suffix to be attached to truncated captions that the user may tap onto to view the entire text caption -->
    <string name="MediaPreviewFragment_read_more_overflow_text">더 보기</string>

    <!-- MessageNotifier -->
    <!-- Text shown in a system notification that is used to summarize your notification. The first placeholder is a pluralized string that describes how many messages (e.g. "3 messages"), and the second placeholder is a pluralized string that describes the number of unique chats those message appear in (e.g. "2 chats"). -->
    <string name="MessageNotifier_s_in_s">%2$s 내 %1$s 님</string>
    <!-- Text shown in a system notification that is used to summary how many messages you received. -->
    <plurals name="MessageNotifier_d_messages">
        <item quantity="other">메시지 %1$d개</item>
    </plurals>
    <!-- Text shown in a system notification that is used to summary how many chats have new messages. -->
    <plurals name="MessageNotifier_d_chats">
        <item quantity="other">대화 %1$d개</item>
    </plurals>
    <string name="MessageNotifier_most_recent_from_s">%1$s 님에게서 온 최근 메시지</string>
    <string name="MessageNotifier_locked_message">잠긴 메시지</string>
    <string name="MessageNotifier_message_delivery_failed">메시지 전송에 실패했습니다.</string>
    <!-- Shown in a notification when a story the user tries to send fails to be sent -->
    <string name="MessageNotifier_story_delivery_failed">스토리를 보내지 못했습니다.</string>
    <!-- Shown as notification title for when a notification about a story sent to a group story %1$s replaced with the group name -->
    <string name="MessageNotifier_group_story_title">보낸 사람: 나, 받는 사람: %1$s 님</string>
    <string name="MessageNotifier_failed_to_deliver_message">메시지 전송에 실패했습니다.</string>
    <string name="MessageNotifier_error_delivering_message">메시지 전송 중 오류가 발생했습니다.</string>
    <string name="MessageNotifier_message_delivery_paused">메시지 전달이 일시 중지되었습니다.</string>
    <string name="MessageNotifier_verify_to_continue_messaging_on_signal">Molly에서 메시지를 계속 보내려면 확인하세요.</string>
    <string name="MessageNotifier_mark_all_as_read">모두 읽음으로 표시</string>
    <string name="MessageNotifier_mark_read">읽음으로 표시</string>
    <string name="MessageNotifier_turn_off_these_notifications">이 알림 끄기</string>
    <string name="MessageNotifier_view_once_photo">한 번 볼 수 있는 사진</string>
    <string name="MessageNotifier_view_once_video">한 번 볼 수 있는 동영상</string>
    <string name="MessageNotifier_reply">답장</string>
    <string name="MessageNotifier_signal_message">Signal 메시지</string>
    <string name="MessageNotifier_contact_message">%1$s %2$s</string>
    <string name="MessageNotifier_unknown_contact_message">연락처</string>
    <string name="MessageNotifier_reacted_s_to_s">\'%2$s\'에 %1$s 이모지로 반응했습니다.</string>
    <string name="MessageNotifier_reacted_s_to_your_video">내 동영상에 %1$s 이모지로 반응했습니다.</string>
    <string name="MessageNotifier_reacted_s_to_your_image">내 이미지에 %1$s 이모지로 반응했습니다.</string>
    <string name="MessageNotifier_reacted_s_to_your_gif">내 GIF에 %1$s 이모지로 반응했습니다.</string>
    <string name="MessageNotifier_reacted_s_to_your_file">내 파일에 %1$s 이모지로 반응했습니다.</string>
    <string name="MessageNotifier_reacted_s_to_your_audio">내 오디오에 %1$s 이모지로 반응했습니다.</string>
    <string name="MessageNotifier_reacted_s_to_your_view_once_media">한 번만 볼 수 있는 내 미디어에 %1$s 이모지로 반응했습니다.</string>
    <!-- Body of notification shown to user when someone they sent a payment to reacts to it. Placeholder is the emoji used in the reaction. -->
    <string name="MessageNotifier_reacted_s_to_your_payment">내 결제에 %1$s 이모지로 반응했습니다.</string>
    <string name="MessageNotifier_reacted_s_to_your_sticker">내 스티커에 %1$s 이모지로 반응했습니다.</string>
    <string name="MessageNotifier_this_message_was_deleted">이 메시지는 삭제되었습니다.</string>

    <string name="TurnOffContactJoinedNotificationsActivity__turn_off_contact_joined_signal">연락처 인물이 Signal에 가입했다는 알림을 끄시겠습니까? Signal &gt; 설정 &gt; 알림에서 다시 활성화할 수 있습니다.</string>

    <!-- TurnOnNotificationsBottomSheet -->
    <!-- Title for sheet explaining how to turn on app notifications -->
    <string name="TurnOnNotificationsBottomSheet__turn_on_notifications">알림 켜기</string>
    <!-- Subtitle  for sheet explaining how to turn on app notifications -->
    <string name="TurnOnNotificationsBottomSheet__to_receive_notifications">새 메시지 알림을 받으려면 다음을 수행하세요.</string>
    <!-- Sheet step 1  for sheet explaining how to turn on app notifications-->
    <string name="TurnOnNotificationsBottomSheet__1_tap_settings_below">1. 아래에서 \'설정\'을 탭합니다.</string>
    <!-- Sheet step 2 with placeholder which will be replaced with an image of a toggle  for sheet explaining how to turn on app notifications -->
    <string name="TurnOnNotificationsBottomSheet__2_s_turn_on_notifications">2. %1$s 알림을 켭니다.</string>
    <!-- Label for button at the bottom of the sheet which opens system app notification settings for sheet explaining how to turn on app notifications -->
    <string name="TurnOnNotificationsBottomSheet__settings">설정</string>

    <!-- Notification Channels -->
    <string name="NotificationChannel_channel_messages">메시지</string>
    <string name="NotificationChannel_calls">전화</string>
    <string name="NotificationChannel_failures">실패</string>
    <string name="NotificationChannel_backups">백업</string>
    <string name="NotificationChannel_locked_status">잠금 상태</string>
    <string name="NotificationChannel_app_updates">앱 업데이트</string>
    <string name="NotificationChannel_other">기타</string>
    <string name="NotificationChannel_group_chats">대화</string>
    <string name="NotificationChannel_missing_display_name">알 수 없음</string>
    <string name="NotificationChannel_voice_notes">음성 노트</string>
    <string name="NotificationChannel_contact_joined_signal">연락처가 Signal에 등록함</string>
    <string name="NotificationChannels__no_activity_available_to_open_notification_channel_settings">알림 채널 설정을 열 수 있는 활동이 없습니다.</string>
    <!-- Notification channel name for showing persistent background connection on devices without push notifications -->
    <string name="NotificationChannel_background_connection">백그라운드 연결</string>
    <!-- Notification channel name for showing call status information (like connection, ongoing, etc.) Not ringing. -->
    <string name="NotificationChannel_call_status">통화 상태</string>
    <!-- Notification channel name for occasional alerts to the user. Will appear in the system notification settings as the title of this notification channel. -->
    <string name="NotificationChannel_critical_app_alerts">중요 앱 알림</string>
    <!-- Notification channel name for other notifications related to messages. Will appear in the system notification settings as the title of this notification channel. -->
    <string name="NotificationChannel_additional_message_notifications">추가 메시지 알림</string>

    <!-- ProfileEditNameFragment -->

    <!-- QuickResponseService -->
    <string name="QuickResponseService_quick_response_unavailable_when_Signal_is_locked">Molly가 잠겨 있는 경우 빠른 답장을 사용할 수 없습니다!</string>
    <string name="QuickResponseService_problem_sending_message">메시지를 보내는 중에 오류가 발생했습니다!</string>

    <!-- A small toast notification to let the user know their image/video/audio was downloaded and saved to their device, accessible in other apps. -->
    <string name="SaveAttachmentTask_saved">미디어를 저장했습니다.</string>

    <!-- SearchToolbar -->
    <string name="SearchToolbar_search">검색</string>
    <!-- Hint when searching filtered chat content -->
    <string name="SearchToolbar_search_unread_chats">읽지 않은 대화 검색</string>
    <string name="SearchToolbar_search_for_conversations_contacts_and_messages">대화, 연락처, 메시지 검색</string>

    <!-- Material3 Search Toolbar -->
    <string name="Material3SearchToolbar__close">닫기</string>
    <string name="Material3SearchToolbar__clear">제거</string>

    <!-- ShortcutLauncherActivity -->
    <string name="ShortcutLauncherActivity_invalid_shortcut">잘못된 단축키</string>

    <!-- SingleRecipientNotificationBuilder -->
    <string name="SingleRecipientNotificationBuilder_signal">Molly</string>
    <string name="SingleRecipientNotificationBuilder_new_message">새 메시지</string>
    <string name="SingleRecipientNotificationBuilder_message_request">메시지 요청</string>
    <string name="SingleRecipientNotificationBuilder_you">나</string>
    <!-- Notification subtext for group stories -->
    <string name="SingleRecipientNotificationBuilder__s_dot_story">%1$s • 스토리</string>

    <!-- ThumbnailView -->
    <string name="ThumbnailView_Play_video_description">동영상 재생</string>
    <string name="ThumbnailView_Has_a_caption_description">자막 있음</string>

    <!-- TransferControlView -->
    <plurals name="TransferControlView_n_items">
        <item quantity="other">항목 %1$d개</item>
    </plurals>

    <!-- UnauthorizedReminder -->
    <!-- Message shown in a reminder banner when the user\'s device is no longer registered -->
    <string name="UnauthorizedReminder_this_is_likely_because_you_registered_your_phone_number_with_Signal_on_a_different_device">이 기기의 등록이 해제됐습니다. 다른 기기에서 Signal에 전화번호를 등록했기 때문일 가능성이 높습니다.</string>
    <!-- Action in reminder banner that will take user to re-register -->
    <string name="UnauthorizedReminder_reregister_action">기기 다시 등록</string>

    <!-- Push notification when the app is forcibly logged out by the server. -->
    <string name="LoggedOutNotification_you_have_been_logged_out">이 기기의 Signal에서 로그아웃했습니다.</string>

    <!-- EnclaveFailureReminder -->
    <!-- Banner message to update app to use payments -->
    <string name="EnclaveFailureReminder_update_signal">결제를 계속 사용하려면 Signal을 업데이트하세요. 잔액이 최신 상태가 아닐 수 있습니다.</string>
    <!-- Banner button to update now -->

    <!-- WebRtcCallActivity -->
    <string name="WebRtcCallActivity_to_answer_the_call_give_signal_access_to_your_microphone">통화를 수락하려면 Molly에서 마이크를 사용하도록 허용하세요.</string>
    <!-- Message shown in permission dialog when attempting to answer a video call without camera or microphone permissions already granted. -->
    <string name="WebRtcCallActivity_to_answer_the_call_give_signal_access_to_your_microphone_and_camera">영상 통화를 수락하려면 Molly에서 마이크와 카메라를 사용하도록 허용하세요.</string>
    <string name="WebRtcCallActivity_signal_requires_microphone_and_camera_permissions_in_order_to_make_or_receive_calls">Molly에서 전화 기능을 사용하려면 마이크와 카메라 권한이 필요하지만 현재 거부되어 있습니다. 앱 설정 메뉴에서 \'권한\'을 선택한 후 \'마이크\'와 \'카메라\' 항목을 허용해 주세요.</string>
    <string name="WebRtcCallActivity__answered_on_a_linked_device">연결된 기기에서 응답했습니다.</string>
    <string name="WebRtcCallActivity__declined_on_a_linked_device">연결된 기기에서 거부했습니다.</string>
    <string name="WebRtcCallActivity__busy_on_a_linked_device">연결된 기기에서 사용 중입니다.</string>

    <string name="GroupCallSafetyNumberChangeNotification__someone_has_joined_this_call_with_a_safety_number_that_has_changed">누군가 변경된 안전 번호로 통화에 참여했습니다.</string>

    <!-- WebRtcCallScreen -->
    <string name="WebRtcCallScreen_swipe_up_to_change_views">위로 스와이프하여 보기를 변경하세요.</string>

    <!-- WebRtcCallScreen V2 -->
    <!-- Label with hyphenation. Translation can use soft hyphen - Unicode U+00AD -->
    <string name="WebRtcCallScreen__decline">거절</string>
    <!-- Label with hyphenation. Translation can use soft hyphen - Unicode U+00AD -->
    <string name="WebRtcCallScreen__answer">응답</string>
    <!-- Label with hyphenation. Translation can use soft hyphen - Unicode U+00AD -->
    <string name="WebRtcCallScreen__answer_without_video">카메라 끄고 통화</string>

    <!-- WebRtcAudioOutputToggle -->
    <!-- Label for a dialog asking the user to switch the audio output device during a call -->
    <string name="WebRtcAudioOutputToggle__audio_output">오디오 출력</string>
    <!-- Audio output option referring to the earpiece built into the phone -->
    <string name="WebRtcAudioOutputToggle__phone_earpiece">전화용 이어폰</string>
    <!-- Audio output option referring to the louder speaker built into the phone -->
    <string name="WebRtcAudioOutputToggle__speaker">스피커</string>
    <!-- Audio output option referring to an external audio device connected via wireless Bluetooth -->
    <string name="WebRtcAudioOutputToggle__bluetooth">블루투스</string>
    <!-- Audio output option referring to a pair of headphones that do not contain a microphone connected via a 3.5mm headphone jack -->
    <string name="WebRtcAudioOutputToggle__wired_headphones">유선 헤드폰</string>
    <!-- Audio output option referring to an external headset that contains a microphone connected via a 3.5mm headphone jack -->
    <string name="WebRtcAudioOutputToggle__wired_headset">유선 헤드셋</string>
    <!-- Audio output option referring to an external headset connected via a USB-C data cable -->
    <string name="WebRtcAudioOutputToggle__wired_headset_usb">유선 헤드셋(USB)</string>

    <string name="WebRtcCallControls_answer_call_description">전화 수락</string>
    <string name="WebRtcCallControls_reject_call_description">전화 거부</string>

    <!-- change_passphrase_activity -->
    <string name="change_passphrase_activity__old_passphrase">기존 암호</string>
    <string name="change_passphrase_activity__new_passphrase">새 암호</string>
    <string name="change_passphrase_activity__repeat_new_passphrase">새 암호 다시 입력</string>

    <!-- contact_selection_activity -->
    <string name="contact_selection_activity__invite_to_signal">Molly로 초대</string>
    <string name="contact_selection_activity__new_group">새 그룹</string>
    <!-- Row item title for refreshing contacts -->
    <string name="contact_selection_activity__refresh_contacts">연락처 새로 고침</string>
    <!-- Row item description for refreshing contacts -->
    <string name="contact_selection_activity__missing_someone">안 보이는 사람이 있나요? 새로 고쳐보세요.</string>
    <!-- Row header title for more section -->
    <string name="contact_selection_activity__more">더 보기</string>

    <!-- contact_filter_toolbar -->
    <string name="contact_filter_toolbar__clear_entered_text_description">입력된 텍스트 삭제</string>
    <string name="contact_filter_toolbar__show_keyboard_description">키보드 표시</string>
    <string name="contact_filter_toolbar__show_dial_pad_description">다이얼 패드 표시</string>

    <!-- contact_selection_group_activity -->
    <string name="contact_selection_group_activity__no_contacts">연락처 없음</string>
    <string name="contact_selection_group_activity__finding_contacts">연락처 로드 중…</string>

    <!-- single_contact_selection_activity -->
    <string name="SingleContactSelectionActivity_contact_photo">연락처 사진</string>

    <!-- ContactSelectionListFragment-->
    <string name="ContactSelectionListFragment_signal_requires_the_contacts_permission_in_order_to_display_your_contacts">Molly에서 연락처 정보를 표시하려면 연락처 권한이 필요하지만 현재 거부되어 있습니다. 앱 설정 메뉴에서 \'권한\'을 선택한 후 \'연락처\' 항목을 허용해 주세요.</string>
    <string name="ContactSelectionListFragment_error_retrieving_contacts_check_your_network_connection">연락처를 가져오는 중 오류 발생, 네트워크 연결 확인</string>
    <string name="ContactSelectionListFragment_username_not_found">사용자 이름을 찾을 수 없음</string>
    <string name="ContactSelectionListFragment_s_is_not_a_signal_user">"\'%1$s\' 님은 Signal 사용자가 아닙니다. 사용자 이름 확인 후 다시 시도해 주세요."</string>
    <string name="ContactSelectionListFragment_you_do_not_need_to_add_yourself_to_the_group">나 자신을 그룹에 추가할 필요가 없습니다.</string>
    <string name="ContactSelectionListFragment_maximum_group_size_reached">최대 그룹 규모에 도달했습니다.</string>
    <string name="ContactSelectionListFragment_signal_groups_can_have_a_maximum_of_d_members">Signal 그룹에는 최대 %1$d명의 멤버가 있을 수 있습니다.</string>
    <string name="ContactSelectionListFragment_recommended_member_limit_reached">권장 멤버 수 한도에 도달했습니다.</string>
    <string name="ContactSelectionListFragment_signal_groups_perform_best_with_d_members_or_fewer">Signal 그룹은 %1$d명 이하의 멤버가 있을 때 가장 잘 작동합니다. 멤버를 더 많이 추가하면 메시지 송수신이 지연됩니다.</string>
    <plurals name="ContactSelectionListFragment_d_members">
        <item quantity="other">멤버 %1$d명</item>
    </plurals>

    <!-- contact_selection_list_fragment -->
    <string name="contact_selection_list_fragment__signal_needs_access_to_your_contacts_in_order_to_display_them">Molly에서 연락처를 표시하려면 연락처 권한이 필요합니다.</string>
    <string name="contact_selection_list_fragment__show_contacts">연락처 표시</string>

    <!-- contact_selection_list_item -->
    <plurals name="contact_selection_list_item__number_of_members">
        <item quantity="other">%1$d명의 멤버</item>
    </plurals>
    <!-- Displays number of viewers for a story -->
    <plurals name="contact_selection_list_item__number_of_viewers">
        <item quantity="other">%1$d명 조회</item>
    </plurals>

    <!-- conversation_activity -->
    <string name="conversation_activity__type_message_push">Signal 메시지</string>
    <string name="conversation_activity__type_message_sms_insecure">비보안 SMS</string>
    <string name="conversation_activity__type_message_mms_insecure">비보안 MMS</string>
    <!-- Option in send button context menu to schedule the message instead of sending it directly -->
    <string name="conversation_activity__sim_n">SIM %1$d</string>
    <string name="conversation_activity__send">보내기</string>
    <string name="conversation_activity__compose_description">메시지 작성</string>
    <string name="conversation_activity__emoji_toggle_description">이모지 키보드 전환</string>
    <string name="conversation_activity__attachment_thumbnail">첨부 파일 섬네일</string>
    <string name="conversation_activity__quick_attachment_drawer_toggle_camera_description">빠른 카메라 첨부 파일 창 전환</string>
    <string name="conversation_activity__quick_attachment_drawer_record_and_send_audio_description">오디오 첨부 파일 녹음 후 보내기</string>
    <string name="conversation_activity__quick_attachment_drawer_lock_record_description">오디오 첨부 파일 녹음 잠금</string>
    <string name="conversation_activity__message_could_not_be_sent">메시지를 보낼 수 없습니다. 연결을 확인하고 다시 시도하세요.</string>

    <!-- conversation_input_panel -->
    <string name="conversation_input_panel__slide_to_cancel">쓸어넘겨 취소</string>
    <string name="conversation_input_panel__cancel">취소</string>

    <!-- conversation_item -->
    <string name="conversation_item__mms_image_description">미디어 메시지</string>
    <string name="conversation_item__secure_message_description">보안 메시지</string>

    <!-- conversation_item_sent -->
    <string name="conversation_item_sent__send_failed_indicator_description">보내기 실패</string>
    <string name="conversation_item_sent__pending_approval_description">승인 대기 중</string>
    <string name="conversation_item_sent__delivered_description">전달됨</string>
    <string name="conversation_item_sent__message_read">메시지 읽음</string>

    <!-- conversation_item_received -->
    <string name="conversation_item_received__contact_photo_description">연락처 사진</string>

    <!-- ConversationUpdateItem -->
    <string name="ConversationUpdateItem_loading">로드 중</string>
    <string name="ConversationUpdateItem_learn_more">더 알아보기</string>
    <string name="ConversationUpdateItem_join_call">통화 참여</string>
    <string name="ConversationUpdateItem_return_to_call">통화로 돌아가기</string>
    <string name="ConversationUpdateItem_call_is_full">통화 참가자 수 최대</string>
    <string name="ConversationUpdateItem_invite_friends">친구 초대</string>
    <string name="ConversationUpdateItem_enable_call_notifications">통화 알림 활성화</string>
    <string name="ConversationUpdateItem_update_contact">연락처 업데이트</string>
    <!-- Update item button text to show to block a recipient from requesting to join via group link -->
    <string name="ConversationUpdateItem_block_request">요청 차단</string>
    <string name="ConversationUpdateItem_no_groups_in_common_review_requests_carefully">공통된 그룹이 없습니다. 요청을 주의 깊게 검토하세요.</string>
    <string name="ConversationUpdateItem_no_contacts_in_this_group_review_requests_carefully">이 그룹에 연락처가 없습니다. 요청을 주의 깊게 검토하세요.</string>
    <string name="ConversationUpdateItem_view">보기</string>
    <string name="ConversationUpdateItem_the_disappearing_message_time_will_be_set_to_s_when_you_message_them">메시지가 사라지는 시간은 메시지를 보낼 때 %1$s(으)로 설정됩니다.</string>
    <!-- Update item button text to show to boost a feature -->
    <string name="ConversationUpdateItem_donate">기부</string>
    <!-- Update item button text to send payment -->
    <string name="ConversationUpdateItem_send_payment">송금</string>
    <!-- Update item button text to activate payments -->
    <string name="ConversationUpdateItem_activate_payments">결제 활성화</string>
    <!-- Update item alerting the user they hid this person and that they can message them to unhide them -->
    <string name="ConversationUpdateItem_hidden_contact_message_to_add_back">이전에 제거한 사용자입니다. 해당 사용자에게 메시지를 보내면 사용자가 목록에 다시 추가됩니다.</string>

    <!-- audio_view -->
    <string name="audio_view__play_pause_accessibility_description">재생 … 일시 정지</string>
    <string name="audio_view__download_accessibility_description">다운로드</string>

    <!-- QuoteView -->
    <string name="QuoteView_audio">오디오</string>
    <string name="QuoteView_video">동영상</string>
    <string name="QuoteView_photo">사진</string>
    <string name="QuoteView_gif">GIF</string>
    <string name="QuoteView_view_once_media">한 번 볼 수 있는 미디어</string>
    <string name="QuoteView_sticker">스티커</string>
    <string name="QuoteView_you">나</string>
    <string name="QuoteView_original_missing">원본 메시지를 찾을 수 없음</string>
    <!-- Author formatting for group stories -->
    <string name="QuoteView_s_story">%1$s · 스토리</string>
    <!-- Label indicating that a quote is for a reply to a story you created -->
    <string name="QuoteView_your_story">나 · 스토리</string>
    <!-- Label indicating that the story being replied to no longer exists -->
    <string name="QuoteView_no_longer_available">더는 사용할 수 없음</string>
    <!-- Label for quoted gift -->
    <string name="QuoteView__donation_for_a_friend">친구 대신 기부</string>

    <!-- conversation_fragment -->
    <string name="conversation_fragment__scroll_to_the_bottom_content_description">하단으로 스크롤</string>

    <!-- BubbleOptOutTooltip -->
    <!-- Message to inform the user of what Android chat bubbles are -->
    <string name="BubbleOptOutTooltip__description">도움말 풍선은 Molly 대화에서 끌 수 있는 Android 기능입니다.</string>
    <!-- Button to dismiss the tooltip for opting out of using Android bubbles -->
    <string name="BubbleOptOutTooltip__not_now">나중에</string>
    <!-- Button to move to the system settings to control the use of Android bubbles -->
    <string name="BubbleOptOutTooltip__turn_off">끄기</string>

    <!-- safety_number_change_dialog -->
    <string name="safety_number_change_dialog__safety_number_changes">안전 번호 변경됨</string>
    <string name="safety_number_change_dialog__accept">수락</string>
    <string name="safety_number_change_dialog__call_anyway">그냥 전화</string>
    <string name="safety_number_change_dialog__join_call">통화 참여</string>
    <string name="safety_number_change_dialog__continue_call">계속 전화</string>
    <string name="safety_number_change_dialog__leave_call">전화 종료</string>
    <string name="safety_number_change_dialog__the_following_people_may_have_reinstalled_or_changed_devices">재설치했거나 기기를 바꾼 사람의 목록입니다. 보안을 보장하려면 안전 번호를 검증하세요.</string>
    <string name="safety_number_change_dialog__view">보기</string>
    <string name="safety_number_change_dialog__previous_verified">이전에 확인됨</string>

    <!-- EnableCallNotificationSettingsDialog__call_notifications_checklist -->
    <string name="EnableCallNotificationSettingsDialog__call_notifications_enabled">전화 알림을 사용합니다.</string>
    <string name="EnableCallNotificationSettingsDialog__enable_call_notifications">전화 알림 사용</string>
    <string name="EnableCallNotificationSettingsDialog__enable_background_activity">백그라운드 활동 사용</string>
    <string name="EnableCallNotificationSettingsDialog__everything_looks_good_now">모두 좋아보이네요!</string>
    <string name="EnableCallNotificationSettingsDialog__to_receive_call_notifications_tap_here_and_turn_on_show_notifications">전화 알림을 받으려면 여기를 탭하고 \'알림 표시\'를 켜세요.</string>
    <string name="EnableCallNotificationSettingsDialog__to_receive_call_notifications_tap_here_and_turn_on_notifications">전화 알림을 받으려면 여기를 탭하고 알림을 켜고 소리 및 팝업이 활성화되어 있는지 확인하세요.</string>
    <string name="EnableCallNotificationSettingsDialog__to_receive_call_notifications_tap_here_and_enable_background_activity_in_battery_settings">전화 알림을 받으려면 여기를 탭하고 \'배터리\' 설정에서 백그라운드 활동을 활성화하세요. </string>
    <string name="EnableCallNotificationSettingsDialog__settings">설정</string>
    <string name="EnableCallNotificationSettingsDialog__to_receive_call_notifications_tap_settings_and_turn_on_show_notifications">전화 알림을 받으려면 설정을 탭하고 \'알림 표시\'를 켭니다.</string>
    <string name="EnableCallNotificationSettingsDialog__to_receive_call_notifications_tap_settings_and_turn_on_notifications">전화 알림을 받으려면 설정을 탭하고 알림을 켜고 소리와 팝업이 활성화되어 있는지 확인하세요.</string>
    <string name="EnableCallNotificationSettingsDialog__to_receive_call_notifications_tap_settings_and_enable_background_activity_in_battery_settings">전화 알림을 받으려면 설정을 탭하고 \'배터리\' 설정에서 백그라운드 활동을 활성화하세요.</string>

    <!-- country_selection_fragment -->
    <string name="country_selection_fragment__loading_countries">국가 로드 중…</string>
    <string name="country_selection_fragment__search">검색</string>
    <string name="country_selection_fragment__no_matching_countries">일치하는 국가 없음</string>

    <!-- device_add_fragment -->
    <string name="device_add_fragment__scan_the_qr_code_displayed_on_the_device_to_link">기기에 표시된 QR 코드를 스캔하여 기기 연결</string>

    <!-- device_link_fragment -->
    <string name="device_link_fragment__link_device">기기 연결</string>

    <!-- device_list_fragment -->
    <string name="device_list_fragment__no_devices_linked">연결된 기기 없음</string>
    <string name="device_list_fragment__link_new_device">새 기기 연결</string>

    <!-- expiration -->
    <string name="expiration_off">꺼짐</string>

    <plurals name="expiration_seconds">
        <item quantity="other">%1$d초</item>
    </plurals>

    <string name="expiration_seconds_abbreviated">%1$d초</string>

    <plurals name="expiration_minutes">
        <item quantity="other">%1$d분</item>
    </plurals>

    <string name="expiration_minutes_abbreviated">%1$d분</string>

    <plurals name="expiration_hours">
        <item quantity="other">%1$d시간</item>
    </plurals>

    <string name="expiration_hours_abbreviated">%1$d시간</string>

    <plurals name="expiration_days">
        <item quantity="other">%1$d일</item>
    </plurals>

    <string name="expiration_days_abbreviated">%1$d일</string>

    <plurals name="expiration_weeks">
        <item quantity="other">%1$d주</item>
    </plurals>

    <string name="expiration_weeks_abbreviated">%1$d주</string>
    <string name="expiration_combined">%1$s %2$s</string>

    <!-- unverified safety numbers -->
    <string name="IdentityUtil_unverified_banner_one">%1$s 님과의 안전 번호가 변경되었으며 인증이 취소되었습니다.</string>
    <string name="IdentityUtil_unverified_banner_two">%1$s, %2$s 님과의 안전 번호가 변경되었으며 인증이 취소되었습니다.</string>
    <string name="IdentityUtil_unverified_banner_many">%1$s, %2$s, %3$s 님과의 안전 번호가 변경되었으며 인증이 취소되었습니다.</string>

    <string name="IdentityUtil_unverified_dialog_one">%1$s 님과의 안전 번호가 변경되었으며 인증이 취소되었습니다. 누군가가 연결을 가로채려고 하거나 단순히 %1$s 님이 Signal을 다시 설치한 것일 수도 있습니다.</string>
    <string name="IdentityUtil_unverified_dialog_two">%1$s, %2$s 님과의 안전 번호가 변경되었으며 인증이 취소되었습니다. 누군가가 연결을 가로채려고 하거나 단순히 Signal을 다시 설치한 것일 수도 있습니다.</string>
    <string name="IdentityUtil_unverified_dialog_many">%1$s, %2$s, %3$s 님과의 안전 번호가 변경되었으며 인증이 취소되었습니다. 누군가가 연결을 가로채려고 하거나 단순히 Signal을 다시 설치한 것일 수도 있습니다.</string>

    <string name="IdentityUtil_untrusted_dialog_one">%1$s 님과의 안전 번호가 방금 변경되었습니다.</string>
    <string name="IdentityUtil_untrusted_dialog_two">%1$s, %2$s 님과의 안전 번호가 방금 변경되었습니다.</string>
    <string name="IdentityUtil_untrusted_dialog_many">%1$s, %2$s, %3$s 님과의 안전 번호가 방금 변경되었습니다.</string>

    <plurals name="identity_others">
        <item quantity="other">기타 %1$d명</item>
    </plurals>

    <!-- giphy_activity -->
    <string name="giphy_activity_toolbar__search_gifs">GIF 검색</string>

    <!-- giphy_fragment -->
    <string name="giphy_fragment__nothing_found">검색 결과 없음</string>

    <!-- load_more_header -->
    <string name="load_more_header__loading">로드 중</string>

    <!-- media_overview_activity -->
    <string name="media_overview_activity__no_media">미디어 없음</string>

    <!-- message_recipients_list_item -->
    <string name="message_recipients_list_item__view">보기</string>
    <string name="message_recipients_list_item__resend">다시 보내기</string>

    <!-- Displayed in a toast when user long presses an item in MyStories -->
    <string name="MyStoriesFragment__copied_sent_timestamp_to_clipboard">타임스탬프를 클립보드로 복사했습니다.</string>
    <!-- Displayed when there are no outgoing stories -->
    <string name="MyStoriesFragment__updates_to_your_story_will_show_up_here">스토리에 대한 업데이트가 여기 표시됩니다.</string>

    <!-- GroupUtil -->
    <plurals name="GroupUtil_joined_the_group">
        <item quantity="other">%1$s 님이 그룹에 참여했습니다.</item>
    </plurals>
    <string name="GroupUtil_group_name_is_now">이제 그룹 이름은 \'%1$s\'입니다.</string>

    <!-- prompt_passphrase_activity -->
    <string name="prompt_passphrase_activity__unlock">잠금 해제</string>

    <!-- prompt_mms_activity -->
    <string name="prompt_mms_activity__signal_requires_mms_settings_to_deliver_media_and_group_messages">이동 통신사를 통해 멀티미디어와 그룹 메시지를 전송하려면 MMS 설정 정보가 필요합니다. 기기에서는 정보가 제공되지 않습니다. 기기가 잠겨 있거나 기타 제한된 기기에서는 가끔 이러한 경우가 발생할 수 있습니다.</string>
    <string name="prompt_mms_activity__to_send_media_and_group_messages_tap_ok">멀티미디어와 그룹 메시지를 보내려면 확인을 터치하여 요구된 설정을 완료해야 합니다. 이동 통신사의 MMS 설정 정보를 찾으려면 \'이동 통신사 APN\'을 검색하세요.</string>

    <!-- BadDecryptLearnMoreDialog -->
    <string name="BadDecryptLearnMoreDialog_delivery_issue">배송 문제</string>
    <string name="BadDecryptLearnMoreDialog_couldnt_be_delivered_individual">%1$s 님이 보낸 메시지, 스티커, 반응 또는 수신 확인을 받지 못했습니다. 사용자에게 직접 보내거나 그룹에서 보내려고 했을 수 있습니다.</string>
    <string name="BadDecryptLearnMoreDialog_couldnt_be_delivered_group">%1$s 님이 보낸 메시지, 스티커, 반응 또는 수신 확인을 받지 못했습니다.</string>

    <!-- profile_create_activity -->
    <string name="CreateProfileActivity_first_name_required">이름(필수)</string>
    <string name="CreateProfileActivity_last_name_optional">성(선택 사항)</string>
    <string name="CreateProfileActivity_next">다음</string>
    <string name="CreateProfileActivity_custom_mms_group_names_and_photos_will_only_be_visible_to_you">사용자 정의 MMS 그룹 이름과 사진은 나에게만 표시됩니다.</string>
    <string name="CreateProfileActivity_group_descriptions_will_be_visible_to_members_of_this_group_and_people_who_have_been_invited">그룹 설명은 그룹의 멤버와 초대받은 사용자들에게 표시됩니다.</string>

    <!-- EditAboutFragment -->
    <string name="EditAboutFragment_about">정보</string>
    <string name="EditAboutFragment_write_a_few_words_about_yourself">자신에 대해 간략하게 소개해보세요…</string>
    <string name="EditAboutFragment_count">%1$d/%2$d</string>
    <string name="EditAboutFragment_speak_freely">자유롭게 말하기</string>
    <string name="EditAboutFragment_encrypted">암호화됨</string>
    <string name="EditAboutFragment_be_kind">친절함</string>
    <string name="EditAboutFragment_coffee_lover">커피 애호가</string>
    <string name="EditAboutFragment_free_to_chat">대화 가능</string>
    <string name="EditAboutFragment_taking_a_break">쉬는 중</string>
    <string name="EditAboutFragment_working_on_something_new">새로운 것에 도전하는 중</string>

    <!-- EditProfileFragment -->
    <string name="EditProfileFragment__edit_group">그룹 편집</string>
    <string name="EditProfileFragment__group_name">그룹 이름</string>
    <string name="EditProfileFragment__group_description">그룹 설명</string>
  <!-- Removed by excludeNonTranslatables <string name="EditProfileFragment__support_link" translatable="false">https://support.signal.org/hc/articles/360007459591</string> -->

    <!-- EditProfileNameFragment -->
    <string name="EditProfileNameFragment_your_name">내 이름</string>
    <string name="EditProfileNameFragment_first_name">이름</string>
    <string name="EditProfileNameFragment_last_name_optional">성(선택 사항)</string>
    <string name="EditProfileNameFragment_save">저장</string>
    <string name="EditProfileNameFragment_failed_to_save_due_to_network_issues_try_again_later">네트워크 문제로 인해 저장에 실패했습니다. 나중에 다시 시도해보세요.</string>

    <!-- recipient_preferences_activity -->
    <string name="recipient_preference_activity__shared_media">공유된 미디어</string>

    <!-- recipients_panel -->

    <!-- verify_display_fragment -->
    <!-- Explanation of how to verify the safety numbers. %s is replaced with the name of the other recipient -->
    <string name="verify_display_fragment__pnp_verify_safety_numbers_explanation_with_s">%1$s님과의 종단간 암호화를 검증하려면 위 컬러 카드에 기기를 매칭하여 번호를 비교하세요. 일치하지 않으면 스와이프하여 다른 안전 번호 쌍을 시도해 보세요. 한 쌍만 일치하면 됩니다.</string>
    <string name="verify_display_fragment__tap_to_scan">탭하여 스캔</string>
    <string name="verify_display_fragment__successful_match">일치 확인</string>
    <string name="verify_display_fragment__failed_to_verify_safety_number">안전 번호 확인에 실패함</string>
    <string name="verify_display_fragment__loading">로드 중…</string>
    <string name="verify_display_fragment__mark_as_verified">검증으로 표시</string>
    <string name="verify_display_fragment__clear_verification">인증 초기화하기</string>
    <!-- Banner at top of safety numbers screen explaining that we\'re updating how safety numbers work. -->
    <string name="verify_display_fragment__safety_numbers_are_updating_banner_no_learn_more">안전 번호가 업데이트됩니다.</string>

    <!-- Title for dialog explaining for how safety numbers are transitioning to support usernames -->
    <string name="PnpSafetyNumberEducationDialog__title">안전 번호 변경</string>
    <!-- Message for dialog explaining for how safety numbers are transitioning to support usernames -->
    <string name="PnpSafetyNumberEducationDialog__body">전환 기간에 안전 번호가 업데이트 되어 앞으로 Signal에서 예정된 개인정보 보호 기능이 활성화됩니다.\n\n안전 번호를 검증하려면 컬러 카드와 상대의 기기를 매칭하세요. 일치하지 않으면 스와이프하여 다른 안전 번호 쌍을 시도해 보세요. 한 쌍만 일치하면 됩니다.</string>
    <!-- Button for more information about the safety number changes. Takes user to support article -->
    <string name="PnpSafetyNumberEducationDialog__help">도움이 필요하신가요?</string>
    <!-- Confirmation button for educating users about new safety number changes -->
    <string name="PnpSafetyNumberEducationDialog__confirm">확인</string>

    <!-- verity_scan_fragment -->
    <string name="verify_scan_fragment__scan_the_qr_code_on_your_contact">연락처의 기기에서 QR 코드를 스캔하세요.</string>

    <!-- webrtc_answer_decline_button -->
    <string name="webrtc_answer_decline_button__swipe_up_to_answer">쓸어 올려 받기</string>
    <string name="webrtc_answer_decline_button__swipe_down_to_reject">쓸어 내려 거부</string>

    <!-- message_details_header -->
    <string name="message_details_header__issues_need_your_attention">문제가 발생하여 확인이 필요합니다.</string>
    <string name="message_details_header_sent">보낸 시간</string>
    <string name="message_details_header_received">받은 시간</string>
    <string name="message_details_header_disappears">사라짐</string>
    <string name="message_details_header_via">형식</string>

    <!-- message_details_recipient_header -->
    <string name="message_details_recipient_header__pending_send">대기 중</string>
    <string name="message_details_recipient_header__sent_to">전송 대상</string>
    <string name="message_details_recipient_header__sent_from">받음</string>
    <string name="message_details_recipient_header__delivered_to">전달됨</string>
    <string name="message_details_recipient_header__read_by">읽음</string>
    <string name="message_details_recipient_header__not_sent">보내지지 않음</string>
    <string name="message_details_recipient_header__viewed">조회자</string>
    <string name="message_details_recipient_header__skipped">건너뜀</string>

    <!-- message_Details_recipient -->
    <string name="message_details_recipient__failed_to_send">전송 실패</string>
    <string name="message_details_recipient__new_safety_number">새 안전 번호</string>
    <!-- Button text shown in message details when the message has an edit history and this will let them view the history -->
    <string name="MessageDetails__view_edit_history">수정 기록 보기</string>

    <!-- AndroidManifest.xml -->
    <string name="AndroidManifest__create_passphrase">암호 생성</string>
    <string name="AndroidManifest__select_contacts">연락처 선택</string>
    <string name="AndroidManifest__change_passphrase">암호 변경</string>
    <string name="AndroidManifest__verify_safety_number">안전 번호 인증</string>
    <string name="AndroidManifest__media_preview">미디어 미리 보기</string>
    <string name="AndroidManifest__message_details">메시지 세부 정보</string>
    <string name="AndroidManifest__linked_devices">연결된 기기</string>
    <string name="AndroidManifest__invite_friends">친구 초대</string>
    <string name="AndroidManifest_archived_conversations">보관된 대화</string>

    <!-- HelpFragment -->
    <string name="HelpFragment__have_you_read_our_faq_yet">아직 FAQ를 읽지 않으셨나요?</string>
    <string name="HelpFragment__next">다음</string>
    <string name="HelpFragment__contact_us">문의하기</string>
    <string name="HelpFragment__tell_us_whats_going_on">무슨 일이 일어났는지 알려주세요.</string>
    <string name="HelpFragment__include_debug_log">디버그 로그를 포함하세요.</string>
    <string name="HelpFragment__whats_this">이것은 무엇인가요?</string>
    <string name="HelpFragment__how_do_you_feel">기분이 어떠세요? (선택사항)</string>
    <string name="HelpFragment__tell_us_why_youre_reaching_out">연락하는 이유를 알려주세요.</string>
  <!-- Removed by excludeNonTranslatables <string name="HelpFragment__emoji_5" translatable="false">emoji_5</string> -->
  <!-- Removed by excludeNonTranslatables <string name="HelpFragment__emoji_4" translatable="false">emoji_4</string> -->
  <!-- Removed by excludeNonTranslatables <string name="HelpFragment__emoji_3" translatable="false">emoji_3</string> -->
  <!-- Removed by excludeNonTranslatables <string name="HelpFragment__emoji_2" translatable="false">emoji_2</string> -->
  <!-- Removed by excludeNonTranslatables <string name="HelpFragment__emoji_1" translatable="false">emoji_1</string> -->
  <!-- Removed by excludeNonTranslatables <string name="HelpFragment__link__debug_info" translatable="false">https://support.signal.org/hc/articles/360007318591</string> -->
  <!-- Removed by excludeNonTranslatables <string name="HelpFragment__link__faq" translatable="false">https://support.signal.org</string> -->
    <string name="HelpFragment__support_info">지원 정보</string>
    <string name="HelpFragment__signal_android_support_request">Signal Android 지원 요청</string>
    <string name="HelpFragment__debug_log">디버그 로그:</string>
    <string name="HelpFragment__could_not_upload_logs">로그를 업로드할 수 없습니다.</string>
    <string name="HelpFragment__please_be_as_descriptive_as_possible">저희가 문제를 해결할 수 있도록 최대한으로 설명해 주세요.</string>
    <string-array name="HelpFragment__categories_5">
        <item>옵션을 선택하세요.</item>
        <item>오류</item>
        <item>기능 요청</item>
        <item>질문</item>
        <item>피드백</item>
        <item>기타</item>
        <item>결제(MobileCoin)</item>
        <item>기부 및 배지</item>
        <item>SMS 내보내기</item>
    </string-array>
    <!-- Subject of email when submitting debug logs to help debug slow notifications -->
    <string name="DebugLogsPromptDialogFragment__signal_android_support_request">Signal Android 디버그 로그 제출</string>
    <!-- Category to organize the support email sent -->
    <string name="DebugLogsPromptDialogFragment__slow_notifications_category">느린 알림</string>
    <!-- Category to organize the support email sent -->
    <string name="DebugLogsPromptDialogFragment__crash_category">충돌</string>
    <!-- Action to submit logs and take user to send an e-mail -->
    <string name="DebugLogsPromptDialogFragment__submit">제출</string>
    <!-- Action to decline to submit logs -->
    <string name="DebugLogsPromptDialogFragment__no_thanks">아니요</string>

    <!-- ReactWithAnyEmojiBottomSheetDialogFragment -->
    <string name="ReactWithAnyEmojiBottomSheetDialogFragment__this_message">이 메시지</string>
    <string name="ReactWithAnyEmojiBottomSheetDialogFragment__recently_used">최근 사용함</string>
    <string name="ReactWithAnyEmojiBottomSheetDialogFragment__smileys_and_people">웃는 &amp; 사람들</string>
    <string name="ReactWithAnyEmojiBottomSheetDialogFragment__nature">자연</string>
    <string name="ReactWithAnyEmojiBottomSheetDialogFragment__food">음식</string>
    <string name="ReactWithAnyEmojiBottomSheetDialogFragment__activities">활동</string>
    <string name="ReactWithAnyEmojiBottomSheetDialogFragment__places">장소</string>
    <string name="ReactWithAnyEmojiBottomSheetDialogFragment__objects">물체</string>
    <string name="ReactWithAnyEmojiBottomSheetDialogFragment__symbols">부호</string>
    <string name="ReactWithAnyEmojiBottomSheetDialogFragment__flags">국기</string>
    <string name="ReactWithAnyEmojiBottomSheetDialogFragment__emoticons">기분</string>
    <string name="ReactWithAnyEmojiBottomSheetDialogFragment__no_results_found">결과 없음</string>

    <!-- arrays.xml -->
    <string name="arrays__use_default">기본값 사용</string>
    <string name="arrays__use_custom">맞춤형 값 사용</string>

    <string name="arrays__mute_for_one_hour">1시간 동안 알림 끄기</string>
    <string name="arrays__mute_for_eight_hours">8시간 동안 알림 끄기</string>
    <string name="arrays__mute_for_one_day">하루 동안 알림 끄기</string>
    <string name="arrays__mute_for_seven_days">7일 동안 알림 끄기</string>
    <string name="arrays__always">항상</string>

    <string name="arrays__settings_default">기본 설정</string>
    <string name="arrays__enabled">활성화됨</string>
    <string name="arrays__disabled">비활성화됨</string>

    <string name="arrays__name_and_message">이름 및 메시지</string>
    <string name="arrays__name_only">이름</string>
    <string name="arrays__no_name_or_message">이름 또는 메시지 없음</string>

    <string name="arrays__images">이미지</string>
    <string name="arrays__audio">오디오</string>
    <string name="arrays__video">동영상</string>
    <string name="arrays__documents">문서</string>

    <string name="arrays__small">작게</string>
    <string name="arrays__normal">보통</string>
    <string name="arrays__large">크게</string>
    <string name="arrays__extra_large">더 크게</string>

    <string name="arrays__default">기본</string>
    <string name="arrays__high">높음</string>
    <string name="arrays__max">최대</string>

    <!-- plurals.xml -->
    <plurals name="hours_ago">
        <item quantity="other">%1$d시간</item>
    </plurals>

    <!-- preferences.xml -->
    <string name="preferences_beta">베타</string>
    <string name="preferences__sms_mms">SMS 및 MMS</string>
    <string name="preferences__pref_use_address_book_photos">주소록 사진 사용하기</string>
    <string name="preferences__display_contact_photos_from_your_address_book_if_available">가능할 경우 주소록에 있는 연락처 사진들을 보이기</string>
    <!-- Preference menu item title for a toggle switch for preserving the archived state of muted chats. -->
    <string name="preferences__pref_keep_muted_chats_archived">알림 끈 대화를 보관 상태로 유지</string>
    <!-- Preference menu item description for a toggle switch for preserving the archived state of muted chats. -->
    <string name="preferences__muted_chats_that_are_archived_will_remain_archived">알림을 꺼서 보관한 대화는 새 메시지가 도착해도 보관 상태로 유지됩니다.</string>
    <string name="preferences__generate_link_previews">링크 미리보기 생성</string>
    <string name="preferences__retrieve_link_previews_from_websites_for_messages">보내는 메시지에 첨부된 웹 사이트의 링크 미리보기를 불러옵니다.</string>
    <string name="preferences__change_passphrase">암호 변경</string>
    <string name="preferences__change_your_passphrase">암호 변경</string>
    <string name="preferences__enable_passphrase">암호 화면 잠금 활성화</string>
    <string name="preferences__lock_signal_and_message_notifications_with_a_passphrase">암호로 화면 및 알림 금기</string>
    <string name="preferences__screen_security">화면 보안</string>
    <string name="preferences__auto_lock_signal_after_a_specified_time_interval_of_inactivity">설정된 비활동 기간 후 Signal 잠금</string>
    <string name="preferences__inactivity_timeout_passphrase">비활동 시간 초과</string>
    <string name="preferences__inactivity_timeout_interval">비활동 시간 초과 간격</string>
    <string name="preferences__notifications">알림</string>
    <string name="preferences__led_color">LED 색상</string>
    <string name="preferences__led_color_unknown">알 수 없음</string>
    <string name="preferences__pref_led_blink_title">LED 반복 패턴</string>
    <string name="preferences__customize">사용자 정의</string>
    <string name="preferences__change_sound_and_vibration">소리와 진동 변경하기</string>
    <string name="preferences__sound">소리</string>
    <string name="preferences__silent">무음</string>
    <string name="preferences__default">기본값</string>
    <string name="preferences__repeat_alerts">알림 반복</string>
    <string name="preferences__never">없음</string>
    <string name="preferences__one_time">1번</string>
    <string name="preferences__two_times">2번</string>
    <string name="preferences__three_times">3번</string>
    <string name="preferences__five_times">5번</string>
    <string name="preferences__ten_times">10번</string>
    <string name="preferences__vibrate">진동</string>
    <string name="preferences__green">초록색</string>
    <string name="preferences__red">빨간색</string>
    <string name="preferences__blue">파란색</string>
    <string name="preferences__orange">주황색</string>
    <string name="preferences__cyan">청록색</string>
    <string name="preferences__magenta">자홍색</string>
    <string name="preferences__white">하얀색</string>
    <string name="preferences__none">없음</string>
    <string name="preferences__fast">빠르게</string>
    <string name="preferences__normal">보통</string>
    <string name="preferences__slow">느리게</string>
    <string name="preferences__help">도움</string>
    <string name="preferences__advanced">고급</string>
    <string name="preferences__donate_to_signal">Molly에 기부</string>
    <!-- Preference label for making one-time donations to Signal -->
    <string name="preferences__privacy">개인 정보</string>
    <!-- Preference label for stories -->
    <string name="preferences__stories">스토리</string>
    <string name="preferences__mms_user_agent">MMS 사용자 에이전트</string>
    <string name="preferences__advanced_mms_access_point_names">MMS 수동 설정</string>
    <string name="preferences__mmsc_url">MMSC URL</string>
    <string name="preferences__mms_proxy_host">MMS 프록시 호스트</string>
    <string name="preferences__mms_proxy_port">MMS 프록시 포트</string>
    <string name="preferences__mmsc_username">MMSC 사용자 이름</string>
    <string name="preferences__mmsc_password">MMSC 비밀번호</string>
    <string name="preferences__sms_delivery_reports">SMS 전송 확인</string>
    <string name="preferences__request_a_delivery_report_for_each_sms_message_you_send">SMS 메시지를 보낼 때마다 전송 확인 요청</string>
    <string name="preferences__data_and_storage">데이터와 저장소</string>
    <string name="preferences__storage">저장 공간</string>
    <string name="preferences__payments">결제</string>
    <!-- Privacy settings payments section description -->
    <string name="preferences__payment_lock">결제 잠금</string>
    <string name="preferences__conversation_length_limit">채팅 내 최대 메시지 수</string>
    <string name="preferences__keep_messages">메시지 보관</string>
    <string name="preferences__clear_message_history">메시지 기록 삭제</string>
    <string name="preferences__linked_devices">연결된 기기</string>
    <string name="preferences__light_theme">밝게</string>
    <string name="preferences__dark_theme">어둡게</string>
    <string name="preferences__appearance">모양</string>
    <string name="preferences__theme">테마</string>
    <string name="preferences__chat_color_and_wallpaper">대화창 색 및 배경 화면</string>
    <!-- Clickable settings text allowing the user to change the icon visible on their phone\'s home screen. -->
    <string name="preferences__app_icon">앱 아이콘</string>
    <!-- Approval for changing the app icon. -->
    <string name="preferences__app_icon_dialog_ok">확인</string>
    <!-- Cancelling the operation of changing the app icon. -->
    <string name="preferences__app_icon_dialog_cancel">취소</string>
    <!-- Title for the confirmation dialog of changing the app icon. -->
    <string name="preferences__app_icon_dialog_title">앱 아이콘과 이름을 \"%1$s\"(으)로 변경</string>
    <!-- Description for the confirmation dialog of changing the app icon. -->
    <string name="preferences__app_icon_dialog_description">앱 아이콘과 이름을 변경하려면 Molly을 종료해야 합니다. 알림은 항상 기본 Molly 아이콘과 이름을 표시합니다.</string>
    <!-- Visible warning label for the limitations of changing the app icon with learn more call to action. -->
    <string name="preferences__app_icon_warning_learn_more">휴대폰 홈 화면과 앱 서랍에 표시될 앱 아이콘과 이름을 선택하세요. 알림은 항상 기본 Molly 아이콘과 이름을 표시합니다. 자세히 알아보기</string>
    <!-- Visible warning label for the limitations of changing the app icon. -->
    <string name="preferences__app_icon_warning">앱 아이콘과 이름이 홈 화면과 앱 서랍에 표시됩니다.</string>
    <!-- Visible warning label explaining that changing the app icon and name does not affect notifications. -->
    <string name="preferences__app_icon_notification_warning">알림은 항상 기본 Molly 아이콘과 이름을 표시합니다.</string>
    <!--Call to action to get more information about the limitations of the change app icon functionality. -->
    <string name="preferences__app_icon_learn_more">자세히 알아보기</string>
    <!--Text description of a graphic illustrating the limitations of the app icon change. -->
    <string name="preferences__graphic_illustrating_where_the_replacement_app_icon_will_be_visible">대체 앱 아이콘이 표시될 곳을 설명하는 그래픽.</string>
    <string name="preferences__disable_pin">PIN 비활성화</string>
    <string name="preferences__enable_pin">PIN 사용하기</string>
    <string name="preferences__if_you_disable_the_pin_you_will_lose_all_data">PIN을 비활성화하면 수동으로 백업 및 복원하지 않는 한 Signal을 다시 등록할 때 모든 데이터가 손실됩니다. PIN이 비활성화되어 있는 동안에는 등록 잠금을 켤 수 없습니다.</string>
    <string name="preferences__pins_keep_information_stored_with_signal_encrypted_so_only_you_can_access_it">PIN 번호는 Signal에 저장된 정보를 암호화하여 오직 나만 접근할 수 있게 만듭니다. 내 프로필, 설정, 그리고 연락처는 Signal을 다시 설치할 때 복원됩니다.</string>
    <string name="preferences__system_default">시스템 기본값</string>
    <string name="preferences__language">언어</string>
    <string name="preferences__signal_messages_and_calls">Signal 메시지 및 전화</string>
    <string name="preferences__advanced_pin_settings">PIN 고급 설정</string>
    <string name="preferences__free_private_messages_and_calls">Signal 사용자에게 무료 보안 메시지 및 전화 걸기</string>
    <string name="preferences__submit_debug_log">디버그 로그 제출</string>
    <string name="preferences__delete_account">계정 삭제</string>
    <string name="preferences__support_wifi_calling">\'Wi-Fi 전화\' 호환 모드</string>
    <string name="preferences__enable_if_your_device_supports_sms_mms_delivery_over_wifi">기기에서 \'Wi-Fi 전화\' 사용이 활성화된 경우 Wi-Fi로 SMS/MMS 전송 사용</string>
    <string name="preferences__incognito_keyboard">익명 키보드</string>
    <string name="preferences__read_receipts">읽은 메시지</string>
    <string name="preferences__if_read_receipts_are_disabled_you_wont_be_able_to_see_read_receipts">읽은 메시지 기능이 꺼져 있다면, 다른 사람이 메시지를 읽었는지 확인할 수 없습니다.</string>
    <string name="preferences__typing_indicators">입력 안내</string>
    <string name="preferences__if_typing_indicators_are_disabled_you_wont_be_able_to_see_typing_indicators">입력 안내 기능이 꺼져 있다면, 다른 사람이 메시지를 쓰고 있는지 확인할 수 없습니다.</string>
    <string name="preferences__request_keyboard_to_disable">키보드가 사용자 맞춤 학습을 비활성화하기를 요청합니다.</string>
    <string name="preferences__this_setting_is_not_a_guarantee">이 설정은 보장되지 않으며 키보드에서 무시할 수 있습니다.</string>
  <!-- Removed by excludeNonTranslatables <string name="preferences__incognito_keyboard_learn_more" translatable="false">https://support.signal.org/hc/articles/360055276112</string> -->
    <string name="preferences_chats__when_using_mobile_data">모바일 데이터 사용 시</string>
    <string name="preferences_chats__when_using_wifi">Wi-Fi 사용 시</string>
    <string name="preferences_chats__when_roaming">로밍 시</string>
    <string name="preferences_chats__media_auto_download">미디어 자동 다운로드</string>
    <string name="preferences_chats__message_history">메시지 기록</string>
    <string name="preferences_storage__storage_usage">저장 공간 사용</string>
    <string name="preferences_storage__photos">사진</string>
    <string name="preferences_storage__videos">동영상</string>
    <string name="preferences_storage__files">파일</string>
    <string name="preferences_storage__audio">오디오</string>
    <string name="preferences_storage__review_storage">저장 공간 검토</string>
    <string name="preferences_storage__delete_older_messages">오래된 메시지를 삭제하시겠습니까?</string>
    <string name="preferences_storage__clear_message_history">메시기 기록을 삭제할까요?</string>
    <string name="preferences_storage__this_will_permanently_delete_all_message_history_and_media">%1$s보다 오래된 모든 메시지 기록과 미디어를 기기에서 영구적으로 삭제합니다.</string>
    <!-- The body of an alert dialog that is shown when confirming a trim operation. Trimming will delete all but the most recent messages in a chat. The placeholder represents how many messages are kept in each chat. All older messages are deleted. -->
    <plurals name="preferences_storage__this_will_permanently_trim_all_conversations_to_the_d_most_recent_messages">
        <item quantity="other">모든 대화에서 최근 메시지 %1$s개만 남기고 나머지를 영구 삭제합니다.</item>
    </plurals>
    <string name="preferences_storage__this_will_delete_all_message_history_and_media_from_your_device">이 기기의 모든 메시지 기록과 미디어를 영구 삭제합니다.</string>
    <string name="preferences_storage__are_you_sure_you_want_to_delete_all_message_history">모든 메시지 기록을 삭제할까요?</string>
    <string name="preferences_storage__all_message_history_will_be_permanently_removed_this_action_cannot_be_undone">모든 메시지 기록을 영구적으로 제거합니다. 이 작업은 다시 되돌릴 수 없습니다.</string>
    <string name="preferences_storage__delete_all_now">지금 모두 삭제</string>
    <string name="preferences_storage__forever">영원히</string>
    <string name="preferences_storage__one_year">1년</string>
    <string name="preferences_storage__six_months">6개월</string>
    <string name="preferences_storage__thirty_days">30일</string>
    <string name="preferences_storage__none">없음</string>
    <string name="preferences_storage__s_messages">%1$s 메시지</string>
    <string name="preferences_storage__custom">맞춤</string>
    <string name="preferences_advanced__use_system_emoji">시스템 이모지 사용</string>
    <string name="preferences_advanced__relay_all_calls_through_the_signal_server_to_avoid_revealing_your_ip_address">연락처에게 IP 주소가 표시되지 않도록 모든 전화를 Signal 서버로 릴레이합니다. 전화 품질이 떨어질 수 있습니다.</string>
    <string name="preferences_advanced__always_relay_calls">향상 전화 릴레이</string>
    <!-- Privacy settings payments section title -->
    <string name="preferences_app_protection__payments">결제</string>
    <string name="preferences_chats__chats">대화</string>
    <string name="preferences_data_and_storage__manage_storage">저장공간 관리하기</string>
    <string name="preferences_data_and_storage__use_less_data_for_calls">통화에 더 적은 양의 데이터 사용하기</string>
    <string name="preferences_data_and_storage__never">없음</string>
    <string name="preferences_data_and_storage__wifi_and_mobile_data">WiFi 및 모바일 데이터</string>
    <string name="preferences_data_and_storage__mobile_data_only">모바일 데이터만</string>
    <string name="preference_data_and_storage__using_less_data_may_improve_calls_on_bad_networks">더 적은 양의 데이터를 사용하는 것은 망품질이 낮은 네트워크에서의 통화 품질을 개선할 수 있습니다</string>
    <string name="preferences_notifications__in_chat_sounds">대화 내 사운드</string>
    <string name="preferences_notifications__show">표시</string>
    <string name="preferences_notifications__ringtone">알림 벨소리</string>
    <string name="preferences_chats__message_text_size">메시지 글꼴 사이즈</string>
    <string name="preferences_notifications__priority">우선순위</string>
    <!-- Option in settings to trouble shoot delayed notifications -->
    <string name="preferences_notifications__troubleshoot">알림 문제 해결</string>
    <!-- Heading for the \'censorship circumvention\' section of privacy preferences -->
    <string name="preferences_communication__category_censorship_circumvention">검열 우회</string>
    <!-- Title of the \'censorship circumvention\' toggle switch -->
    <string name="preferences_communication__censorship_circumvention">검열 우회</string>
    <string name="preferences_communication__censorship_circumvention_if_enabled_signal_will_attempt_to_circumvent_censorship">이 기능을 켠다면 Molly이 검열 우회를 시도합니다. Molly이 검열된 곳이 아니라면 이 기능을 켜지 마십시오.</string>
    <!-- Summary text for \'censorship circumvention\' toggle. Indicates that we automatically enabled it because we believe you\'re in a censored country -->
    <string name="preferences_communication__censorship_circumvention_has_been_activated_based_on_your_accounts_phone_number">검열 우회가 계정의 휴대전화에서 활성화되습니다.</string>
    <!-- Summary text for \'censorship circumvention\' toggle. Indicates that you disabled it even though we believe you\'re in a censored country -->
    <string name="preferences_communication__censorship_circumvention_you_have_manually_disabled">사용자는 수동으로 검열 우회 기능을 멈출 수 있습니다.</string>
    <!-- Summary text for \'censorship circumvention\' toggle. Indicates that you cannot use it because you\'re already connected to the Signal service -->
    <string name="preferences_communication__censorship_circumvention_is_not_necessary_you_are_already_connected">검열 우회는 필수가 아닙니다. Signal 서비스에 연결되어 있다면 필요하지 않습니다.</string>
    <!-- Summary text for \'censorship circumvention\' toggle. Indicates that you cannot use it because you\'re not connected to the internet -->
    <string name="preferences_communication__censorship_circumvention_can_only_be_activated_when_connected_to_the_internet">검열 우회는 인터넷에 연결되었을 때만 활성화할 수 있습니다.</string>
    <string name="preferences_communication__category_sealed_sender">발신자 암호화</string>
    <string name="preferences_communication__sealed_sender_allow_from_anyone">모두에게 허용</string>
    <string name="preferences_communication__sealed_sender_allow_from_anyone_description">연락처에 없는 사람과 프로필을 공유하지 않은 사람이 나에게 보내는 메시지에도 발신자 암호화를 허용합니다.</string>
    <string name="preferences_proxy">프록시</string>
    <string name="preferences_use_proxy">프록시 사용하기</string>
    <string name="preferences_off">꺼짐</string>
    <string name="preferences_on">켜짐</string>
    <string name="preferences_proxy_address">프록시 주소</string>
    <string name="preferences_only_use_a_proxy_if">모바일 데이터 또는 Wi-Fi에서 Signal에 연결할 수 없는 경우에만 프록시를 사용하세요.</string>
    <string name="preferences_share">공유</string>
    <string name="preferences_save">저장</string>
    <string name="preferences_connecting_to_proxy">프록시에 연결 중…</string>
    <string name="preferences_connected_to_proxy">프록시에 연결됨</string>
    <string name="preferences_connection_failed">연결 실패함</string>
    <string name="preferences_couldnt_connect_to_the_proxy">프록시에 연결할 수 없었습니다. 프록시 주소를 확인해보시고 다시 시도하십시오.</string>
    <string name="preferences_you_are_connected_to_the_proxy">프록시에 연결됐습니다. 설정에서 언제든 프록시 연결을 종료할 수 있습니다.</string>
    <string name="preferences_success">성공</string>
    <string name="preferences_failed_to_connect">연결 실패함</string>
    <string name="preferences_enter_proxy_address">프록시 주소 입력하기</string>
    <!-- Preference title for changing navigation (bottom) bar size -->
    <string name="preferences_navigation_bar_size">탐색 바 크기</string>
    <!-- Preference summary for normal navigation bar size -->
    <string name="preferences_normal">보통</string>
    <!-- Preference summary for compact navigation bar size -->
    <string name="preferences_compact">소형</string>


    <string name="configurable_single_select__customize_option">옵션 설정하기</string>

    <!-- Internal only preferences -->
  <!-- Removed by excludeNonTranslatables <string name="preferences__internal_preferences" translatable="false">Internal Preferences</string> -->
  <!-- Removed by excludeNonTranslatables <string name="preferences__internal_details" translatable="false">Internal Details</string> -->
  <!-- Removed by excludeNonTranslatables <string name="preferences__internal_stories_dialog_launcher" translatable="false">Stories dialog launcher</string> -->


    <!-- Payments -->
    <string name="PaymentsActivityFragment__all_activity">모든 활동</string>
    <string name="PaymentsAllActivityFragment__all">모두</string>
    <string name="PaymentsAllActivityFragment__sent">보낸 시간</string>
    <string name="PaymentsAllActivityFragment__received">받은 시간</string>

<<<<<<< HEAD
    <string name="PaymentsHomeFragment__introducing_payments">결제 소개(베타)</string>
    <string name="PaymentsHomeFragment__use_signal_to_send_and_receive">Molly을 사용하여 개인정보 보호에 중점을 둔 새로운 디지털 통화인 MobileCoin을 보내고 받으세요. 지금 활성화하여 시작해 보세요.</string>
=======
    <!-- Displayed on a welcome screen for payments -->
    <string name="PaymentsHomeFragment_introducing_payments">결제 소개</string>
    <string name="PaymentsHomeFragment__use_signal_to_send_and_receive">Signal을 사용하여 개인정보 보호에 중점을 둔 새로운 디지털 통화인 MobileCoin을 보내고 받으세요. 지금 활성화하여 시작해 보세요.</string>
>>>>>>> 9e836ba5
    <string name="PaymentsHomeFragment__activate_payments">결제 활성화</string>
    <string name="PaymentsHomeFragment__activating_payments">결제 활성화 중…</string>
    <string name="PaymentsHomeFragment__restore_payments_account">결제 계정 복원</string>
    <string name="PaymentsHomeFragment__no_recent_activity_yet">아직 최근 활동이 없습니다.</string>
    <string name="PaymentsHomeFragment__recent_activity">최근 활동</string>
    <string name="PaymentsHomeFragment__see_all">모두 보기</string>
    <string name="PaymentsHomeFragment__add_funds">자금 추가</string>
    <string name="PaymentsHomeFragment__send">보내기</string>
    <string name="PaymentsHomeFragment__sent_s">%1$s을(를) 보냈습니다.</string>
    <string name="PaymentsHomeFragment__received_s">%1$s을(를) 받았습니다.</string>
    <string name="PaymentsHomeFragment__transfer_to_exchange">교환으로 이체</string>
    <string name="PaymentsHomeFragment__currency_conversion">통화 변환</string>
    <string name="PaymentsHomeFragment__deactivate_payments">결제 비활성화</string>
    <string name="PaymentsHomeFragment__recovery_phrase">복구 문구</string>
    <string name="PaymentsHomeFragment__help">도움말</string>
    <string name="PaymentsHomeFragment__coin_cleanup_fee">코인 정리 수수료</string>
    <string name="PaymentsHomeFragment__sent_payment">송금됨</string>
    <string name="PaymentsHomeFragment__received_payment">결제 완료</string>
    <string name="PaymentsHomeFragment__processing_payment">결제 처리 중</string>
    <string name="PaymentsHomeFragment__unknown_amount">---</string>
    <string name="PaymentsHomeFragment__currency_conversion_not_available">통화 변환을 사용할 수 없음</string>
    <string name="PaymentsHomeFragment__cant_display_currency_conversion">통화 변환을 표시할 수 없습니다. 휴대전화의 연결을 확인하고 다시 시도하세요.</string>
    <string name="PaymentsHomeFragment__payments_is_not_available_in_your_region">귀하의 지역에서는 결제가 불가능합니다.</string>
    <string name="PaymentsHomeFragment__could_not_enable_payments">결제를 활성화할 수 없습니다. 나중에 다시 시도하세요.</string>
    <string name="PaymentsHomeFragment__deactivate_payments_question">결제를 비활성화하시겠습니까?</string>
    <string name="PaymentsHomeFragment__you_will_not_be_able_to_send">결제를 비활성화하면 Molly에서 MobileCoin을 보내거나 받을 수 없습니다.</string>
    <string name="PaymentsHomeFragment__deactivate">비활성화</string>
    <string name="PaymentsHomeFragment__continue">계속</string>
    <string name="PaymentsHomeFragment__balance_is_not_currently_available">현재 잔액을 사용할 수 없습니다.</string>
    <string name="PaymentsHomeFragment__payments_deactivated">결제가 비활성화되었습니다.</string>
    <string name="PaymentsHomeFragment__payment_failed">결제 실패</string>
    <string name="PaymentsHomeFragment__details">세부 정보</string>
<<<<<<< HEAD
  <!-- Removed by excludeNonTranslatables <string name="PaymentsHomeFragment__learn_more__activate_payments" translatable="false">https://support.signal.org/hc/articles/360057625692#payments_activate </string>
    <string name="PaymentsHomeFragment__you_can_use_signal_to_send">Molly을 사용하여 MobileCoin을 보내고 받을 수 있습니다. 모든 지불은 MobileCoin 및 MobileCoin 지갑에 대한 사용 약관의 적용을 받습니다. 이는 베타 기능이므로 몇 가지 문제가 발생할 수 있으며 손실된 지불이나 잔액은 복구할 수 없습니다. </string> -->
=======
  <!-- Removed by excludeNonTranslatables <string name="PaymentsHomeFragment__learn_more__activate_payments" translatable="false">https://support.signal.org/hc/articles/360057625692#payments_activate</string> -->
    <!-- Displayed as a description in a dialog when the user tries to activate payments -->
    <string name="PaymentsHomeFragment__you_can_use_signal_to_send_and">Signal을 사용하여 MobileCoin을 주고받으세요. 모든 결제에는 MobileCoins와 MobileCoin Wallet의 사용 약관이 적용됩니다. 일부 문제가 발생할 수 있으며, 손실된 결제나 잔액은 복구할 수 없습니다. </string>
>>>>>>> 9e836ba5
    <string name="PaymentsHomeFragment__activate">활성화</string>
    <string name="PaymentsHomeFragment__view_mobile_coin_terms">MobileCoin 용어 보기</string>
    <string name="PaymentsHomeFragment__payments_not_available">Molly 결제는 더 이상 사용할 수 없습니다. 여전히 거래소로 자금을 이체할 수 있지만 더 이상 지불을 주고받거나 자금을 추가할 수 없습니다.</string>

  <!-- Removed by excludeNonTranslatables <string name="PaymentsHomeFragment__mobile_coin_terms_url" translatable="false">https://www.mobilecoin.com/terms-of-use.html</string> -->
    <!-- Alert dialog title which shows up after a payment to turn on payment lock -->
    <string name="PaymentsHomeFragment__turn_on">지금부터 결제 잠금을 켤까요?</string>
    <!-- Alert dialog description for why payment lock should be enabled before sending payments -->
    <string name="PaymentsHomeFragment__add_an_additional_layer">자금 이체 시 Android 화면 잠금 또는 지문 인증을 통해 보안을 한층 강화하세요.</string>
    <!-- Alert dialog button to enable payment lock -->
    <string name="PaymentsHomeFragment__enable">켜기</string>
    <!-- Alert dialog button to not enable payment lock for now -->
    <string name="PaymentsHomeFragment__not_now">나중에</string>
    <!-- Alert dialog title which shows up to update app to send payments -->
    <string name="PaymentsHomeFragment__update_required">업데이트가 필요합니다.</string>
    <!-- Alert dialog description that app update is required to send payments-->
    <string name="PaymentsHomeFragment__an_update_is_required">입/출금 기능을 계속 이용하고 결제 잔액 최신 상태를 보려면 앱을 업데이트해야 합니다.</string>
    <!-- Alert dialog button to cancel -->
    <string name="PaymentsHomeFragment__cancel">취소</string>
    <!-- Alert dialog button to update now -->
    <string name="PaymentsHomeFragment__update_now">지금 업데이트하세요.</string>

    <!-- GrantPermissionsFragment -->
    <!-- Displayed as a text-only action button at the bottom start of the screen -->
    <string name="GrantPermissionsFragment__not_now">나중에</string>
    <!-- Displayed as an action button at the bottom end of the screen -->
    <string name="GrantPermissionsFragment__next">다음</string>
    <!-- Displayed as a title at the top of the screen -->
    <string name="GrantPermissionsFragment__allow_permissions">권한 허용</string>
    <!-- Displayed as a subtitle at the top of the screen -->
    <string name="GrantPermissionsFragment__to_help_you_message_people_you_know">아는 사람에게 메시지를 보낼 수 있도록 Signal에서 이 권한을 요청합니다. </string>
    <!-- Notifications permission row title -->
    <string name="GrantPermissionsFragment__notifications">알림</string>
    <!-- Notifications permission row description -->
    <string name="GrantPermissionsFragment__get_notified_when">새 메시지가 도착하면 알림을 받으세요.</string>
    <!-- Contacts permission row title -->
    <string name="GrantPermissionsFragment__contacts">연락처</string>
    <!-- Contacts permission row description -->
    <string name="GrantPermissionsFragment__find_people_you_know">아는 사람을 찾으세요. 연락처는 암호화되며 Signal 서비스에 표시되지 않습니다.</string>
    <!-- Phone calls permission row title -->
    <string name="GrantPermissionsFragment__phone_calls">통화</string>
    <!-- Phone calls permission row description -->
    <string name="GrantPermissionsFragment__make_registering_easier">더욱 간편하게 가입하고 더 많은 통화 기능을 사용하세요.</string>
    <!-- Storage permission row title -->
    <string name="GrantPermissionsFragment__storage">저장 공간</string>
    <!-- Storage permission row description -->
    <string name="GrantPermissionsFragment__send_photos_videos_and_files">기기에서 사진, 동영상, 파일을 전송하세요.</string>

    <!-- PaymentsSecuritySetupFragment -->
    <!-- Toolbar title -->
    <string name="PaymentsSecuritySetupFragment__security_setup">보안 설정</string>
    <!-- Title to enable payment lock -->
    <string name="PaymentsSecuritySetupFragment__protect_your_funds">자금 보호</string>
    <!-- Description as to why payment lock is required -->
    <string name="PaymentsSecuritySetupFragment__help_prevent">사용자의 휴대폰을 손에 넣은 사람이 자금에 액세스할 수 없도록 보안을 한층 강화하세요. 이 옵션은 설정에서 비활성화 할 수 있습니다.</string>
    <!-- Option to enable payment lock -->
    <string name="PaymentsSecuritySetupFragment__enable_payment_lock">결제 잠금 사용</string>
    <!-- Option to cancel -->
    <string name="PaymentsSecuritySetupFragment__not_now">나중에</string>
    <!-- Dialog title to confirm skipping the step -->
    <string name="PaymentsSecuritySetupFragment__skip_this_step">이 단계를 건너뛸까요?</string>
    <!-- Dialog description to let users know why payment lock is required -->
    <string name="PaymentsSecuritySetupFragment__skipping_this_step">이 단계를 건너 뛰면 사용자의 휴대폰 기기를 손에 넣은 사람이 자금을 이체하거나 복구 단계를 볼 수 있습니다.</string>
    <!-- Dialog option to cancel -->
    <string name="PaymentsSecuritySetupFragment__cancel">취소</string>
    <!-- Dialog option to skip -->
    <string name="PaymentsSecuritySetupFragment__skip">건너뛰기</string>

    <!-- PaymentsAddMoneyFragment -->
    <string name="PaymentsAddMoneyFragment__add_funds">자금 추가</string>
    <string name="PaymentsAddMoneyFragment__your_wallet_address">지갑 주소</string>
    <string name="PaymentsAddMoneyFragment__copy">복사</string>
    <string name="PaymentsAddMoneyFragment__copied_to_clipboard">클립보드로 복사됨</string>
    <string name="PaymentsAddMoneyFragment__to_add_funds">자금을 추가하려면 MobileCoin을 지갑 주소로 보내세요. MobileCoin을 지원하는 거래소의 계정에서 거래를 시작한 다음 QR 코드를 스캔하거나 지갑 주소를 복사하세요.</string>
  <!-- Removed by excludeNonTranslatables <string name="PaymentsAddMoneyFragment__learn_more__information" translatable="false">https://support.signal.org/hc/articles/360057625692#payments_transfer_from_exchange</string> -->

    <!-- PaymentsDetailsFragment -->
    <string name="PaymentsDetailsFragment__details">세부 정보</string>
    <string name="PaymentsDetailsFragment__status">상태</string>
    <string name="PaymentsDetailsFragment__submitting_payment">결제 제출 중…</string>
    <string name="PaymentsDetailsFragment__processing_payment">결제 처리 중…</string>
    <string name="PaymentsDetailsFragment__payment_complete">결제 완료</string>
    <string name="PaymentsDetailsFragment__payment_failed">결제 실패</string>
    <string name="PaymentsDetailsFragment__network_fee">네트워크 요금</string>
    <string name="PaymentsDetailsFragment__sent_by">발신자</string>
    <string name="PaymentsDetailsFragment__sent_to_s">%1$s에게 전송됨</string>
    <string name="PaymentsDetailsFragment__you_on_s_at_s">%1$s의 %2$s</string>
    <string name="PaymentsDetailsFragment__s_on_s_at_s">%1$s, %2$s, %3$s</string>
    <string name="PaymentsDetailsFragment__to">받는이:</string>
    <string name="PaymentsDetailsFragment__from">보낸이:</string>
    <string name="PaymentsDetailsFragment__information">지불 금액 및 거래 시간을 비롯한 거래 세부 정보는 MobileCoin Ledger의 일부입니다.</string>
    <string name="PaymentsDetailsFragment__coin_cleanup_fee">코인 정리 수수료</string>
    <string name="PaymentsDetailsFragment__coin_cleanup_information">보유하고 있는 코인을 합산하여 거래를 완료할 수 없는 경우 \'코인 정리 수수료\'가 부과됩니다. 정리를 통해 계속 지불할 수 있습니다.</string>
    <string name="PaymentsDetailsFragment__no_details_available">이 거래에 대해 사용할 수 있는 추가 세부정보가 없습니다.</string>
  <!-- Removed by excludeNonTranslatables <string name="PaymentsDetailsFragment__learn_more__information" translatable="false">https://support.signal.org/hc/articles/360057625692#payments_details</string> -->
  <!-- Removed by excludeNonTranslatables <string name="PaymentsDetailsFragment__learn_more__cleanup_fee" translatable="false">https://support.signal.org/hc/articles/360057625692#payments_details_fees</string> -->
    <string name="PaymentsDetailsFragment__sent_payment">송금됨</string>
    <string name="PaymentsDetailsFragment__received_payment">결제 완료</string>
    <string name="PaymentsDeatilsFragment__payment_completed_s">결제 완료 %1$s</string>
    <string name="PaymentsDetailsFragment__block_number">번호 차단</string>

    <!-- PaymentsTransferFragment -->
    <string name="PaymentsTransferFragment__transfer">이체</string>
    <string name="PaymentsTransferFragment__scan_qr_code">QR 코드 스캔</string>
    <string name="PaymentsTransferFragment__to_scan_or_enter_wallet_address">수신자: 지갑 주소 스캔 또는 입력</string>
    <string name="PaymentsTransferFragment__you_can_transfer">거래소에서 제공한 지갑 주소로 송금을 완료하면 MobileCoin을 송금할 수 있습니다. 지갑 주소는 QR 코드 아래 가장 일반적으로 사용되는 숫자와 문자의 문자열입니다.</string>
    <string name="PaymentsTransferFragment__next">다음</string>
    <string name="PaymentsTransferFragment__invalid_address">유효하지 않은 주소</string>
    <string name="PaymentsTransferFragment__check_the_wallet_address">이체하려는 지갑 주소를 확인하고 다시 시도하세요.</string>
    <string name="PaymentsTransferFragment__you_cant_transfer_to_your_own_signal_wallet_address">내 Molly 지갑 주소로 이체할 수 없습니다. 지원되는 거래소에서 귀하의 계정에서 지갑 주소를 입력하세요.</string>
    <string name="PaymentsTransferFragment__to_scan_a_qr_code_signal_needs">QR 코드를 스캔하려면 Molly이 카메라에 액세스할 수 있어야 합니다.</string>
    <string name="PaymentsTransferFragment__signal_needs_the_camera_permission_to_capture_qr_code_go_to_settings">Molly이 QR 코드를 캡처하려면 카메라 권한이 필요합니다. 설정으로 이동하여 \'권한\'을 선택하고 \'카메라\'를 활성화하세요.</string>
    <string name="PaymentsTransferFragment__to_scan_a_qr_code_signal_needs_access_to_the_camera">QR 코드를 스캔하려면 Molly이 카메라에 액세스할 수 있어야 합니다.</string>
    <string name="PaymentsTransferFragment__settings">설정</string>

    <!-- PaymentsTransferQrScanFragment -->
    <string name="PaymentsTransferQrScanFragment__scan_address_qr_code">주소 QR 코드 스캔</string>
    <string name="PaymentsTransferQrScanFragment__scan_the_address_qr_code_of_the_payee">수취인의 주소 QR 코드를 스캔하세요.</string>

    <!-- CreatePaymentFragment -->
    <string name="CreatePaymentFragment__request">요청</string>
    <string name="CreatePaymentFragment__pay">지불</string>
    <string name="CreatePaymentFragment__available_balance_s">사용 가능한 잔액: %1$s</string>
    <string name="CreatePaymentFragment__toggle_content_description">토글</string>
    <string name="CreatePaymentFragment__1">1</string>
    <string name="CreatePaymentFragment__2">2</string>
    <string name="CreatePaymentFragment__3">3</string>
    <string name="CreatePaymentFragment__4">4</string>
    <string name="CreatePaymentFragment__5">5</string>
    <string name="CreatePaymentFragment__6">6</string>
    <string name="CreatePaymentFragment__7">7</string>
    <string name="CreatePaymentFragment__8">8</string>
    <string name="CreatePaymentFragment__9">9</string>
    <string name="CreatePaymentFragment__decimal">.</string>
    <string name="CreatePaymentFragment__0">0</string>
    <string name="CreatePaymentFragment__lt">&lt;</string>
    <string name="CreatePaymentFragment__backspace">백스페이스</string>
    <string name="CreatePaymentFragment__add_note">메모 추가</string>
    <string name="CreatePaymentFragment__conversions_are_just_estimates">전환된 금액은 추정치일 뿐 정확하지 않을 수 있습니다.</string>
  <!-- Removed by excludeNonTranslatables <string name="CreatePaymentFragment__learn_more__conversions" translatable="false">https://support.signal.org/hc/articles/360057625692#payments_currency_conversion</string> -->

    <!-- EditNoteFragment -->
    <string name="EditNoteFragment_note">메모</string>
    <!-- Content descriptor explaining the use of the save note FAB for Android accessibility settings-->
    <string name="EditNoteFragment__content_description_save_note">메모 저장</string>

    <!-- ConfirmPaymentFragment -->
    <string name="ConfirmPayment__confirm_payment">결제 확인</string>
    <string name="ConfirmPayment__network_fee">네트워크 요금</string>
    <string name="ConfirmPayment__estimated_s">예상 %1$s</string>
    <string name="ConfirmPayment__to">받는이:</string>
    <string name="ConfirmPayment__total_amount">총액</string>
    <string name="ConfirmPayment__balance_s">잔액: %1$s</string>
    <string name="ConfirmPayment__submitting_payment">결제 제출 중…</string>
    <string name="ConfirmPayment__processing_payment">결제 처리 중…</string>
    <string name="ConfirmPayment__payment_complete">결제 완료</string>
    <string name="ConfirmPayment__payment_failed">결제 실패</string>
    <string name="ConfirmPayment__payment_will_continue_processing">결제가 계속 처리됩니다.</string>
    <string name="ConfirmPaymentFragment__invalid_recipient">잘못된 수신자</string>
    <!-- Title of a dialog show when we were unable to present the user\'s screenlock before sending a payment -->
    <string name="ConfirmPaymentFragment__failed_to_show_payment_lock">결제 잠금을 표시하지 못함</string>
    <!-- Body of a dialog show when we were unable to present the user\'s screenlock before sending a payment -->
    <string name="ConfirmPaymentFragment__you_enabled_payment_lock_in_the_settings">설정에서 결제 잠금 기능을 활성화했으나 표시할 수 없습니다.</string>
    <!-- Button in a dialog that will take the user to the privacy settings -->
    <string name="ConfirmPaymentFragment__go_to_settings">설정으로 이동</string>
    <string name="ConfirmPaymentFragment__this_person_has_not_activated_payments">해당 사용자는 결제를 활성화하지 않았습니다.</string>
    <string name="ConfirmPaymentFragment__unable_to_request_a_network_fee">네트워크 요금을 요청할 수 없습니다. 이 결제를 계속하려면 확인을 눌러 다시 시도하세요.</string>

    <!-- BiometricDeviceAuthentication -->
    <!-- Biometric/Device authentication prompt title -->
    <string name="BiometricDeviceAuthentication__signal">Signal</string>


    <!-- CurrencyAmountFormatter_s_at_s -->
    <string name="CurrencyAmountFormatter_s_at_s">%2$s의 %1$s</string>

    <!-- SetCurrencyFragment -->
    <string name="SetCurrencyFragment__set_currency">통화 설정</string>
    <string name="SetCurrencyFragment__all_currencies">모든 통화</string>

    <!-- **************************************** -->
    <!-- menus -->
    <!-- **************************************** -->

    <!-- contact_selection_list -->
    <!-- Displayed in a row on the new call screen when searching by phone number. -->
    <string name="contact_selection_list__new_call">다음 번호로 새 통화 시작…</string>
    <string name="contact_selection_list__unknown_contact">(연락처 없음)</string>
    <string name="contact_selection_list__unknown_contact_block">사용자 차단</string>
    <string name="contact_selection_list__unknown_contact_add_to_group">그룹에 추가하기</string>

    <!-- conversation_callable_insecure -->
    <string name="conversation_callable_insecure__menu_call">전화</string>

    <!-- conversation_callable_secure -->
    <string name="conversation_callable_secure__menu_call">Signal 전화</string>
    <string name="conversation_callable_secure__menu_video">Signal 영상 통화</string>

    <!-- conversation_context -->

    <!-- Heading which shows how many messages are currently selected -->
    <plurals name="conversation_context__s_selected">
        <item quantity="other">%1$d개 선택함</item>
    </plurals>

    <!-- conversation_context_image -->
    <!-- Button to save a message attachment (image, file etc.) -->

    <!-- conversation_expiring_off -->
    <string name="conversation_expiring_off__disappearing_messages">사라지는 메시지</string>

    <!-- conversation_selection -->
    <!-- Button to view detailed information for a message; Action item with hyphenation. Translation can use soft hyphen - Unicode U+00AD  -->
    <string name="conversation_selection__menu_message_details">정보</string>
    <!-- Button to copy a message\'s text to the clipboard; Action item with hyphenation. Translation can use soft hyphen - Unicode U+00AD  -->
    <string name="conversation_selection__menu_copy">복사</string>
    <!-- Button to delete a message; Action item with hyphenation. Translation can use soft hyphen - Unicode U+00AD  -->
    <string name="conversation_selection__menu_delete">삭제</string>
    <!-- Button to forward a message to another person or group chat; Action item with hyphenation. Translation can use soft hyphen - Unicode U+00AD  -->
    <string name="conversation_selection__menu_forward">전달</string>
    <!-- Button to reply to a message; Action item with hyphenation. Translation can use soft hyphen - Unicode U+00AD -->
    <string name="conversation_selection__menu_reply">답장</string>
    <!-- Button to edit a message; Action item with hyphenation. Translation can use soft hyphen - Unicode U+00AD -->
    <string name="conversation_selection__menu_edit">수정</string>
    <!-- Button to save a message attachment (image, file etc.); Action item with hyphenation. Translation can use soft hyphen - Unicode U+00AD  -->
    <string name="conversation_selection__menu_save">저장</string>
    <!-- Button to retry sending a message; Action item with hyphenation. Translation can use soft hyphen - Unicode U+00AD  -->
    <string name="conversation_selection__menu_resend_message">다시 보내기</string>
    <!-- Button to select a message and enter selection mode; Action item with hyphenation. Translation can use soft hyphen - Unicode U+00AD  -->
    <string name="conversation_selection__menu_multi_select">선택</string>
    <!-- Button to view a in-chat payment message\'s full payment details; Action item with hyphenation. Translation can use soft hyphen - Unicode U+00AD  -->
    <string name="conversation_selection__menu_payment_details">결제 세부 정보</string>

    <!-- conversation_expiring_on -->

    <!-- conversation_insecure -->
    <string name="conversation_insecure__invite">초대</string>

    <!-- conversation_list_batch -->

    <!-- conversation_list -->
    <string name="conversation_list_settings_shortcut">설정 단축키</string>
    <string name="conversation_list_search_description">검색</string>
    <string name="conversation_list__pinned">고정됨</string>
    <string name="conversation_list__chats">대화</string>
    <!-- A warning shown in a toast that tells you that you can\'t pin any more chats. Pinning a chat means keeping the chat at the top of your chat list. The placeholder represents how many chats you\'re allowed to pin. -->
    <string name="conversation_list__you_can_only_pin_up_to_d_chats">최대 %1$d개 대화만 고정할 수 있습니다.</string>

    <!-- conversation_list_item_view -->
    <string name="conversation_list_item_view__contact_photo_image">연락처 사진</string>
    <string name="conversation_list_item_view__archived">보관됨</string>


    <!-- conversation_list_fragment -->
    <string name="conversation_list_fragment__fab_content_description">새 대화</string>
    <string name="conversation_list_fragment__open_camera_description">카메라 열기</string>
    <string name="conversation_list_fragment__no_chats_yet_get_started_by_messaging_a_friend">아직 대화가 없습니다.\n친구에게 메시지를 보내 시작해 보세요.</string>


    <!-- conversation_secure_verified -->

    <!-- conversation_muted -->
    <string name="conversation_muted__unmute">알림 켜기</string>

    <!-- conversation_unmuted -->
    <string name="conversation_unmuted__mute_notifications">알림 끄기</string>

    <!-- conversation -->
    <string name="conversation__menu_group_settings">그룹 설정</string>
    <string name="conversation__menu_leave_group">그룹 탈퇴</string>
    <string name="conversation__menu_view_all_media">모든 미디어</string>
    <string name="conversation__menu_conversation_settings">대화 설정</string>
    <string name="conversation__menu_add_shortcut">홈 화면에 추가</string>
    <string name="conversation__menu_create_bubble">거품 만들기</string>
    <!-- Overflow menu option that allows formatting of text -->
    <string name="conversation__menu_format_text">텍스트 서식 지정</string>

    <!-- conversation_popup -->

    <!-- conversation_callable_insecure -->
    <string name="conversation_add_to_contacts__menu_add_to_contacts">연락처에 추가</string>

    <!-- conversation scheduled messages bar -->

    <!-- Label for button in a banner to show all messages currently scheduled -->
    <string name="conversation_scheduled_messages_bar__see_all">모두 보기</string>
    <!-- Body text for banner to show all scheduled messages for the chat that tells the user how many scheduled messages there are -->
    <plurals name="conversation_scheduled_messages_bar__number_of_messages">
        <item quantity="other">메시지 %1$d개를 예약했습니다.</item>
    </plurals>

    <!-- conversation_group_options -->
    <string name="convesation_group_options__recipients_list">수신자 목록</string>
    <string name="conversation_group_options__delivery">전송</string>
    <!-- Label for a menu item that appears after pressing the three-dot icon in a  -->
    <string name="conversation_group_options__conversation">대화</string>
    <string name="conversation_group_options__broadcast">방송</string>

    <!-- text_secure_normal -->
    <string name="text_secure_normal__menu_new_group">새 그룹</string>
    <string name="text_secure_normal__menu_settings">설정</string>
    <string name="text_secure_normal__menu_clear_passphrase">잠금</string>
    <string name="text_secure_normal__mark_all_as_read">모두 읽음으로 표시</string>
    <string name="text_secure_normal__invite_friends">친구 초대</string>
    <!-- Overflow menu entry to filter unread chats -->
    <string name="text_secure_normal__filter_unread_chats">안 읽은 대화 필터</string>
    <!-- Overflow menu entry to disable unread chats filter -->
    <string name="text_secure_normal__clear_unread_filter">안 읽은 채팅 필터 지우기</string>

    <!-- verify_display_fragment -->
    <string name="verify_display_fragment_context_menu__copy_to_clipboard">클립보드에 복사</string>
    <string name="verify_display_fragment_context_menu__compare_with_clipboard">클립보드와 비교</string>

    <!-- reminder_header -->
    <string name="reminder_header_push_title">Signal 메시지 및 전화 활성화</string>
    <string name="reminder_header_push_text">대화 경험을 업그레이드해 보세요.</string>
    <string name="reminder_header_service_outage_text">Signal에 기술적 문제가 발생했습니다. 최대한 신속하게 처리하겠습니다.</string>
    <string name="reminder_header_progress">%1$d%%</string>
    <!-- Body text of a banner that will show at the top of the chat list when we temporarily cannot process the user\'s contacts -->
    <string name="reminder_cds_warning_body">Signal의 비공개 연락처 검색에서 일시적으로 내 휴대폰 연락처를 처리할 수 없습니다.</string>
    <!-- Label for a button in a banner to learn more about why we temporarily can\'t process the user\'s contacts -->
    <string name="reminder_cds_warning_learn_more">자세히 알아보기</string>
    <!-- Body text of a banner that will show at the top of the chat list when the user has so many contacts that we cannot ever process them -->
    <string name="reminder_cds_permanent_error_body">Signal의 비공개 연락처 검색에서 내 휴대폰 연락처를 처리할 수 없습니다.</string>
    <!-- Label for a button in a banner to learn more about why we cannot process the user\'s contacts -->
    <string name="reminder_cds_permanent_error_learn_more">자세히 알아보기</string>

    <!-- media_preview -->
    <string name="media_preview__save_title">저장</string>
    <string name="media_preview__edit_title">수정</string>


    <!-- media_preview_activity -->
    <string name="media_preview_activity__media_content_description">미디어 미리 보기</string>

    <!-- new_conversation_activity -->
    <string name="new_conversation_activity__refresh">새로 고침</string>
    <!-- redphone_audio_popup_menu -->

    <!-- Edit KBS Pin -->

    <!-- BaseKbsPinFragment -->
    <string name="BaseKbsPinFragment__next">다음</string>
    <!-- Button label to prompt them to create a password ("PIN") using numbers and letters rather than only numbers. -->
    <string name="BaseKbsPinFragment__create_alphanumeric_pin">영숫자 번호 생성</string>
    <!-- Button label to prompt them to return to creating a numbers-only password ("PIN") -->
    <string name="BaseKbsPinFragment__create_numeric_pin">숫자 번호 생성</string>
  <!-- Removed by excludeNonTranslatables <string name="BaseKbsPinFragment__learn_more_url" translatable="false">https://support.signal.org/hc/articles/360007059792</string> -->

    <!-- CreateKbsPinFragment -->
    <plurals name="CreateKbsPinFragment__pin_must_be_at_least_characters">
        <item quantity="other">번호는 최소 %1$d자여야 합니다.</item>
    </plurals>
    <plurals name="CreateKbsPinFragment__pin_must_be_at_least_digits">
        <item quantity="other">번호는 최소 %1$d자여야 합니다.</item>
    </plurals>
    <string name="CreateKbsPinFragment__create_a_new_pin">새 번호 생성</string>
    <string name="CreateKbsPinFragment__you_can_choose_a_new_pin_as_long_as_this_device_is_registered">기기가 등록된 동안은 PIN 번호를 언제든지 변경할 수 있습니다</string>
    <string name="CreateKbsPinFragment__create_your_pin">내 번호 생성</string>
    <string name="CreateKbsPinFragment__pins_can_help_you_restore_your_account">PIN을 설정하면 계정을 복원하고 Signal에서 정보를 암호화하는 데 도움이 됩니다. </string>
    <string name="CreateKbsPinFragment__choose_a_stronger_pin">더 강력한 PIN 번호 선택</string>

    <!-- ConfirmKbsPinFragment -->
    <string name="ConfirmKbsPinFragment__pins_dont_match">번호가 일치하지 않습니다. 다시 시도해 주세요.</string>
    <!-- Prompt for the user to repeat entering the PIN in order to help them remember it correctly.   -->
    <string name="ConfirmKbsPinFragment__re_enter_the_pin_you_just_created">방금 만든 PIN을 다시 입력하세요.</string>
    <string name="ConfirmKbsPinFragment__confirm_your_pin">번호를 확인하세요.</string>
    <string name="ConfirmKbsPinFragment__pin_creation_failed">번호 생성 실패</string>
    <string name="ConfirmKbsPinFragment__your_pin_was_not_saved">번호가 저장되지 않았습니다. 번호를 생성할 수 있을 때 다시 알려드리겠습니다.</string>
    <string name="ConfirmKbsPinFragment__pin_created">번호가 생성되었습니다.</string>
    <string name="ConfirmKbsPinFragment__re_enter_your_pin">PIN을 다시 입력하세요.</string>
    <string name="ConfirmKbsPinFragment__creating_pin">번호 생성 중…</string>

    <!-- KbsSplashFragment -->
    <string name="KbsSplashFragment__introducing_pins">번호를 소개합니다.</string>
    <string name="KbsSplashFragment__pins_keep_information_stored_with_signal_encrypted">PIN은 Signal을 암호화하여 저장된 정보를 유지하므로 사용자만 액세스할 수 있습니다. 다시 설치하면 프로필, 설정 및 연락처가 복원됩니다. 앱을 여는 데는 PIN이 필요하지 않습니다.</string>
    <string name="KbsSplashFragment__learn_more">더 알아보기</string>
  <!-- Removed by excludeNonTranslatables <string name="KbsSplashFragment__learn_more_link" translatable="false">https://support.signal.org/hc/articles/360007059792</string> -->
    <string name="KbsSplashFragment__registration_lock_equals_pin">등록 잠금 = 번호</string>
    <string name="KbsSplashFragment__your_registration_lock_is_now_called_a_pin">등록 잠금을 번호라 합니다. 하지만, 단순한 번호 그 이상입니다. 지금 업데이트하세요.</string>
    <string name="KbsSplashFragment__update_pin">번호 업데이트</string>
    <string name="KbsSplashFragment__create_your_pin">번호 생성</string>
    <string name="KbsSplashFragment__learn_more_about_pins">PIN에 대해 더 알아보기</string>
    <string name="KbsSplashFragment__disable_pin">PIN 비활성화</string>

    <!-- KBS Reminder Dialog -->
    <string name="KbsReminderDialog__enter_your_signal_pin">Signal 번호 입력</string>
    <string name="KbsReminderDialog__to_help_you_memorize_your_pin">주기적으로 번호를 입력하면 외우는 데 도움이 됩니다. 가끔씩만 여쭤보겠습니다.</string>
    <string name="KbsReminderDialog__skip">건너뛰기</string>
    <string name="KbsReminderDialog__submit">제출</string>
    <string name="KbsReminderDialog__forgot_pin">번호를 잊으셨나요?</string>
    <string name="KbsReminderDialog__incorrect_pin_try_again">잘못된 번호입니다. 다시 시도해 주세요.</string>

    <!-- AccountLockedFragment -->
    <string name="AccountLockedFragment__account_locked">계정 잠김</string>
    <string name="AccountLockedFragment__your_account_has_been_locked_to_protect_your_privacy">계정이 개인 정보 보호와 보안을 위해 잠겼습니다. 계정을 사용하지 않은 지 %1$d일이 지나면 PIN 번호 없이도 전화번호로 다시 등록할 수 있습니다. 모든 내용은 삭제됩니다.</string>
    <string name="AccountLockedFragment__next">다음</string>
    <string name="AccountLockedFragment__learn_more">더 알아보기</string>
  <!-- Removed by excludeNonTranslatables <string name="AccountLockedFragment__learn_more_url" translatable="false">https://support.signal.org/hc/articles/360007059792</string> -->

    <!-- KbsLockFragment -->
    <string name="RegistrationLockFragment__enter_your_pin">번호 입력</string>
    <string name="RegistrationLockFragment__enter_the_pin_you_created">계정용으로 생성한 번호를 입력하세요. SMS 인증 코드와는 다릅니다.</string>
    <!-- Info text shown above a pin entry text box describing what pin they should be entering. -->
    <string name="RegistrationLockFragment__enter_the_pin_you_created_for_your_account">계정에 대해 만든 PIN을 입력하세요.</string>
    <!-- Button label to prompt the user to switch between an alphanumeric and numeric-only keyboards -->
    <string name="RegistrationLockFragment__switch_keyboard">키보드 전환</string>
    <string name="RegistrationLockFragment__incorrect_pin_try_again">잘못된 번호입니다. 다시 시도해 주세요.</string>
    <string name="RegistrationLockFragment__forgot_pin">번호를 잊으셨나요?</string>
    <string name="RegistrationLockFragment__incorrect_pin">잘못된 번호</string>
    <string name="RegistrationLockFragment__forgot_your_pin">번호를 잊으셨나요?</string>
    <string name="RegistrationLockFragment__not_many_tries_left">얼마 남지 않았습니다!</string>
    <string name="RegistrationLockFragment__signal_registration_need_help_with_pin_for_android_v2_pin">Signal 등록 - Android용 PIN 설정에 도움이 필요합니다 (v2 PIN)</string>

    <plurals name="RegistrationLockFragment__for_your_privacy_and_security_there_is_no_way_to_recover">
        <item quantity="other">개인 정보 보호와 보안을 위해 번호를 복원할 수는 없습니다. 번호를 잊었다면 계정을 사용하지 않은 지 %1$d일 후 SMS로 다시 인증할 수 있습니다. 해당 경우, 계정이 정리되어 모든 내용이 삭제됩니다.</item>
    </plurals>

    <plurals name="RegistrationLockFragment__incorrect_pin_d_attempts_remaining">
        <item quantity="other">잘못된 번호입니다. %1$d회 남았습니다.</item>
    </plurals>

    <plurals name="RegistrationLockFragment__if_you_run_out_of_attempts_your_account_will_be_locked_for_d_days">
        <item quantity="other">시도 횟수를 모두 사용한 경우 계정은 %1$d일 동안 잠깁니다. 계정을 사용하지 않은 지 %1$d일이 지나면 PIN 번호 없이도 다시 등록할 수 있습니다. 계정은 정리되어 모든 내용이 삭제됩니다.</item>
    </plurals>

    <plurals name="RegistrationLockFragment__you_have_d_attempts_remaining">
        <item quantity="other">%1$d회 남았습니다.</item>
    </plurals>

    <plurals name="RegistrationLockFragment__d_attempts_remaining">
        <item quantity="other">%1$d회 남았습니다.</item>
    </plurals>

    <!-- CalleeMustAcceptMessageRequestDialogFragment -->
    <string name="CalleeMustAcceptMessageRequestDialogFragment__s_will_get_a_message_request_from_you">%1$s 님이 내 메시지 요청을 받게 됩니다. 메시지 요청이 수락되면 전화를 걸 수 있습니다.</string>

    <!-- KBS Megaphone -->
    <string name="KbsMegaphone__create_a_pin">번호 생성</string>
    <string name="KbsMegaphone__pins_keep_information_thats_stored_with_signal_encrytped">PIN은 Signal에 저장된 정보를 암호화하여 보관합니다.</string>
    <string name="KbsMegaphone__create_pin">번호 생성</string>

    <!-- CallNotificationBuilder -->
    <!-- Displayed in a notification when a Signal voice call is ringing -->
    <string name="CallNotificationBuilder__incoming_signal_voice_call">Molly 음성 통화 수신 중</string>
    <!-- Displayed in a notification when a Signal video call is ringing -->
    <string name="CallNotificationBuilder__incoming_signal_video_call">Molly 영상 통화 수신 중</string>
    <!-- Displayed in a notification when a Signal group call is ringing -->
    <string name="CallNotificationBuilder__incoming_signal_group_call">Molly 단체 통화 수신</string>
    <!-- Displayed in a notification when a Signal voice call is in progress -->
    <string name="CallNotificationBuilder__ongoing_signal_voice_call">Molly 음성 통화 진행 중</string>
    <!-- Displayed in a notification when a Signal video call is in progress -->
    <string name="CallNotificationBuilder__ongoing_signal_video_call">Molly 영상 통화 진행 중</string>
    <!-- Displayed in a notification when a Signal group call is in progress -->
    <string name="CallNotificationBuilder__ongoing_signal_group_call">Molly 그룹 통화 진행 중</string>

    <!-- transport_selection_list_item -->
    <string name="ConversationListFragment_loading">로드 중…</string>
    <string name="CallNotificationBuilder_connecting">연결 중…</string>
    <string name="Permissions_permission_required">권한 필요</string>
    <string name="Permissions_continue">확인</string>
    <string name="Permissions_not_now">나중에</string>
    <string name="SQLCipherMigrationHelper_migrating_signal_database">Signal 데이터베이스 이전 중</string>
    <string name="enter_backup_passphrase_dialog__backup_passphrase">암호 백업</string>
    <string name="backup_enable_dialog__backups_will_be_saved_to_external_storage_and_encrypted_with_the_passphrase_below_you_must_have_this_passphrase_in_order_to_restore_a_backup">백업은 외부 저장 공간에 보관되며 암호로 암호화됩니다. 백업에서 복원하려면 다음에 표시되는 암호가 필요합니다.</string>
    <string name="backup_enable_dialog__you_must_have_this_passphrase">백업을 복원하려면 이 비밀번호가 필요합니다.</string>
    <string name="backup_enable_dialog__folder">폴더</string>
    <string name="backup_enable_dialog__i_have_written_down_this_passphrase">암호를 적었습니다. 비밀번호를 잊었을 때 백업을 복구할 수 없다는 점에 동의합니다.</string>
    <string name="registration_activity__restore_backup">백업 복원</string>
    <string name="registration_activity__transfer_or_restore_account">계정 이전 또는 복원</string>
    <string name="registration_activity__transfer_account">계정 이전</string>
    <string name="registration_activity__skip">건너뛰기</string>
    <string name="preferences_chats__chat_backups">대화 백업</string>
    <string name="preferences_chats__transfer_account">계정 이전</string>
    <string name="preferences_chats__transfer_account_to_a_new_android_device">새 Android 장치로 계정 이전</string>
    <string name="RegistrationActivity_enter_backup_passphrase">백업 암호 입력</string>
    <string name="RegistrationActivity_restore">복원</string>
    <string name="RegistrationActivity_backup_failure_downgrade">Signal 최신 버전에서 백업을 가져올 수 없습니다.</string>
    <!-- Error message indicating that we could not restore the user\'s backup. Displayed in a toast at the bottom of the screen. -->
    <string name="RegistrationActivity_backup_failure_foreign_key">백업에 잘못된 형식의 데이터가 포함되어 있습니다.</string>
    <string name="RegistrationActivity_incorrect_backup_passphrase">잘못된 백업 암호</string>
    <string name="RegistrationActivity_checking">확인 중…</string>
    <string name="RegistrationActivity_d_messages_so_far">현재 메시지 %1$d개 처리됨…</string>
    <string name="RegistrationActivity_restore_from_backup">백업으로 복원하시겠습니까?</string>
    <string name="RegistrationActivity_restore_your_messages_and_media_from_a_local_backup">로컬 백업에서 메시지와 미디어를 복원합니다. 지금 복원하지 않으면 이후에는 복원할 수 없습니다.</string>
    <string name="RegistrationActivity_backup_size_s">백업 사이즈: %1$s</string>
    <string name="RegistrationActivity_backup_timestamp_s">백업 시간: %1$s</string>
    <string name="BackupDialog_enable_local_backups">로컬 백업을 활성화하시겠습니까?</string>
    <string name="BackupDialog_enable_backups">백업 활성화</string>
    <string name="BackupDialog_please_acknowledge_your_understanding_by_marking_the_confirmation_check_box">다음 체크 박스를 체크하여 이해했음을 확인해 주세요.</string>
    <string name="BackupDialog_delete_backups">백업을 삭제하시겠습니까?</string>
    <string name="BackupDialog_disable_and_delete_all_local_backups">백업을 비활성화하고 로컬 백업을 삭제하시겠습니까?</string>
    <string name="BackupDialog_delete_backups_statement">백업 삭제</string>
    <string name="BackupDialog_to_enable_backups_choose_a_folder">백업을 활성화하려면 폴더를 선택하세요. 백업이 이 위치에 저장됩니다.</string>
    <string name="BackupDialog_choose_folder">폴더 선택</string>
    <string name="BackupDialog_copied_to_clipboard">클립보드로 복사됨</string>
    <string name="BackupDialog_no_file_picker_available">사용 가능한 파일 선택기가 없습니다.</string>
    <string name="BackupDialog_enter_backup_passphrase_to_verify">백업 암호를 입력하여 인증</string>
    <string name="BackupDialog_verify">확인</string>
    <string name="BackupDialog_you_successfully_entered_your_backup_passphrase">백업 암호가 성공적으로 입력됨</string>
    <string name="BackupDialog_passphrase_was_not_correct">암호가 올바르지 않음</string>
    <string name="LocalBackupJob_creating_signal_backup">Molly 백업 만드는 중…</string>
    <!-- Title for progress notification shown in a system notification while verifying a recent backup. -->
    <string name="LocalBackupJob_verifying_signal_backup">Molly 백업을 확인하는 중…</string>
    <string name="LocalBackupJobApi29_backup_failed">백업을 실패했습니다.</string>
    <string name="LocalBackupJobApi29_your_backup_directory_has_been_deleted_or_moved">백업 경로가 삭제되었거나 이동했습니다.</string>
    <string name="LocalBackupJobApi29_your_backup_file_is_too_large">백업 파일이 너무 커서 이 볼륨에 저장할 수 없습니다.</string>
    <string name="LocalBackupJobApi29_there_is_not_enough_space">백업을 저장할 공간이 충분하지 않습니다.</string>
    <!-- Error message shown if a newly created backup could not be verified as accurate -->
    <string name="LocalBackupJobApi29_your_backup_could_not_be_verified">최신 백업을 만들고 확인하지 못했습니다. 새로운 백업을 만드세요.</string>
    <!-- Error message shown if a very large attachment is encountered during the backup creation and causes the backup to fail -->
    <string name="LocalBackupJobApi29_your_backup_contains_a_very_large_file">백업에 대용량 파일이 포함되어 있습니다. 이 파일을 삭제하고 새로운 백업을 만드세요.</string>
    <string name="LocalBackupJobApi29_tap_to_manage_backups">탭하여 백업을 관리하세요.</string>
    <string name="RegistrationActivity_wrong_number">번호가 잘못되었나요?</string>
    <!--    Countdown to when the user can request a new code via phone call during registration.-->
    <string name="RegistrationActivity_call_me_instead_available_in">나한테 전화(%1$02d:%2$02d)</string>
    <!--    Countdown to when the user can request a new SMS code during registration.-->
    <string name="RegistrationActivity_resend_sms_available_in">코드 다시 보내기(%1$02d:%2$02d)</string>
    <string name="RegistrationActivity_contact_signal_support">Signal 지원 팀에 문의</string>
    <string name="RegistrationActivity_code_support_subject">Signal 등록 - 안드로이드용 인증 코드</string>
    <string name="RegistrationActivity_incorrect_code">올바르지 않은 코드</string>
    <string name="BackupUtil_never">없음</string>
    <string name="BackupUtil_unknown">알 수 없음</string>
    <!-- Phone number heading displayed as a screen title -->
    <string name="preferences_app_protection__phone_number">전화번호</string>
    <!-- Subtext below option to launch into phone number privacy settings screen -->
    <string name="preferences_app_protection__choose_who_can_see">내 전화번호를 볼 수 있고, Molly에서 내 전화번호로 나한테 연락할 수 있는 사람을 선택하세요.</string>
    <!-- Section title above two radio buttons for enabling and disabling phone number display -->
    <string name="PhoneNumberPrivacySettingsFragment__who_can_see_my_number">내 전화번호를 볼 수 있는 사람</string>
    <!-- Subtext below radio buttons when who can see my number is set to nobody -->
    <string name="PhoneNumberPrivacySettingsFragment__nobody_will_see">아무도 Molly에서 내 전화번호를 볼 수 없습니다.</string>
    <!-- Section title above two radio buttons for enabling and disabling whether users can find me by my phone number  -->
    <string name="PhoneNumberPrivacySettingsFragment__who_can_find_me_by_number">전화번호로 나를 찾을 수 있는 사람</string>
    <!-- Subtext below radio buttons when who can see my number is set to everyone -->
    <string name="PhoneNumberPrivacySettingsFragment__your_phone_number">내가 메시지를 보낸 사람 또는 그룹에 내 전화번호가 표시됩니다. 내 번호를 휴대전화 연락처에 저장한 사람도 Molly에서 나를 볼 수 있습니다.</string>
    <string name="PhoneNumberPrivacy_everyone">모두</string>
    <string name="PhoneNumberPrivacy_nobody">아무도</string>
    <string name="preferences_app_protection__screen_lock">화면 잠금</string>
    <string name="preferences_app_protection__lock_signal_access_with_android_screen_lock_or_fingerprint">안드로이드 화면 잠금 또는 지문으로 Signal 잠금</string>
    <string name="preferences_app_protection__screen_lock_inactivity_timeout">다음 시간만큼 사용하지 않을 때 화면 잠금</string>
    <string name="preferences_app_protection__signal_pin">Signal 번호</string>
    <string name="preferences_app_protection__create_a_pin">번호 생성</string>
    <string name="preferences_app_protection__change_your_pin">PIN 번호 바꾸기</string>
    <string name="preferences_app_protection__pin_reminders">PIN 알림</string>
    <string name="preferences_app_protection__turn_off">끄기</string>
    <string name="preferences_app_protection__confirm_pin">번호 확인</string>
    <string name="preferences_app_protection__confirm_your_signal_pin">Signal PIN 번호 확인</string>
    <string name="preferences_app_protection__make_sure_you_memorize_or_securely_store_your_pin">PIN은 복구할 수 없으므로 외우거나 안전하게 보관하세요. PIN을 잊어버린 경우 Signal 계정을 다시 등록할 때 데이터가 손실될 수 있습니다.</string>
    <string name="preferences_app_protection__incorrect_pin_try_again">잘못된 번호입니다. 다시 시도해 주세요.</string>
    <string name="preferences_app_protection__failed_to_enable_registration_lock">등록 잠금을 활성화하지 못했습니다.</string>
    <string name="preferences_app_protection__failed_to_disable_registration_lock">등록 잠금을 비활성화하지 못했습니다.</string>
    <string name="AppProtectionPreferenceFragment_none">없음</string>
    <string name="preferences_app_protection__registration_lock">등록 잠금</string>
    <string name="RegistrationActivity_you_must_enter_your_registration_lock_PIN">등록 잠금 번호를 입력해야 합니다.</string>
    <string name="RegistrationActivity_your_pin_has_at_least_d_digits_or_characters">번호는 최소 %1$d자여야 합니다.</string>
    <string name="RegistrationActivity_too_many_attempts">시도 횟수가 너무 많음</string>
    <string name="RegistrationActivity_you_have_made_too_many_incorrect_registration_lock_pin_attempts_please_try_again_in_a_day">등록 잠금 해제를 너무 많이 시도했습니다. 하루 뒤 다시 시도해 주세요.</string>
    <string name="RegistrationActivity_you_have_made_too_many_attempts_please_try_again_later">많이 시도했습니다. 다시 시도해 주세요.</string>
    <string name="RegistrationActivity_error_connecting_to_service">서비스 연결 중 오류 발생</string>
    <string name="preferences_chats__backups">백업</string>
    <string name="prompt_passphrase_activity__signal_is_locked">Molly이 잠김</string>
    <string name="prompt_passphrase_activity__tap_to_unlock">탭하여 잠금 해제</string>
    <string name="Recipient_unknown">알 수 없음</string>

    <!-- Option in settings that will take use to re-register if they are no longer registered -->
    <string name="preferences_account_reregister">계정 다시 등록</string>
    <!-- Option in settings that will take user to our website or playstore to update their expired build -->
    <string name="preferences_account_update_signal">시그널 최신 버전으로 업데이트</string>
    <!-- Option in settings shown when user is no longer registered or expired client that will WIPE ALL THEIR DATA -->
    <string name="preferences_account_delete_all_data">모든 데이터 삭제</string>
    <!-- Title for confirmation dialog confirming user wants to delete all their data -->
    <string name="preferences_account_delete_all_data_confirmation_title">모든 데이터를 삭제하시겠습니까?</string>
    <!-- Message in confirmation dialog to delete all data explaining how it works, and that the app will be closed after deletion -->
    <string name="preferences_account_delete_all_data_confirmation_message">앱을 초기화하고 모든 메시지를 삭제합니다. 이 프로세스를 완료하면 앱을 종료합니다.</string>
    <!-- Confirmation action to proceed with application data deletion -->
    <string name="preferences_account_delete_all_data_confirmation_proceed">계속</string>
    <!-- Confirmation action to cancel application data deletion -->
    <string name="preferences_account_delete_all_data_confirmation_cancel">취소</string>
    <!-- Error message shown when we fail to delete the data for some unknown reason -->
    <string name="preferences_account_delete_all_data_failed">데이터를 삭제하지 못함</string>

    <!-- TransferOrRestoreFragment -->
    <string name="TransferOrRestoreFragment__transfer_or_restore_account">계정 이전 또는 복원</string>
    <string name="TransferOrRestoreFragment__if_you_have_previously_registered_a_signal_account">이전에 Signal 계정을 등록한 경우 계정 및 메시지를 이전하거나 복원할 수 있습니다.</string>
    <string name="TransferOrRestoreFragment__transfer_from_android_device">Android 장치에서 전송</string>
    <string name="TransferOrRestoreFragment__transfer_your_account_and_messages_from_your_old_android_device">이전 Android 장치에서 계정과 메시지를 전송하세요. 이전 장치에 액세스해야 합니다.</string>
    <string name="TransferOrRestoreFragment__you_need_access_to_your_old_device">이전 장치에 액세스해야 합니다.</string>
    <string name="TransferOrRestoreFragment__restore_from_backup">백업에서 복원</string>
    <string name="TransferOrRestoreFragment__restore_your_messages_from_a_local_backup">로컬 백업에서 메시지를 복원합니다. 지금 복원하지 않으면 나중에 복원할 수 없습니다.</string>

    <!-- NewDeviceTransferInstructionsFragment -->
    <string name="NewDeviceTransferInstructions__open_signal_on_your_old_android_phone">이전 Android 휴대전화에서 Signal을 여세요.</string>
    <string name="NewDeviceTransferInstructions__continue">계속</string>
    <string name="NewDeviceTransferInstructions__first_bullet">1.</string>
    <string name="NewDeviceTransferInstructions__tap_on_your_profile_photo_in_the_top_left_to_open_settings">설정을 열려면 왼쪽 상단의 프로필 사진을 탭하세요.</string>
    <string name="NewDeviceTransferInstructions__second_bullet">2.</string>
    <string name="NewDeviceTransferInstructions__tap_on_account">"계정을 탭하세요."</string>
    <string name="NewDeviceTransferInstructions__third_bullet">3.</string>
    <string name="NewDeviceTransferInstructions__tap_transfer_account_and_then_continue_on_both_devices">"두 장치에서 \'계정 이전\'을 탭한 후 \'계속\'을 탭하세요."</string>

    <!-- NewDeviceTransferSetupFragment -->
    <string name="NewDeviceTransferSetup__preparing_to_connect_to_old_android_device">이전 Android 장치에 연결 준비 중…</string>
    <string name="NewDeviceTransferSetup__take_a_moment_should_be_ready_soon">잠시만요, 곧 준비가 될 겁니다.</string>
    <string name="NewDeviceTransferSetup__waiting_for_old_device_to_connect">이전 Android 장치 연결을 기다리는 중…</string>
    <string name="NewDeviceTransferSetup__signal_needs_the_location_permission_to_discover_and_connect_with_your_old_device">Molly이 이전 Android 장치를 검색하고 연결하려면 위치 권한이 필요합니다.</string>
    <string name="NewDeviceTransferSetup__signal_needs_location_services_enabled_to_discover_and_connect_with_your_old_device">Molly이 이전 Android 장치를 검색하고 연결하려면 위치 서비스를 활성화해야 합니다.</string>
    <string name="NewDeviceTransferSetup__signal_needs_wifi_on_to_discover_and_connect_with_your_old_device">Molly이 기존 Android 장치를 검색하고 연결하려면 Wi-Fi가 켜져 있어야 합니다. Wi-Fi가 켜져 있어야 하지만 Wi-Fi 네트워크에 연결되어 있지 않아도 됩니다.</string>
    <string name="NewDeviceTransferSetup__sorry_it_appears_your_device_does_not_support_wifi_direct">죄송합니다. 이 장치는 Wi-Fi Direct를 지원하지 않는 것 같습니다. Molly은 Wi-Fi Direct를 사용하여 이전 Android 장치를 검색하고 연결합니다. 여전히 백업을 복원하여 이전 Android 장치에서 계정을 복원할 수 있습니다.</string>
    <string name="NewDeviceTransferSetup__restore_a_backup">백업 복원</string>
    <string name="NewDeviceTransferSetup__an_unexpected_error_occurred_while_attempting_to_connect_to_your_old_device">이전 Android 장치에 연결하는 동안 예기치 않은 오류가 발생했습니다.</string>

    <!-- OldDeviceTransferSetupFragment -->
    <string name="OldDeviceTransferSetup__searching_for_new_android_device">새 Android 장치 검색 중…</string>
    <string name="OldDeviceTransferSetup__signal_needs_the_location_permission_to_discover_and_connect_with_your_new_device">Molly이 새 Android 장치를 검색하고 연결하려면 위치 권한이 필요합니다.</string>
    <string name="OldDeviceTransferSetup__signal_needs_location_services_enabled_to_discover_and_connect_with_your_new_device">Molly에서 새 Android 장치를 검색하고 연결하려면 위치 서비스를 활성화해야 합니다.</string>
    <string name="OldDeviceTransferSetup__signal_needs_wifi_on_to_discover_and_connect_with_your_new_device">Molly이 새 Android 장치를 검색하고 연결하려면 Wi-Fi가 켜져 있어야 합니다. Wi-Fi가 켜져 있어야 하지만 Wi-Fi 네트워크에 연결되어 있지 않아도 됩니다.</string>
    <string name="OldDeviceTransferSetup__sorry_it_appears_your_device_does_not_support_wifi_direct">죄송합니다. 이 장치는 Wi-Fi Direct를 지원하지 않는 것 같습니다. Molly은 Wi-Fi Direct를 사용하여 새 Android 장치를 검색하고 연결합니다. 새 Android 장치에서 계정을 복원하기 위해 백업을 생성할 수 있습니다.</string>
    <string name="OldDeviceTransferSetup__create_a_backup">백업 만들기</string>
    <string name="OldDeviceTransferSetup__an_unexpected_error_occurred_while_attempting_to_connect_to_your_old_device">새 Android 장치에 연결하는 동안 예기치 않은 오류가 발생했습니다.</string>

    <!-- DeviceTransferSetupFragment -->
    <string name="DeviceTransferSetup__unable_to_open_wifi_settings">Wi-Fi 설정을 열 수 없습니다. Wi-Fi를 수동으로 켜세요.</string>
    <string name="DeviceTransferSetup__grant_location_permission">위치 권한 부여</string>
    <string name="DeviceTransferSetup__turn_on_location_services">위치 서비스 켜기</string>
    <string name="DeviceTransferSetup__turn_on_wifi">Wi-Fi 켜기</string>
    <string name="DeviceTransferSetup__error_connecting">연결 중 오류</string>
    <string name="DeviceTransferSetup__retry">재시도</string>
    <string name="DeviceTransferSetup__submit_debug_logs">디버그 로그 제출</string>
    <string name="DeviceTransferSetup__verify_code">코드 확인</string>
    <string name="DeviceTransferSetup__verify_that_the_code_below_matches_on_both_of_your_devices">다음 코드가 두 장치 모두에서 일치하는지 확인하세요. 그런 다음 계속을 탭하세요.</string>
    <string name="DeviceTransferSetup__the_numbers_do_not_match">숫자가 일치하지 않음</string>
    <string name="DeviceTransferSetup__continue">계속</string>
    <string name="DeviceTransferSetup__if_the_numbers_on_your_devices_do_not_match_its_possible_you_connected_to_the_wrong_device">장치의 번호가 일치하지 않으면 잘못된 장치에 연결했을 수 있습니다. 이 문제를 해결하려면 전송을 중지하고 다시 시도하고 두 장치를 모두 가까이 두세요.</string>
    <string name="DeviceTransferSetup__stop_transfer">전송 중지</string>
    <string name="DeviceTransferSetup__unable_to_discover_old_device">이전 장치를 검색할 수 없음</string>
    <string name="DeviceTransferSetup__unable_to_discover_new_device">새 장치를 찾을 수 없음</string>
    <string name="DeviceTransferSetup__make_sure_the_following_permissions_are_enabled">다음 권한 및 서비스가 활성화되어 있는지 확인하세요.</string>
    <string name="DeviceTransferSetup__location_permission">위치 권한</string>
    <string name="DeviceTransferSetup__location_services">위치 서비스</string>
    <string name="DeviceTransferSetup__wifi">Wi-Fi</string>
    <string name="DeviceTransferSetup__on_the_wifi_direct_screen_remove_all_remembered_groups_and_unlink_any_invited_or_connected_devices">WiFi Direct 화면에서 기억된 모든 그룹을 제거하고 초대되거나 연결된 장치의 연결을 해제합니다.</string>
    <string name="DeviceTransferSetup__wifi_direct_screen">와이파이 다이렉트 화면</string>
    <string name="DeviceTransferSetup__try_turning_wifi_off_and_on_on_both_devices">두 장치 모두에서 Wi-Fi를 껐다가 켜보세요.</string>
    <string name="DeviceTransferSetup__make_sure_both_devices_are_in_transfer_mode">두 장치가 모두 전송 모드인지 확인하세요.</string>
    <string name="DeviceTransferSetup__go_to_support_page">지원 페이지로 이동</string>
    <string name="DeviceTransferSetup__try_again">다시 시도해 주세요.</string>
    <string name="DeviceTransferSetup__waiting_for_other_device">다른 장치를 기다리는 중</string>
    <string name="DeviceTransferSetup__tap_continue_on_your_other_device_to_start_the_transfer">다른 장치에서 계속을 탭하여 이전을 시작하세요.</string>
    <string name="DeviceTransferSetup__tap_continue_on_your_other_device">다른 장치에서 계속을 탭하세요…</string>

    <!-- NewDeviceTransferFragment -->
    <string name="NewDeviceTransfer__cannot_transfer_from_a_newer_version_of_signal">최신 버전의 Signal에서 전송할 수 없음</string>
    <!-- Error message indicating that we could not finish the user\'s device transfer. Displayed in a toast at the bottom of the screen. -->
    <string name="NewDeviceTransfer__failure_foreign_key">전송한 데이터의 형식이 잘못되었습니다.</string>

    <!-- DeviceTransferFragment -->
    <string name="DeviceTransfer__transferring_data">데이터 전송 중</string>
    <string name="DeviceTransfer__keep_both_devices_near_each_other">두 장치를 서로 가까이 두세요. 장치를 끄지 말고 Molly을 켜두세요. 전송은 종단 간 암호화됩니다.</string>
    <string name="DeviceTransfer__d_messages_so_far">지금까지 %1$d개의 메시지…</string>
    <!-- Filled in with total percentage of messages transferred -->
    <string name="DeviceTransfer__s_of_messages_so_far">현재까지 메시지 %1$s%% 전송 완료</string>
    <string name="DeviceTransfer__cancel">취소</string>
    <string name="DeviceTransfer__try_again">다시 시도해 주세요.</string>
    <string name="DeviceTransfer__stop_transfer">전송 중지</string>
    <string name="DeviceTransfer__all_transfer_progress_will_be_lost">모든 전송 진행 상황이 손실됩니다.</string>
    <string name="DeviceTransfer__transfer_failed">전송 실패</string>
    <string name="DeviceTransfer__unable_to_transfer">전송할 수 없음</string>

    <!-- OldDeviceTransferInstructionsFragment -->
    <string name="OldDeviceTransferInstructions__transfer_account">계정 이동</string>
    <string name="OldDeviceTransferInstructions__first_bullet">1.</string>
    <string name="OldDeviceTransferInstructions__download_signal_on_your_new_android_device">새 Android 장치에서 Molly을 다운로드하세요.</string>
    <string name="OldDeviceTransferInstructions__second_bullet">2.</string>
    <string name="OldDeviceTransferInstructions__tap_on_transfer_or_restore_account">"계정 이전 또는 복원을 탭하세요."</string>
    <string name="OldDeviceTransferInstructions__third_bullet">3.</string>
    <string name="OldDeviceTransferInstructions__select_transfer_from_android_device_when_prompted_and_then_continue">"메시지가 표시되면 \'Android 장치에서 전송\'을 선택한 다음 \'계속\'을 선택하세요. 두 장치를 모두 가까이에 두세요."</string>
    <string name="OldDeviceTransferInstructions__continue">계속</string>

    <!-- OldDeviceTransferComplete -->
    <string name="OldDeviceTransferComplete__go_to_your_new_device">새 장치로 이동</string>
    <string name="OldDeviceTransferComplete__your_signal_data_has_Been_transferred_to_your_new_device">Signal 데이터가 새 장치로 전송되었습니다. 이전 절차를 완료하려면 새 장치에서 계속 등록해야 합니다.</string>
    <string name="OldDeviceTransferComplete__close">닫기</string>

    <!-- NewDeviceTransferComplete -->
    <string name="NewDeviceTransferComplete__transfer_successful">전송 성공</string>
    <string name="NewDeviceTransferComplete__transfer_complete">전송 완료</string>
    <string name="NewDeviceTransferComplete__to_complete_the_transfer_process_you_must_continue_registration">이전 절차를 완료하려면 등록을 계속해야 합니다.</string>
    <string name="NewDeviceTransferComplete__continue_registration">계속 등록</string>

    <!-- DeviceToDeviceTransferService -->
    <string name="DeviceToDeviceTransferService_content_title">계정 이전</string>
    <string name="DeviceToDeviceTransferService_status_ready">다른 Android 장치에 연결할 준비 중…</string>
    <string name="DeviceToDeviceTransferService_status_starting_up">다른 Android 장치에 연결할 준비 중…</string>
    <string name="DeviceToDeviceTransferService_status_discovery">다른 Android 장치를 검색하는 중…</string>
    <string name="DeviceToDeviceTransferService_status_network_connected">다른 Android 장치에 연결하는 중…</string>
    <string name="DeviceToDeviceTransferService_status_verification_required">확인 필요</string>
    <string name="DeviceToDeviceTransferService_status_service_connected">계정 이전 중…</string>

    <!-- OldDeviceTransferLockedDialog -->
    <string name="OldDeviceTransferLockedDialog__complete_registration_on_your_new_device">새 장치에서 등록 완료</string>
    <string name="OldDeviceTransferLockedDialog__your_signal_account_has_been_transferred_to_your_new_device">Signal 계정이 새 장치로 이전되었지만 계속하려면 등록을 완료해야 합니다. 이 장치에서 신호가 비활성화됩니다.</string>
    <string name="OldDeviceTransferLockedDialog__done">확인</string>
    <string name="OldDeviceTransferLockedDialog__cancel_and_activate_this_device">이 장치를 취소하고 활성화하세요.</string>

    <!-- AdvancedPreferenceFragment -->

    <!-- RecipientBottomSheet -->
    <string name="RecipientBottomSheet_block">차단</string>
    <string name="RecipientBottomSheet_unblock">차단 해제</string>
    <string name="RecipientBottomSheet_add_to_contacts">연락처에 추가</string>
    <!-- Error message that displays when a user tries to tap to view system contact details but has no app that supports it -->
    <string name="RecipientBottomSheet_unable_to_open_contacts">연락처를 열 수 있는 앱을 찾을 수 없습니다.</string>
    <string name="RecipientBottomSheet_add_to_a_group">그룹에 추가</string>
    <string name="RecipientBottomSheet_add_to_another_group">다른 그룹에 추가</string>
    <string name="RecipientBottomSheet_view_safety_number">안전 번호 보기</string>
    <string name="RecipientBottomSheet_make_admin">관리자로 설정</string>
    <string name="RecipientBottomSheet_remove_as_admin">권리자 권한으로 제거</string>
    <string name="RecipientBottomSheet_remove_from_group">그룹에서 제거</string>

    <string name="RecipientBottomSheet_remove_s_as_group_admin">%1$s 님을 그룹 관리자로서 제거하시겠습니까?</string>
    <string name="RecipientBottomSheet_s_will_be_able_to_edit_group">"%1$s 님은 그룹과 멤버를 수정할 수 있습니다."</string>

    <string name="RecipientBottomSheet_remove_s_from_the_group">그룹에서 %1$s 님을 제거하시겠습니까?</string>
    <!-- Dialog message shown when removing someone from a group with group link being active to indicate they will not be able to rejoin -->
    <string name="RecipientBottomSheet_remove_s_from_the_group_they_will_not_be_able_to_rejoin">그룹에서 %1$s 님을 제거할까요? 그룹 링크를 통해 다시 참가할 수 없게 됩니다.</string>
    <string name="RecipientBottomSheet_remove">제거</string>
    <string name="RecipientBottomSheet_copied_to_clipboard">클립보드로 복사됨</string>

    <string name="GroupRecipientListItem_admin">관리자</string>
    <string name="GroupRecipientListItem_approve_description">승인</string>
    <string name="GroupRecipientListItem_deny_description">거부</string>


    <!-- GroupsLearnMoreBottomSheetDialogFragment -->
    <string name="GroupsLearnMore_legacy_vs_new_groups">구형 그룹과 새로운 그룹의 차이점</string>
    <string name="GroupsLearnMore_what_are_legacy_groups">구형 그룹은 무엇인가요?</string>
    <string name="GroupsLearnMore_paragraph_1">구형 그룹은 관리자나 더욱 자세한 그룹 관리 같은 새로운 그룹 기능들을 이용할 수 없습니다.</string>
    <string name="GroupsLearnMore_can_i_upgrade_a_legacy_group">구형 그룹을 업그레이드할 수 있나요?</string>
    <string name="GroupsLearnMore_paragraph_2">구형 그룹은 아직 새 그룹으로 업그레이드할 수 없지만 최신 버전의 Signal을 사용하는 경우 동일한 멤버로 새 그룹을 만들 수 있습니다.</string>
    <string name="GroupsLearnMore_paragraph_3">Signal은 향후 구형 그룹을 업그레이드하는 방법을 제공할 예정입니다.</string>

    <!-- GroupLinkBottomSheetDialogFragment -->
    <string name="GroupLinkBottomSheet_share_hint_requiring_approval">이 링크가 있는 사용자는 누구나 그룹의 이름과 사진을 보고 가입을 요청할 수 있습니다. 사용자가 신뢰하는 사용자들과 공유하세요.</string>
    <string name="GroupLinkBottomSheet_share_hint_not_requiring_approval">이 링크가 있는 사용자는 누구나 그룹의 이름과 사진을 보고 그룹에 가입할 수 있습니다. 사용자가 신뢰하는 사용자들과 공유하세요.</string>
    <string name="GroupLinkBottomSheet_share_via_signal">시그널로 공유하기</string>
    <string name="GroupLinkBottomSheet_copy">복사</string>
    <string name="GroupLinkBottomSheet_qr_code">QR 코드</string>
    <string name="GroupLinkBottomSheet_share">공유</string>
    <string name="GroupLinkBottomSheet_copied_to_clipboard">클립보드로 복사됨</string>
    <string name="GroupLinkBottomSheet_the_link_is_not_currently_active">현재 링크가 활성화되지 않았습니다.</string>

    <!-- VoiceNotePlaybackPreparer -->
    <string name="VoiceNotePlaybackPreparer__failed_to_play_voice_message">음성 메시지를 재생하지 못했습니다.</string>

    <!-- VoiceNoteMediaDescriptionCompatFactory -->
    <string name="VoiceNoteMediaItemFactory__voice_message">음성 메시지 %1$s</string>
    <string name="VoiceNoteMediaItemFactory__s_to_s">%1$s~%2$s</string>

    <!-- StorageUtil -->
    <string name="StorageUtil__s_s">%1$s/%2$s</string>
    <string name="BlockedUsersActivity__s_has_been_blocked">\'%1$s\' 님을 차단했습니다.</string>
    <string name="BlockedUsersActivity__failed_to_block_s">\'%1$s\' 님을 차단하지 못했습니다.</string>
    <string name="BlockedUsersActivity__s_has_been_unblocked">\'%1$s\' 님을 차단 해제했습니다.</string>

    <!-- ReviewCardDialogFragment -->
    <string name="ReviewCardDialogFragment__review_members">멤버 검토</string>
    <string name="ReviewCardDialogFragment__review_request">검토 요청</string>
    <string name="ReviewCardDialogFragment__d_group_members_have_the_same_name">%1$d명의 그룹 멤버가 같은 이름을 가지고 있습니다. 아래 멤버를 검토한 후 조치를 취하세요.</string>
    <string name="ReviewCardDialogFragment__if_youre_not_sure">요청의 출처가 확실하지 않은 경우 아래 연락처를 검토하고 조치를 취하세요.</string>
    <string name="ReviewCardDialogFragment__no_other_groups_in_common">공통된 다른 그룹이 없습니다.</string>
    <string name="ReviewCardDialogFragment__no_groups_in_common">공통된 그룹이 없습니다.</string>
    <plurals name="ReviewCardDialogFragment__d_other_groups_in_common">
        <item quantity="other">공통 그룹 %1$d개</item>
    </plurals>
    <plurals name="ReviewCardDialogFragment__d_groups_in_common">
        <item quantity="other">공통 그룹 %1$d개</item>
    </plurals>
    <string name="ReviewCardDialogFragment__remove_s_from_group">그룹에서 %1$s 님을 제거하시겠습니까?</string>
    <string name="ReviewCardDialogFragment__remove">제거</string>
    <string name="ReviewCardDialogFragment__failed_to_remove_group_member">그룹 멤버를 제거하지 못했습니다.</string>

    <!-- ReviewCard -->
    <string name="ReviewCard__member">멤버</string>
    <string name="ReviewCard__request">요청</string>
    <string name="ReviewCard__your_contact">연락처</string>
    <string name="ReviewCard__remove_from_group">그룹에서 제거</string>
    <string name="ReviewCard__update_contact">연락처 업데이트</string>
    <string name="ReviewCard__block">차단</string>
    <string name="ReviewCard__delete">삭제</string>
    <string name="ReviewCard__recently_changed">최근 프로필 이름을 %1$s에서 %2$s(으)로 변경했습니다.</string>

    <!-- CallParticipantsListUpdatePopupWindow -->
    <string name="CallParticipantsListUpdatePopupWindow__s_joined">%1$s 가입함</string>
    <string name="CallParticipantsListUpdatePopupWindow__s_and_s_joined">%1$s 및 %2$s 가입함</string>
    <string name="CallParticipantsListUpdatePopupWindow__s_s_and_s_joined">%1$s, %2$s 및 %3$s 가입함</string>
    <string name="CallParticipantsListUpdatePopupWindow__s_s_and_d_others_joined">%1$s, %2$s 및 %3$d명이 가입함</string>
    <string name="CallParticipantsListUpdatePopupWindow__s_left">%1$s 남음</string>
    <string name="CallParticipantsListUpdatePopupWindow__s_and_s_left">%1$s 및 %2$s 남음</string>
    <string name="CallParticipantsListUpdatePopupWindow__s_s_and_s_left">%1$s, %2$s 및 %3$s 남음</string>
    <string name="CallParticipantsListUpdatePopupWindow__s_s_and_d_others_left">%1$s, %2$s 및 %3$d명 남음</string>

    <string name="CallParticipant__you">나</string>
    <string name="CallParticipant__you_on_another_device">나(다른 기기에서)</string>
    <string name="CallParticipant__s_on_another_device">%1$s(다른 기기에서)</string>

    <!-- WifiToCellularPopupWindow -->
    <!-- Message shown during a call when the WiFi network is unusable, and cellular data starts to be used for the call instead. -->
    <string name="WifiToCellularPopupWindow__weak_wifi_switched_to_cellular">Wi-Fi 신호가 약합니다. 셀룰러 데이터로 전환하세요.</string>

    <!-- DeleteAccountFragment -->
    <string name="DeleteAccountFragment__deleting_your_account_will">계정을 삭제할 경우:</string>
    <string name="DeleteAccountFragment__enter_your_phone_number">전화번호를 입력하세요.</string>
    <string name="DeleteAccountFragment__delete_account">계정 삭제</string>
    <string name="DeleteAccountFragment__delete_your_account_info_and_profile_photo">계정 정보와 프로필 사진을 삭제합니다.</string>
    <string name="DeleteAccountFragment__delete_all_your_messages">모든 메시지를 삭제합니다.</string>
    <string name="DeleteAccountFragment__delete_s_in_your_payments_account">결제 계정에서 %1$s 삭제</string>
    <string name="DeleteAccountFragment__no_country_code">지정된 국가 코드가 없습니다.</string>
    <string name="DeleteAccountFragment__no_number">지정된 전화번호가 없습니다.</string>
    <string name="DeleteAccountFragment__the_phone_number">입력한 전화번호가 내 계정과 일치하지 않습니다.</string>
    <string name="DeleteAccountFragment__are_you_sure">계정을 삭제하시겠습니까?</string>
    <string name="DeleteAccountFragment__this_will_delete_your_signal_account">이 작업을 수행하면 Signal 계정을 삭제하고 애플리케이션을 초기화합니다. 프로세스를 완료하면 앱을 종료합니다.</string>
    <string name="DeleteAccountFragment__failed_to_delete_local_data">로컬 데이터를 삭제하지 못했습니다. 시스템 애플리케이션 설정에서 수동으로 제거할 수 있습니다.</string>
    <string name="DeleteAccountFragment__launch_app_settings">앱 설정 시작</string>
    <!-- Title of progress dialog shown when a user deletes their account and the process is leaving all groups -->
    <string name="DeleteAccountFragment__leaving_groups">그룹을 나가는 중…</string>
    <!-- Title of progress dialog shown when a user deletes their account and the process has left all groups -->
    <string name="DeleteAccountFragment__deleting_account">계정을 삭제하는 중…</string>
    <!-- Message of progress dialog shown when a user deletes their account and the process is canceling their subscription -->
    <string name="DeleteAccountFragment__canceling_your_subscription">구독을 취소하는 중…</string>
    <!-- Message of progress dialog shown when a user deletes their account and the process is leaving groups -->
    <string name="DeleteAccountFragment__depending_on_the_number_of_groups">속한 그룹 수에 따라 작업에 몇 분이 걸릴 수 있습니다.</string>
    <!-- Message of progress dialog shown when a user deletes their account and the process has left all groups -->
    <string name="DeleteAccountFragment__deleting_all_user_data_and_resetting">사용자 데이터를 삭제하고 앱을 초기화하는 중</string>
    <!-- Title of error dialog shown when a network error occurs during account deletion -->
    <string name="DeleteAccountFragment__account_not_deleted">계정을 삭제하지 못함</string>
    <!-- Message of error dialog shown when a network error occurs during account deletion -->
    <string name="DeleteAccountFragment__there_was_a_problem">삭제 프로세스를 완료하던 중 문제가 발생했습니다. 네트워크 연결을 확인하고 다시 시도하세요.</string>

    <!-- DeleteAccountCountryPickerFragment -->
    <string name="DeleteAccountCountryPickerFragment__search_countries">국가 검색</string>

    <!-- CreateGroupActivity -->
    <string name="CreateGroupActivity__skip">건너뛰기</string>
    <plurals name="CreateGroupActivity__d_members">
        <item quantity="other">멤버 %1$d명</item>
    </plurals>

    <!-- ShareActivity -->
    <string name="ShareActivity__share">공유</string>
    <string name="ShareActivity__send">보내기</string>
    <string name="ShareActivity__comma_s">, %1$s</string>
    <!-- Toast when the incoming intent is invalid -->
    <string name="ShareActivity__could_not_get_share_data_from_intent">인텐트에서 데이터 공유를 받지 못했습니다.</string>

    <!-- MultiShareDialogs -->
    <string name="MultiShareDialogs__failed_to_send_to_some_users">일부 사용자에 대한 보내기가 실패했습니다</string>
    <string name="MultiShareDialogs__you_can_only_share_with_up_to">최대 %1$d개 대화와만 공유할 수 있습니다.</string>

    <!-- ChatWallpaperActivity -->

    <!-- ChatWallpaperFragment -->
    <string name="ChatWallpaperFragment__chat_color">대화창 색</string>
    <string name="ChatWallpaperFragment__reset_chat_colors">대화창 색 재설정</string>
    <string name="ChatWallpaperFragment__reset_chat_color">대화창 색 재설정</string>
    <string name="ChatWallpaperFragment__reset_chat_color_question">대화창 색을 재설정하시겠어요?</string>
    <string name="ChatWallpaperFragment__set_wallpaper">배경 설정하기</string>
    <string name="ChatWallpaperFragment__dark_mode_dims_wallpaper">다크 모드는 배경 화면을 어둡게 합니다.</string>
    <string name="ChatWallpaperFragment__contact_name">연락처 이름</string>
    <string name="ChatWallpaperFragment__reset">초기화</string>
    <string name="ChatWallpaperFragment__wallpaper_preview_description">배경 미리보기</string>
    <string name="ChatWallpaperFragment__would_you_like_to_override_all_chat_colors">모든 대화창 색을 다시 정의하시겠어요?</string>
    <string name="ChatWallpaperFragment__would_you_like_to_override_all_wallpapers">모든 배경 화면을 덮어쓰시겠습니까?</string>
    <string name="ChatWallpaperFragment__reset_default_colors">기본 색상 재설정</string>
    <string name="ChatWallpaperFragment__reset_all_colors">모든 색상 재설정</string>
    <string name="ChatWallpaperFragment__reset_default_wallpaper">기본 배경 화면 재설정</string>
    <string name="ChatWallpaperFragment__reset_all_wallpapers">모든 배경 초기화하기</string>
    <string name="ChatWallpaperFragment__reset_wallpapers">배경들을 초기화</string>
    <string name="ChatWallpaperFragment__reset_wallpaper">배경 초기화</string>
    <string name="ChatWallpaperFragment__reset_wallpaper_question">배경을 초기화할까요?</string>

    <!-- ChatWallpaperSelectionFragment -->
    <string name="ChatWallpaperSelectionFragment__choose_from_photos">사진에서 선택하기</string>
    <string name="ChatWallpaperSelectionFragment__presets">프리셋</string>

    <!-- ChatWallpaperPreviewActivity -->
    <string name="ChatWallpaperPreviewActivity__preview">미리보기</string>
    <string name="ChatWallpaperPreviewActivity__set_wallpaper">배경 설정하기</string>
    <string name="ChatWallpaperPreviewActivity__swipe_to_preview_more_wallpapers">더 많은 배경들을 미리보기하기 위해 화면을 쓸어보세요</string>
    <string name="ChatWallpaperPreviewActivity__set_wallpaper_for_all_chats">모든 대화에 배경 화면 설정</string>
    <string name="ChatWallpaperPreviewActivity__set_wallpaper_for_s">%1$s에 배경 설정하기</string>
    <string name="ChatWallpaperPreviewActivity__viewing_your_gallery_requires_the_storage_permission">갤러리를 보려면 저장 권한이 필요합니다.</string>

    <!-- WallpaperImageSelectionActivity -->

    <!-- WallpaperCropActivity -->
    <string name="WallpaperCropActivity__pinch_to_zoom_drag_to_adjust">확대하기 위해서는 화면 위에 두 손가락을 모으거나 멀어지게 조작하시고, 조정하기 위해서는 손가락으로 끌어보세요.</string>
    <string name="WallpaperCropActivity__set_wallpaper_for_all_chats">모든 대화에 배경 화면을 설정합니다.</string>
    <string name="WallpaperCropActivity__set_wallpaper_for_s">%1$s에 배경 설정하기.</string>
    <string name="WallpaperCropActivity__error_setting_wallpaper">배경 설정 중 문제가 발생했습니다.</string>
    <string name="WallpaperCropActivity__blur_photo">사진 블러하기</string>

    <!-- InfoCard -->
    <string name="payment_info_card_about_mobilecoin">모바일 코인 소개</string>
    <string name="payment_info_card_mobilecoin_is_a_new_privacy_focused_digital_currency">MobileCoin은 새로운 개인정보 보호 중심의 디지털 통화입니다.</string>
    <string name="payment_info_card_adding_funds">자금 추가</string>
    <string name="payment_info_card_you_can_add_funds_for_use_in">MobileCoin을 지갑 주소로 전송하여 Molly에서 사용할 자금을 추가할 수 있습니다.</string>
    <string name="payment_info_card_cashing_out">현금화</string>
    <string name="payment_info_card_you_can_cash_out_mobilecoin">MobileCoin을 지원하는 거래소에서 언제든지 MobileCoin을 현금화할 수 있습니다. 해당 거래소에서 계좌로 이체하기만 하면 됩니다.</string>
    <string name="payment_info_card_hide_this_card">이 카드를 숨기시겠습니까?</string>
    <string name="payment_info_card_hide">숨기기</string>
    <!-- Title of save recovery phrase card -->
    <string name="payment_info_card_save_recovery_phrase">복구 문구 저장</string>
    <string name="payment_info_card_your_recovery_phrase_gives_you">복구 문구는 결제 계정을 복원하는 또 다른 방법을 제공합니다.</string>
    <!-- Button in save recovery phrase card -->
    <string name="payment_info_card_save_your_phrase">문구 저장</string>
    <string name="payment_info_card_update_your_pin">PIN 업데이트</string>
    <string name="payment_info_card_with_a_high_balance">잔고가 많으면 영숫자 PIN으로 업데이트하여 계정을 더 안전하게 보호할 수 있습니다.</string>
    <string name="payment_info_card_update_pin">번호 업데이트</string>

  <!-- Removed by excludeNonTranslatables <string name="payment_info_card__learn_more__about_mobilecoin" translatable="false">https://support.signal.org/hc/articles/360057625692#payments_which_ones</string> -->
  <!-- Removed by excludeNonTranslatables <string name="payment_info_card__learn_more__adding_to_your_wallet" translatable="false">https://support.signal.org/hc/articles/360057625692#payments_transfer_from_exchange</string> -->
  <!-- Removed by excludeNonTranslatables <string name="payment_info_card__learn_more__cashing_out" translatable="false">https://support.signal.org/hc/articles/360057625692#payments_transfer_to_exchange</string> -->

    <!-- DeactivateWalletFragment -->
    <string name="DeactivateWalletFragment__deactivate_wallet">지갑 비활성화</string>
    <string name="DeactivateWalletFragment__your_balance">잔액</string>
    <string name="DeactivateWalletFragment__its_recommended_that_you">결제를 비활성화하기 전에 다른 지갑 주소로 자금을 이체하는 것이 좋습니다. 지금 자금을 이체하지 않기로 선택할 경우 결제를 다시 활성화하면 자금이 Molly에 연결된 지갑에 남아 있게 됩니다.</string>
    <string name="DeactivateWalletFragment__transfer_remaining_balance">잔액 이체</string>
    <string name="DeactivateWalletFragment__deactivate_without_transferring">전송하지 않고 비활성화</string>
    <string name="DeactivateWalletFragment__deactivate">비활성화</string>
    <string name="DeactivateWalletFragment__deactivate_without_transferring_question">이전하지 않고 비활성화하시겠습니까?</string>
    <string name="DeactivateWalletFragment__your_balance_will_remain">결제를 다시 활성화하기로 선택할 경우 잔액이 Molly에 연결된 지갑에 남아 있게 됩니다.</string>
    <string name="DeactivateWalletFragment__error_deactivating_wallet">지갑을 비활성화하는 동안 오류가 발생했습니다.</string>
  <!-- Removed by excludeNonTranslatables <string name="DeactivateWalletFragment__learn_more__we_recommend_transferring_your_funds" translatable="false">https://support.signal.org/hc/articles/360057625692#payments_deactivate</string> -->

    <!-- PaymentsRecoveryStartFragment -->
    <string name="PaymentsRecoveryStartFragment__recovery_phrase">복구 문구</string>
    <string name="PaymentsRecoveryStartFragment__view_recovery_phrase">복구 문구 보기</string>
    <!-- Title in save recovery phrase screen -->
    <string name="PaymentsRecoveryStartFragment__save_recovery_phrase">복구 문구 저장</string>
    <string name="PaymentsRecoveryStartFragment__enter_recovery_phrase">복구 코드를 입력하기</string>
    <plurals name="PaymentsRecoveryStartFragment__your_balance_will_automatically_restore">
        <item quantity="other">Signal PIN을 확인하면 Signal을 다시 설치할 때 잔액이 자동으로 복원됩니다. 사용자별로 고유한 %1$d개 단어로 구성된 복구 문구를 사용하여 잔액을 복원할 수도 있습니다. 안전한 곳에 적어 두고 보관하세요.</item>
    </plurals>
    <!-- Description in save recovery phrase screen which shows up when user has non zero balance -->
    <string name="PaymentsRecoveryStartFragment__got_balance">잔액이 있습니다! 24개 단어 키인 복구 문구를 저장하세요. 해당 문구를 사용하여 잔액을 복구할 수 있습니다.</string>
    <!-- Description in save recovery phrase screen which shows up when user navigates from info card -->
    <string name="PaymentsRecoveryStartFragment__time_to_save">24개 단어 키인 복구 문구를 저장하세요. 해당 문구를 사용하여 잔액을 복구할 수 있습니다.</string>
    <string name="PaymentsRecoveryStartFragment__your_recovery_phrase_is_a">귀하의 복구 문구는 귀하에게 고유한 %1$d개 단어의 문구입니다. 이 문구를 사용하여 균형을 회복하세요.</string>
    <string name="PaymentsRecoveryStartFragment__start">시작</string>
    <string name="PaymentsRecoveryStartFragment__enter_manually">수동으로 입력</string>
    <string name="PaymentsRecoveryStartFragment__paste_from_clipboard">클립보드에서 붙여넣기</string>
    <!-- Alert dialog title which asks before going back if user wants to save recovery phrase -->
    <string name="PaymentsRecoveryStartFragment__continue_without_saving">저장하지 않고 계속하시겠어요?</string>
    <!-- Alert dialog description to let user know why recovery phrase needs to be saved -->
    <string name="PaymentsRecoveryStartFragment__your_recovery_phrase">최악의 경우 복구 문구를 사용하면 잔액을 복원할 수 있습니다. 복구 문구를 저장하시는 게 좋습니다.</string>
    <!-- Alert dialog option to skip recovery phrase -->
    <string name="PaymentsRecoveryStartFragment__skip_recovery_phrase">복구 문구 건너뛰기</string>
    <!-- Alert dialog option to cancel dialog-->
    <string name="PaymentsRecoveryStartFragment__cancel">취소</string>

    <!-- PaymentsRecoveryPasteFragment -->
    <string name="PaymentsRecoveryPasteFragment__paste_recovery_phrase">복구 문구 붙여넣기</string>
    <string name="PaymentsRecoveryPasteFragment__recovery_phrase">복구 문구</string>
    <string name="PaymentsRecoveryPasteFragment__next">다음</string>
    <string name="PaymentsRecoveryPasteFragment__invalid_recovery_phrase">잘못된 복구 문구</string>
    <string name="PaymentsRecoveryPasteFragment__make_sure">%1$d개 단어를 입력했는지 확인하고 다시 시도하세요.</string>

  <!-- Removed by excludeNonTranslatables <string name="PaymentsRecoveryStartFragment__learn_more__view" translatable="false">https://support.signal.org/hc/articles/360057625692#payments_wallet_view_passphrase</string> -->
  <!-- Removed by excludeNonTranslatables <string name="PaymentsRecoveryStartFragment__learn_more__restore" translatable="false">https://support.signal.org/hc/articles/360057625692#payments_wallet_restore_passphrase</string> -->

    <!-- PaymentsRecoveryPhraseFragment -->
    <string name="PaymentsRecoveryPhraseFragment__next">다음</string>
    <string name="PaymentsRecoveryPhraseFragment__edit">수정</string>
    <string name="PaymentsRecoveryPhraseFragment__your_recovery_phrase">나의 복구 코드</string>
    <string name="PaymentsRecoveryPhraseFragment__write_down_the_following_d_words">다음 %1$d개 단어를 순서대로 쓰세요. 안전한 장소에 목록을 저장하세요.</string>
    <string name="PaymentsRecoveryPhraseFragment__make_sure_youve_entered">구문을 올바르게 입력했는지 확인하세요.</string>
    <string name="PaymentsRecoveryPhraseFragment__do_not_screenshot_or_send_by_email">스크린샷을 찍거나 이메일로 보내지 마세요.</string>
    <string name="PaymentsRecoveryPhraseFragment__payments_account_restored">결제 계정이 복원되었습니다.</string>
    <string name="PaymentsRecoveryPhraseFragment__invalid_recovery_phrase">잘못된 복구 문구</string>
    <string name="PaymentsRecoveryPhraseFragment__make_sure_youve_entered_your_phrase_correctly_and_try_again">구문을 올바르게 입력했는지 확인하고 다시 시도하세요.</string>
    <string name="PaymentsRecoveryPhraseFragment__copy_to_clipboard">클립보드에 복사할까요?</string>
    <string name="PaymentsRecoveryPhraseFragment__if_you_choose_to_store">복구 문구를 디지털 방식으로 저장하기로 선택한 경우 신뢰할 수 있는 위치에 안전하게 저장되었는지 확인하세요.</string>
    <string name="PaymentsRecoveryPhraseFragment__copy">복사</string>

    <!-- PaymentsRecoveryPhraseConfirmFragment -->
    <string name="PaymentRecoveryPhraseConfirmFragment__confirm_recovery_phrase">복구 코드 확인하기</string>
    <string name="PaymentRecoveryPhraseConfirmFragment__enter_the_following_words">복구 문구에서 다음 단어를 입력하세요.</string>
    <string name="PaymentRecoveryPhraseConfirmFragment__word_d">단어 %1$d</string>
    <string name="PaymentRecoveryPhraseConfirmFragment__see_phrase_again">구문 다시보기</string>
    <string name="PaymentRecoveryPhraseConfirmFragment__done">확인</string>
    <string name="PaymentRecoveryPhraseConfirmFragment__recovery_phrase_confirmed">복구 문구 확인됨</string>

    <!-- PaymentsRecoveryEntryFragment -->
    <string name="PaymentsRecoveryEntryFragment__enter_recovery_phrase">복구 코드를 입력하기</string>
    <string name="PaymentsRecoveryEntryFragment__enter_word_d">%1$d를 입력하세요.</string>
    <string name="PaymentsRecoveryEntryFragment__word_d">단어 %1$d</string>
    <string name="PaymentsRecoveryEntryFragment__next">다음</string>
    <string name="PaymentsRecoveryEntryFragment__invalid_word">유효하지 않은 단어</string>

    <!-- UnreadPayments -->
    <string name="UnreadPayments__s_sent_you_s">%1$s이 당신에게 %2$s을 보냈습니다.</string>
    <string name="UnreadPayments__d_new_payment_notifications">%1$d 새 결제 알림</string>

    <!-- CanNotSendPaymentDialog -->
    <string name="CanNotSendPaymentDialog__cant_send_payment">송금할 수 없음</string>
    <string name="CanNotSendPaymentDialog__to_send_a_payment_to_this_user">사용자에게 지불을 보내려면 사용자의 메시지 요청을 수락해야 합니다. 메시지를 전송하여 메시지 요청을 생성하세요.</string>
    <string name="CanNotSendPaymentDialog__send_a_message">메시지 보내기</string>

    <!-- GroupsInCommonMessageRequest -->
    <string name="GroupsInCommonMessageRequest__you_have_no_groups_in_common_with_this_person">해당 사용자와 공유하는 그룹이 없습니다. 원치 않는 메시지를 피하기 위해 수락하기 전에 요청을 주의 깊게 검토하세요.</string>
    <string name="GroupsInCommonMessageRequest__none_of_your_contacts_or_people_you_chat_with_are_in_this_group">이 그룹에 회원님이 대화하는 연락처 또는 사용자가 없습니다. 원치 않는 메시지를 받지 않도록 수락하기 전에 요청을 신중히 검토하세요.</string>
    <string name="GroupsInCommonMessageRequest__about_message_requests">메시지 요청에 대해</string>
    <string name="GroupsInCommonMessageRequest__okay">확인</string>
  <!-- Removed by excludeNonTranslatables <string name="GroupsInCommonMessageRequest__support_article" translatable="false">https://support.signal.org/hc/articles/360007459591</string> -->
    <string name="ChatColorSelectionFragment__heres_a_preview_of_the_chat_color">다음은 대화창 색의 미리 보기입니다.</string>
    <string name="ChatColorSelectionFragment__the_color_is_visible_to_only_you">색상은 사용자에게만 보입니다.</string>

    <!-- GroupDescriptionDialog -->
    <string name="GroupDescriptionDialog__group_description">그룹 설명</string>

    <!-- QualitySelectorBottomSheetDialog -->
    <string name="QualitySelectorBottomSheetDialog__standard">기본</string>
    <string name="QualitySelectorBottomSheetDialog__faster_less_data">데이터를 덜 쓰며 빠르게</string>
    <string name="QualitySelectorBottomSheetDialog__high">높음</string>
    <string name="QualitySelectorBottomSheetDialog__slower_more_data">데이터를 더 쓰며 느리게</string>
    <string name="QualitySelectorBottomSheetDialog__photo_quality">사진 품질</string>

    <!-- AppSettingsFragment -->
    <string name="AppSettingsFragment__invite_your_friends">친구 초대하기</string>
    <string name="AppSettingsFragment__copied_subscriber_id_to_clipboard">구독자 ID를 클립보드에 복사함</string>

    <!-- AccountSettingsFragment -->
    <string name="AccountSettingsFragment__account">계정</string>
    <string name="AccountSettingsFragment__youll_be_asked_less_frequently">시간이 지남에 따라 질문 빈도가 줄어듭니다.</string>
    <string name="AccountSettingsFragment__require_your_signal_pin">Signal에 전화번호를 다시 등록하려면 Signal PIN이 필요합니다.</string>
    <string name="AccountSettingsFragment__change_phone_number">전화번호 변경</string>
    <!-- Account setting that allows user to request and export their signal account data -->
    <string name="AccountSettingsFragment__request_account_data">내 계정 데이터</string>

    <!-- ExportAccountDataFragment -->
    <!-- Part of requesting account data flow, this is the section title for requesting that account data -->
    <string name="ExportAccountDataFragment__your_account_data">내 계정 데이터</string>
    <!-- Explanation of account data the user can request. %1$s is replaced with Learn more with a link -->
    <string name="ExportAccountDataFragment__export_explanation">Signal 계정 데이터 보고서를 내보냅니다. 이 보고서는 메시지나 미디어를 포함하지 않습니다. %1$s</string>
    <!-- Learn more link to more information about requesting account data -->
    <string name="ExportAccountDataFragment__learn_more">자세히 알아보기</string>
    <!-- Button action to export the report data to another app (e.g. email) -->
    <string name="ExportAccountDataFragment__export_report">보고서 내보내기</string>

    <!-- Radio option to export the data as a text file .txt -->
    <string name="ExportAccountDataFragment__export_as_txt">TXT로 내보내기</string>
    <!-- Label for the text file option -->
    <string name="ExportAccountDataFragment__export_as_txt_label">읽기 쉬운 텍스트 파일</string>
    <!-- Radio option to export the data as a json (java script object notation) file .json -->
    <string name="ExportAccountDataFragment__export_as_json">JSON으로 내보내기</string>
    <!-- Label for the json file option, the account data in a machine readable file format -->
    <string name="ExportAccountDataFragment__export_as_json_label">컴퓨터에서 읽을 수 있는 파일</string>

    <!-- Action to cancel (in a dialog) -->
    <string name="ExportAccountDataFragment__cancel_action">취소</string>

    <!-- Acknowledgement for download failure -->
    <string name="ExportAccountDataFragment__ok_action">확인</string>
    <!-- Title of dialog shown when report fails to generate -->
    <string name="ExportAccountDataFragment__report_generation_failed">보고서를 생성할 수 없습니다.</string>
    <!-- Message of dialog shown when report fails to generate asking user to check network connection -->
    <string name="ExportAccountDataFragment__check_network">연결을 확인하고 다시 시도하세요.</string>

    <!-- Title for export confirmation dialog -->
    <string name="ExportAccountDataFragment__export_report_confirmation">데이터를 내보낼까요?</string>
    <!-- Message for export confirmation dialog -->
    <string name="ExportAccountDataFragment__export_report_confirmation_message">Signal 계정 데이터를 신뢰하는 사람 또는 앱에만 공유하세요.</string>
    <!-- Action to export in for export confirmation dialog -->
    <string name="ExportAccountDataFragment__export_report_action">내보내기</string>

    <!-- Shown in a dialog with a spinner while the report is downloading -->
    <string name="ExportAccountDataFragment__download_progress">보고서를 생성하는 중…</string>
    <!-- Explanation that the report is only generated on export and is not saved on the device -->
    <string name="ExportAccountDataFragment__report_not_stored_disclaimer">보고서는 내보내기를 하는 시점에만 생성되며, 기기의 Signal에는 저장되지 않습니다.</string>

    <!-- ChangeNumberFragment -->
    <string name="ChangeNumberFragment__use_this_to_change_your_current_phone_number_to_a_new_phone_number">현재 전화번호를 새 전화번호로 바꾸려면 이 기능을 사용하세요. 이 작업은 되돌릴 수 없습니다.\n\n변경하기 전에, 새 전화번호로 SMS나 전화를 받을 수 있는지 확인하세요.</string>
    <string name="ChangeNumberFragment__continue">계속</string>
    <!-- Message shown on dialog after your number has been changed successfully. -->
    <string name="ChangeNumber__your_phone_number_has_changed_to_s">전화번호를 %1$s(으)로 변경했습니다.</string>
    <!-- Confirmation button to dismiss number changed dialog -->
    <string name="ChangeNumber__okay">확인</string>

    <!-- ChangeNumberEnterPhoneNumberFragment -->
    <string name="ChangeNumberEnterPhoneNumberFragment__change_number">번호 변경</string>
    <string name="ChangeNumberEnterPhoneNumberFragment__your_old_number">당신의 기존 전화번호</string>
    <string name="ChangeNumberEnterPhoneNumberFragment__old_phone_number">기존 전화번호</string>
    <string name="ChangeNumberEnterPhoneNumberFragment__your_new_number">당신의 새 전화번호</string>
    <string name="ChangeNumberEnterPhoneNumberFragment__new_phone_number">새 전화번호</string>
    <string name="ChangeNumberEnterPhoneNumberFragment__the_phone_number_you_entered_doesnt_match_your_accounts">입력한 전화번호가 내 계정과 일치하지 않습니다.</string>
    <string name="ChangeNumberEnterPhoneNumberFragment__you_must_specify_your_old_number_country_code">기존 전화번호의 국가 코드를 입력해야합니다.</string>
    <string name="ChangeNumberEnterPhoneNumberFragment__you_must_specify_your_old_phone_number">기존 전화번호를 입력해야합니다.</string>
    <string name="ChangeNumberEnterPhoneNumberFragment__you_must_specify_your_new_number_country_code">새 번호의 국가 코드를 지정해야 합니다.</string>
    <string name="ChangeNumberEnterPhoneNumberFragment__you_must_specify_your_new_phone_number">새 전화번호를 지정해야 합니다.</string>

    <!-- ChangeNumberVerifyFragment -->
    <string name="ChangeNumberVerifyFragment__change_number">번호 변경</string>
    <string name="ChangeNumberVerifyFragment__verifying_s">%1$s 확인 중</string>
    <string name="ChangeNumberVerifyFragment__captcha_required">Captcha를 입력해 주세요.</string>

    <!-- ChangeNumberConfirmFragment -->
    <string name="ChangeNumberConfirmFragment__change_number">번호 변경</string>
    <string name="ChangeNumberConfirmFragment__you_are_about_to_change_your_phone_number_from_s_to_s">전화번호를 %1$s에서 %2$s(으)로 변경합니다.\n\n계속하기 전에 아래에서 번호가 올바른지 확인하세요.</string>
    <string name="ChangeNumberConfirmFragment__edit_number">전화번호 수정</string>

    <!-- ChangeNumberRegistrationLockFragment -->
    <string name="ChangeNumberRegistrationLockFragment__signal_change_number_need_help_with_pin_for_android_v2_pin">Signal 번호 변경 - Android용 PIN에 대한 도움이 필요합니다(v2 PIN)</string>

    <!-- ChangeNumberPinDiffersFragment -->
    <string name="ChangeNumberPinDiffersFragment__pins_do_not_match">PIN이 일치하지 않음</string>
    <string name="ChangeNumberPinDiffersFragment__the_pin_associated_with_your_new_number_is_different_from_the_pin_associated_with_your_old_one">새 번호에 연결된 PIN이 이전 번호에 연결된 PIN과 다릅니다. 이전 PIN을 유지할까요, 아니면 업데이트할까요?</string>
    <string name="ChangeNumberPinDiffersFragment__keep_old_pin">이전 PIN 유지</string>
    <string name="ChangeNumberPinDiffersFragment__update_pin">번호 업데이트</string>
    <string name="ChangeNumberPinDiffersFragment__keep_old_pin_question">이전 PIN을 유지할까요?</string>

    <!-- ChangeNumberLockActivity -->
    <!-- Info message shown to user if something crashed the app during the change number attempt and we were unable to confirm the change so we force them into this screen to check before letting them use the app -->
    <string name="ChangeNumberLockActivity__it_looks_like_you_tried_to_change_your_number_but_we_were_unable_to_determine_if_it_was_successful_rechecking_now">번호 변경을 시도했으나 Signal에서 변경 완료 여부를 확인하지 못했습니다.\n\n다시 확인하는 중입니다…</string>
    <!-- Dialog title shown if we were able to confirm your change number status (meaning we now know what the server thinks our number is) after a crash during the regular flow -->
    <string name="ChangeNumberLockActivity__change_status_confirmed">변경 상태 확인됨</string>
    <!-- Dialog message shown if we were able to confirm your change number status (meaning we now know what the server thinks our number is) after a crash during the regular flow -->
    <string name="ChangeNumberLockActivity__your_number_has_been_confirmed_as_s">현재 번호가 %1$s인 것으로 확인됐습니다. 새로 변경한 번호가 아니라면 번호 변경 프로세스를 다시 시작해 주세요.</string>
    <!-- Dialog title shown if we were not able to confirm your phone number with the server and thus cannot let leave the change flow yet after a crash during the regular flow -->
    <string name="ChangeNumberLockActivity__change_status_unconfirmed">변경 상태 확인 안 됨</string>
    <!-- Dialog message shown when we can\'t verify the phone number on the server, only shown if there was a network error communicating with the server after a crash during the regular flow -->
    <string name="ChangeNumberLockActivity__we_could_not_determine_the_status_of_your_change_number_request">번호 변경 요청 상태를 확인하지 못했습니다.\n\n(오류: %1$s)</string>
    <!-- Dialog button to retry confirming the number on the server -->
    <string name="ChangeNumberLockActivity__retry">재시도</string>
    <!-- Dialog button shown to leave the app when in the unconfirmed change status after a crash in the regular flow -->
    <string name="ChangeNumberLockActivity__leave">나가기</string>
    <string name="ChangeNumberLockActivity__submit_debug_log">디버그 로그 제출</string>

    <!-- ChatsSettingsFragment -->
    <string name="ChatsSettingsFragment__keyboard">키보드</string>
    <string name="ChatsSettingsFragment__enter_key_sends">엔터 키로 메시지 보내기</string>

    <!--SmsSettingsFragment -->
    <string name="SmsSettingsFragment__use_as_default_sms_app">기본 SMS 앱으로 사용</string>
    <!-- Preference title to export sms -->
    <string name="SmsSettingsFragment__export_sms_messages">SMS 메시지 내보내기</string>
    <!-- Preference title to re-export sms -->
    <string name="SmsSettingsFragment__export_sms_messages_again">SMS 메시지 다시 내보내기</string>
    <!-- Preference title to delete sms -->
    <string name="SmsSettingsFragment__remove_sms_messages">SMS 메시지 제거</string>
    <!-- Snackbar text to confirm deletion -->
    <string name="SmsSettingsFragment__removing_sms_messages_from_signal">Signal에서 SMS 메시지를 제거하는 중…</string>
    <!-- Snackbar text to indicate can delete later -->
    <string name="SmsSettingsFragment__you_can_remove_sms_messages_from_signal_in_settings">언제든 Signal 설정에서 SMS 메시지를 제거할 수 있습니다.</string>
    <!-- Description for export sms preference -->
    <string name="SmsSettingsFragment__you_can_export_your_sms_messages_to_your_phones_sms_database">SMS 메시지를 휴대폰 SMS 데이터베이스로 내보낼 수 있습니다.</string>
    <!-- Description for re-export sms preference -->
    <string name="SmsSettingsFragment__exporting_again_can_result_in_duplicate_messages">다시 내보내면 중복 메시지가 생길 수 있습니다.</string>
    <!-- Description for remove sms preference -->
    <string name="SmsSettingsFragment__remove_sms_messages_from_signal_to_clear_up_storage_space">Signal에서 SMS 메시지를 제거하여 저장 공간을 확보하세요.</string>
    <!-- Information message shown at the top of sms settings to indicate it is being removed soon. -->
    <string name="SmsSettingsFragment__sms_support_will_be_removed_soon_to_focus_on_encrypted_messaging">암호화 메시지에 집중하기 위해 SMS 지원을 곧 중단합니다.</string>

    <!-- NotificationsSettingsFragment -->
    <string name="NotificationsSettingsFragment__messages">메시지</string>
    <string name="NotificationsSettingsFragment__calls">전화</string>
    <string name="NotificationsSettingsFragment__notify_when">다음의 경우 알림…</string>
    <string name="NotificationsSettingsFragment__contact_joins_signal">연락처가 Signal에 합류했습니다.</string>
    <!-- Notification preference header -->
    <string name="NotificationsSettingsFragment__notification_profiles">알림 프로필</string>
    <!-- Notification preference option header -->
    <string name="NotificationsSettingsFragment__profiles">프로필</string>
    <!-- Notification preference summary text -->
    <string name="NotificationsSettingsFragment__create_a_profile_to_receive_notifications_only_from_people_and_groups_you_choose">프로필을 만들어 원하는 사용자와 그룹에게서만 알림을 받으세요.</string>

    <!-- NotificationProfilesFragment -->
    <!-- Title for notification profiles screen that shows all existing profiles; Title with hyphenation. Translation can use soft hyphen - Unicode U+00AD -->
    <string name="NotificationProfilesFragment__notification_profiles">알림 프로필</string>
    <!-- Button text to create a notification profile -->
    <string name="NotificationProfilesFragment__create_profile">프로필 만들기</string>

    <!-- PrivacySettingsFragment -->
    <string name="PrivacySettingsFragment__blocked">차단함</string>
    <string name="PrivacySettingsFragment__d_contacts">연락처 %1$d개</string>
    <string name="PrivacySettingsFragment__messaging">메시징</string>
    <string name="PrivacySettingsFragment__disappearing_messages">사라지는 메시지</string>
    <string name="PrivacySettingsFragment__app_security">애플리케이션 보안</string>
    <string name="PrivacySettingsFragment__block_screenshots_in_the_recents_list_and_inside_the_app">최근 사용 목록과 앱 내 스크린샷 차단</string>
    <string name="PrivacySettingsFragment__signal_message_and_calls">신호 메시지 및 통화, 항상 중계 통화 및 봉인된 발신자</string>
    <string name="PrivacySettingsFragment__default_timer_for_new_changes">새 대화를 위한 기본 타이머</string>
    <string name="PrivacySettingsFragment__set_a_default_disappearing_message_timer_for_all_new_chats_started_by_you">내가 새로 시작하는 모든 대화에 자동 삭제 메시지 타이머를 기본으로 설정합니다.</string>
    <!-- Summary for stories preference to launch into story privacy settings -->
    <string name="PrivacySettingsFragment__payment_lock_require_lock">자금 이체 시 Android 화면을 잠그거나 지문 인증하기</string>
    <!-- Alert dialog title when payment lock cannot be enabled -->
    <string name="PrivacySettingsFragment__cant_enable_title">결제 잠금 기능을 활성화할 수 없습니다.</string>
    <!-- Alert dialog description to setup screen lock or fingerprint in phone settings -->
    <string name="PrivacySettingsFragment__cant_enable_description">결제 잠금을 사용하려면 휴대폰 설정에서 화면 잠금 또는 지문 ID를 활성화해야 합니다.</string>
    <!-- Shown in a toast when we can\'t navigate to the user\'s system fingerprint settings -->
    <string name="PrivacySettingsFragment__failed_to_navigate_to_system_settings">시스템 설정으로 이동하지 못했습니다.</string>
    <!-- Alert dialog button to go to phone settings -->
    <!-- Alert dialog button to cancel the dialog -->

    <!-- AdvancedPrivacySettingsFragment -->
  <!-- Removed by excludeNonTranslatables <string name="AdvancedPrivacySettingsFragment__sealed_sender_link" translatable="false">https://signal.org/blog/sealed-sender</string> -->
    <string name="AdvancedPrivacySettingsFragment__show_status_icon">상태 아이콘 표시하기</string>
    <string name="AdvancedPrivacySettingsFragment__show_an_icon">봉인된 발신자를 사용하여 전달되었을 때 메시지 세부 정보에 아이콘을 표시합니다.</string>

    <!-- ExpireTimerSettingsFragment -->
    <string name="ExpireTimerSettingsFragment__when_enabled_new_messages_sent_and_received_in_new_chats_started_by_you_will_disappear_after_they_have_been_seen">이 기능을 사용하면 내가 새로 시작하는 대화에서 보내거나 받는 새 메시지가 확인된 후 자동 삭제됩니다.</string>
    <string name="ExpireTimerSettingsFragment__when_enabled_new_messages_sent_and_received_in_this_chat_will_disappear_after_they_have_been_seen">이 기능을 사용하면 이 대화에서 보내거나 받는 새 메시지가 확인된 후 자동 삭제됩니다.</string>
    <string name="ExpireTimerSettingsFragment__off">꺼짐</string>
    <string name="ExpireTimerSettingsFragment__4_weeks">4주</string>
    <string name="ExpireTimerSettingsFragment__1_week">1주</string>
    <string name="ExpireTimerSettingsFragment__1_day">1일</string>
    <string name="ExpireTimerSettingsFragment__8_hours">8시간</string>
    <string name="ExpireTimerSettingsFragment__1_hour">1시간</string>
    <string name="ExpireTimerSettingsFragment__5_minutes">5분</string>
    <string name="ExpireTimerSettingsFragment__30_seconds">30초</string>
    <string name="ExpireTimerSettingsFragment__custom_time">지역 시간</string>
    <string name="ExpireTimerSettingsFragment__set">설정</string>
    <string name="ExpireTimerSettingsFragment__save">저장</string>

    <string name="CustomExpireTimerSelectorView__seconds">초</string>
    <string name="CustomExpireTimerSelectorView__minutes">분</string>
    <string name="CustomExpireTimerSelectorView__hours">시간</string>
    <string name="CustomExpireTimerSelectorView__days">일</string>
    <string name="CustomExpireTimerSelectorView__weeks">주</string>

    <!-- HelpSettingsFragment -->
    <string name="HelpSettingsFragment__support_center">지원 센터</string>
    <string name="HelpSettingsFragment__contact_us">문의하기</string>
    <string name="HelpSettingsFragment__version">버전</string>
    <string name="HelpSettingsFragment__debug_log">디버그 로그</string>
    <!--    Header for the screen that displays the licenses of the open-source software dependencies of the Signal app-->
    <string name="HelpSettingsFragment__licenses">라이선스</string>
    <string name="HelpSettingsFragment__terms_amp_privacy_policy">이용 약관 &amp; 개인 정보 보호 정책</string>
    <string name="HelpFragment__copyright_signal_messenger">Molly Messenger 저작권</string>
    <string name="HelpFragment__licenced_under_the_agplv3">GNU AGPLv3에 따라 라이선스가 부여됨</string>

    <!-- DataAndStorageSettingsFragment -->
    <string name="DataAndStorageSettingsFragment__media_quality">미디어 품질</string>
    <string name="DataAndStorageSettingsFragment__sent_media_quality">미디어 전송 품질</string>
    <string name="DataAndStorageSettingsFragment__sending_high_quality_media_will_use_more_data">고품질 미디어는 더 많은 모바일 데이터를 사용할 수 있습니다.</string>
    <string name="DataAndStorageSettingsFragment__high">높음</string>
    <string name="DataAndStorageSettingsFragment__standard">기본</string>
    <string name="DataAndStorageSettingsFragment__calls">전화</string>

    <!-- ChatColorSelectionFragment -->
    <string name="ChatColorSelectionFragment__auto">자동</string>
    <string name="ChatColorSelectionFragment__use_custom_colors">사용자 지정 색상 사용하기</string>
    <string name="ChatColorSelectionFragment__chat_color">대화창 색</string>
    <string name="ChatColorSelectionFragment__edit">수정</string>
    <string name="ChatColorSelectionFragment__duplicate">복사하기</string>
    <string name="ChatColorSelectionFragment__delete">삭제</string>
    <string name="ChatColorSelectionFragment__delete_color">색상 삭제하기</string>
    <plurals name="ChatColorSelectionFragment__this_custom_color_is_used">
        <item quantity="other">%1$d개 대화에서 이 사용자 지정 색상을 사용 중입니다. 모든 대화에서 삭제할까요?</item>
    </plurals>
    <string name="ChatColorSelectionFragment__delete_chat_color">대화창 색을 삭제할까요?</string>

    <!-- CustomChatColorCreatorFragment -->
    <string name="CustomChatColorCreatorFragment__solid">견고함</string>
    <string name="CustomChatColorCreatorFragment__gradient">그라디언트</string>
    <string name="CustomChatColorCreatorFragment__hue">색상</string>
    <string name="CustomChatColorCreatorFragment__saturation">채도</string>

    <!-- CustomChatColorCreatorFragmentPage -->
    <string name="CustomChatColorCreatorFragmentPage__save">저장</string>
    <string name="CustomChatColorCreatorFragmentPage__edit_color">색상 편집</string>
    <plurals name="CustomChatColorCreatorFragmentPage__this_color_is_used">
        <item quantity="other">%1$d개 대화에서 이 색을 사용 중입니다. 모든 대화에 이 변경 내용을 저장할까요?</item>
    </plurals>

    <!-- ChatColorGradientTool -->

    <!-- Title text for prompt to donate. Shown in a popup at the bottom of the chat list. -->
    <string name="Donate2022Q2Megaphone_donate_to_signal">Signal에 기부</string>
    <!-- Body text for prompt to donate. Shown in a popup at the bottom of the chat list. -->
    <string name="Donate2022Q2Megaphone_signal_is_powered_by_people_like_you">Signal은 여러분과 같은 사용자의 기여로 운영됩니다. 매월 기부하고 배지를 받으세요.</string>
    <!-- Button label that brings a user to the donate screen. Shown in a popup at the bottom of the chat list. -->
    <string name="Donate2022Q2Megaphone_donate">기부</string>
    <!-- Button label that dismissed a prompt to donate. Shown in a popup at the bottom of the chat list. -->
    <string name="Donate2022Q2Megaphone_not_now">나중에</string>

    <!-- EditReactionsFragment -->
    <string name="EditReactionsFragment__customize_reactions">반응 사용자 지정</string>
    <string name="EditReactionsFragment__tap_to_replace_an_emoji">이모티콘을 바꾸려면 탭하세요.</string>
    <string name="EditReactionsFragment__reset">초기화</string>
    <string name="EditReactionsFragment_save">저장</string>
    <string name="ChatColorSelectionFragment__auto_matches_the_color_to_the_wallpaper">배경 화면에 색상을 자동 일치시킵니다.</string>
    <string name="CustomChatColorCreatorFragment__drag_to_change_the_direction_of_the_gradient">드래그하여 그라디언트 방향 변경</string>

    <!-- AddAProfilePhotoMegaphone -->
    <string name="AddAProfilePhotoMegaphone__add_a_profile_photo">프로필 사진 추가</string>
    <string name="AddAProfilePhotoMegaphone__choose_a_look_and_color">모양과 색상을 선택하거나 이니셜을 사용자 정의하세요.</string>
    <string name="AddAProfilePhotoMegaphone__not_now">나중에</string>
    <string name="AddAProfilePhotoMegaphone__add_photo">사진 추가</string>

    <!-- BecomeASustainerMegaphone -->
    <string name="BecomeASustainerMegaphone__become_a_sustainer">후원자가 되세요</string>
    <!-- Displayed in the Become a Sustainer megaphone -->
    <string name="BecomeASustainerMegaphone__signal_is_powered_by">Signal은 여러분과 같은 사용자의 기여로 운영됩니다. 기부하고 배지를 받으세요.</string>
    <string name="BecomeASustainerMegaphone__not_now">나중에</string>
    <string name="BecomeASustainerMegaphone__donate">기부</string>

    <!-- KeyboardPagerFragment -->
    <string name="KeyboardPagerFragment_emoji">이모지</string>
    <string name="KeyboardPagerFragment_open_emoji_search">이모티콘 검색 열기</string>
    <string name="KeyboardPagerFragment_open_sticker_search">스티커 검색 열기</string>
    <string name="KeyboardPagerFragment_open_gif_search">GIF 검색 열기</string>
    <string name="KeyboardPagerFragment_stickers">스티커</string>
    <string name="KeyboardPagerFragment_backspace">백스페이스</string>
    <string name="KeyboardPagerFragment_gifs">GIF</string>
    <string name="KeyboardPagerFragment_search_emoji">이모지 검색</string>
    <string name="KeyboardPagerfragment_back_to_emoji">이모티콘으로 돌아가기</string>
    <string name="KeyboardPagerfragment_clear_search_entry">검색창 지우기</string>
    <string name="KeyboardPagerFragment_search_giphy">GIPHY 검색</string>

    <!-- StickerSearchDialogFragment -->
    <string name="StickerSearchDialogFragment_search_stickers">스티커 검색</string>
    <string name="StickerSearchDialogFragment_no_results_found">결과 없음</string>
    <string name="EmojiSearchFragment__no_results_found">결과 없음</string>
    <string name="NotificationsSettingsFragment__unknown_ringtone">알 수 없는 벨소리</string>

    <!-- ConversationSettingsFragment -->
    <!-- Dialog title displayed when non-admin tries to add a story to an audience group -->
    <string name="ConversationSettingsFragment__cant_add_to_group_story">그룹 스토리에 추가할 수 없습니다.</string>
    <!-- Dialog message displayed when non-admin tries to add a story to an audience group -->
    <string name="ConversationSettingsFragment__only_admins_of_this_group_can_add_to_its_story">이 그룹의 관리자만 이 그룹의 스토리에 추가할 수 있습니다.</string>
    <!-- Error toasted when no activity can handle the add contact intent -->
    <string name="ConversationSettingsFragment__contacts_app_not_found">연락처 앱을 찾지 못했습니다.</string>
    <string name="ConversationSettingsFragment__start_video_call">화상 통화 시작</string>
    <string name="ConversationSettingsFragment__start_audio_call">음성 통화 시작</string>
    <!-- Button label with hyphenation. Translation can use soft hyphen - Unicode U+00AD -->
    <string name="ConversationSettingsFragment__story">스토리</string>
    <!-- Button label with hyphenation. Translation can use soft hyphen - Unicode U+00AD -->
    <string name="ConversationSettingsFragment__message">메시지</string>
    <!-- Button label with hyphenation. Translation can use soft hyphen - Unicode U+00AD -->
    <string name="ConversationSettingsFragment__video">동영상</string>
    <!-- Button label with hyphenation. Translation can use soft hyphen - Unicode U+00AD -->
    <string name="ConversationSettingsFragment__audio">음성</string>
    <!-- Button label with hyphenation. Translation can use soft hyphen - Unicode U+00AD -->
    <string name="ConversationSettingsFragment__call">전화</string>
    <!-- Button label with hyphenation. Translation can use soft hyphen - Unicode U+00AD -->
    <string name="ConversationSettingsFragment__mute">알림 끄기</string>
    <!-- Button label with hyphenation. Translation can use soft hyphen - Unicode U+00AD -->
    <string name="ConversationSettingsFragment__muted">알림 꺼짐</string>
    <!-- Button label with hyphenation. Translation can use soft hyphen - Unicode U+00AD -->
    <string name="ConversationSettingsFragment__search">검색</string>
    <string name="ConversationSettingsFragment__disappearing_messages">사라지는 메시지</string>
    <string name="ConversationSettingsFragment__sounds_and_notifications">소리 &amp; 알림</string>
  <!-- Removed by excludeNonTranslatables <string name="ConversationSettingsFragment__internal_details" translatable="false">Internal details</string> -->
    <string name="ConversationSettingsFragment__contact_details">연락처</string>
    <string name="ConversationSettingsFragment__view_safety_number">안전 번호 보기</string>
    <string name="ConversationSettingsFragment__block">차단</string>
    <string name="ConversationSettingsFragment__block_group">그룹 차단</string>
    <string name="ConversationSettingsFragment__unblock">차단 해제</string>
    <string name="ConversationSettingsFragment__unblock_group">그룹 차단 해제</string>
    <string name="ConversationSettingsFragment__add_to_a_group">그룹에 추가</string>
    <string name="ConversationSettingsFragment__see_all">모두 보기</string>
    <string name="ConversationSettingsFragment__add_members">멤버 추가</string>
    <string name="ConversationSettingsFragment__permissions">권한</string>
    <string name="ConversationSettingsFragment__requests_and_invites">요청 및 초대</string>
    <string name="ConversationSettingsFragment__group_link">그룹 링크</string>
    <string name="ConversationSettingsFragment__add_as_a_contact">연락처로 추가</string>
    <string name="ConversationSettingsFragment__unmute">알림 켜기</string>
    <!-- The subtitle for a settings item that describes how long the user\'s chat is muted. If a chat is muted, you will not receive notifications unless @mentioned. The placeholder represents a time (e.g. 10pm, March 4, etc). -->
    <string name="ConversationSettingsFragment__conversation_muted_until_s">%1$s까지 대화 알림을 끕니다.</string>
    <string name="ConversationSettingsFragment__conversation_muted_forever">대화 알림을 계속 끕니다.</string>
    <string name="ConversationSettingsFragment__copied_phone_number_to_clipboard">전화번호를 클립보드에 복사했습니다.</string>
    <string name="ConversationSettingsFragment__phone_number">전화번호</string>
    <string name="ConversationSettingsFragment__get_badges">Signal을 후원하고 배지를 받으세요. 배지를 탭하여 자세히 알아보세요.</string>

    <!-- PermissionsSettingsFragment -->
    <string name="PermissionsSettingsFragment__add_members">멤버 추가</string>
    <string name="PermissionsSettingsFragment__edit_group_info">그룹 정보 수정</string>
    <string name="PermissionsSettingsFragment__send_messages">메시지 보내기</string>
    <string name="PermissionsSettingsFragment__all_members">모든 멤버</string>
    <string name="PermissionsSettingsFragment__only_admins">관리자만</string>
    <string name="PermissionsSettingsFragment__who_can_add_new_members">누가 새로운 멤버들을 추가시킬 수 있습니까?</string>
    <string name="PermissionsSettingsFragment__who_can_edit_this_groups_info">누가 이 그룹의 정보를 수정할 수 있습니까?</string>
    <string name="PermissionsSettingsFragment__who_can_send_messages">누가 메시지를 전송할 수 있습니까?</string>

    <!-- SoundsAndNotificationsSettingsFragment -->
    <string name="SoundsAndNotificationsSettingsFragment__mute_notifications">알림 끄기</string>
    <string name="SoundsAndNotificationsSettingsFragment__not_muted">알림 꺼지지 않음</string>
    <string name="SoundsAndNotificationsSettingsFragment__mentions">언급</string>
    <string name="SoundsAndNotificationsSettingsFragment__always_notify">항상 알림</string>
    <string name="SoundsAndNotificationsSettingsFragment__do_not_notify">알리지 않음</string>
    <string name="SoundsAndNotificationsSettingsFragment__custom_notifications">맞춤형 알림</string>

    <!-- StickerKeyboard -->
    <string name="StickerKeyboard__recently_used">최근 사용</string>

    <!-- PlaybackSpeedToggleTextView -->
    <string name="PlaybackSpeedToggleTextView__p5x">.5배</string>
    <string name="PlaybackSpeedToggleTextView__1x">1x</string>
    <string name="PlaybackSpeedToggleTextView__1p5x">1.5배</string>
    <string name="PlaybackSpeedToggleTextView__2x">2x</string>

    <!-- PaymentRecipientSelectionFragment -->
    <string name="PaymentRecipientSelectionFragment__new_payment">새로운 지불</string>

    <!-- NewConversationActivity -->
    <string name="NewConversationActivity__new_message">새 메시지</string>
    <!-- Context menu item message -->
    <string name="NewConversationActivity__message">메시지</string>
    <!-- Context menu item audio call -->
    <string name="NewConversationActivity__audio_call">음성 통화</string>
    <!-- Context menu item video call -->
    <string name="NewConversationActivity__video_call">화상 통화</string>
    <!-- Context menu item remove -->
    <string name="NewConversationActivity__remove">제거</string>
    <!-- Context menu item block -->
    <string name="NewConversationActivity__block">차단</string>
    <!-- Dialog title when removing a contact -->
    <string name="NewConversationActivity__remove_s">%1$s 님을 제거할까요?</string>
    <!-- Dialog message when removing a contact -->
    <string name="NewConversationActivity__you_wont_see_this_person">검색 시 이 사용자가 표시되지 않습니다. 향후 해당 사용자가 메시지를 보내는 경우 메시지 요청이 수신됩니다.</string>
    <!-- Snackbar message after removing a contact -->
    <string name="NewConversationActivity__s_has_been_removed">%1$s 님을 제거했습니다.</string>
    <!-- Snackbar message after blocking a contact -->
    <string name="NewConversationActivity__s_has_been_blocked">%1$s 님을 차단했습니다.</string>
    <!-- Dialog title when remove target contact is in system contacts -->
    <string name="NewConversationActivity__unable_to_remove_s">%1$s 님을 제거할 수 없습니다.</string>
    <!-- Dialog message when remove target contact is in system contacts -->
    <string name="NewConversationActivity__this_person_is_saved_to_your">이 사용자가 내 장치 연락처에 저장되어 있습니다. 연락처에서 해당 사용자를 삭제하고 다시 시도하세요.</string>
    <!-- Dialog action to view contact when they can\'t be removed otherwise -->
    <string name="NewConversationActivity__view_contact">연락처 보기</string>
    <!-- Error message shown when looking up a person by phone number and that phone number is not associated with a signal account -->
    <string name="NewConversationActivity__s_is_not_a_signal_user">%1$s 님은 Signal 사용자가 아닙니다.</string>

    <!-- ContactFilterView -->
    <string name="ContactFilterView__search_name_or_number">이름 또는 번호 검색</string>

    <!-- VoiceNotePlayerView -->
    <string name="VoiceNotePlayerView__dot_s">· %1$s</string>
    <string name="VoiceNotePlayerView__stop_voice_message">음성 메시지 중지</string>
    <string name="VoiceNotePlayerView__change_voice_message_speed">음성 메시지 속도 변경</string>
    <string name="VoiceNotePlayerView__pause_voice_message">음성 메시지 일시 중지</string>
    <string name="VoiceNotePlayerView__play_voice_message">음성 메시지 재생</string>
    <string name="VoiceNotePlayerView__navigate_to_voice_message">음성 메시지로 이동</string>


    <!-- AvatarPickerFragment -->
    <string name="AvatarPickerFragment__avatar_preview">아바타 미리 보기</string>
    <string name="AvatarPickerFragment__camera">카메라</string>
    <string name="AvatarPickerFragment__take_a_picture">사진을 찍다</string>
    <string name="AvatarPickerFragment__choose_a_photo">사진 선택</string>
    <string name="AvatarPickerFragment__photo">사진</string>
    <string name="AvatarPickerFragment__text">텍스트</string>
    <string name="AvatarPickerFragment__save">저장</string>
    <string name="AvatarPickerFragment__clear_avatar">아바타 지우기</string>
    <string name="AvatarPickerRepository__failed_to_save_avatar">아바타를 저장하지 못함</string>

    <!-- TextAvatarCreationFragment -->
    <string name="TextAvatarCreationFragment__preview">미리보기</string>
    <string name="TextAvatarCreationFragment__done">확인</string>
    <string name="TextAvatarCreationFragment__text">텍스트</string>
    <string name="TextAvatarCreationFragment__color">색상</string>

    <!-- VectorAvatarCreationFragment -->
    <string name="VectorAvatarCreationFragment__select_a_color">색상 선택</string>

    <!-- ContactSelectionListItem -->
    <string name="ContactSelectionListItem__sms">SMS</string>

    <!-- Displayed in the toolbar when externally sharing text to multiple recipients -->
    <string name="ShareInterstitialActivity__share">공유</string>

    <!-- DSLSettingsToolbar -->
    <string name="DSLSettingsToolbar__navigate_up">위로 탐색</string>
    <string name="MultiselectForwardFragment__forward_to">다음으로 전달</string>
    <!-- Displayed when sharing content via the fragment -->
    <string name="MultiselectForwardFragment__share_with">공유자</string>
    <string name="MultiselectForwardFragment__add_a_message">메시지 추가</string>
    <string name="MultiselectForwardFragment__faster_forwards">빨리감기</string>
    <!-- Displayed when user selects a video that will be clipped before sharing to a story -->
    <string name="MultiselectForwardFragment__videos_will_be_trimmed">동영상이 30초 클립으로 편집되어 여러 개의 스토리로 전송됩니다.</string>
    <!-- Displayed when user selects a video that cannot be sent as a story -->
    <string name="MultiselectForwardFragment__videos_sent_to_stories_cant">스토리에 보내는 동영상 길이는 30초 이하여야 합니다.</string>
    <string name="MultiselectForwardFragment__forwarded_messages_are_now">이제 전달하는 메시지를 바로 보냅니다.</string>
    <plurals name="MultiselectForwardFragment_send_d_messages">
        <item quantity="other">%1$d개 메시지 보내기</item>
    </plurals>
    <plurals name="MultiselectForwardFragment_messages_sent">
        <item quantity="other">메시지 보냄</item>
    </plurals>
    <plurals name="MultiselectForwardFragment_messages_failed_to_send">
        <item quantity="other">메시지를 보내지 못함</item>
    </plurals>
    <plurals name="MultiselectForwardFragment__couldnt_forward_messages">
        <item quantity="other">메시지를 더는 사용할 수 없어 전달하지 못했습니다.</item>
    </plurals>
    <!-- Error message shown when attempting to select a group to forward/share but it\'s announcement only and you are not an admin -->
    <string name="MultiselectForwardFragment__only_admins_can_send_messages_to_this_group">관리자만 이 그룹에 메시지를 전송할 수 있습니다.</string>
    <string name="MultiselectForwardFragment__limit_reached">한계에 도달함</string>

    <!-- Media V2 -->
    <!-- Dialog message when sending a story via an add to group story button -->
    <string name="MediaReviewFragment__add_to_the_group_story">\"%1$s\" 그룹 스토리에 추가합니다.</string>
    <!-- Positive dialog action when sending a story via an add to group story button -->
    <string name="MediaReviewFragment__add_to_story">스토리에 추가</string>
    <string name="MediaReviewFragment__add_a_message">메시지 추가</string>
    <string name="MediaReviewFragment__add_a_reply">답장 추가</string>
    <string name="MediaReviewFragment__send_to">받는 사람</string>
    <string name="MediaReviewFragment__view_once_message">한 번 보기 메시지</string>
    <string name="MediaReviewFragment__one_or_more_items_were_too_large">하나 이상의 항목이 너무 큽니다.</string>
    <string name="MediaReviewFragment__one_or_more_items_were_invalid">하나 이상의 항목이 유효하지 않습니다.</string>
    <string name="MediaReviewFragment__too_many_items_selected">항목을 너무 많이 선택했습니다.</string>

    <string name="ImageEditorHud__cancel">취소</string>
    <string name="ImageEditorHud__draw">그리기</string>
    <string name="ImageEditorHud__write_text">텍스트 작성</string>
    <string name="ImageEditorHud__add_a_sticker">스티커 추가</string>
    <string name="ImageEditorHud__blur">흐리게</string>
    <string name="ImageEditorHud__done_editing">편집 완료</string>
    <string name="ImageEditorHud__clear_all">모두 지우기</string>
    <string name="ImageEditorHud__undo">실행 취소</string>
    <string name="ImageEditorHud__toggle_between_marker_and_highlighter">마커와 하이라이터 토글</string>
    <string name="ImageEditorHud__toggle_between_text_styles">텍스트 스타일 토글</string>

    <!-- Header for section of featured stickers (location/time stickers) -->
    <string name="ScribbleStickersFragment__featured_stickers">추천</string>

    <string name="MediaCountIndicatorButton__send">보내기</string>

    <string name="MediaReviewSelectedItem__tap_to_remove">탭하여 제거</string>
    <string name="MediaReviewSelectedItem__tap_to_select">탭하여 선택</string>

    <string name="MediaReviewImagePageFragment__discard">파기</string>
    <string name="MediaReviewImagePageFragment__discard_changes">변경 내용을 취소할까요?</string>
    <string name="MediaReviewImagePageFragment__youll_lose_any_changes">이 사진에 적용한 모든 변경 내용이 손실됩니다.</string>


    <string name="BadgesOverviewFragment__my_badges">내 배지</string>
    <string name="BadgesOverviewFragment__featured_badge">프로필 배지</string>
    <string name="BadgesOverviewFragment__display_badges_on_profile">프로필에 배지 표시</string>
    <string name="BadgesOverviewFragment__failed_to_update_profile">프로필을 업데이트하지 못했습니다.</string>



    <string name="SelectFeaturedBadgeFragment__select_a_badge">배지 선택</string>
    <string name="SelectFeaturedBadgeFragment__you_must_select_a_badge">배지를 선택해야 합니다.</string>
    <string name="SelectFeaturedBadgeFragment__failed_to_update_profile">프로필을 업데이트하지 못했습니다.</string>

    <!-- Displayed on primary button in the bottom sheet as a call-to-action to launch into the donation flow -->
    <string name="ViewBadgeBottomSheetDialogFragment__donate_now">지금 기부하기</string>
    <!-- Title of a page in the bottom sheet. Placeholder is a user\'s short-name -->
    <string name="ViewBadgeBottomSheetDialogFragment__s_supports_signal">%1$s 님은 Signal의 기부자입니다.</string>
    <!-- Description of a page in the bottom sheet of a monthly badge. Placeholder is a user\'s short-name -->
    <string name="ViewBadgeBottomSheetDialogFragment__s_supports_signal_with_a_monthly">%1$s 님은 Signal의 월간 기부자입니다. Signal은 광고주나 투자자 없이 오로지 사용자의 기여로 운영되는 비영리 단체입니다.</string>
    <!-- Description of a page in the bottom sheet of a one-time badge. Placeholder is a user\'s short-name -->
    <string name="ViewBadgeBottomSheetDialogFragment__s_supports_signal_with_a_donation">%1$s 님은 Signal의 기부자입니다. Signal은 광고주나 투자자 없이 오로지 사용자의 기여로 운영되는 비영리 단체입니다.</string>

    <string name="ImageView__badge">배지</string>

    <string name="SubscribeFragment__cancel_subscription">구독 취소</string>
    <string name="SubscribeFragment__confirm_cancellation">취소할까요?</string>
    <string name="SubscribeFragment__you_wont_be_charged_again">요금이 다시 청구되지 않습니다. 청구 기간이 끝나면 프로필에서 배지가 사라집니다.</string>
    <string name="SubscribeFragment__not_now">나중에</string>
    <string name="SubscribeFragment__confirm">확인</string>
    <string name="SubscribeFragment__update_subscription">구독 업데이트</string>
    <string name="SubscribeFragment__your_subscription_has_been_cancelled">구독을 취소했습니다.</string>
    <string name="SubscribeFragment__update_subscription_question">구독을 업데이트할까요?</string>
    <string name="SubscribeFragment__update">업데이트</string>
    <string name="SubscribeFragment__you_will_be_charged_the_full_amount_s_of">오늘 새 구독 요금의 전체 금액(%1$s)이 청구됩니다. 구독은 매월 갱신됩니다.</string>

    <string name="Subscription__s_per_month">%1$s/1개월</string>
    <!-- Shown when a subscription is active and isn\'t going to expire at the end of the term -->
    <string name="Subscription__renews_s">%1$s 갱신</string>
    <!-- Shown when a subscription is active and is going to expire at the end of the term -->
    <string name="Subscription__expires_s">%1$s에 만료됨</string>

    <!-- Title of learn more sheet -->
    <string name="SubscribeLearnMoreBottomSheetDialogFragment__signal_is_different">Signal은 다릅니다.</string>
    <!-- First small text blurb on learn more sheet -->
    <string name="SubscribeLearnMoreBottomSheetDialogFragment__private_messaging">개인정보를 보호하는 메신저. 광고와 트래커, 사찰에서 자유로운 앱.</string>
    <!-- Second small text blurb on learn more sheet -->
    <string name="SubscribeLearnMoreBottomSheetDialogFragment__signal_is_supported_by">Signal은 사용자의 기부로 운영되기에 모든 면에서 사용자의 개인정보보호를 최우선으로 생각합니다. Signal은 데이터와 수익이 아닌 사용자를 위한 앱입니다.</string>
    <!-- Third small text blurb on learn more sheet -->
    <string name="SubscribeLearnMoreBottomSheetDialogFragment__if_you_can">가능하다면 지금 Signal에 기부하여 Signal이 누구나 안심하고 사용할 수 있는 즐거운 앱으로 남을 수 있도록 도와주세요.</string>

    <string name="SubscribeThanksForYourSupportBottomSheetDialogFragment__thanks_for_your_support">여러분의 지지와 성원에 감사드립니다!</string>
    <!-- Subtext underneath the dialog title on the thanks sheet -->
    <string name="SubscribeThanksForYourSupportBottomSheetDialogFragment__youve_earned_a_donor_badge">Signal에서 기부자 배지를 받았습니다! 프로필에 표시하여 Signal에 대한 지지를 보여주세요.</string>
    <string name="SubscribeThanksForYourSupportBottomSheetDialogFragment__you_can_also">다른 기여 방법</string>
    <string name="SubscribeThanksForYourSupportBottomSheetDialogFragment__become_a_montly_sustainer">월간 기여자 되기</string>
    <string name="SubscribeThanksForYourSupportBottomSheetDialogFragment__display_on_profile">프로필에 표시</string>
    <string name="SubscribeThanksForYourSupportBottomSheetDialogFragment__make_featured_badge">프로필 배지 등록</string>
    <string name="SubscribeThanksForYourSupportBottomSheetDialogFragment__continue">계속</string>
    <string name="ThanksForYourSupportBottomSheetFragment__when_you_have_more">배지가 여러 개 있는 경우 프로필에 표시하고 싶은 배지를 선택하여 등록할 수 있습니다.</string>

    <string name="BecomeASustainerFragment__get_badges">Signal을 지지하여 프로필 배지를 받으세요.</string>
    <string name="BecomeASustainerFragment__signal_is_a_non_profit">Signal은 광고주나 투자자 없이 오로지 사용자의 기여로 운영되는 비영리 단체입니다.</string>

    <!-- Button label for creating a donation -->
    <string name="ManageDonationsFragment__donate_to_signal">Signal에 기부</string>
    <!-- Heading for more area of manage subscriptions page -->
    <string name="ManageDonationsFragment__more">더 보기</string>
    <!-- Heading for receipts area of manage subscriptions page -->
    <!-- Heading for my subscription area of manage subscriptions page -->
    <string name="ManageDonationsFragment__my_support">내 지원</string>
    <string name="ManageDonationsFragment__manage_subscription">구독 관리</string>
    <!-- Label for Donation Receipts button -->
    <string name="ManageDonationsFragment__donation_receipts">기부 영수증</string>
    <string name="ManageDonationsFragment__badges">배지</string>
    <string name="ManageDonationsFragment__subscription_faq">구독 FAQ</string>
    <!-- Preference heading for other ways to donate -->
    <string name="ManageDonationsFragment__other_ways_to_give">다른 기여 방법</string>
    <!-- Preference label to launch badge gifting -->
    <string name="ManageDonationsFragment__donate_for_a_friend">친구를 대신해 기부하세요.</string>

    <string name="Boost__enter_custom_amount">사용자 정의 금액 입력</string>
    <!-- Error label when the amount is smaller than what we can accept -->
    <string name="Boost__the_minimum_amount_you_can_donate_is_s">기부할 수 있는 최소 금액은 %1$s입니다.</string>

    <string name="MySupportPreference__s_per_month">%1$s/월</string>
    <string name="MySupportPreference__renews_s">%1$s 갱신</string>
    <string name="MySupportPreference__processing_transaction">거래 처리 중…</string>
    <!-- Displayed on "My Support" screen when user badge failed to be added to their account -->
    <string name="MySupportPreference__couldnt_add_badge_s">배지를 추가하지 못했습니다. %1$s</string>
    <string name="MySupportPreference__please_contact_support">고객 지원팀으로 문의하세요.</string>

    <!-- Title of dialog telling user they need to update signal as it expired -->
    <string name="UpdateSignalExpiredDialog__title">시그널 최신 버전으로 업데이트</string>
    <!-- Message of dialog telling user they need to update signal as it expired -->
    <string name="UpdateSignalExpiredDialog__message">이 Molly 버전은 만료되었습니다. Molly을 계속 사용하려면 지금 업데이트하세요.</string>
    <!-- Button text of expiration dialog, will take user to update the app -->
    <string name="UpdateSignalExpiredDialog__update_action">업데이트</string>
    <!-- Button text of expiration dialog to cancel the dialog.  -->
    <string name="UpdateSignalExpiredDialog__cancel_action">취소</string>

    <!-- Title of dialog telling user they need to re-register signal -->
    <string name="ReregisterSignalDialog__title">기기를 등록 해제함</string>
    <!-- Message of dialog telling user they need to re-register signal as it is no longer registered -->
    <string name="ReregisterSignalDialog__message">이 기기를 등록 해제했습니다. 이 기기에서 Molly을 계속 사용하려면 다시 등록하세요.</string>
    <!-- Button text of re-registration dialog to re-register the device.  -->
    <string name="ReregisterSignalDialog__reregister_action">재등록</string>
    <!-- Button text of re-registration dialog to cancel the dialog.  -->
    <string name="ReregisterSignalDialog__cancel_action">취소</string>

    <!-- Title of expiry sheet when boost badge falls off profile unexpectedly. -->
    <string name="ExpiredBadgeBottomSheetDialogFragment__boost_badge_expired">부스트 배지 만료됨</string>
    <!-- Displayed in the bottom sheet if a monthly donation badge unexpectedly falls off the user\'s profile -->
    <string name="ExpiredBadgeBottomSheetDialogFragment__monthly_donation_cancelled">월간 기부 취소함</string>
    <!-- Displayed in the bottom sheet when a boost badge expires -->
    <string name="ExpiredBadgeBottomSheetDialogFragment__your_boost_badge_has_expired_and">부스트 배지가 만료되어 더 이상 프로필에 표시되지 않습니다.</string>
    <string name="ExpiredBadgeBottomSheetDialogFragment__you_can_reactivate">일회성 기부를 통해 부스트 배지를 다음 30일 동안 재활성화하세요.</string>
    <!-- Displayed when we do not think the user is a subscriber when their boost expires -->
    <string name="ExpiredBadgeBottomSheetDialogFragment__you_can_keep">Signal을 계속 사용할 수는 있지만 사용자를 위해 설계된 Signal의 기술을 지지하고 싶다면 월간 기부를 통해 기여자가 되어주세요.</string>
    <string name="ExpiredBadgeBottomSheetDialogFragment__become_a_sustainer">후원자가 되세요</string>
    <string name="ExpiredBadgeBottomSheetDialogFragment__add_a_boost">부스트 추가</string>
    <string name="ExpiredBadgeBottomSheetDialogFragment__not_now">나중에</string>
    <!-- Copy displayed when badge expires after user inactivity -->
    <string name="ExpiredBadgeBottomSheetDialogFragment__your_recurring_monthly_donation_was_automatically">오랫동안 활동 기록이 없어 월간 기부가 자동으로 취소되었습니다. %1$s 배지가 더는 프로필에 표시되지 않습니다.</string>
    <!-- Copy displayed when badge expires after payment failure -->
    <string name="ExpiredBadgeBottomSheetDialogFragment__your_recurring_monthly_donation_was_canceled">결제를 처리할 수 없어 월간 기부를 취소했습니다. 배지가 더는 프로필에 표시되지 않습니다.</string>
    <!-- Copy displayed when badge expires after a payment failure and we have a displayable charge failure reason -->
    <string name="ExpiredBadgeBottomSheetDialogFragment__your_recurring_monthly_donation_was_canceled_s">월간 기부를 취소했습니다. %1$s %2$s 배지가 더는 프로필에 표시되지 않습니다.</string>
    <string name="ExpiredBadgeBottomSheetDialogFragment__you_can">Signal을 계속 사용할 수는 있지만 앱을 지원하고 배지를 재활성화하려면 지금 갱신하세요.</string>
    <string name="ExpiredBadgeBottomSheetDialogFragment__renew_subscription">구독 갱신</string>
    <!-- Button label to send user to Google Pay website -->
    <string name="ExpiredBadgeBottomSheetDialogFragment__go_to_google_pay">Google Pay로 이동</string>

    <string name="CantProcessSubscriptionPaymentBottomSheetDialogFragment__cant_process_subscription_payment">구독 결제를 처리할 수 없습니다.</string>
    <string name="CantProcessSubscriptionPaymentBottomSheetDialogFragment__were_having_trouble">Signal 기여자 결제를 처리하는 도중 문제가 발생했습니다. 결제 수단 정보가 최신 상태인지 확인해 주세요. 최신 상태가 아닐 경우 Google Pay에서 업데이트하세요. Signal이 며칠 후 다시 결제 처리를 시도합니다.</string>
    <string name="CantProcessSubscriptionPaymentBottomSheetDialogFragment__dont_show_this_again">다시 표시 안 함</string>

    <string name="Subscription__contact_support">지원에 문의</string>
    <string name="Subscription__get_a_s_badge">%1$s 배지 받기</string>

    <string name="SubscribeFragment__processing_payment">결제 처리 중…</string>
    <!-- Displayed in notification when user payment fails to process on Stripe -->
    <string name="DonationsErrors__error_processing_payment">결제 처리 오류</string>
    <!-- Displayed on "My Support" screen when user subscription payment method failed. -->
    <string name="DonationsErrors__error_processing_payment_s">결제 처리 중 오류가 발생했습니다. %1$s</string>
    <string name="DonationsErrors__your_payment">결제를 처리하지 못했으며 요금이 청구되지 않았습니다. 다시 시도하세요.</string>
    <string name="DonationsErrors__still_processing">아직 처리 중</string>
    <string name="DonationsErrors__couldnt_add_badge">배지를 추가할 수 없습니다.</string>
    <!-- Displayed when badge credential couldn\'t be verified -->
    <string name="DonationsErrors__failed_to_validate_badge">배지를 확인하지 못했습니다.</string>
    <!-- Displayed when badge credential couldn\'t be verified -->
    <string name="DonationsErrors__could_not_validate">서버 응답을 확인할 수 없습니다. 고객 지원팀으로 문의해 주세요.</string>
    <!-- Displayed as title when some generic error happens during sending donation on behalf of another user -->
    <string name="DonationsErrors__donation_failed">기부에 실패했습니다.</string>
    <!-- Displayed as message when some generic error happens during sending donation on behalf of another user -->
    <string name="DonationsErrors__your_payment_was_processed_but">결제를 처리했으나 Signal에서 귀하의 기부 메시지를 보내지 못했습니다. 고객 지원팀으로 문의하세요.</string>
    <string name="DonationsErrors__your_badge_could_not">배지를 계정에 추가하지 못했지만 요금이 청구됐을 수 있습니다. 고객 지원팀으로 문의해 주세요.</string>
    <string name="DonationsErrors__your_payment_is_still">구독을 아직 처리하는 중입니다. 연결 상태에 따라 몇 분이 소요될 수 있습니다.</string>
    <string name="DonationsErrors__failed_to_cancel_subscription">구독을 취소하지 못했습니다.</string>
    <string name="DonationsErrors__subscription_cancellation_requires_an_internet_connection">구독을 취소하려면 인터넷 연결이 필요합니다.</string>
    <string name="ViewBadgeBottomSheetDialogFragment__your_device_doesn_t_support_google_pay_so_you_can_t_subscribe_to_earn_a_badge_you_can_still_support_signal_by_making_a_donation_on_our_website">이용 중인 기기에서 Google Pay를 지원하지 않아 구독 및 배지 획득이 불가합니다. 하지만 웹사이트에서 기부하여 Signal을 지지할 수 있습니다.</string>
    <string name="NetworkFailure__network_error_check_your_connection_and_try_again">네트워크 오류. 연결을 확인하고 다시 시도하세요.</string>
    <string name="NetworkFailure__retry">재시도</string>
    <!-- Displayed as a dialog title when the selected recipient for a gift doesn\'t support gifting -->
    <string name="DonationsErrors__cannot_send_donation">기부를 보낼 수 없습니다.</string>
    <!-- Displayed as a dialog message when the selected recipient for a gift doesn\'t support gifting -->
    <string name="DonationsErrors__this_user_cant_receive_donations_until">이 사용자는 Signal을 업그레이드해야 기부를 받을 수 있습니다.</string>
    <!-- Displayed as a dialog message when the user\'s profile could not be fetched, likely due to lack of internet -->
    <string name="DonationsErrors__your_donation_could_not_be_sent">네트워크 오류로 인해 기부를 보내지 못했습니다. 연결을 확인하고 다시 시도하세요.</string>

    <!-- Gift message view title -->
    <string name="GiftMessageView__donation_on_behalf_of_s">%1$s 님 대신 기부</string>
    <!-- Gift message view title for incoming donations -->
    <string name="GiftMessageView__s_donated_to_signal_on">%1$s 님이 귀하를 대신해 Signal에 기부했습니다.</string>
    <!-- Gift badge redeem action label -->
    <string name="GiftMessageView__redeem">사용</string>
    <!-- Gift badge view action label -->
    <string name="GiftMessageView__view">보기</string>
    <!-- Gift badge redeeming action label -->
    <string name="GiftMessageView__redeeming">사용 중…</string>
    <!-- Gift badge redeemed label -->
    <string name="GiftMessageView__redeemed">사용함</string>


    <!-- Stripe decline code generic_failure -->
    <string name="DeclineCode__try_another_payment_method_or_contact_your_bank">다른 결제 수단을 시도하거나 은행에 자세한 정보를 문의하세요.</string>
    <!-- Stripe decline code verify on Google Pay and try again -->
    <string name="DeclineCode__verify_your_payment_method_is_up_to_date_in_google_pay_and_try_again">Google Pay의 결제 수단 정보가 최신 상태인지 확인하고 다시 시도하세요.</string>
    <!-- Stripe decline code learn more action label -->
    <string name="DeclineCode__learn_more">더 알아보기</string>
    <!-- Stripe decline code contact issuer -->
    <string name="DeclineCode__verify_your_payment_method_is_up_to_date_in_google_pay_and_try_again_if_the_problem">Google Pay의 결제 수단 정보가 최신 상태인지 확인하고 다시 시도하세요. 그래도 문제가 계속되면 은행에 문의하세요.</string>
    <!-- Stripe decline code purchase not supported -->
    <string name="DeclineCode__your_card_does_not_support_this_type_of_purchase">카드가 이 구매 유형을 지원하지 않습니다. 다른 결제 수단을 선택하세요.</string>
    <!-- Stripe decline code your card has expired -->
    <string name="DeclineCode__your_card_has_expired">카드가 만료되었습니다. Google Pay에서 결제 수단 정보를 업데이트하고 다시 시도하세요.</string>
    <!-- Stripe decline code go to google pay action label -->
    <string name="DeclineCode__go_to_google_pay">Google Pay로 이동</string>
    <!-- Stripe decline code try credit card again action label -->
    <string name="DeclineCode__try">다시 시도해 주세요.</string>
    <!-- Stripe decline code incorrect card number -->
    <string name="DeclineCode__your_card_number_is_incorrect">카드 번호가 올바르지 않습니다. Google Pay에서 업데이트 하고 다시 시도해보세요.</string>
    <!-- Stripe decline code incorrect cvc -->
    <string name="DeclineCode__your_cards_cvc_number_is_incorrect">카드의 CVC 번호가 올바르지 않습니다. Google Pay에서 업데이트하고 다시 시도해보세요.</string>
    <!-- Stripe decline code insufficient funds -->
    <string name="DeclineCode__your_card_does_not_have_sufficient_funds">카드에 잔액이 충분하지 않아 결제를 완료할 수 없습니다. 다른 결제 수단을 선택하세요.</string>
    <!-- Stripe decline code incorrect expiration month -->
    <string name="DeclineCode__the_expiration_month">결제 수단의 만료 월이 잘못됐습니다. Google Pay에서 업데이트하고 다시 시도하세요.</string>
    <!-- Stripe decline code incorrect expiration year -->
    <string name="DeclineCode__the_expiration_year">결제 수단의 만료 연도가 잘못됐습니다. Google Pay에서 업데이트하고 다시 시도하세요.</string>
    <!-- Stripe decline code issuer not available -->
    <string name="DeclineCode__try_completing_the_payment_again">결제를 다시 시도하거나 은행에 자세한 정보를 문의하세요.</string>
    <!-- Stripe decline code processing error -->
    <string name="DeclineCode__try_again">다시 시도하거나 자세한 정보를 은행에 문의하세요.</string>

    <!-- Credit Card decline code error strings -->
    <!-- Stripe decline code approve_with_id for credit cards displayed in a notification or dialog -->
    <string name="DeclineCode__verify_your_card_details_are_correct_and_try_again">카드 세부 정보가 올바른지 확인하고 다시 시도하세요.</string>
    <!-- Stripe decline code call_issuer for credit cards displayed in a notification or dialog -->
    <string name="DeclineCode__verify_your_card_details_are_correct_and_try_again_if_the_problem_continues">카드 세부 정보가 올바른지 확인하고 다시 시도하세요. 문제가 계속되면 은행에 문의하세요.</string>
    <!-- Stripe decline code expired_card for credit cards displayed in a notification or dialog -->
    <string name="DeclineCode__your_card_has_expired_verify_your_card_details">카드가 만료되었습니다. 카드 세부 정보가 올바른지 확인하고 다시 시도하세요.</string>
    <!-- Stripe decline code incorrect_cvc and invalid_cvc for credit cards displayed in a notification or dialog -->
    <string name="DeclineCode__your_cards_cvc_number_is_incorrect_verify_your_card_details">카드의 CVC 번호가 잘못되었습니다. 카드 세부 정보가 올바른지 확인하고 다시 시도하세요.</string>
    <!-- Stripe decline code invalid_expiry_month for credit cards displayed in a notification or dialog -->
    <string name="DeclineCode__the_expiration_month_on_your_card_is_incorrect">카드 만료 월이 잘못되었습니다. 카드 세부 정보가 올바른지 확인하고 다시 시도하세요.</string>
    <!-- Stripe decline code invalid_expiry_year for credit cards displayed in a notification or dialog -->
    <string name="DeclineCode__the_expiration_year_on_your_card_is_incorrect">카드 만료 연도가 잘못되었습니다. 카드 세부 정보가 올바른지 확인하고 다시 시도하세요.</string>
    <!-- Stripe decline code incorrect_number and invalid_number for credit cards displayed in a notification or dialog -->
    <string name="DeclineCode__your_card_number_is_incorrect_verify_your_card_details">카드 번호가 잘못되었습니다. 카드 세부 정보가 올바른지 확인하고 다시 시도하세요.</string>

    <!-- Title of create notification profile screen -->
    <string name="EditNotificationProfileFragment__name_your_profile">당신의 프로필에 이름을 붙이세요</string>
    <!-- Hint text for create/edit notification profile name -->
    <string name="EditNotificationProfileFragment__profile_name">프로필 이름</string>
    <!-- Name has a max length, this shows how many characters are used out of the max -->
    <string name="EditNotificationProfileFragment__count">%1$d/%2$d</string>
    <!-- Call to action button to continue to the next step -->
    <string name="EditNotificationProfileFragment__next">다음</string>
    <!-- Call to action button once the profile is named to create the profile and continue to the customization steps -->
    <string name="EditNotificationProfileFragment__create">만들기</string>
    <!-- Call to action button once the profile name is edited -->
    <string name="EditNotificationProfileFragment__save">저장</string>
    <!-- Title of edit notification profile screen -->
    <string name="EditNotificationProfileFragment__edit_this_profile">이 프로필 수정</string>
    <!-- Error message shown when attempting to create or edit a profile name to an existing profile name -->
    <string name="EditNotificationProfileFragment__a_profile_with_this_name_already_exists">다른 프로필에서 사용 중인 이름입니다.</string>
    <!-- Preset selectable name for a profile name, shown as list in edit/create screen -->
    <string name="EditNotificationProfileFragment__work">직장</string>
    <!-- Preset selectable name for a profile name, shown as list in edit/create screen -->
    <string name="EditNotificationProfileFragment__sleep">수면</string>
    <!-- Preset selectable name for a profile name, shown as list in edit/create screen -->
    <string name="EditNotificationProfileFragment__driving">운전</string>
    <!-- Preset selectable name for a profile name, shown as list in edit/create screen -->
    <string name="EditNotificationProfileFragment__downtime">휴식</string>
    <!-- Preset selectable name for a profile name, shown as list in edit/create screen -->
    <string name="EditNotificationProfileFragment__focus">집중</string>
    <!-- Error message shown when attempting to next/save without a profile name -->
    <string name="EditNotificationProfileFragment__profile_must_have_a_name">이름은 비워둘 수 없습니다.</string>

    <!-- Title for add recipients to notification profile screen in create flow -->
    <string name="AddAllowedMembers__allowed_notifications">알림 허용</string>
    <!-- Description of what the user should be doing with this screen -->
    <string name="AddAllowedMembers__add_people_and_groups_you_want_notifications_and_calls_from_when_this_profile_is_on">이 프로필이 켜져 있을 때 알림과 통화를 받을 사용자와 그룹을 추가합니다.</string>
    <!-- Button text that launches the contact picker to select from -->
    <string name="AddAllowedMembers__add_people_or_groups">사용자 또는 그룹 추가</string>

    <!-- Call to action button on contact picker for adding to profile -->
    <string name="SelectRecipientsFragment__add">추가</string>

    <!-- Notification profiles home fragment, shown when no profiles have been created yet -->
    <string name="NotificationProfilesFragment__create_a_profile_to_receive_notifications_and_calls_only_from_the_people_and_groups_you_want_to_hear_from">프로필을 만들어 소식을 듣고 싶은 사용자와 그룹에게서만 알림과 통화를 받으세요.</string>
    <!-- Header shown above list of all notification profiles -->
    <string name="NotificationProfilesFragment__profiles">프로필</string>
    <!-- Button that starts the create new notification profile flow -->
    <string name="NotificationProfilesFragment__new_profile">새 프로필</string>
    <!-- Profile active status, indicating the current profile is on for an unknown amount of time -->
    <string name="NotificationProfilesFragment__on">켜짐</string>

    <!-- Button use to permanently delete a notification profile -->
    <string name="NotificationProfileDetails__delete_profile">프로필 삭제</string>
    <!-- Snakbar message shown when removing a recipient from a profile -->
    <string name="NotificationProfileDetails__s_removed">\'%1$s 님\'을 제거했습니다.</string>
    <!-- Snackbar button text that will undo the recipient remove -->
    <string name="NotificationProfileDetails__undo">실행 취소</string>
    <!-- Dialog message shown to confirm deleting a profile -->
    <string name="NotificationProfileDetails__permanently_delete_profile">프로필을 영구적으로 삭제하시겠어요?</string>
    <!-- Dialog button to delete profile -->
    <string name="NotificationProfileDetails__delete">삭제</string>
    <!-- Title/accessibility text for edit icon to edit profile emoji/name -->
    <string name="NotificationProfileDetails__edit_notification_profile">알림 프로필 수정</string>
    <!-- Schedule description if all days are selected -->
    <string name="NotificationProfileDetails__everyday">매일</string>
    <!-- Profile status on if it is the active profile -->
    <string name="NotificationProfileDetails__on">켜짐</string>
    <!-- Profile status on if it is not the active profile -->
    <string name="NotificationProfileDetails__off">꺼짐</string>
    <!-- Description of hours for schedule (start to end) times -->
    <string name="NotificationProfileDetails__s_to_s">%1$s~%2$s</string>
    <!-- Section header for exceptions to the notification profile -->
    <string name="NotificationProfileDetails__exceptions">예외</string>
    <!-- Profile exception to allow all calls through the profile restrictions -->
    <string name="NotificationProfileDetails__allow_all_calls">모든 통화 허용</string>
    <!-- Profile exception to allow all @mentions through the profile restrictions -->
    <string name="NotificationProfileDetails__notify_for_all_mentions">모든 멘션 알림</string>
    <!-- Section header for showing schedule information -->
    <string name="NotificationProfileDetails__schedule">일정</string>
    <!-- If member list is long, will truncate the list and show an option to then see all when tapped -->
    <string name="NotificationProfileDetails__see_all">모두 보기</string>

    <!-- Title for add schedule to profile in create flow -->
    <string name="EditNotificationProfileSchedule__add_a_schedule">일정 추가</string>
    <!-- Descriptor text indicating what the user can do with this screen -->
    <string name="EditNotificationProfileSchedule__set_up_a_schedule_to_enable_this_notification_profile_automatically">일정을 설정하여 이 알림 프로필을 자동으로 활성화하세요.</string>
    <!-- Text shown next to toggle switch to enable/disable schedule -->
    <string name="EditNotificationProfileSchedule__schedule">일정</string>
    <!-- Label for showing the start time for the schedule -->
    <string name="EditNotificationProfileSchedule__start">시작</string>
    <!-- Label for showing the end time for the schedule -->
    <string name="EditNotificationProfileSchedule__end">종료</string>
    <!-- First letter of Sunday -->
    <string name="EditNotificationProfileSchedule__sunday_first_letter">일</string>
    <!-- First letter of Monday -->
    <string name="EditNotificationProfileSchedule__monday_first_letter">월</string>
    <!-- First letter of Tuesday -->
    <string name="EditNotificationProfileSchedule__tuesday_first_letter">화</string>
    <!-- First letter of Wednesday -->
    <string name="EditNotificationProfileSchedule__wednesday_first_letter">수</string>
    <!-- First letter of Thursday -->
    <string name="EditNotificationProfileSchedule__thursday_first_letter">목</string>
    <!-- First letter of Friday -->
    <string name="EditNotificationProfileSchedule__friday_first_letter">금</string>
    <!-- First letter of Saturday -->
    <string name="EditNotificationProfileSchedule__saturday_first_letter">토</string>
    <!-- Title of select time dialog shown when setting start time for schedule -->
    <string name="EditNotificationProfileSchedule__set_start_time">시작 시간 설정</string>
    <!-- Title of select time dialog shown when setting end time for schedule -->
    <string name="EditNotificationProfileSchedule__set_end_time">종료 시간 설정</string>
    <!-- If in edit mode, call to action button text show to save schedule to profile -->
    <string name="EditNotificationProfileSchedule__save">저장</string>
    <!-- If in create mode, call to action button text to show to skip enabling a schedule -->
    <string name="EditNotificationProfileSchedule__skip">건너뛰기</string>
    <!-- If in create mode, call to action button text to show to use the enabled schedule and move to the next screen -->
    <string name="EditNotificationProfileSchedule__next">다음</string>
    <!-- Error message shown if trying to save/use a schedule with no days selected -->
    <string name="EditNotificationProfileSchedule__schedule_must_have_at_least_one_day">일정은 하루 이상이어야 합니다.</string>

    <!-- Title for final screen shown after completing a profile creation -->
    <string name="NotificationProfileCreated__profile_created">프로필 생성됨</string>
    <!-- Call to action button to press to close the created screen and move to the profile details screen -->
    <string name="NotificationProfileCreated__done">확인</string>
    <!-- Descriptor text shown to indicate how to manually turn a profile on/off -->
    <string name="NotificationProfileCreated__you_can_turn_your_profile_on_or_off_manually_via_the_menu_on_the_chat_list">대화 목록의 메뉴를 통해 수동으로 이 프로필을 켜거나 끌 수 있습니다.</string>
    <!-- Descriptor text shown to indicate you can add a schedule later since you did not add one during create flow -->
    <string name="NotificationProfileCreated__add_a_schedule_in_settings_to_automate_your_profile">설정에서 일정을 추가하여 프로필을 자동 활성화하세요.</string>
    <!-- Descriptor text shown to indicate your profile will follow the schedule set during create flow -->
    <string name="NotificationProfileCreated__your_profile_will_turn_on_and_off_automatically_according_to_your_schedule">일정에 따라 자동으로 프로필이 켜지고 꺼집니다.</string>

    <!-- Button text shown in profile selection bottom sheet to create a new profile -->
    <string name="NotificationProfileSelection__new_profile">새 프로필</string>
    <!-- Manual enable option to manually enable a profile for 1 hour -->
    <string name="NotificationProfileSelection__for_1_hour">1시간</string>
    <!-- Manual enable option to manually enable a profile until a set time (currently 6pm or 8am depending on what is next) -->
    <string name="NotificationProfileSelection__until_s">%1$s까지</string>
    <!-- Option to view profile details -->
    <string name="NotificationProfileSelection__view_settings">설정 보기</string>
    <!-- Descriptor text indicating how long a profile will be on when there is a time component associated with it -->
    <string name="NotificationProfileSelection__on_until_s">%1$s까지 켜짐</string>

    <!-- Displayed in a toast when we fail to open the ringtone picker -->
    <string name="NotificationSettingsFragment__failed_to_open_picker">선택창을 열지 못했습니다.</string>
    <!-- Banner title when notification permission is disabled -->
    <string name="NotificationSettingsFragment__to_enable_notifications">알림을 사용하려면 Signal에 알림을 표시할 권한을 부여해야 합니다.</string>
    <!-- Banner action when notification permission is disabled -->
    <string name="NotificationSettingsFragment__turn_on">사용</string>

    <!-- Description shown for the Signal Release Notes channel -->
    <string name="ReleaseNotes__signal_release_notes_and_news">Signal 릴리스 노트 및 뉴스</string>

    <!-- Donation receipts activity title -->
    <string name="DonationReceiptListFragment__all_activity">모든 활동</string>
    <!-- Donation receipts all tab label -->
    <string name="DonationReceiptListFragment__all">모두</string>
    <!-- Donation receipts recurring tab label -->
    <string name="DonationReceiptListFragment__recurring">정기 기부</string>
    <!-- Donation receipts one-time tab label -->
    <string name="DonationReceiptListFragment__one_time">1회성 기부</string>
    <!-- Donation receipts gift tab label -->
    <string name="DonationReceiptListFragment__donation_for_a_friend">친구 대신 기부</string>
    <!-- Donation receipts boost row label -->
    <!-- Donation receipts details title -->
    <!-- Donation receipts donation type heading -->
    <string name="DonationReceiptDetailsFragment__donation_type">기부 종류</string>
    <!-- Donation receipts date paid heading -->
    <string name="DonationReceiptDetailsFragment__date_paid">지불 날짜</string>
    <!-- Donation receipts share PNG -->
    <string name="DonationReceiptDetailsFragment__share_receipt">영수증 공유</string>
    <!-- Donation receipts list end note -->
    <string name="DonationReceiptListFragment__if_you_have">Signal을 다시 설치했다면 이전 기부 영수증은 사용할 수 없습니다.</string>
    <!-- Donation receipts document title -->
    <string name="DonationReceiptDetailsFragment__donation_receipt">기부 영수증</string>
    <!-- Donation receipts amount title -->
    <string name="DonationReceiptDetailsFragment__amount">금액</string>
    <!-- Donation receipts thanks -->
    <string name="DonationReceiptDetailsFragment__thank_you_for_supporting">Signal을 지지해 주셔서 감사합니다. 귀하의 기여는 표현의 자유를 보호하고 전 세계 수백만 사용자에게 안전한 글로벌 커뮤니케이션을 제공하는 오픈 소스 프라이버시 기술을 개발하겠다는 Signal의 사명을 지키는 데 도움이 됩니다. 미국 거주자라면 세금 보고 시 사용할 수 있도록 이 영수증을 보관하세요. Signal Technology Foundation은 내국세법조항 501c3조에 의거하여 세금 공제를 받을 수 있는 비영리 기관입니다. Signal 연방세 ID는 82–4506840입니다.</string>
    <!-- Donation receipt type -->
    <string name="DonationReceiptDetailsFragment__s_dash_s">%1$s - %2$s</string>
    <!-- Donation reciepts screen empty state title -->
    <string name="DonationReceiptListFragment__no_receipts">영수증 없음</string>

    <!-- region "Stories Tab" -->

    <!-- Label for Chats tab in home app screen -->
    <string name="ConversationListTabs__chats">대화</string>
    <!-- Label for Calls tab in home app screen -->
    <string name="ConversationListTabs__calls">통화</string>
    <!-- Label for Stories tab in home app screen -->
    <string name="ConversationListTabs__stories">스토리</string>
    <!-- String for counts above 99 in conversation list tabs -->
    <string name="ConversationListTabs__99p">99개 이상</string>
    <!-- Menu item on stories landing page -->
    <string name="StoriesLandingFragment__story_privacy">스토리 개인정보보호</string>
    <!-- Title for "My Stories" row item in Stories landing page -->
    <string name="StoriesLandingFragment__my_stories">내 스토리</string>
    <!-- Subtitle for "My Stories" row item when user has not added stories -->
    <string name="StoriesLandingFragment__tap_to_add">탭하여 추가</string>
    <!-- Displayed when there are no stories to display -->
    <string name="StoriesLandingFragment__no_recent_updates_to_show_right_now">지금은 표시할 최신 업데이트가 없습니다.</string>
    <!-- Context menu option to hide a story -->
    <string name="StoriesLandingItem__hide_story">스토리 숨기기</string>
    <!-- Context menu option to unhide a story -->
    <string name="StoriesLandingItem__unhide_story">스토리 숨기기 취소</string>
    <!-- Context menu option to forward a story -->
    <string name="StoriesLandingItem__forward">전달</string>
    <!-- Context menu option to share a story -->
    <string name="StoriesLandingItem__share">공유…</string>
    <!-- Context menu option to go to story chat -->
    <string name="StoriesLandingItem__go_to_chat">대화로 이동</string>
    <!-- Context menu option to go to story info -->
    <string name="StoriesLandingItem__info">정보</string>
    <!-- Label when a story is pending sending -->
    <string name="StoriesLandingItem__sending">보내는 중…</string>
    <!-- Label when multiple stories are pending sending -->
    <string name="StoriesLandingItem__sending_d">%1$d 전송 중…</string>
    <!-- Label when a story fails to send due to networking -->
    <string name="StoriesLandingItem__send_failed">보내기 실패</string>
    <!-- Label when a story fails to send due to identity mismatch -->
    <string name="StoriesLandingItem__partially_sent">부분 전송됨</string>
    <!-- Status label when a story fails to send indicating user action to retry -->
    <string name="StoriesLandingItem__tap_to_retry">탭하여 다시 시도</string>
    <!-- Title of dialog confirming decision to hide a story -->
    <string name="StoriesLandingFragment__hide_story">스토리를 숨길까요?</string>
    <!-- Message of dialog confirming decision to hide a story -->
    <string name="StoriesLandingFragment__new_story_updates">%1$s 님의 새 스토리 업데이트가 더 이상 스토리 목록 상단에 표시되지 않습니다.</string>
    <!-- Positive action of dialog confirming decision to hide a story -->
    <string name="StoriesLandingFragment__hide">숨기기</string>
    <!-- Displayed in Snackbar after story is hidden -->
    <string name="StoriesLandingFragment__story_hidden">스토리 숨김</string>
    <!-- Section header for hidden stories -->
    <string name="StoriesLandingFragment__hidden_stories">숨겨진 스토리</string>
    <!-- Displayed on each sent story under My Stories -->
    <plurals name="MyStories__d_views">
        <item quantity="other">조회수 %1$d</item>
    </plurals>
    <!-- Forward story label, displayed in My Stories context menu -->
    <string name="MyStories_forward">전달</string>
    <!-- Label for stories for a single user. Format is {given name}\'s Story -->
    <string name="MyStories__ss_story">%1$s 님의 스토리</string>
    <!-- Title of dialog to confirm deletion of story -->
    <string name="MyStories__delete_story">스토리를 삭제할까요?</string>
    <!-- Message of dialog to confirm deletion of story -->
    <string name="MyStories__this_story_will_be_deleted">나를 포함해 이 스토리를 받은 모든 사람에게서 해당 스토리를 삭제합니다.</string>
    <!-- Toast shown when story media cannot be saved -->
    <string name="MyStories__unable_to_save">저장할 수 없음</string>
    <!-- Displayed at bottom of story viewer when current item has views -->
    <plurals name="StoryViewerFragment__d_views">
        <item quantity="other">조회수 %1$d</item>
    </plurals>
    <!-- Displayed at bottom of story viewer when current item has replies -->
    <plurals name="StoryViewerFragment__d_replies">
        <item quantity="other">답장 %1$d개</item>
    </plurals>
    <!-- Label on group stories to add a story -->
    <string name="StoryViewerPageFragment__add">추가</string>
    <!-- Used when view receipts are disabled -->
    <string name="StoryViewerPageFragment__views_off">수신 확인 꺼짐</string>
    <!-- Used to join views and replies when both exist on a story item -->
    <string name="StoryViewerFragment__s_s">%1$s %2$s</string>
    <!-- Displayed when viewing a post you sent -->
    <string name="StoryViewerPageFragment__you">나</string>
    <!-- Displayed when viewing a post displayed to a group -->
    <string name="StoryViewerPageFragment__s_to_s">%1$s~%2$s</string>
    <!-- Displayed when viewing a post from another user with no replies -->
    <string name="StoryViewerPageFragment__reply">답장</string>
    <!-- Displayed when viewing a post that has failed to send to some users -->
    <string name="StoryViewerPageFragment__partially_sent">일부만 전송됐습니다. 탭하여 자세한 내용을 확인하세요.</string>
    <!-- Displayed when viewing a post that has failed to send -->
    <string name="StoryViewerPageFragment__send_failed">전송에 실패했습니다. 탭하여 다시 시도하세요.</string>
    <!-- Label for the reply button in story viewer, which will launch the group story replies bottom sheet. -->
    <string name="StoryViewerPageFragment__reply_to_group">그룹에 답장</string>
    <!-- Displayed when a story has no views -->
    <string name="StoryViewsFragment__no_views_yet">아직 아무도 조회 안 함</string>
    <!-- Displayed when user has disabled receipts -->
    <string name="StoryViewsFragment__enable_view_receipts_to_see_whos_viewed_your_story">내 스토리를 본 사람을 확인하려면 수신 확인을 활성화하세요.</string>
    <!-- Button label displayed when user has disabled receipts -->
    <string name="StoryViewsFragment__go_to_settings">설정으로 이동</string>
    <!-- Dialog action to remove viewer from a story -->
    <string name="StoryViewsFragment__remove">제거</string>
    <!-- Dialog title when removing a viewer from a story -->
    <string name="StoryViewsFragment__remove_viewer">볼 수 있는 사람을 제거할까요?</string>
    <!-- Dialog message when removing a viewer from a story -->
    <string name="StoryViewsFragment__s_will_still_be_able">%1$s 님은 이 게시물은 계속 볼 수 있지만 앞으로 내가 %2$s에 공유하는 게시물은 볼 수 없게 됩니다.</string>
    <!-- Story View context menu action to remove them from a story -->
    <string name="StoryViewItem__remove_viewer">볼 수 있는 사람 제거</string>
    <!-- Displayed when a story has no replies yet -->
    <string name="StoryGroupReplyFragment__no_replies_yet">답장 없음</string>
    <!-- Displayed when no longer a group member -->
    <string name="StoryGroupReplyFragment__you_cant_reply">더 이상 이 그룹의 멤버가 아니므로 이 스토리에 답장할 수 없습니다.</string>
    <!-- Displayed for each user that reacted to a story when viewing replies -->
    <string name="StoryGroupReactionReplyItem__reacted_to_the_story">스토리에 반응함</string>
    <!-- Label for story views tab -->
    <string name="StoryViewsAndRepliesDialogFragment__views">조회</string>
    <!-- Label for story replies tab -->
    <string name="StoryViewsAndRepliesDialogFragment__replies">답장</string>
    <!-- Description of action for reaction button -->
    <string name="StoryReplyComposer__react_to_this_story">이 스토리에 반응하기</string>
    <!-- Displayed when the user is replying privately to someone who replied to one of their stories -->
    <string name="StoryReplyComposer__reply_to_s">%1$s 님에게 답장</string>
    <!-- Context menu item to privately reply to a story response -->
    <!-- Context menu item to copy a story response -->
    <string name="StoryGroupReplyItem__copy">복사</string>
    <!-- Context menu item to delete a story response -->
    <string name="StoryGroupReplyItem__delete">삭제</string>
    <!-- Page title for My Story options -->
    <string name="MyStorySettingsFragment__my_story">내 스토리</string>
    <!-- Number of total signal connections displayed in "All connections" row item -->
    <plurals name="MyStorySettingsFragment__viewers">
        <item quantity="other">볼 수 있는 사람 %1$d명</item>
    </plurals>
    <!-- Button on all signal connections row to view all signal connections. Please keep as short as possible. -->
    <string name="MyStorySettingsFragment__view">보기</string>
    <!-- Section heading for story visibility -->
    <string name="MyStorySettingsFragment__who_can_view_this_story">이 스토리를 볼 수 있는 사람</string>
    <!-- Clickable option for selecting people to hide your story from -->
    <!-- Privacy setting title for sending stories to all your signal connections -->
    <string name="MyStorySettingsFragment__all_signal_connections">모든 Signal 커넥션</string>
    <!-- Privacy setting description for sending stories to all your signal connections -->
    <!-- Privacy setting title for sending stories to all except the specified connections -->
    <string name="MyStorySettingsFragment__all_except">다음을 제외한 모든 사용자…</string>
    <!-- Privacy setting description for sending stories to all except the specified connections -->
    <string name="MyStorySettingsFragment__hide_your_story_from_specific_people">특정 사용자에게서 스토리 숨기기</string>
    <!-- Summary of clickable option displaying how many people you have excluded from your story -->
    <plurals name="MyStorySettingsFragment__d_people_excluded">
        <item quantity="other">%1$d명을 제외함</item>
    </plurals>
    <!-- Privacy setting title for only sharing your story with specified connections -->
    <string name="MyStorySettingsFragment__only_share_with">다음 사용자와만 공유…</string>
    <!-- Privacy setting description for only sharing your story with specified connections -->
    <string name="MyStorySettingsFragment__only_share_with_selected_people">선택한 사용자와만 공유</string>
    <!-- Summary of clickable option displaying how many people you have included to send to in your story -->
    <plurals name="MyStorySettingsFragment__d_people">
        <item quantity="other">%1$d명</item>
    </plurals>
    <!-- My story privacy fine print about what the privacy settings are for -->
    <string name="MyStorySettingsFragment__choose_who_can_view_your_story">스토리를 볼 수 있는 사람을 선택하세요. 이미 전송한 스토리에는 변경 내용이 적용되지 않습니다.</string>
    <!-- Section header for options related to replies and reactions -->
    <string name="MyStorySettingsFragment__replies_amp_reactions">답장 및 반응</string>
    <!-- Switchable option for allowing replies and reactions on your stories -->
    <string name="MyStorySettingsFragment__allow_replies_amp_reactions">답장 및 반응 허용</string>
    <!-- Summary for switchable option allowing replies and reactions on your story -->
    <string name="MyStorySettingsFragment__let_people_who_can_view_your_story_react_and_reply">내 스토리를 볼 수 있는 사용자의 반응 및 답장 허용</string>
    <!-- Signal connections bolded text in the Signal Connections sheet -->
    <string name="SignalConnectionsBottomSheet___signal_connections">Signal 커넥션</string>
    <!-- Displayed at the top of the signal connections sheet. Please remember to insert strong tag as required. -->
    <string name="SignalConnectionsBottomSheet__signal_connections_are_people">Signal 커넥션은 다음과 같은 방법을 통해 신뢰하는 사용자로 선택한 사람들입니다.</string>
    <!-- Signal connections sheet bullet point 1 -->
    <string name="SignalConnectionsBottomSheet__starting_a_conversation">대화 시작</string>
    <!-- Signal connections sheet bullet point 2 -->
    <string name="SignalConnectionsBottomSheet__accepting_a_message_request">메시지 요청 수락</string>
    <!-- Signal connections sheet bullet point 3 -->
    <string name="SignalConnectionsBottomSheet__having_them_in_your_system_contacts">시스템 연락처에 포함</string>
    <!-- Note at the bottom of the Signal connections sheet -->
    <string name="SignalConnectionsBottomSheet__your_connections_can_see_your_name">"커넥션은 나의 이름과 사진을 볼 수 있고 스토리를 따로 숨기지 않는 한 \'내 스토리\'의 게시물을 볼 수 있습니다."</string>
    <!-- Clickable option to add a viewer to a custom story -->
    <string name="PrivateStorySettingsFragment__add_viewer">볼 수 있는 사람 추가</string>
    <!-- Clickable option to delete a custom story -->
    <string name="PrivateStorySettingsFragment__delete_custom_story">사용자 지정 스토리 삭제</string>
    <!-- Dialog title when attempting to remove someone from a custom story -->
    <string name="PrivateStorySettingsFragment__remove_s">%1$s 님을 제거할까요?</string>
    <!-- Dialog message when attempting to remove someone from a custom story -->
    <string name="PrivateStorySettingsFragment__this_person_will_no_longer">이 사용자는 더 이상 내 스토리를 볼 수 없습니다.</string>
    <!-- Positive action label when attempting to remove someone from a custom story -->
    <string name="PrivateStorySettingsFragment__remove">제거</string>
    <!-- Dialog title when deleting a custom story -->
    <!-- Dialog message when deleting a custom story -->
    <!-- Page title for editing a custom story name -->
    <string name="EditPrivateStoryNameFragment__edit_story_name">스토리 이름 수정</string>
    <!-- Input field hint when editing a custom story name -->
    <string name="EditPrivateStoryNameFragment__story_name">스토리 이름</string>
    <!-- Save button label when editing a custom story name -->
    <!-- Displayed in text post creator before user enters text -->
    <string name="TextStoryPostCreationFragment__tap_to_add_text">탭하여 텍스트 추가</string>
    <!-- Button label for changing font when creating a text post -->
    <!-- Displayed in text post creator when prompting user to enter text -->
    <string name="TextStoryPostTextEntryFragment__add_text">텍스트 추가</string>
    <!-- Content description for \'done\' button when adding text to a story post -->
    <string name="TextStoryPostTextEntryFragment__done_adding_text">텍스트 추가 완료</string>
    <!-- Text label for media selection toggle -->
    <string name="MediaSelectionActivity__text">텍스트</string>
    <!-- Camera label for media selection toggle -->
    <string name="MediaSelectionActivity__camera">카메라</string>
    <!-- Hint for entering a URL for a text post -->
    <string name="TextStoryPostLinkEntryFragment__type_or_paste_a_url">URL 입력 또는 붙여넣기</string>
    <!-- Displayed prior to the user entering a URL for a text post -->
    <string name="TextStoryPostLinkEntryFragment__share_a_link_with_viewers_of_your_story">내 스토리를 볼 수 있는 사람과 링크 공유</string>
    <!-- Hint text for searching for a story text post recipient. -->
    <string name="TextStoryPostSendFragment__search">검색</string>
    <!-- Toast shown when an unexpected error occurs while sending a text story -->
    <!-- Toast shown when a trying to add a link preview to a text story post and the link/url is not valid (e.g., missing .com at the end) -->
    <string name="TextStoryPostSendFragment__please_enter_a_valid_link">유효한 링크를 입력하세요.</string>
    <!-- Title for screen allowing user to exclude "My Story" entries from specific people -->
    <string name="ChangeMyStoryMembershipFragment__all_except">다음을 제외한 모든 사용자…</string>
    <!-- Title for screen allowing user to only share "My Story" entries with specific people -->
    <string name="ChangeMyStoryMembershipFragment__only_share_with">다음 사용자와만 공유…</string>
    <!-- Done button label for hide story from screen -->
    <string name="HideStoryFromFragment__done">확인</string>
    <!-- Dialog title for removing a group story -->
    <string name="StoryDialogs__remove_group_story">그룹 스토리를 제거할까요?</string>
    <!-- Dialog message for removing a group story -->
    <string name="StoryDialogs__s_will_be_removed">\'%1$s\'을(를) 제거합니다.</string>
    <!-- Dialog positive action for removing a group story -->
    <string name="StoryDialogs__remove">제거</string>
    <!-- Dialog title for deleting a custom story -->
    <string name="StoryDialogs__delete_custom_story">사용자 지정 스토리를 삭제할까요?</string>
    <!-- Dialog message for deleting a custom story -->
    <string name="StoryDialogs__s_and_updates_shared">\'%1$s\' 및 이 스토리에 공유된 업데이트를 삭제합니다.</string>
    <!-- Dialog positive action for deleting a custom story -->
    <string name="StoryDialogs__delete">삭제</string>
    <!-- Dialog title for first time sending something to a beta story -->
    <!-- Dialog message for first time sending something to a beta story -->
    <!-- Dialog title for first time adding something to a story -->
    <!-- Dialog message for first time adding something to a story -->
    <!-- First time share to story dialog: Positive action to go ahead and add to story -->
    <!-- First time share to story dialog: Neutral action to edit who can view "My Story" -->
    <!-- Error message shown when a failure occurs during story send -->
    <string name="StoryDialogs__story_could_not_be_sent">스토리를 보낼 수 없습니다. 연결을 확인하고 다시 시도하세요.</string>
    <!-- Error message dialog button to resend a previously failed story send -->
    <string name="StoryDialogs__send">보내기</string>
    <!-- Action button for turning off stories when stories are present on the device -->
    <string name="StoryDialogs__turn_off_and_delete">끄기 및 삭제</string>
    <!-- Privacy Settings toggle title for stories -->
    <!-- Privacy Settings toggle summary for stories -->
    <!-- New story viewer selection screen title -->
    <string name="CreateStoryViewerSelectionFragment__choose_viewers">볼 수 있는 사람 선택</string>
    <!-- New story viewer selection action button label -->
    <string name="CreateStoryViewerSelectionFragment__next">다음</string>
    <!-- New story viewer selection screen title as recipients are selected -->
    <plurals name="SelectViewersFragment__d_viewers">
        <item quantity="other">볼 수 있는 사람 %1$d명</item>
    </plurals>
    <!-- Name story screen title -->
    <string name="CreateStoryWithViewersFragment__name_story">스토리 이름 지정</string>
    <!-- Name story screen note under text field -->
    <string name="CreateStoryWithViewersFragment__only_you_can">이 스토리 이름은 본인만 볼 수 있습니다.</string>
    <!-- Name story screen label hint -->
    <string name="CreateStoryWithViewersFragment__story_name_required">스토리 이름(필수)</string>
    <!-- Name story screen viewers subheading -->
    <string name="CreateStoryWithViewersFragment__viewers">볼 수 있는 사람</string>
    <!-- Name story screen create button label -->
    <string name="CreateStoryWithViewersFragment__create">만들기</string>
    <!-- Name story screen error when save attempted with no label -->
    <string name="CreateStoryWithViewersFragment__this_field_is_required">이 입력창은 필수입니다.</string>
    <!-- Name story screen error when save attempted but label is duplicate -->
    <string name="CreateStoryWithViewersFragment__there_is_already_a_story_with_this_name">다른 스토리에서 사용 중인 이름입니다.</string>
    <!-- Text for select all action when editing recipients for a story -->
    <string name="BaseStoryRecipientSelectionFragment__select_all">모두 선택</string>
    <!-- Choose story type bottom sheet title -->
    <string name="ChooseStoryTypeBottomSheet__choose_your_story_type">스토리 유형 선택</string>
    <!-- Choose story type bottom sheet new story row title -->
    <string name="ChooseStoryTypeBottomSheet__new_custom_story">새 사용자 지정 스토리</string>
    <!-- Choose story type bottom sheet new story row summary -->
    <string name="ChooseStoryTypeBottomSheet__visible_only_to">특정 사용자만 볼 수 있음</string>
    <!-- Choose story type bottom sheet group story title -->
    <string name="ChooseStoryTypeBottomSheet__group_story">그룹 스토리</string>
    <!-- Choose story type bottom sheet group story summary -->
    <string name="ChooseStoryTypeBottomSheet__share_to_an_existing_group">기존 그룹과 공유</string>
    <!-- Choose groups bottom sheet title -->
    <string name="ChooseGroupStoryBottomSheet__choose_groups">그룹 선택</string>
    <!-- Displayed when copying group story reply text to clipboard -->
    <string name="StoryGroupReplyFragment__copied_to_clipboard">클립보드로 복사됨</string>
    <!-- Displayed in story caption when content is longer than 5 lines -->
    <string name="StoryViewerPageFragment__see_more">더 보기</string>
    <!-- Displayed in toast after sending a direct reply -->
    <string name="StoryDirectReplyDialogFragment__sending_reply">답장 전송 중…</string>
    <!-- Displayed in the viewer when a story is no longer available -->
    <string name="StorySlateView__this_story_is_no_longer_available">이 스토리는 더 이상 사용할 수 없습니다.</string>
    <!-- Displayed in the viewer when a story has permanently failed to download. -->
    <string name="StorySlateView__cant_download_story_s_will_need_to_share_it_again">스토리를 다운로드할 수 없습니다. %1$s 님이 다시 공유해야 합니다.</string>
    <!-- Displayed in the viewer when the network is not available -->
    <string name="StorySlateView__no_internet_connection">인터넷 연결 없음</string>
    <!-- Displayed in the viewer when network is available but content could not be downloaded -->
    <string name="StorySlateView__couldnt_load_content">콘텐츠를 로드할 수 없음</string>
    <!-- Toasted when the user externally shares to a text story successfully -->
    <string name="TextStoryPostCreationFragment__sent_story">스토리 전송 완료</string>
    <!-- Toasted when the user external share to a text story fails -->
    <string name="TextStoryPostCreationFragment__failed_to_send_story">스토리를 보내지 못함</string>
    <!-- Displayed in a dialog to let the user select a given users story -->
    <string name="StoryDialogs__view_story">스토리 보기</string>
    <!-- Displayed in a dialog to let the user select a given users profile photo -->
    <string name="StoryDialogs__view_profile_photo">프로필 사진 보기</string>

    <!-- Title for a notification at the bottom of the chat list suggesting that the user disable censorship circumvention because the service has become reachable -->
    <!-- Body for a notification at the bottom of the chat list suggesting that the user disable censorship circumvention because the service has become reachable -->
    <!-- Label for a button to dismiss a notification at the bottom of the chat list suggesting that the user disable censorship circumvention because the service has become reachable -->
    <!-- Label for a button in a notification at the bottom of the chat list to turn off censorship circumvention -->

    <!-- Conversation Item label for when you react to someone else\'s story -->
    <string name="ConversationItem__you_reacted_to_s_story">%1$s 님의 스토리에 반응했습니다.</string>
    <!-- Conversation Item label for reactions to your story -->
    <string name="ConversationItem__reacted_to_your_story">내 스토리에 반응했습니다.</string>
    <!-- Conversation Item label for reactions to an unavailable story -->
    <string name="ConversationItem__reacted_to_a_story">스토리에 반응했습니다.</string>

    <!-- endregion -->
    <!-- Content description for expand contacts chevron -->
    <string name="ExpandModel__view_more">더 보기</string>
    <string name="StoriesLinkPopup__visit_link">링크 방문</string>

    <!-- Gift price and duration, formatted as: {price} dot {n} day duration -->
    <plurals name="GiftRowItem_s_dot_d_day_duration">
        <item quantity="other">%1$s · %2$d일</item>
    </plurals>
    <!-- Headline text on start fragment for gifting a badge -->
    <string name="GiftFlowStartFragment__donate_for_a_friend">친구를 대신해 기부하세요.</string>
    <!-- Description text on start fragment for gifting a badge -->
    <plurals name="GiftFlowStartFragment__support_signal_by">
        <item quantity="other">Signal을 사용하는 친구나 가족을 대신해 기부하여 Signal을 지지해 주세요. %1$d일 동안 프로필에 게시할 수 있는 배지가 제공됩니다.</item>
    </plurals>
    <!-- Action button label for start fragment for gifting a badge -->
    <string name="GiftFlowStartFragment__next">다음</string>
    <!-- Title text on choose recipient page for badge gifting -->
    <string name="GiftFlowRecipientSelectionFragment__choose_recipient">받는 사람 선택</string>
    <!-- Title text on confirm gift page -->
    <string name="GiftFlowConfirmationFragment__confirm_donation">기부를 확인해 주세요.</string>
    <!-- Heading text specifying who the gift will be sent to -->
    <string name="GiftFlowConfirmationFragment__send_to">받는 사람</string>
    <!-- Text explaining that gift will be sent to the chosen recipient -->
    <string name="GiftFlowConfirmationFragment__the_recipient_will_be_notified">받는 사람에게 1대1 메시지로 기부 알림이 발송됩니다. 아래에 나만의 메시지를 추가하세요.</string>
    <!-- Text explaining that this gift is a one time donation -->
    <string name="GiftFlowConfirmationFragment__one_time_donation">일회성 기부</string>
    <!-- Hint for add message input -->
    <string name="GiftFlowConfirmationFragment__add_a_message">메시지 추가</string>
    <!-- Displayed in the dialog while verifying the chosen recipient -->
    <string name="GiftFlowConfirmationFragment__verifying_recipient">받는 사람 확인 중…</string>
    <!-- Title for sheet shown when opening a redeemed gift -->
    <string name="ViewReceivedGiftBottomSheet__s_made_a_donation_for_you">%1$s 님이 귀하를 대신해 기부했습니다.</string>
    <!-- Title for sheet shown when opening a sent gift -->
    <string name="ViewSentGiftBottomSheet__thanks_for_your_support">지원해 주셔서 감사합니다!</string>
    <!-- Description for sheet shown when opening a redeemed gift -->
    <string name="ViewReceivedGiftBottomSheet__s_made_a_donation_to_signal">%1$s 님이 귀하를 대신하여 Signal에 기부했습니다! 프로필에서 Signal에 대한 지지를 표현해 주세요.</string>
    <!-- Description for sheet shown when opening a sent gift -->
    <string name="ViewSentGiftBottomSheet__youve_made_a_donation_to_signal">%1$s 님을 대신하여 Signal에 기부했습니다. 프로필을 통해 지지를 표현할 옵션이 제공됩니다.</string>
    <!-- Primary action for pending gift sheet to redeem badge now -->
    <string name="ViewReceivedGiftSheet__redeem">사용</string>
    <!-- Primary action for pending gift sheet to redeem badge later -->
    <string name="ViewReceivedGiftSheet__not_now">나중에</string>
    <!-- Dialog text while redeeming a gift -->
    <string name="ViewReceivedGiftSheet__redeeming_badge">배지를 사용하는 중…</string>
    <!-- Description text in gift thanks sheet -->
    <string name="GiftThanksSheet__youve_made_a_donation">%1$s 님을 대신하여 Signal에 기부했습니다. 프로필을 통해 지지를 표현할 옵션이 제공됩니다.</string>
    <!-- Expired gift sheet title -->
    <string name="ExpiredGiftSheetConfiguration__your_badge_has_expired">배지가 만료되었습니다.</string>
    <!-- Expired gift sheet top description text -->
    <string name="ExpiredGiftSheetConfiguration__your_badge_has_expired_and_is">배지가 만료되어 더 이상 프로필에 표시되지 않습니다.</string>
    <!-- Expired gift sheet bottom description text -->
    <string name="ExpiredGiftSheetConfiguration__to_continue">사용자를 위해 설계된 기술을 계속 지원하고 싶다면 Signal의 월간 기여자가 되어주세요.</string>
    <!-- Expired gift sheet make a monthly donation button -->
    <string name="ExpiredGiftSheetConfiguration__make_a_monthly_donation">월간 기부하기</string>
    <!-- Expired gift sheet not now button -->
    <string name="ExpiredGiftSheetConfiguration__not_now">나중에</string>
    <!-- My Story label designating that we will only share with the selected viewers. -->
    <string name="ContactSearchItems__only_share_with">다음 사용자와만 공유</string>
    <!-- Label under name for custom stories -->
    <plurals name="ContactSearchItems__custom_story_d_viewers">
        <item quantity="other">사용자 지정 스토리 · 볼 수 있는 사람 %1$d명</item>
    </plurals>
    <!-- Label under name for group stories -->
    <plurals name="ContactSearchItems__group_story_d_viewers">
        <item quantity="other">그룹 스토리 · 볼 수 있는 사람 %1$d명</item>
    </plurals>
    <!-- Label under name for groups -->
    <plurals name="ContactSearchItems__group_d_members">
        <item quantity="other">멤버 %1$d명</item>
    </plurals>
    <!-- Label under name for my story -->
    <plurals name="ContactSearchItems__my_story_s_dot_d_viewers">
        <item quantity="other">%1$s · 볼 수 있는 사람 %2$d명</item>
    </plurals>
    <!-- Label under name for my story -->
    <plurals name="ContactSearchItems__my_story_s_dot_d_excluded">
        <item quantity="other">%1$s · %2$d명을 제외함</item>
    </plurals>
    <!-- Label under name for My Story when first sending to my story -->
    <string name="ContactSearchItems__tap_to_choose_your_viewers">볼 수 있는 사람을 선택하려면 탭하세요.</string>
    <!-- Label for context menu item to open story settings -->
    <string name="ContactSearchItems__story_settings">스토리 설정</string>
    <!-- Label for context menu item to remove a group story from contact results -->
    <string name="ContactSearchItems__remove_story">스토리 제거</string>
    <!-- Label for context menu item to delete a custom story -->
    <string name="ContactSearchItems__delete_story">스토리 삭제</string>
    <!-- Dialog title for removing a group story -->
    <string name="ContactSearchMediator__remove_group_story">그룹 스토리를 제거할까요?</string>
    <!-- Dialog message for removing a group story -->
    <string name="ContactSearchMediator__this_will_remove">이 목록에서 스토리를 제거합니다. 이 그룹의 스토리는 계속 볼 수 있습니다.</string>
    <!-- Dialog action item for removing a group story -->
    <string name="ContactSearchMediator__remove">제거</string>
    <!-- Dialog title for deleting a custom story -->
    <string name="ContactSearchMediator__delete_story">스토리를 삭제할까요?</string>
    <!-- Dialog message for deleting a custom story -->
    <string name="ContactSearchMediator__delete_the_custom">\'%1$s\' 사용자 지정 스토리를 삭제할까요?</string>
    <!-- Dialog action item for deleting a custom story -->
    <string name="ContactSearchMediator__delete">삭제</string>
    <!-- Donation for a friend expiry days remaining -->
    <plurals name="Gifts__d_days_remaining">
        <item quantity="other">%1$d일 남음</item>
    </plurals>
    <!-- Donation for a friend expiry hours remaining -->
    <plurals name="Gifts__d_hours_remaining">
        <item quantity="other">%1$d시간 남음</item>
    </plurals>
    <!-- Gift expiry minutes remaining -->
    <plurals name="Gifts__d_minutes_remaining">
        <item quantity="other">%1$d분 남음</item>
    </plurals>
    <!-- Donation for a friend expiry expired -->
    <string name="Gifts__expired">만료됨</string>

    <!-- Label indicating that a user can tap to advance to the next post in a story -->
    <string name="StoryFirstTimeNavigationView__tap_to_advance">탭하여 계속하기</string>
    <!-- Label indicating swipe direction to skip current story -->
    <string name="StoryFirstTimeNavigationView__swipe_up_to_skip">위로 스와이프하여 건너뛰기</string>
    <!-- Label indicating swipe direction to exit story viewer -->
    <string name="StoryFirstTimeNavigationView__swipe_right_to_exit">오른쪽으로 스와이프하여 종료하기</string>
    <!-- Button label to confirm understanding of story navigation -->
    <string name="StoryFirstTimeNagivationView__got_it">확인</string>
    <!-- Content description for vertical context menu button in safety number sheet rows -->
    <string name="SafetyNumberRecipientRowItem__open_context_menu">바로 가기 메뉴 열기</string>
    <!-- Sub-line when a user is verified. -->
    <string name="SafetyNumberRecipientRowItem__s_dot_verified">%1$s · 확인됨</string>
    <!-- Sub-line when a user is verified. -->
    <string name="SafetyNumberRecipientRowItem__verified">검증함</string>
    <!-- Title of safety number changes bottom sheet when showing individual records -->
    <string name="SafetyNumberBottomSheetFragment__safety_number_changes">안전 번호 변경 내용</string>
    <!-- Message of safety number changes bottom sheet when showing individual records -->
    <string name="SafetyNumberBottomSheetFragment__the_following_people">다음 사용자는 Signal을 다시 설치했거나 기기를 변경했을 수 있습니다. 받는 사람을 탭하여 새 안전 번호를 확인하세요. 이 작업은 선택 사항입니다.</string>
    <!-- Title of safety number changes bottom sheet when not showing individual records -->
    <string name="SafetyNumberBottomSheetFragment__safety_number_checkup">안전 번호 확인</string>
    <!-- Title of safety number changes bottom sheet when not showing individual records and user has seen review screen -->
    <string name="SafetyNumberBottomSheetFragment__safety_number_checkup_complete">안전 번호 확인 완료</string>
    <!-- Message of safety number changes bottom sheet when not showing individual records and user has seen review screen -->
    <string name="SafetyNumberBottomSheetFragment__all_connections_have_been_reviewed">모든 커넥션을 검토했습니다. 보내기를 탭하여 계속하세요.</string>
    <!-- Message of safety number changes bottom sheet when not showing individual records -->
    <string name="SafetyNumberBottomSheetFragment__you_have_d_connections">Signal을 다시 설치하거나 기기를 변경했을 수 있는 커넥션이 %1$d개 있습니다. 스토리를 공유하기 전에 해당 사용자의 안전 번호를 검토하거나 스토리에서 이들을 제거하세요.</string>
    <!-- Menu action to launch safety number verification screen -->
    <string name="SafetyNumberBottomSheetFragment__verify_safety_number">안전 번호 확인</string>
    <!-- Menu action to remove user from story -->
    <string name="SafetyNumberBottomSheetFragment__remove_from_story">스토리에서 제거</string>
    <!-- Action button at bottom of SafetyNumberBottomSheetFragment to send anyway -->
    <string name="SafetyNumberBottomSheetFragment__send_anyway">그냥 보내기</string>
    <!-- Action button at bottom of SafetyNumberBottomSheetFragment to review connections -->
    <string name="SafetyNumberBottomSheetFragment__review_connections">커넥션 검토</string>
    <!-- Empty state copy for SafetyNumberBottomSheetFragment -->
    <string name="SafetyNumberBottomSheetFragment__no_more_recipients_to_show">표시할 받는 사람이 없습니다.</string>
    <!-- Done button on safety number review fragment -->
    <string name="SafetyNumberReviewConnectionsFragment__done">확인</string>
    <!-- Title of safety number review fragment -->
    <string name="SafetyNumberReviewConnectionsFragment__safety_number_changes">안전 번호 변경 내용</string>
    <!-- Message of safety number review fragment -->
    <plurals name="SafetyNumberReviewConnectionsFragment__d_recipients_may_have">
        <item quantity="other">받는 사람 %1$d명이 Signal을 다시 설치했거나 기기를 변경했을 수 있습니다. 받는 사람을 탭하여 새 안전 번호를 확인하세요. 이 작업은 선택 사항입니다.</item>
    </plurals>
    <!-- Section header for 1:1 contacts in review fragment -->
    <string name="SafetyNumberBucketRowItem__contacts">연락처</string>
    <!-- Context menu label for distribution list headers in review fragment -->
    <string name="SafetyNumberReviewConnectionsFragment__remove_all">모두 제거</string>
    <!-- Context menu label for 1:1 contacts to remove from send -->
    <string name="SafetyNumberReviewConnectionsFragment__remove">제거</string>

    <!-- Title of initial My Story settings configuration shown when sending to My Story for the first time -->
    <string name="ChooseInitialMyStoryMembershipFragment__my_story_privacy">내 스토리 개인정보보호</string>
    <!-- Subtitle of initial My Story settings configuration shown when sending to My Story for the first time -->
    <string name="ChooseInitialMyStoryMembershipFragment__choose_who_can_see_posts_to_my_story_you_can_always_make_changes_in_settings">내 스토리 게시물을 볼 수 있는 사람을 선택하세요. 설정에서 언제든지 변경할 수 있습니다.</string>
    <!-- All connections option for initial My Story settings configuration shown when sending to My Story for the first time -->
    <string name="ChooseInitialMyStoryMembershipFragment__all_signal_connections">모든 Signal 커넥션</string>
    <!-- All connections except option for initial My Story settings configuration shown when sending to My Story for the first time -->
    <string name="ChooseInitialMyStoryMembershipFragment__all_except">다음을 제외한 모든 사용자…</string>
    <!-- Only with selected connections option for initial My Story settings configuration shown when sending to My Story for the first time -->
    <string name="ChooseInitialMyStoryMembershipFragment__only_share_with">다음 사용자와만 공유…</string>

    <!-- Story info header sent heading -->
    <string name="StoryInfoHeader__sent">보낸 시간</string>
    <!-- Story info header received heading -->
    <string name="StoryInfoHeader__received">받은 시간</string>
    <!-- Story info header file size heading -->
    <string name="StoryInfoHeader__file_size">파일 크기</string>
    <!-- Story info "Sent to" header -->
    <!-- Story info "Sent from" header -->
    <!-- Story info "Failed" header -->
    <!-- Story Info context menu label -->

    <!-- StoriesPrivacySettingsFragment -->
    <!-- Explanation about how stories are deleted and managed -->
    <string name="StoriesPrivacySettingsFragment__story_updates_automatically_disappear">스토리 업데이트는 24시간 후에 자동으로 사라집니다. 내 스토리를 볼 수 있는 사람을 선택하거나, 볼 수 있는 사람이나 그룹을 지정하여 새 스토리를 만드세요.</string>
    <!-- Preference title to turn off stories -->
    <string name="StoriesPrivacySettingsFragment__turn_off_stories">스토리 끄기</string>
    <!-- Preference summary to turn off stories -->
    <string name="StoriesPrivacySettingsFragment__if_you_opt_out">스토리 기능을 끄면 더 이상 스토리를 보거나 공유할 수 없습니다.</string>
    <!-- Preference title to turn on stories -->
    <string name="StoriesPrivacySettingsFragment__turn_on_stories">스토리 켜기</string>
    <!-- Preference summary to turn on stories -->
    <string name="StoriesPrivacySettingsFragment__share_and_view">스토리를 공유하고 다른 사람들의 스토리도 확인하세요. 스토리는 24시간이 지나면 자동으로 사라집니다.</string>
    <!-- Dialog title to turn off stories -->
    <string name="StoriesPrivacySettingsFragment__turn_off_stories_question">스토리를 끌까요?</string>
    <!-- Dialog message to turn off stories -->
    <string name="StoriesPrivacySettingsFragment__you_will_no_longer_be_able_to_share">더 이상 스토리를 공유하거나 볼 수 없습니다. 최근 공유한 스토리 업데이트도 삭제합니다.</string>
    <!-- Page title when launched from stories landing screen -->
    <string name="StoriesPrivacySettingsFragment__story_privacy">스토리 개인정보보호</string>
    <!-- Header for section that lists out stories -->
    <string name="StoriesPrivacySettingsFragment__stories">스토리</string>
    <!-- Story views header -->
    <!-- Story view receipts toggle title -->
    <string name="StoriesPrivacySettingsFragment__view_receipts">수신 확인</string>
    <!-- Story view receipts toggle message -->
    <string name="StoriesPrivacySettingsFragment__see_and_share">언제 스토리를 조회했는지를 보고 공유합니다. 비활성화할 경우 다른 사람이 내 스토리를 언제 조회했는지를 알 수 없습니다.</string>

    <!-- NewStoryItem -->
    <string name="NewStoryItem__new_story">새 스토리</string>

    <!-- GroupStorySettingsFragment -->
    <!-- Section header for who can view a group story -->
    <string name="GroupStorySettingsFragment__who_can_view_this_story">이 스토리를 볼 수 있는 사람</string>
    <!-- Explanation of who can view a group story -->
    <string name="GroupStorySettingsFragment__members_of_the_group_s">"\'%1$s\' 그룹 멤버는 이 스토리를 보고 여기에 답장할 수 있습니다. 그룹에서 이 대화에 대한 멤버십을 업데이트할 수 있습니다."</string>
    <!-- Preference label for removing this group story -->
    <string name="GroupStorySettingsFragment__remove_group_story">그룹 스토리 제거</string>

    <!-- Generic title for overflow menus -->
    <string name="OverflowMenu__overflow_menu">확장 메뉴</string>

    <!-- SMS Export Service -->
    <!-- Displayed in the notification while export is running -->
    <string name="SignalSmsExportService__exporting_messages">메시지를 내보내는 중…</string>
    <!-- Displayed in the notification title when export completes -->
    <string name="SignalSmsExportService__signal_sms_export_complete">Signal SMS 내보내기 완료</string>
    <!-- Displayed in the notification message when export completes -->
    <string name="SignalSmsExportService__tap_to_return_to_signal">탭하여 Signal로 돌아가기</string>

    <!-- ExportYourSmsMessagesFragment -->
    <!-- Title of the screen -->
    <string name="ExportYourSmsMessagesFragment__export_your_sms_messages">SMS 메시지 내보내기</string>
    <!-- Message of the screen -->
    <string name="ExportYourSmsMessagesFragment__you_can_export_your_sms_messages_to_your_phones_sms_database_and_youll_have_the_option_to_keep_or_remove_them_from_signal">SMS 메시지를 휴대폰의 SMS 데이터베이스로 내보낼 수 있으며, 해당 SMS 메시지를 Signal에 그대로 보관할지 제거할지를 선택할 수 있습니다. 이렇게 하면 휴대폰의 다른 SMS 앱에서 해당 메시지를 가져올 수 있습니다. 하지만 공유 가능한 SMS 기록 파일을 만들지는 않습니다.</string>
    <!-- Button label to begin export -->
    <string name="ExportYourSmsMessagesFragment__continue">계속</string>

    <!-- ExportingSmsMessagesFragment -->
    <!-- Title of the screen -->
    <string name="ExportingSmsMessagesFragment__exporting_sms_messages">SMS 메시지 내보내기</string>
    <!-- Message of the screen when exporting sms messages -->
    <string name="ExportingSmsMessagesFragment__this_may_take_awhile">다소 시간이 걸릴 수 있습니다.</string>
    <!-- Progress indicator for export -->
    <plurals name="ExportingSmsMessagesFragment__exporting_d_of_d">
        <item quantity="other">%1$d/%2$d개 내보내는 중…</item>
    </plurals>
    <!-- Alert dialog title shown when we think a user may not have enough local storage available to export sms messages -->
    <string name="ExportingSmsMessagesFragment__you_may_not_have_enough_disk_space">디스크 공간이 부족할 수 있습니다.</string>
    <!-- Alert dialog message shown when we think a user may not have enough local storage available to export sms messages, placeholder is the file size, e.g., 128kB -->
    <string name="ExportingSmsMessagesFragment__you_need_approximately_s_to_export_your_messages_ensure_you_have_enough_space_before_continuing">메시지를 내보내려면 대략 %1$s이(가) 필요합니다. 계속하기 전에 공간이 충분한지 확인하세요.</string>
    <!-- Alert dialog button to continue with exporting sms after seeing the lack of storage warning -->
    <string name="ExportingSmsMessagesFragment__continue_anyway">무시하고 계속</string>
    <!-- Dialog text shown when Signal isn\'t granted the sms permission needed to export messages, different than being selected as the sms app -->
    <string name="ExportingSmsMessagesFragment__signal_needs_the_sms_permission_to_be_able_to_export_your_sms_messages">SMS 메시지를 내보내려면 Signal에 SMS 사용 권한이 필요합니다.</string>

    <!-- ChooseANewDefaultSmsAppFragment -->
    <!-- Title of the screen -->
    <string name="ChooseANewDefaultSmsAppFragment__choose_a_new">새 기본 SMS 앱 선택</string>
    <!-- Button label to launch picker -->
    <string name="ChooseANewDefaultSmsAppFragment__continue">계속</string>
    <!-- Button label for when done with changing default SMS app -->
    <string name="ChooseANewDefaultSmsAppFragment__done">확인</string>
    <!-- First step number/bullet for choose new default sms app instructions -->
    <string name="ChooseANewDefaultSmsAppFragment__bullet_1">1</string>
    <!-- Second step number/bullet for choose new default sms app instructions -->
    <string name="ChooseANewDefaultSmsAppFragment__bullet_2">2</string>
    <!-- Third step number/bullet for choose new default sms app instructions -->
    <string name="ChooseANewDefaultSmsAppFragment__bullet_3">3</string>
    <!-- Fourth step number/bullet for choose new default sms app instructions -->
    <string name="ChooseANewDefaultSmsAppFragment__bullet_4">4</string>
    <!-- Instruction step for choosing a new default sms app -->
    <string name="ChooseANewDefaultSmsAppFragment__tap_continue_to_open_the_defaults_apps_screen_in_settings">\'계속\'을 탭하여 설정에서 \'기본 앱\' 화면을 엽니다.</string>
    <!-- Instruction step for choosing a new default sms app -->
    <string name="ChooseANewDefaultSmsAppFragment__select_sms_app_from_the_list">목록에서 \'SMS 앱\'을 선택합니다.</string>
    <!-- Instruction step for choosing a new default sms app -->
    <string name="ChooseANewDefaultSmsAppFragment__choose_another_app_to_use_for_sms_messaging">SMS 메시지에 사용할 다른 앱을 선택합니다.</string>
    <!-- Instruction step for choosing a new default sms app -->
    <string name="ChooseANewDefaultSmsAppFragment__return_to_signal">Signal로 돌아갑니다.</string>
    <!-- Instruction step for choosing a new default sms app -->
    <string name="ChooseANewDefaultSmsAppFragment__open_your_phones_settings_app">내 휴대폰의 설정 앱을 엽니다.</string>
    <!-- Instruction step for choosing a new default sms app -->
    <string name="ChooseANewDefaultSmsAppFragment__navigate_to_apps_default_apps_sms_app">\'앱\' &gt; \'기본 앱\' &gt; \'SMS 앱\'으로 이동합니다.</string>

    <!-- RemoveSmsMessagesDialogFragment -->
    <!-- Action button to keep messages -->
    <string name="RemoveSmsMessagesDialogFragment__keep_messages">메시지 보관</string>
    <!-- Action button to remove messages -->
    <string name="RemoveSmsMessagesDialogFragment__remove_messages">메시지 제거</string>
    <!-- Title of dialog -->
    <string name="RemoveSmsMessagesDialogFragment__remove_sms_messages">Signal에서 SMS 메시지를 제거할까요?</string>
    <!-- Message of dialog -->
    <string name="RemoveSmsMessagesDialogFragment__you_can_now_remove_sms_messages_from_signal">이제 Signal에서 SMS 메시지를 제거하여 저장 공간을 확보할 수 있습니다. 여기서 삭제하더라도 휴대폰의 다른 SMS 앱에서 SMS 메시지를 계속 사용할 수 있습니다.</string>

    <!-- ReExportSmsMessagesDialogFragment -->
    <!-- Action button to re-export messages -->
    <string name="ReExportSmsMessagesDialogFragment__continue">계속</string>
    <!-- Action button to cancel re-export process -->
    <string name="ReExportSmsMessagesDialogFragment__cancel">취소</string>
    <!-- Title of dialog -->
    <string name="ReExportSmsMessagesDialogFragment__export_sms_again">SMS를 다시 내보낼까요?</string>
    <!-- Message of dialog -->
    <string name="ReExportSmsMessagesDialogFragment__you_already_exported_your_sms_messages">SMS 메시지를 이미 내보냈습니다.\n경고: 계속 진행할 경우 중복 메시지가 생길 수 있습니다.</string>

    <!-- SetSignalAsDefaultSmsAppFragment -->
    <!-- Title of the screen -->
    <string name="SetSignalAsDefaultSmsAppFragment__set_signal_as_the_default_sms_app">Signal을 기본 SMS 앱으로 설정합니다.</string>
    <!-- Message of the screen -->
    <string name="SetSignalAsDefaultSmsAppFragment__to_export_your_sms_messages">SMS 메시지를 내보내려면 Signal을 기본 SMS 앱으로 설정해야 합니다.</string>
    <!-- Button label to start export -->
    <string name="SetSignalAsDefaultSmsAppFragment__next">다음</string>

    <!-- BackupSchedulePermission Megaphone -->
    <!-- The title on an alert window that explains to the user that we are unable to backup their messages -->
    <string name="BackupSchedulePermissionMegaphone__cant_back_up_chats">대화를 백업할 수 없습니다.</string>
    <!-- The body text of an alert window that tells the user that we are unable to backup their messages -->
    <string name="BackupSchedulePermissionMegaphone__your_chats_are_no_longer_being_automatically_backed_up">대화가 더 이상 자동 백업되지 않습니다.</string>
    <!-- The text on a button in an alert window that, when clicked, will take the user to a screen to re-enable backups -->
    <string name="BackupSchedulePermissionMegaphone__back_up_chats">대화 백업</string>
    <!-- The text on a button in an alert window that, when clicked, will take the user to a screen to re-enable backups -->
    <string name="BackupSchedulePermissionMegaphone__not_now">나중에</string>
    <!-- Re-enable backup permission bottom sheet title -->
    <string name="BackupSchedulePermissionMegaphone__to_reenable_backups">백업을 사용하는 방법:</string>
    <!-- Re-enable backups permission bottom sheet instruction 1 text -->
    <string name="BackupSchedulePermissionMegaphone__tap_the_go_to_settings_button_below">아래의 \'설정으로 이동\' 버튼을 탭합니다.</string>
    <!-- Re-enable backups permission bottom sheet instruction 2 text -->
    <string name="BackupSchedulePermissionMegaphone__turn_on_allow_settings_alarms_and_reminders">\'알림 및 리마인더 허용\'을 켭니다.</string>
    <!-- Re-enable backups permission bottom sheet call to action button to open settings -->
    <string name="BackupSchedulePermissionMegaphone__go_to_settings">설정으로 이동</string>

    <!-- SmsExportMegaphoneActivity -->
    <!-- Phase 2 title of full screen megaphone indicating sms will no longer be supported in the near future -->
    <string name="SmsExportMegaphoneActivity__signal_will_no_longer_support_sms">Signal SMS 서비스가 곧 중단됩니다</string>
    <!-- Phase 3 title of full screen megaphone indicating sms is longer supported  -->
    <string name="SmsExportMegaphoneActivity__signal_no_longer_supports_sms">Signal SMS 서비스가 곧 중단됩니다</string>
    <!-- The text on a button in a popup that, when clicked, will dismiss the popup and schedule the prompt to occur at a later time. -->
    <string name="SmsExportMegaphoneActivity__remind_me_later">나중에 알림</string>
    <!-- The text on a button in a popup that, when clicked, will navigate the user to a web article on SMS removal -->

    <!-- Title for screen shown after sms export has completed -->
    <string name="ExportSmsCompleteFragment__export_complete">내보내기 완료</string>
    <!-- Button to continue to next screen -->
    <string name="ExportSmsCompleteFragment__next">다음</string>
    <!-- Message showing summary of sms export counts -->
    <plurals name="ExportSmsCompleteFragment__d_of_d_messages_exported">
        <item quantity="other">%1$d/%2$d개 메시지를 내보냈습니다.</item>
    </plurals>

    <!-- Title of screen shown when some sms messages did not export -->
    <string name="ExportSmsPartiallyComplete__export_partially_complete">내보내기 부분 완료됨</string>
    <!-- Debug step 1 on screen shown when some sms messages did not export -->
    <string name="ExportSmsPartiallyComplete__ensure_you_have_an_additional_s_free_on_your_phone_to_export_your_messages">메시지를 내보내려면 휴대폰에 %1$s 남은 공간이 있는지 확인하세요.</string>
    <!-- Debug step 2 on screen shown when some sms messages dit not export -->
    <string name="ExportSmsPartiallyComplete__retry_export_which_will_only_retry_messages_that_have_not_yet_been_exported">내보내기를 다시 시도하세요. 아직 내보내지 못한 메시지만 다시 시도합니다.</string>
    <!-- Partial sentence for Debug step 3 on screen shown when some sms messages did not export, is combined with \'contact us\' -->
    <string name="ExportSmsPartiallyComplete__if_the_problem_persists">문제가 계속되면 </string>
    <!-- Partial sentence for deubg step 3 on screen shown when some sms messages did not export, combined with \'If the problem persists\', link text to open contact support view -->
    <string name="ExportSmsPartiallyComplete__contact_us">문의하기</string>
    <!-- Button text to retry sms export -->
    <string name="ExportSmsPartiallyComplete__retry">재시도</string>
    <!-- Button text to continue sms export flow and not retry failed message exports -->
    <string name="ExportSmsPartiallyComplete__continue_anyway">무시하고 계속</string>
    <!-- Title of screen shown when all sms messages failed to export -->
    <string name="ExportSmsFullError__error_exporting_sms_messages">SMS 메시지 내보내기 오류</string>
    <!-- Helper text shown when all sms messages failed to export -->
    <string name="ExportSmsFullError__please_try_again_if_the_problem_persists">다시 시도하세요. 문제가 계속되면 </string>


    <!-- DonateToSignalFragment -->
    <!-- Title below avatar -->
    <string name="DonateToSignalFragment__privacy_over_profit">Signal은 이익보다 개인정보보호를 우선시합니다.</string>
    <!-- Continue button label -->
    <string name="DonateToSignalFragment__continue">계속</string>
    <!-- Description below title -->
    <string name="DonateToSignalFragment__private_messaging">사용자의 기부로 운영되는 개인정보를 보호하는 메신저. 광고와 트래커, 타협에서 자유로운 앱. 지금 기부를 통해 Signal을 지지해 주세요.</string>
    <!-- Donation pill toggle monthly text -->
    <string name="DonationPillToggle__monthly">월간</string>
    <!-- Donation pill toggle one-time text -->
    <string name="DonationPillToggle__one_time">1회성 기부</string>

    <!-- GatewaySelectorBottomSheet -->
    <!-- Sheet title when subscribing -->
    <string name="GatewaySelectorBottomSheet__donate_s_month_to_signal">Signal에 매달 %1$s 기부</string>
    <!-- Sheet summary when subscribing -->
    <string name="GatewaySelectorBottomSheet__get_a_s_badge">%1$s 배지 받기</string>
    <!-- Sheet title when giving a one-time donation -->
    <string name="GatewaySelectorBottomSheet__donate_s_to_signal">Signal에 %1$s 기부</string>
    <!-- Sheet summary when giving a one-time donation -->
    <plurals name="GatewaySelectorBottomSheet__get_a_s_badge_for_d_days">
        <item quantity="other">%2$d일 동안 %1$s 배지 사용 가능</item>
    </plurals>
    <!-- Button label for paying with a credit card -->
    <string name="GatewaySelectorBottomSheet__credit_or_debit_card">신용 또는 직불 카드</string>
    <!-- Sheet summary when giving donating for a friend -->
    <string name="GatewaySelectorBottomSheet__donate_for_a_friend">친구를 대신해 기부하세요.</string>

    <!-- StripePaymentInProgressFragment -->
    <string name="StripePaymentInProgressFragment__cancelling">취소하는 중…</string>

    <!-- The title of a bottom sheet dialog that tells the user we temporarily can\'t process their contacts. -->
    <string name="CdsTemporaryErrorBottomSheet_title">너무 많은 연락처를 처리했습니다.</string>
    <!-- The first part of the body text in a bottom sheet dialog that tells the user we temporarily can\'t process their contacts. The placeholder represents the number of days the user will have to wait until they can again. -->
    <plurals name="CdsTemporaryErrorBottomSheet_body1">
        <item quantity="other">%1$d일 내로 연락처 처리를 다시 시도합니다.</item>
    </plurals>
    <!-- The second part of the body text in a bottom sheet dialog that advises the user to remove contacts from their phone to fix the issue. -->
    <string name="CdsTemporaryErrorBottomSheet_body2">문제를 더 빨리 해결하려면 많은 연락처를 동기화 중인 휴대폰에서 연락처나 계정을 제거하세요.</string>
    <!-- A button label in a bottom sheet that will navigate the user to their contacts settings. -->
    <!-- A toast that will be shown if we are unable to open the user\'s default contacts app. -->

    <!-- The title of a bottom sheet dialog that tells the user we can\'t process their contacts. -->
    <string name="CdsPermanentErrorBottomSheet_title">연락처를 처리할 수 없습니다.</string>
    <!-- The first part of the body text in a bottom sheet dialog that tells the user we can\'t process their contacts. -->
    <string name="CdsPermanentErrorBottomSheet_body">휴대폰 연락처 수가 Signal에서 처리할 수 있는 연락처 수를 초과했습니다. Signal에서 연락처를 찾으려면 많은 연락처를 동기화 중인 휴대폰에서 연락처나 계정을 제거하세요.</string>
    <!-- The first part of the body text in a bottom sheet dialog that tells the user we can\'t process their contacts. -->
    <string name="CdsPermanentErrorBottomSheet_learn_more">자세히 알아보기</string>
    <!-- A button label in a bottom sheet that will navigate the user to their contacts settings. -->
    <string name="CdsPermanentErrorBottomSheet_contacts_button">연락처 열기</string>
    <!-- A toast that will be shown if we are unable to open the user\'s default contacts app. -->
    <string name="CdsPermanentErrorBottomSheet_no_contacts_toast">연락처 앱을 찾지 못했습니다.</string>

    <!-- PaymentMessageView -->
    <!-- In-chat conversation message shown when you sent a payment to another person, placeholder is the other person name -->
    <string name="PaymentMessageView_you_sent_s">%1$s 님에게 보냄</string>
    <!-- In-chat conversation message shown when another person sent a payment to you, placeholder is the other person name -->
    <string name="PaymentMessageView_s_sent_you">%1$s 님이 보냄</string>

    <!-- YourInformationIsPrivateBottomSheet -->
    <string name="YourInformationIsPrivateBottomSheet__your_information_is_private">개인 정보는 비공개로 유지됩니다.</string>
    <string name="YourInformationIsPrivateBottomSheet__signal_does_not_collect">Signal은 기부할 때 사용자의 개인 정보를 수집하거나 저장하지 않습니다.</string>
    <string name="YourInformationIsPrivateBottomSheet__we_use_stripe">Signal은 기부를 받을 때 Stripe를 결제 처리자로 사용합니다. Signal은 사용자가 Stripe에 제공하는 어떠한 정보에도 액세스하지 않으며, 이를 보관 또는 저장하지 않습니다.</string>
    <string name="YourInformationIsPrivateBottomSheet__signal_does_not_and_cannot">Signal은 사용자의 기부를 Signal 계정에 연결하거나 연결을 시도하지 않습니다.</string>
    <string name="YourInformationIsPrivateBottomSheet__thank_you">지원해 주셔서 감사합니다!</string>

    <!-- GroupStoryEducationSheet -->
    <!-- Displayed as the title of the education bottom sheet -->
    <string name="GroupStoryEducationSheet__introducing_group_stories">그룹 스토리 출시</string>
    <!-- Line item on the sheet explaining group stories -->
    <string name="GroupStoryEducationSheet__share_story_updates_to">이미 속해 있는 그룹 대화에 스토리 업데이트를 공유하세요.</string>
    <!-- Line item on the sheet explaining that anyone in the group can share to group stories -->
    <string name="GroupStoryEducationSheet__anyone_in_the_group">그룹 대화에 있는 모든 사용자가 스토리에 추가할 수 있습니다.</string>
    <!-- Line item on the sheet explaining that anyone in the group can view replies -->
    <string name="GroupStoryEducationSheet__all_group_chat_members">모든 그룹 대화 멤버가 스토리 답장을 볼 수 있습니다.</string>
    <!-- Button label to dismiss sheet -->
    <string name="GroupStoryEducationSheet__next">다음</string>
    <string name="Registration_country_code_entry_hint">+0</string>

    <!-- PaypalCompleteOrderBottomSheet -->
    <string name="PaypalCompleteOrderBottomSheet__donate">기부</string>
    <string name="PaypalCompleteOrderBottomSheet__payment">결제</string>

    <!-- ChatFilter -->
    <!-- Displayed in a pill at the top of the chat list when it is filtered by unread messages -->
    <string name="ChatFilter__filtered_by_unread">읽지 않은 메시지로 필터링함</string>
    <!-- Displayed underneath the filter circle at the top of the chat list when the user pulls at a very low velocity -->
    <string name="ChatFilter__pull_to_filter">당겨서 필터링</string>
    <!-- Displayed in the "clear filter" item in the chat feed if the user opened the filter from the overflow menu -->
    <string name="ChatFilter__tip_pull_down">팁: 아래로 당겨서 대화 목록을 필터링하세요.</string>

    <!-- Title for screen describing that sms support is going to be removed soon -->
    <string name="SmsRemoval_title_going_away">SMS 지원이 곧 중단됩니다.</string>
    <!-- Bullet point message shown on describing screen as first bullet why sms is being removed, placeholder with be date of removal (e.g., March 21st) -->
    <string name="SmsRemoval_info_bullet_1">Signal 앱의 SMS 메시지에 대한 지원이 곧 중단됩니다.</string>
    <!-- Bullet point message shown on describing screen as second bullet why sms is being removed -->
    <string name="SmsRemoval_info_bullet_2">SMS 메시지는 Signal 메시지와 다릅니다. <b>이 결정은 암호화된 Signal 메시지에는 영향을 미치지 않으며, 이 기능은 계속해서 작동합니다.</b></string>
    <!-- Bullet point message shown on describing screen as third bullet why sms is being removed -->
    <string name="SmsRemoval_info_bullet_3">SMS 메시지를 내보내고 새로운 SMS 앱을 선택할 수 있습니다.</string>
    <!-- Bullet point message shown on describing screen as first bullet variant why sms is being removed when user is locked out of sms -->
    <string name="SmsRemoval_info_bullet_1_phase_3">Signal이 SMS 메시지 보내기에 대한 지원을 중단했습니다.</string>
    <!-- Button label on sms removal info/megaphone to start the export SMS flow -->
    <string name="SmsRemoval_export_sms">SMS 내보내기</string>

    <!-- Set up your username megaphone -->
    <!-- Displayed as a title on a megaphone which prompts user to set up a username -->
    <string name="SetUpYourUsername__set_up_your_signal_username">Signal 사용자 이름 설정</string>
    <!-- Displayed as a description on a megaphone which prompts user to set up a username -->
    <string name="SetUpYourUsername__usernames_let_others">사용자 이름을 이용하면 다른 사람들이 내 전화번호가 없어도 나에게 메시지를 보낼 수 있습니다.</string>
    <!-- Displayed as an action on a megaphone which prompts user to set up a username -->
    <string name="SetUpYourUsername__not_now">나중에</string>
    <!-- Displayed as an action on a megaphone which prompts user to set up a username -->
    <string name="SetUpYourUsername__continue">계속</string>

    <!-- Text Formatting -->
    <!-- Popup menu label for applying bold style -->
    <string name="TextFormatting_bold">두껍게</string>
    <!-- Popup menu label for applying italic style -->
    <string name="TextFormatting_italic">기울임꼴</string>
    <!-- Popup menu label for applying strikethrough style -->
    <string name="TextFormatting_strikethrough">취소선</string>
    <!-- Popup menu label for applying monospace font style -->
    <string name="TextFormatting_monospace">고정 폭</string>
    <!-- Popup menu label for applying spoiler style -->
    <string name="TextFormatting_spoiler">스포일러</string>
    <!-- Popup menu label for clearing applied formatting -->
    <string name="TextFormatting_clear_formatting">텍스트 서식 지우기</string>

    <!-- UsernameEducationFragment -->
    <!-- Continue button which takes the user to the add a username screen -->
    <string name="UsernameEducationFragment__continue">계속</string>
    <!-- Displayed as a title on the username education screen -->
    <string name="UsernameEducationFragment__set_up_your_signal_username">Signal 사용자 이름 설정</string>
    <!-- Displayed as body text in the username education screen -->
    <string name="UsernameEducationFragment__usernames_are_paired_with_a_set_of_digits">사용자 이름은 일련번호와 짝지어 사용되며 프로필에서 공유되지 않습니다.</string>
    <!-- Displayed as body text in the username education screen -->
    <string name="UsernameEducationFragment__each_username_has_a_unique_qr_code">각 사용자 이름에는 친구와 공유하여 대화를 시작할 수 있는 고유한 QR 코드와 링크가 있습니다.</string>
    <!-- Displayed as body text in the username education screen. The string references the names of settings, so they should match our translations for those settings. -->
    <string name="UsernameEducationFragment__turn_off_phone_number_discovery">\'설정 &gt; 개인 정보 보호 &gt; 전화번호 &gt; 내 번호로 나를 찾을 수 있는 사람\'에서 \'전화번호 검색\'을 꺼서 다른 사람이 나에게 연락할 때 기본적으로 사용자 이름을 사용하도록 하세요.</string>

    <!-- Username edit dialog -->
    <!-- Option to open username editor displayed as a list item in a dialog -->
    <string name="UsernameEditDialog__edit_username">사용자 이름 편집</string>
    <!-- Option to delete username displayed as a list item in a dialog -->
    <string name="UsernameEditDialog__delete_username">사용자 이름 삭제</string>

    <!-- Time duration picker -->
    <!-- Shown in a time duration picker for selecting duration in hours and minutes, label shown after the user input value for hour, e.g., 12h -->
    <string name="TimeDurationPickerDialog_single_letter_hour_abbreviation">시간</string>
    <!-- Shown in a time duration picker for selecting duration in hours and minutes, label shown after the user input value for minute, e.g., 24m -->
    <string name="TimeDurationPickerDialog_single_letter_minute_abbreviation">분</string>
    <!-- Shown in a time duration picker for selecting duration in hours and minutes, label for button that will apply the setting -->
    <string name="TimeDurationPickerDialog_positive_button">설정</string>
    <!-- Shown in a time duration picker for selecting duration in hours and minutes, helper text indicating minimum allowable duration -->
    <string name="TimeDurationPickerDialog_minimum_duration_warning">화면 잠금을 적용하려면 최소 1분이 필요합니다.</string>

    <!-- Call Log -->
    <!-- Displayed below the user\'s name in row items on the call log. First placeholder is the call status, second is when it occurred -->
    <string name="CallLogAdapter__s_dot_s">%1$s · %2$s</string>
    <!-- Displayed for incoming calls -->
    <string name="CallLogAdapter__incoming">수신</string>
    <!-- Displayed for outgoing calls -->
    <string name="CallLogAdapter__outgoing">발신</string>
    <!-- Displayed for missed calls -->
    <string name="CallLogAdapter__missed">부재중</string>
    <!-- Displayed on Group Call button if user is not in the call -->
    <string name="CallLogAdapter__join">참가</string>
    <!-- Displayed on Group Call button if user is in the call -->
    <string name="CallLogAdapter__return">돌아가기</string>
    <!-- Call state template when there is more than one call collapsed into a single row. D is a number > 1 and S is a call info string (like Missed) -->
    <string name="CallLogAdapter__d_s">%2$s(%1$d통)</string>
    <!-- Status text on call links -->
    <string name="CallLogAdapter__call_link">통화 링크</string>
    <!-- Accessibility description for the video call button -->
    <string name="CallLogAdapter__start_a_video_call">영상 통화 시작하기</string>
    <!-- Accessibility description for the voice call button -->
    <string name="CallLogAdapter__start_a_voice_call">음성 통화 시작</string>

    <!-- Call Log context menu -->
    <!-- Displayed as a context menu item to start a video call -->
    <string name="CallContextMenu__video_call">화상 통화</string>
    <!-- Displayed as a context menu item to start an audio call -->
    <string name="CallContextMenu__audio_call">음성 통화</string>
    <!-- Displayed as a context menu item to go to chat -->
    <string name="CallContextMenu__go_to_chat">대화로 이동</string>
    <!-- Displayed as a context menu item to see call info -->
    <string name="CallContextMenu__info">정보</string>
    <!-- Displayed as a context menu item to select multiple calls -->
    <string name="CallContextMenu__select">선택</string>
    <!-- Displayed as a context menu item to delete this call -->
    <string name="CallContextMenu__delete">삭제</string>

    <!-- Call Log Fragment -->
    <!-- Displayed when deleting call history items -->
    <string name="CallLogFragment__deleting">삭제하는 중…</string>
    <!-- Displayed in a toast when a deletion fails for an unknown reason -->
    <string name="CallLogFragment__deletion_failed">삭제에 실패했습니다.</string>
    <!-- Displayed as message in error dialog when can\'t delete links -->
    <plurals name="CallLogFragment__cant_delete_call_link">
        <item quantity="other">모든 통화 링크를 삭제하지 못했습니다. 연결을 확인하고 다시 시도하세요.</item>
    </plurals>
    <!-- Snackbar text after clearing the call history -->
    <string name="CallLogFragment__cleared_call_history">통화 기록을 지웠습니다.</string>
    <!-- Dialog title to clear all call events -->
    <string name="CallLogFragment__clear_call_history_question">통화 기록을 지울까요?</string>
    <!-- Dialog body to clear all call events -->
    <string name="CallLogFragment__this_will_permanently_delete_all_call_history">모든 통화 기록을 영구 삭제합니다.</string>
    <!-- Action bar menu item to delete all call events -->
    <string name="CallLogFragment__clear_call_history">통화 기록 지우기</string>
    <!-- Action bar menu item to only display missed calls -->
    <string name="CallLogFragment__filter_missed_calls">부재중 전화 필터링</string>
    <!-- Action bar menu item to clear missed call filter -->
    <string name="CallLogFragment__clear_filter">필터 지우기</string>
    <!-- Action bar menu item to open settings -->
    <string name="CallLogFragment__settings">설정</string>
    <!-- Action bar menu item to open notification profile settings -->
    <string name="CallLogFragment__notification_profile">알림 프로필</string>
    <!-- Call log new call content description -->
    <string name="CallLogFragment__start_a_new_call">새 통화 시작</string>
    <!-- Filter pull text when pulled -->
    <string name="CallLogFragment__filtered_by_missed">부재중 전화로 필터링함</string>
    <!-- Bottom bar option to select all call entries -->
    <string name="CallLogFragment__select_all">모두 선택</string>
    <!-- Bottom bar option to delete all selected call entries and dialog action to confirm deletion -->
    <string name="CallLogFragment__delete">삭제</string>
    <plurals name="CallLogFragment__delete_d_calls">
        <item quantity="other">통화 %1$d개를 삭제할까요?</item>
    </plurals>
    <!-- Snackbar label after deleting call logs -->
    <plurals name="CallLogFragment__d_calls_deleted">
        <item quantity="other">%1$d 통화를 삭제함</item>
    </plurals>
    <!-- Shown during empty state -->
    <string name="CallLogFragment__no_calls">통화 없음.</string>
    <!-- Shown during empty state -->
    <string name="CallLogFragment__get_started_by_calling_a_friend">친구에게 전화를 걸어 시작하세요.</string>
    <!-- Displayed as a message in a dialog when deleting multiple items -->
    <string name="CallLogFragment__call_links_youve_created">내가 만든 통화 링크를 가진 사용자가 해당 링크를 더 이상 사용할 수 없습니다.</string>

    <!-- New call activity -->
    <!-- Activity title in title bar -->
    <string name="NewCallActivity__new_call">새 통화</string>

    <!-- Call state update popups -->
    <!-- Displayed when the user enables group call ringing -->
    <string name="CallStateUpdatePopupWindow__ringing_on">통화 켜짐</string>
    <!-- Displayed when the user disables group call ringing -->
    <string name="CallStateUpdatePopupWindow__ringing_off">통화 꺼짐</string>
    <!-- Displayed when the user cannot enable group call ringing -->
    <string name="CallStateUpdatePopupWindow__group_is_too_large">그룹 통화 참가자가 너무 많아 전화를 걸 수 없습니다.</string>
    <!-- Displayed when the user turns on their mic -->
    <string name="CallStateUpdatePopupWindow__mic_on">마이크 켜짐</string>
    <!-- Displayed when the user turns off their mic -->
    <string name="CallStateUpdatePopupWindow__mic_off">마이크 꺼짐</string>
    <!-- Displayed when the user turns on their speakerphone -->
    <string name="CallStateUpdatePopupWindow__speaker_on">스피커 켜짐</string>
    <!-- Displayed when the user turns off their speakerphone -->
    <string name="CallStateUpdatePopupWindow__speaker_off">스피커 꺼짐</string>

    <!-- Accessibility label describing the capture button on the camera screen -->
    <string name="CameraControls_capture_button_accessibility_label">캡처 버튼</string>
    <!-- Accessibility label describing the continue button on the camera screen -->
    <string name="CameraControls_continue_button_accessibility_label">계속 버튼</string>

    <!-- CallPreference -->
    <!-- Generic group call in call info -->
    <string name="CallPreference__group_call">그룹 통화</string>
    <!-- Missed group call in call info -->
    <string name="CallPreference__missed_group_call">부재중 그룹 통화</string>
    <!-- Incoming group call in call info -->
    <string name="CallPreference__incoming_group_call">수신 그룹 통화</string>
    <!-- Outgoing group call in call info -->
    <string name="CallPreference__outgoing_group_call">발신 그룹 통화</string>

    <!-- CreateCallLink -->
    <!-- Call link creation item title on calls tab -->
    <string name="CreateCallLink__create_a_call_link">통화 링크 만들기</string>
    <!-- Call link creation item description on calls tab -->
    <string name="CreateCallLink__share_a_link_for">Signal 통화 링크 공유</string>
    <!-- Text inserted when sharing a call link within Signal. Placeholder is a call link url. -->
    <string name="CreateCallLink__use_this_link_to_join_a_signal_call">Signal 통화에 참여할 때 사용할 링크: %1$s</string>

    <!-- CallLinkInfoSheet -->
    <!-- Sheet title -->
    <string name="CallLinkInfoSheet__call_info">통화 정보</string>
    <!-- Dialog title for removing or blocking participants -->
    <string name="CallLinkInfoSheet__remove_s_from_the_call">%1$s 님을 통화에서 제거할까요?</string>
    <!-- Dialog action to remove participant from the call -->
    <string name="CallLinkInfoSheet__remove">제거</string>
    <!-- Dialog action to block participant from the call -->
    <string name="CallLinkInfoSheet__block_from_call">통화에서 차단</string>

    <!-- CreateCallLinkBottomSheetDialogFragment -->
    <!-- Fragment title -->
    <string name="CreateCallLinkBottomSheetDialogFragment__create_call_link">통화 링크 만들기</string>
    <!-- Displayed as a default name for the signal call -->
    <string name="CreateCallLinkBottomSheetDialogFragment__signal_call">Signal 통화</string>
    <!-- Displayed on a small button to allow user to instantly join call -->
    <string name="CreateCallLinkBottomSheetDialogFragment__join">참가</string>
    <!-- Option to open a full screen dialog to add a call name -->
    <string name="CreateCallLinkBottomSheetDialogFragment__add_call_name">통화 이름 추가</string>
    <!-- Option to open a full screen dialog to edit a call name -->
    <string name="CreateCallLinkBottomSheetDialogFragment__edit_call_name">통화 이름 수정</string>
    <!-- Toggle to require approval for all members before joining -->
    <string name="CreateCallLinkBottomSheetDialogFragment__approve_all_members">모든 멤버 승인</string>
    <!-- Row label to share the link via Signal -->
    <string name="CreateCallLinkBottomSheetDialogFragment__share_link_via_signal">Signal을 통해 링크 공유</string>
    <!-- Row label to copy the link to the clipboard -->
    <string name="CreateCallLinkBottomSheetDialogFragment__copy_link">링크 복사</string>
    <!-- Row label to share the link with the external share sheet -->
    <string name="CreateCallLinkBottomSheetDialogFragment__share_link">링크 공유</string>
    <!-- Button text to dismiss the sheet and add it as an upcoming call -->
    <string name="CreateCallLinkBottomSheetDialogFragment__done">확인</string>
    <!-- Displayed when we can\'t find a suitable way to open the system share picker -->
    <string name="CreateCallLinkBottomSheetDialogFragment__failed_to_open_share_sheet">통화 링크를 공유할 수 없습니다.</string>
    <!-- Displayed when we copy the call link to the clipboard -->
    <string name="CreateCallLinkBottomSheetDialogFragment__copied_to_clipboard">클립보드로 복사했습니다.</string>

    <!-- CallLinkIncomingRequestSheet -->
    <!-- Displayed as line item in sheet for approving or denying a single user -->
    <string name="CallLinkIncomingRequestSheet__approve_entry">입장 승인</string>
    <!-- Displayed as line item in sheet for approving or denying a single user -->
    <string name="CallLinkIncomingRequestSheet__deny_entry">입장 거부</string>

    <!-- EditCallLinkNameDialogFragment -->
    <!-- App bar title for editing a call name -->
    <string name="EditCallLinkNameDialogFragment__edit_call_name">통화 이름 수정</string>
    <!-- Text on button to confirm edit -->
    <string name="EditCallLinkNameDialogFragment__save">저장</string>
    <!-- Placeholder text on input field when editing call name -->
    <string name="EditCallLinkNameDialogFragment__call_name">통화 이름</string>

    <!-- ChooseNavigationBarStyleFragment -->
    <!-- Dialog title, displayed below the header image -->
    <string name="ChooseNavigationBarStyleFragment__navigation_bar_size">탐색 바 크기</string>
    <!-- Toggle button label for normal size -->
    <string name="ChooseNavigationBarStyleFragment__normal">보통</string>
    <!-- Toggle button label for compact size -->
    <string name="ChooseNavigationBarStyleFragment__compact">소형</string>

    <!-- Title shown at top of bottom sheet dialog for displaying a message\'s edit history -->
    <string name="EditMessageHistoryDialog_title">수정 기록</string>
    <!-- Title of dialog shown alerting user that edit message is in beta only -->
    <string name="SendingEditMessageBetaOnlyDialog_title">메시지 수정</string>
    <!-- Body of dialog shown alerting user that edit message is in beta only and only sent to beta users. -->
    <string name="SendingEditMessageBetaOnlyDialog_body">메시지를 수정하면 Signal 최신 버전을 사용하는 사용자에게만 표시됩니다. 해당 사용자는 수정 메시지를 볼 수 있습니다.</string>
    <!-- Button to cancel sending edit message as it is beta only -->
    <string name="SendingEditMessageBetaOnlyDialog_cancel">취소</string>
    <!-- Button to continue sending edit message despite it being beta only -->
    <string name="SendingEditMessageBetaOnlyDialog_send">전송</string>


    <!-- CallLinkDetailsFragment -->
    <!-- Displayed in action bar at the top of the fragment -->
    <string name="CallLinkDetailsFragment__call_details">통화 세부 정보</string>
    <!-- Displayed in a text row, allowing the user to click and add a call name -->
    <string name="CallLinkDetailsFragment__add_call_name">통화 이름 추가</string>
    <!-- Displayed in a toggle row, allowing the user to click to enable or disable member approval -->
    <string name="CallLinkDetailsFragment__approve_all_members">모든 멤버 승인</string>
    <!-- Displayed in a text row, allowing the user to share the call link -->
    <string name="CallLinkDetailsFragment__share_link">링크 공유</string>
    <!-- Displayed in a text row, allowing the user to delete the call link -->
    <string name="CallLinkDetailsFragment__delete_call_link">통화 링크 삭제</string>
    <!-- Displayed whenever a name change, revocation, etc, fails. -->
    <string name="CallLinkDetailsFragment__couldnt_save_changes">변경 내용을 저장할 수 없습니다. 네트워크 연결을 확인하고 다시 시도하세요.</string>
    <!-- Displayed as title in dialog when user attempts to delete the link -->
    <string name="CallLinkDetailsFragment__delete_link">링크를 삭제할까요?</string>
    <!-- Displayed as body in dialog when user attempts to delete the link -->
    <string name="CallLinkDetailsFragment__this_link_will_no_longer_work">이 링크는 더 이상 누구도 사용할 수 없습니다.</string>

    <!-- Button label for the share button in the username link settings -->
    <string name="UsernameLinkSettings_share_button_label">공유</string>
    <!-- Button label for the color selector button in the username link settings -->
    <string name="UsernameLinkSettings_color_button_label">색상</string>
    <!-- Description text for QR code and links in the username link settings -->
    <string name="UsernameLinkSettings_qr_description">신뢰하는 사람과만 QR 코드와 링크를 공유하세요. QR 코드와 링크를 공유하면 다른 사용자가 회원님의 사용자 이름을 보고 대화를 시작할 수 있습니다.</string>
    <!-- Content of a toast that will show after the username is copied to the clipboard -->
    <string name="UsernameLinkSettings_username_copied_toast">사용자 이름을 복사했습니다.</string>
    <!-- Content of a toast that will show after the username link is copied to the clipboard -->
    <string name="UsernameLinkSettings_link_copied_toast">링크를 복사했습니다.</string>
    <!-- Content of a text field that is shown when the user has not yet set a username link -->
    <string name="UsernameLinkSettings_link_not_set_label">링크를 설정하지 않음</string>
    <!-- Content of a text field that is shown when the user is actively resetting the username link and waiting for the operation to finish -->
    <string name="UsernameLinkSettings_resetting_link_label">링크를 초기화하는 중…</string>
    <!-- Title of a dialog prompting the user to confirm whether they would like to reset their username link and QR code -->
    <string name="UsernameLinkSettings_reset_link_dialog_title">QR 코드를 초기화할까요?</string>
    <!-- Body of a dialog prompting the user to confirm whether they would like to reset their username link and QR code -->
    <string name="UsernameLinkSettings_reset_link_dialog_body">QR 코드를 초기화하면 기존 QR 코드와 링크가 더 이상 작동하지 않습니다.</string>
    <!-- Label for the confirmation button on a dialog prompting the user to confirm whether they would like to reset their username link and QR code -->
    <string name="UsernameLinkSettings_reset_link_dialog_confirm_button">초기화</string>
    <!-- Button label for a button that will reset your username and give you a new link -->
    <string name="UsernameLinkSettings_reset_button_label">초기화</string>
    <!-- Button label for a button that indicates that the user is done changing the current setting -->
    <string name="UsernameLinkSettings_done_button_label">확인</string>
    <!-- Label for a tab that shows a screen to view your username QR code -->
    <string name="UsernameLinkSettings_code_tab_name">코드</string>
    <!-- Label for a tab that shows a screen to scan a QR code -->
    <string name="UsernameLinkSettings_scan_tab_name">스캔</string>
    <!-- Description text shown underneath the username QR code scanner -->
    <string name="UsernameLinkSettings_qr_scan_description">연락처의 기기에서 QR 코드를 스캔하세요.</string>
    <!-- App bar title for the username QR code color picker screen -->
    <string name="UsernameLinkSettings_color_picker_app_bar_title">색상</string>
    <!-- Body of a dialog that is displayed when we failed to read a username QR code. -->
    <string name="UsernameLinkSettings_qr_result_invalid">QR 코드가 잘못되었습니다.</string>
    <!-- Body of a dialog that is displayed when the username we looked up could not be found. -->
    <string name="UsernameLinkSettings_qr_result_not_found">사용자 이름이 %1$s인 사용자를 찾을 수 없습니다.</string>
    <!-- Body of a dialog that is displayed when the username we looked up could not be found and we also could not parse the username. -->
    <string name="UsernameLinkSettings_qr_result_not_found_no_username">이 사용자를 찾을 수 없습니다.</string>
    <!-- Body of a dialog that is displayed when we experienced a network error when looking up a username. -->
    <string name="UsernameLinkSettings_qr_result_network_error">네트워크 오류가 발생했습니다. 다시 시도해 주세요.</string>
    <!-- Body of a dialog that is displayed when we failed to reset your username link because you had no internet. -->
    <string name="UsernameLinkSettings_reset_link_result_network_unavailable">네트워크 액세스 권한이 없습니다. 링크를 초기화하지 못했습니다. 나중에 다시 시도하세요.</string>
    <!-- Body of a dialog that is displayed when we failed to reset your username link because of a transient network issue. -->
    <string name="UsernameLinkSettings_reset_link_result_network_error">링크를 초기화하는 중에 네트워크 오류가 발생했습니다. 나중에 다시 시도하세요.</string>

    <!-- PendingParticipantsView -->
    <!-- Displayed in the popup card when a remote user attempts to join a call link -->
    <string name="PendingParticipantsView__would_like_to_join">전화 받기…</string>
    <!-- Displayed in a button on the popup card denoting that there are other pending requests to join a call link -->
    <plurals name="PendingParticipantsView__plus_d_requests">
        <item quantity="other">+요청 %1$d개</item>
    </plurals>

    <!-- PendingParticipantsBottomSheet -->
    <!-- Title of the bottom sheet displaying requests to join the call link -->
    <string name="PendingParticipantsBottomSheet__requests_to_join_this_call">이 통화에 대한 참여 요청</string>
    <!-- Subtitle of the bottom sheet denoting the total number of people waiting -->
    <plurals name="PendingParticipantsBottomSheet__d_people_waiting">
        <item quantity="other">%1$d명이 대기 중입니다.</item>
    </plurals>
    <!-- Content description for rejecting a user -->
    <string name="PendingParticipantsBottomSheet__reject">거절</string>
    <!-- Content description for confirming a user -->
    <string name="PendingParticipantsBottomSheet__approve">승인</string>

    <!-- EOF -->
</resources><|MERGE_RESOLUTION|>--- conflicted
+++ resolved
@@ -843,7 +843,7 @@
     <!-- Message for dialog asking user to submit logs for debugging a crash -->
     <string name="PromptLogsSlowNotificationsDialog__message">디버그 로그를 제출하면 문제를 진단하고 수정하는 데 도움이 됩니다. 디버그 로그에는 식별 정보가 포함되지 않습니다.</string>
     <!-- Title for dialog asking user to submit logs for debugging slow notification issues -->
-    <string name="PromptLogsSlowNotificationsDialog__title_crash">Signal에 오류가 발생했습니다. 디버그 로그를 제출할까요?</string>
+    <string name="PromptLogsSlowNotificationsDialog__title_crash">Molly에 오류가 발생했습니다. 디버그 로그를 제출할까요?</string>
 
     <!-- Title for dialog asking user to submit logs for debugging slow notification issues -->
     <string name="PromptBatterySaverBottomSheet__title">배터리 최적화로 인해 알림이 지연될 수 있습니다.</string>
@@ -2982,14 +2982,9 @@
     <string name="PaymentsAllActivityFragment__sent">보낸 시간</string>
     <string name="PaymentsAllActivityFragment__received">받은 시간</string>
 
-<<<<<<< HEAD
-    <string name="PaymentsHomeFragment__introducing_payments">결제 소개(베타)</string>
-    <string name="PaymentsHomeFragment__use_signal_to_send_and_receive">Molly을 사용하여 개인정보 보호에 중점을 둔 새로운 디지털 통화인 MobileCoin을 보내고 받으세요. 지금 활성화하여 시작해 보세요.</string>
-=======
     <!-- Displayed on a welcome screen for payments -->
     <string name="PaymentsHomeFragment_introducing_payments">결제 소개</string>
-    <string name="PaymentsHomeFragment__use_signal_to_send_and_receive">Signal을 사용하여 개인정보 보호에 중점을 둔 새로운 디지털 통화인 MobileCoin을 보내고 받으세요. 지금 활성화하여 시작해 보세요.</string>
->>>>>>> 9e836ba5
+    <string name="PaymentsHomeFragment__use_signal_to_send_and_receive">Molly을 사용하여 개인정보 보호에 중점을 둔 새로운 디지털 통화인 MobileCoin을 보내고 받으세요. 지금 활성화하여 시작해 보세요.</string>
     <string name="PaymentsHomeFragment__activate_payments">결제 활성화</string>
     <string name="PaymentsHomeFragment__activating_payments">결제 활성화 중…</string>
     <string name="PaymentsHomeFragment__restore_payments_account">결제 계정 복원</string>
@@ -3022,15 +3017,9 @@
     <string name="PaymentsHomeFragment__payments_deactivated">결제가 비활성화되었습니다.</string>
     <string name="PaymentsHomeFragment__payment_failed">결제 실패</string>
     <string name="PaymentsHomeFragment__details">세부 정보</string>
-<<<<<<< HEAD
-  <!-- Removed by excludeNonTranslatables <string name="PaymentsHomeFragment__learn_more__activate_payments" translatable="false">https://support.signal.org/hc/articles/360057625692#payments_activate -</string>
-    <string name="PaymentsHomeFragment__you_can_use_signal_to_send">Molly을 사용하여 MobileCoin을 보내고 받을 수 있습니다. 모든 지불은 MobileCoin 및 MobileCoin 지갑에 대한 사용 약관의 적용을 받습니다. 이는 베타 기능이므로 몇 가지 문제가 발생할 수 있으며 손실된 지불이나 잔액은 복구할 수 없습니다. </string> -->
-=======
   <!-- Removed by excludeNonTranslatables <string name="PaymentsHomeFragment__learn_more__activate_payments" translatable="false">https://support.signal.org/hc/articles/360057625692#payments_activate</string> -->
     <!-- Displayed as a description in a dialog when the user tries to activate payments -->
     <string name="PaymentsHomeFragment__you_can_use_signal_to_send_and">Signal을 사용하여 MobileCoin을 주고받으세요. 모든 결제에는 MobileCoins와 MobileCoin Wallet의 사용 약관이 적용됩니다. 일부 문제가 발생할 수 있으며, 손실된 결제나 잔액은 복구할 수 없습니다. </string>
->>>>>>> 9e836ba5
     <string name="PaymentsHomeFragment__activate">활성화</string>
     <string name="PaymentsHomeFragment__view_mobile_coin_terms">MobileCoin 용어 보기</string>
     <string name="PaymentsHomeFragment__payments_not_available">Molly 결제는 더 이상 사용할 수 없습니다. 여전히 거래소로 자금을 이체할 수 있지만 더 이상 지불을 주고받거나 자금을 추가할 수 없습니다.</string>
@@ -3061,7 +3050,7 @@
     <!-- Displayed as a title at the top of the screen -->
     <string name="GrantPermissionsFragment__allow_permissions">권한 허용</string>
     <!-- Displayed as a subtitle at the top of the screen -->
-    <string name="GrantPermissionsFragment__to_help_you_message_people_you_know">아는 사람에게 메시지를 보낼 수 있도록 Signal에서 이 권한을 요청합니다. </string>
+    <string name="GrantPermissionsFragment__to_help_you_message_people_you_know">아는 사람에게 메시지를 보낼 수 있도록 Molly에서 이 권한을 요청합니다. </string>
     <!-- Notifications permission row title -->
     <string name="GrantPermissionsFragment__notifications">알림</string>
     <!-- Notifications permission row description -->
@@ -3069,7 +3058,7 @@
     <!-- Contacts permission row title -->
     <string name="GrantPermissionsFragment__contacts">연락처</string>
     <!-- Contacts permission row description -->
-    <string name="GrantPermissionsFragment__find_people_you_know">아는 사람을 찾으세요. 연락처는 암호화되며 Signal 서비스에 표시되지 않습니다.</string>
+    <string name="GrantPermissionsFragment__find_people_you_know">아는 사람을 찾으세요. 연락처는 암호화되며 Molly 서비스에 표시되지 않습니다.</string>
     <!-- Phone calls permission row title -->
     <string name="GrantPermissionsFragment__phone_calls">통화</string>
     <!-- Phone calls permission row description -->
@@ -4935,7 +4924,7 @@
     <!-- Displayed in a toast when we fail to open the ringtone picker -->
     <string name="NotificationSettingsFragment__failed_to_open_picker">선택창을 열지 못했습니다.</string>
     <!-- Banner title when notification permission is disabled -->
-    <string name="NotificationSettingsFragment__to_enable_notifications">알림을 사용하려면 Signal에 알림을 표시할 권한을 부여해야 합니다.</string>
+    <string name="NotificationSettingsFragment__to_enable_notifications">알림을 사용하려면 Molly에 알림을 표시할 권한을 부여해야 합니다.</string>
     <!-- Banner action when notification permission is disabled -->
     <string name="NotificationSettingsFragment__turn_on">사용</string>
 
