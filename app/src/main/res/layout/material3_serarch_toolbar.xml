<?xml version="1.0" encoding="utf-8"?>
<merge xmlns:android="http://schemas.android.com/apk/res/android"
    xmlns:app="http://schemas.android.com/apk/res-auto"
    tools:viewBindingIgnore="true"
    xmlns:tools="http://schemas.android.com/tools"
    android:layout_width="match_parent"
    android:layout_height="@dimen/signal_m3_toolbar_height"
    tools:orientation="vertical"
    tools:parentTag="androidx.constraintlayout.widget.ConstraintLayout">

    <View
        android:id="@+id/background"
        android:layout_width="0dp"
        android:layout_height="0dp"
        android:layout_marginHorizontal="16dp"
        android:layout_marginVertical="10dp"
        android:background="@drawable/search_toolbar_background"
        app:layout_constraintBottom_toBottomOf="parent"
        app:layout_constraintEnd_toEndOf="parent"
        app:layout_constraintStart_toStartOf="parent"
        app:layout_constraintTop_toTopOf="parent" />

    <ImageView
        android:id="@+id/search_close"
        android:layout_width="48dp"
        android:layout_height="48dp"
        android:layout_marginStart="4dp"
        android:background="?selectableItemBackgroundBorderless"
        android:contentDescription="@string/Material3SearchToolbar__close"
        android:scaleType="centerInside"
        app:layout_constraintBottom_toBottomOf="parent"
        app:layout_constraintStart_toStartOf="@id/background"
        app:layout_constraintTop_toTopOf="parent"
<<<<<<< HEAD
        app:srcCompat="@drawable/ic_arrow_left_24"
        app:tint="?attr/colorSurfaceInverse" />
=======
        app:srcCompat="@drawable/symbol_arrow_start_24"
        app:tint="@color/signal_colorOnSurface" />
>>>>>>> 9f54de8b

    <EditText
        android:id="@+id/search_input"
        android:layout_width="0dp"
        android:layout_height="0dp"
        android:background="@color/transparent"
        android:hint="@string/SearchToolbar_search"
        android:inputType="text"
        android:maxLines="1"
        android:textColor="?attr/colorOnSurface"
        android:textColorHint="@color/signal_colorOnSurfaceVariant_60"
        app:layout_constraintBottom_toBottomOf="@id/background"
        app:layout_constraintEnd_toStartOf="@id/search_clear"
        app:layout_constraintStart_toEndOf="@id/search_close"
        app:layout_constraintTop_toTopOf="@id/background" />

    <ImageView
        android:id="@+id/search_clear"
        android:layout_width="48dp"
        android:layout_height="48dp"
        android:contentDescription="@string/Material3SearchToolbar__clear"
        android:scaleType="centerInside"
        android:visibility="gone"
        app:layout_constraintBottom_toBottomOf="parent"
        app:layout_constraintEnd_toEndOf="@id/background"
        app:layout_constraintTop_toTopOf="parent"
        app:srcCompat="@drawable/ic_x_24" />

</merge><|MERGE_RESOLUTION|>--- conflicted
+++ resolved
@@ -31,13 +31,8 @@
         app:layout_constraintBottom_toBottomOf="parent"
         app:layout_constraintStart_toStartOf="@id/background"
         app:layout_constraintTop_toTopOf="parent"
-<<<<<<< HEAD
-        app:srcCompat="@drawable/ic_arrow_left_24"
+        app:srcCompat="@drawable/symbol_arrow_start_24"
         app:tint="?attr/colorSurfaceInverse" />
-=======
-        app:srcCompat="@drawable/symbol_arrow_start_24"
-        app:tint="@color/signal_colorOnSurface" />
->>>>>>> 9f54de8b
 
     <EditText
         android:id="@+id/search_input"
