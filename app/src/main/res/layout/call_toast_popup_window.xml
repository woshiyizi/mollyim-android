--- conflicted
+++ resolved
@@ -28,11 +28,7 @@
             android:textAppearance="@style/TextAppearance.Signal.Body2"
             android:textColor="@color/signal_light_colorOnSecondaryContainer"
             app:drawableStartCompat="@drawable/symbol_arrow_down_24"
-<<<<<<< HEAD
-            app:drawableTint="?attr/signal_text_primary"
-=======
             app:drawableTint="@color/signal_light_colorOnSecondaryContainer"
->>>>>>> 556bcda5
             app:layout_constraintBottom_toBottomOf="parent"
             app:layout_constraintEnd_toEndOf="parent"
             app:layout_constraintStart_toEndOf="@id/avatar"
