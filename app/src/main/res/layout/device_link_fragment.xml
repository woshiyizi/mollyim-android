--- conflicted
+++ resolved
@@ -1,18 +1,10 @@
 <?xml version="1.0" encoding="utf-8"?>
-<<<<<<< HEAD
 <androidx.constraintlayout.widget.ConstraintLayout xmlns:android="http://schemas.android.com/apk/res/android"
     xmlns:app="http://schemas.android.com/apk/res-auto"
+    xmlns:tools="http://schemas.android.com/tools"
+    tools:viewBindingIgnore="true"
     android:layout_width="match_parent"
     android:layout_height="match_parent">
-=======
-<LinearLayout xmlns:android="http://schemas.android.com/apk/res/android"
-    xmlns:tools="http://schemas.android.com/tools"
-    tools:viewBindingIgnore="true"
-              android:orientation="vertical"
-              android:layout_width="match_parent"
-              android:layout_height="match_parent"
-              android:gravity="center">
->>>>>>> e379cf61
 
     <androidx.appcompat.widget.AppCompatImageView
         android:id="@+id/devices"
