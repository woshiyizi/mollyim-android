--- conflicted
+++ resolved
@@ -2224,17 +2224,13 @@
   <string name="PaymentsHomeFragment__you_can_use_signal_to_send">تاسې کولای شئ چې Molly د MobileCoin د لیږد او تر لاسه کولو لپاره وکاروئ. ټول پرداختونه د MobileCoin د کارولو شرایطو او د MobileCoin جیبي بکسک ته تابع دي. دا د بیټا یوه وړتیا ده، له همدې کبله ښایي تاسې له ځینو ستونزو سره مخ شئ او هغه پرداختونه او بېلانسونه چې تاسې یې ښایي له لاسه ورکړئ، د بیرته تر لاسه کولو وړ و نه اوسي. </string>
   <string name="PaymentsHomeFragment__activate">فعالول</string>
   <string name="PaymentsHomeFragment__view_mobile_coin_terms">د MobileCoin د شرایطو لیدل</string>
-<<<<<<< HEAD
   <string name="PaymentsHomeFragment__payments_not_available">په Molly کې پرداخت نور د لاسرسي وړ نه دی. خو تاسې بیا هم کولای شئ چې پیسې یوې صرافۍ ته ولیږئ خو تاسې به نور ونشئ کولای چې پرداختونه ولیږئ یا یې تر لاسه کړئ یا هم پیسې اضافه کړئ.</string>
-=======
-  <string name="PaymentsHomeFragment__payments_not_available">په Signal کې پرداخت نور د لاسرسي وړ نه دی. خو تاسې بیا هم کولای شئ چې پیسې یوې صرافۍ ته ولیږئ خو تاسې به نور ونشئ کولای چې پرداختونه ولیږئ یا یې تر لاسه کړئ یا هم پیسې اضافه کړئ.</string>
   <!--Alert dialog title which shows up after a payment to turn on payment lock-->
   <!--Alert dialog description for why payment lock should be enabled before sending payments-->
   <!--Alert dialog button to enable payment lock-->
   <string name="PaymentsHomeFragment__enable">روښانه يې کړئ</string>
   <!--Alert dialog button to not enable payment lock for now-->
   <string name="PaymentsHomeFragment__not_now">اوس نه</string>
->>>>>>> e379cf61
   <!--PaymentsAddMoneyFragment-->
   <string name="PaymentsAddMoneyFragment__add_funds">د پیسو اضافه کول</string>
   <string name="PaymentsAddMoneyFragment__your_wallet_address">ستاسې د جیبي بکسک پته</string>
