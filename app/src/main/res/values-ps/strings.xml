--- conflicted
+++ resolved
@@ -1998,14 +1998,7 @@
   <string name="preferences__slow">ورو</string>
   <string name="preferences__help">مرسته</string>
   <string name="preferences__advanced">پرمختللی</string>
-<<<<<<< HEAD
   <string name="preferences__donate_to_signal">Molly سره مرسته کول</string>
-  <!--Preference label when someone is already a subscriber-->
-  <string name="preferences__subscription">ګډون</string>
-  <!--Preference label for making a monthly donation to Signal-->
-=======
-  <string name="preferences__donate_to_signal">Signal سره مرسته کول</string>
->>>>>>> ee698951
   <!--Preference label for making one-time donations to Signal-->
   <string name="preferences__privacy">محرمیت</string>
   <string name="preferences__mms_user_agent">د MMS د کارن استازی</string>
